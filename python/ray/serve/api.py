from functools import wraps

import ray
from ray.serve.constants import (DEFAULT_HTTP_HOST, DEFAULT_HTTP_PORT,
                                 SERVE_CONTROLLER_NAME, HTTP_PROXY_TIMEOUT)
from ray.serve.controller import ServeController
from ray.serve.handle import RayServeHandle
from ray.serve.utils import (block_until_http_ready, format_actor_name)
from ray.serve.exceptions import RayServeException
from ray.serve.config import BackendConfig, ReplicaConfig

controller = None


def _get_controller():
    """Used for internal purpose because using just import serve.global_state
    will always reference the original None object.
    """
    global controller
    if controller is None:
        raise RayServeException("Please run serve.init to initialize or "
                                "connect to existing ray serve cluster.")
    return controller


def _ensure_connected(f):
    @wraps(f)
    def check(*args, **kwargs):
        _get_controller()
        return f(*args, **kwargs)

    return check


def accept_batch(f):
    """Annotation to mark a serving function that batch is accepted.

    This annotation need to be used to mark a function expect all arguments
    to be passed into a list.

    Example:

    >>> @serve.accept_batch
        def serving_func(flask_request):
            assert isinstance(flask_request, list)
            ...

    >>> class ServingActor:
            @serve.accept_batch
            def __call__(self, *, python_arg=None):
                assert isinstance(python_arg, list)
    """
    f._serve_accept_batch = True
    return f


def init(name=None,
         http_host=DEFAULT_HTTP_HOST,
         http_port=DEFAULT_HTTP_PORT,
         _http_middlewares=[]):
    """Initialize or connect to a serve cluster.

    If serve cluster is already initialized, this function will just return.

    If `ray.init` has not been called in this process, it will be called with
    no arguments. To specify kwargs to `ray.init`, it should be called
    separately before calling `serve.init`.

    Args:
        name (str): A unique name for this serve instance. This allows
            multiple serve instances to run on the same ray cluster. Must be
            specified in all subsequent serve.init() calls.
        http_host (str): Host for HTTP servers. Default to "0.0.0.0". Serve
            starts one HTTP server per node in the Ray cluster.
        http_port (int, List[int]): Port for HTTP server. Default to 8000.
    """
    if name is not None and not isinstance(name, str):
        raise TypeError("name must be a string.")

    # Initialize ray if needed.
    if not ray.is_initialized():
        ray.init()

    # Try to get serve controller if it exists
    global controller
    controller_name = format_actor_name(SERVE_CONTROLLER_NAME, name)
    try:
        controller = ray.get_actor(controller_name)
        return
    except ValueError:
        pass

    controller = ServeController.options(
        name=controller_name,
        max_restarts=-1,
        max_task_retries=-1,
    ).remote(name, http_host, http_port, _http_middlewares)

    futures = []
    for node_id in ray.state.node_ids():
        future = block_until_http_ready.options(
            num_cpus=0, resources={
                node_id: 0.01
            }).remote(
                "http://{}:{}/-/routes".format(http_host, http_port),
                timeout=HTTP_PROXY_TIMEOUT)
        futures.append(future)
    ray.get(futures)


@_ensure_connected
def shutdown():
    """Completely shut down the connected Serve instance.

    Shuts down all processes and deletes all state associated with the Serve
    instance that's currently connected to (via serve.init).
    """
    global controller
    ray.get(controller.shutdown.remote())
    ray.kill(controller, no_restart=True)
    controller = None


@_ensure_connected
def create_endpoint(endpoint_name,
                    *,
                    backend=None,
                    route=None,
                    methods=["GET"]):
    """Create a service endpoint given route_expression.

    Args:
        endpoint_name (str): A name to associate to with the endpoint.
        backend (str, required): The backend that will serve requests to
            this endpoint. To change this or split traffic among backends, use
            `serve.set_traffic`.
        route (str, optional): A string begin with "/". HTTP server will use
            the string to match the path.
        methods(List[str], optional): The HTTP methods that are valid for this
            endpoint.
    """
    if backend is None:
        raise TypeError("backend must be specified when creating "
                        "an endpoint.")
    elif not isinstance(backend, str):
        raise TypeError("backend must be a string, got {}.".format(
            type(backend)))

    if route is not None:
        if not isinstance(route, str) or not route.startswith("/"):
            raise TypeError("route must be a string starting with '/'.")

    if not isinstance(methods, list):
        raise TypeError(
            "methods must be a list of strings, but got type {}".format(
                type(methods)))

    endpoints = list_endpoints()
    if endpoint_name in endpoints:
        methods_old = endpoints[endpoint_name]["methods"]
        route_old = endpoints[endpoint_name]["route"]
        if methods_old.sort() == methods.sort() and route_old == route:
            raise ValueError(
                "Route '{}' is already registered to endpoint '{}' "
                "with methods '{}'.  To set the backend for this "
                "endpoint, please use serve.set_traffic().".format(
                    route, endpoint_name, methods))

    upper_methods = []
    for method in methods:
        if not isinstance(method, str):
            raise TypeError("methods must be a list of strings, but contained "
                            "an element of type {}".format(type(method)))
        upper_methods.append(method.upper())

    ray.get(
        controller.create_endpoint.remote(endpoint_name, {backend: 1.0}, route,
                                          upper_methods))


@_ensure_connected
def delete_endpoint(endpoint):
    """Delete the given endpoint.

    Does not delete any associated backends.
    """
    ray.get(controller.delete_endpoint.remote(endpoint))


@_ensure_connected
def list_endpoints():
    """Returns a dictionary of all registered endpoints.

    The dictionary keys are endpoint names and values are dictionaries
    of the form: {"methods": List[str], "traffic": Dict[str, float]}.
    """
    return ray.get(controller.get_all_endpoints.remote())


@_ensure_connected
def update_backend_config(backend_tag, config_options):
    """Update a backend configuration for a backend tag.

    Keys not specified in the passed will be left unchanged.

    Args:
        backend_tag(str): A registered backend.
        config_options(dict): Backend config options to update.
            Supported options:
            - "num_replicas": number of worker processes to start up that
            will handle requests to this backend.
            - "max_batch_size": the maximum number of requests that will
            be processed in one batch by this backend.
            - "batch_wait_timeout": time in seconds that backend replicas
            will wait for a full batch of requests before
            processing a partial batch.
            - "max_concurrent_queries": the maximum number of queries
            that will be sent to a replica of this backend
            without receiving a response.
    """
    if not isinstance(config_options, dict):
        raise ValueError("config_options must be a dictionary.")
    ray.get(
        controller.update_backend_config.remote(backend_tag, config_options))


@_ensure_connected
def get_backend_config(backend_tag):
    """Get the backend configuration for a backend tag.

    Args:
        backend_tag(str): A registered backend.
    """
    return ray.get(controller.get_backend_config.remote(backend_tag))


@_ensure_connected
def create_backend(backend_tag,
                   func_or_class,
                   *actor_init_args,
                   ray_actor_options=None,
                   config=None):
    """Create a backend with the provided tag.

    The backend will serve requests with func_or_class.

    Args:
        backend_tag (str): a unique tag assign to identify this backend.
        func_or_class (callable, class): a function or a class implementing
            __call__.
        actor_init_args (optional): the arguments to pass to the class.
            initialization method.
        ray_actor_options (optional): options to be passed into the
            @ray.remote decorator for the backend actor.
        config (optional): configuration options for this backend.
            Supported options:
            - "num_replicas": number of worker processes to start up that will
            handle requests to this backend.
            - "max_batch_size": the maximum number of requests that will
            be processed in one batch by this backend.
            - "batch_wait_timeout": time in seconds that backend replicas
            will wait for a full batch of requests before processing a
            partial batch.
            - "max_concurrent_queries": the maximum number of queries that will
            be sent to a replica of this backend without receiving a
            response.
    """
    if backend_tag in list_backends():
        raise ValueError(
            "Cannot create backend. "
            "Backend '{}' is already registered.".format(backend_tag))

    if config is None:
        config = {}
    if not isinstance(config, dict):
        raise TypeError("config must be a dictionary.")

    replica_config = ReplicaConfig(
        func_or_class, *actor_init_args, ray_actor_options=ray_actor_options)
    backend_config = BackendConfig(config, replica_config.accepts_batches,
                                   replica_config.is_blocking)

    ray.get(
        controller.create_backend.remote(backend_tag, backend_config,
                                         replica_config))


@_ensure_connected
def list_backends():
    """Returns a dictionary of all registered backends.

    Dictionary maps backend tags to backend configs.
    """
    return ray.get(controller.get_all_backends.remote())


@_ensure_connected
def delete_backend(backend_tag):
    """Delete the given backend.

    The backend must not currently be used by any endpoints.
    """
    ray.get(controller.delete_backend.remote(backend_tag))


@_ensure_connected
def set_traffic(endpoint_name, traffic_policy_dictionary):
    """Associate a service endpoint with traffic policy.

    Example:

    >>> serve.set_traffic("service-name", {
        "backend:v1": 0.5,
        "backend:v2": 0.5
    })

    Args:
        endpoint_name (str): A registered service endpoint.
        traffic_policy_dictionary (dict): a dictionary maps backend names
            to their traffic weights. The weights must sum to 1.
    """
    ray.get(
        controller.set_traffic.remote(endpoint_name,
                                      traffic_policy_dictionary))


@_ensure_connected
def shadow_traffic(endpoint_name, backend_tag, proportion):
    """Shadow traffic from an endpoint to a backend.

    The specified proportion of requests will be duplicated and sent to the
    backend. Responses of the duplicated traffic will be ignored.
    The backend must not already be in use.

    To stop shadowing traffic to a backend, call `shadow_traffic` with
    proportion equal to 0.

    Args:
        endpoint_name (str): A registered service endpoint.
        backend_tag (str): A registered backend.
        proportion (float): The proportion of traffic from 0 to 1.
    """

    if not isinstance(proportion, (float, int)) or not 0 <= proportion <= 1:
        raise TypeError("proportion must be a float from 0 to 1.")

    ray.get(
        controller.shadow_traffic.remote(endpoint_name, backend_tag,
                                         proportion))


@_ensure_connected
def get_handle(endpoint_name, missing_ok=False):
    """Retrieve RayServeHandle for service endpoint to invoke it from Python.

    Args:
        endpoint_name (str): A registered service endpoint.
        missing_ok (bool): If true, skip the check for the endpoint existence.
            It can be useful when the endpoint has not been registered.

    Returns:
        RayServeHandle
    """
    if not missing_ok:
        assert endpoint_name in ray.get(controller.get_all_endpoints.remote())

    # TODO(edoakes): we should choose the router on the same node.
    routers = ray.get(controller.get_routers.remote())
    return RayServeHandle(
        list(routers.values())[0],
        endpoint_name,
<<<<<<< HEAD
        relative_slo_ms,
        absolute_slo_ms,
    )
=======
    )


@_ensure_connected
def stat():
    """Retrieve metric statistics about ray serve system.

    Returns:
        metric_stats(Any): Metric information returned by the metric exporter.
            This can vary by exporter. For the default InMemoryExporter, it
            returns a list of the following format:

            .. code-block::python
              [
                  {"info": {
                      "name": ...,
                      "type": COUNTER|MEASURE,
                      "label_key": label_value,
                      "label_key": label_value,
                      ...
                  }, "value": float}
              ]

            For PrometheusExporter, it returns the metrics in prometheus format
            in plain text.
    """
    [metric_exporter] = ray.get(controller.get_metric_exporter.remote())
    return ray.get(metric_exporter.inspect_metrics.remote())
>>>>>>> ba0f531d
<|MERGE_RESOLUTION|>--- conflicted
+++ resolved
@@ -369,37 +369,4 @@
     return RayServeHandle(
         list(routers.values())[0],
         endpoint_name,
-<<<<<<< HEAD
-        relative_slo_ms,
-        absolute_slo_ms,
-    )
-=======
-    )
-
-
-@_ensure_connected
-def stat():
-    """Retrieve metric statistics about ray serve system.
-
-    Returns:
-        metric_stats(Any): Metric information returned by the metric exporter.
-            This can vary by exporter. For the default InMemoryExporter, it
-            returns a list of the following format:
-
-            .. code-block::python
-              [
-                  {"info": {
-                      "name": ...,
-                      "type": COUNTER|MEASURE,
-                      "label_key": label_value,
-                      "label_key": label_value,
-                      ...
-                  }, "value": float}
-              ]
-
-            For PrometheusExporter, it returns the metrics in prometheus format
-            in plain text.
-    """
-    [metric_exporter] = ray.get(controller.get_metric_exporter.remote())
-    return ray.get(metric_exporter.inspect_metrics.remote())
->>>>>>> ba0f531d
+    )