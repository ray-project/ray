--- conflicted
+++ resolved
@@ -1,26 +1,18 @@
-from abc import ABC
 import asyncio
 import atexit
 import inspect
 import os
 import time
+from abc import ABC
 from dataclasses import dataclass
 from functools import wraps
-<<<<<<< HEAD
-from typing import (TYPE_CHECKING, Any, Callable, Dict, List, Optional, Type,
-                    Union)
+from typing import (TYPE_CHECKING, Any, Callable, Coroutine, Dict, List,
+                    Optional, Type, Union)
 from uuid import UUID
 from warnings import warn
 
 from ray.actor import ActorHandle
-=======
-from typing import (TYPE_CHECKING, Any, Callable, Coroutine, Dict, List,
-                    Optional, Type, Union)
-from warnings import warn
-
-from ray.actor import ActorHandle
 from ray.serve.common import EndpointTag, GoalId
->>>>>>> fd4ed3ac
 from ray.serve.config import (BackendConfig, BackendMetadata, HTTPOptions,
                               ReplicaConfig)
 from ray.serve.constants import (DEFAULT_HTTP_HOST, DEFAULT_HTTP_PORT,
@@ -63,28 +55,12 @@
     servable_object: Callable
 
 
-<<<<<<< HEAD
-def _set_internal_replica_context(backend_tag, replica_tag, controller_name):
-=======
-def create_or_get_async_loop_in_thread():
-    global _global_async_loop
-    if _global_async_loop is None:
-        _global_async_loop = asyncio.new_event_loop()
-        thread = threading.Thread(
-            daemon=True,
-            target=_global_async_loop.run_forever,
-        )
-        thread.start()
-    return _global_async_loop
-
-
 def _set_internal_replica_context(
         backend_tag: BackendTag,
         replica_tag: ReplicaTag,
         controller_name: str,
         servable_object: Callable,
 ):
->>>>>>> fd4ed3ac
     global _INTERNAL_REPLICA_CONTEXT
     _INTERNAL_REPLICA_CONTEXT = ReplicaContext(
         backend_tag, replica_tag, controller_name, servable_object)
