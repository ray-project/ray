--- conflicted
+++ resolved
@@ -1134,146 +1134,6 @@
 
     def get_handle(self, sync: Optional[bool] = True
                    ) -> Union[RayServeHandle, RayServeSyncHandle]:
-<<<<<<< HEAD
-        raise NotImplementedError()
-
-    @classmethod
-    def options(cls,
-                backend_def: Optional[Callable] = None,
-                name: Optional[str] = None,
-                version: Optional[str] = None,
-                ray_actor_options: Optional[Dict] = None,
-                config: Optional[BackendConfig] = None) -> "ServeDeployment":
-        """Return a new deployment with the specified options set."""
-        raise NotImplementedError()
-
-
-def make_deployment_cls(
-        backend_def: Callable,
-        name: str,
-        config: BackendConfig,
-        version: Optional[str] = None,
-        init_args: Optional[Tuple[Any]] = None,
-        route_prefix: Optional[str] = None,
-        ray_actor_options: Optional[Dict] = None,
-) -> ServeDeployment:
-    if not callable(backend_def):
-        raise TypeError(
-            "@serve.deployment must be called on a class or function.")
-    if not isinstance(name, str):
-        raise TypeError("name must be a string.")
-    if not (version is None or isinstance(version, str)):
-        raise TypeError("version must be a string if provided.")
-    if not (init_args is None or isinstance(init_args, tuple)):
-        raise TypeError("init_args must be a tuple if provided.")
-    if route_prefix is None:
-        route_prefix = f"/{name}"
-    else:
-        if not isinstance(route_prefix, str):
-            raise TypeError("route_prefix must be a string if provided.")
-        if not route_prefix.startswith("/"):
-            raise ValueError("route_prefix must start with '/'")
-        if "{" in route_prefix or "}" in route_prefix:
-            raise ValueError("route_prefix may not contain wildcards")
-    if not (ray_actor_options is None or isinstance(ray_actor_options, dict)):
-        raise TypeError("ray_actor_options must be a dict if provided.")
-
-    class Deployment(ServeDeployment):
-        _backend_def = backend_def
-        _name = name
-        _version = version
-        _config = config
-        _init_args = init_args
-        _route_prefix = route_prefix
-        _ray_actor_options = ray_actor_options
-
-        @classmethod
-        def deploy(cls, *init_args, _blocking=True):
-            """Deploy this deployment.
-
-            Args:
-                *init_args (optional): args to pass to the class __init__
-                    method. Not valid if this deployment wraps a function.
-            """
-            if len(init_args) == 0 and cls._init_args is not None:
-                init_args = cls._init_args
-
-            return _get_global_client().deploy(
-                cls._name,
-                cls._backend_def,
-                *init_args,
-                ray_actor_options=cls._ray_actor_options,
-                config=cls._config,
-                version=cls._version,
-                route_prefix=cls._route_prefix,
-                _blocking=_blocking,
-                _internal=True)
-
-        @classmethod
-        def delete(cls):
-            """Delete this deployment."""
-            return _get_global_client().delete_deployment(cls._name)
-
-        @classmethod
-        def get_handle(cls, sync: Optional[bool] = True
-                       ) -> Union[RayServeHandle, RayServeSyncHandle]:
-            """Get a ServeHandle to this deployment."""
-            return _get_global_client().get_handle(
-                cls._name, missing_ok=True, sync=sync, _internal=True)
-
-        @classmethod
-        def options(
-                cls,
-                backend_def: Optional[Callable] = None,
-                name: Optional[str] = None,
-                version: Optional[str] = None,
-                init_args: Optional[Tuple[Any]] = None,
-                route_prefix: Optional[str] = None,
-                num_replicas: Optional[int] = None,
-                ray_actor_options: Optional[Dict] = None,
-                user_config: Optional[Any] = None,
-                max_concurrent_queries: Optional[int] = None,
-        ) -> "Deployment":
-            """Return a new deployment with the specified options set."""
-            new_config = config.copy()
-            if num_replicas is not None:
-                new_config.num_replicas = num_replicas
-            if user_config is not None:
-                new_config.user_config = user_config
-            if max_concurrent_queries is not None:
-                new_config.max_concurrent_queries = max_concurrent_queries
-
-            if backend_def is None:
-                backend_def = cls._backend_def
-
-            if name is None:
-                name = cls._name
-
-            if version is None:
-                version = cls._version
-
-            if init_args is None:
-                init_args = cls._init_args
-
-            if route_prefix is None:
-                if cls._route_prefix == f"/{cls._name}":
-                    route_prefix = None
-                else:
-                    route_prefix = cls._route_prefix
-
-            if ray_actor_options is None:
-                ray_actor_options = cls._ray_actor_options
-
-            return make_deployment_cls(
-                backend_def,
-                name,
-                new_config,
-                version=version,
-                init_args=init_args,
-                route_prefix=route_prefix,
-                ray_actor_options=ray_actor_options,
-            )
-=======
         """Get a ServeHandle to this deployment."""
         return _get_global_client().get_handle(
             self.name, missing_ok=True, sync=sync, _internal=True)
@@ -1305,7 +1165,6 @@
 
         if backend_def is None:
             backend_def = self.backend_def
->>>>>>> 259813d8
 
         if name is None:
             name = self.name
@@ -1317,7 +1176,10 @@
             init_args = self.init_args
 
         if route_prefix is None:
-            route_prefix = self.route_prefix
+            if self.route_prefix == f"/{self.name}":
+                route_prefix = None
+            else:
+                route_prefix = self.route_prefix
 
         if ray_actor_options is None:
             ray_actor_options = self.ray_actor_options
