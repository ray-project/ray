import asyncio
import atexit
import collections
import inspect
import logging
import re
import time
from dataclasses import dataclass
from functools import wraps
from typing import (Any, Callable, Dict, List, Optional, Tuple, Type, Union,
                    overload)
from weakref import WeakValueDictionary

from fastapi import APIRouter, FastAPI
from starlette.requests import Request
from uvicorn.config import Config
from uvicorn.lifespan.on import LifespanOn

from ray.actor import ActorHandle
from ray.serve.common import BackendInfo, GoalId
from ray.serve.config import (AutoscalingConfig, BackendConfig, HTTPOptions,
                              ReplicaConfig)
<<<<<<< HEAD
from ray.serve.constants import HTTP_PROXY_TIMEOUT, SERVE_CONTROLLER_NAME
=======
from ray.serve.constants import (DEFAULT_CHECKPOINT_PATH, HTTP_PROXY_TIMEOUT,
                                 SERVE_CONTROLLER_NAME)
>>>>>>> 698b4eee
from ray.serve.controller import ReplicaTag, ServeController
from ray.serve.exceptions import RayServeException
from ray.serve.handle import RayServeHandle, RayServeSyncHandle
from ray.serve.http_util import ASGIHTTPSender, make_fastapi_class_based_view
from ray.serve.utils import (LoggingContext, ensure_serialization_context,
                             format_actor_name, get_current_node_resource_key,
                             get_random_letters, logger)
from ray.util.annotations import PublicAPI
import ray
from ray import cloudpickle

_INTERNAL_REPLICA_CONTEXT = None
_global_client = None

_UUID_RE = re.compile(
    "[a-f0-9]{8}-[a-f0-9]{4}-4[a-f0-9]{3}-[89aAbB][a-f0-9]{3}-[a-f0-9]{12}")


def _get_controller_namespace(detached):
    controller_namespace = ray.get_runtime_context().namespace

    if not detached:
        return controller_namespace

    # Start controller in "serve" namespace if detached and currently
    # in anonymous namespace.
    if _UUID_RE.fullmatch(controller_namespace) is not None:
        controller_namespace = "serve"
    return controller_namespace


def _get_global_client():
    if _global_client is not None:
        return _global_client

    return _connect()


def _set_global_client(client):
    global _global_client
    _global_client = client


@dataclass
class ReplicaContext:
    """Stores data for Serve API calls from within deployments."""
    deployment: str
    replica_tag: ReplicaTag
    _internal_controller_name: str
    servable_object: Callable


def _set_internal_replica_context(
        deployment: str,
        replica_tag: ReplicaTag,
        controller_name: str,
        servable_object: Callable,
):
    global _INTERNAL_REPLICA_CONTEXT
    _INTERNAL_REPLICA_CONTEXT = ReplicaContext(
        deployment, replica_tag, controller_name, servable_object)


def _ensure_connected(f: Callable) -> Callable:
    @wraps(f)
    def check(self, *args, **kwargs):
        if self._shutdown:
            raise RayServeException("Client has already been shut down.")
        return f(self, *args, **kwargs)

    return check


class Client:
    def __init__(self,
                 controller: ActorHandle,
                 controller_name: str,
                 detached: bool = False):
        self._controller = controller
        self._controller_name = controller_name
        self._detached = detached
        self._shutdown = False
        self._http_config: HTTPOptions = ray.get(
            controller.get_http_config.remote())
        self._root_url = ray.get(self._controller.get_root_url.remote())

        # Each handle has the overhead of long poll client, therefore cached.
        self.handle_cache = WeakValueDictionary()

        # NOTE(edoakes): Need this because the shutdown order isn't guaranteed
        # when the interpreter is exiting so we can't rely on __del__ (it
        # throws a nasty stacktrace).
        if not self._detached:

            def shutdown_serve_client():
                self.shutdown()

            atexit.register(shutdown_serve_client)

    @property
    def root_url(self):
        return self._root_url

    def __del__(self):
        if not self._detached:
            logger.debug("Shutting down Ray Serve because client went out of "
                         "scope. To prevent this, either keep a reference to "
                         "the client or use serve.start(detached=True).")
            self.shutdown()

    def __reduce__(self):
        raise RayServeException(("Ray Serve client cannot be serialized."))

    def shutdown(self) -> None:
        """Completely shut down the connected Serve instance.

        Shuts down all processes and deletes all state associated with the
        instance.
        """
        if (not self._shutdown) and ray.is_initialized():
            for goal_id in ray.get(self._controller.shutdown.remote()):
                self._wait_for_goal(goal_id)

            ray.kill(self._controller, no_restart=True)

            # Wait for the named actor entry gets removed as well.
            started = time.time()
            while True:
                try:
                    controller_namespace = _get_controller_namespace(
                        self._detached)
                    ray.get_actor(
                        self._controller_name, namespace=controller_namespace)
                    if time.time() - started > 5:
                        logger.warning(
                            "Waited 5s for Serve to shutdown gracefully but "
                            "the controller is still not cleaned up. "
                            "You can ignore this warning if you are shutting "
                            "down the Ray cluster.")
                        break
                except ValueError:  # actor name is removed
                    break

            self._shutdown = True

    def _wait_for_goal(self,
                       goal_id: Optional[GoalId],
                       timeout: Optional[float] = None) -> bool:
        if goal_id is None:
            return True

        ready, _ = ray.wait(
            [self._controller.wait_for_goal.remote(goal_id)], timeout=timeout)
        # AsyncGoal could return exception if set, ray.get()
        # retrieves and throws it to user code explicitly.
        if len(ready) == 1:
            async_goal_exception = ray.get(ready)[0]
            if async_goal_exception is not None:
                raise async_goal_exception
            return True
        else:
            return False

    @_ensure_connected
    def deploy(self,
               name: str,
               backend_def: Union[Callable, Type[Callable], str],
               *init_args: Any,
               ray_actor_options: Optional[Dict] = None,
               config: Optional[Union[BackendConfig, Dict[str, Any]]] = None,
               version: Optional[str] = None,
               prev_version: Optional[str] = None,
               route_prefix: Optional[str] = None,
               url: str = "",
               _blocking: Optional[bool] = True) -> Optional[GoalId]:
        if config is None:
            config = {}
        if ray_actor_options is None:
            ray_actor_options = {}

        curr_job_env = ray.get_runtime_context().runtime_env
        if "runtime_env" in ray_actor_options:
            ray_actor_options["runtime_env"].setdefault(
                "uris", curr_job_env.get("uris"))
        else:
            ray_actor_options["runtime_env"] = curr_job_env

        if "working_dir" in ray_actor_options["runtime_env"]:
            del ray_actor_options["runtime_env"]["working_dir"]

        replica_config = ReplicaConfig(
            backend_def, *init_args, ray_actor_options=ray_actor_options)

        if isinstance(config, dict):
            backend_config = BackendConfig.parse_obj(config)
        elif isinstance(config, BackendConfig):
            backend_config = config
        else:
            raise TypeError("config must be a BackendConfig or a dictionary.")



        goal_id, updating = ray.get(
            self._controller.deploy.remote(
                name, backend_config.to_proto_bytes(), replica_config,
                version, prev_version, route_prefix,
                ray.get_runtime_context().job_id))

        tag = f"component=serve deployment={name}"

        if updating:
            msg = f"Updating deployment '{name}'"
            if version is not None:
                msg += f" to version '{version}'"
            logger.info(f"{msg}. {tag}")
        else:
            logger.info(f"Deployment '{name}' is already at version "
                        f"'{version}', not updating. {tag}")

        if _blocking:
            self._wait_for_goal(goal_id)
            logger.info(
                f"Deployment '{name}{':'+version if version else ''}' is ready"
                f" at `{url}`. {tag}")
        else:
            return goal_id

    @_ensure_connected
    def delete_deployment(self, name: str) -> None:
        self._wait_for_goal(
            ray.get(self._controller.delete_deployment.remote(name)))

    @_ensure_connected
    def get_deployment_info(self, name: str) -> Tuple[BackendInfo, str]:
        return ray.get(self._controller.get_deployment_info.remote(name))

    @_ensure_connected
    def list_deployments(self) -> Dict[str, Tuple[BackendInfo, str]]:
        return ray.get(self._controller.list_deployments.remote())

    @_ensure_connected
    def get_handle(
            self,
            endpoint_name: str,
            missing_ok: Optional[bool] = False,
            sync: bool = True,
            _internal_pickled_http_request: bool = False,
    ) -> Union[RayServeHandle, RayServeSyncHandle]:
        """Retrieve RayServeHandle for service endpoint to invoke it from Python.

        Args:
            endpoint_name (str): A registered service endpoint.
            missing_ok (bool): If true, then Serve won't check the endpoint is
                registered. False by default.
            sync (bool): If true, then Serve will return a ServeHandle that
                works everywhere. Otherwise, Serve will return a ServeHandle
                that's only usable in asyncio loop.

        Returns:
            RayServeHandle
        """
        cache_key = (endpoint_name, missing_ok, sync)
        if cache_key in self.handle_cache:
            return self.handle_cache[cache_key]

        all_endpoints = ray.get(self._controller.get_all_endpoints.remote())
        if not missing_ok and endpoint_name not in all_endpoints:
            raise KeyError(f"Endpoint '{endpoint_name}' does not exist.")

        try:
            asyncio_loop_running = asyncio.get_event_loop().is_running()
        except RuntimeError as ex:
            if "There is no current event loop in thread" in str(ex):
                asyncio_loop_running = False
            else:
                raise ex

        if asyncio_loop_running and sync:
            logger.warning(
                "You are retrieving a sync handle inside an asyncio loop. "
                "Try getting client.get_handle(.., sync=False) to get better "
                "performance. Learn more at https://docs.ray.io/en/master/"
                "serve/http-servehandle.html#sync-and-async-handles")

        if not asyncio_loop_running and not sync:
            logger.warning(
                "You are retrieving an async handle outside an asyncio loop. "
                "You should make sure client.get_handle is called inside a "
                "running event loop. Or call client.get_handle(.., sync=True) "
                "to create sync handle. Learn more at https://docs.ray.io/en/"
                "master/serve/http-servehandle.html#sync-and-async-handles")

        if endpoint_name in all_endpoints:
            this_endpoint = all_endpoints[endpoint_name]
            python_methods: List[str] = this_endpoint["python_methods"]
        else:
            # This can happen in the missing_ok=True case.
            # handle.method_name.remote won't work and user must
            # use the legacy handle.options(method).remote().
            python_methods: List[str] = []

        if sync:
            handle = RayServeSyncHandle(
                self._controller,
                endpoint_name,
                known_python_methods=python_methods,
                _internal_pickled_http_request=_internal_pickled_http_request,
            )
        else:
            handle = RayServeHandle(
                self._controller,
                endpoint_name,
                known_python_methods=python_methods,
                _internal_pickled_http_request=_internal_pickled_http_request,
            )

        self.handle_cache[cache_key] = handle
        return handle


@PublicAPI(stability="beta")
def start(
        detached: bool = False,
        http_options: Optional[Union[dict, HTTPOptions]] = None,
        dedicated_cpu: bool = False,
        _checkpoint_path: str = DEFAULT_CHECKPOINT_PATH,
        **kwargs,
) -> Client:
    """Initialize a serve instance.

    By default, the instance will be scoped to the lifetime of the returned
    Client object (or when the script exits). If detached is set to True, the
    instance will instead persist until serve.shutdown() is called. This is
    only relevant if connecting to a long-running Ray cluster (e.g., with
    ray.init(address="auto") or ray.init("ray://<remote_addr>")).

    Args:
        detached (bool): Whether not the instance should be detached from this
          script. If set, the instance will live on the Ray cluster until it is
          explicitly stopped with serve.shutdown().
        http_options (Optional[Dict, serve.HTTPOptions]): Configuration options
          for HTTP proxy. You can pass in a dictionary or HTTPOptions object
          with fields:

            - host(str, None): Host for HTTP servers to listen on. Defaults to
              "127.0.0.1". To expose Serve publicly, you probably want to set
              this to "0.0.0.0".
            - port(int): Port for HTTP server. Defaults to 8000.
            - middlewares(list): A list of Starlette middlewares that will be
              applied to the HTTP servers in the cluster. Defaults to [].
            - location(str, serve.config.DeploymentMode): The deployment
              location of HTTP servers:

                - "HeadOnly": start one HTTP server on the head node. Serve
                  assumes the head node is the node you executed serve.start
                  on. This is the default.
                - "EveryNode": start one HTTP server per node.
                - "NoServer" or None: disable HTTP server.
            - num_cpus (int): The number of CPU cores to reserve for each
              internal Serve HTTP proxy actor.  Defaults to 0.
        dedicated_cpu (bool): Whether to reserve a CPU core for the internal
          Serve controller actor.  Defaults to False.
    """
    http_deprecated_args = ["http_host", "http_port", "http_middlewares"]
    for key in http_deprecated_args:
        if key in kwargs:
            raise ValueError(
                f"{key} is deprecated, please use serve.start(http_options="
                f'{{"{key}": {kwargs[key]}}}) instead.')
    # Initialize ray if needed.
    ray.worker.global_worker.filter_logs_by_job = False
    if not ray.is_initialized():
        ray.init(namespace="serve")

    controller_namespace = _get_controller_namespace(detached)

    try:
        client = _get_global_client()
        logger.info("Connecting to existing Serve instance in namespace "
                    f"'{controller_namespace}'.")
        return client
    except RayServeException:
        pass

    if detached:
        controller_name = SERVE_CONTROLLER_NAME
    else:
        controller_name = format_actor_name(get_random_letters(),
                                            SERVE_CONTROLLER_NAME)

    if isinstance(http_options, dict):
        http_options = HTTPOptions.parse_obj(http_options)
    if http_options is None:
        http_options = HTTPOptions()

    controller = ServeController.options(
        num_cpus=(1 if dedicated_cpu else 0),
        name=controller_name,
        lifetime="detached" if detached else None,
        max_restarts=-1,
        max_task_retries=-1,
        # Pin Serve controller on the head node.
        resources={
            get_current_node_resource_key(): 0.01
        },
        namespace=controller_namespace,
    ).remote(
        controller_name,
        http_options,
        _checkpoint_path,
        detached=detached,
    )

    proxy_handles = ray.get(controller.get_http_proxies.remote())
    if len(proxy_handles) > 0:
        try:
            ray.get(
                [handle.ready.remote() for handle in proxy_handles.values()],
                timeout=HTTP_PROXY_TIMEOUT,
            )
        except ray.exceptions.GetTimeoutError:
            raise TimeoutError(
                "HTTP proxies not available after {HTTP_PROXY_TIMEOUT}s.")

    client = Client(controller, controller_name, detached=detached)
    _set_global_client(client)
    logger.info(f"Started{' detached ' if detached else ' '}Serve instance in "
                f"namespace '{controller_namespace}'.")
    return client


def _connect() -> Client:
    """Connect to an existing Serve instance on this Ray cluster.

    If calling from the driver program, the Serve instance on this Ray cluster
    must first have been initialized using `serve.start(detached=True)`.

    If called from within a backend, this will connect to the same Serve
    instance that the backend is running in.
    """

    # Initialize ray if needed.
    ray.worker.global_worker.filter_logs_by_job = False
    if not ray.is_initialized():
        ray.init(namespace="serve")

    # When running inside of a backend, _INTERNAL_REPLICA_CONTEXT is set to
    # ensure that the correct instance is connected to.
    if _INTERNAL_REPLICA_CONTEXT is None:
        controller_name = SERVE_CONTROLLER_NAME
        controller_namespace = _get_controller_namespace(detached=True)
    else:
        controller_name = _INTERNAL_REPLICA_CONTEXT._internal_controller_name
        controller_namespace = _get_controller_namespace(detached=False)

    # Try to get serve controller if it exists
    try:
        controller = ray.get_actor(
            controller_name, namespace=controller_namespace)
    except ValueError:
        raise RayServeException("There is no "
                                "instance running on this Ray cluster. Please "
                                "call `serve.start(detached=True) to start "
                                "one.")

    client = Client(controller, controller_name, detached=True)
    _set_global_client(client)
    return client


@PublicAPI
def shutdown() -> None:
    """Completely shut down the connected Serve instance.

    Shuts down all processes and deletes all state associated with the
    instance.
    """
    if _global_client is None:
        return

    _get_global_client().shutdown()
    _set_global_client(None)


@PublicAPI
def get_replica_context() -> ReplicaContext:
    """If called from a deployment, returns the deployment and replica tag.

    A replica tag uniquely identifies a single replica for a Ray Serve
    deployment at runtime.  Replica tags are of the form
    `<deployment_name>#<random letters>`.

    Raises:
        RayServeException: if not called from within a Ray Serve deployment.
    Example:
        >>> serve.get_replica_context().deployment # deployment_name
        >>> serve.get_replica_context().replica_tag # deployment_name#krcwoa
    """
    if _INTERNAL_REPLICA_CONTEXT is None:
        raise RayServeException("`serve.get_replica_context()` "
                                "may only be called from within a "
                                "Ray Serve deployment.")
    return _INTERNAL_REPLICA_CONTEXT


@PublicAPI(stability="beta")
def ingress(app: Union["FastAPI", "APIRouter", Callable]):
    """Mark an ASGI application ingress for Serve.

    Args:
        app (FastAPI,APIRouter,Starlette, etc): the app or router object serve
            as ingress for this backend. It can be any ASGI compatible object.

    Example:
    >>> app = FastAPI()
    >>> @serve.deployment
        @serve.ingress(app)
        class App:
            pass
    >>> App.deploy()
    """

    def decorator(cls):
        if not inspect.isclass(cls):
            raise ValueError("@serve.ingress must be used with a class.")

        if issubclass(cls, collections.abc.Callable):
            raise ValueError(
                "Class passed to @serve.ingress may not have __call__ method.")

        # Sometimes there are decorators on the methods. We want to fix
        # the fast api routes here.
        if isinstance(app, (FastAPI, APIRouter)):
            make_fastapi_class_based_view(app, cls)

        # Free the state of the app so subsequent modification won't affect
        # this ingress deployment. We don't use copy.copy here to avoid
        # recursion issue.
        ensure_serialization_context()
        frozen_app = cloudpickle.loads(cloudpickle.dumps(app))

        class ASGIAppWrapper(cls):
            async def __init__(self, *args, **kwargs):
                super().__init__(*args, **kwargs)

                self._serve_app = frozen_app

                # Use uvicorn's lifespan handling code to properly deal with
                # startup and shutdown event.
                self._serve_asgi_lifespan = LifespanOn(
                    Config(self._serve_app, lifespan="on"))
                # Replace uvicorn logger with our own.
                self._serve_asgi_lifespan.logger = logger
                # LifespanOn's logger logs in INFO level thus becomes spammy
                # Within this block we temporarily uplevel for cleaner logging
                with LoggingContext(
                        self._serve_asgi_lifespan.logger,
                        level=logging.WARNING):
                    await self._serve_asgi_lifespan.startup()

            async def __call__(self, request: Request):
                sender = ASGIHTTPSender()
                await self._serve_app(
                    request.scope,
                    request._receive,
                    sender,
                )
                return sender.build_starlette_response()

            def __del__(self):
                # LifespanOn's logger logs in INFO level thus becomes spammy
                # Within this block we temporarily uplevel for cleaner logging
                with LoggingContext(
                        self._serve_asgi_lifespan.logger,
                        level=logging.WARNING):
                    asyncio.get_event_loop().run_until_complete(
                        self._serve_asgi_lifespan.shutdown())

        ASGIAppWrapper.__name__ = cls.__name__
        return ASGIAppWrapper

    return decorator


@PublicAPI
class Deployment:
    def __init__(self,
                 func_or_class: Callable,
                 name: str,
                 config: BackendConfig,
                 version: Optional[str] = None,
                 prev_version: Optional[str] = None,
                 init_args: Optional[Tuple[Any]] = None,
                 route_prefix: Optional[str] = None,
                 ray_actor_options: Optional[Dict] = None,
                 _internal=False) -> None:
        """Construct a Deployment. CONSTRUCTOR SHOULDN'T BE USED DIRECTLY.

        Deployments should be created, retrieved, and updated using
        `@serve.deployment`, `serve.get_deployment`, and `Deployment.options`,
        respectively.
        """

        if not _internal:
            raise RuntimeError(
                "The Deployment constructor should not be called "
                "directly. Use `@serve.deployment` instead.")
        if not callable(func_or_class):
            raise TypeError(
                "@serve.deployment must be called on a class or function.")
        if not isinstance(name, str):
            raise TypeError("name must be a string.")
        if not (version is None or isinstance(version, str)):
            raise TypeError("version must be a string.")
        if not (prev_version is None or isinstance(prev_version, str)):
            raise TypeError("prev_version must be a string.")
        if not (init_args is None or isinstance(init_args, tuple)):
            raise TypeError("init_args must be a tuple.")
        if route_prefix is not None:
            if not isinstance(route_prefix, str):
                raise TypeError("route_prefix must be a string.")
            if not route_prefix.startswith("/"):
                raise ValueError("route_prefix must start with '/'.")
            if route_prefix != "/" and route_prefix.endswith("/"):
                raise ValueError(
                    "route_prefix must not end with '/' unless it's the root.")
            if "{" in route_prefix or "}" in route_prefix:
                raise ValueError("route_prefix may not contain wildcards.")
        if not (ray_actor_options is None
                or isinstance(ray_actor_options, dict)):
            raise TypeError("ray_actor_options must be a dict.")

        if init_args is None:
            init_args = ()

        self._func_or_class = func_or_class
        self._name = name
        self._version = version
        self._prev_version = prev_version
        self._config = config
        self._init_args = init_args
        self._route_prefix = route_prefix
        self._ray_actor_options = ray_actor_options

    @property
    def name(self) -> str:
        """Unique name of this deployment."""
        return self._name

    @property
    def version(self) -> Optional[str]:
        """Version of this deployment.

        If None, will be redeployed every time `.deploy()` is called.
        """
        return self._version

    @property
    def prev_version(self) -> Optional[str]:
        """Existing version of deployment to target.

        If prev_version does not match with existing deployment
        version, the deployment will fail to be deployed.
        """
        return self._prev_version

    @property
    def func_or_class(self) -> Callable:
        """Underlying class or function that this deployment wraps."""
        return self._func_or_class

    @property
    def num_replicas(self) -> int:
        """Current target number of replicas."""
        return self._config.num_replicas

    @property
    def user_config(self) -> Any:
        """Current dynamic user-provided config options."""
        return self._config.user_config

    @property
    def max_concurrent_queries(self) -> int:
        """Current max outstanding queries from each handle."""
        return self._config.max_concurrent_queries

    @property
    def route_prefix(self) -> Optional[str]:
        """HTTP route prefix that this deployment is exposed under."""
        return self._route_prefix

    @property
    def ray_actor_options(self) -> Optional[Dict]:
        """Actor options such as resources required for each replica."""
        return self._ray_actor_options

    @property
    def init_args(self) -> Tuple[Any]:
        """Arguments passed to the underlying class's constructor."""
        return self._init_args

    @property
    def url(self):
        """Full HTTP url for this deployment."""
        return _get_global_client().root_url + (self._route_prefix
                                                or f"/{self._name}")

    def __call__(self):
        raise RuntimeError("Deployments cannot be constructed directly. "
                           "Use `deployment.deploy() instead.`")

    @PublicAPI
    def deploy(self, *init_args, _blocking=True):
        """Deploy or update this deployment.

        Args:
            init_args (optional): args to pass to the class __init__
                method. Not valid if this deployment wraps a function.
        """
        if len(init_args) == 0 and self._init_args is not None:
            init_args = self._init_args

        return _get_global_client().deploy(
            self._name,
            self._func_or_class,
            *init_args,
            ray_actor_options=self._ray_actor_options,
            config=self._config,
            version=self._version,
            prev_version=self._prev_version,
            route_prefix=self._route_prefix,
            url=self.url,
            _blocking=_blocking)

    @PublicAPI
    def delete(self):
        """Delete this deployment."""
        return _get_global_client().delete_deployment(self._name)

    @PublicAPI
    def get_handle(self, sync: Optional[bool] = True
                   ) -> Union[RayServeHandle, RayServeSyncHandle]:
        """Get a ServeHandle to this deployment to invoke it from Python.

        Args:
            sync (bool): If true, then Serve will return a ServeHandle that
                works everywhere. Otherwise, Serve will return an
                asyncio-optimized ServeHandle that's only usable in an asyncio
                loop.

        Returns:
            ServeHandle
        """
        return _get_global_client().get_handle(
            self._name, missing_ok=True, sync=sync)

    @PublicAPI
    def options(
            self,
            func_or_class: Optional[Callable] = None,
            name: Optional[str] = None,
            version: Optional[str] = None,
            prev_version: Optional[str] = None,
            init_args: Optional[Tuple[Any]] = None,
            route_prefix: Optional[str] = None,
            num_replicas: Optional[int] = None,
            ray_actor_options: Optional[Dict] = None,
            user_config: Optional[Any] = None,
            max_concurrent_queries: Optional[int] = None,
    ) -> "Deployment":
        """Return a copy of this deployment with updated options.

        Only those options passed in will be updated, all others will remain
        unchanged from the existing deployment.
        """
        new_config = self._config.copy()
        if num_replicas is not None:
            new_config.num_replicas = num_replicas
        if user_config is not None:
            new_config.user_config = user_config
        if max_concurrent_queries is not None:
            new_config.max_concurrent_queries = max_concurrent_queries

        if func_or_class is None:
            func_or_class = self._func_or_class

        if name is None:
            name = self._name

        if version is None:
            version = self._version

        if init_args is None:
            init_args = self._init_args

        if route_prefix is None:
            if self._route_prefix == f"/{self._name}":
                route_prefix = None
            else:
                route_prefix = self._route_prefix

        if ray_actor_options is None:
            ray_actor_options = self._ray_actor_options
        # TODO(architkulkarni): add autoscaling config?
        return Deployment(
            func_or_class,
            name,
            new_config,
            version=version,
            prev_version=prev_version,
            init_args=init_args,
            route_prefix=route_prefix,
            ray_actor_options=ray_actor_options,
            _internal=True,
        )

    def __eq__(self, other):
        return all([
            self._name == other._name,
            self._version == other._version,
            self._config == other._config,
            self._init_args == other._init_args,
            self._route_prefix == other._route_prefix,
            self._ray_actor_options == self._ray_actor_options,
        ])

    def __str__(self):
        if self._route_prefix is None:
            route_prefix = f"/{self._name}"
        else:
            route_prefix = self._route_prefix
        return (f"Deployment(name={self._name},"
                f"version={self._version},"
                f"route_prefix={route_prefix})")

    def __repr__(self):
        return str(self)


@overload
def deployment(func_or_class: Callable) -> Deployment:
    pass


@overload
def deployment(name: Optional[str] = None,
               version: Optional[str] = None,
               prev_version: Optional[str] = None,
               num_replicas: Optional[int] = None,
               init_args: Optional[Tuple[Any]] = None,
               ray_actor_options: Optional[Dict] = None,
               user_config: Optional[Any] = None,
               max_concurrent_queries: Optional[int] = None,
               _autoscaling_config: Optional[dict] = None
               ) -> Callable[[Callable], Deployment]:
    pass


@PublicAPI
def deployment(
        _func_or_class: Optional[Callable] = None,
        name: Optional[str] = None,
        version: Optional[str] = None,
        prev_version: Optional[str] = None,
        num_replicas: Optional[int] = None,
        init_args: Optional[Tuple[Any]] = None,
        route_prefix: Optional[str] = None,
        ray_actor_options: Optional[Dict] = None,
        user_config: Optional[Any] = None,
        max_concurrent_queries: Optional[int] = None,
        _autoscaling_config: Optional[dict] = None,
) -> Callable[[Callable], Deployment]:
    """Define a Serve deployment.

    Args:
        name (Optional[str]): Globally-unique name identifying this deployment.
            If not provided, the name of the class or function will be used.
        version (Optional[str]): Version of the deployment. This is used to
            indicate a code change for the deployment; when it is re-deployed
            with a version change, a rolling update of the replicas will be
            performed. If not provided, every deployment will be treated as a
            new version.
        prev_version (Optional[str]): Version of the existing deployment which
            is used as a precondition for the next deployment. If prev_version
            does not match with the existing deployment's version, the
            deployment will fail. If not provided, deployment procedure will
            not check the existing deployment's version.
        num_replicas (Optional[int]): The number of processes to start up that
            will handle requests to this deployment. Defaults to 1.
        init_args (Optional[Tuple]): Arguments to be passed to the class
            constructor when starting up deployment replicas. These can also be
            passed when you call `.deploy()` on the returned Deployment.
        route_prefix (Optional[str]): Requests to paths under this HTTP path
            prefix will be routed to this deployment. Defaults to '/{name}'.
            Routing is done based on longest-prefix match, so if you have
            deployment A with a prefix of '/a' and deployment B with a prefix
            of '/a/b', requests to '/a', '/a/', and '/a/c' go to A and requests
            to '/a/b', '/a/b/', and '/a/b/c' go to B. Routes must not end with
            a '/' unless they're the root (just '/'), which acts as a
            catch-all.
        ray_actor_options (dict): Options to be passed to the Ray actor
            constructor such as resource requirements.
        user_config (Optional[Any]): [experimental] Config to pass to the
            reconfigure method of the deployment. This can be updated
            dynamically without changing the version of the deployment and
            restarting its replicas. The user_config needs to be hashable to
            keep track of updates, so it must only contain hashable types, or
            hashable types nested in lists and dictionaries.
        max_concurrent_queries (Optional[int]): The maximum number of queries
            that will be sent to a replica of this deployment without receiving
            a response. Defaults to 100.

    Example:

    >>> @serve.deployment(name="deployment1", version="v1")
        class MyDeployment:
            pass

    >>> MyDeployment.deploy(*init_args)
    >>> MyDeployment.options(num_replicas=2, init_args=init_args).deploy()

    Returns:
        Deployment
    """

    config = BackendConfig()
    if num_replicas is not None:
        config.num_replicas = num_replicas

    if user_config is not None:
        config.user_config = user_config

    if max_concurrent_queries is not None:
        config.max_concurrent_queries = max_concurrent_queries

<<<<<<< HEAD
    # TODO(architkulkarni): Enforce that autoscaling_config and user-provided
    # num_replicas should be mutually exclusive.
    if _autoscaling_config is not None:
        if isinstance(_autoscaling_config, dict):
            config.autoscaling_config = AutoscalingConfig.parse_obj(
                _autoscaling_config)
        elif isinstance(_autoscaling_config, AutoscalingConfig):
            config.autoscaling_config = _autoscaling_config

=======
    if _autoscaling_config is not None:
        config.autoscaling_config = AutoscalingConfig.parse_obj(
            _autoscaling_config)
>>>>>>> 698b4eee

    def decorator(_func_or_class):
        return Deployment(
            _func_or_class,
            name if name is not None else _func_or_class.__name__,
            config,
            version=version,
            prev_version=prev_version,
            init_args=init_args,
            route_prefix=route_prefix,
            ray_actor_options=ray_actor_options,
            _internal=True,
        )

    # This handles both parametrized and non-parametrized usage of the
    # decorator. See the @serve.batch code for more details.
    return decorator(_func_or_class) if callable(_func_or_class) else decorator


@PublicAPI
def get_deployment(name: str) -> Deployment:
    """Dynamically fetch a handle to a Deployment object.

    This can be used to update and redeploy a deployment without access to
    the original definition.

    Example:

    >>> MyDeployment = serve.get_deployment("name")
    >>> MyDeployment.options(num_replicas=10).deploy()

    Args:
        name(str): name of the deployment. This must have already been
        deployed.

    Returns:
        Deployment
    """
    try:
        backend_info, route_prefix = _get_global_client().get_deployment_info(
            name)
    except KeyError:
        raise KeyError(f"Deployment {name} was not found. "
                       "Did you call Deployment.deploy()?")
    return Deployment(
        cloudpickle.loads(backend_info.replica_config.serialized_backend_def),
        name,
        backend_info.backend_config,
        version=backend_info.version,
        init_args=backend_info.replica_config.init_args,
        route_prefix=route_prefix,
        ray_actor_options=backend_info.replica_config.ray_actor_options,
        _internal=True,
    )


@PublicAPI
def list_deployments() -> Dict[str, Deployment]:
    """Returns a dictionary of all active deployments.

    Dictionary maps deployment name to Deployment objects.
    """
    infos = _get_global_client().list_deployments()

    deployments = {}
    for name, (backend_info, route_prefix) in infos.items():
        deployments[name] = Deployment(
            cloudpickle.loads(
                backend_info.replica_config.serialized_backend_def),
            name,
            backend_info.backend_config,
            version=backend_info.version,
            init_args=backend_info.replica_config.init_args,
            route_prefix=route_prefix,
            ray_actor_options=backend_info.replica_config.ray_actor_options,
            _internal=True,
        )

    return deployments<|MERGE_RESOLUTION|>--- conflicted
+++ resolved
@@ -20,12 +20,8 @@
 from ray.serve.common import BackendInfo, GoalId
 from ray.serve.config import (AutoscalingConfig, BackendConfig, HTTPOptions,
                               ReplicaConfig)
-<<<<<<< HEAD
-from ray.serve.constants import HTTP_PROXY_TIMEOUT, SERVE_CONTROLLER_NAME
-=======
 from ray.serve.constants import (DEFAULT_CHECKPOINT_PATH, HTTP_PROXY_TIMEOUT,
                                  SERVE_CONTROLLER_NAME)
->>>>>>> 698b4eee
 from ray.serve.controller import ReplicaTag, ServeController
 from ray.serve.exceptions import RayServeException
 from ray.serve.handle import RayServeHandle, RayServeSyncHandle
@@ -961,7 +957,6 @@
     if max_concurrent_queries is not None:
         config.max_concurrent_queries = max_concurrent_queries
 
-<<<<<<< HEAD
     # TODO(architkulkarni): Enforce that autoscaling_config and user-provided
     # num_replicas should be mutually exclusive.
     if _autoscaling_config is not None:
@@ -971,11 +966,6 @@
         elif isinstance(_autoscaling_config, AutoscalingConfig):
             config.autoscaling_config = _autoscaling_config
 
-=======
-    if _autoscaling_config is not None:
-        config.autoscaling_config = AutoscalingConfig.parse_obj(
-            _autoscaling_config)
->>>>>>> 698b4eee
 
     def decorator(_func_or_class):
         return Deployment(
