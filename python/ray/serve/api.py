--- conflicted
+++ resolved
@@ -482,6 +482,7 @@
                 make_deployment_handle=make_local_deployment_handle
                 if _local_testing_mode
                 else None,
+                default_runtime_env=ray.get_runtime_context().runtime_env,
             )
         )
 
@@ -502,23 +503,11 @@
 
         # Record after Ray has been started.
         ServeUsageTag.API_VERSION.record("v2")
-<<<<<<< HEAD
 
         return client.deploy_applications(
             built_apps,
             wait_for_ingress_deployment_creation=wait_for_ingress_deployment_creation,
             wait_for_applications_running=wait_for_applications_running,
-=======
-        handle = client.deploy_application(
-            build_app(
-                target,
-                name=name,
-                default_runtime_env=ray.get_runtime_context().runtime_env,
-            ),
-            blocking=_blocking,
-            route_prefix=route_prefix,
-            logging_config=logging_config,
->>>>>>> 8f4c7c37
         )
 
 
