import collections
import inspect
import logging
import warnings
from functools import wraps
from typing import Any, Callable, Dict, List, Optional, Tuple, Union

from fastapi import APIRouter, FastAPI

import ray
from ray import cloudpickle
from ray.dag import DAGNode
from ray.util.annotations import Deprecated, PublicAPI, DeveloperAPI

from ray.serve.built_application import BuiltApplication
from ray.serve.config import (
    AutoscalingConfig,
    DeploymentConfig,
    DeploymentMode,
    ReplicaConfig,
    HTTPOptions,
)
from ray.serve._private.constants import (
    DEFAULT_HTTP_HOST,
    DEFAULT_HTTP_PORT,
    SERVE_DEFAULT_APP_NAME,
    MIGRATION_MESSAGE,
)
from ray.serve.context import (
    ReplicaContext,
    get_global_client,
    get_internal_replica_context,
    _set_global_client,
)
from ray.serve.deployment import Application, Deployment
from ray.serve.multiplex import _ModelMultiplexWrapper
from ray.serve._private.deployment_graph_build import build as pipeline_build
from ray.serve._private.deployment_graph_build import (
    get_and_validate_ingress_deployment,
)
from ray.serve.exceptions import RayServeException
from ray.serve.handle import DeploymentHandle, RayServeSyncHandle
from ray.serve._private.http_util import (
    ASGIAppReplicaWrapper,
    make_fastapi_class_based_view,
)
from ray.serve._private.usage import ServeUsageTag
from ray.serve._private.utils import (
    DEFAULT,
    Default,
    ensure_serialization_context,
    in_interactive_shell,
    install_serve_encoders_to_fastapi,
    guarded_deprecation_warning,
    get_random_letters,
    extract_self_if_method_call,
)
from ray.serve.schema import ServeInstanceDetails, ServeStatus

from ray.serve._private import api as _private_api


logger = logging.getLogger(__file__)


@PublicAPI(stability="beta")
def start(
    detached: bool = True,
    proxy_location: Optional[Union[str, DeploymentMode]] = None,
    http_options: Optional[Union[dict, HTTPOptions]] = None,
    dedicated_cpu: bool = False,
    **kwargs,
):
    """Start Serve on the cluster.

    Used to set cluster-scoped configurations such as HTTP options. In most cases, this
    does not need to be called manually and Serve will be started when an application is
    first deployed to the cluster.

    These cluster-scoped options cannot be updated dynamically. To update them, start a
    new cluster or shut down Serve on the cluster and start it again.

    These options can also be set in the config file deployed via REST API.

    Args:
        detached: [DEPRECATED: in the future, this will always be `True`]
          Whether or not the instance should be detached from this
          script. If set, the instance will live on the Ray cluster until it is
          explicitly stopped with serve.shutdown().
        proxy_location: Where to run proxies that handle ingress traffic to the
          cluster. Defaults to `EveryNode`. Supported options are:

            - "EveryNode": run one proxy on every node in the cluster (default).
            - "HeadOnly": run only one proxy on the head node of the cluster.
            - "NoServer" or None: disable the proxies entirely.

        http_options: HTTP-related configuration options for the cluster. These can
          be passed as an unstructured dictionary or the structured `HTTPOptions` class.
          Supported options:

            - host: Host that the proxies will listen for HTTP on. Defaults to
              "127.0.0.1". To expose Serve publicly, you probably want to set
              this to "0.0.0.0".
            - port: Port that the proxies will listen for HTTP on. Defaults to 8000.
            - root_path: An optional root path to mount the serve application
              (for example, "/prefix"). All deployment routes will be prefixed
              with this path.
            - request_timeout_s: End-to-end timeout for HTTP requests.
            - keep_alive_timeout_s: Duration to keep idle connections alive when no
              requests are ongoing.

            - location: [DEPRECATED: use `proxy_location` field instead] The deployment
              location of HTTP servers:

                - "HeadOnly": start one HTTP server on the head node. Serve
                  assumes the head node is the node you executed serve.start
                  on. This is the default.
                - "EveryNode": start one HTTP server per node.
                - "NoServer": disable HTTP server.

            - num_cpus: [DEPRECATED] The number of CPU cores to reserve for each
              internal Serve HTTP proxy actor.
        dedicated_cpu: [DEPRECATED] Whether to reserve a CPU core for the
          Serve controller actor.
    """
    if not detached:
        warnings.warn(
            "Setting `detached=False` in `serve.start` is deprecated and will be "
            "removed in a future version."
        )

<<<<<<< HEAD
    if dedicated_cpu:
        warnings.warn(
            "Setting `dedicated_cpu=True` in `serve.start` is deprecated and will be "
            "removed in a future version."
        )

    if proxy_location is None:
        if http_options is None:
            http_options = HTTPOptions(location=DeploymentMode.EveryNode)
    else:
        if http_options is None:
            http_options = HTTPOptions()
        elif isinstance(http_options, dict):
            http_options = HTTPOptions(**http_options)

        if isinstance(proxy_location, str):
            proxy_location = DeploymentMode(proxy_location)

        http_options.location = proxy_location
=======
    # Record after Ray has been started.
    ServeUsageTag.API_VERSION.record("v1")
>>>>>>> dec4bd8f

    _private_api.serve_start(detached, http_options, dedicated_cpu, **kwargs)


@PublicAPI(stability="stable")
def shutdown():
    """Completely shut down Serve on the cluster.

    Deletes all applications and shuts down Serve system actors.
    """

    try:
        client = get_global_client()
    except RayServeException:
        logger.info(
            "Nothing to shut down. There's no Serve application "
            "running on this Ray cluster."
        )
        return

    client.shutdown()
    _set_global_client(None)


@PublicAPI(stability="beta")
def get_replica_context() -> ReplicaContext:
    """Returns the deployment and replica tag from within a replica at runtime.

    A replica tag uniquely identifies a single replica for a Ray Serve
    deployment.

    Raises:
        RayServeException: if not called from within a Ray Serve deployment.

    Example:

        .. code-block:: python

            from ray import serve
            @serve.deployment
            class MyDeployment:
                def __init__(self):
                    # Prints "MyDeployment"
                    print(serve.get_replica_context().deployment)

                    # Prints "MyDeployment#<replica_tag>"
                    print(serve.get_replica_context().replica_tag)

    """
    internal_replica_context = get_internal_replica_context()
    if internal_replica_context is None:
        raise RayServeException(
            "`serve.get_replica_context()` "
            "may only be called from within a "
            "Ray Serve deployment."
        )
    return internal_replica_context


@PublicAPI(stability="beta")
def ingress(app: Union["FastAPI", "APIRouter", Callable]) -> Callable:
    """Wrap a deployment class with a FastAPI application for HTTP request parsing.

    Example:

        .. code-block:: python

            from ray import serve
            from fastapi import FastAPI

            app = FastAPI()

            @serve.deployment
            @serve.ingress(app)
            class MyFastAPIDeployment:
                @app.get("/hi")
                def say_hi(self) -> str:
                    return "Hello world!"

            app = MyFastAPIDeployment.bind()

    Args:
        app: the FastAPI app or router object to wrap this class with.
            Can be any ASGI-compatible callable.
    """

    def decorator(cls):
        if not inspect.isclass(cls):
            raise ValueError("@serve.ingress must be used with a class.")

        if issubclass(cls, collections.abc.Callable):
            raise ValueError(
                "Class passed to @serve.ingress may not have __call__ method."
            )

        # Sometimes there are decorators on the methods. We want to fix
        # the fast api routes here.
        if isinstance(app, (FastAPI, APIRouter)):
            make_fastapi_class_based_view(app, cls)

        # Free the state of the app so subsequent modification won't affect
        # this ingress deployment. We don't use copy.copy here to avoid
        # recursion issue.
        ensure_serialization_context()
        frozen_app = cloudpickle.loads(cloudpickle.dumps(app))

        class ASGIIngressWrapper(cls, ASGIAppReplicaWrapper):
            def __init__(self, *args, **kwargs):
                # Call user-defined constructor.
                cls.__init__(self, *args, **kwargs)

                ServeUsageTag.FASTAPI_USED.record("1")
                install_serve_encoders_to_fastapi()
                ASGIAppReplicaWrapper.__init__(self, frozen_app)

            async def __del__(self):
                await ASGIAppReplicaWrapper.__del__(self)

                # Call user-defined destructor if defined.
                if hasattr(cls, "__del__"):
                    cls.__del__(self)

        ASGIIngressWrapper.__name__ = cls.__name__
        if hasattr(frozen_app, "docs_url"):
            ASGIIngressWrapper.__fastapi_docs_path__ = frozen_app.docs_url

        return ASGIIngressWrapper

    return decorator


@PublicAPI(stability="beta")
def deployment(
    _func_or_class: Optional[Callable] = None,
    name: Default[str] = DEFAULT.VALUE,
    version: Default[str] = DEFAULT.VALUE,
    num_replicas: Default[Optional[int]] = DEFAULT.VALUE,
    init_args: Default[Tuple[Any]] = DEFAULT.VALUE,
    init_kwargs: Default[Dict[Any, Any]] = DEFAULT.VALUE,
    route_prefix: Default[Union[str, None]] = DEFAULT.VALUE,
    ray_actor_options: Default[Dict] = DEFAULT.VALUE,
    placement_group_bundles: Optional[List[Dict[str, float]]] = DEFAULT.VALUE,
    placement_group_strategy: Optional[str] = DEFAULT.VALUE,
    user_config: Default[Optional[Any]] = DEFAULT.VALUE,
    max_concurrent_queries: Default[int] = DEFAULT.VALUE,
    autoscaling_config: Default[Union[Dict, AutoscalingConfig, None]] = DEFAULT.VALUE,
    graceful_shutdown_wait_loop_s: Default[float] = DEFAULT.VALUE,
    graceful_shutdown_timeout_s: Default[float] = DEFAULT.VALUE,
    health_check_period_s: Default[float] = DEFAULT.VALUE,
    health_check_timeout_s: Default[float] = DEFAULT.VALUE,
    is_driver_deployment: Optional[bool] = DEFAULT.VALUE,
) -> Callable[[Callable], Deployment]:
    """Decorator that converts a Python class to a `Deployment`.

    Example:

    .. code-block:: python

        from ray import serve

        @serve.deployment(num_replicas=2)
        class MyDeployment:
            pass

        app = MyDeployment.bind()

    Args:
        name: Name uniquely identifying this deployment within the application.
            If not provided, the name of the class or function is used.
        num_replicas: Number of replicas to run that handle requests to
            this deployment. Defaults to 1.
        autoscaling_config: Parameters to configure autoscaling behavior. If this
            is set, `num_replicas` cannot be set.
        init_args: [DEPRECATED] These should be passed to `.bind()` instead.
        init_kwargs: [DEPRECATED] These should be passed to `.bind()` instead.
        route_prefix: Requests to paths under this HTTP path prefix are routed
            to this deployment. Defaults to '/'. This can only be set for the
            ingress (top-level) deployment of an application.
        ray_actor_options: Options to pass to the Ray Actor decorator, such as
            resource requirements. Valid options are: `accelerator_type`, `memory`,
            `num_cpus`, `num_gpus`, `object_store_memory`, `resources`,
            and `runtime_env`.
        placement_group_bundles: Defines a set of placement group bundles to be
            scheduled *for each replica* of this deployment. The replica actor will
            be scheduled in the first bundle provided, so the resources specified in
            `ray_actor_options` must be a subset of the first bundle's resources. All
            actors and tasks created by the replica actor will be scheduled in the
            placement group by default (`placement_group_capture_child_tasks` is set
            to True).
        placement_group_strategy: Strategy to use for the replica placement group
            specified via `placement_group_bundles`. Defaults to `PACK`.
        user_config: Config to pass to the reconfigure method of the deployment. This
            can be updated dynamically without restarting the replicas of the
            deployment. The user_config must be fully JSON-serializable.
        max_concurrent_queries: Maximum number of queries that are sent to a
            replica of this deployment without receiving a response. Defaults to 100.
        health_check_period_s: Duration between health check calls for the replica.
            Defaults to 10s. The health check is by default a no-op Actor call to the
            replica, but you can define your own health check using the "check_health"
            method in your deployment that raises an exception when unhealthy.
        health_check_timeout_s: Duration in seconds, that replicas wait for a health
            check method to return before considering it as failed. Defaults to 30s.
        graceful_shutdown_wait_loop_s: Duration that replicas wait until there is
            no more work to be done before shutting down. Defaults to 2s.
        graceful_shutdown_timeout_s: Duration to wait for a replica to gracefully
            shut down before being forcefully killed. Defaults to 20s.
        is_driver_deployment: [EXPERIMENTAL] when set, exactly one replica of this
            deployment runs on every node (like a daemon set).

    Returns:
        `Deployment`
    """

    # NOTE: The user_configured_option_names should be the first thing that's
    # defined in this function. It depends on the locals() dictionary storing
    # only the function args/kwargs.
    # Create list of all user-configured options from keyword args
    user_configured_option_names = [
        option
        for option, value in locals().items()
        if option != "_func_or_class" and value is not DEFAULT.VALUE
    ]

    # Num of replicas should not be 0.
    # TODO(Sihan) seperate num_replicas attribute from internal and api
    if num_replicas == 0:
        raise ValueError("num_replicas is expected to larger than 0")

    if num_replicas not in [DEFAULT.VALUE, None] and autoscaling_config not in [
        DEFAULT.VALUE,
        None,
    ]:
        raise ValueError(
            "Manually setting num_replicas is not allowed when "
            "autoscaling_config is provided."
        )

    if version is not DEFAULT.VALUE:
        logger.warning(
            "DeprecationWarning: `version` in `@serve.deployment` has been deprecated. "
            "Explicitly specifying version will raise an error in the future!"
        )

    if is_driver_deployment is DEFAULT.VALUE:
        is_driver_deployment = False

    deployment_config = DeploymentConfig.from_default(
        num_replicas=num_replicas if num_replicas is not None else 1,
        user_config=user_config,
        max_concurrent_queries=max_concurrent_queries,
        autoscaling_config=autoscaling_config,
        graceful_shutdown_wait_loop_s=graceful_shutdown_wait_loop_s,
        graceful_shutdown_timeout_s=graceful_shutdown_timeout_s,
        health_check_period_s=health_check_period_s,
        health_check_timeout_s=health_check_timeout_s,
    )
    deployment_config.user_configured_option_names = set(user_configured_option_names)

    def decorator(_func_or_class):
        replica_config = ReplicaConfig.create(
            _func_or_class,
            init_args=(init_args if init_args is not DEFAULT.VALUE else None),
            init_kwargs=(init_kwargs if init_kwargs is not DEFAULT.VALUE else None),
            ray_actor_options=(
                ray_actor_options if ray_actor_options is not DEFAULT.VALUE else None
            ),
            placement_group_bundles=(
                placement_group_bundles
                if placement_group_bundles is not DEFAULT.VALUE
                else None
            ),
            placement_group_strategy=(
                placement_group_strategy
                if placement_group_strategy is not DEFAULT.VALUE
                else None
            ),
        )

        return Deployment(
            name if name is not DEFAULT.VALUE else _func_or_class.__name__,
            deployment_config,
            replica_config,
            version=(version if version is not DEFAULT.VALUE else None),
            route_prefix=route_prefix,
            is_driver_deployment=is_driver_deployment,
            _internal=True,
        )

    # This handles both parametrized and non-parametrized usage of the
    # decorator. See the @serve.batch code for more details.
    return decorator(_func_or_class) if callable(_func_or_class) else decorator


@guarded_deprecation_warning(instructions=MIGRATION_MESSAGE)
@Deprecated(message=MIGRATION_MESSAGE)
def get_deployment(name: str) -> Deployment:
    """Dynamically fetch a handle to a Deployment object.

    This can be used to update and redeploy a deployment without access to
    the original definition. This should only be used to fetch deployments
    that were deployed using 1.x API.

    Example:
    >>> from ray import serve
    >>> MyDeployment = serve.get_deployment("name")  # doctest: +SKIP
    >>> MyDeployment.options(num_replicas=10).deploy()  # doctest: +SKIP

    Args:
        name: name of the deployment. This must have already been
        deployed.

    Returns:
        Deployment
    """
    ServeUsageTag.API_VERSION.record("v1")
    return _private_api.get_deployment(name)


@guarded_deprecation_warning(instructions=MIGRATION_MESSAGE)
@Deprecated(message=MIGRATION_MESSAGE)
def list_deployments() -> Dict[str, Deployment]:
    """Returns a dictionary of all active deployments.

    Dictionary maps deployment name to Deployment objects.
    """
    ServeUsageTag.API_VERSION.record("v1")
    return _private_api.list_deployments()


@PublicAPI(stability="beta")
def run(
    target: Application,
    _blocking: bool = True,
    host: str = DEFAULT_HTTP_HOST,
    port: int = DEFAULT_HTTP_PORT,
    name: str = SERVE_DEFAULT_APP_NAME,
    route_prefix: str = DEFAULT.VALUE,
) -> Optional[RayServeSyncHandle]:
    """Run an application and return a handle to its ingress deployment.

    The application is returned by `Deployment.bind()`. Example:

    .. code-block:: python

        handle = serve.run(MyDeployment.bind())
        ray.get(handle.remote())

    Args:
        target:
            A Serve application returned by `Deployment.bind()`.
        host: [DEPRECATED: use `serve.start` to set HTTP options]
            Host for HTTP servers to listen on. Defaults to
            "127.0.0.1". To expose Serve publicly, you probably want to set
            this to "0.0.0.0".
        port: [DEPRECATED: use `serve.start` to set HTTP options]
            Port for HTTP server. Defaults to 8000.
        name: Application name. If not provided, this will be the only
            application running on the cluster (it will delete all others).
        route_prefix: Route prefix for HTTP requests. If not provided, it will use
            route_prefix of the ingress deployment. If specified neither as an argument
            nor in the ingress deployment, the route prefix will default to '/'.

    Returns:
        RayServeSyncHandle: A handle that can be used to call the application.
    """
    if host != DEFAULT_HTTP_HOST or port != DEFAULT_HTTP_PORT:
        warnings.warn(
            "Specifying host and port in `serve.run` is deprecated and will be "
            "removed in a future version. To specify custom HTTP options, use "
            "`serve.start`."
        )

    client = _private_api.serve_start(
        detached=True,
        http_options={"host": host, "port": port, "location": "EveryNode"},
    )

    # Record after Ray has been started.
    ServeUsageTag.API_VERSION.record("v2")

    if isinstance(target, Application):
        deployments = pipeline_build(target._get_internal_dag_node(), name)
        ingress = get_and_validate_ingress_deployment(deployments)
    elif isinstance(target, BuiltApplication):
        deployments = list(target.deployments.values())
        ingress = target.ingress
    else:
        msg = (
            "`serve.run` expects an `Application` returned by `Deployment.bind()` "
            "or a static `BuiltApplication` returned by `serve.build`."
        )
        if isinstance(target, DAGNode):
            msg += (
                " If you are using the DAG API, you must bind the DAG node to a "
                "deployment like: `app = Deployment.bind(my_dag_output)`. "
            )
        raise TypeError(msg)

    parameter_group = []

    for deployment in deployments:
        # Overwrite route prefix
        if route_prefix is not DEFAULT.VALUE and deployment._route_prefix is not None:
            if route_prefix is not None and not route_prefix.startswith("/"):
                raise ValueError(
                    "The route_prefix must start with a forward slash ('/')"
                )

            deployment._route_prefix = route_prefix
        deployment_parameters = {
            "name": deployment._name,
            "replica_config": deployment._replica_config,
            "deployment_config": deployment._deployment_config,
            "version": deployment._version or get_random_letters(),
            "route_prefix": deployment.route_prefix,
            "url": deployment.url,
            "is_driver_deployment": deployment._is_driver_deployment,
            "docs_path": deployment._docs_path,
            "ingress": deployment._name == ingress._name,
        }
        parameter_group.append(deployment_parameters)
    client.deploy_application(
        name,
        parameter_group,
        _blocking=_blocking,
    )

    if ingress is not None:
        # The deployment state is not guaranteed to be created after
        # deploy_application returns; the application state manager will
        # need another reconcile iteration to create it.
        client._wait_for_deployment_created(ingress.name, name)
        handle = client.get_handle(ingress.name, name, missing_ok=True)
        return handle


@PublicAPI(stability="alpha")
def build(target: Application, name: str = None) -> BuiltApplication:
    """Builds a Serve application into a static, built application.

    Resolves the provided Application object into a list of deployments.
    This can be converted to a Serve config file that can be deployed via
    the Serve REST API or CLI.

    All of the deployments must be importable. That is, they cannot be
    defined in __main__ or inline defined. The deployments will be
    imported in the config file using the same import path they were here.

    Args:
        target: The Serve application to run consisting of one or more
            deployments.
        name: The name of the Serve application. When name is not provided, the
        deployment name won't be updated. (SINGLE_APP use case.)

    Returns:
        The static built Serve application.
    """
    if in_interactive_shell():
        raise RuntimeError(
            "build cannot be called from an interactive shell like "
            "IPython or Jupyter because it requires all deployments to be "
            "importable to run the app after building."
        )

    # If application is built using pipeline_build, ingress deployment
    # is the last deployment since Ray DAG traversal is done bottom-up.
    deployments = pipeline_build(target._get_internal_dag_node(), name)
    ingress = deployments[-1].name

    # TODO(edoakes): this should accept host and port, but we don't
    # currently support them in the REST API.
    return BuiltApplication(deployments, ingress)


@PublicAPI(stability="alpha")
def delete(name: str, _blocking: bool = True):
    """Delete an application by its name.

    Deletes the app with all corresponding deployments.
    """
    client = get_global_client()
    client.delete_apps([name], blocking=_blocking)


@PublicAPI(stability="alpha")
def multiplexed(
    func: Optional[Callable[..., Any]] = None, max_num_models_per_replica: int = 3
):
    """Defines a function or method used to load multiplexed
    models in a replica (experimental).

    The function can be standalone function or a method of a class. The
    function must have exactly one argument, the model id of type `str` for the
    model to be loaded.

    It is required to define the function with `async def` and the function must be
    an async function. It is recommended to define coroutines for long running
    IO tasks in the function to avoid blocking the event loop.

    The multiplexed function is called to load a model with the given model ID when
    necessary.

    When the number of models in one replica is larger than max_num_models_per_replica,
    the models will be unloaded using an LRU policy.

    If you want to release resources after the model is loaded, you can define
    a `__del__` method in your model class. The `__del__` method will be called when
    the model is unloaded.

    Example:

    .. code-block:: python

            from ray import serve

            @serve.deployment
            class MultiplexedDeployment:

                def __init__(self):
                    # Define s3 base path to load models.
                    self.s3_base_path = "s3://my_bucket/my_models"

                @serve.multiplexed(max_num_models_per_replica=5)
                async def load_model(self, model_id: str) -> Any:
                    # Load model with the given tag
                    # You can use any model loading library here
                    # and return the loaded model. load_from_s3 is
                    # a placeholder function.
                    return load_from_s3(model_id)

                async def __call__(self, request):
                    # Get the model_id from the request context.
                    model_id = serve.get_multiplexed_model_id()
                    # Load the model for the requested model_id.
                    # If the model is already cached locally,
                    # this will just be a dictionary lookup.
                    model = await self.load_model(model_id)
                    return model(request)


    Args:
        max_num_models_per_replica: the maximum number of models
        to be loaded on each replica. By default, it is 3, which
        means that each replica can cache up to 3 models. You can
        set it to a larger number if you have enough memory on
        the node resource, in opposite, you can set it to a smaller
        number if you want to save memory on the node resource.
    """

    if func is not None:
        if not callable(func):
            raise TypeError(
                "The `multiplexed` decorator must be used with a function or method."
            )

        # TODO(Sihan): Make the API accept the sync function as well.
        # https://github.com/ray-project/ray/issues/35356
        if not inspect.iscoroutinefunction(func):
            raise TypeError(
                "@serve.multiplexed can only be used to decorate async "
                "functions or methods."
            )
        signature = inspect.signature(func)
        if len(signature.parameters) == 0 or len(signature.parameters) > 2:
            raise TypeError(
                "@serve.multiplexed can only be used to decorate functions or methods "
                "with at least one 'model_id: str' argument."
            )

    if type(max_num_models_per_replica) is not int:
        raise TypeError("max_num_models_per_replica must be an integer.")

    if max_num_models_per_replica != -1 and max_num_models_per_replica <= 0:
        raise ValueError("max_num_models_per_replica must be positive.")

    def _multiplex_decorator(func: Callable):
        @wraps(func)
        async def _multiplex_wrapper(*args):
            args_check_error_msg = (
                "Functions decorated with `@serve.multiplexed` must take exactly one"
                "the multiplexed model ID (str), but got {}"
            )
            if not args:
                raise TypeError(
                    args_check_error_msg.format("no arguments are provided.")
                )
            self = extract_self_if_method_call(args, func)

            # User defined multiplexed function can be a standalone function or a
            # method of a class. If it is a method of a class, the first argument
            # is self.
            if self is None:
                if len(args) != 1:
                    raise TypeError(
                        args_check_error_msg.format("more than one arguments.")
                    )
                multiplex_object = func
                model_id = args[0]
            else:
                # count self as an argument
                if len(args) != 2:
                    raise TypeError(
                        args_check_error_msg.format("more than one arguments.")
                    )
                multiplex_object = self
                model_id = args[1]
            multiplex_attr = "__serve_multiplex_wrapper"
            # If the multiplexed function is called for the first time,
            # create a model multiplex wrapper and cache it in the multiplex object.
            if not hasattr(multiplex_object, multiplex_attr):
                model_multiplex_wrapper = _ModelMultiplexWrapper(
                    func, self, max_num_models_per_replica
                )
                setattr(multiplex_object, multiplex_attr, model_multiplex_wrapper)
            else:
                model_multiplex_wrapper = getattr(multiplex_object, multiplex_attr)
            return await model_multiplex_wrapper.load_model(model_id)

        return _multiplex_wrapper

    return _multiplex_decorator(func) if callable(func) else _multiplex_decorator


@PublicAPI(stability="alpha")
def get_multiplexed_model_id() -> str:
    """Get the multiplexed model ID for the current request (experimental).

    This is used with a function decorated with `@serve.multiplexed`
    to retrieve the model ID for the current request.

    .. code-block:: python

            import ray
            from ray import serve
            import requests

            # Set the multiplexed model id with the key
            # "ray_serve_multiplexed_model_id" in the request
            # headers when sending requests to the http proxy.
            requests.get("http://localhost:8000",
                headers={"ray_serve_multiplexed_model_id": "model_1"})
            # This can also be set when using `RayServeHandle`.
            handle.options(multiplexed_model_id="model_1").remote("blablabla")

            # In your deployment code, you can retrieve the model id from
            # `get_multiplexed_model_id()`.
            @serve.deployment
            def my_deployment_function(request):
                assert serve.get_multiplexed_model_id() == "model_1"
    """
    _request_context = ray.serve.context._serve_request_context.get()
    return _request_context.multiplexed_model_id


@PublicAPI(stability="alpha")
def status() -> ServeStatus:
    """Get status of Serve on the cluster.

    Includes status of all HTTP Proxies, all active applications, and
    their deployments.

    .. code-block:: python

            @serve.deployment(num_replicas=2)
            class MyDeployment:
                pass

            serve.run(MyDeployment.bind())
            status = serve.status()
            assert status.applications["default"].status == "RUNNING"
    """

    client = get_global_client(raise_if_no_controller_running=False)
    if client is None:
        # Serve has not started yet
        return ServeStatus()

    details = ServeInstanceDetails(**client.get_serve_details())
    return details._get_status()


@PublicAPI(stability="alpha")
def get_app_handle(
    name: str,
) -> DeploymentHandle:
    """Get a handle to the application's ingress deployment by name.

    Args:
        name: Name of application to get a handle to.

    Raises:
        RayServeException: If no Serve controller is running, or if the
            application does not exist.

    .. code-block:: python

            import ray
            from ray import serve

            @serve.deployment
            def f(val: int) -> int:
                return val * 2

            serve.run(f.bind(), name="my_app")
            handle = serve.get_app_handle("my_app")
            assert handle.remote(3).result() == 6
    """

    client = get_global_client()
    ingress = ray.get(client._controller.get_ingress_deployment_name.remote(name))
    if ingress is None:
        raise RayServeException(f"Application '{name}' does not exist.")

    # Default to async within a deployment and sync outside a deployment.
    sync = get_internal_replica_context() is None
    return client.get_handle(ingress, name, sync=sync).options(
        use_new_handle_api=True,
    )


@DeveloperAPI
def get_deployment_handle(
    deployment_name: str,
    app_name: Optional[str] = None,
) -> DeploymentHandle:
    """Get a handle to the named deployment.

    Args:
        deployment_name: Name of deployment to get a handle to.
        app_name: Application in which deployment resides. If calling
            from inside a Serve application and `app_name` is not
            specified, this will default to the application from which
            this API is called.

    Raises:
        RayServeException: If no Serve controller is running, or if
            calling from outside a Serve application and no application
            name is specified.
    """

    client = get_global_client()

    internal_replica_context = get_internal_replica_context()
    if app_name is None:
        if internal_replica_context is None:
            raise RayServeException(
                "Please specify an application name when getting a deployment handle "
                "outside of a Serve application."
            )
        else:
            app_name = internal_replica_context.app_name

    # Default to async within a deployment and sync outside a deployment.
    sync = internal_replica_context is None
    return client.get_handle(deployment_name, app_name, sync=sync).options(
        use_new_handle_api=True
    )<|MERGE_RESOLUTION|>--- conflicted
+++ resolved
@@ -129,7 +129,6 @@
             "removed in a future version."
         )
 
-<<<<<<< HEAD
     if dedicated_cpu:
         warnings.warn(
             "Setting `dedicated_cpu=True` in `serve.start` is deprecated and will be "
@@ -149,10 +148,6 @@
             proxy_location = DeploymentMode(proxy_location)
 
         http_options.location = proxy_location
-=======
-    # Record after Ray has been started.
-    ServeUsageTag.API_VERSION.record("v1")
->>>>>>> dec4bd8f
 
     _private_api.serve_start(detached, http_options, dedicated_cpu, **kwargs)
 
