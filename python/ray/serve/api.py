--- conflicted
+++ resolved
@@ -126,12 +126,7 @@
         detached=True,
         name=SERVE_MASTER_NAME,
         max_restarts=-1,
-<<<<<<< HEAD
-    ).remote(start_server, http_host, http_port, metric_exporter)
-=======
-    ).remote(queueing_policy.value, policy_kwargs, start_server, http_node_id,
-             http_host, http_port, metric_exporter)
->>>>>>> ef20564d
+    ).remote(start_server, http_node_id, http_host, http_port, metric_exporter)
 
     if start_server and blocking:
         block_until_http_ready("http://{}:{}/-/routes".format(
