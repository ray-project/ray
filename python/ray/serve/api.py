import inspect
from functools import wraps
from tempfile import mkstemp

from multiprocessing import cpu_count

import ray
from ray.serve.constants import (DEFAULT_HTTP_HOST, DEFAULT_HTTP_PORT,
                                 SERVE_MASTER_NAME)
from ray.serve.global_state import GlobalState, ServeMaster
from ray.serve.kv_store_service import SQLiteKVStore
from ray.serve.task_runner import RayServeMixin, TaskRunnerActor
<<<<<<< HEAD
from ray.serve.utils import block_until_http_ready
=======
from ray.serve.utils import block_until_http_ready, expand
>>>>>>> 7b08db9f
from ray.serve.exceptions import RayServeException, batch_annotation_not_found
from ray.serve.backend_config import BackendConfig
from ray.serve.policy import RoutePolicy
from ray.serve.queues import Query
from ray.serve.request_params import RequestMetadata

global_state = None


def _get_global_state():
    """Used for internal purpose. Because just import serve.global_state
    will always reference the original None object
    """
    return global_state


def _ensure_connected(f):
    @wraps(f)
    def check(*args, **kwargs):
        if _get_global_state() is None:
            raise RayServeException("Please run serve.init to initialize or "
                                    "connect to existing ray serve cluster.")
        return f(*args, **kwargs)

    return check


def accept_batch(f):
    """Annotation to mark a serving function that batch is accepted.

    This annotation need to be used to mark a function expect all arguments
    to be passed into a list.

    Example:

    >>> @serve.accept_batch
        def serving_func(flask_request):
            assert isinstance(flask_request, list)
            ...

    >>> class ServingActor:
            @serve.accept_batch
            def __call__(self, *, python_arg=None):
                assert isinstance(python_arg, list)
    """
    f.serve_accept_batch = True
    return f


def init(
        kv_store_connector=None,
        kv_store_path=None,
        blocking=False,
        start_server=True,
        http_host=DEFAULT_HTTP_HOST,
        http_port=DEFAULT_HTTP_PORT,
        ray_init_kwargs={
            "object_store_memory": int(1e8),
            "num_cpus": max(cpu_count(), 8)
        },
        gc_window_seconds=3600,
        queueing_policy=RoutePolicy.Random,
        policy_kwargs={},
):
    """Initialize a serve cluster.

    If serve cluster has already initialized, this function will just return.

    Calling `ray.init` before `serve.init` is optional. When there is not a ray
    cluster initialized, serve will call `ray.init` with `object_store_memory`
    requirement.

    Args:
        kv_store_connector (callable): Function of (namespace) => TableObject.
            We will use a SQLite connector that stores to /tmp by default.
        kv_store_path (str, path): Path to the SQLite table.
        blocking (bool): If true, the function will wait for the HTTP server to
            be healthy, and other components to be ready before returns.
        start_server (bool): If true, `serve.init` starts http server.
            (Default: True)
        http_host (str): Host for HTTP server. Default to "0.0.0.0".
        http_port (int): Port for HTTP server. Default to 8000.
        ray_init_kwargs (dict): Argument passed to ray.init, if there is no ray
            connection. Default to {"object_store_memory": int(1e8)} for
            performance stability reason
        gc_window_seconds(int): How long will we keep the metric data in
            memory. Data older than the gc_window will be deleted. The default
            is 3600 seconds, which is 1 hour.
        queueing_policy(RoutePolicy): Define the queueing policy for selecting
            the backend for a service. (Default: RoutePolicy.Random)
        policy_kwargs: Arguments required to instantiate a queueing policy
    """
    global global_state
    # Noop if global_state is no longer None
    if global_state is not None:
        return

    # Initialize ray if needed.
    if not ray.is_initialized():
        ray.init(**ray_init_kwargs)

    # Register serialization context once
    ray.register_custom_serializer(Query, Query.ray_serialize,
                                   Query.ray_deserialize)

    # Try to get serve master actor if it exists
    try:
        ray.util.get_actor(SERVE_MASTER_NAME)
        global_state = GlobalState()
        return
    except ValueError:
        pass

    # Register serialization context once
    ray.register_custom_serializer(Query, Query.ray_serialize,
                                   Query.ray_deserialize)
    ray.register_custom_serializer(RequestMetadata,
                                   RequestMetadata.ray_serialize,
                                   RequestMetadata.ray_deserialize)

    if kv_store_path is None:
        _, kv_store_path = mkstemp()

    # Serve has not been initialized, perform init sequence
    # TODO move the db to session_dir
    #    ray.worker._global_node.address_info["session_dir"]
    def kv_store_connector(namespace):
        return SQLiteKVStore(namespace, db_path=kv_store_path)

<<<<<<< HEAD
    master = ServeMaster.remote(kv_store_connector)
    ray.util.register_actor(SERVE_MASTER_NAME, master)
=======
    master = ServeMaster.options(
        detached=True, name=SERVE_MASTER_NAME).remote(kv_store_connector)
>>>>>>> 7b08db9f

    ray.get(master.start_router.remote(queueing_policy.value, policy_kwargs))

    global_state = GlobalState(master)
    ray.get(master.start_metric_monitor.remote(gc_window_seconds))
    if start_server:
        ray.get(master.start_http_proxy.remote(http_host, http_port))

    if start_server and blocking:
        block_until_http_ready("http://{}:{}/-/routes".format(
            http_host, http_port))


@_ensure_connected
def create_endpoint(endpoint_name, route=None, methods=["GET"]):
    """Create a service endpoint given route_expression.

    Args:
        endpoint_name (str): A name to associate to the endpoint. It will be
            used as key to set traffic policy.
        route (str): A string begin with "/". HTTP server will use
            the string to match the path.
        blocking (bool): If true, the function will wait for service to be
            registered before returning
    """
    methods = [m.upper() for m in methods]
<<<<<<< HEAD
    ray.get(
        global_state.master_actor.create_endpoint.remote(
            route, endpoint_name, methods))
=======
    global_state.route_table.register_service(
        route, endpoint_name, methods=methods)
    http_proxy = global_state.get_http_proxy()
    ray.get(
        http_proxy.set_route_table.remote(
            global_state.route_table.list_service(
                include_methods=True, include_headless=False)))
>>>>>>> 7b08db9f


@_ensure_connected
def set_backend_config(backend_tag, backend_config):
    """Set a backend configuration for a backend tag

    Args:
        backend_tag(str): A registered backend.
        backend_config(BackendConfig) : Desired backend configuration.
    """
    assert (backend_tag in global_state.backend_table.list_backends()
            ), "Backend {} is not registered.".format(backend_tag)
    assert isinstance(backend_config,
                      BackendConfig), ("backend_config must be"
                                       " of instance BackendConfig")
    backend_config_dict = dict(backend_config)
    old_backend_config_dict = global_state.backend_table.get_info(backend_tag)

    if (not old_backend_config_dict["has_accept_batch_annotation"]
            and backend_config.max_batch_size is not None):
        raise batch_annotation_not_found

    global_state.backend_table.register_info(backend_tag, backend_config_dict)

    # inform the router about change in configuration
    # particularly for setting max_batch_size
    router = global_state.get_router()
    ray.get(router.set_backend_config.remote(backend_tag, backend_config_dict))

    # checking if replicas need to be restarted
    # Replicas are restarted if there is any change in the backend config
    # related to restart_configs
    # TODO(alind) : have replica restarting policies selected by the user

    need_to_restart_replicas = any(
        old_backend_config_dict[k] != backend_config_dict[k]
        for k in BackendConfig.restart_on_change_fields)
    if need_to_restart_replicas:
        # kill all the replicas for restarting with new configurations
        _scale(backend_tag, 0)

    # scale the replicas with new configuration
    _scale(backend_tag, backend_config_dict["num_replicas"])


@_ensure_connected
def get_backend_config(backend_tag):
    """get the backend configuration for a backend tag

    Args:
        backend_tag(str): A registered backend.
    """
    assert (backend_tag in global_state.backend_table.list_backends()
            ), "Backend {} is not registered.".format(backend_tag)
    backend_config_dict = global_state.backend_table.get_info(backend_tag)
    return BackendConfig(**backend_config_dict)


def _backend_accept_batch(func_or_class):
    if inspect.isfunction(func_or_class):
        return hasattr(func_or_class, "serve_accept_batch")
    elif inspect.isclass(func_or_class):
        return hasattr(func_or_class.__call__, "serve_accept_batch")


@_ensure_connected
def create_backend(func_or_class,
                   backend_tag,
                   *actor_init_args,
                   backend_config=None):
    """Create a backend using func_or_class and assign backend_tag.

    Args:
        func_or_class (callable, class): a function or a class implements
            __call__ protocol.
        backend_tag (str): a unique tag assign to this backend. It will be used
            to associate services in traffic policy.
        backend_config (BackendConfig): An object defining backend properties
        for starting a backend.
        *actor_init_args (optional): the argument to pass to the class
            initialization method.
    """
    # Configure backend_config
    if backend_config is None:
        backend_config = BackendConfig()
    assert isinstance(backend_config,
                      BackendConfig), ("backend_config must be"
                                       " of instance BackendConfig")

    # Make sure the batch size is correct
    should_accept_batch = backend_config.max_batch_size is not None
    if should_accept_batch and not _backend_accept_batch(func_or_class):
        raise batch_annotation_not_found
    if _backend_accept_batch(func_or_class):
        backend_config.has_accept_batch_annotation = True

    arg_list = []
    if inspect.isfunction(func_or_class):
        # arg list for a fn is function itself
        arg_list = [func_or_class]
        # ignore lint on lambda expression
        creator = lambda kwrgs: TaskRunnerActor._remote(**kwrgs)  # noqa: E731
    elif inspect.isclass(func_or_class):
        # Python inheritance order is right-to-left. We put RayServeMixin
        # on the left to make sure its methods are not overriden.
        @ray.remote
        class CustomActor(RayServeMixin, func_or_class):
            @wraps(func_or_class.__init__)
            def __init__(self, *args, **kwargs):
                super().__init__(*args, **kwargs)

        arg_list = actor_init_args
        # ignore lint on lambda expression
        creator = lambda kwargs: CustomActor._remote(**kwargs)  # noqa: E731
    else:
        raise TypeError(
            "Backend must be a function or class, it is {}.".format(
                type(func_or_class)))

    backend_config_dict = dict(backend_config)

    # save creator which starts replicas
    global_state.backend_table.register_backend(backend_tag, creator)

    # save information about configurations needed to start the replicas
    global_state.backend_table.register_info(backend_tag, backend_config_dict)

    # save the initial arguments needed by replicas
    global_state.backend_table.save_init_args(backend_tag, arg_list)

    # set the backend config inside the router
    # particularly for max-batch-size
    router = global_state.get_router()
    ray.get(router.set_backend_config.remote(backend_tag, backend_config_dict))
    _scale(backend_tag, backend_config_dict["num_replicas"])


@_ensure_connected
def _scale(backend_tag, num_replicas):
    """Set the number of replicas for backend_tag.

    Args:
        backend_tag (str): A registered backend.
        num_replicas (int): Desired number of replicas
    """
    assert (backend_tag in global_state.backend_table.list_backends()
            ), "Backend {} is not registered.".format(backend_tag)
    assert num_replicas >= 0, ("Number of replicas must be"
                               " greater than or equal to 0.")

    replicas = global_state.backend_table.list_replicas(backend_tag)
    current_num_replicas = len(replicas)
    delta_num_replicas = num_replicas - current_num_replicas

    if delta_num_replicas > 0:
        for _ in range(delta_num_replicas):
            ray.get(
                global_state.master_actor.start_backend_replica.remote(
                    backend_tag))
    elif delta_num_replicas < 0:
        for _ in range(-delta_num_replicas):
            ray.get(
                global_state.master_actor.remove_backend_replica.remote(
                    backend_tag))


@_ensure_connected
def link(endpoint_name, backend_tag):
    """Associate a service endpoint with backend tag.

    Example:

    >>> serve.link("service-name", "backend:v1")

    Note:
    This is equivalent to

    >>> serve.split("service-name", {"backend:v1": 1.0})
    """
    split(endpoint_name, {backend_tag: 1.0})


@_ensure_connected
def split(endpoint_name, traffic_policy_dictionary):
    """Associate a service endpoint with traffic policy.

    Example:

    >>> serve.split("service-name", {
        "backend:v1": 0.5,
        "backend:v2": 0.5
    })

    Args:
        endpoint_name (str): A registered service endpoint.
        traffic_policy_dictionary (dict): a dictionary maps backend names
            to their traffic weights. The weights must sum to 1.
    """
<<<<<<< HEAD
    ray.get(
        global_state.master_actor.split_traffic.remote(
            endpoint_name, traffic_policy_dictionary))
=======
    assert endpoint_name in expand(
        global_state.route_table.list_service(include_headless=True).values())

    assert isinstance(traffic_policy_dictionary,
                      dict), "Traffic policy must be dictionary"
    prob = 0
    for backend, weight in traffic_policy_dictionary.items():
        prob += weight
        assert (backend in global_state.backend_table.list_backends()
                ), "backend {} is not registered".format(backend)
    assert np.isclose(
        prob, 1,
        atol=0.02), "weights must sum to 1, currently it sums to {}".format(
            prob)

    global_state.policy_table.register_traffic_policy(
        endpoint_name, traffic_policy_dictionary)
    router = global_state.get_router()
    ray.get(
        router.set_traffic.remote(endpoint_name, traffic_policy_dictionary))
>>>>>>> 7b08db9f


@_ensure_connected
def get_handle(endpoint_name,
               relative_slo_ms=None,
               absolute_slo_ms=None,
               missing_ok=False):
    """Retrieve RayServeHandle for service endpoint to invoke it from Python.

    Args:
        endpoint_name (str): A registered service endpoint.
        relative_slo_ms(float): Specify relative deadline in milliseconds for
            queries fired using this handle. (Default: None)
        absolute_slo_ms(float): Specify absolute deadline in milliseconds for
            queries fired using this handle. (Default: None)
        missing_ok (bool): If true, skip the check for the endpoint existence.
            It can be useful when the endpoint has not been registered.

    Returns:
        RayServeHandle
    """
    if not missing_ok:
        assert endpoint_name in global_state.get_all_endpoints()

    # Delay import due to it's dependency on global_state
    from ray.serve.handle import RayServeHandle

    return RayServeHandle(
        global_state.get_router(),
        endpoint_name,
        relative_slo_ms,
        absolute_slo_ms,
    )


@_ensure_connected
def stat(percentiles=[50, 90, 95],
         agg_windows_seconds=[10, 60, 300, 600, 3600]):
    """Retrieve metric statistics about ray serve system.

    Args:
        percentiles(List[int]): The percentiles for aggregation operations.
            Default is 50th, 90th, 95th percentile.
        agg_windows_seconds(List[int]): The aggregation windows in seconds.
            The longest aggregation window must be shorter or equal to the
            gc_window_seconds.
    """
    monitor = global_state.get_metric_monitor()
    return ray.get(monitor.collect.remote(percentiles, agg_windows_seconds))


class route:
    """Convient method to create a backend and link to service.

    When called, the following will happen:
    - An endpoint is created with the same of the function
    - A backend is created and instantiate the function
    - The endpoint and backend are linked together
    - The handle is returned

    .. code-block:: python

        @serve.route("/path")
        def my_handler(flask_request):
            ...
    """

    def __init__(self, url_route):
        self.route = url_route

    def __call__(self, func_or_class):
        name = func_or_class.__name__
        backend_tag = "{}:v0".format(name)

        create_backend(func_or_class, backend_tag)
        create_endpoint(name, self.route)
        link(name, backend_tag)

        return get_handle(name)<|MERGE_RESOLUTION|>--- conflicted
+++ resolved
@@ -10,11 +10,7 @@
 from ray.serve.global_state import GlobalState, ServeMaster
 from ray.serve.kv_store_service import SQLiteKVStore
 from ray.serve.task_runner import RayServeMixin, TaskRunnerActor
-<<<<<<< HEAD
 from ray.serve.utils import block_until_http_ready
-=======
-from ray.serve.utils import block_until_http_ready, expand
->>>>>>> 7b08db9f
 from ray.serve.exceptions import RayServeException, batch_annotation_not_found
 from ray.serve.backend_config import BackendConfig
 from ray.serve.policy import RoutePolicy
@@ -144,13 +140,8 @@
     def kv_store_connector(namespace):
         return SQLiteKVStore(namespace, db_path=kv_store_path)
 
-<<<<<<< HEAD
-    master = ServeMaster.remote(kv_store_connector)
-    ray.util.register_actor(SERVE_MASTER_NAME, master)
-=======
     master = ServeMaster.options(
         detached=True, name=SERVE_MASTER_NAME).remote(kv_store_connector)
->>>>>>> 7b08db9f
 
     ray.get(master.start_router.remote(queueing_policy.value, policy_kwargs))
 
@@ -177,19 +168,9 @@
             registered before returning
     """
     methods = [m.upper() for m in methods]
-<<<<<<< HEAD
     ray.get(
         global_state.master_actor.create_endpoint.remote(
             route, endpoint_name, methods))
-=======
-    global_state.route_table.register_service(
-        route, endpoint_name, methods=methods)
-    http_proxy = global_state.get_http_proxy()
-    ray.get(
-        http_proxy.set_route_table.remote(
-            global_state.route_table.list_service(
-                include_methods=True, include_headless=False)))
->>>>>>> 7b08db9f
 
 
 @_ensure_connected
@@ -388,32 +369,9 @@
         traffic_policy_dictionary (dict): a dictionary maps backend names
             to their traffic weights. The weights must sum to 1.
     """
-<<<<<<< HEAD
     ray.get(
         global_state.master_actor.split_traffic.remote(
             endpoint_name, traffic_policy_dictionary))
-=======
-    assert endpoint_name in expand(
-        global_state.route_table.list_service(include_headless=True).values())
-
-    assert isinstance(traffic_policy_dictionary,
-                      dict), "Traffic policy must be dictionary"
-    prob = 0
-    for backend, weight in traffic_policy_dictionary.items():
-        prob += weight
-        assert (backend in global_state.backend_table.list_backends()
-                ), "backend {} is not registered".format(backend)
-    assert np.isclose(
-        prob, 1,
-        atol=0.02), "weights must sum to 1, currently it sums to {}".format(
-            prob)
-
-    global_state.policy_table.register_traffic_policy(
-        endpoint_name, traffic_policy_dictionary)
-    router = global_state.get_router()
-    ray.get(
-        router.set_traffic.remote(endpoint_name, traffic_policy_dictionary))
->>>>>>> 7b08db9f
 
 
 @_ensure_connected
