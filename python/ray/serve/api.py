import atexit
from functools import wraps
import random
import os

import ray
from ray.serve.constants import (DEFAULT_HTTP_HOST, DEFAULT_HTTP_PORT,
                                 SERVE_CONTROLLER_NAME, HTTP_PROXY_TIMEOUT)
from ray.serve.controller import ServeController
from ray.serve.handle import RayServeHandle
from ray.serve.utils import (block_until_http_ready, format_actor_name,
                             get_random_letters, logger, get_node_id_for_actor,
                             get_conda_env_dir)
from ray.serve.exceptions import RayServeException
from ray.serve.config import BackendConfig, ReplicaConfig, BackendMetadata
from ray.serve.env import CondaEnv
from ray.actor import ActorHandle
from typing import Any, Callable, Dict, List, Optional, Type, Union

_INTERNAL_CONTROLLER_NAME = None


def _set_internal_controller_name(name):
    global _INTERNAL_CONTROLLER_NAME
    _INTERNAL_CONTROLLER_NAME = name


def _ensure_connected(f: Callable) -> Callable:
    @wraps(f)
    def check(self, *args, **kwargs):
        if self._shutdown:
            raise RayServeException("Client has already been shut down.")
        return f(self, *args, **kwargs)

    return check


class Client:
    def __init__(self,
                 controller: ActorHandle,
                 controller_name: str,
                 detached: bool = False):
        self._controller = controller
        self._controller_name = controller_name
        self._detached = detached
        self._shutdown = False

        # NOTE(edoakes): Need this because the shutdown order isn't guaranteed
        # when the interpreter is exiting so we can't rely on __del__ (it
        # throws a nasty stacktrace).
        if not self._detached:

            def shutdown_serve_client():
                self.shutdown()

            atexit.register(shutdown_serve_client)

    def __del__(self):
        if not self._detached:
            logger.info("Shutting down Ray Serve because client went out of "
                        "scope. To prevent this, either keep a reference to "
                        "the client object or use serve.start(detached=True).")
            self.shutdown()

    def __reduce__(self):
        raise RayServeException(
            ("Ray Serve client cannot be serialized. Please use "
             "serve.connect() to get a client from within a backend."))

    def shutdown(self) -> None:
        """Completely shut down the connected Serve instance.

        Shuts down all processes and deletes all state associated with the
        instance.
        """
        if not self._shutdown:
            ray.get(self._controller.shutdown.remote())
            ray.kill(self._controller, no_restart=True)
            self._shutdown = True

    @_ensure_connected
    def create_endpoint(self,
                        endpoint_name: str,
                        *,
                        backend: str = None,
                        route: Optional[str] = None,
                        methods: List[str] = ["GET"]) -> None:
        """Create a service endpoint given route_expression.

        Args:
            endpoint_name (str): A name to associate to with the endpoint.
            backend (str, required): The backend that will serve requests to
                this endpoint. To change this or split traffic among backends,
                use `serve.set_traffic`.
            route (str, optional): A string begin with "/". HTTP server will
                use the string to match the path.
            methods(List[str], optional): The HTTP methods that are valid for
                this endpoint.
        """
        if backend is None:
            raise TypeError("backend must be specified when creating "
                            "an endpoint.")
        elif not isinstance(backend, str):
            raise TypeError("backend must be a string, got {}.".format(
                type(backend)))

        if route is not None:
            if not isinstance(route, str) or not route.startswith("/"):
                raise TypeError("route must be a string starting with '/'.")

        if not isinstance(methods, list):
            raise TypeError(
                "methods must be a list of strings, but got type {}".format(
                    type(methods)))

        endpoints = self.list_endpoints()
        if endpoint_name in endpoints:
            methods_old = endpoints[endpoint_name]["methods"]
            route_old = endpoints[endpoint_name]["route"]
            if methods_old.sort() == methods.sort() and route_old == route:
                raise ValueError(
                    "Route '{}' is already registered to endpoint '{}' "
                    "with methods '{}'.  To set the backend for this "
                    "endpoint, please use serve.set_traffic().".format(
                        route, endpoint_name, methods))

        upper_methods = []
        for method in methods:
            if not isinstance(method, str):
                raise TypeError(
                    "methods must be a list of strings, but contained "
                    "an element of type {}".format(type(method)))
            upper_methods.append(method.upper())

        ray.get(
            self._controller.create_endpoint.remote(
                endpoint_name, {backend: 1.0}, route, upper_methods))

    @_ensure_connected
    def delete_endpoint(self, endpoint: str) -> None:
        """Delete the given endpoint.

        Does not delete any associated backends.
        """
        ray.get(self._controller.delete_endpoint.remote(endpoint))

    @_ensure_connected
    def list_endpoints(self) -> Dict[str, Dict[str, Any]]:
        """Returns a dictionary of all registered endpoints.

        The dictionary keys are endpoint names and values are dictionaries
        of the form: {"methods": List[str], "traffic": Dict[str, float]}.
        """
        return ray.get(self._controller.get_all_endpoints.remote())

    @_ensure_connected
    def update_backend_config(
            self, backend_tag: str,
            config_options: Union[BackendConfig, Dict[str, Any]]) -> None:
        """Update a backend configuration for a backend tag.

        Keys not specified in the passed will be left unchanged.

        Args:
            backend_tag(str): A registered backend.
            config_options(dict, serve.BackendConfig): Backend config options
                to update. Either a BackendConfig object or a dict mapping
                strings to values for the following supported options:
                - "num_replicas": number of worker processes to start up that
                will handle requests to this backend.
                - "max_batch_size": the maximum number of requests that will
                be processed in one batch by this backend.
                - "batch_wait_timeout": time in seconds that backend replicas
                will wait for a full batch of requests before
                processing a partial batch.
                - "max_concurrent_queries": the maximum number of queries
                that will be sent to a replica of this backend
                without receiving a response.
                - "user_config" (experimental): Arguments to pass to the
                reconfigure method of the backend. The reconfigure method is
                called if "user_config" is not None.
        """

        if not isinstance(config_options, (BackendConfig, dict)):
            raise TypeError(
                "config_options must be a BackendConfig or dictionary.")
        ray.get(
            self._controller.update_backend_config.remote(
                backend_tag, config_options))

    @_ensure_connected
    def get_backend_config(self, backend_tag: str) -> BackendConfig:
        """Get the backend configuration for a backend tag.

        Args:
            backend_tag(str): A registered backend.
        """
        return ray.get(self._controller.get_backend_config.remote(backend_tag))

    @_ensure_connected
    def create_backend(
            self,
            backend_tag: str,
            func_or_class: Union[Callable, Type[Callable]],
            *actor_init_args: Any,
            ray_actor_options: Optional[Dict] = None,
            config: Optional[Union[BackendConfig, Dict[str, Any]]] = None,
            env: Optional[CondaEnv] = None) -> None:
        """Create a backend with the provided tag.

        The backend will serve requests with func_or_class.

        Args:
            backend_tag (str): a unique tag assign to identify this backend.
            func_or_class (callable, class): a function or a class implementing
                __call__.
            actor_init_args (optional): the arguments to pass to the class.
                initialization method.
            ray_actor_options (optional): options to be passed into the
                @ray.remote decorator for the backend actor.
            config (dict, serve.BackendConfig, optional): configuration options
                for this backend. Either a BackendConfig, or a dictionary
                mapping strings to values for the following supported options:
                - "num_replicas": number of worker processes to start up that
                will handle requests to this backend.
                - "max_batch_size": the maximum number of requests that will
                be processed in one batch by this backend.
                - "batch_wait_timeout": time in seconds that backend replicas
                will wait for a full batch of requests before processing a
                partial batch.
                - "max_concurrent_queries": the maximum number of queries that
                will be sent to a replica of this backend without receiving a
                response.
<<<<<<< HEAD
                - "user_config" (experimental): Arguments to pass to the
                reconfigure method of the backend. The reconfigure method is
                called if "user_config" is not None.
=======
            env (serve.CondaEnv, optional): conda environment to run this
                backend in.  Requires the caller to be running in an activated
                conda environment (not necessarily ``env``), and requires
                ``env`` to be an existing conda environment on all nodes.  If
                ``env`` is not provided but conda is activated, the backend
                will run in the conda environment of the caller.
>>>>>>> 6b7a4dfa
        """
        if backend_tag in self.list_backends().keys():
            raise ValueError(
                "Cannot create backend. "
                "Backend '{}' is already registered.".format(backend_tag))

        if config is None:
            config = {}
        if ray_actor_options is None:
            ray_actor_options = {}
        if env is None:
            # If conda is activated, default to conda env of this process.
            if os.environ.get("CONDA_PREFIX"):
                if "override_environment_variables" not in ray_actor_options:
                    ray_actor_options["override_environment_variables"] = {}
                ray_actor_options["override_environment_variables"].update({
                    "PYTHONHOME": os.environ.get("CONDA_PREFIX")
                })
        else:
            conda_env_dir = get_conda_env_dir(env.name)
            ray_actor_options.update(
                override_environment_variables={"PYTHONHOME": conda_env_dir})
        replica_config = ReplicaConfig(
            func_or_class,
            *actor_init_args,
            ray_actor_options=ray_actor_options)
        metadata = BackendMetadata(
            accepts_batches=replica_config.accepts_batches,
            is_blocking=replica_config.is_blocking)

        if isinstance(config, dict):
            backend_config = BackendConfig.parse_obj({
                **config, "internal_metadata": metadata
            })
        elif isinstance(config, BackendConfig):
            backend_config = config.copy(
                update={"internal_metadata": metadata})
        else:
            raise TypeError("config must be a BackendConfig or a dictionary.")

        backend_config._validate_complete()
        ray.get(
            self._controller.create_backend.remote(backend_tag, backend_config,
                                                   replica_config))

    @_ensure_connected
    def list_backends(self) -> Dict[str, BackendConfig]:
        """Returns a dictionary of all registered backends.

        Dictionary maps backend tags to backend config objects.
        """
        return ray.get(self._controller.get_all_backends.remote())

    @_ensure_connected
    def delete_backend(self, backend_tag: str) -> None:
        """Delete the given backend.

        The backend must not currently be used by any endpoints.
        """
        ray.get(self._controller.delete_backend.remote(backend_tag))

    @_ensure_connected
    def set_traffic(self, endpoint_name: str,
                    traffic_policy_dictionary: Dict[str, float]) -> None:
        """Associate a service endpoint with traffic policy.

        Example:

        >>> serve.set_traffic("service-name", {
            "backend:v1": 0.5,
            "backend:v2": 0.5
        })

        Args:
            endpoint_name (str): A registered service endpoint.
            traffic_policy_dictionary (dict): a dictionary maps backend names
                to their traffic weights. The weights must sum to 1.
        """
        ray.get(
            self._controller.set_traffic.remote(endpoint_name,
                                                traffic_policy_dictionary))

    @_ensure_connected
    def shadow_traffic(self, endpoint_name: str, backend_tag: str,
                       proportion: float) -> None:
        """Shadow traffic from an endpoint to a backend.

        The specified proportion of requests will be duplicated and sent to the
        backend. Responses of the duplicated traffic will be ignored.
        The backend must not already be in use.

        To stop shadowing traffic to a backend, call `shadow_traffic` with
        proportion equal to 0.

        Args:
            endpoint_name (str): A registered service endpoint.
            backend_tag (str): A registered backend.
            proportion (float): The proportion of traffic from 0 to 1.
        """

        if not isinstance(proportion,
                          (float, int)) or not 0 <= proportion <= 1:
            raise TypeError("proportion must be a float from 0 to 1.")

        ray.get(
            self._controller.shadow_traffic.remote(endpoint_name, backend_tag,
                                                   proportion))

    @_ensure_connected
    def get_handle(self,
                   endpoint_name: str,
                   missing_ok: Optional[bool] = False) -> RayServeHandle:
        """Retrieve RayServeHandle for service endpoint to invoke it from Python.

        Args:
            endpoint_name (str): A registered service endpoint.
            missing_ok (bool): If true, then Serve won't check the endpoint is
                registered. False by default.

        Returns:
            RayServeHandle
        """
        if not missing_ok and endpoint_name not in ray.get(
                self._controller.get_all_endpoints.remote()):
            raise KeyError(f"Endpoint '{endpoint_name}' does not exist.")

        routers = list(ray.get(self._controller.get_routers.remote()).values())
        current_node_id = ray.get_runtime_context().node_id.hex()

        try:
            router_chosen = next(
                filter(lambda r: get_node_id_for_actor(r) == current_node_id,
                       routers))
        except StopIteration:
            logger.warning(
                f"When getting a handle for {endpoint_name}, Serve can't find "
                "a router on the same node. Serve will use a random router.")
            router_chosen = random.choice(routers)

        return RayServeHandle(
            router_chosen,
            endpoint_name,
        )


def start(detached: bool = False,
          http_host: str = DEFAULT_HTTP_HOST,
          http_port: int = DEFAULT_HTTP_PORT,
          http_middlewares: List[Any] = []) -> Client:
    """Initialize a serve instance.

    By default, the instance will be scoped to the lifetime of the returned
    Client object (or when the script exits). If detached is set to True, the
    instance will instead persist until client.shutdown() is called and clients
    to it can be connected using serve.connect(). This is only relevant if
    connecting to a long-running Ray cluster (e.g., with address="auto").

    Args:
        detached (bool): Whether not the instance should be detached from this
            script.
        http_host (str): Host for HTTP servers to listen on. Defaults to
            "127.0.0.1". To expose Serve publicly, you probably want to set
            this to "0.0.0.0". One HTTP server will be started on each node in
            the Ray cluster.
        http_port (int): Port for HTTP server. Defaults to 8000.
        http_middlewares (list): A list of Starlette middlewares that will be
            applied to the HTTP servers in the cluster.
    """
    # Initialize ray if needed.
    if not ray.is_initialized():
        ray.init()

    # Try to get serve controller if it exists
    if detached:
        controller_name = SERVE_CONTROLLER_NAME
        try:
            ray.get_actor(controller_name)
            raise RayServeException("Called serve.start(detached=True) but a "
                                    "detached instance is already running. "
                                    "Please use serve.connect() to connect to "
                                    "the running instance instead.")
        except ValueError:
            pass
    else:
        controller_name = format_actor_name(SERVE_CONTROLLER_NAME,
                                            get_random_letters())

    controller = ServeController.options(
        name=controller_name,
        lifetime="detached" if detached else None,
        max_restarts=-1,
        max_task_retries=-1,
    ).remote(
        controller_name,
        http_host,
        http_port,
        http_middlewares,
        detached=detached)

    futures = []
    for node_id in ray.state.node_ids():
        future = block_until_http_ready.options(
            num_cpus=0, resources={
                node_id: 0.01
            }).remote(
                "http://{}:{}/-/routes".format(http_host, http_port),
                timeout=HTTP_PROXY_TIMEOUT)
        futures.append(future)
    ray.get(futures)

    return Client(controller, controller_name, detached=detached)


def connect() -> Client:
    """Connect to an existing Serve instance on this Ray cluster.

    If calling from the driver program, the Serve instance on this Ray cluster
    must first have been initialized using `serve.start(detached=True)`.

    If called from within a backend, will connect to the same Serve instance
    that the backend is running in.
    """

    # Initialize ray if needed.
    if not ray.is_initialized():
        ray.init()

    # When running inside of a backend, _INTERNAL_CONTROLLER_NAME is set to
    # ensure that the correct instance is connected to.
    if _INTERNAL_CONTROLLER_NAME is None:
        controller_name = SERVE_CONTROLLER_NAME
    else:
        controller_name = _INTERNAL_CONTROLLER_NAME

    # Try to get serve controller if it exists
    try:
        controller = ray.get_actor(controller_name)
    except ValueError:
        raise RayServeException("Called `serve.connect()` but there is no "
                                "instance running on this Ray cluster. Please "
                                "call `serve.start(detached=True) to start "
                                "one.")

    return Client(controller, controller_name, detached=True)


def accept_batch(f: Callable) -> Callable:
    """Annotation to mark that a serving function accepts batches of requests.

    In order to accept batches of requests as input, the implementation must
    handle a list of requests being passed in rather than just a single
    request.

    This must be set on any backend implementation that will have
    max_batch_size set to greater than 1.

    Example:

    >>> @serve.accept_batch
        def serving_func(requests):
            assert isinstance(requests, list)
            ...

    >>> class ServingActor:
            @serve.accept_batch
            def __call__(self, requests):
                assert isinstance(requests, list)
    """
    f._serve_accept_batch = True
    return f<|MERGE_RESOLUTION|>--- conflicted
+++ resolved
@@ -231,18 +231,15 @@
                 - "max_concurrent_queries": the maximum number of queries that
                 will be sent to a replica of this backend without receiving a
                 response.
-<<<<<<< HEAD
                 - "user_config" (experimental): Arguments to pass to the
                 reconfigure method of the backend. The reconfigure method is
                 called if "user_config" is not None.
-=======
             env (serve.CondaEnv, optional): conda environment to run this
                 backend in.  Requires the caller to be running in an activated
                 conda environment (not necessarily ``env``), and requires
                 ``env`` to be an existing conda environment on all nodes.  If
                 ``env`` is not provided but conda is activated, the backend
                 will run in the conda environment of the caller.
->>>>>>> 6b7a4dfa
         """
         if backend_tag in self.list_backends().keys():
             raise ValueError(
