--- conflicted
+++ resolved
@@ -730,15 +730,37 @@
 
 
 @PublicAPI(stability="alpha")
-<<<<<<< HEAD
+def status() -> ServeStatus:
+    """Get status of Serve on the cluster.
+
+    Includes status of all HTTP Proxies, all active applications, and
+    their deployments.
+
+    .. code-block:: python
+
+            @serve.deployment(num_replicas=2)
+            class MyDeployment:
+                pass
+
+            serve.run(MyDeployment.bind())
+            status = serve.status()
+            assert status.applications["default"].status == "RUNNING"
+    """
+
+    client = get_global_client(raise_if_no_controller_running=False)
+    if client is None:
+        # Serve has not started yet
+        return ServeStatus()
+
+    details = ServeInstanceDetails(**client.get_serve_details())
+    return details._get_status()
+
+
+@PublicAPI(stability="alpha")
 def get_app_handle(
     name: str, sync: Optional[bool] = None
 ) -> Optional[Union[RayServeHandle, RayServeSyncHandle]]:
     """Get a handle to the application's ingress deployment by name.
-
-    This handle will send requests to the ingress deployment across
-    application versions if an upgrade occurs, so the ingress deployment
-    must handle interface compatibility.
 
     When called from within a deployment `sync` will default to `False`.
     When called from outside a deployment `sync` will default to `True`.
@@ -786,10 +808,6 @@
     deployment_name: str, app_name: Optional[str] = None, sync: Optional[bool] = None
 ) -> Union[RayServeHandle, RayServeSyncHandle]:
     """Get a handle to the named deployment.
-
-    This handle will send requests to the deployment across application
-    versions if an upgrade occurs, so the ingress deployment must handle
-    interface compatibility.
 
     When called from within a deployment `sync` will default to `False`.
     When called from outside a deployment `sync` will default to `True`.
@@ -827,30 +845,4 @@
         # and default to sync outside a deployment
         sync = internal_replica_context is None
 
-    return client.get_handle(f"{app_name}_{deployment_name}", sync=sync)
-=======
-def status() -> ServeStatus:
-    """Get status of Serve on the cluster.
-
-    Includes status of all HTTP Proxies, all active applications, and
-    their deployments.
-
-    .. code-block:: python
-
-            @serve.deployment(num_replicas=2)
-            class MyDeployment:
-                pass
-
-            serve.run(MyDeployment.bind())
-            status = serve.status()
-            assert status.applications["default"].status == "RUNNING"
-    """
-
-    client = get_global_client(raise_if_no_controller_running=False)
-    if client is None:
-        # Serve has not started yet
-        return ServeStatus()
-
-    details = ServeInstanceDetails(**client.get_serve_details())
-    return details._get_status()
->>>>>>> 73311c4e
+    return client.get_handle(f"{app_name}_{deployment_name}", sync=sync)