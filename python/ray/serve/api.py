--- conflicted
+++ resolved
@@ -1173,10 +1173,6 @@
                 *init_args (optional): args to pass to the class __init__
                     method. Not valid if this deployment wraps a function.
             """
-<<<<<<< HEAD
-            if len(init_args) == 0 and Deployment._init_args is not None:
-                init_args = Deployment._init_args
-=======
             if len(init_args) == 0 and cls._init_args is not None:
                 init_args = cls._init_args
 
@@ -1184,7 +1180,6 @@
                 version = cls._version
             else:
                 version = get_random_letters()
->>>>>>> e79d4cf6
 
             return _get_global_client().deploy(
                 cls._name,
@@ -1205,19 +1200,11 @@
                        ) -> Union[RayServeHandle, RayServeSyncHandle]:
             """Get a ServeHandle to this deployment."""
             return _get_global_client().get_handle(
-<<<<<<< HEAD
-                Deployment._name, missing_ok=True, sync=sync, _internal=True)
-
-        @classmethod
-        def options(
-                self,
-=======
                 cls._name, missing_ok=True, sync=sync, _internal=True)
 
         @classmethod
         def options(
                 cls,
->>>>>>> e79d4cf6
                 backend_def: Optional[Callable] = None,
                 name: Optional[str] = None,
                 version: Optional[str] = None,
@@ -1237,21 +1224,6 @@
                 new_config.max_concurrent_queries = max_concurrent_queries
 
             if backend_def is None:
-<<<<<<< HEAD
-                backend_def = Deployment._backend_def
-
-            if name is None:
-                name = Deployment._name
-
-            if version is None:
-                version = Deployment._version
-
-            if init_args is None:
-                init_args = Deployment._init_args
-
-            if ray_actor_options is None:
-                ray_actor_options = Deployment._ray_actor_options
-=======
                 backend_def = cls._backend_def
 
             if name is None:
@@ -1265,7 +1237,6 @@
 
             if ray_actor_options is None:
                 ray_actor_options = cls._ray_actor_options
->>>>>>> e79d4cf6
 
             return make_deployment_cls(
                 backend_def,
