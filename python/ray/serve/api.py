import asyncio
import atexit
import collections
import inspect
import logging
import random
import re
import time
from dataclasses import dataclass
from functools import wraps
from typing import Any, Callable, Dict, Optional, Tuple, Type, Union, overload

from fastapi import APIRouter, FastAPI
from starlette.requests import Request
from uvicorn.config import Config
from uvicorn.lifespan.on import LifespanOn

from ray.actor import ActorHandle
from ray.serve.common import BackendInfo, GoalId, ReplicaTag
from ray.serve.config import (AutoscalingConfig, BackendConfig, HTTPOptions,
                              ReplicaConfig)
from ray.serve.constants import (DEFAULT_CHECKPOINT_PATH, HTTP_PROXY_TIMEOUT,
<<<<<<< HEAD
                                 SERVE_CONTROLLER_NAME, MAX_CACHED_HANDLES,
                                 CONTROLLER_MAX_CONCURRENCY)
from ray.serve.controller import ReplicaTag, ServeController
=======
                                 SERVE_CONTROLLER_NAME)
from ray.serve.controller import ServeController
>>>>>>> 6f2eb1f9
from ray.serve.exceptions import RayServeException
from ray.serve.handle import RayServeHandle, RayServeSyncHandle
from ray.serve.http_util import ASGIHTTPSender, make_fastapi_class_based_view
from ray.serve.utils import (LoggingContext, ensure_serialization_context,
                             format_actor_name, get_current_node_resource_key,
                             get_random_letters, logger)
from ray.util.annotations import PublicAPI
import ray
from ray import cloudpickle

_INTERNAL_REPLICA_CONTEXT = None
_global_client = None

_UUID_RE = re.compile(
    "[a-f0-9]{8}-[a-f0-9]{4}-4[a-f0-9]{3}-[89aAbB][a-f0-9]{3}-[a-f0-9]{12}")


def _get_controller_namespace(detached):
    controller_namespace = ray.get_runtime_context().namespace

    if not detached:
        return controller_namespace

    # Start controller in "serve" namespace if detached and currently
    # in anonymous namespace.
    if _UUID_RE.fullmatch(controller_namespace) is not None:
        controller_namespace = "serve"
    return controller_namespace


def _get_global_client():
    if _global_client is not None:
        return _global_client

    return _connect()


def _set_global_client(client):
    global _global_client
    _global_client = client


@dataclass
class ReplicaContext:
    """Stores data for Serve API calls from within deployments."""
    deployment: str
    replica_tag: ReplicaTag
    _internal_controller_name: str
    servable_object: Callable


def _set_internal_replica_context(
        deployment: str,
        replica_tag: ReplicaTag,
        controller_name: str,
        servable_object: Callable,
):
    global _INTERNAL_REPLICA_CONTEXT
    _INTERNAL_REPLICA_CONTEXT = ReplicaContext(
        deployment, replica_tag, controller_name, servable_object)


def _ensure_connected(f: Callable) -> Callable:
    @wraps(f)
    def check(self, *args, **kwargs):
        if self._shutdown:
            raise RayServeException("Client has already been shut down.")
        return f(self, *args, **kwargs)

    return check


class Client:
    def __init__(self,
                 controller: ActorHandle,
                 controller_name: str,
                 detached: bool = False):
        self._controller = controller
        self._controller_name = controller_name
        self._detached = detached
        self._shutdown = False
        self._http_config: HTTPOptions = ray.get(
            controller.get_http_config.remote())
        self._root_url = ray.get(self._controller.get_root_url.remote())

        # Each handle has the overhead of long poll client, therefore cached.
        self.handle_cache = dict()
        self._evicted_handle_keys = set()

        # NOTE(edoakes): Need this because the shutdown order isn't guaranteed
        # when the interpreter is exiting so we can't rely on __del__ (it
        # throws a nasty stacktrace).
        if not self._detached:

            def shutdown_serve_client():
                self.shutdown()

            atexit.register(shutdown_serve_client)

    @property
    def root_url(self):
        return self._root_url

    def __del__(self):
        if not self._detached:
            logger.debug("Shutting down Ray Serve because client went out of "
                         "scope. To prevent this, either keep a reference to "
                         "the client or use serve.start(detached=True).")
            self.shutdown()

    def __reduce__(self):
        raise RayServeException(("Ray Serve client cannot be serialized."))

    def shutdown(self) -> None:
        """Completely shut down the connected Serve instance.

        Shuts down all processes and deletes all state associated with the
        instance.
        """
        if (not self._shutdown) and ray.is_initialized():
            for goal_id in ray.get(self._controller.shutdown.remote()):
                self._wait_for_goal(goal_id)

            ray.kill(self._controller, no_restart=True)

            # Wait for the named actor entry gets removed as well.
            started = time.time()
            while True:
                try:
                    controller_namespace = _get_controller_namespace(
                        self._detached)
                    ray.get_actor(
                        self._controller_name, namespace=controller_namespace)
                    if time.time() - started > 5:
                        logger.warning(
                            "Waited 5s for Serve to shutdown gracefully but "
                            "the controller is still not cleaned up. "
                            "You can ignore this warning if you are shutting "
                            "down the Ray cluster.")
                        break
                except ValueError:  # actor name is removed
                    break

            self._shutdown = True

    def _wait_for_goal(self,
                       goal_id: Optional[GoalId],
                       timeout: Optional[float] = None) -> bool:
        if goal_id is None:
            return True

        ready, _ = ray.wait(
            [self._controller.wait_for_goal.remote(goal_id)], timeout=timeout)
        # AsyncGoal could return exception if set, ray.get()
        # retrieves and throws it to user code explicitly.
        if len(ready) == 1:
            async_goal_exception = ray.get(ready)[0]
            if async_goal_exception is not None:
                raise async_goal_exception
            return True
        else:
            return False

    @_ensure_connected
    def deploy(self,
               name: str,
               backend_def: Union[Callable, Type[Callable], str],
               init_args: Tuple[Any],
               init_kwargs: Dict[Any, Any],
               ray_actor_options: Optional[Dict] = None,
               config: Optional[Union[BackendConfig, Dict[str, Any]]] = None,
               version: Optional[str] = None,
               prev_version: Optional[str] = None,
               route_prefix: Optional[str] = None,
               url: str = "",
               _blocking: Optional[bool] = True) -> Optional[GoalId]:
        if config is None:
            config = {}
        if ray_actor_options is None:
            ray_actor_options = {}

        curr_job_env = ray.get_runtime_context().runtime_env
        if "runtime_env" in ray_actor_options:
            ray_actor_options["runtime_env"].setdefault(
                "uris", curr_job_env.get("uris"))
        else:
            ray_actor_options["runtime_env"] = curr_job_env

        if "working_dir" in ray_actor_options["runtime_env"]:
            del ray_actor_options["runtime_env"]["working_dir"]

        replica_config = ReplicaConfig(
            backend_def,
            init_args=init_args,
            init_kwargs=init_kwargs,
            ray_actor_options=ray_actor_options)

        if isinstance(config, dict):
            backend_config = BackendConfig.parse_obj(config)
        elif isinstance(config, BackendConfig):
            backend_config = config
        else:
            raise TypeError("config must be a BackendConfig or a dictionary.")

        goal_id, updating = ray.get(
            self._controller.deploy.remote(
                name, backend_config.to_proto_bytes(), replica_config, version,
                prev_version, route_prefix,
                ray.get_runtime_context().job_id))

        tag = f"component=serve deployment={name}"

        if updating:
            msg = f"Updating deployment '{name}'"
            if version is not None:
                msg += f" to version '{version}'"
            logger.info(f"{msg}. {tag}")
        else:
            logger.info(f"Deployment '{name}' is already at version "
                        f"'{version}', not updating. {tag}")

        if _blocking:
            self._wait_for_goal(goal_id)
            logger.info(
                f"Deployment '{name}{':'+version if version else ''}' is ready"
                f" at `{url}`. {tag}")
        else:
            return goal_id

    @_ensure_connected
    def delete_deployment(self, name: str) -> None:
        self._wait_for_goal(
            ray.get(self._controller.delete_deployment.remote(name)))

    @_ensure_connected
    def get_deployment_info(self, name: str) -> Tuple[BackendInfo, str]:
        return ray.get(self._controller.get_deployment_info.remote(name))

    @_ensure_connected
    def list_deployments(self) -> Dict[str, Tuple[BackendInfo, str]]:
        return ray.get(self._controller.list_deployments.remote())

    @_ensure_connected
    def get_handle(
            self,
            endpoint_name: str,
            missing_ok: Optional[bool] = False,
            sync: bool = True,
            _internal_pickled_http_request: bool = False,
    ) -> Union[RayServeHandle, RayServeSyncHandle]:
        """Retrieve RayServeHandle for service endpoint to invoke it from Python.

        Args:
            endpoint_name (str): A registered service endpoint.
            missing_ok (bool): If true, then Serve won't check the endpoint is
                registered. False by default.
            sync (bool): If true, then Serve will return a ServeHandle that
                works everywhere. Otherwise, Serve will return a ServeHandle
                that's only usable in asyncio loop.

        Returns:
            RayServeHandle
        """
        cache_key = (endpoint_name, missing_ok, sync)
        if cache_key in self.handle_cache:
            return self.handle_cache[cache_key]

        all_endpoints = ray.get(self._controller.get_all_endpoints.remote())
        if not missing_ok and endpoint_name not in all_endpoints:
            raise KeyError(f"Endpoint '{endpoint_name}' does not exist.")

        try:
            asyncio_loop_running = asyncio.get_event_loop().is_running()
        except RuntimeError as ex:
            if "There is no current event loop in thread" in str(ex):
                asyncio_loop_running = False
            else:
                raise ex

        if asyncio_loop_running and sync:
            logger.warning(
                "You are retrieving a sync handle inside an asyncio loop. "
                "Try getting client.get_handle(.., sync=False) to get better "
                "performance. Learn more at https://docs.ray.io/en/master/"
                "serve/http-servehandle.html#sync-and-async-handles")

        if not asyncio_loop_running and not sync:
            logger.warning(
                "You are retrieving an async handle outside an asyncio loop. "
                "You should make sure client.get_handle is called inside a "
                "running event loop. Or call client.get_handle(.., sync=True) "
                "to create sync handle. Learn more at https://docs.ray.io/en/"
                "master/serve/http-servehandle.html#sync-and-async-handles")

        if sync:
            handle = RayServeSyncHandle(
                self._controller,
                endpoint_name,
                _internal_pickled_http_request=_internal_pickled_http_request,
            )
        else:
            handle = RayServeHandle(
                self._controller,
                endpoint_name,
                _internal_pickled_http_request=_internal_pickled_http_request,
            )

        self.handle_cache[cache_key] = handle
        if cache_key in self._evicted_handle_keys:
            logger.warning(
                "You just got a ServeHandle that was evicted from internal "
                "cache. This means you are getting too many ServeHandles in "
                "the same process, this will bring down Serve's performance. "
                "Please post a github issue at "
                "https://github.com/ray-project/ray/issues to let the Serve "
                "team to find workaround for your use case.")

        if len(self.handle_cache) > MAX_CACHED_HANDLES:
            # Perform random eviction to keep the handle cache from growing
            # infinitely. We used use WeakValueDictionary but hit
            # https://github.com/ray-project/ray/issues/18980.
            evict_key = random.choice(list(self.handle_cache.keys()))
            self._evicted_handle_keys.add(evict_key)
            self.handle_cache.pop(evict_key)

        return handle


@PublicAPI(stability="beta")
def start(
        detached: bool = False,
        http_options: Optional[Union[dict, HTTPOptions]] = None,
        dedicated_cpu: bool = False,
        _checkpoint_path: str = DEFAULT_CHECKPOINT_PATH,
        **kwargs,
) -> Client:
    """Initialize a serve instance.

    By default, the instance will be scoped to the lifetime of the returned
    Client object (or when the script exits). If detached is set to True, the
    instance will instead persist until serve.shutdown() is called. This is
    only relevant if connecting to a long-running Ray cluster (e.g., with
    ray.init(address="auto") or ray.init("ray://<remote_addr>")).

    Args:
        detached (bool): Whether not the instance should be detached from this
          script. If set, the instance will live on the Ray cluster until it is
          explicitly stopped with serve.shutdown().
        http_options (Optional[Dict, serve.HTTPOptions]): Configuration options
          for HTTP proxy. You can pass in a dictionary or HTTPOptions object
          with fields:

            - host(str, None): Host for HTTP servers to listen on. Defaults to
              "127.0.0.1". To expose Serve publicly, you probably want to set
              this to "0.0.0.0".
            - port(int): Port for HTTP server. Defaults to 8000.
            - middlewares(list): A list of Starlette middlewares that will be
              applied to the HTTP servers in the cluster. Defaults to [].
            - location(str, serve.config.DeploymentMode): The deployment
              location of HTTP servers:

                - "HeadOnly": start one HTTP server on the head node. Serve
                  assumes the head node is the node you executed serve.start
                  on. This is the default.
                - "EveryNode": start one HTTP server per node.
                - "NoServer" or None: disable HTTP server.
            - num_cpus (int): The number of CPU cores to reserve for each
              internal Serve HTTP proxy actor.  Defaults to 0.
        dedicated_cpu (bool): Whether to reserve a CPU core for the internal
          Serve controller actor.  Defaults to False.
    """
    http_deprecated_args = ["http_host", "http_port", "http_middlewares"]
    for key in http_deprecated_args:
        if key in kwargs:
            raise ValueError(
                f"{key} is deprecated, please use serve.start(http_options="
                f'{{"{key}": {kwargs[key]}}}) instead.')
    # Initialize ray if needed.
    ray.worker.global_worker.filter_logs_by_job = False
    if not ray.is_initialized():
        ray.init(namespace="serve")

    controller_namespace = _get_controller_namespace(detached)

    try:
        client = _get_global_client()
        logger.info("Connecting to existing Serve instance in namespace "
                    f"'{controller_namespace}'.")
        return client
    except RayServeException:
        pass

    if detached:
        controller_name = SERVE_CONTROLLER_NAME
    else:
        controller_name = format_actor_name(get_random_letters(),
                                            SERVE_CONTROLLER_NAME)

    if isinstance(http_options, dict):
        http_options = HTTPOptions.parse_obj(http_options)
    if http_options is None:
        http_options = HTTPOptions()

    controller = ServeController.options(
        num_cpus=(1 if dedicated_cpu else 0),
        name=controller_name,
        lifetime="detached" if detached else None,
        max_restarts=-1,
        max_task_retries=-1,
        # Pin Serve controller on the head node.
        resources={
            get_current_node_resource_key(): 0.01
        },
        namespace=controller_namespace,
        max_concurrency=CONTROLLER_MAX_CONCURRENCY,
    ).remote(
        controller_name,
        http_options,
        _checkpoint_path,
        detached=detached,
    )

    proxy_handles = ray.get(controller.get_http_proxies.remote())
    if len(proxy_handles) > 0:
        try:
            ray.get(
                [handle.ready.remote() for handle in proxy_handles.values()],
                timeout=HTTP_PROXY_TIMEOUT,
            )
        except ray.exceptions.GetTimeoutError:
            raise TimeoutError(
                "HTTP proxies not available after {HTTP_PROXY_TIMEOUT}s.")

    client = Client(controller, controller_name, detached=detached)
    _set_global_client(client)
    logger.info(f"Started{' detached ' if detached else ' '}Serve instance in "
                f"namespace '{controller_namespace}'.")
    return client


def _connect() -> Client:
    """Connect to an existing Serve instance on this Ray cluster.

    If calling from the driver program, the Serve instance on this Ray cluster
    must first have been initialized using `serve.start(detached=True)`.

    If called from within a backend, this will connect to the same Serve
    instance that the backend is running in.
    """

    # Initialize ray if needed.
    ray.worker.global_worker.filter_logs_by_job = False
    if not ray.is_initialized():
        ray.init(namespace="serve")

    # When running inside of a backend, _INTERNAL_REPLICA_CONTEXT is set to
    # ensure that the correct instance is connected to.
    if _INTERNAL_REPLICA_CONTEXT is None:
        controller_name = SERVE_CONTROLLER_NAME
        controller_namespace = _get_controller_namespace(detached=True)
    else:
        controller_name = _INTERNAL_REPLICA_CONTEXT._internal_controller_name
        controller_namespace = _get_controller_namespace(detached=False)

    # Try to get serve controller if it exists
    try:
        controller = ray.get_actor(
            controller_name, namespace=controller_namespace)
    except ValueError:
        raise RayServeException("There is no "
                                "instance running on this Ray cluster. Please "
                                "call `serve.start(detached=True) to start "
                                "one.")

    client = Client(controller, controller_name, detached=True)
    _set_global_client(client)
    return client


@PublicAPI
def shutdown() -> None:
    """Completely shut down the connected Serve instance.

    Shuts down all processes and deletes all state associated with the
    instance.
    """
    if _global_client is None:
        return

    _get_global_client().shutdown()
    _set_global_client(None)


@PublicAPI
def get_replica_context() -> ReplicaContext:
    """If called from a deployment, returns the deployment and replica tag.

    A replica tag uniquely identifies a single replica for a Ray Serve
    deployment at runtime.  Replica tags are of the form
    `<deployment_name>#<random letters>`.

    Raises:
        RayServeException: if not called from within a Ray Serve deployment.
    Example:
        >>> serve.get_replica_context().deployment # deployment_name
        >>> serve.get_replica_context().replica_tag # deployment_name#krcwoa
    """
    if _INTERNAL_REPLICA_CONTEXT is None:
        raise RayServeException("`serve.get_replica_context()` "
                                "may only be called from within a "
                                "Ray Serve deployment.")
    return _INTERNAL_REPLICA_CONTEXT


@PublicAPI(stability="beta")
def ingress(app: Union["FastAPI", "APIRouter", Callable]):
    """Mark an ASGI application ingress for Serve.

    Args:
        app (FastAPI,APIRouter,Starlette, etc): the app or router object serve
            as ingress for this backend. It can be any ASGI compatible object.

    Example:
    >>> app = FastAPI()
    >>> @serve.deployment
        @serve.ingress(app)
        class App:
            pass
    >>> App.deploy()
    """

    def decorator(cls):
        if not inspect.isclass(cls):
            raise ValueError("@serve.ingress must be used with a class.")

        if issubclass(cls, collections.abc.Callable):
            raise ValueError(
                "Class passed to @serve.ingress may not have __call__ method.")

        # Sometimes there are decorators on the methods. We want to fix
        # the fast api routes here.
        if isinstance(app, (FastAPI, APIRouter)):
            make_fastapi_class_based_view(app, cls)

        # Free the state of the app so subsequent modification won't affect
        # this ingress deployment. We don't use copy.copy here to avoid
        # recursion issue.
        ensure_serialization_context()
        frozen_app = cloudpickle.loads(cloudpickle.dumps(app))

        class ASGIAppWrapper(cls):
            async def __init__(self, *args, **kwargs):
                super().__init__(*args, **kwargs)

                self._serve_app = frozen_app

                # Use uvicorn's lifespan handling code to properly deal with
                # startup and shutdown event.
                self._serve_asgi_lifespan = LifespanOn(
                    Config(self._serve_app, lifespan="on"))
                # Replace uvicorn logger with our own.
                self._serve_asgi_lifespan.logger = logger
                # LifespanOn's logger logs in INFO level thus becomes spammy
                # Within this block we temporarily uplevel for cleaner logging
                with LoggingContext(
                        self._serve_asgi_lifespan.logger,
                        level=logging.WARNING):
                    await self._serve_asgi_lifespan.startup()

            async def __call__(self, request: Request):
                sender = ASGIHTTPSender()
                await self._serve_app(
                    request.scope,
                    request._receive,
                    sender,
                )
                return sender.build_starlette_response()

            def __del__(self):
                # LifespanOn's logger logs in INFO level thus becomes spammy
                # Within this block we temporarily uplevel for cleaner logging
                with LoggingContext(
                        self._serve_asgi_lifespan.logger,
                        level=logging.WARNING):
                    asyncio.get_event_loop().run_until_complete(
                        self._serve_asgi_lifespan.shutdown())

        ASGIAppWrapper.__name__ = cls.__name__
        return ASGIAppWrapper

    return decorator


@PublicAPI
class Deployment:
    def __init__(self,
                 func_or_class: Callable,
                 name: str,
                 config: BackendConfig,
                 version: Optional[str] = None,
                 prev_version: Optional[str] = None,
                 init_args: Optional[Tuple[Any]] = None,
                 init_kwargs: Optional[Tuple[Any]] = None,
                 route_prefix: Optional[str] = None,
                 ray_actor_options: Optional[Dict] = None,
                 _internal=False) -> None:
        """Construct a Deployment. CONSTRUCTOR SHOULDN'T BE USED DIRECTLY.

        Deployments should be created, retrieved, and updated using
        `@serve.deployment`, `serve.get_deployment`, and `Deployment.options`,
        respectively.
        """

        if not _internal:
            raise RuntimeError(
                "The Deployment constructor should not be called "
                "directly. Use `@serve.deployment` instead.")
        if not callable(func_or_class):
            raise TypeError(
                "@serve.deployment must be called on a class or function.")
        if not isinstance(name, str):
            raise TypeError("name must be a string.")
        if not (version is None or isinstance(version, str)):
            raise TypeError("version must be a string.")
        if not (prev_version is None or isinstance(prev_version, str)):
            raise TypeError("prev_version must be a string.")
        if not (init_args is None or isinstance(init_args, tuple)):
            raise TypeError("init_args must be a tuple.")
        if not (init_kwargs is None or isinstance(init_kwargs, dict)):
            raise TypeError("init_kwargs must be a dict.")
        if route_prefix is not None:
            if not isinstance(route_prefix, str):
                raise TypeError("route_prefix must be a string.")
            if not route_prefix.startswith("/"):
                raise ValueError("route_prefix must start with '/'.")
            if route_prefix != "/" and route_prefix.endswith("/"):
                raise ValueError(
                    "route_prefix must not end with '/' unless it's the root.")
            if "{" in route_prefix or "}" in route_prefix:
                raise ValueError("route_prefix may not contain wildcards.")
        if not (ray_actor_options is None
                or isinstance(ray_actor_options, dict)):
            raise TypeError("ray_actor_options must be a dict.")

        if init_args is None:
            init_args = ()
        if init_kwargs is None:
            init_kwargs = {}

        # TODO(architkulkarni): Enforce that autoscaling_config and
        # user-provided num_replicas should be mutually exclusive.
        if version is None and config.autoscaling_config is not None:
            # TODO(architkulkarni): Remove this restriction.
            raise ValueError(
                "Currently autoscaling is only supported for "
                "versioned deployments. Try @serve.deployment(version=...).")

        self._func_or_class = func_or_class
        self._name = name
        self._version = version
        self._prev_version = prev_version
        self._config = config
        self._init_args = init_args
        self._init_kwargs = init_kwargs
        self._route_prefix = route_prefix
        self._ray_actor_options = ray_actor_options

    @property
    def name(self) -> str:
        """Unique name of this deployment."""
        return self._name

    @property
    def version(self) -> Optional[str]:
        """Version of this deployment.

        If None, will be redeployed every time `.deploy()` is called.
        """
        return self._version

    @property
    def prev_version(self) -> Optional[str]:
        """Existing version of deployment to target.

        If prev_version does not match with existing deployment
        version, the deployment will fail to be deployed.
        """
        return self._prev_version

    @property
    def func_or_class(self) -> Callable:
        """Underlying class or function that this deployment wraps."""
        return self._func_or_class

    @property
    def num_replicas(self) -> int:
        """Current target number of replicas."""
        return self._config.num_replicas

    @property
    def user_config(self) -> Any:
        """Current dynamic user-provided config options."""
        return self._config.user_config

    @property
    def max_concurrent_queries(self) -> int:
        """Current max outstanding queries from each handle."""
        return self._config.max_concurrent_queries

    @property
    def route_prefix(self) -> Optional[str]:
        """HTTP route prefix that this deployment is exposed under."""
        return self._route_prefix

    @property
    def ray_actor_options(self) -> Optional[Dict]:
        """Actor options such as resources required for each replica."""
        return self._ray_actor_options

    @property
    def init_args(self) -> Tuple[Any]:
        """Positional args passed to the underlying class's constructor."""
        return self._init_args

    @property
    def init_kwargs(self) -> Tuple[Any]:
        """Keyword args passed to the underlying class's constructor."""
        return self._init_args

    @property
    def url(self):
        """Full HTTP url for this deployment."""
        return _get_global_client().root_url + (self._route_prefix
                                                or f"/{self._name}")

    def __call__(self):
        raise RuntimeError("Deployments cannot be constructed directly. "
                           "Use `deployment.deploy() instead.`")

    @PublicAPI
    def deploy(self, *init_args, _blocking=True, **init_kwargs):
        """Deploy or update this deployment.

        Args:
            init_args (optional): args to pass to the class __init__
                method. Not valid if this deployment wraps a function.
            init_kwargs (optional): kwargs to pass to the class __init__
                method. Not valid if this deployment wraps a function.
        """
        if len(init_args) == 0 and self._init_args is not None:
            init_args = self._init_args
        if len(init_kwargs) == 0 and self._init_kwargs is not None:
            init_kwargs = self._init_kwargs

        return _get_global_client().deploy(
            self._name,
            self._func_or_class,
            init_args,
            init_kwargs,
            ray_actor_options=self._ray_actor_options,
            config=self._config,
            version=self._version,
            prev_version=self._prev_version,
            route_prefix=self._route_prefix,
            url=self.url,
            _blocking=_blocking)

    @PublicAPI
    def delete(self):
        """Delete this deployment."""
        return _get_global_client().delete_deployment(self._name)

    @PublicAPI
    def get_handle(self, sync: Optional[bool] = True
                   ) -> Union[RayServeHandle, RayServeSyncHandle]:
        """Get a ServeHandle to this deployment to invoke it from Python.

        Args:
            sync (bool): If true, then Serve will return a ServeHandle that
                works everywhere. Otherwise, Serve will return an
                asyncio-optimized ServeHandle that's only usable in an asyncio
                loop.

        Returns:
            ServeHandle
        """
        return _get_global_client().get_handle(
            self._name, missing_ok=True, sync=sync)

    @PublicAPI
    def options(self,
                func_or_class: Optional[Callable] = None,
                name: Optional[str] = None,
                version: Optional[str] = None,
                prev_version: Optional[str] = None,
                init_args: Optional[Tuple[Any]] = None,
                init_kwargs: Optional[Dict[Any, Any]] = None,
                route_prefix: Optional[str] = None,
                num_replicas: Optional[int] = None,
                ray_actor_options: Optional[Dict] = None,
                user_config: Optional[Any] = None,
                max_concurrent_queries: Optional[int] = None,
                _autoscaling_config: Optional[Union[Dict,
                                                    AutoscalingConfig]] = None,
                _graceful_shutdown_wait_loop_s: Optional[float] = None,
                _graceful_shutdown_timeout_s: Optional[float] = None
                ) -> "Deployment":
        """Return a copy of this deployment with updated options.

        Only those options passed in will be updated, all others will remain
        unchanged from the existing deployment.
        """
        new_config = self._config.copy()
        if num_replicas is not None:
            new_config.num_replicas = num_replicas
        if user_config is not None:
            new_config.user_config = user_config
        if max_concurrent_queries is not None:
            new_config.max_concurrent_queries = max_concurrent_queries

        if func_or_class is None:
            func_or_class = self._func_or_class

        if name is None:
            name = self._name

        if version is None:
            version = self._version

        if init_args is None:
            init_args = self._init_args

        if init_kwargs is None:
            init_kwargs = self._init_kwargs

        if route_prefix is None:
            if self._route_prefix == f"/{self._name}":
                route_prefix = None
            else:
                route_prefix = self._route_prefix

        if ray_actor_options is None:
            ray_actor_options = self._ray_actor_options

        if _autoscaling_config is None:
            new_config.autoscaling_config = _autoscaling_config

        if _graceful_shutdown_wait_loop_s is not None:
            new_config.graceful_shutdown_wait_loop_s = (
                _graceful_shutdown_wait_loop_s)

        if _graceful_shutdown_timeout_s is not None:
            new_config.graceful_shutdown_timeout_s = (
                _graceful_shutdown_timeout_s)

        return Deployment(
            func_or_class,
            name,
            new_config,
            version=version,
            prev_version=prev_version,
            init_args=init_args,
            init_kwargs=init_kwargs,
            route_prefix=route_prefix,
            ray_actor_options=ray_actor_options,
            _internal=True,
        )

    def __eq__(self, other):
        return all([
            self._name == other._name,
            self._version == other._version,
            self._config == other._config,
            self._init_args == other._init_args,
            self._init_kwargs == other._init_kwargs,
            self._route_prefix == other._route_prefix,
            self._ray_actor_options == self._ray_actor_options,
        ])

    def __str__(self):
        if self._route_prefix is None:
            route_prefix = f"/{self._name}"
        else:
            route_prefix = self._route_prefix
        return (f"Deployment(name={self._name},"
                f"version={self._version},"
                f"route_prefix={route_prefix})")

    def __repr__(self):
        return str(self)


@overload
def deployment(func_or_class: Callable) -> Deployment:
    pass


@overload
def deployment(
        name: Optional[str] = None,
        version: Optional[str] = None,
        prev_version: Optional[str] = None,
        num_replicas: Optional[int] = None,
        init_args: Optional[Tuple[Any]] = None,
        init_kwargs: Optional[Dict[Any, Any]] = None,
        ray_actor_options: Optional[Dict] = None,
        user_config: Optional[Any] = None,
        max_concurrent_queries: Optional[int] = None,
        _autoscaling_config: Optional[Union[Dict, AutoscalingConfig]] = None,
        _graceful_shutdown_wait_loop_s: Optional[float] = None,
        _graceful_shutdown_timeout_s: Optional[float] = None
) -> Callable[[Callable], Deployment]:
    pass


@PublicAPI
def deployment(
        _func_or_class: Optional[Callable] = None,
        name: Optional[str] = None,
        version: Optional[str] = None,
        prev_version: Optional[str] = None,
        num_replicas: Optional[int] = None,
        init_args: Optional[Tuple[Any]] = None,
        init_kwargs: Optional[Dict[Any, Any]] = None,
        route_prefix: Optional[str] = None,
        ray_actor_options: Optional[Dict] = None,
        user_config: Optional[Any] = None,
        max_concurrent_queries: Optional[int] = None,
        _autoscaling_config: Optional[Union[Dict, AutoscalingConfig]] = None,
        _graceful_shutdown_wait_loop_s: Optional[float] = None,
        _graceful_shutdown_timeout_s: Optional[float] = None
) -> Callable[[Callable], Deployment]:
    """Define a Serve deployment.

    Args:
        name (Optional[str]): Globally-unique name identifying this deployment.
            If not provided, the name of the class or function will be used.
        version (Optional[str]): Version of the deployment. This is used to
            indicate a code change for the deployment; when it is re-deployed
            with a version change, a rolling update of the replicas will be
            performed. If not provided, every deployment will be treated as a
            new version.
        prev_version (Optional[str]): Version of the existing deployment which
            is used as a precondition for the next deployment. If prev_version
            does not match with the existing deployment's version, the
            deployment will fail. If not provided, deployment procedure will
            not check the existing deployment's version.
        num_replicas (Optional[int]): The number of processes to start up that
            will handle requests to this deployment. Defaults to 1.
        init_args (Optional[Tuple]): Positional args to be passed to the class
            constructor when starting up deployment replicas. These can also be
            passed when you call `.deploy()` on the returned Deployment.
        init_kwargs (Optional[Dict]): Keyword args to be passed to the class
            constructor when starting up deployment replicas. These can also be
            passed when you call `.deploy()` on the returned Deployment.
        route_prefix (Optional[str]): Requests to paths under this HTTP path
            prefix will be routed to this deployment. Defaults to '/{name}'.
            Routing is done based on longest-prefix match, so if you have
            deployment A with a prefix of '/a' and deployment B with a prefix
            of '/a/b', requests to '/a', '/a/', and '/a/c' go to A and requests
            to '/a/b', '/a/b/', and '/a/b/c' go to B. Routes must not end with
            a '/' unless they're the root (just '/'), which acts as a
            catch-all.
        ray_actor_options (dict): Options to be passed to the Ray actor
            constructor such as resource requirements.
        user_config (Optional[Any]): [experimental] Config to pass to the
            reconfigure method of the deployment. This can be updated
            dynamically without changing the version of the deployment and
            restarting its replicas. The user_config needs to be hashable to
            keep track of updates, so it must only contain hashable types, or
            hashable types nested in lists and dictionaries.
        max_concurrent_queries (Optional[int]): The maximum number of queries
            that will be sent to a replica of this deployment without receiving
            a response. Defaults to 100.

    Example:

    >>> @serve.deployment(name="deployment1", version="v1")
        class MyDeployment:
            pass

    >>> MyDeployment.deploy(*init_args)
    >>> MyDeployment.options(num_replicas=2, init_args=init_args).deploy()

    Returns:
        Deployment
    """

    config = BackendConfig()
    if num_replicas is not None:
        config.num_replicas = num_replicas

    if user_config is not None:
        config.user_config = user_config

    if max_concurrent_queries is not None:
        config.max_concurrent_queries = max_concurrent_queries

    if _autoscaling_config is not None:
        config.autoscaling_config = _autoscaling_config

    if _graceful_shutdown_wait_loop_s is not None:
        config.graceful_shutdown_wait_loop_s = _graceful_shutdown_wait_loop_s

    if _graceful_shutdown_timeout_s is not None:
        config.graceful_shutdown_timeout_s = _graceful_shutdown_timeout_s

    def decorator(_func_or_class):
        return Deployment(
            _func_or_class,
            name if name is not None else _func_or_class.__name__,
            config,
            version=version,
            prev_version=prev_version,
            init_args=init_args,
            init_kwargs=init_kwargs,
            route_prefix=route_prefix,
            ray_actor_options=ray_actor_options,
            _internal=True,
        )

    # This handles both parametrized and non-parametrized usage of the
    # decorator. See the @serve.batch code for more details.
    return decorator(_func_or_class) if callable(_func_or_class) else decorator


@PublicAPI
def get_deployment(name: str) -> Deployment:
    """Dynamically fetch a handle to a Deployment object.

    This can be used to update and redeploy a deployment without access to
    the original definition.

    Example:

    >>> MyDeployment = serve.get_deployment("name")
    >>> MyDeployment.options(num_replicas=10).deploy()

    Args:
        name(str): name of the deployment. This must have already been
        deployed.

    Returns:
        Deployment
    """
    try:
        backend_info, route_prefix = _get_global_client().get_deployment_info(
            name)
    except KeyError:
        raise KeyError(f"Deployment {name} was not found. "
                       "Did you call Deployment.deploy()?")
    return Deployment(
        cloudpickle.loads(backend_info.replica_config.serialized_backend_def),
        name,
        backend_info.backend_config,
        version=backend_info.version,
        init_args=backend_info.replica_config.init_args,
        init_kwargs=backend_info.replica_config.init_kwargs,
        route_prefix=route_prefix,
        ray_actor_options=backend_info.replica_config.ray_actor_options,
        _internal=True,
    )


@PublicAPI
def list_deployments() -> Dict[str, Deployment]:
    """Returns a dictionary of all active deployments.

    Dictionary maps deployment name to Deployment objects.
    """
    infos = _get_global_client().list_deployments()

    deployments = {}
    for name, (backend_info, route_prefix) in infos.items():
        deployments[name] = Deployment(
            cloudpickle.loads(
                backend_info.replica_config.serialized_backend_def),
            name,
            backend_info.backend_config,
            version=backend_info.version,
            init_args=backend_info.replica_config.init_args,
            init_kwargs=backend_info.replica_config.init_kwargs,
            route_prefix=route_prefix,
            ray_actor_options=backend_info.replica_config.ray_actor_options,
            _internal=True,
        )

    return deployments<|MERGE_RESOLUTION|>--- conflicted
+++ resolved
@@ -20,14 +20,10 @@
 from ray.serve.config import (AutoscalingConfig, BackendConfig, HTTPOptions,
                               ReplicaConfig)
 from ray.serve.constants import (DEFAULT_CHECKPOINT_PATH, HTTP_PROXY_TIMEOUT,
-<<<<<<< HEAD
                                  SERVE_CONTROLLER_NAME, MAX_CACHED_HANDLES,
                                  CONTROLLER_MAX_CONCURRENCY)
 from ray.serve.controller import ReplicaTag, ServeController
-=======
-                                 SERVE_CONTROLLER_NAME)
 from ray.serve.controller import ServeController
->>>>>>> 6f2eb1f9
 from ray.serve.exceptions import RayServeException
 from ray.serve.handle import RayServeHandle, RayServeSyncHandle
 from ray.serve.http_util import ASGIHTTPSender, make_fastapi_class_based_view
