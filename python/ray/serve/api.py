import collections
import inspect
import logging
from typing import (
    Any,
    Callable,
    Dict,
    Optional,
    Tuple,
    Union,
    overload,
)

from fastapi import APIRouter, FastAPI
from starlette.requests import Request
from uvicorn.config import Config
from uvicorn.lifespan.on import LifespanOn

<<<<<<< HEAD
=======
import ray
from ray import cloudpickle
from ray.experimental.dag import DAGNode
from ray.util.annotations import PublicAPI
from ray.util.scheduling_strategies import NodeAffinitySchedulingStrategy
from ray._private.usage import usage_lib

from ray.serve.common import DeploymentStatusInfo
>>>>>>> 737d1632
from ray.serve.config import (
    AutoscalingConfig,
    DeploymentConfig,
    HTTPOptions,
)
from ray.serve.constants import (
    DEFAULT_CHECKPOINT_PATH,
    HTTP_PROXY_TIMEOUT,
    SERVE_CONTROLLER_NAME,
    CONTROLLER_MAX_CONCURRENCY,
    DEFAULT_HTTP_HOST,
    DEFAULT_HTTP_PORT,
)
from ray.serve.controller import ServeController
from ray.serve.deployment import Deployment
from ray.serve.exceptions import RayServeException
from ray.serve.handle import RayServeHandle
from ray.serve.http_util import ASGIHTTPSender, make_fastapi_class_based_view
from ray.serve.logging_utils import LoggingContext
from ray.serve.utils import (
    ensure_serialization_context,
    format_actor_name,
    get_random_letters,
    in_interactive_shell,
    DEFAULT,
    install_serve_encoders_to_fastapi,
)
from ray.serve.deployment_graph import ClassNode, FunctionNode
from ray.serve.application import Application
from ray.serve.client import ServeControllerClient, get_controller_namespace
from ray.serve.context import (
    set_global_client,
    get_global_client,
    get_internal_replica_context,
    ReplicaContext,
)
from ray.serve.pipeline.api import build as pipeline_build
from ray.serve.pipeline.api import get_and_validate_ingress_deployment

logger = logging.getLogger(__file__)


@PublicAPI(stability="beta")
def start(
    detached: bool = False,
    http_options: Optional[Union[dict, HTTPOptions]] = None,
    dedicated_cpu: bool = False,
    _checkpoint_path: str = DEFAULT_CHECKPOINT_PATH,
    _override_controller_namespace: Optional[str] = None,
    **kwargs,
) -> ServeControllerClient:
    """Initialize a serve instance.

    By default, the instance will be scoped to the lifetime of the returned
    Client object (or when the script exits). If detached is set to True, the
    instance will instead persist until serve.shutdown() is called. This is
    only relevant if connecting to a long-running Ray cluster (e.g., with
    ray.init(address="auto") or ray.init("ray://<remote_addr>")).

    Args:
        detached (bool): Whether not the instance should be detached from this
          script. If set, the instance will live on the Ray cluster until it is
          explicitly stopped with serve.shutdown().
        http_options (Optional[Dict, serve.HTTPOptions]): Configuration options
          for HTTP proxy. You can pass in a dictionary or HTTPOptions object
          with fields:

            - host(str, None): Host for HTTP servers to listen on. Defaults to
              "127.0.0.1". To expose Serve publicly, you probably want to set
              this to "0.0.0.0".
            - port(int): Port for HTTP server. Defaults to 8000.
            - root_path(str): Root path to mount the serve application
              (for example, "/serve"). All deployment routes will be prefixed
              with this path. Defaults to "".
            - middlewares(list): A list of Starlette middlewares that will be
              applied to the HTTP servers in the cluster. Defaults to [].
            - location(str, serve.config.DeploymentMode): The deployment
              location of HTTP servers:

                - "HeadOnly": start one HTTP server on the head node. Serve
                  assumes the head node is the node you executed serve.start
                  on. This is the default.
                - "EveryNode": start one HTTP server per node.
                - "NoServer" or None: disable HTTP server.
            - num_cpus (int): The number of CPU cores to reserve for each
              internal Serve HTTP proxy actor.  Defaults to 0.
        dedicated_cpu (bool): Whether to reserve a CPU core for the internal
          Serve controller actor.  Defaults to False.
    """
    usage_lib.record_library_usage("serve")

    http_deprecated_args = ["http_host", "http_port", "http_middlewares"]
    for key in http_deprecated_args:
        if key in kwargs:
            raise ValueError(
                f"{key} is deprecated, please use serve.start(http_options="
                f'{{"{key}": {kwargs[key]}}}) instead.'
            )
    # Initialize ray if needed.
    ray.worker.global_worker.filter_logs_by_job = False
    if not ray.is_initialized():
        ray.init(namespace="serve")

    controller_namespace = get_controller_namespace(
        detached, _override_controller_namespace=_override_controller_namespace
    )

    try:
        client = get_global_client(
            _override_controller_namespace=_override_controller_namespace,
            _health_check_controller=True,
        )
        logger.info(
            "Connecting to existing Serve instance in namespace "
            f"'{controller_namespace}'."
        )

        _check_http_and_checkpoint_options(client, http_options, _checkpoint_path)
        return client
    except RayServeException:
        pass

    if detached:
        controller_name = SERVE_CONTROLLER_NAME
    else:
        controller_name = format_actor_name(get_random_letters(), SERVE_CONTROLLER_NAME)

    if isinstance(http_options, dict):
        http_options = HTTPOptions.parse_obj(http_options)
    if http_options is None:
        http_options = HTTPOptions()

    controller = ServeController.options(
        num_cpus=1 if dedicated_cpu else 0,
        name=controller_name,
        lifetime="detached" if detached else None,
        max_restarts=-1,
        max_task_retries=-1,
        # Schedule the controller on the head node with a soft constraint. This
        # prefers it to run on the head node in most cases, but allows it to be
        # restarted on other nodes in an HA cluster.
        scheduling_strategy=NodeAffinitySchedulingStrategy(
            ray.get_runtime_context().node_id, soft=True
        ),
        namespace=controller_namespace,
        max_concurrency=CONTROLLER_MAX_CONCURRENCY,
    ).remote(
        controller_name,
        http_options,
        _checkpoint_path,
        detached=detached,
        _override_controller_namespace=_override_controller_namespace,
    )

    proxy_handles = ray.get(controller.get_http_proxies.remote())
    if len(proxy_handles) > 0:
        try:
            ray.get(
                [handle.ready.remote() for handle in proxy_handles.values()],
                timeout=HTTP_PROXY_TIMEOUT,
            )
        except ray.exceptions.GetTimeoutError:
            raise TimeoutError(
                f"HTTP proxies not available after {HTTP_PROXY_TIMEOUT}s."
            )

    client = ServeControllerClient(
        controller,
        controller_name,
        detached=detached,
        _override_controller_namespace=_override_controller_namespace,
    )
    set_global_client(client)
    logger.info(
        f"Started{' detached ' if detached else ' '}Serve instance in "
        f"namespace '{controller_namespace}'."
    )
    return client


@PublicAPI
def shutdown() -> None:
    """Completely shut down the connected Serve instance.

    Shuts down all processes and deletes all state associated with the
    instance.
    """

    try:
        client = get_global_client()
    except RayServeException:
        logger.info(
            "Nothing to shut down. There's no Serve application "
            "running on this Ray cluster."
        )
        return

    client.shutdown()
    set_global_client(None)


@PublicAPI
def get_replica_context() -> ReplicaContext:
    """If called from a deployment, returns the deployment and replica tag.

    A replica tag uniquely identifies a single replica for a Ray Serve
    deployment at runtime.  Replica tags are of the form
    `<deployment_name>#<random letters>`.

    Raises:
        RayServeException: if not called from within a Ray Serve deployment.

    Example:
        >>> from ray import serve
        >>> # deployment_name
        >>> serve.get_replica_context().deployment # doctest: +SKIP
        >>> # deployment_name#krcwoa
        >>> serve.get_replica_context().replica_tag # doctest: +SKIP
    """
    internal_replica_context = get_internal_replica_context()
    if internal_replica_context is None:
        raise RayServeException(
            "`serve.get_replica_context()` "
            "may only be called from within a "
            "Ray Serve deployment."
        )
    return internal_replica_context


@PublicAPI(stability="beta")
def ingress(app: Union["FastAPI", "APIRouter", Callable]):
    """Mark an ASGI application ingress for Serve.

    Args:
        app (FastAPI,APIRouter,Starlette,etc): the app or router object serve
            as ingress for this deployment. It can be any ASGI compatible
            object.

    Example:
        >>> from fastapi import FastAPI
        >>> from ray import serve
        >>> app = FastAPI() # doctest: +SKIP
        >>> app = FastAPI() # doctest: +SKIP
        >>> @serve.deployment # doctest: +SKIP
        ... @serve.ingress(app) # doctest: +SKIP
        ... class App: # doctest: +SKIP
        ...     pass # doctest: +SKIP
        >>> App.deploy() # doctest: +SKIP
    """

    def decorator(cls):
        if not inspect.isclass(cls):
            raise ValueError("@serve.ingress must be used with a class.")

        if issubclass(cls, collections.abc.Callable):
            raise ValueError(
                "Class passed to @serve.ingress may not have __call__ method."
            )

        # Sometimes there are decorators on the methods. We want to fix
        # the fast api routes here.
        if isinstance(app, (FastAPI, APIRouter)):
            make_fastapi_class_based_view(app, cls)

        # Free the state of the app so subsequent modification won't affect
        # this ingress deployment. We don't use copy.copy here to avoid
        # recursion issue.
        ensure_serialization_context()
        frozen_app = cloudpickle.loads(cloudpickle.dumps(app))

        class ASGIAppWrapper(cls):
            async def __init__(self, *args, **kwargs):
                super().__init__(*args, **kwargs)

                install_serve_encoders_to_fastapi()

                self._serve_app = frozen_app

                # Use uvicorn's lifespan handling code to properly deal with
                # startup and shutdown event.
                self._serve_asgi_lifespan = LifespanOn(
                    Config(self._serve_app, lifespan="on")
                )
                # Replace uvicorn logger with our own.
                self._serve_asgi_lifespan.logger = logger
                # LifespanOn's logger logs in INFO level thus becomes spammy
                # Within this block we temporarily uplevel for cleaner logging
                with LoggingContext(
                    self._serve_asgi_lifespan.logger, level=logging.WARNING
                ):
                    await self._serve_asgi_lifespan.startup()

            async def __call__(self, request: Request):
                sender = ASGIHTTPSender()
                await self._serve_app(
                    request.scope,
                    request.receive,
                    sender,
                )
                return sender.build_asgi_response()

            # NOTE: __del__ must be async so that we can run asgi shutdown
            # in the same event loop.
            async def __del__(self):
                # LifespanOn's logger logs in INFO level thus becomes spammy
                # Within this block we temporarily uplevel for cleaner logging
                with LoggingContext(
                    self._serve_asgi_lifespan.logger, level=logging.WARNING
                ):
                    await self._serve_asgi_lifespan.shutdown()

                # Make sure to call user's del method as well.
                super_cls = super()
                if hasattr(super_cls, "__del__"):
                    super_cls.__del__()

        ASGIAppWrapper.__name__ = cls.__name__
        return ASGIAppWrapper

    return decorator


@overload
def deployment(func_or_class: Callable) -> Deployment:
    pass


@overload
def deployment(
    name: Optional[str] = None,
    version: Optional[str] = None,
    prev_version: Optional[str] = None,
    num_replicas: Optional[int] = None,
    init_args: Optional[Tuple[Any]] = None,
    init_kwargs: Optional[Dict[Any, Any]] = None,
    route_prefix: Union[str, None, DEFAULT] = DEFAULT.VALUE,
    ray_actor_options: Optional[Dict] = None,
    user_config: Optional[Any] = None,
    max_concurrent_queries: Optional[int] = None,
    _autoscaling_config: Optional[Union[Dict, AutoscalingConfig]] = None,
    _graceful_shutdown_wait_loop_s: Optional[float] = None,
    _graceful_shutdown_timeout_s: Optional[float] = None,
    _health_check_period_s: Optional[float] = None,
    _health_check_timeout_s: Optional[float] = None,
) -> Callable[[Callable], Deployment]:
    pass


@PublicAPI
def deployment(
    _func_or_class: Optional[Callable] = None,
    name: Optional[str] = None,
    version: Optional[str] = None,
    prev_version: Optional[str] = None,
    num_replicas: Optional[int] = None,
    init_args: Optional[Tuple[Any]] = None,
    init_kwargs: Optional[Dict[Any, Any]] = None,
    route_prefix: Union[str, None, DEFAULT] = DEFAULT.VALUE,
    ray_actor_options: Optional[Dict] = None,
    user_config: Optional[Any] = None,
    max_concurrent_queries: Optional[int] = None,
    _autoscaling_config: Optional[Union[Dict, AutoscalingConfig]] = None,
    _graceful_shutdown_wait_loop_s: Optional[float] = None,
    _graceful_shutdown_timeout_s: Optional[float] = None,
    _health_check_period_s: Optional[float] = None,
    _health_check_timeout_s: Optional[float] = None,
) -> Callable[[Callable], Deployment]:
    """Define a Serve deployment.

    Args:
        name (Optional[str]): Globally-unique name identifying this deployment.
            If not provided, the name of the class or function will be used.
        version (Optional[str]): Version of the deployment. This is used to
            indicate a code change for the deployment; when it is re-deployed
            with a version change, a rolling update of the replicas will be
            performed. If not provided, every deployment will be treated as a
            new version.
        prev_version (Optional[str]): Version of the existing deployment which
            is used as a precondition for the next deployment. If prev_version
            does not match with the existing deployment's version, the
            deployment will fail. If not provided, deployment procedure will
            not check the existing deployment's version.
        num_replicas (Optional[int]): The number of processes to start up that
            will handle requests to this deployment. Defaults to 1.
        init_args (Optional[Tuple]): Positional args to be passed to the class
            constructor when starting up deployment replicas. These can also be
            passed when you call `.deploy()` on the returned Deployment.
        init_kwargs (Optional[Dict]): Keyword args to be passed to the class
            constructor when starting up deployment replicas. These can also be
            passed when you call `.deploy()` on the returned Deployment.
        route_prefix (Optional[str]): Requests to paths under this HTTP path
            prefix will be routed to this deployment. Defaults to '/{name}'.
            When set to 'None', no HTTP endpoint will be created.
            Routing is done based on longest-prefix match, so if you have
            deployment A with a prefix of '/a' and deployment B with a prefix
            of '/a/b', requests to '/a', '/a/', and '/a/c' go to A and requests
            to '/a/b', '/a/b/', and '/a/b/c' go to B. Routes must not end with
            a '/' unless they're the root (just '/'), which acts as a
            catch-all.
        ray_actor_options (dict): Options to be passed to the Ray actor
            constructor such as resource requirements.
        user_config (Optional[Any]): [experimental] Config to pass to the
            reconfigure method of the deployment. This can be updated
            dynamically without changing the version of the deployment and
            restarting its replicas. The user_config needs to be hashable to
            keep track of updates, so it must only contain hashable types, or
            hashable types nested in lists and dictionaries.
        max_concurrent_queries (Optional[int]): The maximum number of queries
            that will be sent to a replica of this deployment without receiving
            a response. Defaults to 100.

    Example:
    >>> from ray import serve
    >>> @serve.deployment(name="deployment1", version="v1") # doctest: +SKIP
    ... class MyDeployment: # doctest: +SKIP
    ...     pass # doctest: +SKIP

    >>> MyDeployment.deploy(*init_args) # doctest: +SKIP
    >>> MyDeployment.options( # doctest: +SKIP
    ...     num_replicas=2, init_args=init_args).deploy()

    Returns:
        Deployment
    """

    if num_replicas is not None and _autoscaling_config is not None:
        raise ValueError(
            "Manually setting num_replicas is not allowed when "
            "_autoscaling_config is provided."
        )

    config = DeploymentConfig.from_default(
        ignore_none=True,
        num_replicas=num_replicas,
        user_config=user_config,
        max_concurrent_queries=max_concurrent_queries,
        autoscaling_config=_autoscaling_config,
        graceful_shutdown_wait_loop_s=_graceful_shutdown_wait_loop_s,
        graceful_shutdown_timeout_s=_graceful_shutdown_timeout_s,
        health_check_period_s=_health_check_period_s,
        health_check_timeout_s=_health_check_timeout_s,
    )

    def decorator(_func_or_class):
        return Deployment(
            _func_or_class,
            name if name is not None else _func_or_class.__name__,
            config,
            version=version,
            prev_version=prev_version,
            init_args=init_args,
            init_kwargs=init_kwargs,
            route_prefix=route_prefix,
            ray_actor_options=ray_actor_options,
            _internal=True,
        )

    # This handles both parametrized and non-parametrized usage of the
    # decorator. See the @serve.batch code for more details.
    return decorator(_func_or_class) if callable(_func_or_class) else decorator


@PublicAPI
def get_deployment(name: str) -> Deployment:
    """Dynamically fetch a handle to a Deployment object.

    This can be used to update and redeploy a deployment without access to
    the original definition.

    Example:
    >>> from ray import serve
    >>> MyDeployment = serve.get_deployment("name")  # doctest: +SKIP
    >>> MyDeployment.options(num_replicas=10).deploy()  # doctest: +SKIP

    Args:
        name(str): name of the deployment. This must have already been
        deployed.

    Returns:
        Deployment
    """
    try:
        (
            deployment_info,
            route_prefix,
        ) = get_global_client().get_deployment_info(name)
    except KeyError:
        raise KeyError(
            f"Deployment {name} was not found. Did you call Deployment.deploy()?"
        )
    return Deployment(
        cloudpickle.loads(deployment_info.replica_config.serialized_deployment_def),
        name,
        deployment_info.deployment_config,
        version=deployment_info.version,
        init_args=deployment_info.replica_config.init_args,
        init_kwargs=deployment_info.replica_config.init_kwargs,
        route_prefix=route_prefix,
        ray_actor_options=deployment_info.replica_config.ray_actor_options,
        _internal=True,
    )


@PublicAPI
def list_deployments() -> Dict[str, Deployment]:
    """Returns a dictionary of all active deployments.

    Dictionary maps deployment name to Deployment objects.
    """
    infos = get_global_client().list_deployments()

    deployments = {}
    for name, (deployment_info, route_prefix) in infos.items():
        deployments[name] = Deployment(
            cloudpickle.loads(deployment_info.replica_config.serialized_deployment_def),
            name,
            deployment_info.deployment_config,
            version=deployment_info.version,
            init_args=deployment_info.replica_config.init_args,
            init_kwargs=deployment_info.replica_config.init_kwargs,
            route_prefix=route_prefix,
            ray_actor_options=deployment_info.replica_config.ray_actor_options,
            _internal=True,
        )

    return deployments


@PublicAPI(stability="alpha")
def run(
    target: Union[ClassNode, FunctionNode],
    _blocking: bool = True,
    *,
    host: str = DEFAULT_HTTP_HOST,
    port: int = DEFAULT_HTTP_PORT,
) -> Optional[RayServeHandle]:
    """Run a Serve application and return a ServeHandle to the ingress.

    Either a ClassNode, FunctionNode, or a pre-built application
    can be passed in. If a node is passed in, all of the deployments it depends
    on will be deployed. If there is an ingress, its handle will be returned.

    Args:
        target (Union[ClassNode, FunctionNode, Application]):
            A user-built Serve Application or a ClassNode that acts as the
            root node of DAG. By default ClassNode is the Driver
            deployment unless user provides a customized one.
        host (str): The host passed into serve.start().
        port (int): The port passed into serve.start().

    Returns:
        RayServeHandle: A regular ray serve handle that can be called by user
            to execute the serve DAG.
    """

    client = start(detached=True, http_options={"host": host, "port": port})

    if isinstance(target, Application):
        deployments = list(target.deployments.values())
        ingress = target.ingress
    # Each DAG should always provide a valid Driver ClassNode
    elif isinstance(target, ClassNode):
        deployments = pipeline_build(target)
        ingress = get_and_validate_ingress_deployment(deployments)
    # Special case where user is doing single function serve.run(func.bind())
    elif isinstance(target, FunctionNode):
        deployments = pipeline_build(target)
        ingress = get_and_validate_ingress_deployment(deployments)
        if len(deployments) != 1:
            raise ValueError(
                "We only support single function node in serve.run, ex: "
                "serve.run(func.bind()). For more than one nodes in your DAG, "
                "Please provide a driver class and bind it as entrypoint to "
                "your Serve DAG."
            )
    elif isinstance(target, DAGNode):
        raise ValueError(
            "Invalid DAGNode type as entry to serve.run(), "
            f"type: {type(target)}, accepted: ClassNode, "
            "FunctionNode please provide a driver class and bind it "
            "as entrypoint to your Serve DAG."
        )
    else:
        raise TypeError(
            "Expected a ClassNode, FunctionNode, or Application as target. "
            f"Got unexpected type {type(target)} instead."
        )

    parameter_group = []

    for deployment in deployments:
        deployment_parameters = {
            "name": deployment._name,
            "func_or_class": deployment._func_or_class,
            "init_args": deployment.init_args,
            "init_kwargs": deployment.init_kwargs,
            "ray_actor_options": deployment._ray_actor_options,
            "config": deployment._config,
            "version": deployment._version,
            "prev_version": deployment._prev_version,
            "route_prefix": deployment.route_prefix,
            "url": deployment.url,
        }
        parameter_group.append(deployment_parameters)
    client.deploy_group(
        parameter_group, _blocking=_blocking, remove_past_deployments=True
    )

    if ingress is not None:
        return ingress.get_handle()


def build(target: Union[ClassNode, FunctionNode]) -> Application:
    """Builds a Serve application into a static application.

    Takes in a ClassNode or FunctionNode and converts it to a
    Serve application consisting of one or more deployments. This is intended
    to be used for production scenarios and deployed via the Serve REST API or
    CLI, so there are some restrictions placed on the deployments:
        1) All of the deployments must be importable. That is, they cannot be
           defined in __main__ or inline defined. The deployments will be
           imported in production using the same import path they were here.
        2) All arguments bound to the deployment must be JSON-serializable.

    The returned Application object can be exported to a dictionary or YAML
    config.
    """

    if in_interactive_shell():
        raise RuntimeError(
            "build cannot be called from an interactive shell like "
            "IPython or Jupyter because it requires all deployments to be "
            "importable to run the app after building."
        )

    # TODO(edoakes): this should accept host and port, but we don't
    # currently support them in the REST API.
    return Application(pipeline_build(target))


def _check_http_and_checkpoint_options(
    client: ServeControllerClient,
    http_options: Union[dict, HTTPOptions],
    checkpoint_path: str,
) -> None:
    if checkpoint_path and checkpoint_path != client.checkpoint_path:
        logger.warning(
            f"The new client checkpoint path '{checkpoint_path}' "
            f"is different from the existing one '{client.checkpoint_path}'. "
            "The new checkpoint path is ignored."
        )

    if http_options:
        client_http_options = client.http_config
        new_http_options = (
            http_options
            if isinstance(http_options, HTTPOptions)
            else HTTPOptions.parse_obj(http_options)
        )
        different_fields = []
        all_http_option_fields = new_http_options.__dict__
        for field in all_http_option_fields:
            if getattr(new_http_options, field) != getattr(client_http_options, field):
                different_fields.append(field)

        if len(different_fields):
            logger.warning(
                "The new client HTTP config differs from the existing one "
                f"in the following fields: {different_fields}. "
                "The new HTTP config is ignored."
            )<|MERGE_RESOLUTION|>--- conflicted
+++ resolved
@@ -16,8 +16,6 @@
 from uvicorn.config import Config
 from uvicorn.lifespan.on import LifespanOn
 
-<<<<<<< HEAD
-=======
 import ray
 from ray import cloudpickle
 from ray.experimental.dag import DAGNode
@@ -25,8 +23,6 @@
 from ray.util.scheduling_strategies import NodeAffinitySchedulingStrategy
 from ray._private.usage import usage_lib
 
-from ray.serve.common import DeploymentStatusInfo
->>>>>>> 737d1632
 from ray.serve.config import (
     AutoscalingConfig,
     DeploymentConfig,
