import atexit
from functools import wraps
import random

import ray
from ray.serve.constants import (DEFAULT_HTTP_HOST, DEFAULT_HTTP_PORT,
                                 SERVE_CONTROLLER_NAME, HTTP_PROXY_TIMEOUT)
from ray.serve.controller import ServeController
from ray.serve.handle import RayServeHandle
from ray.serve.utils import (block_until_http_ready, format_actor_name,
<<<<<<< HEAD
                             get_random_letters, logger, get_conda_env_dir)
=======
                             get_random_letters, logger, get_node_id_for_actor)
>>>>>>> bfc4f95e
from ray.serve.exceptions import RayServeException
from ray.serve.config import BackendConfig, ReplicaConfig, BackendMetadata
from ray.serve.env import CondaEnv
from ray.actor import ActorHandle
from typing import Any, Callable, Dict, List, Optional, Type, Union
import os

_INTERNAL_CONTROLLER_NAME = None


def _set_internal_controller_name(name):
    global _INTERNAL_CONTROLLER_NAME
    _INTERNAL_CONTROLLER_NAME = name


def _ensure_connected(f: Callable) -> Callable:
    @wraps(f)
    def check(self, *args, **kwargs):
        if self._shutdown:
            raise RayServeException("Client has already been shut down.")
        return f(self, *args, **kwargs)

    return check


class Client:
    def __init__(self,
                 controller: ActorHandle,
                 controller_name: str,
                 detached: bool = False):
        self._controller = controller
        self._controller_name = controller_name
        self._detached = detached
        self._shutdown = False

        # NOTE(edoakes): Need this because the shutdown order isn't guaranteed
        # when the interpreter is exiting so we can't rely on __del__ (it
        # throws a nasty stacktrace).
        if not self._detached:

            def shutdown_serve_client():
                self.shutdown()

            atexit.register(shutdown_serve_client)

    def __del__(self):
        if not self._detached:
            logger.info("Shutting down Ray Serve because client went out of "
                        "scope. To prevent this, either keep a reference to "
                        "the client object or use serve.start(detached=True).")
            self.shutdown()

    def __reduce__(self):
        raise RayServeException(
            ("Ray Serve client cannot be serialized. Please use "
             "serve.connect() to get a client from within a backend."))

    def shutdown(self) -> None:
        """Completely shut down the connected Serve instance.

        Shuts down all processes and deletes all state associated with the
        instance.
        """
        if not self._shutdown:
            ray.get(self._controller.shutdown.remote())
            ray.kill(self._controller, no_restart=True)
            self._shutdown = True

    @_ensure_connected
    def create_endpoint(self,
                        endpoint_name: str,
                        *,
                        backend: str = None,
                        route: Optional[str] = None,
                        methods: List[str] = ["GET"]) -> None:
        """Create a service endpoint given route_expression.

        Args:
            endpoint_name (str): A name to associate to with the endpoint.
            backend (str, required): The backend that will serve requests to
                this endpoint. To change this or split traffic among backends,
                use `serve.set_traffic`.
            route (str, optional): A string begin with "/". HTTP server will
                use the string to match the path.
            methods(List[str], optional): The HTTP methods that are valid for
                this endpoint.
        """
        if backend is None:
            raise TypeError("backend must be specified when creating "
                            "an endpoint.")
        elif not isinstance(backend, str):
            raise TypeError("backend must be a string, got {}.".format(
                type(backend)))

        if route is not None:
            if not isinstance(route, str) or not route.startswith("/"):
                raise TypeError("route must be a string starting with '/'.")

        if not isinstance(methods, list):
            raise TypeError(
                "methods must be a list of strings, but got type {}".format(
                    type(methods)))

        endpoints = self.list_endpoints()
        if endpoint_name in endpoints:
            methods_old = endpoints[endpoint_name]["methods"]
            route_old = endpoints[endpoint_name]["route"]
            if methods_old.sort() == methods.sort() and route_old == route:
                raise ValueError(
                    "Route '{}' is already registered to endpoint '{}' "
                    "with methods '{}'.  To set the backend for this "
                    "endpoint, please use serve.set_traffic().".format(
                        route, endpoint_name, methods))

        upper_methods = []
        for method in methods:
            if not isinstance(method, str):
                raise TypeError(
                    "methods must be a list of strings, but contained "
                    "an element of type {}".format(type(method)))
            upper_methods.append(method.upper())

        ray.get(
            self._controller.create_endpoint.remote(
                endpoint_name, {backend: 1.0}, route, upper_methods))

    @_ensure_connected
    def delete_endpoint(self, endpoint: str) -> None:
        """Delete the given endpoint.

        Does not delete any associated backends.
        """
        ray.get(self._controller.delete_endpoint.remote(endpoint))

    @_ensure_connected
    def list_endpoints(self) -> Dict[str, Dict[str, Any]]:
        """Returns a dictionary of all registered endpoints.

        The dictionary keys are endpoint names and values are dictionaries
        of the form: {"methods": List[str], "traffic": Dict[str, float]}.
        """
        return ray.get(self._controller.get_all_endpoints.remote())

    @_ensure_connected
    def update_backend_config(
            self, backend_tag: str,
            config_options: Union[BackendConfig, Dict[str, Any]]) -> None:
        """Update a backend configuration for a backend tag.

        Keys not specified in the passed will be left unchanged.

        Args:
            backend_tag(str): A registered backend.
            config_options(dict, serve.BackendConfig): Backend config options
                to update. Either a BackendConfig object or a dict mapping
                strings to values for the following supported options:
                - "num_replicas": number of worker processes to start up that
                will handle requests to this backend.
                - "max_batch_size": the maximum number of requests that will
                be processed in one batch by this backend.
                - "batch_wait_timeout": time in seconds that backend replicas
                will wait for a full batch of requests before
                processing a partial batch.
                - "max_concurrent_queries": the maximum number of queries
                that will be sent to a replica of this backend
                without receiving a response.
        """

        if not isinstance(config_options, (BackendConfig, dict)):
            raise TypeError(
                "config_options must be a BackendConfig or dictionary.")
        ray.get(
            self._controller.update_backend_config.remote(
                backend_tag, config_options))

    @_ensure_connected
    def get_backend_config(self, backend_tag: str) -> BackendConfig:
        """Get the backend configuration for a backend tag.

        Args:
            backend_tag(str): A registered backend.
        """
        return ray.get(self._controller.get_backend_config.remote(backend_tag))

    @_ensure_connected
    def create_backend(
            self,
            backend_tag: str,
            func_or_class: Union[Callable, Type[Callable]],
            *actor_init_args: Any,
            ray_actor_options: Optional[Dict] = None,
            config: Optional[Union[BackendConfig, Dict[str, Any]]] = None,
            env: Optional[CondaEnv] = None) -> None:
        """Create a backend with the provided tag.

        The backend will serve requests with func_or_class.

        Args:
            backend_tag (str): a unique tag assign to identify this backend.
            func_or_class (callable, class): a function or a class implementing
                __call__.
            actor_init_args (optional): the arguments to pass to the class.
                initialization method.
            ray_actor_options (optional): options to be passed into the
                @ray.remote decorator for the backend actor.
            config (dict, serve.BackendConfig, optional): configuration options
                for this backend. Either a BackendConfig, or a dictionary
                mapping strings to values for the following supported options:
                - "num_replicas": number of worker processes to start up that
                will handle requests to this backend.
                - "max_batch_size": the maximum number of requests that will
                be processed in one batch by this backend.
                - "batch_wait_timeout": time in seconds that backend replicas
                will wait for a full batch of requests before processing a
                partial batch.
                - "max_concurrent_queries": the maximum number of queries that
                will be sent to a replica of this backend without receiving a
                response.
            env (serve.CondaEnv, optional): conda environment to run this
                backend in.  Requires the caller to be running in an activated
                conda environment (not necessarily ``env``), and requires
                ``env`` to be an existing conda environment on all nodes.  If
                ``env`` is not provided but conda is activated, the backend
                will run in the conda environment of the caller.
        """
        if backend_tag in self.list_backends():
            raise ValueError(
                "Cannot create backend. "
                "Backend '{}' is already registered.".format(backend_tag))

        if config is None:
            config = {}
        if ray_actor_options is None:
            ray_actor_options = {}
        if env is None:
            # If conda is activated, default to conda env of this process.
            if os.environ.get("CONDA_PREFIX"):
                if "override_environment_variables" not in ray_actor_options:
                    ray_actor_options["override_environment_variables"] = {}
                ray_actor_options["override_environment_variables"].update({
                    "PYTHONHOME": os.environ.get("CONDA_PREFIX")
                })
        else:
            conda_env_dir = get_conda_env_dir(env.name)
            ray_actor_options.update(
                override_environment_variables={"PYTHONHOME": conda_env_dir})
        replica_config = ReplicaConfig(
            func_or_class,
            *actor_init_args,
            ray_actor_options=ray_actor_options)
        metadata = BackendMetadata(
            accepts_batches=replica_config.accepts_batches,
            is_blocking=replica_config.is_blocking)
        if isinstance(config, dict):
            backend_config = BackendConfig.parse_obj({
                **config, "internal_metadata": metadata
            })
        elif isinstance(config, BackendConfig):
            backend_config = config.copy(
                update={"internal_metadata": metadata})
        else:
            raise TypeError("config must be a BackendConfig or a dictionary.")
        backend_config._validate_complete()
        ray.get(
            self._controller.create_backend.remote(backend_tag, backend_config,
                                                   replica_config))

    @_ensure_connected
    def list_backends(self) -> Dict[str, Dict[str, Any]]:
        """Returns a dictionary of all registered backends.

        Dictionary maps backend tags to backend configs.
        """
        return ray.get(self._controller.get_all_backends.remote())

    @_ensure_connected
    def delete_backend(self, backend_tag: str) -> None:
        """Delete the given backend.

        The backend must not currently be used by any endpoints.
        """
        ray.get(self._controller.delete_backend.remote(backend_tag))

    @_ensure_connected
    def set_traffic(self, endpoint_name: str,
                    traffic_policy_dictionary: Dict[str, float]) -> None:
        """Associate a service endpoint with traffic policy.

        Example:

        >>> serve.set_traffic("service-name", {
            "backend:v1": 0.5,
            "backend:v2": 0.5
        })

        Args:
            endpoint_name (str): A registered service endpoint.
            traffic_policy_dictionary (dict): a dictionary maps backend names
                to their traffic weights. The weights must sum to 1.
        """
        ray.get(
            self._controller.set_traffic.remote(endpoint_name,
                                                traffic_policy_dictionary))

    @_ensure_connected
    def shadow_traffic(self, endpoint_name: str, backend_tag: str,
                       proportion: float) -> None:
        """Shadow traffic from an endpoint to a backend.

        The specified proportion of requests will be duplicated and sent to the
        backend. Responses of the duplicated traffic will be ignored.
        The backend must not already be in use.

        To stop shadowing traffic to a backend, call `shadow_traffic` with
        proportion equal to 0.

        Args:
            endpoint_name (str): A registered service endpoint.
            backend_tag (str): A registered backend.
            proportion (float): The proportion of traffic from 0 to 1.
        """

        if not isinstance(proportion,
                          (float, int)) or not 0 <= proportion <= 1:
            raise TypeError("proportion must be a float from 0 to 1.")

        ray.get(
            self._controller.shadow_traffic.remote(endpoint_name, backend_tag,
                                                   proportion))

    @_ensure_connected
    def get_handle(self,
                   endpoint_name: str,
                   missing_ok: Optional[bool] = False) -> RayServeHandle:
        """Retrieve RayServeHandle for service endpoint to invoke it from Python.

        Args:
            endpoint_name (str): A registered service endpoint.
            missing_ok (bool): If true, then Serve won't check the endpoint is
                registered. False by default.

        Returns:
            RayServeHandle
        """
        if not missing_ok and endpoint_name not in ray.get(
                self._controller.get_all_endpoints.remote()):
            raise KeyError(f"Endpoint '{endpoint_name}' does not exist.")

        routers = list(ray.get(self._controller.get_routers.remote()).values())
        current_node_id = ray.get_runtime_context().node_id.hex()

        try:
            router_chosen = next(
                filter(lambda r: get_node_id_for_actor(r) == current_node_id,
                       routers))
        except StopIteration:
            logger.warning(
                f"When getting a handle for {endpoint_name}, Serve can't find "
                "a router on the same node. Serve will use a random router.")
            router_chosen = random.choice(routers)

        return RayServeHandle(
            router_chosen,
            endpoint_name,
        )


def start(detached: bool = False,
          http_host: str = DEFAULT_HTTP_HOST,
          http_port: int = DEFAULT_HTTP_PORT,
          http_middlewares: List[Any] = []) -> Client:
    """Initialize a serve instance.

    By default, the instance will be scoped to the lifetime of the returned
    Client object (or when the script exits). If detached is set to True, the
    instance will instead persist until client.shutdown() is called and clients
    to it can be connected using serve.connect(). This is only relevant if
    connecting to a long-running Ray cluster (e.g., with address="auto").

    Args:
        detached (bool): Whether not the instance should be detached from this
            script.
        http_host (str): Host for HTTP servers to listen on. Defaults to
            "127.0.0.1". To expose Serve publicly, you probably want to set
            this to "0.0.0.0". One HTTP server will be started on each node in
            the Ray cluster.
        http_port (int): Port for HTTP server. Defaults to 8000.
        http_middlewares (list): A list of Starlette middlewares that will be
            applied to the HTTP servers in the cluster.
    """
    # Initialize ray if needed.
    if not ray.is_initialized():
        ray.init()

    # Try to get serve controller if it exists
    if detached:
        controller_name = SERVE_CONTROLLER_NAME
        try:
            ray.get_actor(controller_name)
            raise RayServeException("Called serve.start(detached=True) but a "
                                    "detached instance is already running. "
                                    "Please use serve.connect() to connect to "
                                    "the running instance instead.")
        except ValueError:
            pass
    else:
        controller_name = format_actor_name(SERVE_CONTROLLER_NAME,
                                            get_random_letters())

    controller = ServeController.options(
        name=controller_name,
        lifetime="detached" if detached else None,
        max_restarts=-1,
        max_task_retries=-1,
    ).remote(
        controller_name,
        http_host,
        http_port,
        http_middlewares,
        detached=detached)

    futures = []
    for node_id in ray.state.node_ids():
        future = block_until_http_ready.options(
            num_cpus=0, resources={
                node_id: 0.01
            }).remote(
                "http://{}:{}/-/routes".format(http_host, http_port),
                timeout=HTTP_PROXY_TIMEOUT)
        futures.append(future)
    ray.get(futures)

    return Client(controller, controller_name, detached=detached)


def connect() -> Client:
    """Connect to an existing Serve instance on this Ray cluster.

    If calling from the driver program, the Serve instance on this Ray cluster
    must first have been initialized using `serve.start(detached=True)`.

    If called from within a backend, will connect to the same Serve instance
    that the backend is running in.
    """

    # Initialize ray if needed.
    if not ray.is_initialized():
        ray.init()

    # When running inside of a backend, _INTERNAL_CONTROLLER_NAME is set to
    # ensure that the correct instance is connected to.
    if _INTERNAL_CONTROLLER_NAME is None:
        controller_name = SERVE_CONTROLLER_NAME
    else:
        controller_name = _INTERNAL_CONTROLLER_NAME

    # Try to get serve controller if it exists
    try:
        controller = ray.get_actor(controller_name)
    except ValueError:
        raise RayServeException("Called `serve.connect()` but there is no "
                                "instance running on this Ray cluster. Please "
                                "call `serve.start(detached=True) to start "
                                "one.")

    return Client(controller, controller_name, detached=True)


def accept_batch(f: Callable) -> Callable:
    """Annotation to mark that a serving function accepts batches of requests.

    In order to accept batches of requests as input, the implementation must
    handle a list of requests being passed in rather than just a single
    request.

    This must be set on any backend implementation that will have
    max_batch_size set to greater than 1.

    Example:

    >>> @serve.accept_batch
        def serving_func(requests):
            assert isinstance(requests, list)
            ...

    >>> class ServingActor:
            @serve.accept_batch
            def __call__(self, requests):
                assert isinstance(requests, list)
    """
    f._serve_accept_batch = True
    return f<|MERGE_RESOLUTION|>--- conflicted
+++ resolved
@@ -8,11 +8,7 @@
 from ray.serve.controller import ServeController
 from ray.serve.handle import RayServeHandle
 from ray.serve.utils import (block_until_http_ready, format_actor_name,
-<<<<<<< HEAD
-                             get_random_letters, logger, get_conda_env_dir)
-=======
-                             get_random_letters, logger, get_node_id_for_actor)
->>>>>>> bfc4f95e
+                             get_random_letters, logger, get_node_id_for_actor, get_conda_env_dir)
 from ray.serve.exceptions import RayServeException
 from ray.serve.config import BackendConfig, ReplicaConfig, BackendMetadata
 from ray.serve.env import CondaEnv
