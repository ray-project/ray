import collections
import inspect
import logging
from functools import wraps
from typing import Any, Callable, Dict, List, Optional, Sequence, Type, Union

from attr import dataclass
from fastapi import APIRouter, FastAPI
from starlette.types import ASGIApp

import ray
from ray import cloudpickle
from ray._private.serialization import pickle_dumps
from ray.serve._private.build_app import build_app
from ray.serve._private.config import (
    DeploymentConfig,
    ReplicaConfig,
    handle_num_replicas_auto,
)
from ray.serve._private.constants import (
    RAY_SERVE_FORCE_LOCAL_TESTING_MODE,
    SERVE_DEFAULT_APP_NAME,
    SERVE_LOGGER_NAME,
)
from ray.serve._private.http_util import (
    ASGIAppReplicaWrapper,
    make_fastapi_class_based_view,
)
from ray.serve._private.local_testing_mode import make_local_deployment_handle
from ray.serve._private.logging_utils import configure_component_logger
<<<<<<< HEAD
from ray.serve._private.request_router.request_router import RequestRouter
=======
from ray.serve._private.replica_scheduler.replica_scheduler import ReplicaScheduler
>>>>>>> b0b75b9e
from ray.serve._private.usage import ServeUsageTag
from ray.serve._private.utils import (
    DEFAULT,
    Default,
    ensure_serialization_context,
    extract_self_if_method_call,
    validate_route_prefix,
    wait_for_interrupt,
)
from ray.serve.config import (
    AutoscalingConfig,
    DeploymentMode,
    HTTPOptions,
    ProxyLocation,
    gRPCOptions,
)
from ray.serve.context import (
    ReplicaContext,
    _get_global_client,
    _get_internal_replica_context,
    _set_global_client,
)
from ray.serve.deployment import Application, Deployment
from ray.serve.exceptions import RayServeException
from ray.serve.handle import DeploymentHandle
from ray.serve.multiplex import _ModelMultiplexWrapper
from ray.serve.schema import LoggingConfig, ServeInstanceDetails, ServeStatus
from ray.util.annotations import DeveloperAPI, PublicAPI

from ray.serve._private import api as _private_api  # isort:skip


logger = logging.getLogger(SERVE_LOGGER_NAME)


@PublicAPI(stability="stable")
def start(
    proxy_location: Union[None, str, ProxyLocation] = None,
    http_options: Union[None, dict, HTTPOptions] = None,
    grpc_options: Union[None, dict, gRPCOptions] = None,
    logging_config: Union[None, dict, LoggingConfig] = None,
    **kwargs,
):
    """Start Serve on the cluster.

    Used to set cluster-scoped configurations such as HTTP options. In most cases, this
    does not need to be called manually and Serve will be started when an application is
    first deployed to the cluster.

    These cluster-scoped options cannot be updated dynamically. To update them, start a
    new cluster or shut down Serve on the cluster and start it again.

    These options can also be set in the config file deployed via REST API.

    Args:
        proxy_location: Where to run proxies that handle ingress traffic to the
          cluster (defaults to every node in the cluster with at least one replica on
          it). See `ProxyLocation` for supported options.
        http_options: HTTP config options for the proxies. These can be passed as an
          unstructured dictionary or the structured `HTTPOptions` class. See
          `HTTPOptions` for supported options.
        grpc_options: [EXPERIMENTAL] gRPC config options for the proxies. These can
          be passed as an unstructured dictionary or the structured `gRPCOptions`
          class See `gRPCOptions` for supported options.
        logging_config: logging config options for the serve component (
            controller & proxy).
    """
    if proxy_location is None:
        if http_options is None:
            http_options = HTTPOptions(location=DeploymentMode.EveryNode)
    else:
        if http_options is None:
            http_options = HTTPOptions()
        elif isinstance(http_options, dict):
            http_options = HTTPOptions(**http_options)

        if isinstance(proxy_location, str):
            proxy_location = ProxyLocation(proxy_location)

        http_options.location = ProxyLocation._to_deployment_mode(proxy_location)

    _private_api.serve_start(
        http_options=http_options,
        grpc_options=grpc_options,
        global_logging_config=logging_config,
        **kwargs,
    )


@PublicAPI(stability="stable")
def shutdown():
    """Completely shut down Serve on the cluster.

    Deletes all applications and shuts down Serve system actors.
    """

    try:
        client = _get_global_client()
    except RayServeException:
        logger.info(
            "Nothing to shut down. There's no Serve application "
            "running on this Ray cluster."
        )
        return

    client.shutdown()
    _set_global_client(None)


@DeveloperAPI
def get_replica_context() -> ReplicaContext:
    """Returns the deployment and replica tag from within a replica at runtime.

    A replica tag uniquely identifies a single replica for a Ray Serve
    deployment.

    Raises:
        RayServeException: if not called from within a Ray Serve deployment.

    Example:

        .. code-block:: python

            from ray import serve
            @serve.deployment
            class MyDeployment:
                def __init__(self):
                    # Prints "MyDeployment"
                    print(serve.get_replica_context().deployment)

    """
    internal_replica_context = _get_internal_replica_context()
    if internal_replica_context is None:
        raise RayServeException(
            "`serve.get_replica_context()` "
            "may only be called from within a "
            "Ray Serve deployment."
        )
    return internal_replica_context


@PublicAPI(stability="stable")
def ingress(app: Union[ASGIApp, Callable]) -> Callable:
    """Wrap a deployment class with an ASGI application for HTTP request parsing.
    There are a few different ways to use this functionality.

    Example:

    FastAPI app routes are defined inside the deployment class.

        .. code-block:: python

            from ray import serve
            from fastapi import FastAPI

            app = FastAPI()

            @serve.deployment
            @serve.ingress(app)
            class MyFastAPIDeployment:
                @app.get("/hi")
                def say_hi(self) -> str:
                    return "Hello world!"

            app = MyFastAPIDeployment.bind()

    You can also use a standalone FastAPI app without registering
    routes inside the deployment.

    .. code-block:: python

        from ray import serve
        from fastapi import FastAPI

        app = FastAPI()

        @app.get("/hi")
        def say_hi():
            return "Hello world!"

        deployment = serve.deployment(serve.ingress(app)())
        app = deployment.bind()

    You can also pass in a builder function that returns an ASGI app.
    The builder function is evaluated when the deployment is initialized on
    replicas. This example shows how to use a sub-deployment inside the routes
    defined outside the deployment class.

    .. code-block:: python

        from ray import serve

        @serve.deployment
        class SubDeployment:
            def __call__(self):
                return "Hello world!"

        def build_asgi_app():
            from fastapi import FastAPI

            app = FastAPI()

            def get_sub_deployment_handle():
                return serve.get_deployment_handle(SubDeployment.name, app_name="my_app")

            @app.get("/hi")
            async def say_hi(handle: Depends(get_sub_deployment_handle)):
                return await handle.remote()

            return app

        deployment = serve.deployment(serve.ingress(build_asgi_app)())
        app = deployment.bind(SubDeployment.bind(), name="my_app", route_prefix="/")

    Args:
        app: the FastAPI app to wrap this class with.
            Can be any ASGI-compatible callable.
            You can also pass in a builder function that returns an ASGI app.
    """

    def decorator(cls: Optional[Type[Any]] = None) -> Callable:
        if cls is None:

            class ASGIIngressDeployment:
                def __init__(self, *args, **kwargs):
                    self.args = args
                    self.kwargs = kwargs

            cls = ASGIIngressDeployment

        if not inspect.isclass(cls):
            raise ValueError("@serve.ingress must be used with a class.")
        if issubclass(cls, collections.abc.Callable):
            raise ValueError(
                "Classes passed to @serve.ingress may not have __call__ method."
            )

        # Sometimes there are decorators on the methods. We want to fix
        # the fast api routes here.
        if isinstance(app, (FastAPI, APIRouter)):
            make_fastapi_class_based_view(app, cls)

        frozen_app_or_func: Union[ASGIApp, Callable] = None

        if inspect.isfunction(app):
            frozen_app_or_func = app
        else:
            # Free the state of the app so subsequent modification won't affect
            # this ingress deployment. We don't use copy.copy here to avoid
            # recursion issue.
            ensure_serialization_context()
            frozen_app_or_func = cloudpickle.loads(
                pickle_dumps(app, error_msg="Failed to serialize the ASGI app.")
            )

        class ASGIIngressWrapper(cls, ASGIAppReplicaWrapper):
            def __init__(self, *args, **kwargs):
                # Call user-defined constructor.
                cls.__init__(self, *args, **kwargs)

                ServeUsageTag.FASTAPI_USED.record("1")
                ASGIAppReplicaWrapper.__init__(self, frozen_app_or_func)

            async def __del__(self):
                await ASGIAppReplicaWrapper.__del__(self)

                # Call user-defined destructor if defined.
                if hasattr(cls, "__del__"):
                    if inspect.iscoroutinefunction(cls.__del__):
                        await cls.__del__(self)
                    else:
                        cls.__del__(self)

        ASGIIngressWrapper.__name__ = cls.__name__
        if hasattr(frozen_app_or_func, "docs_url"):
            # TODO (abrar): fastapi apps instantiated by builder function will set
            # the docs path on application state via the replica.
            # This split in logic is not desirable, we should consolidate the two.
            ASGIIngressWrapper.__fastapi_docs_path__ = frozen_app_or_func.docs_url

        return ASGIIngressWrapper

    return decorator


@PublicAPI(stability="stable")
def deployment(
    _func_or_class: Optional[Callable] = None,
    name: Default[str] = DEFAULT.VALUE,
    version: Default[str] = DEFAULT.VALUE,
    num_replicas: Default[Optional[Union[int, str]]] = DEFAULT.VALUE,
    route_prefix: Default[Union[str, None]] = DEFAULT.VALUE,
    ray_actor_options: Default[Dict] = DEFAULT.VALUE,
    placement_group_bundles: Default[List[Dict[str, float]]] = DEFAULT.VALUE,
    placement_group_strategy: Default[str] = DEFAULT.VALUE,
    max_replicas_per_node: Default[int] = DEFAULT.VALUE,
    user_config: Default[Optional[Any]] = DEFAULT.VALUE,
    max_ongoing_requests: Default[int] = DEFAULT.VALUE,
    max_queued_requests: Default[int] = DEFAULT.VALUE,
    autoscaling_config: Default[Union[Dict, AutoscalingConfig, None]] = DEFAULT.VALUE,
    graceful_shutdown_wait_loop_s: Default[float] = DEFAULT.VALUE,
    graceful_shutdown_timeout_s: Default[float] = DEFAULT.VALUE,
    health_check_period_s: Default[float] = DEFAULT.VALUE,
    health_check_timeout_s: Default[float] = DEFAULT.VALUE,
    logging_config: Default[Union[Dict, LoggingConfig, None]] = DEFAULT.VALUE,
<<<<<<< HEAD
    request_router_class: Default[Union[str, RequestRouter, None]] = DEFAULT.VALUE,
=======
    request_router_class: Default[Union[str, ReplicaScheduler, None]] = DEFAULT.VALUE,
>>>>>>> b0b75b9e
) -> Callable[[Callable], Deployment]:
    """Decorator that converts a Python class to a `Deployment`.

    Example:

    .. code-block:: python

        from ray import serve

        @serve.deployment(num_replicas=2)
        class MyDeployment:
            pass

        app = MyDeployment.bind()

    Args:
        _func_or_class: The class or function to be decorated.
        name: Name uniquely identifying this deployment within the application.
            If not provided, the name of the class or function is used.
        version: Version of the deployment. Deprecated.
        num_replicas: Number of replicas to run that handle requests to
            this deployment. Defaults to 1.
        route_prefix: Route prefix for HTTP requests. Defaults to '/'. Deprecated.
        ray_actor_options: Options to pass to the Ray Actor decorator, such as
            resource requirements. Valid options are: `accelerator_type`, `memory`,
            `num_cpus`, `num_gpus`, `resources`, and `runtime_env`.
        placement_group_bundles: Defines a set of placement group bundles to be
            scheduled *for each replica* of this deployment. The replica actor will
            be scheduled in the first bundle provided, so the resources specified in
            `ray_actor_options` must be a subset of the first bundle's resources. All
            actors and tasks created by the replica actor will be scheduled in the
            placement group by default (`placement_group_capture_child_tasks` is set
            to True).
            This cannot be set together with max_replicas_per_node.
        placement_group_strategy: Strategy to use for the replica placement group
            specified via `placement_group_bundles`. Defaults to `PACK`.
        max_replicas_per_node: The max number of replicas of this deployment that can
            run on a single node. Valid values are None (default, no limit)
            or an integer in the range of [1, 100].
            This cannot be set together with placement_group_bundles.
        user_config: Config to pass to the reconfigure method of the deployment. This
            can be updated dynamically without restarting the replicas of the
            deployment. The user_config must be fully JSON-serializable.
        max_ongoing_requests: Maximum number of requests that are sent to a
            replica of this deployment without receiving a response. Defaults to 5.
        max_queued_requests: [EXPERIMENTAL] Maximum number of requests to this
            deployment that will be queued at each *caller* (proxy or DeploymentHandle).
            Once this limit is reached, subsequent requests will raise a
            BackPressureError (for handles) or return an HTTP 503 status code (for HTTP
            requests). Defaults to -1 (no limit).
        autoscaling_config: Parameters to configure autoscaling behavior. If this
<<<<<<< HEAD
            is set, `num_replicas` cannot be set.
=======
            is set, `num_replicas` should be "auto" or not set.
>>>>>>> b0b75b9e
        graceful_shutdown_wait_loop_s: Duration that replicas wait until there is
            no more work to be done before shutting down. Defaults to 2s.
        graceful_shutdown_timeout_s: Duration to wait for a replica to gracefully
            shut down before being forcefully killed. Defaults to 20s.
        health_check_period_s: Duration between health check calls for the replica.
            Defaults to 10s. The health check is by default a no-op Actor call to the
            replica, but you can define your own health check using the "check_health"
            method in your deployment that raises an exception when unhealthy.
        health_check_timeout_s: Duration in seconds, that replicas wait for a health
            check method to return before considering it as failed. Defaults to 30s.
        logging_config: Logging config options for the deployment. If provided,
            the config will be used to set up the Serve logger on the deployment.
        request_router_class: The class of the request router used for this
            deployment. This can be a string or a class. All the deployment
<<<<<<< HEAD
            handle created for this deployment will use the routing policy
            defined by the request router. Default to Serve's
            PowerOfTwoChoicesReplicaRouter.
=======
            handle created for this deployment will use the scheduling policy
            defined by the request router. Default to Serve's
            PowerOfTwoChoicesReplicaScheduler.
>>>>>>> b0b75b9e

    Returns:
        `Deployment`
    """
    if route_prefix is not DEFAULT.VALUE:
        raise ValueError(
            "`route_prefix` can no longer be specified at the deployment level. "
            "Pass it to `serve.run` or in the application config instead."
        )

    if max_ongoing_requests is None:
        raise ValueError("`max_ongoing_requests` must be non-null, got None.")

    if num_replicas == "auto":
        num_replicas = None
        max_ongoing_requests, autoscaling_config = handle_num_replicas_auto(
            max_ongoing_requests, autoscaling_config
        )

        ServeUsageTag.AUTO_NUM_REPLICAS_USED.record("1")

    # NOTE: The user_configured_option_names should be the first thing that's
    # defined in this function. It depends on the locals() dictionary storing
    # only the function args/kwargs.
    # Create list of all user-configured options from keyword args
    user_configured_option_names = [
        option
        for option, value in locals().items()
        if option != "_func_or_class" and value is not DEFAULT.VALUE
    ]

    # Num of replicas should not be 0.
    # TODO(Sihan) separate num_replicas attribute from internal and api
    if num_replicas == 0:
        raise ValueError("num_replicas is expected to larger than 0")

    if num_replicas not in [DEFAULT.VALUE, None, "auto"] and autoscaling_config not in [
        DEFAULT.VALUE,
        None,
    ]:
        raise ValueError(
            "Manually setting num_replicas is not allowed when "
            "autoscaling_config is provided."
        )

    if version is not DEFAULT.VALUE:
        logger.warning(
            "DeprecationWarning: `version` in `@serve.deployment` has been deprecated. "
            "Explicitly specifying version will raise an error in the future!"
        )

    if isinstance(logging_config, LoggingConfig):
        logging_config = logging_config.dict()

    deployment_config = DeploymentConfig.from_default(
        num_replicas=num_replicas if num_replicas is not None else 1,
        user_config=user_config,
        max_ongoing_requests=max_ongoing_requests,
        max_queued_requests=max_queued_requests,
        autoscaling_config=autoscaling_config,
        graceful_shutdown_wait_loop_s=graceful_shutdown_wait_loop_s,
        graceful_shutdown_timeout_s=graceful_shutdown_timeout_s,
        health_check_period_s=health_check_period_s,
        health_check_timeout_s=health_check_timeout_s,
        logging_config=logging_config,
    )
    deployment_config.user_configured_option_names = set(user_configured_option_names)

    if request_router_class is not DEFAULT.VALUE:
        deployment_config.request_router_class = request_router_class

    def decorator(_func_or_class):
        replica_config = ReplicaConfig.create(
            _func_or_class,
            init_args=None,
            init_kwargs=None,
            ray_actor_options=(
                ray_actor_options if ray_actor_options is not DEFAULT.VALUE else None
            ),
            placement_group_bundles=(
                placement_group_bundles
                if placement_group_bundles is not DEFAULT.VALUE
                else None
            ),
            placement_group_strategy=(
                placement_group_strategy
                if placement_group_strategy is not DEFAULT.VALUE
                else None
            ),
            max_replicas_per_node=(
                max_replicas_per_node
                if max_replicas_per_node is not DEFAULT.VALUE
                else None
            ),
        )

        return Deployment(
            name if name is not DEFAULT.VALUE else _func_or_class.__name__,
            deployment_config,
            replica_config,
            version=(version if version is not DEFAULT.VALUE else None),
            _internal=True,
        )

    # This handles both parametrized and non-parametrized usage of the
    # decorator. See the @serve.batch code for more details.
    return decorator(_func_or_class) if callable(_func_or_class) else decorator


@DeveloperAPI
@dataclass(frozen=True)
class RunTarget:
    """Represents a Serve application to run for `serve.run_many`."""

    target: Application
    name: str = SERVE_DEFAULT_APP_NAME
    route_prefix: Optional[str] = "/"
    logging_config: Optional[Union[Dict, LoggingConfig]] = None


@DeveloperAPI
def _run_many(
    targets: Sequence[RunTarget],
    wait_for_ingress_deployment_creation: bool = True,
    wait_for_applications_running: bool = True,
    _local_testing_mode: bool = False,
) -> List[DeploymentHandle]:
    """Run many applications and return the handles to their ingress deployments.

    This is only used internally with the _blocking not totally blocking the following
    code indefinitely until Ctrl-C'd.
    """
    if not targets:
        raise ValueError("No applications provided.")

    if RAY_SERVE_FORCE_LOCAL_TESTING_MODE:
        if not _local_testing_mode:
            logger.info("Overriding local_testing_mode=True from environment variable.")

        _local_testing_mode = True

    built_apps = []
    for t in targets:
        if len(t.name) == 0:
            raise RayServeException("Application name must a non-empty string.")

        if not isinstance(t.target, Application):
            raise TypeError(
                "`serve.run` expects an `Application` returned by `Deployment.bind()`."
            )

        validate_route_prefix(t.route_prefix)

        built_apps.append(
            build_app(
                t.target,
                name=t.name,
                route_prefix=t.route_prefix,
                logging_config=t.logging_config,
                make_deployment_handle=make_local_deployment_handle
                if _local_testing_mode
                else None,
                default_runtime_env=ray.get_runtime_context().runtime_env
                if not _local_testing_mode
                else None,
            )
        )

    if _local_testing_mode:
        # implicitly use the last target's logging config (if provided) in local testing mode
        logging_config = t.logging_config or LoggingConfig()
        if not isinstance(logging_config, LoggingConfig):
            logging_config = LoggingConfig(**(logging_config or {}))

        configure_component_logger(
            component_name="local_test",
            component_id="-",
            logging_config=logging_config,
            stream_handler_only=True,
        )
        return [b.deployment_handles[b.ingress_deployment_name] for b in built_apps]
    else:
        client = _private_api.serve_start(
            http_options={"location": "EveryNode"},
            global_logging_config=None,
        )

        # Record after Ray has been started.
        ServeUsageTag.API_VERSION.record("v2")

        return client.deploy_applications(
            built_apps,
            wait_for_ingress_deployment_creation=wait_for_ingress_deployment_creation,
            wait_for_applications_running=wait_for_applications_running,
        )


@PublicAPI(stability="stable")
def _run(
    target: Application,
    *,
    _blocking: bool = True,
    name: str = SERVE_DEFAULT_APP_NAME,
    route_prefix: Optional[str] = "/",
    logging_config: Optional[Union[Dict, LoggingConfig]] = None,
    _local_testing_mode: bool = False,
) -> DeploymentHandle:
    """Run an application and return a handle to its ingress deployment.

    This is only used internally with the _blocking not totally blocking the following
    code indefinitely until Ctrl-C'd.
    """
    return _run_many(
        [
            RunTarget(
                target=target,
                name=name,
                route_prefix=route_prefix,
                logging_config=logging_config,
            )
        ],
        wait_for_applications_running=_blocking,
        _local_testing_mode=_local_testing_mode,
    )[0]


@DeveloperAPI
def run_many(
    targets: Sequence[RunTarget],
    blocking: bool = False,
    wait_for_ingress_deployment_creation: bool = True,
    wait_for_applications_running: bool = True,
    _local_testing_mode: bool = False,
) -> List[DeploymentHandle]:
    """Run many applications and return the handles to their ingress deployments.

    Args:
        targets:
            A sequence of `RunTarget`,
            each containing information about an application to deploy.
        blocking: Whether this call should be blocking. If True, it
            will loop and log status until Ctrl-C'd.
        wait_for_ingress_deployment_creation: Whether to wait for the ingress
            deployments to be created.
        wait_for_applications_running: Whether to wait for the applications to be
            running. Note that this effectively implies
            `wait_for_ingress_deployment_creation=True`,
            because the ingress deployments must be created
            before the applications can be running.

    Returns:
        List[DeploymentHandle]: A list of handles that can be used
            to call the applications.
    """
    handles = _run_many(
        targets,
        wait_for_ingress_deployment_creation=wait_for_ingress_deployment_creation,
        wait_for_applications_running=wait_for_applications_running,
        _local_testing_mode=_local_testing_mode,
    )

    if blocking:
        wait_for_interrupt()

    return handles


@PublicAPI(stability="stable")
def run(
    target: Application,
    blocking: bool = False,
    name: str = SERVE_DEFAULT_APP_NAME,
    route_prefix: Optional[str] = "/",
    logging_config: Optional[Union[Dict, LoggingConfig]] = None,
    _local_testing_mode: bool = False,
) -> DeploymentHandle:
    """Run an application and return a handle to its ingress deployment.

    The application is returned by `Deployment.bind()`. Example:

    .. code-block:: python

        handle = serve.run(MyDeployment.bind())
        ray.get(handle.remote())

    Args:
        target:
            A Serve application returned by `Deployment.bind()`.
        blocking: Whether this call should be blocking. If True, it
            will loop and log status until Ctrl-C'd.
        name: Application name. If not provided, this will be the only
            application running on the cluster (it will delete all others).
        route_prefix: Route prefix for HTTP requests. Defaults to '/'.
            If `None` is passed, the application will not be exposed over HTTP
            (this may be useful if you only want the application to be exposed via
            gRPC or a `DeploymentHandle`).
        logging_config: Application logging config. If provided, the config will
            be applied to all deployments which doesn't have logging config.

    Returns:
        DeploymentHandle: A handle that can be used to call the application.
    """
    handle = _run(
        target=target,
        name=name,
        route_prefix=route_prefix,
        logging_config=logging_config,
        _local_testing_mode=_local_testing_mode,
    )

    if blocking:
        wait_for_interrupt()

    return handle


@PublicAPI(stability="stable")
def delete(name: str, _blocking: bool = True):
    """Delete an application by its name.

    Deletes the app with all corresponding deployments.
    """
    client = _get_global_client()
    client.delete_apps([name], blocking=_blocking)


@PublicAPI(stability="beta")
def multiplexed(
    func: Optional[Callable[..., Any]] = None, max_num_models_per_replica: int = 3
):
    """Wrap a callable or method used to load multiplexed models in a replica.

    The function can be standalone function or a method of a class. The
    function must have exactly one argument, the model id of type `str` for the
    model to be loaded.

    It is required to define the function with `async def` and the function must be
    an async function. It is recommended to define coroutines for long running
    IO tasks in the function to avoid blocking the event loop.

    The multiplexed function is called to load a model with the given model ID when
    necessary.

    When the number of models in one replica is larger than max_num_models_per_replica,
    the models will be unloaded using an LRU policy.

    If you want to release resources after the model is loaded, you can define
    a `__del__` method in your model class. The `__del__` method will be called when
    the model is unloaded.

    Example:

    .. code-block:: python

            from ray import serve

            @serve.deployment
            class MultiplexedDeployment:

                def __init__(self):
                    # Define s3 base path to load models.
                    self.s3_base_path = "s3://my_bucket/my_models"

                @serve.multiplexed(max_num_models_per_replica=5)
                async def load_model(self, model_id: str) -> Any:
                    # Load model with the given tag
                    # You can use any model loading library here
                    # and return the loaded model. load_from_s3 is
                    # a placeholder function.
                    return load_from_s3(model_id)

                async def __call__(self, request):
                    # Get the model_id from the request context.
                    model_id = serve.get_multiplexed_model_id()
                    # Load the model for the requested model_id.
                    # If the model is already cached locally,
                    # this will just be a dictionary lookup.
                    model = await self.load_model(model_id)
                    return model(request)


    Args:
        max_num_models_per_replica: the maximum number of models
            to be loaded on each replica. By default, it is 3, which
            means that each replica can cache up to 3 models. You can
            set it to a larger number if you have enough memory on
            the node resource, in opposite, you can set it to a smaller
            number if you want to save memory on the node resource.
    """

    if func is not None:
        if not callable(func):
            raise TypeError(
                "The `multiplexed` decorator must be used with a function or method."
            )

        # TODO(Sihan): Make the API accept the sync function as well.
        # https://github.com/ray-project/ray/issues/35356
        if not inspect.iscoroutinefunction(func):
            raise TypeError(
                "@serve.multiplexed can only be used to decorate async "
                "functions or methods."
            )
        signature = inspect.signature(func)
        if len(signature.parameters) == 0 or len(signature.parameters) > 2:
            raise TypeError(
                "@serve.multiplexed can only be used to decorate functions or methods "
                "with at least one 'model_id: str' argument."
            )

    if not isinstance(max_num_models_per_replica, int):
        raise TypeError("max_num_models_per_replica must be an integer.")

    if max_num_models_per_replica != -1 and max_num_models_per_replica <= 0:
        raise ValueError("max_num_models_per_replica must be positive.")

    def _multiplex_decorator(func: Callable):
        @wraps(func)
        async def _multiplex_wrapper(*args):
            args_check_error_msg = (
                "Functions decorated with `@serve.multiplexed` must take exactly one"
                "the multiplexed model ID (str), but got {}"
            )
            if not args:
                raise TypeError(
                    args_check_error_msg.format("no arguments are provided.")
                )
            self = extract_self_if_method_call(args, func)

            # User defined multiplexed function can be a standalone function or a
            # method of a class. If it is a method of a class, the first argument
            # is self.
            if self is None:
                if len(args) != 1:
                    raise TypeError(
                        args_check_error_msg.format("more than one arguments.")
                    )
                multiplex_object = func
                model_id = args[0]
            else:
                # count self as an argument
                if len(args) != 2:
                    raise TypeError(
                        args_check_error_msg.format("more than one arguments.")
                    )
                multiplex_object = self
                model_id = args[1]
            multiplex_attr = "__serve_multiplex_wrapper"
            # If the multiplexed function is called for the first time,
            # create a model multiplex wrapper and cache it in the multiplex object.
            if not hasattr(multiplex_object, multiplex_attr):
                model_multiplex_wrapper = _ModelMultiplexWrapper(
                    func, self, max_num_models_per_replica
                )
                setattr(multiplex_object, multiplex_attr, model_multiplex_wrapper)
            else:
                model_multiplex_wrapper = getattr(multiplex_object, multiplex_attr)
            return await model_multiplex_wrapper.load_model(model_id)

        return _multiplex_wrapper

    return _multiplex_decorator(func) if callable(func) else _multiplex_decorator


@PublicAPI(stability="beta")
def get_multiplexed_model_id() -> str:
    """Get the multiplexed model ID for the current request.

    This is used with a function decorated with `@serve.multiplexed`
    to retrieve the model ID for the current request.

    .. code-block:: python

            import ray
            from ray import serve
            import requests

            # Set the multiplexed model id with the key
            # "ray_serve_multiplexed_model_id" in the request
            # headers when sending requests to the http proxy.
            requests.get("http://localhost:8000",
                headers={"ray_serve_multiplexed_model_id": "model_1"})

            # This can also be set when using `DeploymentHandle`.
            handle.options(multiplexed_model_id="model_1").remote("blablabla")

            # In your deployment code, you can retrieve the model id from
            # `get_multiplexed_model_id()`.
            @serve.deployment
            def my_deployment_function(request):
                assert serve.get_multiplexed_model_id() == "model_1"
    """
    _request_context = ray.serve.context._get_serve_request_context()
    return _request_context.multiplexed_model_id


@PublicAPI(stability="alpha")
def status() -> ServeStatus:
    """Get the status of Serve on the cluster.

    Includes status of all HTTP Proxies, all active applications, and
    their deployments.

    .. code-block:: python

            @serve.deployment(num_replicas=2)
            class MyDeployment:
                pass

            serve.run(MyDeployment.bind())
            status = serve.status()
            assert status.applications["default"].status == "RUNNING"
    """

    client = _get_global_client(raise_if_no_controller_running=False)
    if client is None:
        # Serve has not started yet
        return ServeStatus()

    ServeUsageTag.SERVE_STATUS_API_USED.record("1")
    details = ServeInstanceDetails(**client.get_serve_details())
    return details._get_status()


@PublicAPI(stability="alpha")
def get_app_handle(name: str) -> DeploymentHandle:
    """Get a handle to the application's ingress deployment by name.

    Args:
        name: Name of application to get a handle to.

    Raises:
        RayServeException: If no Serve controller is running, or if the
            application does not exist.

    .. code-block:: python

            import ray
            from ray import serve

            @serve.deployment
            def f(val: int) -> int:
                return val * 2

            serve.run(f.bind(), name="my_app")
            handle = serve.get_app_handle("my_app")
            assert handle.remote(3).result() == 6
    """

    client = _get_global_client()
    ingress = ray.get(client._controller.get_ingress_deployment_name.remote(name))
    if ingress is None:
        raise RayServeException(f"Application '{name}' does not exist.")

    ServeUsageTag.SERVE_GET_APP_HANDLE_API_USED.record("1")
    # There is no need to check if the deployment exists since the
    # deployment name was just fetched from the controller
    return client.get_handle(ingress, name, check_exists=False)


@DeveloperAPI
def get_deployment_handle(
    deployment_name: str,
    app_name: Optional[str] = None,
    _check_exists: bool = True,
    _record_telemetry: bool = True,
) -> DeploymentHandle:
    """Get a handle to a deployment by name.

    This is a developer API and is for advanced Ray users and library developers.

    Args:
        deployment_name: Name of deployment to get a handle to.
        app_name: Application in which deployment resides. If calling
            from inside a Serve application and `app_name` is not
            specified, this will default to the application from which
            this API is called.

    Raises:
        RayServeException: If no Serve controller is running, or if
            calling from outside a Serve application and no application
            name is specified.

    The following example gets the handle to the ingress deployment of
    an application, which is equivalent to using `serve.get_app_handle`.

    .. testcode::

            import ray
            from ray import serve

            @serve.deployment
            def f(val: int) -> int:
                return val * 2

            serve.run(f.bind(), name="my_app")
            handle = serve.get_deployment_handle("f", app_name="my_app")
            assert handle.remote(3).result() == 6

            serve.shutdown()

    The following example demonstrates how you can use this API to get
    the handle to a non-ingress deployment in an application.

    .. testcode::

            import ray
            from ray import serve
            from ray.serve.handle import DeploymentHandle

            @serve.deployment
            class Multiplier:
                def __init__(self, multiple: int):
                    self._multiple = multiple

                def __call__(self, val: int) -> int:
                    return val * self._multiple

            @serve.deployment
            class Adder:
                def __init__(self, handle: DeploymentHandle, increment: int):
                    self._handle = handle
                    self._increment = increment

                async def __call__(self, val: int) -> int:
                    return await self._handle.remote(val) + self._increment


            # The app calculates 2 * x + 3
            serve.run(Adder.bind(Multiplier.bind(2), 3), name="math_app")
            handle = serve.get_app_handle("math_app")
            assert handle.remote(5).result() == 13

            # Get handle to Multiplier only
            handle = serve.get_deployment_handle("Multiplier", app_name="math_app")
            assert handle.remote(5).result() == 10

            serve.shutdown()
    """

    client = _get_global_client()

    internal_replica_context = _get_internal_replica_context()
    if app_name is None:
        if internal_replica_context is None:
            raise RayServeException(
                "Please specify an application name when getting a deployment handle "
                "outside of a Serve application."
            )
        else:
            app_name = internal_replica_context.app_name

    if _record_telemetry:
        ServeUsageTag.SERVE_GET_DEPLOYMENT_HANDLE_API_USED.record("1")

    return client.get_handle(deployment_name, app_name, check_exists=_check_exists)<|MERGE_RESOLUTION|>--- conflicted
+++ resolved
@@ -28,11 +28,7 @@
 )
 from ray.serve._private.local_testing_mode import make_local_deployment_handle
 from ray.serve._private.logging_utils import configure_component_logger
-<<<<<<< HEAD
 from ray.serve._private.request_router.request_router import RequestRouter
-=======
-from ray.serve._private.replica_scheduler.replica_scheduler import ReplicaScheduler
->>>>>>> b0b75b9e
 from ray.serve._private.usage import ServeUsageTag
 from ray.serve._private.utils import (
     DEFAULT,
@@ -338,11 +334,7 @@
     health_check_period_s: Default[float] = DEFAULT.VALUE,
     health_check_timeout_s: Default[float] = DEFAULT.VALUE,
     logging_config: Default[Union[Dict, LoggingConfig, None]] = DEFAULT.VALUE,
-<<<<<<< HEAD
     request_router_class: Default[Union[str, RequestRouter, None]] = DEFAULT.VALUE,
-=======
-    request_router_class: Default[Union[str, ReplicaScheduler, None]] = DEFAULT.VALUE,
->>>>>>> b0b75b9e
 ) -> Callable[[Callable], Deployment]:
     """Decorator that converts a Python class to a `Deployment`.
 
@@ -394,11 +386,7 @@
             BackPressureError (for handles) or return an HTTP 503 status code (for HTTP
             requests). Defaults to -1 (no limit).
         autoscaling_config: Parameters to configure autoscaling behavior. If this
-<<<<<<< HEAD
-            is set, `num_replicas` cannot be set.
-=======
             is set, `num_replicas` should be "auto" or not set.
->>>>>>> b0b75b9e
         graceful_shutdown_wait_loop_s: Duration that replicas wait until there is
             no more work to be done before shutting down. Defaults to 2s.
         graceful_shutdown_timeout_s: Duration to wait for a replica to gracefully
@@ -413,15 +401,9 @@
             the config will be used to set up the Serve logger on the deployment.
         request_router_class: The class of the request router used for this
             deployment. This can be a string or a class. All the deployment
-<<<<<<< HEAD
             handle created for this deployment will use the routing policy
             defined by the request router. Default to Serve's
             PowerOfTwoChoicesReplicaRouter.
-=======
-            handle created for this deployment will use the scheduling policy
-            defined by the request router. Default to Serve's
-            PowerOfTwoChoicesReplicaScheduler.
->>>>>>> b0b75b9e
 
     Returns:
         `Deployment`
