--- conflicted
+++ resolved
@@ -7,14 +7,8 @@
 import time
 from dataclasses import dataclass
 from functools import wraps
-<<<<<<< HEAD
-from typing import (Any, Callable, Dict, List, Optional, Tuple, Type, Union,
-                    overload)
-from warnings import warn
-=======
 from typing import (TYPE_CHECKING, Any, Callable, Dict, List, Optional, Tuple,
                     Type, Union, overload)
->>>>>>> c0ea2755
 from weakref import WeakValueDictionary
 
 from fastapi import FastAPI, APIRouter
@@ -532,22 +526,13 @@
     return _INTERNAL_REPLICA_CONTEXT
 
 
-<<<<<<< HEAD
+@PublicAPI(stability="beta")
 def ingress(app: Union["FastAPI", "APIRouter", Callable]):
     """Mark a ASGI application ingress for Serve.
 
     Args:
         app (FastAPI,APIRouter,Starlette, etc): the app or router object serve
             as ingress for this backend. It can be any ASGI compatible object.
-=======
-@PublicAPI(stability="beta")
-def ingress(app: Union["FastAPI", "APIRouter"]):
-    """Mark a FastAPI application ingress for Serve.
-
-    Args:
-        app(FastAPI,APIRouter): the app or router object serve as ingress
-            for this deployment.
->>>>>>> c0ea2755
 
     Example:
     >>> app = FastAPI()
