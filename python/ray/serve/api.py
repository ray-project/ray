import collections
import inspect
import logging
from typing import Any, Callable, Dict, Optional, Tuple, Union, overload

from fastapi import APIRouter, FastAPI
from ray._private.usage.usage_lib import TagKey, record_extra_usage_tag
from starlette.requests import Request
from uvicorn.config import Config
from uvicorn.lifespan.on import LifespanOn

from ray import cloudpickle
from ray.dag import DAGNode
from ray.util.annotations import Deprecated, PublicAPI

from ray.serve.built_application import BuiltApplication
from ray.serve._private.client import ServeControllerClient
from ray.serve.config import AutoscalingConfig, DeploymentConfig, HTTPOptions
from ray.serve._private.constants import (
    DEFAULT_HTTP_HOST,
    DEFAULT_HTTP_PORT,
    SERVE_DEFAULT_APP_NAME,
    MIGRATION_MESSAGE,
)
from ray.serve.context import (
    ReplicaContext,
    get_global_client,
    get_internal_replica_context,
    _set_global_client,
)
from ray.serve.deployment import Application, Deployment
from ray.serve._private.deployment_graph_build import build as pipeline_build
from ray.serve._private.deployment_graph_build import (
    get_and_validate_ingress_deployment,
)
from ray.serve.exceptions import RayServeException
from ray.serve.handle import RayServeSyncHandle
from ray.serve._private.http_util import ASGIHTTPSender, make_fastapi_class_based_view
from ray.serve._private.logging_utils import LoggingContext
from ray.serve._private.utils import (
    DEFAULT,
    Default,
    ensure_serialization_context,
    in_interactive_shell,
    install_serve_encoders_to_fastapi,
    guarded_deprecation_warning,
    record_serve_tag,
)

from ray.serve._private import api as _private_api

logger = logging.getLogger(__file__)


@guarded_deprecation_warning(instructions=MIGRATION_MESSAGE)
@Deprecated(message=MIGRATION_MESSAGE)
def start(
    detached: bool = False,
    http_options: Optional[Union[dict, HTTPOptions]] = None,
    dedicated_cpu: bool = False,
    **kwargs,
) -> ServeControllerClient:
    """Initialize a serve instance.

    By default, the instance will be scoped to the lifetime of the returned
    Client object (or when the script exits). If detached is set to True, the
    instance will instead persist until serve.shutdown() is called. This is
    only relevant if connecting to a long-running Ray cluster (e.g., with
    ray.init(address="auto") or ray.init("ray://<remote_addr>")).

    Args:
        detached: Whether not the instance should be detached from this
          script. If set, the instance will live on the Ray cluster until it is
          explicitly stopped with serve.shutdown().
        http_options (Optional[Dict, serve.HTTPOptions]): Configuration options
          for HTTP proxy. You can pass in a dictionary or HTTPOptions object
          with fields:

            - host: Host for HTTP servers to listen on. Defaults to
              "127.0.0.1". To expose Serve publicly, you probably want to set
              this to "0.0.0.0".
            - port: Port for HTTP server. Defaults to 8000.
            - root_path: Root path to mount the serve application
              (for example, "/serve"). All deployment routes will be prefixed
              with this path. Defaults to "".
            - middlewares: A list of Starlette middlewares that will be
              applied to the HTTP servers in the cluster. Defaults to [].
            - location(str, serve.config.DeploymentMode): The deployment
              location of HTTP servers:

                - "HeadOnly": start one HTTP server on the head node. Serve
                  assumes the head node is the node you executed serve.start
                  on. This is the default.
                - "EveryNode": start one HTTP server per node.
                - "NoServer" or None: disable HTTP server.
            - num_cpus: The number of CPU cores to reserve for each
              internal Serve HTTP proxy actor.  Defaults to 0.
        dedicated_cpu: Whether to reserve a CPU core for the internal
          Serve controller actor.  Defaults to False.
    """
    client = _private_api.serve_start(detached, http_options, dedicated_cpu, **kwargs)

    # Record after Ray has been started.
    record_extra_usage_tag(TagKey.SERVE_API_VERSION, "v1")

    return client


@PublicAPI(stability="stable")
def shutdown() -> None:
    """Completely shut down the connected Serve instance.

    Shuts down all processes and deletes all state associated with the
    instance.
    """

    try:
        client = get_global_client()
    except RayServeException:
        logger.info(
            "Nothing to shut down. There's no Serve application "
            "running on this Ray cluster."
        )
        return

    client.shutdown()
    _set_global_client(None)


@PublicAPI(stability="beta")
def get_replica_context() -> ReplicaContext:
    """If called from a deployment, returns the deployment and replica tag.

    A replica tag uniquely identifies a single replica for a Ray Serve
    deployment at runtime.  Replica tags are of the form
    `<deployment_name>#<random letters>`.

    Raises:
        RayServeException: if not called from within a Ray Serve deployment.

    Example:
        >>> from ray import serve
        >>> # deployment_name
        >>> serve.get_replica_context().deployment # doctest: +SKIP
        >>> # deployment_name#krcwoa
        >>> serve.get_replica_context().replica_tag # doctest: +SKIP
    """
    internal_replica_context = get_internal_replica_context()
    if internal_replica_context is None:
        raise RayServeException(
            "`serve.get_replica_context()` "
            "may only be called from within a "
            "Ray Serve deployment."
        )
    return internal_replica_context


@PublicAPI(stability="beta")
def ingress(app: Union["FastAPI", "APIRouter", Callable]) -> Callable:
    """Wrap a deployment class with a FastAPI application for HTTP request parsing.

    Can be used to define a deployment that uses FastAPI for HTTP request
    parsing/validation.

    Example:
        .. code-block:: python

            from ray import serve
            from fastapi import FastAPI

            app = FastAPI()

            @serve.deployment
            @serve.ingress(app)
            class MyFastAPIDeployment:
                @app.get("/hi")
                def say_hi(self) -> str:
                    return "Hello world!"

            app = MyFastAPIDeployment.bind()

    Args:
        app: the FastAPI app or router object to wrap this class with.
            Can be any ASGI-compatible callable.
    """

    def decorator(cls):
        if not inspect.isclass(cls):
            raise ValueError("@serve.ingress must be used with a class.")

        if issubclass(cls, collections.abc.Callable):
            raise ValueError(
                "Class passed to @serve.ingress may not have __call__ method."
            )

        # Sometimes there are decorators on the methods. We want to fix
        # the fast api routes here.
        if isinstance(app, (FastAPI, APIRouter)):
            make_fastapi_class_based_view(app, cls)

        # Free the state of the app so subsequent modification won't affect
        # this ingress deployment. We don't use copy.copy here to avoid
        # recursion issue.
        ensure_serialization_context()
        frozen_app = cloudpickle.loads(cloudpickle.dumps(app))

        class ASGIAppWrapper(cls):
            async def __init__(self, *args, **kwargs):
                super().__init__(*args, **kwargs)

                record_serve_tag("SERVE_FASTAPI_USED", "1")
                install_serve_encoders_to_fastapi()

                self._serve_app = frozen_app

                # Use uvicorn's lifespan handling code to properly deal with
                # startup and shutdown event.
                self._serve_asgi_lifespan = LifespanOn(
                    Config(self._serve_app, lifespan="on")
                )
                # Replace uvicorn logger with our own.
                self._serve_asgi_lifespan.logger = logger
                # LifespanOn's logger logs in INFO level thus becomes spammy
                # Within this block we temporarily uplevel for cleaner logging
                with LoggingContext(
                    self._serve_asgi_lifespan.logger, level=logging.WARNING
                ):
                    await self._serve_asgi_lifespan.startup()

            async def __call__(self, request: Request):
                sender = ASGIHTTPSender()
                await self._serve_app(
                    request.scope,
                    request.receive,
                    sender,
                )
                return sender.build_asgi_response()

            # NOTE: __del__ must be async so that we can run asgi shutdown
            # in the same event loop.
            async def __del__(self):
                # LifespanOn's logger logs in INFO level thus becomes spammy
                # Within this block we temporarily uplevel for cleaner logging
                with LoggingContext(
                    self._serve_asgi_lifespan.logger, level=logging.WARNING
                ):
                    await self._serve_asgi_lifespan.shutdown()

                # Make sure to call user's del method as well.
                super_cls = super()
                if hasattr(super_cls, "__del__"):
                    super_cls.__del__()

        ASGIAppWrapper.__name__ = cls.__name__
        if hasattr(frozen_app, "docs_url"):
            ASGIAppWrapper.__fastapi_docs_path__ = frozen_app.docs_url
        return ASGIAppWrapper

    return decorator


@overload
def deployment(func_or_class: Callable) -> Deployment:
    pass


@overload
def deployment(
    name: Default[str] = DEFAULT.VALUE,
    version: Default[str] = DEFAULT.VALUE,
    num_replicas: Default[int] = DEFAULT.VALUE,
    init_args: Default[Tuple[Any]] = DEFAULT.VALUE,
    init_kwargs: Default[Dict[Any, Any]] = DEFAULT.VALUE,
    route_prefix: Default[Union[str, None]] = DEFAULT.VALUE,
    ray_actor_options: Default[Dict] = DEFAULT.VALUE,
    user_config: Default[Any] = DEFAULT.VALUE,
    max_concurrent_queries: Default[int] = DEFAULT.VALUE,
    autoscaling_config: Default[Union[Dict, AutoscalingConfig]] = DEFAULT.VALUE,
    graceful_shutdown_wait_loop_s: Default[float] = DEFAULT.VALUE,
    graceful_shutdown_timeout_s: Default[float] = DEFAULT.VALUE,
    health_check_period_s: Default[float] = DEFAULT.VALUE,
    health_check_timeout_s: Default[float] = DEFAULT.VALUE,
    is_driver_deployment: Optional[bool] = DEFAULT.VALUE,
) -> Callable[[Callable], Deployment]:
    pass


@PublicAPI(stability="beta")
def deployment(
    _func_or_class: Optional[Callable] = None,
    name: Default[str] = DEFAULT.VALUE,
    version: Default[str] = DEFAULT.VALUE,
    num_replicas: Default[Optional[int]] = DEFAULT.VALUE,
    init_args: Default[Tuple[Any]] = DEFAULT.VALUE,
    init_kwargs: Default[Dict[Any, Any]] = DEFAULT.VALUE,
    route_prefix: Default[Union[str, None]] = DEFAULT.VALUE,
    ray_actor_options: Default[Dict] = DEFAULT.VALUE,
    user_config: Default[Optional[Any]] = DEFAULT.VALUE,
    max_concurrent_queries: Default[int] = DEFAULT.VALUE,
    autoscaling_config: Default[Union[Dict, AutoscalingConfig, None]] = DEFAULT.VALUE,
    graceful_shutdown_wait_loop_s: Default[float] = DEFAULT.VALUE,
    graceful_shutdown_timeout_s: Default[float] = DEFAULT.VALUE,
    health_check_period_s: Default[float] = DEFAULT.VALUE,
    health_check_timeout_s: Default[float] = DEFAULT.VALUE,
    is_driver_deployment: Optional[bool] = DEFAULT.VALUE,
) -> Callable[[Callable], Deployment]:
    """Decorator that converts a Python class to a `Deployment`.

    Example:

    .. code-block:: python

        from ray import serve

        @serve.deployment(num_replicas=2)
        class MyDeployment:
            pass

        app = MyDeployment.bind()

    Args:
        name (Default[str]): Globally-unique name identifying this
            deployment. If not provided, the name of the class or function will
            be used.
        num_replicas (Default[Optional[int]]): The number of processes to start up that
            will handle requests to this deployment. Defaults to 1.
        init_args (Default[Tuple[Any]]): Positional args to be passed to the
            class constructor when starting up deployment replicas. These can
            also be passed when you call `.deploy()` on the returned Deployment.
        init_kwargs (Default[Dict[Any, Any]]): Keyword args to be passed to the
            class constructor when starting up deployment replicas. These can
            also be passed when you call `.deploy()` on the returned Deployment.
        route_prefix (Default[Union[str, None]]): Requests to paths under this
            HTTP path prefix will be routed to this deployment. Defaults to
            '/{name}'. When set to 'None', no HTTP endpoint will be created.
            Routing is done based on longest-prefix match, so if you have
            deployment A with a prefix of '/a' and deployment B with a prefix
            of '/a/b', requests to '/a', '/a/', and '/a/c' go to A and requests
            to '/a/b', '/a/b/', and '/a/b/c' go to B. Routes must not end with
            a '/' unless they're the root (just '/'), which acts as a
            catch-all.
        ray_actor_options (Default[Dict]): Options to be passed to the Ray
            actor constructor such as resource requirements. Valid options are
            `accelerator_type`, `memory`, `num_cpus`, `num_gpus`,
            `object_store_memory`, `resources`, and `runtime_env`.
        user_config (Default[Optional[Any]]): Config to pass to the
            reconfigure method of the deployment. This can be updated
            dynamically without changing the version of the deployment and
            restarting its replicas. The user_config must be json-serializable
            to keep track of updates, so it must only contain json-serializable
            types, or json-serializable types nested in lists and dictionaries.
        max_concurrent_queries (Default[int]): The maximum number of queries
            that will be sent to a replica of this deployment without receiving
            a response. Defaults to 100.
        is_driver_deployment (Optional[bool]): [Experiment] when set it as True, serve
            will deploy exact one deployment to every node.

    Returns:
        `serve.Deployment`
    """

    # NOTE: The user_configured_option_names should be the first thing that's
    # defined in this function. It depends on the locals() dictionary storing
    # only the function args/kwargs.
    # Create list of all user-configured options from keyword args
    user_configured_option_names = [
        option
        for option, value in locals().items()
        if option != "_func_or_class" and value is not DEFAULT.VALUE
    ]

    # Num of replicas should not be 0.
    # TODO(Sihan) seperate num_replicas attribute from internal and api
    if num_replicas == 0:
        raise ValueError("num_replicas is expected to larger than 0")

    if num_replicas not in [DEFAULT.VALUE, None] and autoscaling_config not in [
        DEFAULT.VALUE,
        None,
    ]:
        raise ValueError(
            "Manually setting num_replicas is not allowed when "
            "autoscaling_config is provided."
        )

    if version is not DEFAULT.VALUE:
        logger.warning(
            "DeprecationWarning: `version` in `@serve.deployment` has been deprecated. "
            "Explicitly specifying version will raise an error in the future!"
        )

    if is_driver_deployment is DEFAULT.VALUE:
        is_driver_deployment = False

    config = DeploymentConfig.from_default(
        num_replicas=num_replicas if num_replicas is not None else 1,
        user_config=user_config,
        max_concurrent_queries=max_concurrent_queries,
        autoscaling_config=autoscaling_config,
        graceful_shutdown_wait_loop_s=graceful_shutdown_wait_loop_s,
        graceful_shutdown_timeout_s=graceful_shutdown_timeout_s,
        health_check_period_s=health_check_period_s,
        health_check_timeout_s=health_check_timeout_s,
    )
    config.user_configured_option_names = set(user_configured_option_names)

    def decorator(_func_or_class):
        return Deployment(
            _func_or_class,
            name if name is not DEFAULT.VALUE else _func_or_class.__name__,
            config,
            version=(version if version is not DEFAULT.VALUE else None),
            init_args=(init_args if init_args is not DEFAULT.VALUE else None),
            init_kwargs=(init_kwargs if init_kwargs is not DEFAULT.VALUE else None),
            route_prefix=route_prefix,
            ray_actor_options=(
                ray_actor_options if ray_actor_options is not DEFAULT.VALUE else None
            ),
            is_driver_deployment=is_driver_deployment,
            _internal=True,
        )

    # This handles both parametrized and non-parametrized usage of the
    # decorator. See the @serve.batch code for more details.
    return decorator(_func_or_class) if callable(_func_or_class) else decorator


@guarded_deprecation_warning(instructions=MIGRATION_MESSAGE)
@Deprecated(message=MIGRATION_MESSAGE)
def get_deployment(name: str) -> Deployment:
    """Dynamically fetch a handle to a Deployment object.

    This can be used to update and redeploy a deployment without access to
    the original definition.

    Example:
    >>> from ray import serve
    >>> MyDeployment = serve.get_deployment("name")  # doctest: +SKIP
    >>> MyDeployment.options(num_replicas=10).deploy()  # doctest: +SKIP

    Args:
        name: name of the deployment. This must have already been
        deployed.

    Returns:
        Deployment
    """
    record_extra_usage_tag(TagKey.SERVE_API_VERSION, "v1")
    return _private_api.get_deployment(name)


@guarded_deprecation_warning(instructions=MIGRATION_MESSAGE)
@Deprecated(message=MIGRATION_MESSAGE)
def list_deployments() -> Dict[str, Deployment]:
    """Returns a dictionary of all active deployments.

    Dictionary maps deployment name to Deployment objects.
    """
    record_extra_usage_tag(TagKey.SERVE_API_VERSION, "v1")
    return _private_api.list_deployments()


@PublicAPI(stability="beta")
def run(
    target: Union[Application, BuiltApplication],
    _blocking: bool = True,
    host: str = DEFAULT_HTTP_HOST,
    port: int = DEFAULT_HTTP_PORT,
    name: str = SERVE_DEFAULT_APP_NAME,
    route_prefix: str = DEFAULT.VALUE,
) -> Optional[RayServeSyncHandle]:
<<<<<<< HEAD
    """Deploy an application and return a handle to its ingress deployment.
=======
    """Run an application and return a handle to its ingress deployment.
>>>>>>> 275a94aa

    The application is returned by `Deployment.bind()` or `serve.build`.

    Args:
        target (Union[Application, BuiltApplication]):
            A Serve application returned from `Deployment.bind()` or a built application
            returned from `serve.build()`.
        host: Host for HTTP servers to listen on. Defaults to
            "127.0.0.1". To expose Serve publicly, you probably want to set
            this to "0.0.0.0".
        port: Port for HTTP server. Defaults to 8000.
        name: Application name. If not provided, this will be the only
            application running on the cluster (it will delete all others).
        route_prefix: Route prefix for HTTP requests. If not provided, it will use
            route_prefix of the ingress deployment. If specified neither as an argument
            nor in the ingress deployment, the route prefix will default to '/'.
<<<<<<< HEAD

    Returns:
        RayServeSyncHandle: A handle that can be used to call the application.
=======
>>>>>>> 275a94aa
    """
    client = _private_api.serve_start(
        detached=True,
        http_options={"host": host, "port": port, "location": "EveryNode"},
    )

    # Record after Ray has been started.
    record_extra_usage_tag(TagKey.SERVE_API_VERSION, "v2")

    if isinstance(target, Application):
        deployments = pipeline_build(target._get_internal_dag_node(), name)
        ingress = get_and_validate_ingress_deployment(deployments)
    elif isinstance(target, BuiltApplication):
        deployments = list(target.deployments.values())
        ingress = target.ingress
    else:
        msg = (
            "`serve.run` expects an `Application` returned by `Deployment.bind()` "
            "or a static `BuiltApplication` returned by `serve.build`."
        )
        if isinstance(target, DAGNode):
            msg += " If you are using the DAG API, you must bind the DAG node to a "
            "deployment like: `app = Deployment.bind(my_dag_output)`. "
        raise TypeError(msg)

    # when name provided, keep all existing applications
    # otherwise, delete all of them.
    remove_past_deployments = True
    if name:
        remove_past_deployments = False

    parameter_group = []

    for deployment in deployments:
        # Overwrite route prefix
        if route_prefix is not DEFAULT.VALUE and deployment._route_prefix is not None:
            deployment._route_prefix = route_prefix
        deployment_parameters = {
            "name": deployment._name,
            "func_or_class": deployment._func_or_class,
            "init_args": deployment.init_args,
            "init_kwargs": deployment.init_kwargs,
            "ray_actor_options": deployment._ray_actor_options,
            "config": deployment._config,
            "version": deployment._version,
            "route_prefix": deployment.route_prefix,
            "url": deployment.url,
            "is_driver_deployment": deployment._is_driver_deployment,
            "docs_path": deployment._docs_path,
        }
        parameter_group.append(deployment_parameters)
    client.deploy_application(
        name,
        parameter_group,
        _blocking=_blocking,
        remove_past_deployments=remove_past_deployments,
    )

    if ingress is not None:
        return ingress._get_handle()


@PublicAPI(stability="alpha")
def build(target: Application, name: str = None) -> BuiltApplication:
    """Builds a Serve application into a static, built application.

    Resolves the provided Application object into a list of deployments.
    This can be converted to a Serve config file that can be deployed via
    the Serve REST API or CLI.

    All of the deployments must be importable. That is, they cannot be
    defined in __main__ or inline defined. The deployments will be
    imported in the config file using the same import path they were here.

    Args:
        target: The Serve application to run consisting of one or more
            deployments.
        name: The name of the Serve application. When name is not provided, the
        deployment name won't be updated. (SINGLE_APP use case.)

    Returns:
        The static built Serve application.
    """
    if in_interactive_shell():
        raise RuntimeError(
            "build cannot be called from an interactive shell like "
            "IPython or Jupyter because it requires all deployments to be "
            "importable to run the app after building."
        )

    # TODO(edoakes): this should accept host and port, but we don't
    # currently support them in the REST API.
    return BuiltApplication(pipeline_build(target._get_internal_dag_node(), name))


@PublicAPI(stability="alpha")
def delete(name: str, _blocking: bool = True):
    """Delete an application by its name.

    Deletes the app with all corresponding deployments.
    """
    client = get_global_client()
    client.delete_apps([name], blocking=_blocking)<|MERGE_RESOLUTION|>--- conflicted
+++ resolved
@@ -469,11 +469,7 @@
     name: str = SERVE_DEFAULT_APP_NAME,
     route_prefix: str = DEFAULT.VALUE,
 ) -> Optional[RayServeSyncHandle]:
-<<<<<<< HEAD
-    """Deploy an application and return a handle to its ingress deployment.
-=======
     """Run an application and return a handle to its ingress deployment.
->>>>>>> 275a94aa
 
     The application is returned by `Deployment.bind()` or `serve.build`.
 
@@ -490,12 +486,9 @@
         route_prefix: Route prefix for HTTP requests. If not provided, it will use
             route_prefix of the ingress deployment. If specified neither as an argument
             nor in the ingress deployment, the route prefix will default to '/'.
-<<<<<<< HEAD
 
     Returns:
         RayServeSyncHandle: A handle that can be used to call the application.
-=======
->>>>>>> 275a94aa
     """
     client = _private_api.serve_start(
         detached=True,
