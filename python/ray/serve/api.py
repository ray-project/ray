--- conflicted
+++ resolved
@@ -6,13 +6,6 @@
 
 from fastapi import APIRouter, FastAPI
 from ray._private.usage.usage_lib import TagKey, record_extra_usage_tag
-<<<<<<< HEAD
-from starlette.requests import Request
-from starlette.types import ASGIApp, Receive, Send
-from uvicorn.config import Config
-from uvicorn.lifespan.on import LifespanOn
-=======
->>>>>>> 49c0606c
 
 import ray
 from ray import cloudpickle
@@ -228,60 +221,8 @@
                 install_serve_encoders_to_fastapi()
                 await ASGIAppReplicaWrapper.__init__(self, frozen_app)
 
-<<<<<<< HEAD
-                self._serve_app = frozen_app
-                # Used in `replica.py` to detect the usage of this class.
-                self._is_serve_asgi_wrapper = True
-                # Use uvicorn's lifespan handling code to properly deal with
-                # startup and shutdown event.
-                self._serve_asgi_lifespan = LifespanOn(
-                    Config(self._serve_app, lifespan="on")
-                )
-                # Replace uvicorn logger with our own.
-                self._serve_asgi_lifespan.logger = logger
-                # LifespanOn's logger logs in INFO level thus becomes spammy
-                # Within this block we temporarily uplevel for cleaner logging
-                with LoggingContext(
-                    self._serve_asgi_lifespan.logger, level=logging.WARNING
-                ):
-                    await self._serve_asgi_lifespan.startup()
-
-            async def __call__(
-                self,
-                request: Request,
-                asgi_sender: Optional[Send] = None,
-                asgi_receive: Optional[Receive] = None,
-            ) -> Optional[ASGIApp]:
-                """Calls into the wrapped ASGI app.
-
-                If asgi_sender is provided, it's passed into the app and nothing is
-                returned.
-
-                If no asgi_sender is provided, an ASGI response is built and returned.
-                """
-                build_and_return_response = False
-                if asgi_sender is None:
-                    asgi_sender = ASGIHTTPSender()
-                    build_and_return_response = True
-
-                if asgi_receive is None:
-                    print("USING request.receive")
-                    asgi_receive = request.receive
-
-                if asgi_sender is None:
-                    scope = request.scope
-                else:
-                    scope = request
-
-                await self._serve_app(
-                    scope,
-                    asgi_receive,
-                    asgi_sender,
-                )
-=======
             async def __del__(self):
                 await ASGIAppReplicaWrapper.__del__(self)
->>>>>>> 49c0606c
 
                 # Call user-defined destructor if defined.
                 if hasattr(cls, "__del__"):
