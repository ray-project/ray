--- conflicted
+++ resolved
@@ -591,16 +591,12 @@
     Args:
         detached (bool): Whether not the instance should be detached from this
           script. If set, the instance will live on the Ray cluster until it is
-<<<<<<< HEAD
-          explicitly stopped with serve.shutdown().
+          explicitly stopped with serve.shutdown(). This should *not* be set in
+          an anonymous Ray namespace because you will not be able to reconnect
+          to the instance after the script exits.
         http_host (Optional[str]): Deprecated, use http_options instead.
         http_port (int): Deprecated, use http_options instead.
         http_middlewares (list): Deprecated, use http_options instead.
-=======
-          explicitly stopped with serve.shutdown(). This should *not* be set in
-          an anonymous Ray namespace because you will not be able to reconnect
-          to the instance after the script exits.
->>>>>>> c2ea2c01
         http_options (Optional[Dict, serve.HTTPOptions]): Configuration options
           for HTTP proxy. You can pass in a dictionary or HTTPOptions object
           with fields:
@@ -628,28 +624,8 @@
     for key in http_deprecated_args:
         if key in kwargs:
             raise ValueError(
-<<<<<<< HEAD
-                "You cannot specify both `http_options` and any of the "
-                "`http_host`, `http_port`, and `http_middlewares` arguments. "
-                "`http_options` is preferred.")
-        else:
-            warn(
-                "`http_host`, `http_port`, `http_middlewares` are deprecated. "
-                "Please use serve.start(http_options={'host': ..., "
-                "'port': ..., middlewares': ...}) instead.",
-                DeprecationWarning,
-            )
-
-    if isinstance(http_options, dict):
-        http_options = HTTPOptions.parse_obj(http_options)
-    if http_options is None:
-        http_options = HTTPOptions(
-            host=http_host, port=http_port, middlewares=http_middlewares)
-
-=======
                 f"{key} is deprecated, please use serve.start(http_options="
                 f'{{"{key}": {kwargs[key]}}}) instead.')
->>>>>>> c2ea2c01
     # Initialize ray if needed.
     ray.worker.global_worker.filter_logs_by_job = False
     if not ray.is_initialized():
@@ -673,20 +649,15 @@
     if detached:
         controller_name = SERVE_CONTROLLER_NAME
     else:
-<<<<<<< HEAD
-        controller_name = format_actor_name(SERVE_CONTROLLER_NAME,
-                                            get_random_letters())
+        controller_name = format_actor_name(get_random_letters(),
+                                            SERVE_CONTROLLER_NAME)
     # Always start controller in "serve" namespace
     controller_name = f"serve/{controller_name}"
-=======
-        controller_name = format_actor_name(get_random_letters(),
-                                            SERVE_CONTROLLER_NAME)
 
     if isinstance(http_options, dict):
         http_options = HTTPOptions.parse_obj(http_options)
     if http_options is None:
         http_options = HTTPOptions()
->>>>>>> c2ea2c01
 
     controller = ServeController.options(
         num_cpus=(1 if dedicated_cpu else 0),
