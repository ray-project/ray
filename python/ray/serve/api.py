--- conflicted
+++ resolved
@@ -14,18 +14,11 @@
 from ray.util.annotations import Deprecated, PublicAPI, DeveloperAPI
 
 from ray.serve.built_application import BuiltApplication
-<<<<<<< HEAD
 from ray.serve.config import (
     AutoscalingConfig,
     DeploymentConfig,
     DeploymentMode,
-=======
-from ray.serve._private.client import ServeControllerClient
-from ray.serve.config import (
-    AutoscalingConfig,
-    DeploymentConfig,
     ReplicaConfig,
->>>>>>> d76c1a1d
     HTTPOptions,
 )
 from ray.serve._private.constants import (
