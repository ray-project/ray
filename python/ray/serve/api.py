--- conflicted
+++ resolved
@@ -892,7 +892,6 @@
 
 
 @overload
-<<<<<<< HEAD
 def deployment(name: Optional[str] = None,
                version: Optional[str] = None,
                prev_version: Optional[str] = None,
@@ -902,21 +901,8 @@
                ray_actor_options: Optional[Dict] = None,
                user_config: Optional[Any] = None,
                max_concurrent_queries: Optional[int] = None,
-               _autoscaling_config: Optional[dict] = None
+               _autoscaling_config: Optional[Union[Dict, AutoscalingConfig]] = None
                ) -> Callable[[Callable], Deployment]:
-=======
-def deployment(
-        name: Optional[str] = None,
-        version: Optional[str] = None,
-        prev_version: Optional[str] = None,
-        num_replicas: Optional[int] = None,
-        init_args: Optional[Tuple[Any]] = None,
-        ray_actor_options: Optional[Dict] = None,
-        user_config: Optional[Any] = None,
-        max_concurrent_queries: Optional[int] = None,
-        _autoscaling_config: Optional[Union[Dict, AutoscalingConfig]] = None
-) -> Callable[[Callable], Deployment]:
->>>>>>> 1efcf5c3
     pass
 
 
