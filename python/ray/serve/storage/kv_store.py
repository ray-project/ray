--- conflicted
+++ resolved
@@ -9,14 +9,9 @@
 except ImportError:
     boto3 = None
 
-<<<<<<< HEAD
+import ray
 from ray._private import ray_constants
-import ray.experimental.internal_kv as ray_kv
-=======
-import ray
-from ray import ray_constants
 from ray._private.gcs_utils import GcsClient
->>>>>>> 736c7b13
 
 from ray.serve.constants import SERVE_LOGGER_NAME, RAY_SERVE_KV_TIMEOUT_S
 from ray.serve.storage.kv_store_base import KVStoreBase
