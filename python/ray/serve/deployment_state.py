--- conflicted
+++ resolved
@@ -13,12 +13,7 @@
 from ray.serve.common import (DeploymentInfo, Duration, GoalId, ReplicaTag,
                               ReplicaName, RunningReplicaInfo)
 from ray.serve.config import DeploymentConfig
-<<<<<<< HEAD
-from ray.serve.constants import (SERVE_CONTROLLER_NAME, SERVE_PROXY_NAME,
-=======
-from ray.serve.constants import (CONTROLLER_STARTUP_GRACE_PERIOD_S,
->>>>>>> fca851ee
-                                 MAX_DEPLOYMENT_CONSTRUCTOR_RETRY_COUNT,
+from ray.serve.constants import (MAX_DEPLOYMENT_CONSTRUCTOR_RETRY_COUNT,
                                  MAX_NUM_DELETED_DEPLOYMENTS)
 from ray.serve.storage.kv_store import KVStoreBase
 from ray.serve.long_poll import LongPollHost, LongPollNamespace
