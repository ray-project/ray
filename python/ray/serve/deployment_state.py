--- conflicted
+++ resolved
@@ -4,21 +4,14 @@
 import math
 import os
 import pickle
-<<<<<<< HEAD
 import random
-=======
->>>>>>> 48adb6f7
 import time
 from typing import Any, Callable, Dict, List, Optional, Tuple
 
 import ray
 from ray import ObjectRef
 from ray.actor import ActorHandle
-<<<<<<< HEAD
 from ray.exceptions import RayError
-from ray.serve.async_goal_manager import AsyncGoalManager
-=======
->>>>>>> 48adb6f7
 from ray.serve.common import (
     DeploymentInfo,
     DeploymentStatus,
