<<<<<<< HEAD
import os

=======
import json
>>>>>>> 76fa694d
import ray
from ray import cloudpickle
from ray.util.annotations import PublicAPI

from ray.dag.class_node import ClassNode  # noqa: F401
from ray.dag.function_node import FunctionNode  # noqa: F401
from ray.dag.input_node import InputNode  # noqa: F401
from ray.dag import DAGNode  # noqa: F401
<<<<<<< HEAD
from ray.serve._private.constants import (
    SYNC_HANDLE_IN_DAG_FEATURE_FLAG_ENV_KEY,
)
=======
from ray.util.annotations import PublicAPI
>>>>>>> 76fa694d


@PublicAPI(stability="alpha")
class RayServeDAGHandle:
    """Resolved from a DeploymentNode at runtime.

    This can be used to call the DAG from a driver deployment to efficiently
    orchestrate a deployment graph.
    """

    def __init__(self, pickled_dag_node: bytes) -> None:
        self.pickled_dag_node = pickled_dag_node

        # NOTE(simon): Making this lazy to avoid deserialization in controller for now
        # This would otherwise hang because it's trying to get handles from within
        # the controller.
        self.dag_node = None

    @classmethod
    def _deserialize(cls, *args):
        """Required for this class's __reduce__ method to be pickleable."""
        return cls(*args)

    def __reduce__(self):
        return RayServeDAGHandle._deserialize, (self.pickled_dag_node,)

    async def remote(
        self, *args, _ray_cache_refs: bool = False, **kwargs
    ) -> ray.ObjectRef:
        """Execute the request, returns a ObjectRef representing final result."""
        if self.dag_node is None:
            self.dag_node = cloudpickle.loads(self.pickled_dag_node)

        return await self.dag_node.execute(
            *args, _ray_cache_refs=_ray_cache_refs, **kwargs
        )<|MERGE_RESOLUTION|>--- conflicted
+++ resolved
@@ -1,9 +1,4 @@
-<<<<<<< HEAD
-import os
-
-=======
 import json
->>>>>>> 76fa694d
 import ray
 from ray import cloudpickle
 from ray.util.annotations import PublicAPI
@@ -12,13 +7,6 @@
 from ray.dag.function_node import FunctionNode  # noqa: F401
 from ray.dag.input_node import InputNode  # noqa: F401
 from ray.dag import DAGNode  # noqa: F401
-<<<<<<< HEAD
-from ray.serve._private.constants import (
-    SYNC_HANDLE_IN_DAG_FEATURE_FLAG_ENV_KEY,
-)
-=======
-from ray.util.annotations import PublicAPI
->>>>>>> 76fa694d
 
 
 @PublicAPI(stability="alpha")
