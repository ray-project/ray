import functools
import inspect
from abc import abstractmethod
from typing import Any, Callable, Optional, Type, Union, Dict
from pydantic import BaseModel
from ray.serve._private.utils import install_serve_encoders_to_fastapi
from ray.util.annotations import DeveloperAPI, PublicAPI

import starlette
from fastapi import Body, Depends, FastAPI

from ray._private.utils import import_attr
from ray.serve.deployment_graph import RayServeDAGHandle
from ray.serve._private.http_util import ASGIHTTPSender
from ray.serve.handle import RayServeDeploymentHandle
from ray.serve.exceptions import RayServeException
from ray import serve

DEFAULT_HTTP_ADAPTER = "ray.serve.http_adapters.starlette_request"
HTTPAdapterFn = Callable[[Any], Any]


def _load_http_adapter(
    http_adapter: Optional[Union[str, HTTPAdapterFn, Type[BaseModel]]]
) -> HTTPAdapterFn:
    if http_adapter is None:
        http_adapter = DEFAULT_HTTP_ADAPTER

    if isinstance(http_adapter, str):
        http_adapter = import_attr(http_adapter)

    if inspect.isclass(http_adapter) and issubclass(http_adapter, BaseModel):

        def http_adapter(inp: http_adapter = Body(...)):
            return inp

    if not inspect.isfunction(http_adapter):
        raise ValueError(
            "input schema must be a callable function or pydantic model class."
        )

    if any(
        param.annotation == inspect.Parameter.empty
        for param in inspect.signature(http_adapter).parameters.values()
    ):
        raise ValueError("input schema function's signature should be type annotated.")
    return http_adapter


@DeveloperAPI
class SimpleSchemaIngress:
    def __init__(
        self, http_adapter: Optional[Union[str, HTTPAdapterFn, Type[BaseModel]]] = None
    ):
        """Create a FastAPI endpoint annotated with http_adapter dependency.

        Args:
            http_adapter(str, HTTPAdapterFn, None, Type[pydantic.BaseModel]):
              The FastAPI input conversion function or a pydantic model class.
              By default, Serve will directly pass in the request object
              starlette.requests.Request. You can pass in any FastAPI dependency
              resolver. When you pass in a string, Serve will import it.
              Please refer to Serve HTTP adatper documentation to learn more.
        """
        install_serve_encoders_to_fastapi()
        http_adapter = _load_http_adapter(http_adapter)
        self.app = FastAPI()

        @self.app.get("/")
        @self.app.post("/")
        async def handle_request(inp=Depends(http_adapter)):
            resp = await self.predict(inp)
            return resp

    @abstractmethod
    async def predict(self, inp):
        raise NotImplementedError()

    async def __call__(self, request: starlette.requests.Request):
        # NOTE(simon): This is now duplicated from ASGIAppWrapper because we need to
        # generate FastAPI on the fly, we should find a way to unify the two.
        sender = ASGIHTTPSender()
        await self.app(request.scope, receive=request.receive, send=sender)
        return sender.build_asgi_response()


@PublicAPI(stability="beta")
@serve.deployment(route_prefix="/")
class DAGDriver:

    MATCH_ALL_ROUTE_PREFIX = "/{path:path}"

    def __init__(
        self,
        dags: Union[RayServeDAGHandle, Dict[str, RayServeDAGHandle]],
        http_adapter: Optional[Union[str, Callable]] = None,
    ):
        install_serve_encoders_to_fastapi()
        http_adapter = _load_http_adapter(http_adapter)
        self.app = FastAPI()

        if isinstance(dags, dict):
            self.dags = dags
            for route in dags.keys():

                def endpoint_create(route):
                    @self.app.get(f"{route}")
                    @self.app.post(f"{route}")
                    async def handle_request(inp=Depends(http_adapter)):
                        return await self.predict_with_route(
                            route, inp  # noqa: B023 function redefinition
                        )

                # bind current handle with endpoint creation function
                endpoint_create_func = functools.partial(endpoint_create, route)
                endpoint_create_func()

        else:
            assert isinstance(dags, (RayServeDAGHandle, RayServeDeploymentHandle))
            self.dags = {self.MATCH_ALL_ROUTE_PREFIX: dags}

            # Single dag case, we will receive all prefix route
            @self.app.get(self.MATCH_ALL_ROUTE_PREFIX)
            @self.app.post(self.MATCH_ALL_ROUTE_PREFIX)
            async def handle_request(inp=Depends(http_adapter)):
                return await self.predict(inp)

    async def __call__(self, request: starlette.requests.Request):
        # NOTE(simon): This is now duplicated from ASGIAppWrapper because we need to
        # generate FastAPI on the fly, we should find a way to unify the two.
        sender = ASGIHTTPSender()
        await self.app(request.scope, receive=request.receive, send=sender)
        return sender.build_asgi_response()

    async def predict(self, *args, **kwargs):
        """Perform inference directly without HTTP."""
        return await (
            await self.dags[self.MATCH_ALL_ROUTE_PREFIX].remote(*args, **kwargs)
        )

    async def predict_with_route(self, route_path, *args, **kwargs):
        """Perform inference directly without HTTP for multi dags."""
        if route_path not in self.dags:
            raise RayServeException(f"{route_path} does not exist in dags routes")
<<<<<<< HEAD
        return await self.dags[route_path].remote(*args, **kwargs)

    async def get_intermediate_node_object_refs(self):
        dag_handle = self.dags[self.MATCH_ALL_ROUTE_PREFIX]
        root_dag_node = dag_handle.dag_node

        if root_dag_node is not None:
            return root_dag_node.get_graph_object_refs_from_last_execute()

    async def get_dag_node_json(self):
        return self.dags[self.MATCH_ALL_ROUTE_PREFIX].dag_node_json
=======
        return await (await self.dags[route_path].remote(*args, **kwargs))
>>>>>>> 87ff7656
<|MERGE_RESOLUTION|>--- conflicted
+++ resolved
@@ -142,8 +142,7 @@
         """Perform inference directly without HTTP for multi dags."""
         if route_path not in self.dags:
             raise RayServeException(f"{route_path} does not exist in dags routes")
-<<<<<<< HEAD
-        return await self.dags[route_path].remote(*args, **kwargs)
+        return await (await self.dags[route_path].remote(*args, **kwargs))
 
     async def get_intermediate_node_object_refs(self):
         dag_handle = self.dags[self.MATCH_ALL_ROUTE_PREFIX]
@@ -153,7 +152,4 @@
             return root_dag_node.get_graph_object_refs_from_last_execute()
 
     async def get_dag_node_json(self):
-        return self.dags[self.MATCH_ALL_ROUTE_PREFIX].dag_node_json
-=======
-        return await (await self.dags[route_path].remote(*args, **kwargs))
->>>>>>> 87ff7656
+        return self.dags[self.MATCH_ALL_ROUTE_PREFIX].dag_node_json