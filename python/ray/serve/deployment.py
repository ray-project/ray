import inspect
import logging
import warnings
from copy import deepcopy
from typing import Any, Callable, Dict, List, Optional, Tuple, Union

from ray.dag.class_node import ClassNode
from ray.dag.dag_node import DAGNodeBase
from ray.dag.function_node import FunctionNode
from ray.serve._private.config import DeploymentConfig, ReplicaConfig
from ray.serve._private.constants import SERVE_LOGGER_NAME
from ray.serve._private.utils import DEFAULT, Default
from ray.serve.config import AutoscalingConfig
from ray.serve.context import _get_global_client
from ray.serve.handle import RayServeHandle, RayServeSyncHandle
from ray.serve.schema import DeploymentSchema, LoggingConfig, RayActorOptionsSchema
from ray.util.annotations import Deprecated, PublicAPI

logger = logging.getLogger(SERVE_LOGGER_NAME)


@PublicAPI(stability="stable")
class Application(DAGNodeBase):
    """One or more deployments bound with arguments that can be deployed together.

    Can be passed into another `Deployment.bind()` to compose multiple deployments in a
    single application, passed to `serve.run`, or deployed via a Serve config file.

    For example, to define an Application and run it in Python:

        .. code-block:: python

            from ray import serve
            from ray.serve import Application

            @serve.deployment
            class MyDeployment:
                pass

            app: Application = MyDeployment.bind(OtherDeployment.bind())
            serve.run(app)

    To run the same app using the command line interface (CLI):

        .. code-block:: bash

            serve run python_file:app

    To deploy the same app via a config file:

        .. code-block:: yaml

            applications:
                my_app:
                    import_path: python_file:app

    """

    def __init__(
        self, *, _internal_dag_node: Optional[Union[ClassNode, FunctionNode]] = None
    ):
        if _internal_dag_node is None:
            raise RuntimeError("This class should not be constructed directly.")

        self._internal_dag_node = _internal_dag_node

    def _get_internal_dag_node(self) -> Union[ClassNode, FunctionNode]:
        if self._internal_dag_node is None:
            raise RuntimeError("Application object should not be constructed directly.")

        return self._internal_dag_node

    @classmethod
    def _from_internal_dag_node(cls, dag_node: Union[ClassNode, FunctionNode]):
        return cls(_internal_dag_node=dag_node)

    # Proxy all method calls to the underlying DAG node. This allows this class to be
    # passed in place of the ClassNode or FunctionNode in the DAG building code.
    def __getattr__(self, name: str) -> Any:
        return getattr(self._get_internal_dag_node(), name)


@PublicAPI(stability="stable")
class Deployment:
    """Class (or function) decorated with the `@serve.deployment` decorator.

    This is run on a number of replica actors. Requests to those replicas call
    this class.

    One or more deployments can be composed together into an `Application` which is
    then run via `serve.run` or a config file.

    Example:

    .. code-block:: python

        @serve.deployment
        class MyDeployment:
            def __init__(self, name: str):
                self._name = name

            def __call__(self, request):
                return "Hello world!"

            app = MyDeployment.bind()
            # Run via `serve.run` or the `serve run` CLI command.
            serve.run(app)

    """

    def __init__(
        self,
        name: str,
        deployment_config: DeploymentConfig,
        replica_config: ReplicaConfig,
        version: Optional[str] = None,
        route_prefix: Union[str, None, DEFAULT] = DEFAULT.VALUE,
        _internal=False,
    ) -> None:
        if not _internal:
            raise RuntimeError(
                "The Deployment constructor should not be called "
                "directly. Use `@serve.deployment` instead."
            )
        if not isinstance(name, str):
            raise TypeError("name must be a string.")
        if not (version is None or isinstance(version, str)):
            raise TypeError("version must be a string.")
        if route_prefix is not DEFAULT.VALUE and route_prefix is not None:
            if not isinstance(route_prefix, str):
                raise TypeError("route_prefix must be a string.")
            if not route_prefix.startswith("/"):
                raise ValueError("route_prefix must start with '/'.")
            if route_prefix != "/" and route_prefix.endswith("/"):
                raise ValueError(
                    "route_prefix must not end with '/' unless it's the root."
                )
            if "{" in route_prefix or "}" in route_prefix:
                raise ValueError("route_prefix may not contain wildcards.")

        docs_path = None
        if (
            inspect.isclass(replica_config.deployment_def)
            and hasattr(replica_config.deployment_def, "__module__")
            and replica_config.deployment_def.__module__ == "ray.serve.api"
            and hasattr(replica_config.deployment_def, "__fastapi_docs_path__")
        ):
            docs_path = replica_config.deployment_def.__fastapi_docs_path__

        self._name = name
        self._version = version
        self._deployment_config = deployment_config
        self._replica_config = replica_config
        self._route_prefix = route_prefix
        self._docs_path = docs_path

    @property
    def name(self) -> str:
        """Unique name of this deployment."""
        return self._name

    @property
    def version(self) -> Optional[str]:
        return self._version

    @property
    def func_or_class(self) -> Union[Callable, str]:
        """Underlying class or function that this deployment wraps."""
        return self._replica_config.deployment_def

    @property
    def num_replicas(self) -> int:
        """Current target number of replicas."""
        return self._deployment_config.num_replicas

    @property
    def user_config(self) -> Any:
        """Current dynamic user-provided config options."""
        return self._deployment_config.user_config

    @property
    def max_concurrent_queries(self) -> int:
        """Current max outstanding queries from each handle."""
        return self._deployment_config.max_concurrent_queries

    @property
    def route_prefix(self) -> Optional[str]:
        """HTTP route prefix that this deployment is exposed under."""
        if self._route_prefix is DEFAULT.VALUE:
            return f"/{self._name}"
        return self._route_prefix

    @property
    def ray_actor_options(self) -> Optional[Dict]:
        """Actor options such as resources required for each replica."""
        return self._replica_config.ray_actor_options

    @property
    def init_args(self) -> Tuple[Any]:
        return self._replica_config.init_args

    @property
    def init_kwargs(self) -> Tuple[Any]:
        return self._replica_config.init_kwargs

    @property
    def url(self) -> Optional[str]:
        if self._route_prefix is None:
            # this deployment is not exposed over HTTP
            return None

        return _get_global_client().root_url + self.route_prefix

    def __call__(self):
        raise RuntimeError(
            "Deployments cannot be constructed directly. "
            "Use `deployment.deploy() instead.`"
        )

    def bind(self, *args, **kwargs) -> Application:
        """Bind the arguments to the deployment and return an Application.

        The returned Application can be deployed using `serve.run` (or via
        config file) or bound to another deployment for composition.
        """

        schema_shell = deployment_to_schema(self)

        if inspect.isfunction(self.func_or_class):
            dag_node = FunctionNode(
                self.func_or_class,
                args,  # Used to bind and resolve DAG only, can take user input
                kwargs,  # Used to bind and resolve DAG only, can take user input
                self._replica_config.ray_actor_options or dict(),
                other_args_to_resolve={
                    "deployment_schema": schema_shell,
                    "is_from_serve_deployment": True,
                },
            )
        else:
            dag_node = ClassNode(
                self.func_or_class,
                args,
                kwargs,
                cls_options=self._replica_config.ray_actor_options or dict(),
                other_args_to_resolve={
                    "deployment_schema": schema_shell,
                    "is_from_serve_deployment": True,
                },
            )

        return Application._from_internal_dag_node(dag_node)

    def deploy(self, *init_args, _blocking=True, **init_kwargs):
        raise ValueError(
            "This API has been fully deprecated. Please use serve.run() instead."
        )

    def _deploy(self, *init_args, _blocking=True, **init_kwargs):
        """Deploy or update this deployment.

        Args:
            init_args: args to pass to the class __init__
                method. Not valid if this deployment wraps a function.
            init_kwargs: kwargs to pass to the class __init__
                method. Not valid if this deployment wraps a function.
        """
        if len(init_args) == 0 and self._replica_config.init_args is not None:
            init_args = self._replica_config.init_args
        if len(init_kwargs) == 0 and self._replica_config.init_kwargs is not None:
            init_kwargs = self._replica_config.init_kwargs

        replica_config = ReplicaConfig.create(
            self._replica_config.deployment_def,
            init_args=init_args,
            init_kwargs=init_kwargs,
            ray_actor_options=self._replica_config.ray_actor_options,
            placement_group_bundles=self._replica_config.placement_group_bundles,
            placement_group_strategy=self._replica_config.placement_group_strategy,
            max_replicas_per_node=self._replica_config.max_replicas_per_node,
        )

        return _get_global_client().deploy(
            self._name,
            replica_config=replica_config,
            deployment_config=self._deployment_config,
            version=self._version,
            route_prefix=self.route_prefix,
            url=self.url,
            _blocking=_blocking,
        )

    def delete(self):
        raise ValueError(
            "This API has been fully deprecated. Please use serve.run() and "
            "serve.delete() instead."
        )

    def _delete(self):
        """Delete this deployment."""

        return _get_global_client().delete_deployments([self._name])

    def get_handle(
        self, sync: Optional[bool] = True
    ) -> Union[RayServeHandle, RayServeSyncHandle]:
        raise ValueError(
            "This API has been fully deprecated. Please use serve.get_app_handle() or "
            "serve.get_deployment_handle() instead."
        )

    def _get_handle(
        self,
        sync: Optional[bool] = True,
    ) -> Union[RayServeHandle, RayServeSyncHandle]:
        """Get a ServeHandle to this deployment to invoke it from Python.

        Args:
            sync: If true, then Serve will return a ServeHandle that
                works everywhere. Otherwise, Serve will return an
                asyncio-optimized ServeHandle that's only usable in an asyncio
                loop.

        Returns:
            ServeHandle
        """

        return _get_global_client().get_handle(
            self._name,
            app_name="",
            missing_ok=True,
            sync=sync,
        )

    def options(
        self,
        func_or_class: Optional[Callable] = None,
        name: Default[str] = DEFAULT.VALUE,
        version: Default[str] = DEFAULT.VALUE,
        num_replicas: Default[Optional[int]] = DEFAULT.VALUE,
        route_prefix: Default[Union[str, None]] = DEFAULT.VALUE,
        ray_actor_options: Default[Optional[Dict]] = DEFAULT.VALUE,
        placement_group_bundles: Optional[List[Dict[str, float]]] = DEFAULT.VALUE,
        placement_group_strategy: Optional[str] = DEFAULT.VALUE,
        max_replicas_per_node: Optional[int] = DEFAULT.VALUE,
        user_config: Default[Optional[Any]] = DEFAULT.VALUE,
        max_concurrent_queries: Default[int] = DEFAULT.VALUE,
        autoscaling_config: Default[
            Union[Dict, AutoscalingConfig, None]
        ] = DEFAULT.VALUE,
        graceful_shutdown_wait_loop_s: Default[float] = DEFAULT.VALUE,
        graceful_shutdown_timeout_s: Default[float] = DEFAULT.VALUE,
        health_check_period_s: Default[float] = DEFAULT.VALUE,
        health_check_timeout_s: Default[float] = DEFAULT.VALUE,
<<<<<<< HEAD
        logging_config: Default[Union[Dict, LoggingConfig, None]] = DEFAULT.VALUE,
=======
        _init_args: Default[Tuple[Any]] = DEFAULT.VALUE,
        _init_kwargs: Default[Dict[Any, Any]] = DEFAULT.VALUE,
>>>>>>> 27bfaec2
        _internal: bool = False,
    ) -> "Deployment":
        """Return a copy of this deployment with updated options.

        Only those options passed in will be updated, all others will remain
        unchanged from the existing deployment.

        Refer to the `@serve.deployment` decorator docs for available arguments.
        """

        # NOTE: The user_configured_option_names should be the first thing that's
        # defined in this method. It depends on the locals() dictionary storing
        # only the function args/kwargs.
        # Create list of all user-configured options from keyword args
        user_configured_option_names = [
            option
            for option, value in locals().items()
            if option not in {"self", "func_or_class", "_internal"}
            and value is not DEFAULT.VALUE
        ]

        new_deployment_config = deepcopy(self._deployment_config)
        if not _internal:
            new_deployment_config.user_configured_option_names.update(
                user_configured_option_names
            )

        if num_replicas not in [DEFAULT.VALUE, None] and autoscaling_config not in [
            DEFAULT.VALUE,
            None,
        ]:
            raise ValueError(
                "Manually setting num_replicas is not allowed when "
                "autoscaling_config is provided."
            )

        if num_replicas == 0:
            raise ValueError("num_replicas is expected to larger than 0")

        if not _internal and version is not DEFAULT.VALUE:
            logger.warning(
                "DeprecationWarning: `version` in `Deployment.options()` has been "
                "deprecated. Explicitly specifying version will raise an error in the "
                "future!"
            )

        if not _internal and route_prefix is not DEFAULT.VALUE:
            logger.warning(
                "DeprecationWarning: `route_prefix` in `@serve.deployment` has been "
                "deprecated. To specify a route prefix for an application, pass it "
                "into `serve.run` instead."
            )

        if num_replicas not in [DEFAULT.VALUE, None]:
            new_deployment_config.num_replicas = num_replicas
        if user_config is not DEFAULT.VALUE:
            new_deployment_config.user_config = user_config
        if max_concurrent_queries is not DEFAULT.VALUE:
            new_deployment_config.max_concurrent_queries = max_concurrent_queries

        if func_or_class is None:
            func_or_class = self._replica_config.deployment_def

        if name is DEFAULT.VALUE:
            name = self._name

        if version is DEFAULT.VALUE:
            version = self._version

        if _init_args is DEFAULT.VALUE:
            _init_args = self._replica_config.init_args

        if _init_kwargs is DEFAULT.VALUE:
            _init_kwargs = self._replica_config.init_kwargs

        if route_prefix is DEFAULT.VALUE:
            # Default is to keep the previous value
            route_prefix = self._route_prefix

        if ray_actor_options is DEFAULT.VALUE:
            ray_actor_options = self._replica_config.ray_actor_options

        if placement_group_bundles is DEFAULT.VALUE:
            placement_group_bundles = self._replica_config.placement_group_bundles

        if placement_group_strategy is DEFAULT.VALUE:
            placement_group_strategy = self._replica_config.placement_group_strategy

        if max_replicas_per_node is DEFAULT.VALUE:
            max_replicas_per_node = self._replica_config.max_replicas_per_node

        if autoscaling_config is not DEFAULT.VALUE:
            new_deployment_config.autoscaling_config = autoscaling_config

        if graceful_shutdown_wait_loop_s is not DEFAULT.VALUE:
            new_deployment_config.graceful_shutdown_wait_loop_s = (
                graceful_shutdown_wait_loop_s
            )

        if graceful_shutdown_timeout_s is not DEFAULT.VALUE:
            new_deployment_config.graceful_shutdown_timeout_s = (
                graceful_shutdown_timeout_s
            )

        if health_check_period_s is not DEFAULT.VALUE:
            new_deployment_config.health_check_period_s = health_check_period_s

        if health_check_timeout_s is not DEFAULT.VALUE:
            new_deployment_config.health_check_timeout_s = health_check_timeout_s

        if logging_config is not DEFAULT.VALUE:
            if isinstance(logging_config, LoggingConfig):
                logging_config = logging_config.dict()
            new_deployment_config.logging_config = logging_config

        new_replica_config = ReplicaConfig.create(
            func_or_class,
            init_args=_init_args,
            init_kwargs=_init_kwargs,
            ray_actor_options=ray_actor_options,
            placement_group_bundles=placement_group_bundles,
            placement_group_strategy=placement_group_strategy,
            max_replicas_per_node=max_replicas_per_node,
        )

        return Deployment(
            name,
            new_deployment_config,
            new_replica_config,
            version=version,
            route_prefix=route_prefix,
            _internal=True,
        )

    @Deprecated(
        message=(
            "This was intended for use with the `serve.build` Python API "
            "(which has been deprecated). Use `.options()` instead."
        )
    )
    def set_options(
        self,
        func_or_class: Optional[Callable] = None,
        name: Default[str] = DEFAULT.VALUE,
        version: Default[str] = DEFAULT.VALUE,
        num_replicas: Default[Optional[int]] = DEFAULT.VALUE,
        route_prefix: Default[Union[str, None]] = DEFAULT.VALUE,
        ray_actor_options: Default[Optional[Dict]] = DEFAULT.VALUE,
        user_config: Default[Optional[Any]] = DEFAULT.VALUE,
        max_concurrent_queries: Default[int] = DEFAULT.VALUE,
        autoscaling_config: Default[
            Union[Dict, AutoscalingConfig, None]
        ] = DEFAULT.VALUE,
        graceful_shutdown_wait_loop_s: Default[float] = DEFAULT.VALUE,
        graceful_shutdown_timeout_s: Default[float] = DEFAULT.VALUE,
        health_check_period_s: Default[float] = DEFAULT.VALUE,
        health_check_timeout_s: Default[float] = DEFAULT.VALUE,
        _internal: bool = False,
    ) -> None:
        """Overwrite this deployment's options in-place.

        Only those options passed in will be updated, all others will remain
        unchanged.

        Refer to the @serve.deployment decorator docstring for all non-private
        arguments.
        """
        if not _internal:
            warnings.warn(
                "`.set_options()` is deprecated. "
                "Use `.options()` or an application builder function instead."
            )

        validated = self.options(
            func_or_class=func_or_class,
            name=name,
            version=version,
            route_prefix=route_prefix,
            num_replicas=num_replicas,
            ray_actor_options=ray_actor_options,
            user_config=user_config,
            max_concurrent_queries=max_concurrent_queries,
            autoscaling_config=autoscaling_config,
            graceful_shutdown_wait_loop_s=graceful_shutdown_wait_loop_s,
            graceful_shutdown_timeout_s=graceful_shutdown_timeout_s,
            health_check_period_s=health_check_period_s,
            health_check_timeout_s=health_check_timeout_s,
            _internal=_internal,
        )

        self._name = validated._name
        self._version = validated._version
        self._route_prefix = validated._route_prefix
        self._deployment_config = validated._deployment_config
        self._replica_config = validated._replica_config

    def __eq__(self, other):
        return all(
            [
                self._name == other._name,
                self._version == other._version,
                self._deployment_config == other._deployment_config,
                self._replica_config.init_args == other._replica_config.init_args,
                self._replica_config.init_kwargs == other._replica_config.init_kwargs,
                # compare route prefix with default value resolved
                self.route_prefix == other.route_prefix,
                self._replica_config.ray_actor_options
                == self._replica_config.ray_actor_options,
            ]
        )

    def __str__(self):
        return (
            f"Deployment(name={self._name},"
            f"version={self._version},"
            f"route_prefix={self.route_prefix})"
        )

    def __repr__(self):
        return str(self)


def deployment_to_schema(
    d: Deployment, include_route_prefix: bool = True
) -> DeploymentSchema:
    """Converts a live deployment object to a corresponding structured schema.

    Args:
        d: Deployment object to convert
        include_route_prefix: Whether to include the route_prefix in the returned
            schema. This should be set to False if the schema will be included in a
            higher-level object describing an application, and you want to place
            route_prefix at the application level.
    """

    if d.ray_actor_options is not None:
        ray_actor_options_schema = RayActorOptionsSchema.parse_obj(d.ray_actor_options)
    else:
        ray_actor_options_schema = None

    deployment_options = {
        "name": d.name,
        "num_replicas": None
        if d._deployment_config.autoscaling_config
        else d.num_replicas,
        "max_concurrent_queries": d.max_concurrent_queries,
        "user_config": d.user_config,
        "autoscaling_config": d._deployment_config.autoscaling_config,
        "graceful_shutdown_wait_loop_s": d._deployment_config.graceful_shutdown_wait_loop_s,  # noqa: E501
        "graceful_shutdown_timeout_s": d._deployment_config.graceful_shutdown_timeout_s,
        "health_check_period_s": d._deployment_config.health_check_period_s,
        "health_check_timeout_s": d._deployment_config.health_check_timeout_s,
        "ray_actor_options": ray_actor_options_schema,
        "placement_group_strategy": d._replica_config.placement_group_strategy,
        "placement_group_bundles": d._replica_config.placement_group_bundles,
        "max_replicas_per_node": d._replica_config.max_replicas_per_node,
        "logging_config": d._deployment_config.logging_config,
    }

    if include_route_prefix:
        deployment_options["route_prefix"] = d.route_prefix

    # Let non-user-configured options be set to defaults. If the schema
    # is converted back to a deployment, this lets Serve continue tracking
    # which options were set by the user. Name is a required field in the
    # schema, so it should be passed in explicitly.
    for option in list(deployment_options.keys()):
        if (
            option != "name"
            and option not in d._deployment_config.user_configured_option_names
        ):
            del deployment_options[option]

    # TODO(Sihan) DeploymentConfig num_replicas and auto_config can be set together
    # because internally we use these two field for autoscale and deploy.
    # We can improve the code after we separate the user faced deployment config and
    # internal deployment config.
    return DeploymentSchema(**deployment_options)


def schema_to_deployment(s: DeploymentSchema) -> Deployment:
    """Creates a deployment with parameters specified in schema.

    The returned deployment CANNOT be deployed immediately. It's func_or_class
    value is an empty string (""), which is not a valid import path. The
    func_or_class value must be overwritten with a valid function or class
    before the deployment can be deployed.
    """

    if s.ray_actor_options is DEFAULT.VALUE:
        ray_actor_options = None
    else:
        ray_actor_options = s.ray_actor_options.dict(exclude_unset=True)

    if s.placement_group_bundles is DEFAULT.VALUE:
        placement_group_bundles = None
    else:
        placement_group_bundles = s.placement_group_bundles

    if s.placement_group_strategy is DEFAULT.VALUE:
        placement_group_strategy = None
    else:
        placement_group_strategy = s.placement_group_strategy

    if s.max_replicas_per_node is DEFAULT.VALUE:
        max_replicas_per_node = None
    else:
        max_replicas_per_node = s.max_replicas_per_node

    deployment_config = DeploymentConfig.from_default(
        num_replicas=s.num_replicas,
        user_config=s.user_config,
        max_concurrent_queries=s.max_concurrent_queries,
        autoscaling_config=s.autoscaling_config,
        graceful_shutdown_wait_loop_s=s.graceful_shutdown_wait_loop_s,
        graceful_shutdown_timeout_s=s.graceful_shutdown_timeout_s,
        health_check_period_s=s.health_check_period_s,
        health_check_timeout_s=s.health_check_timeout_s,
        logging_config=s.logging_config,
    )
    deployment_config.user_configured_option_names = (
        s.get_user_configured_option_names()
    )

    replica_config = ReplicaConfig.create(
        deployment_def="",
        init_args=(),
        init_kwargs={},
        ray_actor_options=ray_actor_options,
        placement_group_bundles=placement_group_bundles,
        placement_group_strategy=placement_group_strategy,
        max_replicas_per_node=max_replicas_per_node,
    )

    return Deployment(
        name=s.name,
        deployment_config=deployment_config,
        replica_config=replica_config,
        route_prefix=s.route_prefix,
        _internal=True,
    )<|MERGE_RESOLUTION|>--- conflicted
+++ resolved
@@ -352,12 +352,9 @@
         graceful_shutdown_timeout_s: Default[float] = DEFAULT.VALUE,
         health_check_period_s: Default[float] = DEFAULT.VALUE,
         health_check_timeout_s: Default[float] = DEFAULT.VALUE,
-<<<<<<< HEAD
         logging_config: Default[Union[Dict, LoggingConfig, None]] = DEFAULT.VALUE,
-=======
         _init_args: Default[Tuple[Any]] = DEFAULT.VALUE,
         _init_kwargs: Default[Dict[Any, Any]] = DEFAULT.VALUE,
->>>>>>> 27bfaec2
         _internal: bool = False,
     ) -> "Deployment":
         """Return a copy of this deployment with updated options.
