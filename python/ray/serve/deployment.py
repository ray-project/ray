--- conflicted
+++ resolved
@@ -10,11 +10,7 @@
     handle_num_replicas_auto,
 )
 from ray.serve._private.constants import SERVE_LOGGER_NAME
-<<<<<<< HEAD
-from ray.serve._private.replica_scheduler.replica_scheduler import ReplicaScheduler
-=======
 from ray.serve._private.request_router.request_router import RequestRouter
->>>>>>> bf238556
 from ray.serve._private.usage import ServeUsageTag
 from ray.serve._private.utils import DEFAULT, Default
 from ray.serve.config import AutoscalingConfig
@@ -243,11 +239,7 @@
         request_scheduling_stats_period_s: Default[float] = DEFAULT.VALUE,
         request_scheduling_stats_timeout_s: Default[float] = DEFAULT.VALUE,
         logging_config: Default[Union[Dict, LoggingConfig, None]] = DEFAULT.VALUE,
-<<<<<<< HEAD
-        replica_scheduler: Default[Union[str, ReplicaScheduler, None]] = DEFAULT.VALUE,
-=======
         request_router_class: Default[Union[str, RequestRouter, None]] = DEFAULT.VALUE,
->>>>>>> bf238556
         _init_args: Default[Tuple[Any]] = DEFAULT.VALUE,
         _init_kwargs: Default[Dict[Any, Any]] = DEFAULT.VALUE,
         _internal: bool = False,
@@ -390,14 +382,8 @@
                 logging_config = logging_config.dict()
             new_deployment_config.logging_config = logging_config
 
-<<<<<<< HEAD
-        if replica_scheduler is not DEFAULT.VALUE:
-            # TODO (genesu): ensure this works with passing the class directly.
-            new_deployment_config.replica_scheduler = replica_scheduler
-=======
         if request_router_class is not DEFAULT.VALUE:
             new_deployment_config.request_router_class = request_router_class
->>>>>>> bf238556
 
         new_replica_config = ReplicaConfig.create(
             func_or_class,
