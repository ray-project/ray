--- conflicted
+++ resolved
@@ -28,10 +28,7 @@
     DEFAULT_HTTP_HOST,
     DEFAULT_HTTP_PORT,
     DEFAULT_MAX_CONCURRENT_QUERIES,
-<<<<<<< HEAD
-=======
     DEFAULT_UVICORN_KEEP_ALIVE_TIMEOUT_S,
->>>>>>> ae85e826
     SERVE_LOGGER_NAME,
 )
 from ray.serve._private.utils import DEFAULT, DeploymentOptionUpdateType
