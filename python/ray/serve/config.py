import json
import logging
import warnings
from dataclasses import dataclass
from enum import Enum
from typing import Any, Callable, Dict, List, Optional, Union

from ray import cloudpickle
from ray._common.pydantic_compat import (
    BaseModel,
    Field,
    NonNegativeFloat,
    NonNegativeInt,
    PositiveFloat,
    PositiveInt,
    PrivateAttr,
    validator,
)
from ray._common.utils import import_attr

# Import types needed for AutoscalingContext
from ray.serve._private.common import DeploymentID, ReplicaID
from ray.serve._private.constants import (
    DEFAULT_AUTOSCALING_POLICY_NAME,
    DEFAULT_GRPC_PORT,
    DEFAULT_HTTP_HOST,
    DEFAULT_HTTP_PORT,
    DEFAULT_REQUEST_ROUTER_PATH,
    DEFAULT_REQUEST_ROUTING_STATS_PERIOD_S,
    DEFAULT_REQUEST_ROUTING_STATS_TIMEOUT_S,
    DEFAULT_TARGET_ONGOING_REQUESTS,
    DEFAULT_UVICORN_KEEP_ALIVE_TIMEOUT_S,
    SERVE_LOGGER_NAME,
)
from ray.serve._private.utils import validate_ssl_config
from ray.util.annotations import Deprecated, PublicAPI

logger = logging.getLogger(SERVE_LOGGER_NAME)


@PublicAPI(stability="alpha")
@dataclass
class AutoscalingContext:
    """Rich context provided to custom autoscaling policies.

    This class provides comprehensive information about a deployment's current state,
    metrics, and configuration that can be used by custom autoscaling policies to
    make intelligent scaling decisions.

    The context includes deployment metadata, current replica state, built-in and
    custom metrics, capacity bounds, policy state, and timing information.
    """

    # Deployment information
    deployment_id: DeploymentID  #: Unique identifier for the deployment.
    deployment_name: str  #: Name of the deployment.
    app_name: Optional[str]  #: Name of the application containing this deployment.

    # Current state
    current_num_replicas: int  #: Current number of running replicas.
    target_num_replicas: int  #: Target number of replicas set by the autoscaler.
    running_replicas: List[ReplicaID]  #: List of currently running replica IDs.

    # Built-in metrics
    total_num_requests: float  #: Total number of requests across all replicas.
    queued_requests: Optional[float]  #: Number of requests currently queued.
    requests_per_replica: Dict[
        ReplicaID, float
    ]  #: Mapping of replica ID to number of requests.

    # Custom metrics
    aggregated_metrics: Dict[
        str, Dict[ReplicaID, float]
    ]  #: Time-weighted averages of custom metrics per replica.
    raw_metrics: Dict[
        str, Dict[ReplicaID, List[float]]
    ]  #: Raw custom metric values per replica.

    # Capacity and bounds
    capacity_adjusted_min_replicas: int  #: Minimum replicas adjusted for cluster capacity.
    capacity_adjusted_max_replicas: int  #: Maximum replicas adjusted for cluster capacity.

    # Policy state
    policy_state: Dict[
        str, Any
    ]  #: Persistent state dictionary for the autoscaling policy.

    # Timing
    last_scale_up_time: Optional[float]  #: Timestamp of last scale-up action.
    last_scale_down_time: Optional[float]  #: Timestamp of last scale-down action.
    current_time: Optional[float]  #: Current timestamp.

    # Config
    config: Optional[Any]  #: Autoscaling configuration for this deployment.


@PublicAPI(stability="alpha")
class RequestRouterConfig(BaseModel):
    """Config for the Serve request router.

    This class configures how Ray Serve routes requests to deployment replicas. The router is
    responsible for selecting which replica should handle each incoming request based on the
    configured routing policy. You can customize the routing behavior by specifying a custom
    request router class and providing configuration parameters.

    The router also manages periodic health checks and scheduling statistics collection from
    replicas to make informed routing decisions.

    Example:
        .. code-block:: python

            from ray.serve.config import RequestRouterConfig, DeploymentConfig
            from ray import serve

            # Use default router with custom stats collection interval
            request_router_config = RequestRouterConfig(
                request_routing_stats_period_s=5.0,
                request_routing_stats_timeout_s=15.0
            )

            # Use custom router class
            request_router_config = RequestRouterConfig(
                request_router_class="ray.serve.llm.request_router.PrefixCacheAffinityRouter",
                request_router_kwargs={"imbalanced_threshold": 20}
            )
            deployment_config = DeploymentConfig(
                request_router_config=request_router_config
            )
            deployment = serve.deploy(
                "my_deployment",
                deployment_config=deployment_config
            )
    """

    _serialized_request_router_cls: bytes = PrivateAttr(default=b"")

    request_router_class: Union[str, Callable] = Field(
        default=DEFAULT_REQUEST_ROUTER_PATH,
        description=(
            "The class of the request router that Ray Serve uses for this deployment. This value can be "
            "a string or a class. All the deployment handles that you create for this "
            "deployment use the routing policy defined by the request router. "
            "Default to Serve's PowerOfTwoChoicesRequestRouter."
        ),
    )
    request_router_kwargs: Dict[str, Any] = Field(
        default_factory=dict,
        description=(
            "Keyword arguments that Ray Serve passes to the request router class "
            "initialize_state method."
        ),
    )

    request_routing_stats_period_s: PositiveFloat = Field(
        default=DEFAULT_REQUEST_ROUTING_STATS_PERIOD_S,
        description=(
            "Duration between record scheduling stats calls for the replica. "
            "Defaults to 10s. The health check is by default a no-op Actor call "
            "to the replica, but you can define your own request scheduling stats "
            "using the 'record_scheduling_stats' method in your deployment."
        ),
    )

    request_routing_stats_timeout_s: PositiveFloat = Field(
        default=DEFAULT_REQUEST_ROUTING_STATS_TIMEOUT_S,
        description=(
            "Duration in seconds, that replicas wait for a request scheduling "
            "stats method to return before considering it as failed. Defaults to 30s."
        ),
    )

    @validator("request_router_kwargs", always=True)
    def request_router_kwargs_json_serializable(cls, v):
        if isinstance(v, bytes):
            return v
        if v is not None:
            try:
                json.dumps(v)
            except TypeError as e:
                raise ValueError(
                    f"request_router_kwargs is not JSON-serializable: {str(e)}."
                )

        return v

    def __init__(self, **kwargs: dict[str, Any]):
        """Initialize RequestRouterConfig with the given parameters.

        Needed to serialize the request router class since validators are not called
        for attributes that begin with an underscore.

        Args:
            **kwargs: Keyword arguments to pass to BaseModel.
        """
        super().__init__(**kwargs)
        self._serialize_request_router_cls()

    def _serialize_request_router_cls(self) -> None:
        """Import and serialize request router class with cloudpickle.

        Import the request router if you pass it in as a string import path.
        Then cloudpickle the request router and set to
        `_serialized_request_router_cls`.
        """
        request_router_class = self.request_router_class
        if isinstance(request_router_class, Callable):
            request_router_class = (
                f"{request_router_class.__module__}.{request_router_class.__name__}"
            )

        request_router_path = request_router_class or DEFAULT_REQUEST_ROUTER_PATH
        request_router_class = import_attr(request_router_path)

        self._serialized_request_router_cls = cloudpickle.dumps(request_router_class)
        # Update the request_router_class field to be the string path
        self.request_router_class = request_router_path

    def get_request_router_class(self) -> Callable:
        """Deserialize the request router from cloudpickled bytes."""
        return cloudpickle.loads(self._serialized_request_router_cls)


DEFAULT_METRICS_INTERVAL_S = 10.0


@PublicAPI(stability="alpha")
class AggregationFunction(str, Enum):
    MEAN = "mean"
    MAX = "max"
    MIN = "min"


@PublicAPI(stability="alpha")
class AutoscalingPolicy(BaseModel):
    # Cloudpickled policy definition.
    _serialized_policy_def: bytes = PrivateAttr(default=b"")

    policy_function: Union[str, Callable] = Field(
        default=DEFAULT_AUTOSCALING_POLICY_NAME,
        description="Policy function can be a string import path or a function callable. "
        "If it's a string import path, it must be of the form `path.to.module:function_name`. ",
    )

    def __init__(self, **kwargs):
        super().__init__(**kwargs)
        self.serialize_policy()

    def serialize_policy(self) -> None:
        """Serialize policy with cloudpickle.

        Import the policy if it's passed in as a string import path. Then cloudpickle
        the policy and set `serialized_policy_def` if it's empty.
        """
        policy_path = self.policy_function

        if isinstance(policy_path, Callable):
            policy_path = f"{policy_path.__module__}.{policy_path.__name__}"

        if not self._serialized_policy_def:
            self._serialized_policy_def = cloudpickle.dumps(import_attr(policy_path))

        self.policy_function = policy_path

    def get_policy(self) -> Callable:
        """Deserialize policy from cloudpickled bytes."""
        return cloudpickle.loads(self._serialized_policy_def)


@PublicAPI(stability="stable")
class AutoscalingConfig(BaseModel):
    """Config for the Serve Autoscaler."""

    # Please keep these options in sync with those in
    # `src/ray/protobuf/serve.proto`.

    # Publicly exposed options
    min_replicas: NonNegativeInt = 1
    initial_replicas: Optional[NonNegativeInt] = None
    max_replicas: PositiveInt = 1

    target_ongoing_requests: Optional[PositiveFloat] = DEFAULT_TARGET_ONGOING_REQUESTS

    metrics_interval_s: PositiveFloat = Field(
        default=DEFAULT_METRICS_INTERVAL_S,
        description="[DEPRECATED] How often to scrape for metrics. "
        "Will be replaced by the environment variables "
        "`RAY_SERVE_REPLICA_AUTOSCALING_METRIC_PUSH_INTERVAL_S` and "
        "`RAY_SERVE_HANDLE_AUTOSCALING_METRIC_PUSH_INTERVAL_S` in a future release.",
    )
    look_back_period_s: PositiveFloat = Field(
        default=30.0, description="Time window to average over for metrics."
    )

    smoothing_factor: PositiveFloat = Field(
        default=1.0,
        description="[DEPRECATED] Smoothing factor for autoscaling decisions.",
    )
    # DEPRECATED: replaced by `downscaling_factor`
    upscale_smoothing_factor: Optional[PositiveFloat] = Field(
        default=None, description="[DEPRECATED] Please use `upscaling_factor` instead."
    )
    # DEPRECATED: replaced by `upscaling_factor`
    downscale_smoothing_factor: Optional[PositiveFloat] = Field(
        default=None,
        description="[DEPRECATED] Please use `downscaling_factor` instead.",
    )

    upscaling_factor: Optional[PositiveFloat] = Field(
        default=None,
        description='Multiplicative "gain" factor to limit upscaling decisions.',
    )
    downscaling_factor: Optional[PositiveFloat] = Field(
        default=None,
        description='Multiplicative "gain" factor to limit downscaling decisions.',
    )

    # How frequently to make autoscaling decisions
    # loop_period_s: float = CONTROL_LOOP_PERIOD_S
    downscale_delay_s: NonNegativeFloat = Field(
        default=600.0,
        description="How long to wait before scaling down replicas to a value greater than 0.",
    )
    # Optionally set for 1->0 transition
    downscale_to_zero_delay_s: Optional[NonNegativeFloat] = Field(
        default=None,
        description="How long to wait before scaling down replicas from 1 to 0. If not set, the value of `downscale_delay_s` will be used.",
    )
    upscale_delay_s: NonNegativeFloat = Field(
        default=30.0, description="How long to wait before scaling up replicas."
    )

<<<<<<< HEAD
    # Prometheus metrics which will be collected at each replica, which will be available in the custom AutoscalingPolicy function
    # List of metric_names
    prometheus_metrics: Optional[List[str]] = None

    # Cloudpickled policy definition.
    _serialized_policy_def: bytes = PrivateAttr(default=b"")
=======
    aggregation_function: Union[str, AggregationFunction] = Field(
        default=AggregationFunction.MEAN,
        description="Function used to aggregate metrics across a time window.",
    )
>>>>>>> 5dc15b43

    # Autoscaling policy. This policy is deployment scoped. Defaults to the request-based autoscaler.
    policy: AutoscalingPolicy = Field(
        default_factory=AutoscalingPolicy,
        description="The autoscaling policy for the deployment. This option is experimental.",
    )

    @validator("max_replicas", always=True)
    def replicas_settings_valid(cls, max_replicas, values):
        min_replicas = values.get("min_replicas")
        initial_replicas = values.get("initial_replicas")
        if min_replicas is not None and max_replicas < min_replicas:
            raise ValueError(
                f"max_replicas ({max_replicas}) must be greater than "
                f"or equal to min_replicas ({min_replicas})!"
            )

        if initial_replicas is not None:
            if initial_replicas < min_replicas:
                raise ValueError(
                    f"min_replicas ({min_replicas}) must be less than "
                    f"or equal to initial_replicas ({initial_replicas})!"
                )
            elif initial_replicas > max_replicas:
                raise ValueError(
                    f"max_replicas ({max_replicas}) must be greater than "
                    f"or equal to initial_replicas ({initial_replicas})!"
                )

        return max_replicas

    @validator("metrics_interval_s")
    def metrics_interval_s_deprecation_warning(cls, v: PositiveFloat) -> PositiveFloat:
        if v != DEFAULT_METRICS_INTERVAL_S:
            warnings.warn(
                "The `metrics_interval_s` field in AutoscalingConfig is deprecated and "
                "will be replaced by the environment variables "
                "`RAY_SERVE_REPLICA_AUTOSCALING_METRIC_PUSH_INTERVAL_S` and "
                "`RAY_SERVE_HANDLE_AUTOSCALING_METRIC_PUSH_INTERVAL_S` in a future release.",
                DeprecationWarning,
            )
        return v

    @validator("aggregation_function", always=True)
    def aggregation_function_valid(cls, v: Union[str, AggregationFunction]):
        if isinstance(v, AggregationFunction):
            return v
        return AggregationFunction(str(v).lower())

    @classmethod
    def default(cls):
        return cls(
            target_ongoing_requests=DEFAULT_TARGET_ONGOING_REQUESTS,
            min_replicas=1,
            max_replicas=100,
        )

    def get_upscaling_factor(self) -> PositiveFloat:
        if self.upscaling_factor:
            return self.upscaling_factor

        return self.upscale_smoothing_factor or self.smoothing_factor

    def get_downscaling_factor(self) -> PositiveFloat:
        if self.downscaling_factor:
            return self.downscaling_factor

        return self.downscale_smoothing_factor or self.smoothing_factor

    def get_target_ongoing_requests(self) -> PositiveFloat:
        return self.target_ongoing_requests


# Keep in sync with ServeDeploymentMode in dashboard/client/src/type/serve.ts
@Deprecated
class DeploymentMode(str, Enum):
    NoServer = "NoServer"
    HeadOnly = "HeadOnly"
    EveryNode = "EveryNode"


@PublicAPI(stability="stable")
class ProxyLocation(str, Enum):
    """Config for where to run proxies to receive ingress traffic to the cluster.

    Options:

        - Disabled: don't run proxies at all. This should be used if you are only
          making calls to your applications via deployment handles.
        - HeadOnly: only run a single proxy on the head node.
        - EveryNode: run a proxy on every node in the cluster that has at least one
          replica actor. This is the default.
    """

    Disabled = "Disabled"
    HeadOnly = "HeadOnly"
    EveryNode = "EveryNode"

    @classmethod
    def _to_deployment_mode(
        cls, proxy_location: Union["ProxyLocation", str]
    ) -> DeploymentMode:
        if isinstance(proxy_location, str):
            proxy_location = ProxyLocation(proxy_location)
        elif not isinstance(proxy_location, ProxyLocation):
            raise TypeError(
                f"Must be a `ProxyLocation` or str, got: {type(proxy_location)}."
            )

        if proxy_location == ProxyLocation.Disabled:
            return DeploymentMode.NoServer
        else:
            return DeploymentMode(proxy_location.value)

    @classmethod
    def _from_deployment_mode(
        cls, deployment_mode: Optional[Union[DeploymentMode, str]]
    ) -> Optional["ProxyLocation"]:
        """Converts DeploymentMode enum into ProxyLocation enum.

        DeploymentMode is a deprecated version of ProxyLocation that's still
        used internally throughout Serve.
        """

        if deployment_mode is None:
            return None
        elif isinstance(deployment_mode, str):
            deployment_mode = DeploymentMode(deployment_mode)
        elif not isinstance(deployment_mode, DeploymentMode):
            raise TypeError(
                f"Must be a `DeploymentMode` or str, got: {type(deployment_mode)}."
            )

        if deployment_mode == DeploymentMode.NoServer:
            return ProxyLocation.Disabled
        else:
            return ProxyLocation(deployment_mode.value)


@PublicAPI(stability="stable")
class HTTPOptions(BaseModel):
    """HTTP options for the proxies. Supported fields:

    - host: Host that the proxies listens for HTTP on. Defaults to
      "127.0.0.1". To expose Serve publicly, you probably want to set
      this to "0.0.0.0".
    - port: Port that the proxies listen for HTTP on. Defaults to 8000.
    - root_path: An optional root path to mount the serve application
      (for example, "/prefix"). All deployment routes are prefixed
      with this path.
    - request_timeout_s: End-to-end timeout for HTTP requests.
    - keep_alive_timeout_s: Duration to keep idle connections alive when no
      requests are ongoing.
    - ssl_keyfile: Path to the SSL key file for HTTPS. If provided with
      ssl_certfile, the HTTP server will use HTTPS.
    - ssl_certfile: Path to the SSL certificate file for HTTPS. If provided
      with ssl_keyfile, the HTTP server will use HTTPS.
    - ssl_keyfile_password: Optional password for the SSL key file.
    - ssl_ca_certs: Optional path to CA certificate file for client certificate
      verification.

    - location: [DEPRECATED: use `proxy_location` field instead] The deployment
      location of HTTP servers:

        - "HeadOnly": start one HTTP server on the head node. Serve
          assumes the head node is the node you executed serve.start
          on. This is the default.
        - "EveryNode": start one HTTP server per node.
        - "NoServer": disable HTTP server.

    - num_cpus: [DEPRECATED] The number of CPU cores to reserve for each
      internal Serve HTTP proxy actor.
    """

    host: Optional[str] = DEFAULT_HTTP_HOST
    port: int = DEFAULT_HTTP_PORT
    middlewares: List[Any] = []
    location: Optional[DeploymentMode] = DeploymentMode.HeadOnly
    num_cpus: int = 0
    root_url: str = ""
    root_path: str = ""
    request_timeout_s: Optional[float] = None
    keep_alive_timeout_s: int = DEFAULT_UVICORN_KEEP_ALIVE_TIMEOUT_S
    ssl_keyfile: Optional[str] = None
    ssl_certfile: Optional[str] = None
    ssl_keyfile_password: Optional[str] = None
    ssl_ca_certs: Optional[str] = None

    @validator("location", always=True)
    def location_backfill_no_server(cls, v, values):
        if values["host"] is None or v is None:
            return DeploymentMode.NoServer

        return v

    @validator("ssl_certfile")
    def validate_ssl_certfile(cls, v, values):
        ssl_keyfile = values.get("ssl_keyfile")
        validate_ssl_config(v, ssl_keyfile)
        return v

    @validator("middlewares", always=True)
    def warn_for_middlewares(cls, v, values):
        if v:
            warnings.warn(
                "Passing `middlewares` to HTTPOptions is deprecated and will be "
                "removed in a future version. Consider using the FastAPI integration "
                "to configure middlewares on your deployments: "
                "https://docs.ray.io/en/latest/serve/http-guide.html#fastapi-http-deployments"  # noqa 501
            )
        return v

    @validator("num_cpus", always=True)
    def warn_for_num_cpus(cls, v, values):
        if v:
            warnings.warn(
                "Passing `num_cpus` to HTTPOptions is deprecated and will be "
                "removed in a future version."
            )
        return v

    class Config:
        validate_assignment = True
        arbitrary_types_allowed = True


@PublicAPI(stability="alpha")
class gRPCOptions(BaseModel):
    """gRPC options for the proxies. Supported fields:

    Args:
        port (int):
            Port for gRPC server if started. Default to 9000. Cannot be
            updated once Serve has started running. Serve must be shut down and
            restarted with the new port instead.
        grpc_servicer_functions (List[str]):
            List of import paths for gRPC `add_servicer_to_server` functions to add to
            Serve's gRPC proxy. Default to empty list, which means no gRPC methods will
            be added and no gRPC server will be started. The servicer functions need to
            be importable from the context of where Serve is running.
        request_timeout_s: End-to-end timeout for gRPC requests.
    """

    port: int = DEFAULT_GRPC_PORT
    grpc_servicer_functions: List[str] = []
    request_timeout_s: Optional[float] = None

    @property
    def grpc_servicer_func_callable(self) -> List[Callable]:
        """Return a list of callable functions from the grpc_servicer_functions.

        If the function is not callable or not found, it will be ignored and a warning
        will be logged.
        """
        callables = []
        for func in self.grpc_servicer_functions:
            try:
                imported_func = import_attr(func)
                if callable(imported_func):
                    callables.append(imported_func)
                else:
                    message = (
                        f"{func} is not a callable function! Please make sure "
                        "the function is imported correctly."
                    )
                    raise ValueError(message)
            except ModuleNotFoundError as e:
                message = (
                    f"{func} can't be imported! Please make sure there are no typo "
                    "in those functions. Or you might want to rebuild service "
                    "definitions if .proto file is changed."
                )
                raise ModuleNotFoundError(message) from e

        return callables<|MERGE_RESOLUTION|>--- conflicted
+++ resolved
@@ -329,19 +329,16 @@
         default=30.0, description="How long to wait before scaling up replicas."
     )
 
-<<<<<<< HEAD
     # Prometheus metrics which will be collected at each replica, which will be available in the custom AutoscalingPolicy function
     # List of metric_names
     prometheus_metrics: Optional[List[str]] = None
 
     # Cloudpickled policy definition.
     _serialized_policy_def: bytes = PrivateAttr(default=b"")
-=======
     aggregation_function: Union[str, AggregationFunction] = Field(
         default=AggregationFunction.MEAN,
         description="Function used to aggregate metrics across a time window.",
     )
->>>>>>> 5dc15b43
 
     # Autoscaling policy. This policy is deployment scoped. Defaults to the request-based autoscaler.
     policy: AutoscalingPolicy = Field(
