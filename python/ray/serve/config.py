import inspect
<<<<<<< HEAD
import os
import pickle
=======
>>>>>>> 8a72824c
from enum import Enum
from typing import Any, List, Optional

import pydantic
<<<<<<< HEAD
from google.protobuf.json_format import MessageToDict
from pydantic import BaseModel, NonNegativeFloat, PositiveInt, validator
from ray.serve.constants import (DEFAULT_HTTP_HOST, DEFAULT_HTTP_PORT,
                                 SERVE_ROOT_URL_ENV_KEY)
from ray.serve.generated.serve_pb2 import BackendConfig as BackendConfigProto
from ray.serve.generated.serve_pb2 import BackendLanguage

from ray import cloudpickle as cloudpickle
=======
from pydantic import BaseModel, PositiveInt, validator, NonNegativeFloat

from ray import cloudpickle as cloudpickle
from ray.serve.constants import DEFAULT_HTTP_HOST, DEFAULT_HTTP_PORT
>>>>>>> 8a72824c


class BackendConfig(BaseModel):
    """Configuration options for a backend, to be set by the user.

    DEPRECATED. Will be removed in Ray 1.5. See docs for details.

    Args:
        num_replicas (Optional[int]): The number of processes to start up that
            will handle requests to this backend. Defaults to 1.
        max_concurrent_queries (Optional[int]): The maximum number of queries
            that will be sent to a replica of this backend without receiving a
            response. Defaults to 100.
        user_config (Optional[Any]): Arguments to pass to the reconfigure
            method of the backend. The reconfigure method is called if
            user_config is not None.
        experimental_graceful_shutdown_wait_loop_s (Optional[float]): Duration
            that backend workers will wait until there is no more work to be
            done before shutting down. Defaults to 2s.
        experimental_graceful_shutdown_timeout_s (Optional[float]):
            Controller waits for this duration to forcefully kill the replica
            for shutdown. Defaults to 20s.
    """

    num_replicas: PositiveInt = 1
    max_concurrent_queries: Optional[int] = None
    user_config: Any = None

    experimental_graceful_shutdown_wait_loop_s: NonNegativeFloat = 2.0
    experimental_graceful_shutdown_timeout_s: NonNegativeFloat = 20.0

    class Config:
        validate_assignment = True
        extra = "forbid"
        arbitrary_types_allowed = True

    # Dynamic default for max_concurrent_queries
    @validator("max_concurrent_queries", always=True)
    def set_max_queries_by_mode(cls, v, values):  # noqa 805
        if v is None:
            v = 100
        else:
            if v <= 0:
                raise ValueError("max_concurrent_queries must be >= 0")
        return v

    def to_proto_bytes(self):
        data = self.dict()
        if "user_config" in data:
            data["user_config"] = pickle.dumps(data["user_config"])
        return BackendConfigProto(
            is_cross_language=False,
            backend_language=BackendLanguage.PYTHON,
            **data,
        ).SerializeToString()

    @classmethod
    def from_proto_bytes(cls, proto_bytes: bytes):
        proto = BackendConfigProto.FromString(proto_bytes)
        data = MessageToDict(proto, preserving_proto_field_name=True)
        if "user_config" in data:
            data["user_config"] = pickle.loads(proto.user_config)
        return cls(**data)


class ReplicaConfig:
    def __init__(self, backend_def, *init_args, ray_actor_options=None):
        # Validate that backend_def is an import path, function, or class.
        if isinstance(backend_def, str):
            self.func_or_class_name = backend_def
            pass
        elif inspect.isfunction(backend_def):
            self.func_or_class_name = backend_def.__name__
            if len(init_args) != 0:
                raise ValueError(
                    "init_args not supported for function backend.")
        elif inspect.isclass(backend_def):
            self.func_or_class_name = backend_def.__name__
        else:
            raise TypeError(
                "Backend must be an import path, function or class, it is {}.".
                format(type(backend_def)))

        self.serialized_backend_def = cloudpickle.dumps(backend_def)
        self.init_args = init_args
        if ray_actor_options is None:
            self.ray_actor_options = {}
        else:
            self.ray_actor_options = ray_actor_options

        self.resource_dict = {}
        self._validate()

    def _validate(self):

        if "placement_group" in self.ray_actor_options:
            raise ValueError("Providing placement_group for backend actors "
                             "is not currently supported.")

        if not isinstance(self.ray_actor_options, dict):
            raise TypeError("ray_actor_options must be a dictionary.")
        elif "lifetime" in self.ray_actor_options:
            raise ValueError(
                "Specifying lifetime in init_args is not allowed.")
        elif "name" in self.ray_actor_options:
            raise ValueError("Specifying name in init_args is not allowed.")
        elif "max_restarts" in self.ray_actor_options:
            raise ValueError("Specifying max_restarts in "
                             "init_args is not allowed.")
        else:
            # Ray defaults to zero CPUs for placement, we default to one here.
            if "num_cpus" not in self.ray_actor_options:
                self.ray_actor_options["num_cpus"] = 1
            num_cpus = self.ray_actor_options["num_cpus"]
            if not isinstance(num_cpus, (int, float)):
                raise TypeError(
                    "num_cpus in ray_actor_options must be an int or a float.")
            elif num_cpus < 0:
                raise ValueError("num_cpus in ray_actor_options must be >= 0.")
            self.resource_dict["CPU"] = num_cpus

            num_gpus = self.ray_actor_options.get("num_gpus", 0)
            if not isinstance(num_gpus, (int, float)):
                raise TypeError(
                    "num_gpus in ray_actor_options must be an int or a float.")
            elif num_gpus < 0:
                raise ValueError("num_gpus in ray_actor_options must be >= 0.")
            self.resource_dict["GPU"] = num_gpus

            memory = self.ray_actor_options.get("memory", 0)
            if not isinstance(memory, (int, float)):
                raise TypeError(
                    "memory in ray_actor_options must be an int or a float.")
            elif memory < 0:
                raise ValueError("num_gpus in ray_actor_options must be >= 0.")
            self.resource_dict["memory"] = memory

            object_store_memory = self.ray_actor_options.get(
                "object_store_memory", 0)
            if not isinstance(object_store_memory, (int, float)):
                raise TypeError(
                    "object_store_memory in ray_actor_options must be "
                    "an int or a float.")
            elif object_store_memory < 0:
                raise ValueError(
                    "object_store_memory in ray_actor_options must be >= 0.")
            self.resource_dict["object_store_memory"] = object_store_memory

            custom_resources = self.ray_actor_options.get("resources", {})
            if not isinstance(custom_resources, dict):
                raise TypeError(
                    "resources in ray_actor_options must be a dictionary.")
            self.resource_dict.update(custom_resources)


class DeploymentMode(str, Enum):
    NoServer = "NoServer"
    HeadOnly = "HeadOnly"
    EveryNode = "EveryNode"


class HTTPOptions(pydantic.BaseModel):
    # Documentation inside serve.start for user's convenience.
    host: Optional[str] = DEFAULT_HTTP_HOST
    port: int = DEFAULT_HTTP_PORT
    middlewares: List[Any] = []
    location: Optional[DeploymentMode] = DeploymentMode.HeadOnly
    num_cpus: int = 0
    root_url: str = ""

    @validator("location", always=True)
    def location_backfill_no_server(cls, v, values):
        if values["host"] is None or v is None:
            return DeploymentMode.NoServer
        return v

    class Config:
        validate_assignment = True
        extra = "forbid"
        arbitrary_types_allowed = True<|MERGE_RESOLUTION|>--- conflicted
+++ resolved
@@ -1,28 +1,16 @@
 import inspect
-<<<<<<< HEAD
-import os
 import pickle
-=======
->>>>>>> 8a72824c
 from enum import Enum
 from typing import Any, List, Optional
 
 import pydantic
-<<<<<<< HEAD
 from google.protobuf.json_format import MessageToDict
 from pydantic import BaseModel, NonNegativeFloat, PositiveInt, validator
-from ray.serve.constants import (DEFAULT_HTTP_HOST, DEFAULT_HTTP_PORT,
-                                 SERVE_ROOT_URL_ENV_KEY)
+from ray.serve.constants import (DEFAULT_HTTP_HOST, DEFAULT_HTTP_PORT)
 from ray.serve.generated.serve_pb2 import BackendConfig as BackendConfigProto
 from ray.serve.generated.serve_pb2 import BackendLanguage
 
 from ray import cloudpickle as cloudpickle
-=======
-from pydantic import BaseModel, PositiveInt, validator, NonNegativeFloat
-
-from ray import cloudpickle as cloudpickle
-from ray.serve.constants import DEFAULT_HTTP_HOST, DEFAULT_HTTP_PORT
->>>>>>> 8a72824c
 
 
 class BackendConfig(BaseModel):
