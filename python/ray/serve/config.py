--- conflicted
+++ resolved
@@ -269,17 +269,11 @@
         default=30.0, description="How long to wait before scaling up replicas."
     )
 
-<<<<<<< HEAD
-=======
     aggregation_function: Union[str, AggregationFunction] = Field(
         default=AggregationFunction.MEAN,
         description="Function used to aggregate metrics across a time window.",
     )
 
-    # Cloudpickled policy definition.
-    _serialized_policy_def: bytes = PrivateAttr(default=b"")
-
->>>>>>> f07db711
     # Autoscaling policy. This policy is deployment scoped. Defaults to the request-based autoscaler.
     policy: AutoscalingPolicy = Field(
         default_factory=AutoscalingPolicy,
@@ -322,36 +316,12 @@
             )
         return v
 
-<<<<<<< HEAD
-=======
     @validator("aggregation_function", always=True)
     def aggregation_function_valid(cls, v: Union[str, AggregationFunction]):
         if isinstance(v, AggregationFunction):
             return v
         return AggregationFunction(str(v).lower())
 
-    def __init__(self, **kwargs):
-        super().__init__(**kwargs)
-        self.serialize_policy()
-
-    def serialize_policy(self) -> None:
-        """Serialize policy with cloudpickle.
-
-        Import the policy if it's passed in as a string import path. Then cloudpickle
-        the policy and set `serialized_policy_def` if it's empty.
-        """
-        policy = self.policy
-        policy_name = policy.name
-
-        if isinstance(policy_name, Callable):
-            policy_name = f"{policy_name.__module__}.{policy_name.__name__}"
-
-        if not self._serialized_policy_def:
-            self._serialized_policy_def = cloudpickle.dumps(import_attr(policy_name))
-
-        self.policy = AutoscalingPolicy(name=policy_name)
-
->>>>>>> f07db711
     @classmethod
     def default(cls):
         return cls(
