import inspect
import pickle
from enum import Enum
from typing import Any, List, Optional

import pydantic
from google.protobuf.json_format import MessageToDict
from pydantic import BaseModel, NonNegativeFloat, PositiveInt, validator
from ray.serve.constants import (DEFAULT_HTTP_HOST, DEFAULT_HTTP_PORT)
from ray.serve.generated.serve_pb2 import (BackendConfig as BackendConfigProto,
                                           AutoscalingConfig as
                                           AutoscalingConfigProto)
from ray.serve.generated.serve_pb2 import BackendLanguage

from ray import cloudpickle as cloudpickle


class AutoscalingConfig(BaseModel):
<<<<<<< HEAD
    # Publicly exposed options
    max_replicas: int
    min_replicas: int
    target_num_ongoing_requests_per_replica: int = 1

    # Private options below

    # Metrics scraping options
    metrics_interval_s: float = 10.0
    loop_period_s: float = 30.0
    look_back_period_s: float = 30.0

    # Internal autoscaling configuration options

    # Multiplicative "gain" factor to limit scaling decisions
    smoothing_factor: float = 1.0

    # TODO(architkulkarni): implement below
    # How long to wait before scaling down replicas
    # downscale_delay_s: float = 600.0
    # How long to wait before scaling up replicas
    # upscale_delay_s: float = 30.0

    # The number of replicas to start with when creating the deployment
    # initial_replicas: int = 1
    # The num_ongoing_requests_per_replica error ratio (desired / current)
    # threshold for overriding `upscale_delay_s`
    # panic_mode_threshold: float = 2.0

    # TODO(architkulkarni): Add reasonable defaults
    # TODO(architkulkarni): Add pydantic validation.  E.g. max_replicas>=min
=======
    metrics_interval_s: float
>>>>>>> d5bb031b


class BackendConfig(BaseModel):
    """Configuration options for a backend, to be set by the user.

    DEPRECATED. Will be removed in Ray 1.5. See docs for details.

    Args:
        num_replicas (Optional[int]): The number of processes to start up that
            will handle requests to this backend. Defaults to 1.
        max_concurrent_queries (Optional[int]): The maximum number of queries
            that will be sent to a replica of this backend without receiving a
            response. Defaults to 100.
        user_config (Optional[Any]): Arguments to pass to the reconfigure
            method of the backend. The reconfigure method is called if
            user_config is not None.
        experimental_graceful_shutdown_wait_loop_s (Optional[float]): Duration
            that backend workers will wait until there is no more work to be
            done before shutting down. Defaults to 2s.
        experimental_graceful_shutdown_timeout_s (Optional[float]):
            Controller waits for this duration to forcefully kill the replica
            for shutdown. Defaults to 20s.
    """

    num_replicas: PositiveInt = 1
    max_concurrent_queries: Optional[int] = None
    user_config: Any = None

    experimental_graceful_shutdown_wait_loop_s: NonNegativeFloat = 2.0
    experimental_graceful_shutdown_timeout_s: NonNegativeFloat = 20.0

    autoscaling_config: Optional[AutoscalingConfig] = None

    class Config:
        validate_assignment = True
        extra = "forbid"
        arbitrary_types_allowed = True

    # Dynamic default for max_concurrent_queries
    @validator("max_concurrent_queries", always=True)
    def set_max_queries_by_mode(cls, v, values):  # noqa 805
        if v is None:
            v = 100
        else:
            if v <= 0:
                raise ValueError("max_concurrent_queries must be >= 0")
        return v

    def to_proto_bytes(self):
        data = self.dict()
        if data.get("user_config"):
            data["user_config"] = pickle.dumps(data["user_config"])
        if data.get("autoscaling_config"):
            data["autoscaling_config"] = AutoscalingConfigProto(
                **data["autoscaling_config"])
        return BackendConfigProto(
            is_cross_language=False,
            backend_language=BackendLanguage.PYTHON,
            **data,
        ).SerializeToString()

    @classmethod
    def from_proto_bytes(cls, proto_bytes: bytes):
        proto = BackendConfigProto.FromString(proto_bytes)
        data = MessageToDict(proto, preserving_proto_field_name=True)
        if "user_config" in data:
            data["user_config"] = pickle.loads(proto.user_config)
        if "autoscaling_config" in data:
            data["autoscaling_config"] = AutoscalingConfig(
                **data["autoscaling_config"])
        return cls(**data)


class ReplicaConfig:
    def __init__(self, backend_def, *init_args, ray_actor_options=None):
        # Validate that backend_def is an import path, function, or class.
        if isinstance(backend_def, str):
            self.func_or_class_name = backend_def
            pass
        elif inspect.isfunction(backend_def):
            self.func_or_class_name = backend_def.__name__
            if len(init_args) != 0:
                raise ValueError(
                    "init_args not supported for function backend.")
        elif inspect.isclass(backend_def):
            self.func_or_class_name = backend_def.__name__
        else:
            raise TypeError(
                "Backend must be an import path, function or class, it is {}.".
                format(type(backend_def)))

        self.serialized_backend_def = cloudpickle.dumps(backend_def)
        self.init_args = init_args
        if ray_actor_options is None:
            self.ray_actor_options = {}
        else:
            self.ray_actor_options = ray_actor_options

        self.resource_dict = {}
        self._validate()

    def _validate(self):

        if "placement_group" in self.ray_actor_options:
            raise ValueError("Providing placement_group for backend actors "
                             "is not currently supported.")

        if not isinstance(self.ray_actor_options, dict):
            raise TypeError("ray_actor_options must be a dictionary.")
        elif "lifetime" in self.ray_actor_options:
            raise ValueError(
                "Specifying lifetime in init_args is not allowed.")
        elif "name" in self.ray_actor_options:
            raise ValueError("Specifying name in init_args is not allowed.")
        elif "max_restarts" in self.ray_actor_options:
            raise ValueError("Specifying max_restarts in "
                             "init_args is not allowed.")
        else:
            # Ray defaults to zero CPUs for placement, we default to one here.
            if "num_cpus" not in self.ray_actor_options:
                self.ray_actor_options["num_cpus"] = 1
            num_cpus = self.ray_actor_options["num_cpus"]
            if not isinstance(num_cpus, (int, float)):
                raise TypeError(
                    "num_cpus in ray_actor_options must be an int or a float.")
            elif num_cpus < 0:
                raise ValueError("num_cpus in ray_actor_options must be >= 0.")
            self.resource_dict["CPU"] = num_cpus

            num_gpus = self.ray_actor_options.get("num_gpus", 0)
            if not isinstance(num_gpus, (int, float)):
                raise TypeError(
                    "num_gpus in ray_actor_options must be an int or a float.")
            elif num_gpus < 0:
                raise ValueError("num_gpus in ray_actor_options must be >= 0.")
            self.resource_dict["GPU"] = num_gpus

            memory = self.ray_actor_options.get("memory", 0)
            if not isinstance(memory, (int, float)):
                raise TypeError(
                    "memory in ray_actor_options must be an int or a float.")
            elif memory < 0:
                raise ValueError("num_gpus in ray_actor_options must be >= 0.")
            self.resource_dict["memory"] = memory

            object_store_memory = self.ray_actor_options.get(
                "object_store_memory", 0)
            if not isinstance(object_store_memory, (int, float)):
                raise TypeError(
                    "object_store_memory in ray_actor_options must be "
                    "an int or a float.")
            elif object_store_memory < 0:
                raise ValueError(
                    "object_store_memory in ray_actor_options must be >= 0.")
            self.resource_dict["object_store_memory"] = object_store_memory

            custom_resources = self.ray_actor_options.get("resources", {})
            if not isinstance(custom_resources, dict):
                raise TypeError(
                    "resources in ray_actor_options must be a dictionary.")
            self.resource_dict.update(custom_resources)


class DeploymentMode(str, Enum):
    NoServer = "NoServer"
    HeadOnly = "HeadOnly"
    EveryNode = "EveryNode"


class HTTPOptions(pydantic.BaseModel):
    # Documentation inside serve.start for user's convenience.
    host: Optional[str] = DEFAULT_HTTP_HOST
    port: int = DEFAULT_HTTP_PORT
    middlewares: List[Any] = []
    location: Optional[DeploymentMode] = DeploymentMode.HeadOnly
    num_cpus: int = 0
    root_url: str = ""

    @validator("location", always=True)
    def location_backfill_no_server(cls, v, values):
        if values["host"] is None or v is None:
            return DeploymentMode.NoServer
        return v

    class Config:
        validate_assignment = True
        extra = "forbid"
        arbitrary_types_allowed = True<|MERGE_RESOLUTION|>--- conflicted
+++ resolved
@@ -16,7 +16,6 @@
 
 
 class AutoscalingConfig(BaseModel):
-<<<<<<< HEAD
     # Publicly exposed options
     max_replicas: int
     min_replicas: int
@@ -48,9 +47,6 @@
 
     # TODO(architkulkarni): Add reasonable defaults
     # TODO(architkulkarni): Add pydantic validation.  E.g. max_replicas>=min
-=======
-    metrics_interval_s: float
->>>>>>> d5bb031b
 
 
 class BackendConfig(BaseModel):
