--- conflicted
+++ resolved
@@ -65,11 +65,7 @@
     # Cloudpickled policy definition.
     serialized_policy_def: bytes = b""
 
-<<<<<<< HEAD
-    # Custom autoscaling config. Defaulting to the request-based autoscaler.
-=======
     # Custom autoscaling config. Defaults to the request-based autoscaler.
->>>>>>> 615b0ab5
     policy: Union[str, Callable] = DEFAULT_AUTOSCALING_POLICY
 
     @validator("max_replicas", always=True)
@@ -97,22 +93,6 @@
         return max_replicas
 
     @validator("policy", always=True)
-<<<<<<< HEAD
-    def serialize_policy(cls, policy, values):
-        """Serialize policy with cloudpickle.
-        If policy is a callable, cloudpickle the function and set on the
-        `serialized_policy_def` if not already. Also, return the name of the function as
-        the policy. If policy is a string, import the function, cloudpickle it, and set
-        on the `serialized_policy_def` if not already.
-        """
-        if isinstance(policy, Callable):
-            if not values.get("serialized_policy_def"):
-                values["serialized_policy_def"] = cloudpickle.dumps(policy)
-            return policy.__name__
-
-        if not values.get("serialized_policy_def"):
-            values["serialized_policy_def"] = cloudpickle.dumps(import_attr(policy))
-=======
     def serialize_policy(cls, policy, values) -> Callable:
         """Serialize policy with cloudpickle.
 
@@ -124,7 +104,6 @@
 
         if not values.get("serialized_policy_def"):
             values["serialized_policy_def"] = cloudpickle.dumps(policy)
->>>>>>> 615b0ab5
         return policy
 
     def get_policy(self) -> Callable:
