--- conflicted
+++ resolved
@@ -17,13 +17,8 @@
 
 class AutoscalingConfig(BaseModel):
     # Publicly exposed options
-<<<<<<< HEAD
-    max_replicas: int
-    min_replicas: int
-=======
     min_replicas: int
     max_replicas: int
->>>>>>> 698b4eee
     target_num_ongoing_requests_per_replica: int = 1
 
     # Private options below
