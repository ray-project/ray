--- conflicted
+++ resolved
@@ -177,18 +177,11 @@
     target_ongoing_requests: PositiveFloat = DEFAULT_TARGET_ONGOING_REQUESTS
 
     metrics_interval_s: PositiveFloat = Field(
-<<<<<<< HEAD
-        default=10.0,
-        description="[DEPRECATED] How often to scrape for metrics. Use the environment variables "
-        "`RAY_SERVE_REPLICA_AUTOSCALING_METRIC_PUSH_INTERVAL_S` and "
-        "`RAY_SERVE_HANDLE_AUTOSCALING_METRIC_PUSH_INTERVAL_S` instead.",
-=======
         default=DEFAULT_METRICS_INTERVAL_S,
         description="[DEPRECATED] How often to scrape for metrics. "
         "Will be replaced by the environment variables "
         "`RAY_SERVE_REPLICA_AUTOSCALING_METRIC_PUSH_INTERVAL_S` and "
         "`RAY_SERVE_HANDLE_AUTOSCALING_METRIC_PUSH_INTERVAL_S` in a future release.",
->>>>>>> 1895aa1c
     )
     look_back_period_s: PositiveFloat = Field(
         default=30.0, description="Time window to average over for metrics."
