--- conflicted
+++ resolved
@@ -19,14 +19,11 @@
 from ray.serve.config import DeploymentMode
 from ray.serve._private.utils import DEFAULT, dict_keys_snake_to_camel_case
 from ray.util.annotations import DeveloperAPI, PublicAPI
-<<<<<<< HEAD
-from ray.serve._private.constants import SERVE_DEFAULT_APP_NAME, DEFAULT_GRPC_PORT
-=======
 from ray.serve._private.constants import (
+    DEFAULT_GRPC_PORT,
     DEFAULT_UVICORN_KEEP_ALIVE_TIMEOUT_S,
     SERVE_DEFAULT_APP_NAME,
 )
->>>>>>> ae85e826
 
 
 def _route_prefix_format(cls, v):
