import logging
from collections import Counter
from dataclasses import dataclass, field
from enum import Enum
from typing import Dict, List, Optional, Set, Union

from ray._private.pydantic_compat import (
    BaseModel,
    Extra,
    Field,
    root_validator,
    validator,
)
from ray._private.runtime_env.packaging import parse_uri
from ray.serve._private.common import (
    ApplicationStatus,
    DeploymentInfo,
    DeploymentStatus,
    ProxyStatus,
    ReplicaState,
    ServeDeployMode,
)
from ray.serve._private.constants import (
    DEFAULT_GRPC_PORT,
    DEFAULT_UVICORN_KEEP_ALIVE_TIMEOUT_S,
    SERVE_DEFAULT_APP_NAME,
)
from ray.serve._private.utils import DEFAULT
from ray.serve.config import ProxyLocation
from ray.util.annotations import PublicAPI

# Shared amongst multiple schemas.
TARGET_CAPACITY_FIELD = Field(
    default=None,
    description=(
        "[EXPERIMENTAL]: the target capacity percentage for all replicas across the "
        "cluster. The `num_replicas`, `min_replicas`, and `max_replicas` for each "
        "deployment will be scaled by this percentage."
    ),
    ge=0,
    le=100,
)


def _route_prefix_format(cls, v):
    """
    The route_prefix
    1. must start with a / character
    2. must not end with a / character (unless the entire prefix is just /)
    3. cannot contain wildcards (must not have "{" or "}")
    """

    if v is None:
        return v

    if not v.startswith("/"):
        raise ValueError(
            f'Got "{v}" for route_prefix. Route prefix must start with "/".'
        )
    if len(v) > 1 and v.endswith("/"):
        raise ValueError(
            f'Got "{v}" for route_prefix. Route prefix '
            'cannot end with "/" unless the '
            'entire prefix is just "/".'
        )
    if "{" in v or "}" in v:
        raise ValueError(
            f'Got "{v}" for route_prefix. Route prefix '
            "cannot contain wildcards, so it cannot "
            'contain "{" or "}".'
        )

    return v


@PublicAPI(stability="alpha")
class EncodingType(str, Enum):
    """Encoding type for the serve logs."""

    TEXT = "TEXT"
    JSON = "JSON"


@PublicAPI(stability="alpha")
class LoggingConfig(BaseModel):
    """Logging config schema for configuring serve components logs."""

    class Config:
        extra = Extra.forbid

    encoding: Union[str, EncodingType] = Field(
        default="TEXT",
        description=(
            "Encoding type for the serve logs. Default to 'TEXT'. 'JSON' is also "
            "supported to format all serve logs into json structure."
        ),
    )
    log_level: Union[int, str] = Field(
        default=logging.INFO,
        description=(
            "Log level for the serve logs. Defaults to INFO. You can set it to "
            "'DEBUG' to get more detailed debug logs."
        ),
    )
    logs_dir: Union[str, None] = Field(
        default=None,
        description=(
            "Directory to store the logs. Default to None, which means "
            "logs will be stored in the default directory "
            "('/tmp/ray/session_latest/logs/serve/...')."
        ),
    )
    enable_access_log: bool = Field(
        default=True,
        description=(
            "Whether to enable access logs for each request. Default to True."
        ),
    )

    @validator("encoding")
    def valid_encoding_format(cls, v):

        if v not in list(EncodingType):
            raise ValueError(
                f"Got '{v}' for encoding. Encoding must be one "
                f"of {set(EncodingType)}."
            )

        return v

    @validator("log_level")
    def valid_log_level(cls, v):
        if isinstance(v, int):
            return v

        if v not in logging._nameToLevel:
            raise ValueError(
                f'Got "{v}" for log_level. log_level must be one of '
                f"{list(logging._nameToLevel.keys())}."
            )
        return logging._nameToLevel[v]


@PublicAPI(stability="stable")
class RayActorOptionsSchema(BaseModel):
    """Options with which to start a replica actor."""

    runtime_env: dict = Field(
        default={},
        description=(
            "This deployment's runtime_env. working_dir and "
            "py_modules may contain only remote URIs."
        ),
    )
    num_cpus: float = Field(
        default=None,
        description=(
            "The number of CPUs required by the deployment's "
            "application per replica. This is the same as a ray "
            "actor's num_cpus. Uses a default if null."
        ),
        ge=0,
    )
    num_gpus: float = Field(
        default=None,
        description=(
            "The number of GPUs required by the deployment's "
            "application per replica. This is the same as a ray "
            "actor's num_gpus. Uses a default if null."
        ),
        ge=0,
    )
    memory: float = Field(
        default=None,
        description=(
            "Restrict the heap memory usage of each replica. Uses a default if null."
        ),
        ge=0,
    )
    object_store_memory: float = Field(
        default=None,
        description=(
            "Restrict the object store memory used per replica when "
            "creating objects. Uses a default if null."
        ),
        ge=0,
    )
    resources: Dict = Field(
        default={},
        description=("The custom resources required by each replica."),
    )
    accelerator_type: str = Field(
        default=None,
        description=(
            "Forces replicas to run on nodes with the specified accelerator type."
            "See :ref:`accelerator types <accelerator_types>`."
        ),
    )

    @validator("runtime_env")
    def runtime_env_contains_remote_uris(cls, v):
        # Ensure that all uris in py_modules and working_dir are remote

        if v is None:
            return

        uris = v.get("py_modules", [])
        if "working_dir" in v:
            uris.append(v["working_dir"])

        for uri in uris:
            if uri is not None:
                try:
                    parse_uri(uri)
                except ValueError as e:
                    raise ValueError(
                        "runtime_envs in the Serve config support only "
                        "remote URIs in working_dir and py_modules. Got "
                        f"error when parsing URI: {e}"
                    )

        return v


@PublicAPI(stability="stable")
class DeploymentSchema(BaseModel, allow_population_by_field_name=True):
    """
    Specifies options for one deployment within a Serve application. For each deployment
    this can optionally be included in `ServeApplicationSchema` to override deployment
    options specified in code.
    """

    name: str = Field(
        ..., description=("Globally-unique name identifying this deployment.")
    )
    num_replicas: Optional[int] = Field(
        default=DEFAULT.VALUE,
        description=(
            "The number of processes that handle requests to this "
            "deployment. Uses a default if null."
        ),
        gt=0,
    )
    # route_prefix of None means the deployment is not exposed over HTTP.
    route_prefix: Union[str, None] = Field(
        default=DEFAULT.VALUE,
        description=(
            "[DEPRECATED] Please use route_prefix under ServeApplicationSchema instead."
        ),
    )
    max_concurrent_queries: int = Field(
        default=DEFAULT.VALUE,
        description=(
            "The max number of pending queries in a single replica. "
            "Uses a default if null."
        ),
        gt=0,
    )
    user_config: Optional[Dict] = Field(
        default=DEFAULT.VALUE,
        description=(
            "Config to pass into this deployment's "
            "reconfigure method. This can be updated dynamically "
            "without restarting replicas"
        ),
    )
    autoscaling_config: Optional[Dict] = Field(
        default=DEFAULT.VALUE,
        description=(
            "Config specifying autoscaling "
            "parameters for the deployment's number of replicas. "
            "If null, the deployment won't autoscale its number of "
            "replicas; the number of replicas will be fixed at "
            "num_replicas."
        ),
    )
    graceful_shutdown_wait_loop_s: float = Field(
        default=DEFAULT.VALUE,
        description=(
            "Duration that deployment replicas will wait until there "
            "is no more work to be done before shutting down. Uses a "
            "default if null."
        ),
        ge=0,
    )
    graceful_shutdown_timeout_s: float = Field(
        default=DEFAULT.VALUE,
        description=(
            "Serve controller waits for this duration before "
            "forcefully killing the replica for shutdown. Uses a "
            "default if null."
        ),
        ge=0,
    )
    health_check_period_s: float = Field(
        default=DEFAULT.VALUE,
        description=(
            "Frequency at which the controller will health check "
            "replicas. Uses a default if null."
        ),
        gt=0,
    )
    health_check_timeout_s: float = Field(
        default=DEFAULT.VALUE,
        description=(
            "Timeout that the controller will wait for a response "
            "from the replica's health check before marking it "
            "unhealthy. Uses a default if null."
        ),
        gt=0,
    )
    ray_actor_options: RayActorOptionsSchema = Field(
        default=DEFAULT.VALUE, description="Options set for each replica actor."
    )

    placement_group_bundles: List[Dict[str, float]] = Field(
        default=DEFAULT.VALUE,
        description=(
            "Define a set of placement group bundles to be "
            "scheduled *for each replica* of this deployment. The replica actor will "
            "be scheduled in the first bundle provided, so the resources specified in "
            "`ray_actor_options` must be a subset of the first bundle's resources. All "
            "actors and tasks created by the replica actor will be scheduled in the "
            "placement group by default (`placement_group_capture_child_tasks` is set "
            "to True)."
        ),
    )

    placement_group_strategy: str = Field(
        default=DEFAULT.VALUE,
        description=(
            "Strategy to use for the replica placement group "
            "specified via `placement_group_bundles`. Defaults to `PACK`."
        ),
    )

    max_replicas_per_node: int = Field(
        default=DEFAULT.VALUE,
        description=(
            "[EXPERIMENTAL] The max number of deployment replicas can "
            "run on a single node. Valid values are None (no limitation) "
            "or an integer in the range of [1, 100]. "
            "Defaults to no limitation."
        ),
    )
    logging_config: LoggingConfig = Field(
        default=DEFAULT.VALUE,
        description="Logging config for configuring serve deployment logs.",
    )

    @root_validator
    def num_replicas_and_autoscaling_config_mutually_exclusive(cls, values):
        if values.get("num_replicas", None) not in [DEFAULT.VALUE, None] and values.get(
            "autoscaling_config", None
        ) not in [DEFAULT.VALUE, None]:
            raise ValueError(
                "Manually setting num_replicas is not allowed "
                "when autoscaling_config is provided."
            )

        return values

    deployment_schema_route_prefix_format = validator("route_prefix", allow_reuse=True)(
        _route_prefix_format
    )

    def get_user_configured_option_names(self) -> Set[str]:
        """Get set of names for all user-configured options.

        Any field not set to DEFAULT.VALUE is considered a user-configured option.
        """

        return {
            field for field, value in self.dict().items() if value is not DEFAULT.VALUE
        }


def _deployment_info_to_schema(name: str, info: DeploymentInfo) -> DeploymentSchema:
    """Converts a DeploymentInfo object to DeploymentSchema.

    Route_prefix will not be set in the returned DeploymentSchema, since starting in 2.x
    route_prefix is an application-level concept. (This should only be used on the 2.x
    codepath)
    """

    schema = DeploymentSchema(
        name=name,
        max_concurrent_queries=info.deployment_config.max_concurrent_queries,
        user_config=info.deployment_config.user_config,
        graceful_shutdown_wait_loop_s=(
            info.deployment_config.graceful_shutdown_wait_loop_s
        ),
        graceful_shutdown_timeout_s=info.deployment_config.graceful_shutdown_timeout_s,
        health_check_period_s=info.deployment_config.health_check_period_s,
        health_check_timeout_s=info.deployment_config.health_check_timeout_s,
        ray_actor_options=info.replica_config.ray_actor_options,
    )

    if info.deployment_config.autoscaling_config is not None:
        schema.autoscaling_config = info.deployment_config.autoscaling_config
    else:
        schema.num_replicas = info.deployment_config.num_replicas

    return schema


@PublicAPI(stability="stable")
class ServeApplicationSchema(BaseModel):
    """
    Describes one Serve application, and currently can also be used as a standalone
    config to deploy a single application to a Ray cluster.
    """

    name: str = Field(
        default=SERVE_DEFAULT_APP_NAME,
        description=(
            "Application name, the name should be unique within the serve instance"
        ),
    )
    route_prefix: Optional[str] = Field(
        default="/",
        description=(
            "Route prefix for HTTP requests. If not provided, it will use"
            "route_prefix of the ingress deployment. By default, the ingress route "
            "prefix is '/'."
        ),
    )
    import_path: str = Field(
        ...,
        description=(
            "An import path to a bound deployment node. Should be of the "
            'form "module.submodule_1...submodule_n.'
            'dag_node". This is equivalent to '
            '"from module.submodule_1...submodule_n import '
            'dag_node". Only works with Python '
            "applications. This field is REQUIRED when deploying Serve config "
            "to a Ray cluster."
        ),
    )
    runtime_env: dict = Field(
        default={},
        description=(
            "The runtime_env that the deployment graph will be run in. "
            "Per-deployment runtime_envs will inherit from this. working_dir "
            "and py_modules may contain only remote URIs."
        ),
    )
    host: str = Field(
        default="0.0.0.0",
        description=(
            "Host for HTTP servers to listen on. Defaults to "
            '"0.0.0.0", which exposes Serve publicly. Cannot be updated once '
            "your Serve application has started running. The Serve application "
            "must be shut down and restarted with the new host instead."
        ),
    )
    port: int = Field(
        default=8000,
        description=(
            "Port for HTTP server. Defaults to 8000. Cannot be updated once "
            "your Serve application has started running. The Serve application "
            "must be shut down and restarted with the new port instead."
        ),
    )
    deployments: List[DeploymentSchema] = Field(
        default=[],
        description="Deployment options that override options specified in the code.",
    )
    args: Dict = Field(
        default={},
        description="Arguments that will be passed to the application builder.",
    )
    logging_config: LoggingConfig = Field(
        default=None,
        description="Logging config for configuring serve application logs.",
    )

    @property
    def deployment_names(self) -> List[str]:
        return [d.name for d in self.deployments]

    @validator("runtime_env")
    def runtime_env_contains_remote_uris(cls, v):
        # Ensure that all uris in py_modules and working_dir are remote

        if v is None:
            return

        uris = v.get("py_modules", [])
        if "working_dir" in v:
            uris.append(v["working_dir"])

        for uri in uris:
            if uri is not None:
                try:
                    parse_uri(uri)
                except ValueError as e:
                    raise ValueError(
                        "runtime_envs in the Serve config support only "
                        "remote URIs in working_dir and py_modules. Got "
                        f"error when parsing URI: {e}"
                    )

        return v

    @validator("import_path")
    def import_path_format_valid(cls, v: str):
        if v is None:
            return

        if ":" in v:
            if v.count(":") > 1:
                raise ValueError(
                    f'Got invalid import path "{v}". An '
                    "import path may have at most one colon."
                )
            if v.rfind(":") == 0 or v.rfind(":") == len(v) - 1:
                raise ValueError(
                    f'Got invalid import path "{v}". An '
                    "import path may not start or end with a colon."
                )
            return v
        else:
            if v.count(".") < 1:
                raise ValueError(
                    f'Got invalid import path "{v}". An '
                    "import path must contain at least on dot or colon "
                    "separating the module (and potentially submodules) from "
                    'the deployment graph. E.g.: "module.deployment_graph".'
                )
            if v.rfind(".") == 0 or v.rfind(".") == len(v) - 1:
                raise ValueError(
                    f'Got invalid import path "{v}". An '
                    "import path may not start or end with a dot."
                )

        return v

    @staticmethod
    def get_empty_schema_dict() -> Dict:
        """Returns an empty app schema dictionary.

        Schema can be used as a representation of an empty Serve application config.
        """

        return {
            "import_path": "",
            "runtime_env": {},
            "deployments": [],
        }


@PublicAPI(stability="alpha")
class gRPCOptionsSchema(BaseModel):
    """Options to start the gRPC Proxy with."""

    port: int = Field(
        default=DEFAULT_GRPC_PORT,
        description=(
            "Port for gRPC server. Defaults to 9000. Cannot be updated once "
            "Serve has started running. Serve must be shut down and restarted "
            "with the new port instead."
        ),
    )
    grpc_servicer_functions: List[str] = Field(
        default=[],
        description=(
            "List of import paths for gRPC `add_servicer_to_server` functions to add "
            "to Serve's gRPC proxy. Default to empty list, which means no gRPC methods "
            "will be added and no gRPC server will be started. The servicer functions "
            "need to be importable from the context of where Serve is running."
        ),
    )


@PublicAPI(stability="stable")
class HTTPOptionsSchema(BaseModel):
    """Options to start the HTTP Proxy with.

    NOTE: This config allows extra parameters to make it forward-compatible (ie
          older versions of Serve are able to accept configs from a newer versions,
          simply ignoring new parameters).
    """

    host: str = Field(
        default="0.0.0.0",
        description=(
            "Host for HTTP servers to listen on. Defaults to "
            '"0.0.0.0", which exposes Serve publicly. Cannot be updated once '
            "Serve has started running. Serve must be shut down and restarted "
            "with the new host instead."
        ),
    )
    port: int = Field(
        default=8000,
        description=(
            "Port for HTTP server. Defaults to 8000. Cannot be updated once "
            "Serve has started running. Serve must be shut down and restarted "
            "with the new port instead."
        ),
    )
    root_path: str = Field(
        default="",
        description=(
            'Root path to mount the serve application (for example, "/serve"). All '
            'deployment routes will be prefixed with this path. Defaults to "".'
        ),
    )
    request_timeout_s: float = Field(
        default=None,
        description="The timeout for HTTP requests. Defaults to no timeout.",
    )
    keep_alive_timeout_s: int = Field(
        default=DEFAULT_UVICORN_KEEP_ALIVE_TIMEOUT_S,
        description="The HTTP proxy will keep idle connections alive for this duration "
        "before closing them when no requests are ongoing. Defaults to "
        f"{DEFAULT_UVICORN_KEEP_ALIVE_TIMEOUT_S} seconds.",
    )


@PublicAPI(stability="stable")
class ServeDeploySchema(BaseModel):
    """
    Multi-application config for deploying a list of Serve applications to the Ray
    cluster.

    This is the request JSON schema for the v2 REST API
    `PUT "/api/serve/applications/"`.

    NOTE: This config allows extra parameters to make it forward-compatible (ie
          older versions of Serve are able to accept configs from a newer versions,
          simply ignoring new parameters)
    """

    proxy_location: ProxyLocation = Field(
        default=ProxyLocation.EveryNode,
        description=(
            "Config for where to run proxies for ingress traffic to the cluster."
        ),
    )
    http_options: HTTPOptionsSchema = Field(
        default=HTTPOptionsSchema(), description="Options to start the HTTP Proxy with."
    )
    grpc_options: gRPCOptionsSchema = Field(
        default=gRPCOptionsSchema(), description="Options to start the gRPC Proxy with."
    )
    logging_config: LoggingConfig = Field(
        default=None,
        description="Logging config for configuring serve components logs.",
    )
    applications: List[ServeApplicationSchema] = Field(
        ..., description="The set of applications to run on the Ray cluster."
    )
    target_capacity: Optional[float] = TARGET_CAPACITY_FIELD

    @validator("applications")
    def application_names_unique(cls, v):
        # Ensure there are no duplicate applications listed
        names = [app.name for app in v]
        duplicates = {f'"{name}"' for name in names if names.count(name) > 1}
        if len(duplicates):
            apps_str = ("application " if len(duplicates) == 1 else "applications ") + (
                ", ".join(duplicates)
            )
            raise ValueError(
                f"Found multiple configs for {apps_str}. Please remove all duplicates."
            )
        return v

    @validator("applications")
    def application_routes_unique(cls, v):
        # Ensure each application with a non-null route prefix has unique route prefixes
        routes = [app.route_prefix for app in v if app.route_prefix is not None]
        duplicates = {f'"{route}"' for route in routes if routes.count(route) > 1}
        if len(duplicates):
            routes_str = (
                "route prefix " if len(duplicates) == 1 else "route prefixes "
            ) + (", ".join(duplicates))
            raise ValueError(
                f"Found duplicate applications for {routes_str}. Please ensure each "
                "application's route_prefix is unique."
            )
        return v

    @validator("applications")
    def application_names_nonempty(cls, v):
        for app in v:
            if len(app.name) == 0:
                raise ValueError("Application names must be nonempty.")
        return v

    @root_validator
    def nested_host_and_port(cls, values):
        # TODO (zcin): ServeApplicationSchema still needs to have host and port
        # fields to support single-app mode, but in multi-app mode the host and port
        # fields at the top-level deploy config is used instead. Eventually, after
        # migration, we should remove these fields from ServeApplicationSchema.
        for app_config in values.get("applications"):
            if "host" in app_config.dict(exclude_unset=True):
                raise ValueError(
                    f'Host "{app_config.host}" is set in the config for application '
                    f"`{app_config.name}`. Please remove it and set host in the top "
                    "level deploy config only."
                )
            if "port" in app_config.dict(exclude_unset=True):
                raise ValueError(
                    f"Port {app_config.port} is set in the config for application "
                    f"`{app_config.name}`. Please remove it and set port in the top "
                    "level deploy config only."
                )
        return values

    @staticmethod
    def get_empty_schema_dict() -> Dict:
        """Returns an empty deploy schema dictionary.

        Schema can be used as a representation of an empty Serve deploy config.
        """

        return {"applications": []}


@PublicAPI(stability="alpha")
@dataclass
class DeploymentStatusOverview:
    """Describes the status of a deployment.

    Attributes:
        status: The current status of the deployment.
        replica_states: A map indicating how many replicas there are of
            each replica state.
        message: A message describing the deployment status in more
            detail.
    """

    status: DeploymentStatus
    replica_states: Dict[ReplicaState, int]
    message: str


@PublicAPI(stability="alpha")
@dataclass
class ApplicationStatusOverview:
    """Describes the status of an application and all its deployments.

    Attributes:
        status: The current status of the application.
        message: A message describing the application status in more
            detail.
        last_deployed_time_s: The time at which the application was
            deployed. A Unix timestamp in seconds.
        deployments: The deployments in this application.
    """

    status: ApplicationStatus
    message: str
    last_deployed_time_s: float
    deployments: Dict[str, DeploymentStatusOverview]


@PublicAPI(stability="alpha")
@dataclass(eq=True)
class ServeStatus:
    """Describes the status of Serve.

    Attributes:
        proxies: The proxy actors running on each node in the cluster.
            A map from node ID to proxy status.
        applications: The live applications in the cluster.
        target_capacity: the target capacity percentage for all replicas across the
            cluster.
    """

    proxies: Dict[str, ProxyStatus] = field(default_factory=dict)
    applications: Dict[str, ApplicationStatusOverview] = field(default_factory=dict)
    target_capacity: Optional[float] = TARGET_CAPACITY_FIELD


@PublicAPI(stability="stable")
class ServeActorDetails(BaseModel, frozen=True):
    node_id: Optional[str] = Field(
        description="ID of the node that the actor is running on."
    )
    node_ip: Optional[str] = Field(
        description="IP address of the node that the actor is running on."
    )
    actor_id: Optional[str] = Field(description="Actor ID.")
    actor_name: Optional[str] = Field(description="Actor name.")
    worker_id: Optional[str] = Field(description="Worker ID.")
    log_file_path: Optional[str] = Field(
        description=(
            "The relative path to the Serve actor's log file from the ray logs "
            "directory."
        )
    )


@PublicAPI(stability="stable")
class ReplicaDetails(ServeActorDetails, frozen=True):
    """Detailed info about a single deployment replica."""

    replica_id: str = Field(
        description=(
            "Unique ID for the replica. By default, this will be "
            '"<deployment name>#<replica suffix>", where the replica suffix is a '
            "randomly generated unique string."
        )
    )
    state: ReplicaState = Field(description="Current state of the replica.")
    pid: Optional[int] = Field(description="PID of the replica actor process.")
    start_time_s: float = Field(
        description=(
            "The time at which the replica actor was started. If the controller dies, "
            "this is the time at which the controller recovers and retrieves replica "
            "state from the running replica actor."
        )
    )


@PublicAPI(stability="stable")
class DeploymentDetails(BaseModel, extra=Extra.forbid, frozen=True):
    """
    Detailed info about a deployment within a Serve application.
    """

    name: str = Field(description="Deployment name.")
    status: DeploymentStatus = Field(
        description="The current status of the deployment."
    )
    message: str = Field(
        description=(
            "If there are issues with the deployment, this will describe the issue in "
            "more detail."
        )
    )
    deployment_config: DeploymentSchema = Field(
        description=(
            "The set of deployment config options that are currently applied to this "
            "deployment. These options may come from the user's code, config file "
            "options, or Serve default values."
        )
    )
    replicas: List[ReplicaDetails] = Field(
        description="Details about the live replicas of this deployment."
    )

    @validator("deployment_config")
    def deployment_route_prefix_not_set(cls, v: DeploymentSchema):
        # Route prefix should not be set at the deployment level. Deployment-level route
        # prefix is outdated, there should be one route prefix per application
        if "route_prefix" in v.dict(exclude_unset=True):
            raise ValueError(
                "Unexpectedly found a deployment-level route_prefix in the "
                f'deployment_config for deployment "{cls.name}". The route_prefix in '
                "deployment_config within DeploymentDetails should not be set; please "
                "set it at the application level."
            )
        return v


@PublicAPI(stability="stable")
class ApplicationDetails(BaseModel, extra=Extra.forbid, frozen=True):
    """Detailed info about a Serve application."""

    name: str = Field(description="Application name.")
    route_prefix: Optional[str] = Field(
        ...,
        description=(
            "This is the `route_prefix` of the ingress deployment in the application. "
            "Requests to paths under this HTTP path prefix will be routed to this "
            "application. This value may be null if the application is deploying "
            "and app information has not yet fully propagated in the backend; or "
            "if the user explicitly set the prefix to `None`, so the application isn't "
            "exposed over HTTP. Routing is done based on longest-prefix match, so if "
            'you have deployment A with a prefix of "/a" and deployment B with a '
            'prefix of "/a/b", requests to "/a", "/a/", and "/a/c" go to A and '
            'requests to "/a/b", "/a/b/", and "/a/b/c" go to B. Routes must not end '
            'with a "/" unless they\'re the root (just "/"), which acts as a catch-all.'
        ),
    )
    docs_path: Optional[str] = Field(
        ...,
        description=(
            "The path at which the docs for this application is served, for instance "
            "the `docs_url` for FastAPI-integrated applications."
        ),
    )
    status: ApplicationStatus = Field(
        description="The current status of the application."
    )
    message: str = Field(
        description="A message that gives more insight into the application status."
    )
    last_deployed_time_s: float = Field(
        description="The time at which the application was deployed."
    )
    deployed_app_config: Optional[ServeApplicationSchema] = Field(
        description=(
            "The exact copy of the application config that was submitted to the "
            "cluster. This will include all of, and only, the options that were "
            "explicitly specified in the submitted config. Default values for "
            "unspecified options will not be displayed, and deployments that are part "
            "of the application but unlisted in the config will also not be displayed. "
            "Note that default values for unspecified options are applied to the "
            "cluster under the hood, and deployments that were unlisted will still be "
            "deployed. This config simply avoids cluttering with unspecified fields "
            "for readability."
        )
    )
    deployments: Dict[str, DeploymentDetails] = Field(
        description="Details about the deployments in this application."
    )

    application_details_route_prefix_format = validator(
        "route_prefix", allow_reuse=True
    )(_route_prefix_format)


@PublicAPI(stability="stable")
class ProxyDetails(ServeActorDetails, frozen=True):
    status: ProxyStatus = Field(description="Current status of the proxy.")


@PublicAPI(stability="stable")
class ServeInstanceDetails(BaseModel, extra=Extra.forbid):
    """
    Serve metadata with system-level info and details on all applications deployed to
    the Ray cluster.

    This is the response JSON schema for v2 REST API `GET /api/serve/applications`.
    """

    controller_info: ServeActorDetails = Field(
        description="Details about the Serve controller actor."
    )
    proxy_location: Optional[ProxyLocation] = Field(
        description=(
            "Config for where to run proxies for ingress traffic to the cluster.\n"
            '- "Disabled": disable the proxies entirely.\n'
            '- "HeadOnly": run only one proxy on the head node.\n'
            '- "EveryNode": run proxies on every node that has at least one replica.\n'
        ),
    )
    http_options: Optional[HTTPOptionsSchema] = Field(description="HTTP Proxy options.")
    grpc_options: Optional[gRPCOptionsSchema] = Field(description="gRPC Proxy options.")
    proxies: Dict[str, ProxyDetails] = Field(
        description=(
            "Mapping from node_id to details about the Proxy running on that node."
        )
    )
    deploy_mode: ServeDeployMode = Field(
        default=ServeDeployMode.MULTI_APP,
        description=(
            "[DEPRECATED]: single-app configs are removed, so this is always "
            "MULTI_APP. This field will be removed in a future release."
        ),
    )
    applications: Dict[str, ApplicationDetails] = Field(
        description="Details about all live applications running on the cluster."
    )
    target_capacity: Optional[float] = TARGET_CAPACITY_FIELD

    @staticmethod
    def get_empty_schema_dict() -> Dict:
        """Empty Serve instance details dictionary.

        Represents no Serve instance running on the cluster.
        """

        return {
            "deploy_mode": "MULTI_APP",
            "controller_info": {},
            "proxies": {},
            "applications": {},
        }

    def _get_status(self) -> ServeStatus:
        return ServeStatus(
            target_capacity=self.target_capacity,
            proxies={node_id: proxy.status for node_id, proxy in self.proxies.items()},
            applications={
                app_name: ApplicationStatusOverview(
                    status=app.status,
                    message=app.message,
                    last_deployed_time_s=app.last_deployed_time_s,
                    deployments={
                        deployment_name: DeploymentStatusOverview(
                            status=deployment.status,
                            replica_states=dict(
                                Counter([r.state.value for r in deployment.replicas])
                            ),
                            message=deployment.message,
                        )
                        for deployment_name, deployment in app.deployments.items()
                    },
                )
                for app_name, app in self.applications.items()
            },
<<<<<<< HEAD
        )


@PublicAPI(stability="beta")
class ServeStatusSchema(BaseModel, extra=Extra.forbid):
    """
    Describes the status of an application and all its deployments.

    This is the response JSON schema for the v1 REST API
    `GET /api/serve/deployments/status`.
    """

    name: str = Field(description="Application name", default="")
    app_status: ApplicationStatusInfo = Field(
        ...,
        description=(
            "Describes if the Serve application is DEPLOYING, if the "
            "DEPLOY_FAILED, or if the app is RUNNING. Includes a timestamp of "
            "when the application was deployed."
        ),
    )
    deployment_statuses: List[DeploymentStatusInfo] = Field(
        default=[],
        description=(
            "List of statuses for all the deployments running in this Serve "
            "application. Each status contains the deployment name, the "
            "deployment's status, and a message providing extra context on "
            "the status."
        ),
    )
    target_capacity: Optional[float] = TARGET_CAPACITY_FIELD

    @staticmethod
    def get_empty_schema_dict() -> Dict:
        """Returns an empty status schema dictionary.

        Schema represents Serve status for a Ray cluster where Serve hasn't
        started yet.
        """

        return {
            "app_status": {
                "status": ApplicationStatus.NOT_STARTED.value,
                "message": "",
                "deployment_timestamp": 0,
            },
            "deployment_statuses": [],
        }


def _serve_status_to_schema(serve_status: StatusOverview) -> ServeStatusSchema:
    return ServeStatusSchema(
        name=serve_status.name,
        app_status=serve_status.app_status,
        deployment_statuses=serve_status.deployment_statuses,
    )
=======
        )
>>>>>>> 67ec953c
<|MERGE_RESOLUTION|>--- conflicted
+++ resolved
@@ -996,63 +996,4 @@
                 )
                 for app_name, app in self.applications.items()
             },
-<<<<<<< HEAD
-        )
-
-
-@PublicAPI(stability="beta")
-class ServeStatusSchema(BaseModel, extra=Extra.forbid):
-    """
-    Describes the status of an application and all its deployments.
-
-    This is the response JSON schema for the v1 REST API
-    `GET /api/serve/deployments/status`.
-    """
-
-    name: str = Field(description="Application name", default="")
-    app_status: ApplicationStatusInfo = Field(
-        ...,
-        description=(
-            "Describes if the Serve application is DEPLOYING, if the "
-            "DEPLOY_FAILED, or if the app is RUNNING. Includes a timestamp of "
-            "when the application was deployed."
-        ),
-    )
-    deployment_statuses: List[DeploymentStatusInfo] = Field(
-        default=[],
-        description=(
-            "List of statuses for all the deployments running in this Serve "
-            "application. Each status contains the deployment name, the "
-            "deployment's status, and a message providing extra context on "
-            "the status."
-        ),
-    )
-    target_capacity: Optional[float] = TARGET_CAPACITY_FIELD
-
-    @staticmethod
-    def get_empty_schema_dict() -> Dict:
-        """Returns an empty status schema dictionary.
-
-        Schema represents Serve status for a Ray cluster where Serve hasn't
-        started yet.
-        """
-
-        return {
-            "app_status": {
-                "status": ApplicationStatus.NOT_STARTED.value,
-                "message": "",
-                "deployment_timestamp": 0,
-            },
-            "deployment_statuses": [],
-        }
-
-
-def _serve_status_to_schema(serve_status: StatusOverview) -> ServeStatusSchema:
-    return ServeStatusSchema(
-        name=serve_status.name,
-        app_status=serve_status.app_status,
-        deployment_statuses=serve_status.deployment_statuses,
-    )
-=======
-        )
->>>>>>> 67ec953c
+        )