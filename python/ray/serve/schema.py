import logging
from abc import ABC, abstractmethod
from collections import Counter
from dataclasses import dataclass, field
from enum import Enum, auto
from typing import Any, Callable, Dict, List, Optional, Set, Union
from zlib import crc32

from ray._common.pydantic_compat import (
    BaseModel,
    Extra,
    Field,
    NonNegativeInt,
    PositiveInt,
    StrictInt,
    root_validator,
    validator,
)
from ray._private.ray_logging.constants import LOGRECORD_STANDARD_ATTRS
from ray._private.runtime_env.packaging import parse_uri
from ray.serve._private.common import (
    DeploymentStatus,
    DeploymentStatusTrigger,
    ReplicaState,
    RequestProtocol,
    ServeDeployMode,
)
from ray.serve._private.constants import (
    DEFAULT_CONSUMER_CONCURRENCY,
    DEFAULT_GRPC_PORT,
    DEFAULT_MAX_ONGOING_REQUESTS,
    DEFAULT_UVICORN_KEEP_ALIVE_TIMEOUT_S,
    RAY_SERVE_LOG_ENCODING,
    SERVE_DEFAULT_APP_NAME,
)
from ray.serve._private.deployment_info import DeploymentInfo
from ray.serve._private.utils import DEFAULT, validate_ssl_config
from ray.serve.config import ProxyLocation, RequestRouterConfig
from ray.util.annotations import PublicAPI

# Shared amongst multiple schemas.
TARGET_CAPACITY_FIELD = Field(
    default=None,
    description=(
        "[EXPERIMENTAL]: the target capacity percentage for all replicas across the "
        "cluster. The `num_replicas`, `min_replicas`, `max_replicas`, and "
        "`initial_replicas` for each deployment will be scaled by this percentage."
    ),
    ge=0,
    le=100,
)


def _route_prefix_format(cls, v):
    """
    The route_prefix
    1. must start with a / character
    2. must not end with a / character (unless the entire prefix is just /)
    3. cannot contain wildcards (must not have "{" or "}")
    """

    if v is None:
        return v

    if not v.startswith("/"):
        raise ValueError(
            f'Got "{v}" for route_prefix. Route prefix must start with "/".'
        )
    if len(v) > 1 and v.endswith("/"):
        raise ValueError(
            f'Got "{v}" for route_prefix. Route prefix '
            'cannot end with "/" unless the '
            'entire prefix is just "/".'
        )
    if "{" in v or "}" in v:
        raise ValueError(
            f'Got "{v}" for route_prefix. Route prefix '
            "cannot contain wildcards, so it cannot "
            'contain "{" or "}".'
        )

    return v


@PublicAPI(stability="alpha")
class EncodingType(str, Enum):
    """Encoding type for the serve logs."""

    TEXT = "TEXT"
    JSON = "JSON"


@PublicAPI(stability="alpha")
class LoggingConfig(BaseModel):
    """Logging config schema for configuring serve components logs.

    Example:

        .. code-block:: python

            from ray import serve
            from ray.serve.schema import LoggingConfig
            # Set log level for the deployment.
            @serve.deployment(LoggingConfig(log_level="DEBUG"))
            class MyDeployment:
                def __call__(self) -> str:
                    return "Hello world!"
            # Set log directory for the deployment.
            @serve.deployment(LoggingConfig(logs_dir="/my_dir"))
            class MyDeployment:
                def __call__(self) -> str:
                    return "Hello world!"
    """

    class Config:
        extra = Extra.forbid

    encoding: Union[str, EncodingType] = Field(
        default_factory=lambda: RAY_SERVE_LOG_ENCODING,
        description=(
            "Encoding type for the serve logs. Defaults to 'TEXT'. The default can be "
            "overwritten using the `RAY_SERVE_LOG_ENCODING` environment variable. "
            "'JSON' is also supported for structured logging."
        ),
    )
    log_level: Union[int, str] = Field(
        default="INFO",
        description=(
            "Log level for the serve logs. Defaults to INFO. You can set it to "
            "'DEBUG' to get more detailed debug logs."
        ),
    )
    logs_dir: Union[str, None] = Field(
        default=None,
        description=(
            "Directory to store the logs. Default to None, which means "
            "logs will be stored in the default directory "
            "('/tmp/ray/session_latest/logs/serve/...')."
        ),
    )
    enable_access_log: bool = Field(
        default=True,
        description=(
            "Whether to enable access logs for each request. Default to True."
        ),
    )
    additional_log_standard_attrs: List[str] = Field(
        default_factory=list,
        description=(
            "Default attributes from the Python standard logger that will be "
            "added to all log records. "
            "See https://docs.python.org/3/library/logging.html#logrecord-attributes "
            "for a list of available attributes."
        ),
    )

    @validator("encoding")
    def valid_encoding_format(cls, v):
        if v not in list(EncodingType):
            raise ValueError(
                f"Got '{v}' for encoding. Encoding must be one "
                f"of {set(EncodingType)}."
            )

        return v

    @validator("log_level")
    def valid_log_level(cls, v):
        if isinstance(v, int):
            if v not in logging._levelToName:
                raise ValueError(
                    f'Got "{v}" for log_level. log_level must be one of '
                    f"{list(logging._levelToName.keys())}."
                )
            return logging._levelToName[v]

        if v not in logging._nameToLevel:
            raise ValueError(
                f'Got "{v}" for log_level. log_level must be one of '
                f"{list(logging._nameToLevel.keys())}."
            )
        return v

    @validator("additional_log_standard_attrs")
    def valid_additional_log_standard_attrs(cls, v):
        for attr in v:
            if attr not in LOGRECORD_STANDARD_ATTRS:
                raise ValueError(
                    f"Unknown attribute '{attr}'. "
                    f"Additional log standard attributes must be one of {LOGRECORD_STANDARD_ATTRS}."
                )
        return list(set(v))

    def _compute_hash(self) -> int:
        return crc32(
            (
                str(self.encoding)
                + str(self.log_level)
                + str(self.logs_dir)
                + str(self.enable_access_log)
            ).encode("utf-8")
        )

    def __eq__(self, other: Any) -> bool:
        if not isinstance(other, LoggingConfig):
            return False
        return self._compute_hash() == other._compute_hash()


@PublicAPI(stability="stable")
class RayActorOptionsSchema(BaseModel):
    """Options with which to start a replica actor."""

    runtime_env: dict = Field(
        default={},
        description=(
            "This deployment's runtime_env. working_dir and "
            "py_modules may contain only remote URIs."
        ),
    )
    num_cpus: float = Field(
        default=None,
        description=(
            "The number of CPUs required by the deployment's "
            "application per replica. This is the same as a ray "
            "actor's num_cpus. Uses a default if null."
        ),
        ge=0,
    )
    num_gpus: float = Field(
        default=None,
        description=(
            "The number of GPUs required by the deployment's "
            "application per replica. This is the same as a ray "
            "actor's num_gpus. Uses a default if null."
        ),
        ge=0,
    )
    memory: float = Field(
        default=None,
        description=(
            "Restrict the heap memory usage of each replica. Uses a default if null."
        ),
        ge=0,
    )
    resources: Dict = Field(
        default={},
        description=("The custom resources required by each replica."),
    )
    accelerator_type: str = Field(
        default=None,
        description=(
            "Forces replicas to run on nodes with the specified accelerator type."
            "See :ref:`accelerator types <accelerator_types>`."
        ),
    )

    @validator("runtime_env")
    def runtime_env_contains_remote_uris(cls, v):
        # Ensure that all uris in py_modules and working_dir are remote

        if v is None:
            return

        uris = v.get("py_modules", [])
        if "working_dir" in v:
            uris = [*uris, v["working_dir"]]

        for uri in uris:
            if uri is not None:
                try:
                    parse_uri(uri)
                except ValueError as e:
                    raise ValueError(
                        "runtime_envs in the Serve config support only "
                        "remote URIs in working_dir and py_modules. Got "
                        f"error when parsing URI: {e}"
                    )

        return v


@PublicAPI(stability="stable")
class DeploymentSchema(BaseModel, allow_population_by_field_name=True):
    """
    Specifies options for one deployment within a Serve application. For each deployment
    this can optionally be included in `ServeApplicationSchema` to override deployment
    options specified in code.
    """

    name: str = Field(
        ..., description=("Globally-unique name identifying this deployment.")
    )
    num_replicas: Optional[Union[PositiveInt, str]] = Field(
        default=DEFAULT.VALUE,
        description=(
            "The number of processes that handle requests to this "
            "deployment. Uses a default if null. Can also be set to "
            "`auto` for a default autoscaling configuration "
            "(experimental)."
        ),
    )
    max_ongoing_requests: int = Field(
        default=DEFAULT.VALUE,
        description=(
            "Maximum number of requests that are sent in parallel "
            "to each replica of this deployment. The limit is enforced across all "
            "callers (HTTP requests or DeploymentHandles). Defaults to "
            f"{DEFAULT_MAX_ONGOING_REQUESTS}."
        ),
        gt=0,
    )
    max_queued_requests: StrictInt = Field(
        default=DEFAULT.VALUE,
        description=(
            "[DEPRECATED] The max number of requests that will be executed at once in "
            f"each replica. Defaults to {DEFAULT_MAX_ONGOING_REQUESTS}."
        ),
    )
    user_config: Optional[Dict] = Field(
        default=DEFAULT.VALUE,
        description=(
            "Config to pass into this deployment's "
            "reconfigure method. This can be updated dynamically "
            "without restarting replicas"
        ),
    )
    autoscaling_config: Optional[Dict] = Field(
        default=DEFAULT.VALUE,
        description=(
            "Config specifying autoscaling "
            "parameters for the deployment's number of replicas. "
            "If null, the deployment won't autoscale its number of "
            "replicas; the number of replicas will be fixed at "
            "num_replicas."
        ),
    )
    graceful_shutdown_wait_loop_s: float = Field(
        default=DEFAULT.VALUE,
        description=(
            "Duration that deployment replicas will wait until there "
            "is no more work to be done before shutting down. Uses a "
            "default if null."
        ),
        ge=0,
    )
    graceful_shutdown_timeout_s: float = Field(
        default=DEFAULT.VALUE,
        description=(
            "Serve controller waits for this duration before "
            "forcefully killing the replica for shutdown. Uses a "
            "default if null."
        ),
        ge=0,
    )
    health_check_period_s: float = Field(
        default=DEFAULT.VALUE,
        description=(
            "Frequency at which the controller will health check "
            "replicas. Uses a default if null."
        ),
        gt=0,
    )
    health_check_timeout_s: float = Field(
        default=DEFAULT.VALUE,
        description=(
            "Timeout that the controller will wait for a response "
            "from the replica's health check before marking it "
            "unhealthy. Uses a default if null."
        ),
        gt=0,
    )
    ray_actor_options: RayActorOptionsSchema = Field(
        default=DEFAULT.VALUE, description="Options set for each replica actor."
    )

    placement_group_bundles: List[Dict[str, float]] = Field(
        default=DEFAULT.VALUE,
        description=(
            "Define a set of placement group bundles to be "
            "scheduled *for each replica* of this deployment. The replica actor will "
            "be scheduled in the first bundle provided, so the resources specified in "
            "`ray_actor_options` must be a subset of the first bundle's resources. All "
            "actors and tasks created by the replica actor will be scheduled in the "
            "placement group by default (`placement_group_capture_child_tasks` is set "
            "to True)."
        ),
    )

    placement_group_strategy: str = Field(
        default=DEFAULT.VALUE,
        description=(
            "Strategy to use for the replica placement group "
            "specified via `placement_group_bundles`. Defaults to `PACK`."
        ),
    )

    max_replicas_per_node: int = Field(
        default=DEFAULT.VALUE,
        description=(
            "The max number of replicas of this deployment that can run on a single "
            "Valid values are None (default, no limit) or an integer in the range of "
            "[1, 100]. "
        ),
    )
    logging_config: LoggingConfig = Field(
        default=DEFAULT.VALUE,
        description="Logging config for configuring serve deployment logs.",
    )
    request_router_config: Union[Dict, RequestRouterConfig] = Field(
        default=DEFAULT.VALUE,
        description="Config for the request router used for this deployment.",
    )

    @root_validator
    def validate_num_replicas_and_autoscaling_config(cls, values):
        num_replicas = values.get("num_replicas", None)
        autoscaling_config = values.get("autoscaling_config", None)

        # Cannot have `num_replicas` be an int and a non-null
        # autoscaling config
        if isinstance(num_replicas, int):
            if autoscaling_config not in [None, DEFAULT.VALUE]:
                raise ValueError(
                    "Manually setting num_replicas is not allowed "
                    "when autoscaling_config is provided."
                )
        # A null `num_replicas` or `num_replicas="auto"` can be paired
        # with a non-null autoscaling_config
        elif num_replicas not in ["auto", None, DEFAULT.VALUE]:
            raise ValueError(
                f'`num_replicas` must be an int or "auto", but got: {num_replicas}'
            )

        return values

    @root_validator
    def validate_max_replicas_per_node_and_placement_group_bundles(cls, values):
        max_replicas_per_node = values.get("max_replicas_per_node", None)
        placement_group_bundles = values.get("placement_group_bundles", None)

        if max_replicas_per_node not in [
            DEFAULT.VALUE,
            None,
        ] and placement_group_bundles not in [DEFAULT.VALUE, None]:
            raise ValueError(
                "Setting max_replicas_per_node is not allowed when "
                "placement_group_bundles is provided."
            )

        return values

    @root_validator
    def validate_max_queued_requests(cls, values):
        max_queued_requests = values.get("max_queued_requests", None)
        if max_queued_requests is None or max_queued_requests == DEFAULT.VALUE:
            return values

        if max_queued_requests < 1 and max_queued_requests != -1:
            raise ValueError(
                "max_queued_requests must be -1 (no limit) or a positive integer."
            )

        return values

    def _get_user_configured_option_names(self) -> Set[str]:
        """Get set of names for all user-configured options.

        Any field not set to DEFAULT.VALUE is considered a user-configured option.
        """

        return {
            field for field, value in self.dict().items() if value is not DEFAULT.VALUE
        }


def _deployment_info_to_schema(name: str, info: DeploymentInfo) -> DeploymentSchema:
    """Converts a DeploymentInfo object to DeploymentSchema."""

    schema = DeploymentSchema(
        name=name,
        max_ongoing_requests=info.deployment_config.max_ongoing_requests,
        max_queued_requests=info.deployment_config.max_queued_requests,
        user_config=info.deployment_config.user_config,
        graceful_shutdown_wait_loop_s=(
            info.deployment_config.graceful_shutdown_wait_loop_s
        ),
        graceful_shutdown_timeout_s=info.deployment_config.graceful_shutdown_timeout_s,
        health_check_period_s=info.deployment_config.health_check_period_s,
        health_check_timeout_s=info.deployment_config.health_check_timeout_s,
        ray_actor_options=info.replica_config.ray_actor_options,
        request_router_config=info.deployment_config.request_router_config,
    )

    if info.deployment_config.autoscaling_config is not None:
        schema.autoscaling_config = info.deployment_config.autoscaling_config.dict()
    else:
        schema.num_replicas = info.deployment_config.num_replicas

    return schema


@PublicAPI(stability="stable")
class ServeApplicationSchema(BaseModel):
    """
    Describes one Serve application, and currently can also be used as a standalone
    config to deploy a single application to a Ray cluster.
    """

    name: str = Field(
        default=SERVE_DEFAULT_APP_NAME,
        description=(
            "Application name, the name should be unique within the serve instance"
        ),
    )
    route_prefix: Optional[str] = Field(
        default="/",
        description=(
            "Route prefix for HTTP requests. If not provided, it will use"
            "route_prefix of the ingress deployment. By default, the ingress route "
            "prefix is '/'."
        ),
    )
    import_path: str = Field(
        ...,
        description=(
            "An import path to a bound deployment node. Should be of the "
            'form "module.submodule_1...submodule_n.'
            'dag_node". This is equivalent to '
            '"from module.submodule_1...submodule_n import '
            'dag_node". Only works with Python '
            "applications. This field is REQUIRED when deploying Serve config "
            "to a Ray cluster."
        ),
    )
    runtime_env: dict = Field(
        default={},
        description=(
            "The runtime_env that the deployment graph will be run in. "
            "Per-deployment runtime_envs will inherit from this. working_dir "
            "and py_modules may contain only remote URIs."
        ),
    )
    host: str = Field(
        default="0.0.0.0",
        description=(
            "Host for HTTP servers to listen on. Defaults to "
            '"0.0.0.0", which exposes Serve publicly. Cannot be updated once '
            "your Serve application has started running. The Serve application "
            "must be shut down and restarted with the new host instead."
        ),
    )
    port: int = Field(
        default=8000,
        description=(
            "Port for HTTP server. Defaults to 8000. Cannot be updated once "
            "your Serve application has started running. The Serve application "
            "must be shut down and restarted with the new port instead."
        ),
    )
    deployments: List[DeploymentSchema] = Field(
        default=[],
        description="Deployment options that override options specified in the code.",
    )
    args: Dict = Field(
        default={},
        description="Arguments that will be passed to the application builder.",
    )
    logging_config: LoggingConfig = Field(
        default=None,
        description="Logging config for configuring serve application logs.",
    )

    @property
    def deployment_names(self) -> List[str]:
        return [d.name for d in self.deployments]

    @validator("runtime_env")
    def runtime_env_contains_remote_uris(cls, v):
        # Ensure that all uris in py_modules and working_dir are remote.
        if v is None:
            return

        uris = v.get("py_modules", [])
        if "working_dir" in v:
            uris = [*uris, v["working_dir"]]

        for uri in uris:
            if uri is not None:
                try:
                    parse_uri(uri)
                except ValueError as e:
                    raise ValueError(
                        "runtime_envs in the Serve config support only "
                        "remote URIs in working_dir and py_modules. Got "
                        f"error when parsing URI: {e}"
                    )

        return v

    @validator("import_path")
    def import_path_format_valid(cls, v: str):
        if v is None:
            return

        if ":" in v:
            if v.count(":") > 1:
                raise ValueError(
                    f'Got invalid import path "{v}". An '
                    "import path may have at most one colon."
                )
            if v.rfind(":") == 0 or v.rfind(":") == len(v) - 1:
                raise ValueError(
                    f'Got invalid import path "{v}". An '
                    "import path may not start or end with a colon."
                )
            return v
        else:
            if v.count(".") < 1:
                raise ValueError(
                    f'Got invalid import path "{v}". An '
                    "import path must contain at least on dot or colon "
                    "separating the module (and potentially submodules) from "
                    'the deployment graph. E.g.: "module.deployment_graph".'
                )
            if v.rfind(".") == 0 or v.rfind(".") == len(v) - 1:
                raise ValueError(
                    f'Got invalid import path "{v}". An '
                    "import path may not start or end with a dot."
                )

        return v

    @staticmethod
    def get_empty_schema_dict() -> Dict:
        """Returns an empty app schema dictionary.

        Schema can be used as a representation of an empty Serve application config.
        """

        return {
            "import_path": "",
            "runtime_env": {},
            "deployments": [],
        }


@PublicAPI(stability="alpha")
class gRPCOptionsSchema(BaseModel):
    """Options to start the gRPC Proxy with."""

    port: int = Field(
        default=DEFAULT_GRPC_PORT,
        description=(
            "Port for gRPC server. Defaults to 9000. Cannot be updated once "
            "Serve has started running. Serve must be shut down and restarted "
            "with the new port instead."
        ),
    )
    grpc_servicer_functions: List[str] = Field(
        default=[],
        description=(
            "List of import paths for gRPC `add_servicer_to_server` functions to add "
            "to Serve's gRPC proxy. Default to empty list, which means no gRPC methods "
            "will be added and no gRPC server will be started. The servicer functions "
            "need to be importable from the context of where Serve is running."
        ),
    )
    request_timeout_s: float = Field(
        default=None,
        description="The timeout for gRPC requests. Defaults to no timeout.",
    )


@PublicAPI(stability="stable")
class HTTPOptionsSchema(BaseModel):
    """Options to start the HTTP Proxy with.

    NOTE: This config allows extra parameters to make it forward-compatible (ie
          older versions of Serve are able to accept configs from a newer versions,
          simply ignoring new parameters).
    """

    host: str = Field(
        default="0.0.0.0",
        description=(
            "Host for HTTP servers to listen on. Defaults to "
            '"0.0.0.0", which exposes Serve publicly. Cannot be updated once '
            "Serve has started running. Serve must be shut down and restarted "
            "with the new host instead."
        ),
    )
    port: int = Field(
        default=8000,
        description=(
            "Port for HTTP server. Defaults to 8000. Cannot be updated once "
            "Serve has started running. Serve must be shut down and restarted "
            "with the new port instead."
        ),
    )
    root_path: str = Field(
        default="",
        description=(
            'Root path to mount the serve application (for example, "/serve"). All '
            'deployment routes will be prefixed with this path. Defaults to "".'
        ),
    )
    request_timeout_s: float = Field(
        default=None,
        description="The timeout for HTTP requests. Defaults to no timeout.",
    )
    keep_alive_timeout_s: int = Field(
        default=DEFAULT_UVICORN_KEEP_ALIVE_TIMEOUT_S,
        description="The HTTP proxy will keep idle connections alive for this duration "
        "before closing them when no requests are ongoing. Defaults to "
        f"{DEFAULT_UVICORN_KEEP_ALIVE_TIMEOUT_S} seconds.",
    )
    ssl_keyfile: Optional[str] = Field(
        default=None,
        description="Path to the SSL key file for HTTPS. If provided with ssl_certfile, "
        "the HTTP server will use HTTPS. Cannot be updated once Serve has started.",
    )
    ssl_certfile: Optional[str] = Field(
        default=None,
        description="Path to the SSL certificate file for HTTPS. If provided with "
        "ssl_keyfile, the HTTP server will use HTTPS. Cannot be updated once Serve "
        "has started.",
    )
    ssl_keyfile_password: Optional[str] = Field(
        default=None,
        description="Password for the SSL key file, if encrypted.",
    )
    ssl_ca_certs: Optional[str] = Field(
        default=None,
        description="Path to the CA certificate file for verifying client certificates.",
    )

    @validator("ssl_certfile")
    def validate_ssl_certfile(cls, v, values):
        ssl_keyfile = values.get("ssl_keyfile")
        validate_ssl_config(v, ssl_keyfile)
        return v


@PublicAPI(stability="stable")
class ServeDeploySchema(BaseModel):
    """
    Multi-application config for deploying a list of Serve applications to the Ray
    cluster.

    This is the request JSON schema for the v2 REST API
    `PUT "/api/serve/applications/"`.

    NOTE: This config allows extra parameters to make it forward-compatible (ie
          older versions of Serve are able to accept configs from a newer versions,
          simply ignoring new parameters)
    """

    proxy_location: ProxyLocation = Field(
        default=ProxyLocation.EveryNode,
        description=(
            "Config for where to run proxies for ingress traffic to the cluster."
        ),
    )
    http_options: HTTPOptionsSchema = Field(
        default=HTTPOptionsSchema(), description="Options to start the HTTP Proxy with."
    )
    grpc_options: gRPCOptionsSchema = Field(
        default=gRPCOptionsSchema(), description="Options to start the gRPC Proxy with."
    )
    logging_config: LoggingConfig = Field(
        default=None,
        description="Logging config for configuring serve components logs.",
    )
    applications: List[ServeApplicationSchema] = Field(
        ..., description="The set of applications to run on the Ray cluster."
    )
    target_capacity: Optional[float] = TARGET_CAPACITY_FIELD

    @validator("applications")
    def application_names_unique(cls, v):
        # Ensure there are no duplicate applications listed
        names = [app.name for app in v]
        duplicates = {f'"{name}"' for name in names if names.count(name) > 1}
        if len(duplicates):
            apps_str = ("application " if len(duplicates) == 1 else "applications ") + (
                ", ".join(duplicates)
            )
            raise ValueError(
                f"Found multiple configs for {apps_str}. Please remove all duplicates."
            )
        return v

    @validator("applications")
    def application_routes_unique(cls, v):
        # Ensure each application with a non-null route prefix has unique route prefixes
        routes = [app.route_prefix for app in v if app.route_prefix is not None]
        duplicates = {f'"{route}"' for route in routes if routes.count(route) > 1}
        if len(duplicates):
            routes_str = (
                "route prefix " if len(duplicates) == 1 else "route prefixes "
            ) + (", ".join(duplicates))
            raise ValueError(
                f"Found duplicate applications for {routes_str}. Please ensure each "
                "application's route_prefix is unique."
            )
        return v

    @validator("applications")
    def application_names_nonempty(cls, v):
        for app in v:
            if len(app.name) == 0:
                raise ValueError("Application names must be nonempty.")
        return v

    @root_validator
    def nested_host_and_port(cls, values):
        # TODO (zcin): ServeApplicationSchema still needs to have host and port
        # fields to support single-app mode, but in multi-app mode the host and port
        # fields at the top-level deploy config is used instead. Eventually, after
        # migration, we should remove these fields from ServeApplicationSchema.
        for app_config in values.get("applications"):
            if "host" in app_config.dict(exclude_unset=True):
                raise ValueError(
                    f'Host "{app_config.host}" is set in the config for application '
                    f"`{app_config.name}`. Please remove it and set host in the top "
                    "level deploy config only."
                )
            if "port" in app_config.dict(exclude_unset=True):
                raise ValueError(
                    f"Port {app_config.port} is set in the config for application "
                    f"`{app_config.name}`. Please remove it and set port in the top "
                    "level deploy config only."
                )
        return values

    @staticmethod
    def get_empty_schema_dict() -> Dict:
        """Returns an empty deploy schema dictionary.

        Schema can be used as a representation of an empty Serve deploy config.
        """

        return {"applications": []}


# Keep in sync with ServeSystemActorStatus in
# python/ray/dashboard/client/src/type/serve.ts
@PublicAPI(stability="stable")
class ProxyStatus(str, Enum):
    """The current status of the proxy."""

    STARTING = "STARTING"
    HEALTHY = "HEALTHY"
    UNHEALTHY = "UNHEALTHY"
    DRAINING = "DRAINING"
    # The DRAINED status is a momentary state
    # just before the proxy is removed
    # so this status won't show up on the dashboard.
    DRAINED = "DRAINED"


@PublicAPI(stability="alpha")
@dataclass
class DeploymentStatusOverview:
    """Describes the status of a deployment.

    Attributes:
        status: The current status of the deployment.
        replica_states: A map indicating how many replicas there are of
            each replica state.
        message: A message describing the deployment status in more
            detail.
    """

    status: DeploymentStatus
    status_trigger: DeploymentStatusTrigger
    replica_states: Dict[ReplicaState, int]
    message: str


@PublicAPI(stability="stable")
class ApplicationStatus(str, Enum):
    """The current status of the application."""

    NOT_STARTED = "NOT_STARTED"
    DEPLOYING = "DEPLOYING"
    DEPLOY_FAILED = "DEPLOY_FAILED"
    RUNNING = "RUNNING"
    UNHEALTHY = "UNHEALTHY"
    DELETING = "DELETING"


@PublicAPI(stability="alpha")
@dataclass
class ApplicationStatusOverview:
    """Describes the status of an application and all its deployments.

    Attributes:
        status: The current status of the application.
        message: A message describing the application status in more
            detail.
        last_deployed_time_s: The time at which the application was
            deployed. A Unix timestamp in seconds.
        deployments: The deployments in this application.
    """

    status: ApplicationStatus
    message: str
    last_deployed_time_s: float
    deployments: Dict[str, DeploymentStatusOverview]


@PublicAPI(stability="alpha")
@dataclass(eq=True)
class ServeStatus:
    """Describes the status of Serve.

    Attributes:
        proxies: The proxy actors running on each node in the cluster.
            A map from node ID to proxy status.
        applications: The live applications in the cluster.
        target_capacity: the target capacity percentage for all replicas across the
            cluster.
    """

    proxies: Dict[str, ProxyStatus] = field(default_factory=dict)
    applications: Dict[str, ApplicationStatusOverview] = field(default_factory=dict)
    target_capacity: Optional[float] = TARGET_CAPACITY_FIELD


@PublicAPI(stability="stable")
class ServeActorDetails(BaseModel, frozen=True):
    """Detailed info about a Ray Serve actor.

    Attributes:
        node_id: ID of the node that the actor is running on.
        node_ip: IP address of the node that the actor is running on.
        node_instance_id: Cloud provider instance id of the node that the actor is running on.
        actor_id: Actor ID.
        actor_name: Actor name.
        worker_id: Worker ID.
        log_file_path: The relative path to the Serve actor's log file from the ray logs
            directory.
    """

    node_id: Optional[str] = Field(
        description="ID of the node that the actor is running on."
    )
    node_ip: Optional[str] = Field(
        description="IP address of the node that the actor is running on."
    )
    node_instance_id: Optional[str] = Field(
        description="Cloud provider instance id of the node that the actor is running on."
    )
    actor_id: Optional[str] = Field(description="Actor ID.")
    actor_name: Optional[str] = Field(description="Actor name.")
    worker_id: Optional[str] = Field(description="Worker ID.")
    log_file_path: Optional[str] = Field(
        description=(
            "The relative path to the Serve actor's log file from the ray logs "
            "directory."
        )
    )


@PublicAPI(stability="stable")
class ReplicaDetails(ServeActorDetails, frozen=True):
    """Detailed info about a single deployment replica."""

    replica_id: str = Field(description="Unique ID for the replica.")
    state: ReplicaState = Field(description="Current state of the replica.")
    pid: Optional[int] = Field(description="PID of the replica actor process.")
    start_time_s: float = Field(
        description=(
            "The time at which the replica actor was started. If the controller dies, "
            "this is the time at which the controller recovers and retrieves replica "
            "state from the running replica actor."
        )
    )


@PublicAPI(stability="alpha")
class AutoscalingMetricsHealth(str, Enum):
    HEALTHY = "healthy"
    DELAYED = "delayed"
    UNAVAILABLE = "unavailable"


@PublicAPI(stability="alpha")
class AutoscalingStatus(str, Enum):
    UPSCALING = "UPSCALING"
    DOWNSCALING = "DOWNSCALING"
    STABLE = "STABLE"


@PublicAPI(stability="alpha")
class ScalingDecision(BaseModel):
    """One autoscaling decision with minimal provenance."""

    timestamp_s: float = Field(
        ..., description="Unix time (seconds) when the decision was made."
    )
    reason: str = Field(
        ..., description="Short, human-readable reason for the decision."
    )
    prev_num_replicas: int = Field(
        ..., ge=0, description="Replica count before the decision."
    )
    curr_num_replicas: int = Field(
        ..., ge=0, description="Replica count after the decision."
    )
    policy: Optional[str] = Field(
        None, description="Policy name or identifier (if applicable)."
    )


@PublicAPI(stability="alpha")
class DeploymentAutoscalingDetail(BaseModel):
    """Deployment-level autoscaler observability."""

    scaling_status: AutoscalingStatus = Field(
        ..., description="Current scaling direction or stability."
    )
    decisions: List[ScalingDecision] = Field(
        default_factory=list, description="Recent scaling decisions."
    )
    metrics: Optional[Dict[str, Any]] = Field(
        None, description="Aggregated metrics for this deployment."
    )
    metrics_health: AutoscalingMetricsHealth = Field(
        AutoscalingMetricsHealth.HEALTHY,
        description="Health of metrics collection pipeline.",
    )
    errors: List[str] = Field(
        default_factory=list, description="Recent errors/abnormal events."
    )


@PublicAPI(stability="stable")
class DeploymentDetails(BaseModel, extra=Extra.forbid, frozen=True):
    """
    Detailed info about a deployment within a Serve application.
    """

    name: str = Field(description="Deployment name.")
    status: DeploymentStatus = Field(
        description="The current status of the deployment."
    )
    status_trigger: DeploymentStatusTrigger = Field(
        description="[EXPERIMENTAL] The trigger for the current status.",
    )
    message: str = Field(
        description=(
            "If there are issues with the deployment, this will describe the issue in "
            "more detail."
        )
    )
    deployment_config: DeploymentSchema = Field(
        description=(
            "The set of deployment config options that are currently applied to this "
            "deployment. These options may come from the user's code, config file "
            "options, or Serve default values."
        )
    )
    target_num_replicas: NonNegativeInt = Field(
        description=(
            "The current target number of replicas for this deployment. This can "
            "change over time for autoscaling deployments, but will remain a constant "
            "number for other deployments."
        )
    )
    required_resources: Dict = Field(
        description="The resources required per replica of this deployment."
    )
    replicas: List[ReplicaDetails] = Field(
        description="Details about the live replicas of this deployment."
    )

    autoscaling_detail: Optional[DeploymentAutoscalingDetail] = Field(
        default=None,
        description="[EXPERIMENTAL] Deployment-level autoscaler observability for this deployment.",
    )


@PublicAPI(stability="alpha")
class APIType(str, Enum):
    """Tracks the type of API that an application originates from."""

    UNKNOWN = "unknown"
    IMPERATIVE = "imperative"
    DECLARATIVE = "declarative"

    @classmethod
    def get_valid_user_values(cls):
        """Get list of valid APIType values that users can explicitly pass.

        Excludes 'unknown' which is for internal use only.
        """
        return [cls.IMPERATIVE.value, cls.DECLARATIVE.value]


@PublicAPI(stability="stable")
class ApplicationDetails(BaseModel, extra=Extra.forbid, frozen=True):
    """Detailed info about a Serve application."""

    name: str = Field(description="Application name.")
    route_prefix: Optional[str] = Field(
        ...,
        description=(
            "This is the `route_prefix` of the ingress deployment in the application. "
            "Requests to paths under this HTTP path prefix will be routed to this "
            "application. This value may be null if the application is deploying "
            "and app information has not yet fully propagated in the backend; or "
            "if the user explicitly set the prefix to `None`, so the application isn't "
            "exposed over HTTP. Routing is done based on longest-prefix match, so if "
            'you have deployment A with a prefix of "/a" and deployment B with a '
            'prefix of "/a/b", requests to "/a", "/a/", and "/a/c" go to A and '
            'requests to "/a/b", "/a/b/", and "/a/b/c" go to B. Routes must not end '
            'with a "/" unless they\'re the root (just "/"), which acts as a catch-all.'
        ),
    )
    docs_path: Optional[str] = Field(
        ...,
        description=(
            "The path at which the docs for this application is served, for instance "
            "the `docs_url` for FastAPI-integrated applications."
        ),
    )
    status: ApplicationStatus = Field(
        description="The current status of the application."
    )
    message: str = Field(
        description="A message that gives more insight into the application status."
    )
    last_deployed_time_s: float = Field(
        description="The time at which the application was deployed."
    )
    deployed_app_config: Optional[ServeApplicationSchema] = Field(
        description=(
            "The exact copy of the application config that was submitted to the "
            "cluster. This will include all of, and only, the options that were "
            "explicitly specified in the submitted config. Default values for "
            "unspecified options will not be displayed, and deployments that are part "
            "of the application but unlisted in the config will also not be displayed. "
            "Note that default values for unspecified options are applied to the "
            "cluster under the hood, and deployments that were unlisted will still be "
            "deployed. This config simply avoids cluttering with unspecified fields "
            "for readability."
        )
    )
    source: APIType = Field(
        description=(
            "The type of API that the application originates from. "
            "This is a Developer API that is subject to change."
        ),
    )
    deployments: Dict[str, DeploymentDetails] = Field(
        description="Details about the deployments in this application."
    )

    application_details_route_prefix_format = validator(
        "route_prefix", allow_reuse=True
    )(_route_prefix_format)


@PublicAPI(stability="stable")
class ProxyDetails(ServeActorDetails, frozen=True):
    """Detailed info about a Ray Serve ProxyActor.

    Attributes:
        status: The current status of the proxy.
    """

    status: ProxyStatus = Field(description="Current status of the proxy.")


@PublicAPI(stability="alpha")
class Target(BaseModel, frozen=True):
    ip: str = Field(description="IP address of the target.")
    port: int = Field(description="Port of the target.")
    instance_id: str = Field(description="Instance ID of the target.")
    name: str = Field(description="Name of the target.")


@PublicAPI(stability="alpha")
class TargetGroup(BaseModel, frozen=True):
    targets: List[Target] = Field(description="List of targets for the given route.")
    route_prefix: str = Field(description="Prefix route of the targets.")
    protocol: RequestProtocol = Field(description="Protocol of the targets.")


@PublicAPI(stability="stable")
class ServeInstanceDetails(BaseModel, extra=Extra.forbid):
    """
    Serve metadata with system-level info and details on all applications deployed to
    the Ray cluster.

    This is the response JSON schema for v2 REST API `GET /api/serve/applications`.
    """

    controller_info: ServeActorDetails = Field(
        description="Details about the Serve controller actor."
    )
    proxy_location: Optional[ProxyLocation] = Field(
        description=(
            "Config for where to run proxies for ingress traffic to the cluster.\n"
            '- "Disabled": disable the proxies entirely.\n'
            '- "HeadOnly": run only one proxy on the head node.\n'
            '- "EveryNode": run proxies on every node that has at least one replica.\n'
        ),
    )
    http_options: Optional[HTTPOptionsSchema] = Field(description="HTTP Proxy options.")
    grpc_options: Optional[gRPCOptionsSchema] = Field(description="gRPC Proxy options.")
    proxies: Dict[str, ProxyDetails] = Field(
        description=(
            "Mapping from node_id to details about the Proxy running on that node."
        )
    )
    deploy_mode: ServeDeployMode = Field(
        default=ServeDeployMode.MULTI_APP,
        description=(
            "[DEPRECATED]: single-app configs are removed, so this is always "
            "MULTI_APP. This field will be removed in a future release."
        ),
    )
    applications: Dict[str, ApplicationDetails] = Field(
        description="Details about all live applications running on the cluster."
    )
    target_capacity: Optional[float] = TARGET_CAPACITY_FIELD

    target_groups: List[TargetGroup] = Field(
        default_factory=list,
        description=(
            "List of target groups, each containing target info for a given route and "
            "protocol."
        ),
    )

    @staticmethod
    def get_empty_schema_dict() -> Dict:
        """Empty Serve instance details dictionary.

        Represents no Serve instance running on the cluster.
        """

        return {
            "deploy_mode": "MULTI_APP",
            "controller_info": {},
            "proxies": {},
            "applications": {},
            "target_capacity": None,
        }

    def _get_status(self) -> ServeStatus:
        return ServeStatus(
            target_capacity=self.target_capacity,
            proxies={node_id: proxy.status for node_id, proxy in self.proxies.items()},
            applications={
                app_name: ApplicationStatusOverview(
                    status=app.status,
                    message=app.message,
                    last_deployed_time_s=app.last_deployed_time_s,
                    deployments={
                        deployment_name: DeploymentStatusOverview(
                            status=deployment.status,
                            status_trigger=deployment.status_trigger,
                            replica_states=dict(
                                Counter([r.state.value for r in deployment.replicas])
                            ),
                            message=deployment.message,
                        )
                        for deployment_name, deployment in app.deployments.items()
                    },
                )
                for app_name, app in self.applications.items()
            },
        )

    def _get_user_facing_json_serializable_dict(
        self, *args, **kwargs
    ) -> Dict[str, Any]:
        """Generates json serializable dictionary with user facing data."""
        values = super().dict(*args, **kwargs)

        # `serialized_policy_def` and internal router config fields are only used
        # internally and should not be exposed to the REST api. This method iteratively
        # removes them from each deployment config if exists.
        for app_name, application in values["applications"].items():
            for deployment_name, deployment in application["deployments"].items():
                if "deployment_config" in deployment:
                    # Remove internal fields from request_router_config if it exists
                    if "request_router_config" in deployment["deployment_config"]:
                        deployment["deployment_config"]["request_router_config"].pop(
                            "_serialized_request_router_cls", None
                        )
                    if "autoscaling_config" in deployment["deployment_config"]:
                        deployment["deployment_config"]["autoscaling_config"].pop(
                            "_serialized_policy_def", None
                        )

        return values


@PublicAPI(stability="alpha")
class CeleryAdapterConfig(BaseModel):
    """
    Celery adapter config. You can use it to configure the Celery task processor for your Serve application.
    """

    app_custom_config: Optional[Dict[str, Any]] = Field(
        default=None, description="The custom configurations to use for the Celery app."
    )
    task_custom_config: Optional[Dict[str, Any]] = Field(
        default=None,
        description="""
        The custom configurations to use for the Celery task.
        This custom configurations will get applied to all the celery tasks.
        """,
    )
    broker_url: str = Field(..., description="The URL of the broker to use for Celery.")
    backend_url: str = Field(
        ..., description="The URL of the backend to use for Celery."
    )
    broker_transport_options: Optional[Dict[str, Any]] = Field(
        default=None, description="The broker transport options to use for Celery."
    )


@PublicAPI(stability="alpha")
class TaskProcessorConfig(BaseModel):
    """
    Task processor config. You can use it to configure the task processor for your Serve application.
    """

    queue_name: str = Field(
        ..., description="The name of the queue to use for task processing."
    )
    adapter: Union[str, Callable] = Field(
        default="ray.serve.task_processor.CeleryTaskProcessorAdapter",
        description="The adapter to use for task processing. By default, Celery is used.",
    )
    adapter_config: Any = Field(..., description="The adapter config.")
    max_retries: Optional[int] = Field(
        default=3,
        description="The maximum number of times to retry a task before marking it as failed.",
    )
    failed_task_queue_name: Optional[str] = Field(
        default=None,
        description="The name of the failed task queue. This is used to move failed tasks to a dead-letter queue after max retries.",
    )
    unprocessable_task_queue_name: Optional[str] = Field(
        default=None,
        description="The name of the unprocessable task queue. This is used to move unprocessable tasks(like tasks with serialization issue, or missing handler) to a dead-letter queue.",
    )


@PublicAPI(stability="alpha")
class TaskResult(BaseModel):
    """
    Task result Model.
    """

    id: str = Field(..., description="The ID of the task.")
    status: str = Field(..., description="The status of the task.")
    created_at: Optional[float] = Field(
        default=None, description="The timestamp of the task creation."
    )
    result: Any = Field(..., description="The result of the task.")


<<<<<<< HEAD
class TaskConsumerWrapper(ABC):
    def __init__(self, *args, **kwargs):
        pass

    def initialize_callable(
        self, consumer_concurrency: int = DEFAULT_CONSUMER_CONCURRENCY
    ):
        pass

    def __del__(self):
        pass


@PublicAPI(stability="alpha")
class AsyncCapability(Enum):
    """
    Enum defining different async capabilities a TaskProcessor can support.

    Each capability represents an async operation that an adapter may or may not
    support. Use TaskProcessorAdapter.supports_async_capability() to check if
    a specific capability is available before using the corresponding async method.
    """

    ENQUEUE_TASK = auto()  # Ability to enqueue tasks asynchronously
    GET_TASK_STATUS = auto()  # Ability to retrieve task status asynchronously
    CANCEL_TASK = auto()  # Ability to cancel tasks asynchronously
    GET_METRICS = auto()  # Ability to retrieve metrics asynchronously
    HEALTH_CHECK = auto()  # Ability to perform health checks asynchronously


@PublicAPI(stability="alpha")
class TaskProcessorAdapter(ABC):
    """
    Abstract base class for task processing adapters.

    Subclasses can support different combinations of sync and async operations.
    Use supports_async_capability() to check if a specific async operation is supported.
    """

    def __init__(self, *args, **kwargs):
        """
        Initialize the TaskProcessorAdapter.

        Sets up an empty set of async capabilities. Subclasses should add their
        supported async capabilities to self._async_capabilities in their __init__
        method.
        """
        self._async_capabilities: Set[AsyncCapability] = set()

    @property
    def async_capabilities(self) -> Set[AsyncCapability]:
        """
        Get the set of async capabilities supported by this adapter.

        Returns:
            Set[AsyncCapability]: A copy of the set containing all async capabilities
            supported by this adapter. Modifying the returned set will not affect
            the adapter's capabilities.
        """
        return self._async_capabilities.copy()

    def supports_async_capability(self, capability: AsyncCapability) -> bool:
        """
        Check if this adapter supports a specific async capability.

        Args:
            capability: The AsyncCapability enum value to check for.

        Returns:
            bool: True if the capability is supported, False otherwise.
        """
        return capability in self._async_capabilities

    def supports_any_async(self) -> bool:
        """
        Check if this adapter supports any async operations.

        Returns:
            bool: True if at least one async capability is supported, False if this is a sync-only adapter.
        """
        return len(self._async_capabilities) > 0

    @abstractmethod
    def initialize(self, consumer_concurrency: int = DEFAULT_CONSUMER_CONCURRENCY):
        """
        Initialize the task processor.
        """
        pass

    @abstractmethod
    def register_task_handle(self, func: Callable, name: Optional[str] = None):
        """
        Register a function as a task handler.

        Args:
            func: The function to register as a task handler.
            name: Custom name for the task.
        """
        pass

    @abstractmethod
    def enqueue_task_sync(
        self,
        task_name: str,
        args: Optional[Any] = None,
        kwargs: Optional[Any] = None,
        **options,
    ) -> TaskResult:
        """
        Enqueue a task for execution synchronously.

        Args:
            task_name: Name of the registered task to execute.
            args: Positional arguments to pass to the task function.
            kwargs: Keyword arguments to pass to the task function.
            **options: Additional adapter-specific options for task execution.

        Returns:
            TaskResult: Object containing task ID, status, and other metadata.
        """
        pass

    @abstractmethod
    def get_task_status_sync(self, task_id: str) -> TaskResult:
        """
        Retrieve the current status of a task synchronously.

        Args:
            task_id: Unique identifier of the task to query.

        Returns:
            TaskResult: Object containing current task status, result, and other metadata.
        """
        pass

    @abstractmethod
    def start_consumer(self, **kwargs):
        """
        Start the task consumer/worker process.
        """
        pass

    @abstractmethod
    def stop_consumer(self, timeout: float = 10.0):
        """
        Stop the task consumer gracefully.

        Args:
            timeout: Maximum time in seconds to wait for the consumer to stop.
        """
        pass

    @abstractmethod
    def shutdown(self):
        """
        Shutdown the task processor and clean up resources.
        """
        pass

    @abstractmethod
    def cancel_task_sync(self, task_id: str):
        """
        Cancel a task synchronously.

        Args:
            task_id: Unique identifier of the task to cancel.
        """
        pass

    @abstractmethod
    def get_metrics_sync(self) -> Dict[str, Any]:
        """
        Get metrics synchronously.

        Returns:
            Dict[str, Any]: Adapter-specific metrics data.
        """
        pass

    @abstractmethod
    def health_check_sync(self) -> List[Dict]:
        """
        Perform health check synchronously.

        Returns:
            List[Dict]: Health status information for workers/components.
        """
        pass

    async def enqueue_task_async(
        self,
        task_name: str,
        args: Optional[Any] = None,
        kwargs: Optional[Any] = None,
        **options,
    ) -> TaskResult:
        """
        Enqueue a task asynchronously.

        Args:
            task_name: Name of the registered task to execute.
            args: Positional arguments to pass to the task function.
            kwargs: Keyword arguments to pass to the task function.
            **options: Additional adapter-specific options for task execution.

        Returns:
            TaskResult: Object containing task ID, status, and other metadata.

        Raises:
            NotImplementedError: If async enqueue is not supported by this adapter.
        """
        if not self.supports_async_capability(AsyncCapability.ENQUEUE_TASK):
            raise NotImplementedError(
                f"{self.__class__.__name__} does not support async task enqueueing. "
                f"Use enqueue_task_sync() instead or check supports_async_capability() first."
            )

        raise NotImplementedError("Subclass must implement enqueue_task_async function")

    async def get_task_status_async(self, task_id: str) -> TaskResult:
        """
        Get task status asynchronously.

        Args:
            task_id: Unique identifier of the task to query.

        Returns:
            TaskResult: Object containing current task status, result, and other metadata.

        Raises:
            NotImplementedError: If async status retrieval is not supported by this adapter.
        """
        if not self.supports_async_capability(AsyncCapability.GET_TASK_STATUS):
            raise NotImplementedError(
                f"{self.__class__.__name__} does not support async task status retrieval. "
                f"Use get_task_status_sync() instead or check supports_async_capability() first."
            )

        raise NotImplementedError(
            "Subclass must implement get_task_status_async function"
        )

    async def cancel_task_async(self, task_id: str):
        """
        Cancel a task.

        Args:
            task_id: Unique identifier of the task to cancel.

        Raises:
            NotImplementedError: If async task cancellation is not supported by this adapter.
        """
        if not self.supports_async_capability(AsyncCapability.CANCEL_TASK):
            raise NotImplementedError(
                f"{self.__class__.__name__} does not support async task cancellation. "
                f"Check supports_async_capability() first."
            )

        raise NotImplementedError("Subclass must implement cancel_task_async function")

    async def get_metrics_async(self) -> Dict[str, Any]:
        """
        Get metrics asynchronously.

        Returns:
            Dict[str, Any]: Adapter-specific metrics data.

        Raises:
            NotImplementedError: If async metrics retrieval is not supported by this adapter.
        """
        if not self.supports_async_capability(AsyncCapability.GET_METRICS):
            raise NotImplementedError(
                f"{self.__class__.__name__} does not support async metrics retrieval. "
                f"Check supports_async_capability() first."
            )

        raise NotImplementedError("Subclass must implement get_metrics_async function")

    async def health_check_async(self) -> List[Dict]:
        """
        Perform health check asynchronously.

        Returns:
            List[Dict]: Health status information for workers/components.

        Raises:
            NotImplementedError: If async health check is not supported by this adapter.
        """
        if not self.supports_async_capability(AsyncCapability.HEALTH_CHECK):
            raise NotImplementedError(
                f"{self.__class__.__name__} does not support async health check. "
                f"Check supports_async_capability() first."
            )

        raise NotImplementedError("Subclass must implement health_check_async function")
=======
@PublicAPI(stability="alpha")
class ScaleDeploymentRequest(BaseModel):
    """Request schema for scaling a deployment's replicas."""

    target_num_replicas: NonNegativeInt = Field(
        description="The target number of replicas for the deployment."
    )
>>>>>>> 909d4b73
<|MERGE_RESOLUTION|>--- conflicted
+++ resolved
@@ -1369,7 +1369,6 @@
     result: Any = Field(..., description="The result of the task.")
 
 
-<<<<<<< HEAD
 class TaskConsumerWrapper(ABC):
     def __init__(self, *args, **kwargs):
         pass
@@ -1665,12 +1664,12 @@
             )
 
         raise NotImplementedError("Subclass must implement health_check_async function")
-=======
+
+
 @PublicAPI(stability="alpha")
 class ScaleDeploymentRequest(BaseModel):
     """Request schema for scaling a deployment's replicas."""
 
     target_num_replicas: NonNegativeInt = Field(
         description="The target number of replicas for the deployment."
-    )
->>>>>>> 909d4b73
+    )