--- conflicted
+++ resolved
@@ -554,8 +554,6 @@
             )
         return v
 
-<<<<<<< HEAD
-=======
     @validator("applications")
     def application_names_nonempty(cls, v):
         for app in v:
@@ -563,7 +561,6 @@
                 raise ValueError("Application names must be nonempty.")
         return v
 
->>>>>>> 3d1f6b4a
     @root_validator
     def nested_host_and_port(cls, values):
         # TODO (zcin): ServeApplicationSchema still needs to have host and port
@@ -748,8 +745,6 @@
             '- "HeadOnly": start one HTTP server on the head node.\n'
             '- "NoServer": disable HTTP server.'
         ),
-<<<<<<< HEAD
-=======
     )
     http_options: Optional[HTTPOptionsSchema] = Field(description="HTTP Proxy options.")
     deploy_mode: ServeDeployMode = Field(
@@ -757,7 +752,6 @@
             "Whether a single-app config of format ServeApplicationSchema or multi-app "
             "config of format ServeDeploySchema was deployed to the cluster."
         )
->>>>>>> 3d1f6b4a
     )
     http_options: Optional[HTTPOptionsSchema] = Field(description="HTTP Proxy options.")
     applications: Dict[str, ApplicationDetails] = Field(
