import json
import logging
from collections import Counter
from dataclasses import dataclass, field
<<<<<<< HEAD
from typing import Dict, List, Optional, Union
=======
from enum import Enum
from typing import Dict, List, Optional, Set, Union
>>>>>>> e4feeb41

from ray._private.pydantic_compat import (
    BaseModel,
    Extra,
    Field,
    root_validator,
    validator,
)
from ray._private.runtime_env.packaging import parse_uri
from ray.serve._private.common import (
    ApplicationStatus,
    ApplicationStatusInfo,
    DeploymentInfo,
    DeploymentStatus,
    DeploymentStatusInfo,
    ProxyStatus,
    ReplicaState,
    ServeDeployMode,
    StatusOverview,
)
from ray.serve._private.constants import (
    DEFAULT_GRPC_PORT,
    DEFAULT_UVICORN_KEEP_ALIVE_TIMEOUT_S,
    SERVE_DEFAULT_APP_NAME,
)
from ray.serve._private.utils import DEFAULT, dict_keys_snake_to_camel_case
from ray.serve.config import BaseDeploymentModel, ProxyLocation
from ray.util.annotations import PublicAPI


def _route_prefix_format(cls, v):
    """
    The route_prefix
    1. must start with a / character
    2. must not end with a / character (unless the entire prefix is just /)
    3. cannot contain wildcards (must not have "{" or "}")
    """

    if v is None:
        return v

    if not v.startswith("/"):
        raise ValueError(
            f'Got "{v}" for route_prefix. Route prefix must start with "/".'
        )
    if len(v) > 1 and v.endswith("/"):
        raise ValueError(
            f'Got "{v}" for route_prefix. Route prefix '
            'cannot end with "/" unless the '
            'entire prefix is just "/".'
        )
    if "{" in v or "}" in v:
        raise ValueError(
            f'Got "{v}" for route_prefix. Route prefix '
            "cannot contain wildcards, so it cannot "
            'contain "{" or "}".'
        )

    return v


@PublicAPI(stability="alpha")
class EncodingType(str, Enum):
    """Encoding type for the serve logs."""

    TEXT = "TEXT"
    JSON = "JSON"


@PublicAPI(stability="alpha")
class LoggingConfig(BaseModel):
    """Logging config schema for configuring serve components logs."""

    class Config:
        extra = Extra.forbid

    encoding: Union[str, EncodingType] = Field(
        default="TEXT",
        description=(
            "Encoding type for the serve logs. Default to 'TEXT'. 'JSON' is also "
            "supported to format all serve logs into json structure."
        ),
    )
    log_level: Union[int, str] = Field(
        default=logging.INFO,
        description=(
            "Log level for the serve logs. Defaults to INFO. You can set it to "
            "'DEBUG' to get more detailed debug logs."
        ),
    )
    logs_dir: Union[str, None] = Field(
        default=None,
        description=(
            "Directory to store the logs. Default to None, which means "
            "logs will be stored in the default directory "
            "('/tmp/ray/session_latest/logs/serve/...')."
        ),
    )
    enable_access_log: bool = Field(
        default=True,
        description=(
            "Whether to enable access logs for each request. Default to True."
        ),
    )

    @validator("encoding")
    def valid_encoding_format(cls, v):

        if v not in list(EncodingType):
            raise ValueError(
                f"Got '{v}' for encoding. Encoding must be one "
                f"of {set(EncodingType)}."
            )

        return v

    @validator("log_level")
    def valid_log_level(cls, v):
        if isinstance(v, int):
            return v

        if v not in logging._nameToLevel:
            raise ValueError(
                f'Got "{v}" for log_level. log_level must be one of '
                f"{list(logging._nameToLevel.keys())}."
            )
        return logging._nameToLevel[v]


@PublicAPI(stability="stable")
class ApplyDeploymentModel(BaseDeploymentModel):
    """Specifies options for one deployment within a Serve application.

    For each deployment this can optionally be included in
    `ServeApplicationSchema` to override deployment options specified in
    code.
    """

    name: str = Field(
        ..., description=("Globally-unique name identifying this deployment.")
    )
    # route_prefix of None means the deployment is not exposed over HTTP.
    route_prefix: Union[str, None] = Field(
        default=DEFAULT.VALUE,
        description=(
            "[DEPRECATED] Please use route_prefix under ServeApplicationSchema instead."
        ),
    )

    @root_validator(pre=True)
    def num_replicas_and_autoscaling_config_mutually_exclusive(cls, values):
        if values.get("autoscaling_config") is not None:
            if values.get("num_replicas") is not None:
                raise ValueError(
                    "Manually setting num_replicas is not allowed "
                    "when autoscaling_config is provided."
                )

        return values

    @validator("ray_actor_options")
    def runtime_env_contains_remote_uris(cls, v):
        # Ensure that all uris in py_modules and working_dir are remote

        runtime_env = v.runtime_env
        if runtime_env is None:
            return

        uris = runtime_env.get("py_modules", [])
        if "working_dir" in runtime_env:
            uris.append(runtime_env["working_dir"])

        for uri in uris:
            if uri is not None:
                try:
                    parse_uri(uri)
                except ValueError as e:
                    raise ValueError(
                        "runtime_envs in the Serve config support only "
                        "remote URIs in working_dir and py_modules. Got "
                        f"error when parsing URI: {e}"
                    )

        return v

<<<<<<< HEAD
    validate_route_prefix_format = validator("route_prefix", allow_reuse=True)(
=======

@PublicAPI(stability="stable")
class DeploymentSchema(BaseModel, allow_population_by_field_name=True):
    """
    Specifies options for one deployment within a Serve application. For each deployment
    this can optionally be included in `ServeApplicationSchema` to override deployment
    options specified in code.
    """

    name: str = Field(
        ..., description=("Globally-unique name identifying this deployment.")
    )
    num_replicas: Optional[int] = Field(
        default=DEFAULT.VALUE,
        description=(
            "The number of processes that handle requests to this "
            "deployment. Uses a default if null."
        ),
        gt=0,
    )
    # route_prefix of None means the deployment is not exposed over HTTP.
    route_prefix: Union[str, None] = Field(
        default=DEFAULT.VALUE,
        description=(
            "[DEPRECATED] Please use route_prefix under ServeApplicationSchema instead."
        ),
    )
    max_concurrent_queries: int = Field(
        default=DEFAULT.VALUE,
        description=(
            "The max number of pending queries in a single replica. "
            "Uses a default if null."
        ),
        gt=0,
    )
    user_config: Optional[Dict] = Field(
        default=DEFAULT.VALUE,
        description=(
            "Config to pass into this deployment's "
            "reconfigure method. This can be updated dynamically "
            "without restarting replicas"
        ),
    )
    autoscaling_config: Optional[Dict] = Field(
        default=DEFAULT.VALUE,
        description=(
            "Config specifying autoscaling "
            "parameters for the deployment's number of replicas. "
            "If null, the deployment won't autoscale its number of "
            "replicas; the number of replicas will be fixed at "
            "num_replicas."
        ),
    )
    graceful_shutdown_wait_loop_s: float = Field(
        default=DEFAULT.VALUE,
        description=(
            "Duration that deployment replicas will wait until there "
            "is no more work to be done before shutting down. Uses a "
            "default if null."
        ),
        ge=0,
    )
    graceful_shutdown_timeout_s: float = Field(
        default=DEFAULT.VALUE,
        description=(
            "Serve controller waits for this duration before "
            "forcefully killing the replica for shutdown. Uses a "
            "default if null."
        ),
        ge=0,
    )
    health_check_period_s: float = Field(
        default=DEFAULT.VALUE,
        description=(
            "Frequency at which the controller will health check "
            "replicas. Uses a default if null."
        ),
        gt=0,
    )
    health_check_timeout_s: float = Field(
        default=DEFAULT.VALUE,
        description=(
            "Timeout that the controller will wait for a response "
            "from the replica's health check before marking it "
            "unhealthy. Uses a default if null."
        ),
        gt=0,
    )
    ray_actor_options: RayActorOptionsSchema = Field(
        default=DEFAULT.VALUE, description="Options set for each replica actor."
    )

    placement_group_bundles: List[Dict[str, float]] = Field(
        default=DEFAULT.VALUE,
        description=(
            "Define a set of placement group bundles to be "
            "scheduled *for each replica* of this deployment. The replica actor will "
            "be scheduled in the first bundle provided, so the resources specified in "
            "`ray_actor_options` must be a subset of the first bundle's resources. All "
            "actors and tasks created by the replica actor will be scheduled in the "
            "placement group by default (`placement_group_capture_child_tasks` is set "
            "to True)."
        ),
    )

    placement_group_strategy: str = Field(
        default=DEFAULT.VALUE,
        description=(
            "Strategy to use for the replica placement group "
            "specified via `placement_group_bundles`. Defaults to `PACK`."
        ),
    )

    max_replicas_per_node: int = Field(
        default=DEFAULT.VALUE,
        description=(
            "[EXPERIMENTAL] The max number of deployment replicas can "
            "run on a single node. Valid values are None (no limitation) "
            "or an integer in the range of [1, 100]. "
            "Defaults to no limitation."
        ),
    )
    logging_config: LoggingConfig = Field(
        default=DEFAULT.VALUE,
        description="Logging config for configuring serve deployment logs.",
    )

    @root_validator
    def num_replicas_and_autoscaling_config_mutually_exclusive(cls, values):
        if values.get("num_replicas", None) not in [DEFAULT.VALUE, None] and values.get(
            "autoscaling_config", None
        ) not in [DEFAULT.VALUE, None]:
            raise ValueError(
                "Manually setting num_replicas is not allowed "
                "when autoscaling_config is provided."
            )

        return values

    deployment_schema_route_prefix_format = validator("route_prefix", allow_reuse=True)(
>>>>>>> e4feeb41
        _route_prefix_format
    )


@PublicAPI(stability="stable")
class ReadDeploymentModel(BaseDeploymentModel):
    pass


def _deployment_info_to_schema(info: DeploymentInfo) -> ReadDeploymentModel:
    """Converts a DeploymentInfo object to ReadServeDeploymentModel."""

    schema = ReadDeploymentModel(
        num_replicas=info.deployment_config.num_replicas
        if info.deployment_config.autoscaling_config is None
        else None,
        max_concurrent_queries=info.deployment_config.max_concurrent_queries,
        user_config=info.deployment_config.user_config,
        autoscaling_config=info.deployment_config.autoscaling_config,
        graceful_shutdown_wait_loop_s=(
            info.deployment_config.graceful_shutdown_wait_loop_s
        ),
        graceful_shutdown_timeout_s=info.deployment_config.graceful_shutdown_timeout_s,
        health_check_period_s=info.deployment_config.health_check_period_s,
        health_check_timeout_s=info.deployment_config.health_check_timeout_s,
        ray_actor_options=info.replica_config.ray_actor_options,
    )

    return schema


@PublicAPI(stability="stable")
class ServeApplicationSchema(BaseModel):
    """
    Describes one Serve application, and currently can also be used as a standalone
    config to deploy a single application to a Ray cluster.

    This is the request JSON schema for the v1 REST API `PUT "/api/serve/deployments/"`.
    """

    name: str = Field(
        default=SERVE_DEFAULT_APP_NAME,
        description=(
            "Application name, the name should be unique within the serve instance"
        ),
    )
    route_prefix: Optional[str] = Field(
        default="/",
        description=(
            "Route prefix for HTTP requests. If not provided, it will use"
            "route_prefix of the ingress deployment. By default, the ingress route "
            "prefix is '/'."
        ),
    )
    import_path: str = Field(
        ...,
        description=(
            "An import path to a bound deployment node. Should be of the "
            'form "module.submodule_1...submodule_n.'
            'dag_node". This is equivalent to '
            '"from module.submodule_1...submodule_n import '
            'dag_node". Only works with Python '
            "applications. This field is REQUIRED when deploying Serve config "
            "to a Ray cluster."
        ),
    )
    runtime_env: dict = Field(
        default={},
        description=(
            "The runtime_env that the deployment graph will be run in. "
            "Per-deployment runtime_envs will inherit from this. working_dir "
            "and py_modules may contain only remote URIs."
        ),
    )
    host: str = Field(
        default="0.0.0.0",
        description=(
            "Host for HTTP servers to listen on. Defaults to "
            '"0.0.0.0", which exposes Serve publicly. Cannot be updated once '
            "your Serve application has started running. The Serve application "
            "must be shut down and restarted with the new host instead."
        ),
    )
    port: int = Field(
        default=8000,
        description=(
            "Port for HTTP server. Defaults to 8000. Cannot be updated once "
            "your Serve application has started running. The Serve application "
            "must be shut down and restarted with the new port instead."
        ),
    )
    deployments: List[ApplyDeploymentModel] = Field(
        default=[],
        description="Deployment options that override options specified in the code.",
    )
    args: Dict = Field(
        default={},
        description="Arguments that will be passed to the application builder.",
    )
    logging_config: LoggingConfig = Field(
        default=None,
        description="Logging config for configuring serve application logs.",
    )

    @property
    def deployment_names(self) -> List[str]:
        return [d.name for d in self.deployments]

    @validator("runtime_env")
    def runtime_env_contains_remote_uris(cls, v):
        # Ensure that all uris in py_modules and working_dir are remote

        if v is None:
            return

        uris = v.get("py_modules", [])
        if "working_dir" in v:
            uris.append(v["working_dir"])

        for uri in uris:
            if uri is not None:
                try:
                    parse_uri(uri)
                except ValueError as e:
                    raise ValueError(
                        "runtime_envs in the Serve config support only "
                        "remote URIs in working_dir and py_modules. Got "
                        f"error when parsing URI: {e}"
                    )

        return v

    @validator("import_path")
    def import_path_format_valid(cls, v: str):
        if v is None:
            return

        if ":" in v:
            if v.count(":") > 1:
                raise ValueError(
                    f'Got invalid import path "{v}". An '
                    "import path may have at most one colon."
                )
            if v.rfind(":") == 0 or v.rfind(":") == len(v) - 1:
                raise ValueError(
                    f'Got invalid import path "{v}". An '
                    "import path may not start or end with a colon."
                )
            return v
        else:
            if v.count(".") < 1:
                raise ValueError(
                    f'Got invalid import path "{v}". An '
                    "import path must contain at least on dot or colon "
                    "separating the module (and potentially submodules) from "
                    'the deployment graph. E.g.: "module.deployment_graph".'
                )
            if v.rfind(".") == 0 or v.rfind(".") == len(v) - 1:
                raise ValueError(
                    f'Got invalid import path "{v}". An '
                    "import path may not start or end with a dot."
                )

        return v

    @staticmethod
    def get_empty_schema_dict() -> Dict:
        """Returns an empty app schema dictionary.

        Schema can be used as a representation of an empty Serve application config.
        """

        return {
            "import_path": "",
            "runtime_env": {},
            "deployments": [],
        }

    def kubernetes_dict(self, **kwargs) -> Dict:
        """Returns dictionary in Kubernetes format.

        Dictionary can be yaml-dumped to a Serve config file directly and then
        copy-pasted into a RayService Kubernetes config.

        Args: all kwargs are passed directly into schema's dict() function.
        """

        config = self.dict(**kwargs)
        for idx, deployment in enumerate(config["deployments"]):
            if isinstance(deployment.get("ray_actor_options"), dict):
                # JSON-serialize ray_actor_options' resources dictionary
                if isinstance(deployment["ray_actor_options"].get("resources"), dict):
                    deployment["ray_actor_options"]["resources"] = json.dumps(
                        deployment["ray_actor_options"]["resources"]
                    )

                # JSON-serialize ray_actor_options' runtime_env dictionary
                if isinstance(deployment["ray_actor_options"].get("runtime_env"), dict):
                    deployment["ray_actor_options"]["runtime_env"] = json.dumps(
                        deployment["ray_actor_options"]["runtime_env"]
                    )

                # Convert ray_actor_options' keys
                deployment["ray_actor_options"] = dict_keys_snake_to_camel_case(
                    deployment["ray_actor_options"]
                )

            # JSON-serialize user_config dictionary
            if isinstance(deployment.get("user_config"), dict):
                deployment["user_config"] = json.dumps(deployment["user_config"])

            # Convert deployment's keys
            config["deployments"][idx] = dict_keys_snake_to_camel_case(deployment)

        # Convert top-level runtime_env
        if isinstance(config.get("runtime_env"), dict):
            config["runtime_env"] = json.dumps(config["runtime_env"])

        # Convert top-level option's keys
        config = dict_keys_snake_to_camel_case(config)

        return config


@PublicAPI(stability="alpha")
class gRPCOptionsSchema(BaseModel):
    """Options to start the gRPC Proxy with."""

    port: int = Field(
        default=DEFAULT_GRPC_PORT,
        description=(
            "Port for gRPC server. Defaults to 9000. Cannot be updated once "
            "Serve has started running. Serve must be shut down and restarted "
            "with the new port instead."
        ),
    )
    grpc_servicer_functions: List[str] = Field(
        default=[],
        description=(
            "List of import paths for gRPC `add_servicer_to_server` functions to add "
            "to Serve's gRPC proxy. Default to empty list, which means no gRPC methods "
            "will be added and no gRPC server will be started. The servicer functions "
            "need to be importable from the context of where Serve is running."
        ),
    )


@PublicAPI(stability="stable")
class HTTPOptionsSchema(BaseModel):
    """Options to start the HTTP Proxy with.

    NOTE: This config allows extra parameters to make it forward-compatible (ie
          older versions of Serve are able to accept configs from a newer versions,
          simply ignoring new parameters).
    """

    host: str = Field(
        default="0.0.0.0",
        description=(
            "Host for HTTP servers to listen on. Defaults to "
            '"0.0.0.0", which exposes Serve publicly. Cannot be updated once '
            "Serve has started running. Serve must be shut down and restarted "
            "with the new host instead."
        ),
    )
    port: int = Field(
        default=8000,
        description=(
            "Port for HTTP server. Defaults to 8000. Cannot be updated once "
            "Serve has started running. Serve must be shut down and restarted "
            "with the new port instead."
        ),
    )
    root_path: str = Field(
        default="",
        description=(
            'Root path to mount the serve application (for example, "/serve"). All '
            'deployment routes will be prefixed with this path. Defaults to "".'
        ),
    )
    request_timeout_s: float = Field(
        default=None,
        description="The timeout for HTTP requests. Defaults to no timeout.",
    )
    keep_alive_timeout_s: int = Field(
        default=DEFAULT_UVICORN_KEEP_ALIVE_TIMEOUT_S,
        description="The HTTP proxy will keep idle connections alive for this duration "
        "before closing them when no requests are ongoing. Defaults to "
        f"{DEFAULT_UVICORN_KEEP_ALIVE_TIMEOUT_S} seconds.",
    )


@PublicAPI(stability="stable")
class ServeDeploySchema(BaseModel):
    """
    Multi-application config for deploying a list of Serve applications to the Ray
    cluster.

    This is the request JSON schema for the v2 REST API
    `PUT "/api/serve/applications/"`.

    NOTE: This config allows extra parameters to make it forward-compatible (ie
          older versions of Serve are able to accept configs from a newer versions,
          simply ignoring new parameters)
    """

    proxy_location: ProxyLocation = Field(
        default=ProxyLocation.EveryNode,
        description=(
            "Config for where to run proxies for ingress traffic to the cluster."
        ),
    )
    http_options: HTTPOptionsSchema = Field(
        default=HTTPOptionsSchema(), description="Options to start the HTTP Proxy with."
    )
    grpc_options: gRPCOptionsSchema = Field(
        default=gRPCOptionsSchema(), description="Options to start the gRPC Proxy with."
    )
    logging_config: LoggingConfig = Field(
        default=None,
        description="Logging config for configuring serve components logs.",
    )
    applications: List[ServeApplicationSchema] = Field(
        ..., description="The set of applications to run on the Ray cluster."
    )

    @validator("applications")
    def application_names_unique(cls, v):
        # Ensure there are no duplicate applications listed
        names = [app.name for app in v]
        duplicates = {f'"{name}"' for name in names if names.count(name) > 1}
        if len(duplicates):
            apps_str = ("application " if len(duplicates) == 1 else "applications ") + (
                ", ".join(duplicates)
            )
            raise ValueError(
                f"Found multiple configs for {apps_str}. Please remove all duplicates."
            )
        return v

    @validator("applications")
    def application_routes_unique(cls, v):
        # Ensure each application with a non-null route prefix has unique route prefixes
        routes = [app.route_prefix for app in v if app.route_prefix is not None]
        duplicates = {f'"{route}"' for route in routes if routes.count(route) > 1}
        if len(duplicates):
            routes_str = (
                "route prefix " if len(duplicates) == 1 else "route prefixes "
            ) + (", ".join(duplicates))
            raise ValueError(
                f"Found duplicate applications for {routes_str}. Please ensure each "
                "application's route_prefix is unique."
            )
        return v

    @validator("applications")
    def application_names_nonempty(cls, v):
        for app in v:
            if len(app.name) == 0:
                raise ValueError("Application names must be nonempty.")
        return v

    @root_validator
    def nested_host_and_port(cls, values):
        # TODO (zcin): ServeApplicationSchema still needs to have host and port
        # fields to support single-app mode, but in multi-app mode the host and port
        # fields at the top-level deploy config is used instead. Eventually, after
        # migration, we should remove these fields from ServeApplicationSchema.
        for app_config in values.get("applications"):
            if "host" in app_config.dict(exclude_unset=True):
                raise ValueError(
                    f'Host "{app_config.host}" is set in the config for application '
                    f"`{app_config.name}`. Please remove it and set host in the top "
                    "level deploy config only."
                )
            if "port" in app_config.dict(exclude_unset=True):
                raise ValueError(
                    f"Port {app_config.port} is set in the config for application "
                    f"`{app_config.name}`. Please remove it and set port in the top "
                    "level deploy config only."
                )
        return values

    @staticmethod
    def get_empty_schema_dict() -> Dict:
        """Returns an empty deploy schema dictionary.

        Schema can be used as a representation of an empty Serve deploy config.
        """

        return {"applications": []}


@PublicAPI(stability="alpha")
@dataclass
class DeploymentStatusOverview:
    """Describes the status of a deployment.

    Attributes:
        status: The current status of the deployment.
        replica_states: A map indicating how many replicas there are of
            each replica state.
        message: A message describing the deployment status in more
            detail.
    """

    status: DeploymentStatus
    replica_states: Dict[ReplicaState, int]
    message: str


@PublicAPI(stability="alpha")
@dataclass
class ApplicationStatusOverview:
    """Describes the status of an application and all its deployments.

    Attributes:
        status: The current status of the application.
        message: A message describing the application status in more
            detail.
        last_deployed_time_s: The time at which the application was
            deployed. A Unix timestamp in seconds.
        deployments: The deployments in this application.
    """

    status: ApplicationStatus
    message: str
    last_deployed_time_s: float
    deployments: Dict[str, DeploymentStatusOverview]


@PublicAPI(stability="alpha")
@dataclass(eq=True)
class ServeStatus:
    """Describes the status of Serve.

    Attributes:
        proxies: The proxy actors running on each node in the cluster.
            A map from node ID to proxy status.
        applications: The live applications in the cluster.
    """

    proxies: Dict[str, ProxyStatus] = field(default_factory=dict)
    applications: Dict[str, ApplicationStatusOverview] = field(default_factory=dict)


@PublicAPI(stability="stable")
class ServeActorDetails(BaseModel, frozen=True):
    node_id: Optional[str] = Field(
        description="ID of the node that the actor is running on."
    )
    node_ip: Optional[str] = Field(
        description="IP address of the node that the actor is running on."
    )
    actor_id: Optional[str] = Field(description="Actor ID.")
    actor_name: Optional[str] = Field(description="Actor name.")
    worker_id: Optional[str] = Field(description="Worker ID.")
    log_file_path: Optional[str] = Field(
        description=(
            "The relative path to the Serve actor's log file from the ray logs "
            "directory."
        )
    )


@PublicAPI(stability="stable")
class ReplicaDetails(ServeActorDetails, frozen=True):
    """Detailed info about a single deployment replica."""

    replica_id: str = Field(
        description=(
            "Unique ID for the replica. By default, this will be "
            '"<deployment name>#<replica suffix>", where the replica suffix is a '
            "randomly generated unique string."
        )
    )
    state: ReplicaState = Field(description="Current state of the replica.")
    pid: Optional[int] = Field(description="PID of the replica actor process.")
    start_time_s: float = Field(
        description=(
            "The time at which the replica actor was started. If the controller dies, "
            "this is the time at which the controller recovers and retrieves replica "
            "state from the running replica actor."
        )
    )


@PublicAPI(stability="stable")
class DeploymentDetails(BaseModel, extra=Extra.forbid, frozen=True):
    """
    Detailed info about a deployment within a Serve application.
    """

    name: str = Field(description="Deployment name.")
    status: DeploymentStatus = Field(
        description="The current status of the deployment."
    )
    message: str = Field(
        description=(
            "If there are issues with the deployment, this will describe the issue in "
            "more detail."
        )
    )
    deployment_config: ReadDeploymentModel = Field(
        description=(
            "The set of deployment config options that are currently applied to this "
            "deployment. These options may come from the user's code, config file "
            "options, or Serve default values."
        )
    )
    replicas: List[ReplicaDetails] = Field(
        description="Details about the live replicas of this deployment."
    )


@PublicAPI(stability="stable")
class ApplicationDetails(BaseModel, extra=Extra.forbid, frozen=True):
    """Detailed info about a Serve application."""

    name: str = Field(description="Application name.")
    route_prefix: Optional[str] = Field(
        ...,
        description=(
            "This is the `route_prefix` of the ingress deployment in the application. "
            "Requests to paths under this HTTP path prefix will be routed to this "
            "application. This value may be null if the application is deploying "
            "and app information has not yet fully propagated in the backend; or "
            "if the user explicitly set the prefix to `None`, so the application isn't "
            "exposed over HTTP. Routing is done based on longest-prefix match, so if "
            'you have deployment A with a prefix of "/a" and deployment B with a '
            'prefix of "/a/b", requests to "/a", "/a/", and "/a/c" go to A and '
            'requests to "/a/b", "/a/b/", and "/a/b/c" go to B. Routes must not end '
            'with a "/" unless they\'re the root (just "/"), which acts as a catch-all.'
        ),
    )
    docs_path: Optional[str] = Field(
        ...,
        description=(
            "The path at which the docs for this application is served, for instance "
            "the `docs_url` for FastAPI-integrated applications."
        ),
    )
    status: ApplicationStatus = Field(
        description="The current status of the application."
    )
    message: str = Field(
        description="A message that gives more insight into the application status."
    )
    last_deployed_time_s: float = Field(
        description="The time at which the application was deployed."
    )
    deployed_app_config: Optional[ServeApplicationSchema] = Field(
        description=(
            "The exact copy of the application config that was submitted to the "
            "cluster. This will include all of, and only, the options that were "
            "explicitly specified in the submitted config. Default values for "
            "unspecified options will not be displayed, and deployments that are part "
            "of the application but unlisted in the config will also not be displayed. "
            "Note that default values for unspecified options are applied to the "
            "cluster under the hood, and deployments that were unlisted will still be "
            "deployed. This config simply avoids cluttering with unspecified fields "
            "for readability."
        )
    )
    deployments: Dict[str, DeploymentDetails] = Field(
        description="Details about the deployments in this application."
    )

    application_details_route_prefix_format = validator(
        "route_prefix", allow_reuse=True
    )(_route_prefix_format)


@PublicAPI(stability="stable")
class ProxyDetails(ServeActorDetails, frozen=True):
    status: ProxyStatus = Field(description="Current status of the proxy.")


@PublicAPI(stability="stable")
class ServeInstanceDetails(BaseModel, extra=Extra.forbid):
    """
    Serve metadata with system-level info and details on all applications deployed to
    the Ray cluster.

    This is the response JSON schema for v2 REST API `GET /api/serve/applications`.
    """

    controller_info: ServeActorDetails = Field(
        description="Details about the Serve controller actor."
    )
    proxy_location: Optional[ProxyLocation] = Field(
        description=(
            "Config for where to run proxies for ingress traffic to the cluster.\n"
            '- "Disabled": disable the proxies entirely.\n'
            '- "HeadOnly": run only one proxy on the head node.\n'
            '- "EveryNode": run proxies on every node that has at least one replica.\n'
        ),
    )
    http_options: Optional[HTTPOptionsSchema] = Field(description="HTTP Proxy options.")
    grpc_options: Optional[gRPCOptionsSchema] = Field(description="gRPC Proxy options.")
    proxies: Dict[str, ProxyDetails] = Field(
        description=(
            "Mapping from node_id to details about the Proxy running on that node."
        )
    )
    deploy_mode: ServeDeployMode = Field(
        description=(
            "Whether a single-app config of format ServeApplicationSchema or multi-app "
            "config of format ServeDeploySchema was deployed to the cluster."
        )
    )
    applications: Dict[str, ApplicationDetails] = Field(
        description="Details about all live applications running on the cluster."
    )

    @staticmethod
    def get_empty_schema_dict() -> Dict:
        """Empty Serve instance details dictionary.

        Represents no Serve instance running on the cluster.
        """

        return {
            "deploy_mode": "UNSET",
            "controller_info": {},
            "proxies": {},
            "applications": {},
        }

    def _get_status(self) -> ServeStatus:
        return ServeStatus(
            proxies={node_id: proxy.status for node_id, proxy in self.proxies.items()},
            applications={
                app_name: ApplicationStatusOverview(
                    status=app.status,
                    message=app.message,
                    last_deployed_time_s=app.last_deployed_time_s,
                    deployments={
                        deployment_name: DeploymentStatusOverview(
                            status=deployment.status,
                            replica_states=dict(
                                Counter([r.state.value for r in deployment.replicas])
                            ),
                            message=deployment.message,
                        )
                        for deployment_name, deployment in app.deployments.items()
                    },
                )
                for app_name, app in self.applications.items()
            },
        )


@PublicAPI(stability="beta")
class ServeStatusSchema(BaseModel, extra=Extra.forbid):
    """
    Describes the status of an application and all its deployments.

    This is the response JSON schema for the v1 REST API
    `GET /api/serve/deployments/status`.
    """

    name: str = Field(description="Application name", default="")
    app_status: ApplicationStatusInfo = Field(
        ...,
        description=(
            "Describes if the Serve application is DEPLOYING, if the "
            "DEPLOY_FAILED, or if the app is RUNNING. Includes a timestamp of "
            "when the application was deployed."
        ),
    )
    deployment_statuses: List[DeploymentStatusInfo] = Field(
        default=[],
        description=(
            "List of statuses for all the deployments running in this Serve "
            "application. Each status contains the deployment name, the "
            "deployment's status, and a message providing extra context on "
            "the status."
        ),
    )

    @staticmethod
    def get_empty_schema_dict() -> Dict:
        """Returns an empty status schema dictionary.

        Schema represents Serve status for a Ray cluster where Serve hasn't
        started yet.
        """

        return {
            "app_status": {
                "status": ApplicationStatus.NOT_STARTED.value,
                "message": "",
                "deployment_timestamp": 0,
            },
            "deployment_statuses": [],
        }


def _serve_status_to_schema(serve_status: StatusOverview) -> ServeStatusSchema:
    return ServeStatusSchema(
        name=serve_status.name,
        app_status=serve_status.app_status,
        deployment_statuses=serve_status.deployment_statuses,
    )<|MERGE_RESOLUTION|>--- conflicted
+++ resolved
@@ -2,12 +2,8 @@
 import logging
 from collections import Counter
 from dataclasses import dataclass, field
-<<<<<<< HEAD
 from typing import Dict, List, Optional, Union
-=======
 from enum import Enum
-from typing import Dict, List, Optional, Set, Union
->>>>>>> e4feeb41
 
 from ray._private.pydantic_compat import (
     BaseModel,
@@ -193,150 +189,7 @@
 
         return v
 
-<<<<<<< HEAD
     validate_route_prefix_format = validator("route_prefix", allow_reuse=True)(
-=======
-
-@PublicAPI(stability="stable")
-class DeploymentSchema(BaseModel, allow_population_by_field_name=True):
-    """
-    Specifies options for one deployment within a Serve application. For each deployment
-    this can optionally be included in `ServeApplicationSchema` to override deployment
-    options specified in code.
-    """
-
-    name: str = Field(
-        ..., description=("Globally-unique name identifying this deployment.")
-    )
-    num_replicas: Optional[int] = Field(
-        default=DEFAULT.VALUE,
-        description=(
-            "The number of processes that handle requests to this "
-            "deployment. Uses a default if null."
-        ),
-        gt=0,
-    )
-    # route_prefix of None means the deployment is not exposed over HTTP.
-    route_prefix: Union[str, None] = Field(
-        default=DEFAULT.VALUE,
-        description=(
-            "[DEPRECATED] Please use route_prefix under ServeApplicationSchema instead."
-        ),
-    )
-    max_concurrent_queries: int = Field(
-        default=DEFAULT.VALUE,
-        description=(
-            "The max number of pending queries in a single replica. "
-            "Uses a default if null."
-        ),
-        gt=0,
-    )
-    user_config: Optional[Dict] = Field(
-        default=DEFAULT.VALUE,
-        description=(
-            "Config to pass into this deployment's "
-            "reconfigure method. This can be updated dynamically "
-            "without restarting replicas"
-        ),
-    )
-    autoscaling_config: Optional[Dict] = Field(
-        default=DEFAULT.VALUE,
-        description=(
-            "Config specifying autoscaling "
-            "parameters for the deployment's number of replicas. "
-            "If null, the deployment won't autoscale its number of "
-            "replicas; the number of replicas will be fixed at "
-            "num_replicas."
-        ),
-    )
-    graceful_shutdown_wait_loop_s: float = Field(
-        default=DEFAULT.VALUE,
-        description=(
-            "Duration that deployment replicas will wait until there "
-            "is no more work to be done before shutting down. Uses a "
-            "default if null."
-        ),
-        ge=0,
-    )
-    graceful_shutdown_timeout_s: float = Field(
-        default=DEFAULT.VALUE,
-        description=(
-            "Serve controller waits for this duration before "
-            "forcefully killing the replica for shutdown. Uses a "
-            "default if null."
-        ),
-        ge=0,
-    )
-    health_check_period_s: float = Field(
-        default=DEFAULT.VALUE,
-        description=(
-            "Frequency at which the controller will health check "
-            "replicas. Uses a default if null."
-        ),
-        gt=0,
-    )
-    health_check_timeout_s: float = Field(
-        default=DEFAULT.VALUE,
-        description=(
-            "Timeout that the controller will wait for a response "
-            "from the replica's health check before marking it "
-            "unhealthy. Uses a default if null."
-        ),
-        gt=0,
-    )
-    ray_actor_options: RayActorOptionsSchema = Field(
-        default=DEFAULT.VALUE, description="Options set for each replica actor."
-    )
-
-    placement_group_bundles: List[Dict[str, float]] = Field(
-        default=DEFAULT.VALUE,
-        description=(
-            "Define a set of placement group bundles to be "
-            "scheduled *for each replica* of this deployment. The replica actor will "
-            "be scheduled in the first bundle provided, so the resources specified in "
-            "`ray_actor_options` must be a subset of the first bundle's resources. All "
-            "actors and tasks created by the replica actor will be scheduled in the "
-            "placement group by default (`placement_group_capture_child_tasks` is set "
-            "to True)."
-        ),
-    )
-
-    placement_group_strategy: str = Field(
-        default=DEFAULT.VALUE,
-        description=(
-            "Strategy to use for the replica placement group "
-            "specified via `placement_group_bundles`. Defaults to `PACK`."
-        ),
-    )
-
-    max_replicas_per_node: int = Field(
-        default=DEFAULT.VALUE,
-        description=(
-            "[EXPERIMENTAL] The max number of deployment replicas can "
-            "run on a single node. Valid values are None (no limitation) "
-            "or an integer in the range of [1, 100]. "
-            "Defaults to no limitation."
-        ),
-    )
-    logging_config: LoggingConfig = Field(
-        default=DEFAULT.VALUE,
-        description="Logging config for configuring serve deployment logs.",
-    )
-
-    @root_validator
-    def num_replicas_and_autoscaling_config_mutually_exclusive(cls, values):
-        if values.get("num_replicas", None) not in [DEFAULT.VALUE, None] and values.get(
-            "autoscaling_config", None
-        ) not in [DEFAULT.VALUE, None]:
-            raise ValueError(
-                "Manually setting num_replicas is not allowed "
-                "when autoscaling_config is provided."
-            )
-
-        return values
-
-    deployment_schema_route_prefix_format = validator("route_prefix", allow_reuse=True)(
->>>>>>> e4feeb41
         _route_prefix_format
     )
 
