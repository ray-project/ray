from collections import Counter
from dataclasses import dataclass, field
import json
from pydantic import BaseModel, Field, Extra, root_validator, validator
from typing import Union, List, Dict, Set, Optional

from ray._private.runtime_env.packaging import parse_uri
from ray.serve._private.common import (
    DeploymentStatusInfo,
    ApplicationStatusInfo,
    ApplicationStatus,
    DeploymentStatus,
    DeploymentInfo,
    StatusOverview,
    ReplicaState,
    ServeDeployMode,
    HTTPProxyStatus,
)
from ray.serve.config import DeploymentMode
from ray.serve._private.utils import DEFAULT, dict_keys_snake_to_camel_case
from ray.util.annotations import DeveloperAPI, PublicAPI
from ray.serve._private.constants import (
    DEFAULT_GRPC_PORT,
    DEFAULT_UVICORN_KEEP_ALIVE_TIMEOUT_S,
    SERVE_DEFAULT_APP_NAME,
)


def _route_prefix_format(cls, v):
    """
    The route_prefix
    1. must start with a / character
    2. must not end with a / character (unless the entire prefix is just /)
    3. cannot contain wildcards (must not have "{" or "}")
    """

    if v is None:
        return v

    if not v.startswith("/"):
        raise ValueError(
            f'Got "{v}" for route_prefix. Route prefix must start with "/".'
        )
    if len(v) > 1 and v.endswith("/"):
        raise ValueError(
            f'Got "{v}" for route_prefix. Route prefix '
            'cannot end with "/" unless the '
            'entire prefix is just "/".'
        )
    if "{" in v or "}" in v:
        raise ValueError(
            f'Got "{v}" for route_prefix. Route prefix '
            "cannot contain wildcards, so it cannot "
            'contain "{" or "}".'
        )

    return v


@PublicAPI(stability="beta")
class RayActorOptionsSchema(BaseModel, extra=Extra.forbid):
    """Options with which to start a replica actor."""

    runtime_env: dict = Field(
        default={},
        description=(
            "This deployment's runtime_env. working_dir and "
            "py_modules may contain only remote URIs."
        ),
    )
    num_cpus: float = Field(
        default=None,
        description=(
            "The number of CPUs required by the deployment's "
            "application per replica. This is the same as a ray "
            "actor's num_cpus. Uses a default if null."
        ),
        ge=0,
    )
    num_gpus: float = Field(
        default=None,
        description=(
            "The number of GPUs required by the deployment's "
            "application per replica. This is the same as a ray "
            "actor's num_gpus. Uses a default if null."
        ),
        ge=0,
    )
    memory: float = Field(
        default=None,
        description=(
            "Restrict the heap memory usage of each replica. Uses a default if null."
        ),
        ge=0,
    )
    object_store_memory: float = Field(
        default=None,
        description=(
            "Restrict the object store memory used per replica when "
            "creating objects. Uses a default if null."
        ),
        ge=0,
    )
    resources: Dict = Field(
        default={},
        description=("The custom resources required by each replica."),
    )
    accelerator_type: str = Field(
        default=None,
        description=(
            "Forces replicas to run on nodes with the specified accelerator type."
        ),
    )

    @validator("runtime_env")
    def runtime_env_contains_remote_uris(cls, v):
        # Ensure that all uris in py_modules and working_dir are remote

        if v is None:
            return

        uris = v.get("py_modules", [])
        if "working_dir" in v:
            uris.append(v["working_dir"])

        for uri in uris:
            if uri is not None:
                try:
                    parse_uri(uri)
                except ValueError as e:
                    raise ValueError(
                        "runtime_envs in the Serve config support only "
                        "remote URIs in working_dir and py_modules. Got "
                        f"error when parsing URI: {e}"
                    )

        return v


@PublicAPI(stability="beta")
class DeploymentSchema(
    BaseModel, extra=Extra.forbid, allow_population_by_field_name=True
):
    """
    Specifies options for one deployment within a Serve application. For each deployment
    this can optionally be included in `ServeApplicationSchema` to override deployment
    options specified in code.
    """

    name: str = Field(
        ..., description=("Globally-unique name identifying this deployment.")
    )
    num_replicas: Optional[int] = Field(
        default=DEFAULT.VALUE,
        description=(
            "The number of processes that handle requests to this "
            "deployment. Uses a default if null."
        ),
        gt=0,
    )
    # route_prefix of None means the deployment is not exposed over HTTP.
    route_prefix: Union[str, None] = Field(
        default=DEFAULT.VALUE,
        description=(
            "[DEPRECATED] Please use route_prefix under ServeApplicationSchema instead."
        ),
    )
    max_concurrent_queries: int = Field(
        default=DEFAULT.VALUE,
        description=(
            "The max number of pending queries in a single replica. "
            "Uses a default if null."
        ),
        gt=0,
    )
    user_config: Optional[Dict] = Field(
        default=DEFAULT.VALUE,
        description=(
            "Config to pass into this deployment's "
            "reconfigure method. This can be updated dynamically "
            "without restarting replicas"
        ),
    )
    autoscaling_config: Optional[Dict] = Field(
        default=DEFAULT.VALUE,
        description=(
            "Config specifying autoscaling "
            "parameters for the deployment's number of replicas. "
            "If null, the deployment won't autoscale its number of "
            "replicas; the number of replicas will be fixed at "
            "num_replicas."
        ),
    )
    graceful_shutdown_wait_loop_s: float = Field(
        default=DEFAULT.VALUE,
        description=(
            "Duration that deployment replicas will wait until there "
            "is no more work to be done before shutting down. Uses a "
            "default if null."
        ),
        ge=0,
    )
    graceful_shutdown_timeout_s: float = Field(
        default=DEFAULT.VALUE,
        description=(
            "Serve controller waits for this duration before "
            "forcefully killing the replica for shutdown. Uses a "
            "default if null."
        ),
        ge=0,
    )
    health_check_period_s: float = Field(
        default=DEFAULT.VALUE,
        description=(
            "Frequency at which the controller will health check "
            "replicas. Uses a default if null."
        ),
        gt=0,
    )
    health_check_timeout_s: float = Field(
        default=DEFAULT.VALUE,
        description=(
            "Timeout that the controller will wait for a response "
            "from the replica's health check before marking it "
            "unhealthy. Uses a default if null."
        ),
        gt=0,
    )
    ray_actor_options: RayActorOptionsSchema = Field(
        default=DEFAULT.VALUE, description="Options set for each replica actor."
    )

    placement_group_bundles: List[Dict[str, float]] = Field(
        default=DEFAULT.VALUE,
        description=(
            "Define a set of placement group bundles to be "
            "scheduled *for each replica* of this deployment. The replica actor will "
            "be scheduled in the first bundle provided, so the resources specified in "
            "`ray_actor_options` must be a subset of the first bundle's resources. All "
            "actors and tasks created by the replica actor will be scheduled in the "
            "placement group by default (`placement_group_capture_child_tasks` is set "
            "to True)."
        ),
    )

    placement_group_strategy: str = Field(
        default=DEFAULT.VALUE,
        description=(
            "Strategy to use for the replica placement group "
            "specified via `placement_group_bundles`. Defaults to `PACK`."
        ),
    )

    is_driver_deployment: bool = Field(
        default=DEFAULT.VALUE,
        description="Indicate Whether the deployment is driver deployment "
        "Driver deployments are spawned one per node.",
    )

    @root_validator
    def num_replicas_and_autoscaling_config_mutually_exclusive(cls, values):
        if values.get("num_replicas", None) not in [DEFAULT.VALUE, None] and values.get(
            "autoscaling_config", None
        ) not in [DEFAULT.VALUE, None]:
            raise ValueError(
                "Manually setting num_replicas is not allowed "
                "when autoscaling_config is provided."
            )

        return values

    deployment_schema_route_prefix_format = validator("route_prefix", allow_reuse=True)(
        _route_prefix_format
    )

    def get_user_configured_option_names(self) -> Set[str]:
        """Get set of names for all user-configured options.

        Any field not set to DEFAULT.VALUE is considered a user-configured option.
        """

        return {
            field for field, value in self.dict().items() if value is not DEFAULT.VALUE
        }


def _deployment_info_to_schema(name: str, info: DeploymentInfo) -> DeploymentSchema:
    """Converts a DeploymentInfo object to DeploymentSchema.

    Route_prefix will not be set in the returned DeploymentSchema, since starting in 2.x
    route_prefix is an application-level concept. (This should only be used on the 2.x
    codepath)
    """

    schema = DeploymentSchema(
        name=name,
        max_concurrent_queries=info.deployment_config.max_concurrent_queries,
        user_config=info.deployment_config.user_config,
        graceful_shutdown_wait_loop_s=(
            info.deployment_config.graceful_shutdown_wait_loop_s
        ),
        graceful_shutdown_timeout_s=info.deployment_config.graceful_shutdown_timeout_s,
        health_check_period_s=info.deployment_config.health_check_period_s,
        health_check_timeout_s=info.deployment_config.health_check_timeout_s,
        ray_actor_options=info.replica_config.ray_actor_options,
        is_driver_deployment=info.is_driver_deployment,
    )

    if info.deployment_config.autoscaling_config is not None:
        schema.autoscaling_config = info.deployment_config.autoscaling_config
    else:
        schema.num_replicas = info.deployment_config.num_replicas

    return schema


@PublicAPI(stability="beta")
class ServeApplicationSchema(BaseModel, extra=Extra.forbid):
    """
    Describes one Serve application, and currently can also be used as a standalone
    config to deploy a single application to a Ray cluster.


    This is the request JSON schema for the v1 REST API `PUT "/api/serve/deployments/"`.
    """

    name: str = Field(
        default=SERVE_DEFAULT_APP_NAME,
        description=(
            "Application name, the name should be unique within the serve instance"
        ),
    )
    route_prefix: Optional[str] = Field(
        default="/",
        description=(
            "Route prefix for HTTP requests. If not provided, it will use"
            "route_prefix of the ingress deployment. By default, the ingress route "
            "prefix is '/'."
        ),
    )
    import_path: str = Field(
        ...,
        description=(
            "An import path to a bound deployment node. Should be of the "
            'form "module.submodule_1...submodule_n.'
            'dag_node". This is equivalent to '
            '"from module.submodule_1...submodule_n import '
            'dag_node". Only works with Python '
            "applications. This field is REQUIRED when deploying Serve config "
            "to a Ray cluster."
        ),
    )
    runtime_env: dict = Field(
        default={},
        description=(
            "The runtime_env that the deployment graph will be run in. "
            "Per-deployment runtime_envs will inherit from this. working_dir "
            "and py_modules may contain only remote URIs."
        ),
    )
    host: str = Field(
        default="0.0.0.0",
        description=(
            "Host for HTTP servers to listen on. Defaults to "
            '"0.0.0.0", which exposes Serve publicly. Cannot be updated once '
            "your Serve application has started running. The Serve application "
            "must be shut down and restarted with the new host instead."
        ),
    )
    port: int = Field(
        default=8000,
        description=(
            "Port for HTTP server. Defaults to 8000. Cannot be updated once "
            "your Serve application has started running. The Serve application "
            "must be shut down and restarted with the new port instead."
        ),
    )
    deployments: List[DeploymentSchema] = Field(
        default=[],
        description="Deployment options that override options specified in the code.",
    )
    args: Dict = Field(
        default={},
        description="Arguments that will be passed to the application builder.",
    )

    @property
    def deployment_names(self) -> List[str]:
        return [d.name for d in self.deployments]

    @validator("runtime_env")
    def runtime_env_contains_remote_uris(cls, v):
        # Ensure that all uris in py_modules and working_dir are remote

        if v is None:
            return

        uris = v.get("py_modules", [])
        if "working_dir" in v:
            uris.append(v["working_dir"])

        for uri in uris:
            if uri is not None:
                try:
                    parse_uri(uri)
                except ValueError as e:
                    raise ValueError(
                        "runtime_envs in the Serve config support only "
                        "remote URIs in working_dir and py_modules. Got "
                        f"error when parsing URI: {e}"
                    )

        return v

    @validator("import_path")
    def import_path_format_valid(cls, v: str):

        if v is None:
            return

        if ":" in v:
            if v.count(":") > 1:
                raise ValueError(
                    f'Got invalid import path "{v}". An '
                    "import path may have at most one colon."
                )
            if v.rfind(":") == 0 or v.rfind(":") == len(v) - 1:
                raise ValueError(
                    f'Got invalid import path "{v}". An '
                    "import path may not start or end with a colon."
                )
            return v
        else:
            if v.count(".") < 1:
                raise ValueError(
                    f'Got invalid import path "{v}". An '
                    "import path must contain at least on dot or colon "
                    "separating the module (and potentially submodules) from "
                    'the deployment graph. E.g.: "module.deployment_graph".'
                )
            if v.rfind(".") == 0 or v.rfind(".") == len(v) - 1:
                raise ValueError(
                    f'Got invalid import path "{v}". An '
                    "import path may not start or end with a dot."
                )

        return v

    @staticmethod
    def get_empty_schema_dict() -> Dict:
        """Returns an empty app schema dictionary.

        Schema can be used as a representation of an empty Serve application config.
        """

        return {
            "import_path": "",
            "runtime_env": {},
            "deployments": [],
        }

    def kubernetes_dict(self, **kwargs) -> Dict:
        """Returns dictionary in Kubernetes format.

        Dictionary can be yaml-dumped to a Serve config file directly and then
        copy-pasted into a RayService Kubernetes config.

        Args: all kwargs are passed directly into schema's dict() function.
        """

        config = self.dict(**kwargs)
        for idx, deployment in enumerate(config["deployments"]):

            if isinstance(deployment.get("ray_actor_options"), dict):

                # JSON-serialize ray_actor_options' resources dictionary
                if isinstance(deployment["ray_actor_options"].get("resources"), dict):
                    deployment["ray_actor_options"]["resources"] = json.dumps(
                        deployment["ray_actor_options"]["resources"]
                    )

                # JSON-serialize ray_actor_options' runtime_env dictionary
                if isinstance(deployment["ray_actor_options"].get("runtime_env"), dict):
                    deployment["ray_actor_options"]["runtime_env"] = json.dumps(
                        deployment["ray_actor_options"]["runtime_env"]
                    )

                # Convert ray_actor_options' keys
                deployment["ray_actor_options"] = dict_keys_snake_to_camel_case(
                    deployment["ray_actor_options"]
                )

            # JSON-serialize user_config dictionary
            if isinstance(deployment.get("user_config"), dict):
                deployment["user_config"] = json.dumps(deployment["user_config"])

            # Convert deployment's keys
            config["deployments"][idx] = dict_keys_snake_to_camel_case(deployment)

        # Convert top-level runtime_env
        if isinstance(config.get("runtime_env"), dict):
            config["runtime_env"] = json.dumps(config["runtime_env"])

        # Convert top-level option's keys
        config = dict_keys_snake_to_camel_case(config)

        return config


@PublicAPI(stability="alpha")
<<<<<<< HEAD
class gRPCOptionsSchema(BaseModel):
    """Options to start the gRPC Proxy with."""

    port: int = Field(
        default=DEFAULT_GRPC_PORT,
        description=(
            "Port for gRPC server. Defaults to 9000. Cannot be updated once "
            "Serve has started running. Serve must be shut down and restarted "
            "with the new port instead."
        ),
    )
    grpc_servicer_functions: List[str] = Field(
        default=[],
        description=(
            "List of import paths for gRPC `add_servicer_to_server` functions to add "
            "to Serve's gRPC proxy. Default to empty list, which means no gRPC methods "
            "will be added and no gRPC server will be started. The servicer functions "
            "need to be importable from the context of where Serve is running."
        ),
    )


@PublicAPI(stability="alpha")
class HTTPOptionsSchema(BaseModel, extra=Extra.forbid):
=======
class HTTPOptionsSchema(BaseModel):
>>>>>>> 755e60c7
    """Options to start the HTTP Proxy with."""

    host: str = Field(
        default="0.0.0.0",
        description=(
            "Host for HTTP servers to listen on. Defaults to "
            '"0.0.0.0", which exposes Serve publicly. Cannot be updated once '
            "Serve has started running. Serve must be shut down and restarted "
            "with the new host instead."
        ),
    )
    port: int = Field(
        default=8000,
        description=(
            "Port for HTTP server. Defaults to 8000. Cannot be updated once "
            "Serve has started running. Serve must be shut down and restarted "
            "with the new port instead."
        ),
    )
    root_path: str = Field(
        default="",
        description=(
            'Root path to mount the serve application (for example, "/serve"). All '
            'deployment routes will be prefixed with this path. Defaults to "".'
        ),
    )
    request_timeout_s: float = Field(
        default=None,
        description="The timeout for HTTP requests. Defaults to no timeout.",
    )
    keep_alive_timeout_s: int = Field(
        default=DEFAULT_UVICORN_KEEP_ALIVE_TIMEOUT_S,
        description="The HTTP proxy will keep idle connections alive for this duration "
        "before closing them when no requests are ongoing. Defaults to "
        f"{DEFAULT_UVICORN_KEEP_ALIVE_TIMEOUT_S} seconds.",
    )


@PublicAPI(stability="alpha")
class ServeDeploySchema(BaseModel, extra=Extra.forbid):
    """
    Multi-application config for deploying a list of Serve applications to the Ray
    cluster.

    This is the request JSON schema for the v2 REST API
    `PUT "/api/serve/applications/"`.
    """

    proxy_location: DeploymentMode = Field(
        default=DeploymentMode.EveryNode,
        description=(
            "The location of HTTP servers.\n"
            '- "EveryNode" (default): start one HTTP server per node.\n'
            '- "HeadOnly": start one HTTP server on the head node.\n'
            '- "NoServer": disable HTTP server.'
        ),
    )
    http_options: HTTPOptionsSchema = Field(
        default=HTTPOptionsSchema(), description="Options to start the HTTP Proxy with."
    )
    applications: List[ServeApplicationSchema] = Field(
        ..., description=("The set of Serve applications to run on the Ray cluster.")
    )
    grpc_options: gRPCOptionsSchema = Field(
        default=gRPCOptionsSchema(), description="Options to start the gRPC Proxy with."
    )

    @validator("applications")
    def application_names_unique(cls, v):
        # Ensure there are no duplicate applications listed
        names = [app.name for app in v]
        duplicates = {f'"{name}"' for name in names if names.count(name) > 1}
        if len(duplicates):
            apps_str = ("application " if len(duplicates) == 1 else "applications ") + (
                ", ".join(duplicates)
            )
            raise ValueError(
                f"Found multiple configs for {apps_str}. Please remove all duplicates."
            )
        return v

    @validator("applications")
    def application_routes_unique(cls, v):
        # Ensure each application with a non-null route prefix has unique route prefixes
        routes = [app.route_prefix for app in v if app.route_prefix is not None]
        duplicates = {f'"{route}"' for route in routes if routes.count(route) > 1}
        if len(duplicates):
            routes_str = (
                "route prefix " if len(duplicates) == 1 else "route prefixes "
            ) + (", ".join(duplicates))
            raise ValueError(
                f"Found duplicate applications for {routes_str}. Please ensure each "
                "application's route_prefix is unique."
            )
        return v

    @validator("applications")
    def application_names_nonempty(cls, v):
        for app in v:
            if len(app.name) == 0:
                raise ValueError("Application names must be nonempty.")
        return v

    @root_validator
    def nested_host_and_port(cls, values):
        # TODO (zcin): ServeApplicationSchema still needs to have host and port
        # fields to support single-app mode, but in multi-app mode the host and port
        # fields at the top-level deploy config is used instead. Eventually, after
        # migration, we should remove these fields from ServeApplicationSchema.
        for app_config in values.get("applications"):
            if "host" in app_config.dict(exclude_unset=True):
                raise ValueError(
                    f'Host "{app_config.host}" is set in the config for application '
                    f"`{app_config.name}`. Please remove it and set host in the top "
                    "level deploy config only."
                )
            if "port" in app_config.dict(exclude_unset=True):
                raise ValueError(
                    f"Port {app_config.port} is set in the config for application "
                    f"`{app_config.name}`. Please remove it and set port in the top "
                    "level deploy config only."
                )
        return values

    @staticmethod
    def get_empty_schema_dict() -> Dict:
        """Returns an empty deploy schema dictionary.

        Schema can be used as a representation of an empty Serve deploy config.
        """

        return {"applications": []}


@PublicAPI(stability="alpha")
@dataclass
class DeploymentStatusOverview:
    status: DeploymentStatus
    replica_states: Dict[ReplicaState, int]
    message: str


@PublicAPI(stability="alpha")
@dataclass
class ApplicationStatusOverview:
    status: ApplicationStatus
    message: str
    last_deployed_time_s: float
    deployments: Dict[str, DeploymentStatusOverview]


@PublicAPI(stability="alpha")
@dataclass(eq=True)
class ServeStatus:
    proxies: Dict[str, HTTPProxyStatus] = field(default_factory=dict)
    applications: Dict[str, ApplicationStatusOverview] = field(default_factory=dict)


@PublicAPI(stability="alpha")
class ServeActorDetails(BaseModel, frozen=True):
    node_id: Optional[str] = Field(
        description="ID of the node that the actor is running on."
    )
    node_ip: Optional[str] = Field(
        description="IP address of the node that the actor is running on."
    )
    actor_id: Optional[str] = Field(description="Actor ID.")
    actor_name: Optional[str] = Field(description="Actor name.")
    worker_id: Optional[str] = Field(description="Worker ID.")
    log_file_path: Optional[str] = Field(
        description=(
            "The relative path to the Serve actor's log file from the ray logs "
            "directory."
        )
    )


@PublicAPI(stability="alpha")
class ReplicaDetails(ServeActorDetails, frozen=True):
    """Detailed info about a single deployment replica."""

    replica_id: str = Field(
        description=(
            "Unique ID for the replica. By default, this will be "
            '"<deployment name>#<replica suffix>", where the replica suffix is a '
            "randomly generated unique string."
        )
    )
    state: ReplicaState = Field(description="Current state of the replica.")
    pid: Optional[int] = Field(description="PID of the replica actor process.")
    start_time_s: float = Field(
        description=(
            "The time at which the replica actor was started. If the controller dies, "
            "this is the time at which the controller recovers and retrieves replica "
            "state from the running replica actor."
        )
    )


@PublicAPI(stability="alpha")
class DeploymentDetails(BaseModel, extra=Extra.forbid, frozen=True):
    """
    Detailed info about a deployment within a Serve application.
    """

    name: str = Field(description="Deployment name.")
    status: DeploymentStatus = Field(
        description="The current status of the deployment."
    )
    message: str = Field(
        description=(
            "If there are issues with the deployment, this will describe the issue in "
            "more detail."
        )
    )
    deployment_config: DeploymentSchema = Field(
        description=(
            "The set of deployment config options that are currently applied to this "
            "deployment. These options may come from the user's code, config file "
            "options, or Serve default values."
        )
    )
    replicas: List[ReplicaDetails] = Field(
        description="Details about the live replicas of this deployment."
    )

    @validator("deployment_config")
    def deployment_route_prefix_not_set(cls, v: DeploymentSchema):
        # Route prefix should not be set at the deployment level. Deployment-level route
        # prefix is outdated, there should be one route prefix per application
        if "route_prefix" in v.dict(exclude_unset=True):
            raise ValueError(
                "Unexpectedly found a deployment-level route_prefix in the "
                f'deployment_config for deployment "{cls.name}". The route_prefix in '
                "deployment_config within DeploymentDetails should not be set; please "
                "set it at the application level."
            )
        return v


@PublicAPI(stability="alpha")
class ApplicationDetails(BaseModel, extra=Extra.forbid, frozen=True):
    """Detailed info about a Serve application."""

    name: str = Field(description="Application name.")
    route_prefix: Optional[str] = Field(
        ...,
        description=(
            "This is the `route_prefix` of the ingress deployment in the application. "
            "Requests to paths under this HTTP path prefix will be routed to this "
            "application. This value may be null if the application is deploying "
            "and app information has not yet fully propagated in the backend; or "
            "if the user explicitly set the prefix to `None`, so the application isn't "
            "exposed over HTTP. Routing is done based on longest-prefix match, so if "
            'you have deployment A with a prefix of "/a" and deployment B with a '
            'prefix of "/a/b", requests to "/a", "/a/", and "/a/c" go to A and '
            'requests to "/a/b", "/a/b/", and "/a/b/c" go to B. Routes must not end '
            'with a "/" unless they\'re the root (just "/"), which acts as a catch-all.'
        ),
    )
    docs_path: Optional[str] = Field(
        ...,
        description=(
            "The path at which the docs for this application is served, for instance "
            "the `docs_url` for FastAPI-integrated applications."
        ),
    )
    status: ApplicationStatus = Field(
        description="The current status of the application."
    )
    message: str = Field(
        description="A message that gives more insight into the application status."
    )
    last_deployed_time_s: float = Field(
        description="The time at which the application was deployed."
    )
    deployed_app_config: Optional[ServeApplicationSchema] = Field(
        description=(
            "The exact copy of the application config that was submitted to the "
            "cluster. This will include all of, and only, the options that were "
            "explicitly specified in the submitted config. Default values for "
            "unspecified options will not be displayed, and deployments that are part "
            "of the application but unlisted in the config will also not be displayed. "
            "Note that default values for unspecified options are applied to the "
            "cluster under the hood, and deployments that were unlisted will still be "
            "deployed. This config simply avoids cluttering with unspecified fields "
            "for readability."
        )
    )
    deployments: Dict[str, DeploymentDetails] = Field(
        description="Details about the deployments in this application."
    )

    application_details_route_prefix_format = validator(
        "route_prefix", allow_reuse=True
    )(_route_prefix_format)


@PublicAPI(stability="alpha")
class HTTPProxyDetails(ServeActorDetails, frozen=True):
    status: HTTPProxyStatus = Field(description="Current status of the HTTP Proxy.")


@PublicAPI(stability="alpha")
class ServeInstanceDetails(BaseModel, extra=Extra.forbid):
    """
    Serve metadata with system-level info and details on all applications deployed to
    the Ray cluster.

    This is the response JSON schema for v2 REST API `GET /api/serve/applications`.
    """

    controller_info: ServeActorDetails = Field(
        description="Details about the Serve controller actor."
    )
    proxy_location: Optional[DeploymentMode] = Field(
        description=(
            "The location of HTTP servers.\n"
            '- "EveryNode": start one HTTP server per node.\n'
            '- "HeadOnly": start one HTTP server on the head node.\n'
            '- "NoServer": disable HTTP server.'
        ),
    )
    http_options: Optional[HTTPOptionsSchema] = Field(description="HTTP Proxy options.")
    http_proxies: Dict[str, HTTPProxyDetails] = Field(
        description=(
            "Mapping from node_id to details about the HTTP Proxy running on that node."
        )
    )
    deploy_mode: ServeDeployMode = Field(
        description=(
            "Whether a single-app config of format ServeApplicationSchema or multi-app "
            "config of format ServeDeploySchema was deployed to the cluster."
        )
    )
    applications: Dict[str, ApplicationDetails] = Field(
        description="Details about all live applications running on the cluster."
    )

    @staticmethod
    def get_empty_schema_dict() -> Dict:
        """Empty Serve instance details dictionary.

        Represents no Serve instance running on the cluster.
        """

        return {
            "deploy_mode": "UNSET",
            "controller_info": {},
            "http_proxies": {},
            "applications": {},
        }

    def _get_status(self) -> ServeStatus:
        return ServeStatus(
            proxies={
                node_id: proxy.status for node_id, proxy in self.http_proxies.items()
            },
            applications={
                app_name: ApplicationStatusOverview(
                    status=app.status,
                    message=app.message,
                    last_deployed_time_s=app.last_deployed_time_s,
                    deployments={
                        deployment_name: DeploymentStatusOverview(
                            status=deployment.status,
                            replica_states=dict(
                                Counter([r.state.value for r in deployment.replicas])
                            ),
                            message=deployment.message,
                        )
                        for deployment_name, deployment in app.deployments.items()
                    },
                )
                for app_name, app in self.applications.items()
            },
        )


@PublicAPI(stability="beta")
class ServeStatusSchema(BaseModel, extra=Extra.forbid):
    """
    Describes the status of an application and all its deployments.

    This is the response JSON schema for the v1 REST API
    `GET /api/serve/deployments/status`.
    """

    name: str = Field(description="Application name", default="")
    app_status: ApplicationStatusInfo = Field(
        ...,
        description=(
            "Describes if the Serve application is DEPLOYING, if the "
            "DEPLOY_FAILED, or if the app is RUNNING. Includes a timestamp of "
            "when the application was deployed."
        ),
    )
    deployment_statuses: List[DeploymentStatusInfo] = Field(
        default=[],
        description=(
            "List of statuses for all the deployments running in this Serve "
            "application. Each status contains the deployment name, the "
            "deployment's status, and a message providing extra context on "
            "the status."
        ),
    )

    @staticmethod
    def get_empty_schema_dict() -> Dict:
        """Returns an empty status schema dictionary.

        Schema represents Serve status for a Ray cluster where Serve hasn't
        started yet.
        """

        return {
            "app_status": {
                "status": ApplicationStatus.NOT_STARTED.value,
                "message": "",
                "deployment_timestamp": 0,
            },
            "deployment_statuses": [],
        }


@DeveloperAPI
def serve_status_to_schema(serve_status: StatusOverview) -> ServeStatusSchema:

    return ServeStatusSchema(
        name=serve_status.name,
        app_status=serve_status.app_status,
        deployment_statuses=serve_status.deployment_statuses,
    )<|MERGE_RESOLUTION|>--- conflicted
+++ resolved
@@ -508,7 +508,6 @@
 
 
 @PublicAPI(stability="alpha")
-<<<<<<< HEAD
 class gRPCOptionsSchema(BaseModel):
     """Options to start the gRPC Proxy with."""
 
@@ -532,10 +531,7 @@
 
 
 @PublicAPI(stability="alpha")
-class HTTPOptionsSchema(BaseModel, extra=Extra.forbid):
-=======
 class HTTPOptionsSchema(BaseModel):
->>>>>>> 755e60c7
     """Options to start the HTTP Proxy with."""
 
     host: str = Field(
