--- conflicted
+++ resolved
@@ -313,12 +313,8 @@
                 backend_tag,
                 replica_tag,
                 replica_config.actor_init_args,
-<<<<<<< HEAD
                 backend_config,
-                cluster_name=self.cluster_name)
-=======
                 instance_name=self.instance_name)
->>>>>>> e372c062
         # TODO(edoakes): we should probably have a timeout here.
         await worker_handle.ready.remote()
         return worker_handle
