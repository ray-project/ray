import asyncio
from collections import defaultdict
import os
import random
import time

import ray
import ray.cloudpickle as pickle
from ray.serve.constants import (ASYNC_CONCURRENCY, SERVE_ROUTER_NAME,
                                 SERVE_PROXY_NAME, SERVE_METRIC_MONITOR_NAME)
from ray.serve.http_proxy import HTTPProxyActor
from ray.serve.metric import (MetricMonitor, start_metric_monitor_loop)
from ray.serve.backend_worker import create_backend_worker
from ray.serve.utils import async_retryable, get_random_letters, logger

import numpy as np

# Used for testing purposes only. If this is set, the master actor will crash
# after writing each checkpoint with the specified probability.
_CRASH_AFTER_CHECKPOINT_PROBABILITY = 0.0


@ray.remote
class ServeMaster:
    """Responsible for managing the state of the serving system.

    The master actor implements fault tolerance by persisting its state in
    a new checkpoint each time a state change is made. If the actor crashes,
    the latest checkpoint is loaded and the state is recovered. Checkpoints
    are written/read using a provided KV-store interface.

    All hard state in the system is maintained by this actor and persisted via
    these checkpoints. Soft state required by other components is fetched by
    those actors from this actor on startup and updates are pushed out from
    this actor.

    All other actors started by the master actor are named, detached actors
    so they will not fate share with the master if it crashes.

    The following guarantees are provided for state-changing calls to the
    master actor:
        - If the call succeeds, the change was made and will be reflected in
          the system even if the master actor or other actors die unexpectedly.
        - If the call fails, the change may have been made but isn't guaranteed
          to have been. The client should retry in this case. Note that this
          requires all implementations here to be idempotent.
    """

    async def __init__(self, kv_store_connector, router_class, router_kwargs,
                       start_http_proxy, http_proxy_host, http_proxy_port,
                       metric_gc_window_s):
        # Used to read/write checkpoints.
        # TODO(edoakes): namespace the master actor and its checkpoints.
        self.kv_store_client = kv_store_connector("serve_checkpoints")
        # path -> (endpoint, methods).
        self.routes = {}
        # backend -> (backend_worker, backend_config, replica_config).
        self.backends = {}
        # backend -> replica_tags.
        self.replicas = defaultdict(list)
        # replicas that should be started if recovering from a checkpoint.
        self.replicas_to_start = defaultdict(list)
        # replicas that should be stopped if recovering from a checkpoint.
        self.replicas_to_stop = defaultdict(list)
        # backends that should be removed from the router if recovering from a
        # checkpoint.
        self.backends_to_remove = list()
        # endpoints that should be removed from the router if recovering from a
        # checkpoint.
        self.endpoints_to_remove = list()
        # endpoint -> traffic_dict
        self.traffic_policies = dict()
        # Dictionary of backend tag to dictionaries of replica tag to worker.
        # TODO(edoakes): consider removing this and just using the names.
        self.workers = defaultdict(dict)

        # Used to ensure that only a single state-changing operation happens
        # at any given time.
        self.write_lock = asyncio.Lock()

        # Cached handles to actors in the system.
        self.router = None
        self.http_proxy = None
        self.metric_monitor = None

        # If starting the actor for the first time, starts up the other system
        # components. If recovering, fetches their actor handles.
        self._get_or_start_router(router_class, router_kwargs)
        if start_http_proxy:
            self._get_or_start_http_proxy(http_proxy_host, http_proxy_port)
        self._get_or_start_metric_monitor(metric_gc_window_s)

        # NOTE(edoakes): unfortunately, we can't completely recover from a
        # checkpoint in the constructor because we block while waiting for
        # other actors to start up, and those actors fetch soft state from
        # this actor. Because no other tasks will start executing until after
        # the constructor finishes, if we were to run this logic in the
        # constructor it could lead to deadlock between this actor and a child.
        # However we do need to guarantee that we have fully recovered from a
        # checkpoint before any other state-changing calls run. We address this
        # by acquiring the write_lock and then posting the task to recover from
        # a checkpoint to the event loop. Other state-changing calls acquire
        # this lock and will be blocked until recovering from the checkpoint
        # finishes.
        checkpoint = self.kv_store_client.get("checkpoint")
        if checkpoint is None:
            logger.debug("No checkpoint found")
        else:
            await self.write_lock.acquire()
            asyncio.get_event_loop().create_task(
                self._recover_from_checkpoint(checkpoint))

    def _get_or_start_router(self, router_class, router_kwargs):
        """Get the router belonging to this serve cluster.

        If the router does not already exist, it will be started.
        """
        try:
            self.router = ray.util.get_actor(SERVE_ROUTER_NAME)
        except ValueError:
            logger.info(
                "Starting router with name '{}'".format(SERVE_ROUTER_NAME))
            self.router = async_retryable(router_class).options(
                detached=True,
                name=SERVE_ROUTER_NAME,
                max_concurrency=ASYNC_CONCURRENCY,
                max_reconstructions=ray.ray_constants.INFINITE_RECONSTRUCTION,
            ).remote(**router_kwargs)

    def get_router(self):
        """Returns a handle to the router managed by this actor."""
        return [self.router]

    def _get_or_start_http_proxy(self, host, port):
        """Get the HTTP proxy belonging to this serve cluster.

        If the HTTP proxy does not already exist, it will be started.
        """
        try:
            self.http_proxy = ray.util.get_actor(SERVE_PROXY_NAME)
        except ValueError:
            logger.info(
                "Starting HTTP proxy with name '{}'".format(SERVE_PROXY_NAME))
            self.http_proxy = async_retryable(HTTPProxyActor).options(
                detached=True,
                name=SERVE_PROXY_NAME,
                max_concurrency=ASYNC_CONCURRENCY,
                max_reconstructions=ray.ray_constants.INFINITE_RECONSTRUCTION,
            ).remote(host, port)

    def get_http_proxy(self):
        """Returns a handle to the HTTP proxy managed by this actor."""
        return [self.http_proxy]

    def get_http_proxy_config(self):
        """Called by the HTTP proxy on startup to fetch required state."""
        return self.routes, self.get_router()

    def _get_or_start_metric_monitor(self, gc_window_s):
        """Get the metric monitor belonging to this serve cluster.

        If the metric monitor does not already exist, it will be started.
        """
        try:
            self.metric_monitor = ray.util.get_actor(SERVE_METRIC_MONITOR_NAME)
        except ValueError:
            logger.info("Starting metric monitor with name '{}'".format(
                SERVE_METRIC_MONITOR_NAME))
            self.metric_monitor = MetricMonitor.options(
                detached=True,
                name=SERVE_METRIC_MONITOR_NAME).remote(gc_window_s)
            # TODO(edoakes): move these into the constructor.
            start_metric_monitor_loop.remote(self.metric_monitor)
            self.metric_monitor.add_target.remote(self.router)

    def get_metric_monitor(self):
        """Returns a handle to the metric monitor managed by this actor."""
        return [self.metric_monitor]

    def _checkpoint(self):
        """Checkpoint internal state and write it to the KV store."""
        logger.debug("Writing checkpoint")
        start = time.time()
        checkpoint = pickle.dumps(
            (self.routes, self.backends, self.traffic_policies, self.replicas,
             self.replicas_to_start, self.replicas_to_stop,
             self.backends_to_remove, self.endpoints_to_remove))

        self.kv_store_client.put("checkpoint", checkpoint)
        logger.debug("Wrote checkpoint in {:.2f}".format(time.time() - start))

        if random.random() < _CRASH_AFTER_CHECKPOINT_PROBABILITY:
            logger.warning("Intentionally crashing after checkpoint")
            os._exit(0)

    async def _recover_from_checkpoint(self, checkpoint_bytes):
        """Recover the cluster state from the provided checkpoint.

        Performs the following operations:
            1) Deserializes the internal state from the checkpoint.
            2) Pushes the latest configuration to the HTTP proxy and router
               in case we crashed before updating them.
            3) Starts/stops any worker replicas that are pending creation or
               deletion.

        NOTE: this requires that self.write_lock is already acquired and will
        release it before returning.
        """
        assert self.write_lock.locked()

        start = time.time()
        logger.info("Recovering from checkpoint")

        # Load internal state from the checkpoint data.
        (self.routes, self.backends, self.traffic_policies, self.replicas,
         self.replicas_to_start, self.replicas_to_stop,
         self.backends_to_remove,
         self.endpoints_to_remove) = pickle.loads(checkpoint_bytes)

        # Fetch actor handles for all of the backend replicas in the system.
        # All of these workers are guaranteed to already exist because they
        # would not be written to a checkpoint in self.workers until they
        # were created.
        for backend_tag, replica_tags in self.replicas.items():
            for replica_tag in replica_tags:
                self.workers[backend_tag][replica_tag] = ray.util.get_actor(
                    replica_tag)

        # Push configuration state to the router.
        # TODO(edoakes): should we make this a pull-only model for simplicity?
        for endpoint, traffic_policy in self.traffic_policies.items():
            await self.router.set_traffic.remote(endpoint, traffic_policy)

        for backend_tag, replica_dict in self.workers.items():
            for replica_tag, worker in replica_dict.items():
                await self.router.add_new_worker.remote(
                    backend_tag, replica_tag, worker)

        for backend, (_, backend_config, _) in self.backends.items():
            await self.router.set_backend_config.remote(
                backend, backend_config)

        # Push configuration state to the HTTP proxy.
        await self.http_proxy.set_route_table.remote(self.routes)

        # Start/stop any pending backend replicas.
        await self._start_pending_replicas()
        await self._stop_pending_replicas()

        # Remove any pending backends and endpoints.
        await self._remove_pending_backends()
        await self._remove_pending_endpoints()

        logger.info(
            "Recovered from checkpoint in {:.3f}s".format(time.time() - start))

        self.write_lock.release()

    def get_backend_configs(self):
        """Fetched by the router on startup."""
        backend_configs = {}
        for backend, (_, backend_config, _) in self.backends.items():
            backend_configs[backend] = backend_config
        return backend_configs

    def get_traffic_policies(self):
        """Fetched by the router on startup."""
        return self.traffic_policies

    def _list_replicas(self, backend_tag):
        """Used only for testing."""
        return self.replicas[backend_tag]

    def get_traffic_policy(self, endpoint):
        """Fetched by serve handles."""
        return self.traffic_policies[endpoint]

    async def _start_backend_worker(self, backend_tag, replica_tag):
        """Creates a backend worker and waits for it to start up.

        Assumes that the backend configuration has already been registered
        in self.backends.
        """
        logger.debug("Starting worker '{}' for backend '{}'.".format(
            replica_tag, backend_tag))
        (backend_worker, backend_config,
         replica_config) = self.backends[backend_tag]

        worker_handle = async_retryable(ray.remote(backend_worker)).options(
            detached=True,
            name=replica_tag,
            max_reconstructions=ray.ray_constants.INFINITE_RECONSTRUCTION,
            **replica_config.ray_actor_options).remote(
                backend_tag, replica_tag, replica_config.actor_init_args)
        # TODO(edoakes): we should probably have a timeout here.
        await worker_handle.ready.remote()
        return worker_handle

    async def _start_pending_replicas(self):
        """Starts the pending backend replicas in self.replicas_to_start.

        Starts the worker, then pushes an update to the router to add it to
        the proper backend. If the worker has already been started, only
        updates the router.

        Clears self.replicas_to_start.
        """
        for backend_tag, replicas_to_create in self.replicas_to_start.items():
            for replica_tag in replicas_to_create:
                # NOTE(edoakes): the replicas may already be created if we
                # failed after creating them but before writing a checkpoint.
                try:
                    worker_handle = ray.util.get_actor(replica_tag)
                except ValueError:
                    worker_handle = await self._start_backend_worker(
                        backend_tag, replica_tag)

                self.replicas[backend_tag].append(replica_tag)
                self.workers[backend_tag][replica_tag] = worker_handle

                # Register the worker with the router.
                await self.router.add_new_worker.remote(
                    backend_tag, replica_tag, worker_handle)

                # Register the worker with the metric monitor.
                self.metric_monitor.add_target.remote(worker_handle)

        self.replicas_to_start.clear()

    async def _stop_pending_replicas(self):
        """Stops the pending backend replicas in self.replicas_to_stop.

        Stops workers by telling the router to remove them.

        Clears self.replicas_to_stop.
        """
        for backend_tag, replicas_to_stop in self.replicas_to_stop.items():
            for replica_tag in replicas_to_stop:
                # NOTE(edoakes): the replicas may already be stopped if we
                # failed after stopping them but before writing a checkpoint.
                try:
                    # Remove the replica from router.
                    # This will also submit __ray_terminate__ on the worker.
                    # NOTE(edoakes): we currently need to kill the worker from
                    # the router to guarantee that the router won't submit any
                    # more requests to it.
                    await self.router.remove_worker.remote(
                        backend_tag, replica_tag)
                except ValueError:
                    pass

        self.replicas_to_stop.clear()

    async def _remove_pending_backends(self):
        """Removes the pending backends in self.backends_to_remove.

        Clears self.backends_to_remove.
        """
        for backend_tag in self.backends_to_remove:
            await self.router.remove_backend.remote(backend_tag)
        self.backends_to_remove.clear()

    async def _remove_pending_endpoints(self):
        """Removes the pending endpoints in self.endpoints_to_remove.

        Clears self.endpoints_to_remove.
        """
        for endpoint_tag in self.endpoints_to_remove:
            await self.router.remove_service.remote(endpoint_tag)
        self.endpoints_to_remove.clear()

    def _scale_replicas(self, backend_tag, num_replicas):
        """Scale the given backend to the number of replicas.

        NOTE: this does not actually start or stop the replicas, but instead
        adds the intention to start/stop them to self.workers_to_start and
        self.workers_to_stop. The caller is responsible for then first writing
        a checkpoint and then actually starting/stopping the intended replicas.
        This avoids inconsistencies with starting/stopping a worker and then
        crashing before writing a checkpoint.
        """
        logger.debug("Scaling backend '{}' to {} replicas".format(
            backend_tag, num_replicas))
        assert (backend_tag in self.backends
                ), "Backend {} is not registered.".format(backend_tag)
        assert num_replicas >= 0, ("Number of replicas must be"
                                   " greater than or equal to 0.")

        current_num_replicas = len(self.replicas[backend_tag])
        delta_num_replicas = num_replicas - current_num_replicas

        if delta_num_replicas > 0:
            logger.debug("Adding {} replicas to backend {}".format(
                delta_num_replicas, backend_tag))
            for _ in range(delta_num_replicas):
                replica_tag = "{}#{}".format(backend_tag, get_random_letters())
                self.replicas_to_start[backend_tag].append(replica_tag)

        elif delta_num_replicas < 0:
            logger.debug("Removing {} replicas from backend {}".format(
                -delta_num_replicas, backend_tag))
            assert len(self.replicas[backend_tag]) >= delta_num_replicas
            for _ in range(-delta_num_replicas):
                replica_tag = self.replicas[backend_tag].pop()
                if len(self.replicas[backend_tag]) == 0:
                    del self.replicas[backend_tag]
                del self.workers[backend_tag][replica_tag]
                if len(self.workers[backend_tag]) == 0:
                    del self.workers[backend_tag]

                self.replicas_to_stop[backend_tag].append(replica_tag)

    def get_all_worker_handles(self):
        """Fetched by the router on startup."""
        return self.workers

    def get_all_endpoints(self):
        """Used for validation by the API client."""
        return [endpoint for endpoint, methods in self.routes.values()]

    async def set_traffic(self, endpoint_name, traffic_policy_dictionary):
        """Sets the traffic policy for the specified endpoint."""
        async with self.write_lock:
            if endpoint_name not in self.get_all_endpoints():
                raise ValueError(
                    "Attempted to assign traffic for an endpoint '{}'"
                    " that is not registered.".format(endpoint_name))

            assert isinstance(traffic_policy_dictionary,
                              dict), "Traffic policy must be dictionary"
            prob = 0
            for backend, weight in traffic_policy_dictionary.items():
                prob += weight
                if backend not in self.backends:
                    raise ValueError(
                        "Attempted to assign traffic to a backend '{}' that "
                        "is not registered.".format(backend))

            assert np.isclose(
                prob, 1, atol=0.02
            ), "weights must sum to 1, currently they sum to {}".format(prob)

            self.traffic_policies[endpoint_name] = traffic_policy_dictionary

            # NOTE(edoakes): we must write a checkpoint before pushing the
            # update to avoid inconsistent state if we crash after pushing the
            # update.
            self._checkpoint()
            await self.router.set_traffic.remote(endpoint_name,
                                                 traffic_policy_dictionary)

    async def create_endpoint(self, route, endpoint, methods):
        """Create a new endpoint with the specified route and methods.

        If the route is None, this is a "headless" endpoint that will not
        be added to the HTTP proxy (can only be accessed via a handle).
        """
        async with self.write_lock:
            # If this is a headless service with no route, key the endpoint
            # based on its name.
            # TODO(edoakes): we should probably just store routes and endpoints
            # separately.
            if route is None:
                route = endpoint

            # TODO(edoakes): move this to client side.
            err_prefix = "Cannot create endpoint."
            if route in self.routes:
                if self.routes[route] == (endpoint, methods):
                    return
                else:
                    raise ValueError(
                        "{} Route '{}' is already registered.".format(
                            err_prefix, route))

            if endpoint in self.get_all_endpoints():
                raise ValueError(
                    "{} Endpoint '{}' is already registered.".format(
                        err_prefix, endpoint))

            logger.info(
                "Registering route {} to endpoint {} with methods {}.".format(
                    route, endpoint, methods))

            self.routes[route] = (endpoint, methods)

            # NOTE(edoakes): we must write a checkpoint before pushing the
            # update to avoid inconsistent state if we crash after pushing the
            # update.
            self._checkpoint()
            await self.http_proxy.set_route_table.remote(self.routes)

<<<<<<< HEAD
    async def create_backend(self, backend_tag, backend_config,
                             replica_config):
=======
    async def delete_endpoint(self, endpoint):
        """Delete the specified endpoint.

        Does not modify any corresponding backends.
        """
        logger.info("Deleting endpoint '{}'".format(endpoint))
        async with self.write_lock:
            # This method must be idempotent. We should validate that the
            # specified endpoint exists on the client.
            if endpoint not in self.traffic_policies:
                logger.info("Endpoint '{}' doesn't exist".format(endpoint))
                return

            # Remove the traffic policy entry.
            del self.traffic_policies[endpoint]

            for route, (route_endpoint, _) in self.routes.items():
                if route_endpoint == endpoint:
                    route_to_delete = route
                    break
            else:
                # This should never happen, we either add to or delete from
                # both self.traffic_policies and self.routes.
                assert False, "No route found for endpoint '{}'".format(
                    endpoint)

            # Remove the routing entry.
            del self.routes[route_to_delete]

            self.endpoints_to_remove.append(endpoint)

            # NOTE(edoakes): we must write a checkpoint before pushing the
            # updates to the HTTP proxy and router to avoid inconsistent state
            # if we crash after pushing the update.
            self._checkpoint()

            # Update the HTTP proxy first to ensure no new requests for the
            # endpoint are sent to the router.
            await self.http_proxy.set_route_table.remote(self.routes)
            await self._remove_pending_endpoints()

    async def create_backend(self, backend_tag, backend_config, func_or_class,
                             actor_init_args):
>>>>>>> 95d187e5
        """Register a new backend under the specified tag."""
        async with self.write_lock:
            backend_worker = create_backend_worker(
                replica_config.func_or_class)

            # Save creator that starts replicas, the arguments to be passed in,
            # and the configuration for the backends.
            self.backends[backend_tag] = (backend_worker, backend_config,
                                          replica_config)

            self._scale_replicas(backend_tag, backend_config.num_replicas)

            # NOTE(edoakes): we must write a checkpoint before starting new
            # or pushing the updated config to avoid inconsistent state if we
            # crash while making the change.
            self._checkpoint()
            await self._start_pending_replicas()

            # Set the backend config inside the router
            # (particularly for max-batch-size).
            await self.router.set_backend_config.remote(
                backend_tag, backend_config)

    async def delete_backend(self, backend_tag):
        async with self.write_lock:
            # This method must be idempotent. We should validate that the
            # specified backend exists on the client.
            if backend_tag not in self.backends:
                return

            # Check that the specified backend isn't used by any endpoints.
            for endpoint, traffic_dict in self.traffic_policies.items():
                if backend_tag in traffic_dict:
                    raise ValueError("Backend '{}' is used by endpoint '{}' "
                                     "and cannot be deleted. Please remove "
                                     "the backend from all endpoints and try "
                                     "again.".format(backend_tag, endpoint))

            # Scale its replicas down to 0. This will also remove the backend
            # from self.backends and self.replicas.
            self._scale_replicas(backend_tag, 0)

            # Remove the backend's metadata.
            del self.backends[backend_tag]

            # Add the intention to remove the backend from the router.
            self.backends_to_remove.append(backend_tag)

            # NOTE(edoakes): we must write a checkpoint before removing the
            # backend from the router to avoid inconsistent state if we crash
            # after pushing the update.
            self._checkpoint()
            await self._stop_pending_replicas()
            await self._remove_pending_backends()

    async def update_backend_config(self, backend_tag, config_options):
        """Set the config for the specified backend."""
        async with self.write_lock:
            assert (backend_tag in self.backends
                    ), "Backend {} is not registered.".format(backend_tag)
            assert isinstance(config_options, dict)
            backend_worker, backend_config, replica_config = self.backends[
                backend_tag]

            backend_config.update(config_options)
            self.backends[backend_tag] = (backend_worker, backend_config,
                                          replica_config)

            # Scale the replicas with the new configuration.
            self._scale_replicas(backend_tag, backend_config.num_replicas)

            # NOTE(edoakes): we must write a checkpoint before pushing the
            # update to avoid inconsistent state if we crash after pushing the
            # update.
            self._checkpoint()

            # Inform the router about change in configuration
            # (particularly for setting max_batch_size).
            await self.router.set_backend_config.remote(
                backend_tag, backend_config)

            await self._start_pending_replicas()
            await self._stop_pending_replicas()

    def get_backend_config(self, backend_tag):
        """Get the current config for the specified backend."""
        assert (backend_tag in self.backends
                ), "Backend {} is not registered.".format(backend_tag)
        return self.backends[backend_tag][2]<|MERGE_RESOLUTION|>--- conflicted
+++ resolved
@@ -490,10 +490,6 @@
             self._checkpoint()
             await self.http_proxy.set_route_table.remote(self.routes)
 
-<<<<<<< HEAD
-    async def create_backend(self, backend_tag, backend_config,
-                             replica_config):
-=======
     async def delete_endpoint(self, endpoint):
         """Delete the specified endpoint.
 
@@ -535,9 +531,8 @@
             await self.http_proxy.set_route_table.remote(self.routes)
             await self._remove_pending_endpoints()
 
-    async def create_backend(self, backend_tag, backend_config, func_or_class,
-                             actor_init_args):
->>>>>>> 95d187e5
+    async def create_backend(self, backend_tag, backend_config,
+                             replica_config):
         """Register a new backend under the specified tag."""
         async with self.write_lock:
             backend_worker = create_backend_worker(
