import asyncio
from collections import defaultdict
import os
import random
import time

import ray
import ray.cloudpickle as pickle
from ray.serve.constants import (ASYNC_CONCURRENCY, SERVE_ROUTER_NAME,
                                 SERVE_PROXY_NAME, SERVE_METRIC_MONITOR_NAME)
from ray.serve.http_proxy import HTTPProxyActor
from ray.serve.metric import (MetricMonitor, start_metric_monitor_loop)
from ray.serve.backend_worker import create_backend_worker
from ray.serve.utils import async_retryable, get_random_letters, logger

import numpy as np

# Used for testing purposes only. If this is set, the master actor will crash
# after writing each checkpoint with the specified probability.
_CRASH_AFTER_CHECKPOINT_PROBABILITY = 0.0


@ray.remote
class ServeMaster:
    """Responsible for managing the state of the serving system.

    The master actor implements fault tolerance by persisting its state in
    a new checkpoint each time a state change is made. If the actor crashes,
    the latest checkpoint is loaded and the state is recovered. Checkpoints
    are written/read using a provided KV-store interface.

    All hard state in the system is maintained by this actor and persisted via
    these checkpoints. Soft state required by other components is fetched by
    those actors from this actor on startup and updates are pushed out from
    this actor.

    All other actors started by the master actor are named, detached actors
    so they will not fate share with the master if it crashes.

    The following guarantees are provided for state-changing calls to the
    master actor:
        - If the call succeeds, the change was made and will be reflected in
          the system even if the master actor or other actors die unexpectedly.
        - If the call fails, the change may have been made but isn't guaranteed
          to have been. The client should retry in this case. Note that this
          requires all implementations here to be idempotent.
    """

    async def __init__(self, kv_store_connector, router_class, router_kwargs,
                       start_http_proxy, http_proxy_host, http_proxy_port,
                       metric_gc_window_s):
        # Used to read/write checkpoints.
        # TODO(edoakes): namespace the master actor and its checkpoints.
        self.kv_store_client = kv_store_connector("serve_checkpoints")
        # path -> (endpoint, methods).
        self.routes = {}
        # backend -> (backend_worker, backend_config, replica_config).
        self.backends = {}
        # backend -> replica_tags.
        self.replicas = defaultdict(list)
        # replicas that should be started if recovering from a checkpoint.
        self.replicas_to_start = defaultdict(list)
        # replicas that should be stopped if recovering from a checkpoint.
        self.replicas_to_stop = defaultdict(list)
        # backends that should be removed from the router if recovering from a
        # checkpoint.
        self.backends_to_remove = list()
        # endpoint -> traffic_dict
        self.traffic_policies = dict()
        # Dictionary of backend tag to dictionaries of replica tag to worker.
        # TODO(edoakes): consider removing this and just using the names.
        self.workers = defaultdict(dict)

        # Used to ensure that only a single state-changing operation happens
        # at any given time.
        self.write_lock = asyncio.Lock()

        # Cached handles to actors in the system.
        self.router = None
        self.http_proxy = None
        self.metric_monitor = None

        # If starting the actor for the first time, starts up the other system
        # components. If recovering, fetches their actor handles.
        self._get_or_start_router(router_class, router_kwargs)
        if start_http_proxy:
            self._get_or_start_http_proxy(http_proxy_host, http_proxy_port)
        self._get_or_start_metric_monitor(metric_gc_window_s)

        # NOTE(edoakes): unfortunately, we can't completely recover from a
        # checkpoint in the constructor because we block while waiting for
        # other actors to start up, and those actors fetch soft state from
        # this actor. Because no other tasks will start executing until after
        # the constructor finishes, if we were to run this logic in the
        # constructor it could lead to deadlock between this actor and a child.
        # However we do need to guarantee that we have fully recovered from a
        # checkpoint before any other state-changing calls run. We address this
        # by acquiring the write_lock and then posting the task to recover from
        # a checkpoint to the event loop. Other state-changing calls acquire
        # this lock and will be blocked until recovering from the checkpoint
        # finishes.
        checkpoint = self.kv_store_client.get("checkpoint")
        if checkpoint is None:
            logger.debug("No checkpoint found")
        else:
            await self.write_lock.acquire()
            asyncio.get_event_loop().create_task(
                self._recover_from_checkpoint(checkpoint))

    def _get_or_start_router(self, router_class, router_kwargs):
        """Get the router belonging to this serve cluster.

        If the router does not already exist, it will be started.
        """
        try:
            self.router = ray.util.get_actor(SERVE_ROUTER_NAME)
        except ValueError:
            logger.info(
                "Starting router with name '{}'".format(SERVE_ROUTER_NAME))
            self.router = async_retryable(router_class).options(
                detached=True,
                name=SERVE_ROUTER_NAME,
                max_concurrency=ASYNC_CONCURRENCY,
                max_reconstructions=ray.ray_constants.INFINITE_RECONSTRUCTION,
            ).remote(**router_kwargs)

    def get_router(self):
        """Returns a handle to the router managed by this actor."""
        return [self.router]

    def _get_or_start_http_proxy(self, host, port):
        """Get the HTTP proxy belonging to this serve cluster.

        If the HTTP proxy does not already exist, it will be started.
        """
        try:
            self.http_proxy = ray.util.get_actor(SERVE_PROXY_NAME)
        except ValueError:
            logger.info(
                "Starting HTTP proxy with name '{}'".format(SERVE_PROXY_NAME))
            self.http_proxy = async_retryable(HTTPProxyActor).options(
                detached=True,
                name=SERVE_PROXY_NAME,
                max_concurrency=ASYNC_CONCURRENCY,
                max_reconstructions=ray.ray_constants.INFINITE_RECONSTRUCTION,
            ).remote(host, port)

    def get_http_proxy(self):
        """Returns a handle to the HTTP proxy managed by this actor."""
        return [self.http_proxy]

    def get_http_proxy_config(self):
        """Called by the HTTP proxy on startup to fetch required state."""
        return self.routes, self.get_router()

    def _get_or_start_metric_monitor(self, gc_window_s):
        """Get the metric monitor belonging to this serve cluster.

        If the metric monitor does not already exist, it will be started.
        """
        try:
            self.metric_monitor = ray.util.get_actor(SERVE_METRIC_MONITOR_NAME)
        except ValueError:
            logger.info("Starting metric monitor with name '{}'".format(
                SERVE_METRIC_MONITOR_NAME))
            self.metric_monitor = MetricMonitor.options(
                detached=True,
                name=SERVE_METRIC_MONITOR_NAME).remote(gc_window_s)
            # TODO(edoakes): move these into the constructor.
            start_metric_monitor_loop.remote(self.metric_monitor)
            self.metric_monitor.add_target.remote(self.router)

    def get_metric_monitor(self):
        """Returns a handle to the metric monitor managed by this actor."""
        return [self.metric_monitor]

    def _checkpoint(self):
        """Checkpoint internal state and write it to the KV store."""
        logger.debug("Writing checkpoint")
        start = time.time()
        checkpoint = pickle.dumps(
            (self.routes, self.backends, self.traffic_policies, self.replicas,
             self.replicas_to_start, self.replicas_to_stop,
             self.backends_to_remove))

        self.kv_store_client.put("checkpoint", checkpoint)
        logger.debug("Wrote checkpoint in {:.2f}".format(time.time() - start))

        if random.random() < _CRASH_AFTER_CHECKPOINT_PROBABILITY:
            logger.warning("Intentionally crashing after checkpoint")
            os._exit(0)

    async def _recover_from_checkpoint(self, checkpoint_bytes):
        """Recover the cluster state from the provided checkpoint.

        Performs the following operations:
            1) Deserializes the internal state from the checkpoint.
            2) Pushes the latest configuration to the HTTP proxy and router
               in case we crashed before updating them.
            3) Starts/stops any worker replicas that are pending creation or
               deletion.

        NOTE: this requires that self.write_lock is already acquired and will
        release it before returning.
        """
        assert self.write_lock.locked()

        start = time.time()
        logger.info("Recovering from checkpoint")

        # Load internal state from the checkpoint data.
        (self.routes, self.backends, self.traffic_policies, self.replicas,
         self.replicas_to_start, self.replicas_to_stop,
         self.backends_to_remove) = pickle.loads(checkpoint_bytes)

        # Fetch actor handles for all of the backend replicas in the system.
        # All of these workers are guaranteed to already exist because they
        # would not be written to a checkpoint in self.workers until they
        # were created.
        for backend_tag, replica_tags in self.replicas.items():
            for replica_tag in replica_tags:
                self.workers[backend_tag][replica_tag] = ray.util.get_actor(
                    replica_tag)

        # Push configuration state to the router.
        # TODO(edoakes): should we make this a pull-only model for simplicity?
        for endpoint, traffic_policy in self.traffic_policies.items():
            await self.router.set_traffic.remote(endpoint, traffic_policy)

        for backend_tag, replica_dict in self.workers.items():
            for replica_tag, worker in replica_dict.items():
                await self.router.add_new_worker.remote(
                    backend_tag, replica_tag, worker)

        for backend, (_, backend_config, _) in self.backends.items():
            await self.router.set_backend_config.remote(
                backend, backend_config)

        # Push configuration state to the HTTP proxy.
        await self.http_proxy.set_route_table.remote(self.routes)

        # Start/stop any pending backend replicas.
        await self._start_pending_replicas()
        await self._stop_pending_replicas()

        # Remove any pending backends.
        await self._remove_pending_backends()

        logger.info(
            "Recovered from checkpoint in {:.3f}s".format(time.time() - start))

        self.write_lock.release()

    def get_backend_configs(self):
        """Fetched by the router on startup."""
        backend_configs = {}
        for backend, (_, backend_config, _) in self.backends.items():
            backend_configs[backend] = backend_config
        return backend_configs

    def get_traffic_policies(self):
        """Fetched by the router on startup."""
        return self.traffic_policies

    def _list_replicas(self, backend_tag):
        """Used only for testing."""
        return self.replicas[backend_tag]

    def get_traffic_policy(self, endpoint):
        """Fetched by serve handles."""
        return self.traffic_policies[endpoint]

    async def _start_backend_worker(self, backend_tag, replica_tag):
        """Creates a backend worker and waits for it to start up.

        Assumes that the backend configuration has already been registered
        in self.backends.
        """
        logger.debug("Starting worker '{}' for backend '{}'.".format(
            replica_tag, backend_tag))
        (backend_worker, backend_config,
         replica_config) = self.backends[backend_tag]

        worker_handle = async_retryable(ray.remote(backend_worker)).options(
            detached=True,
            name=replica_tag,
            max_reconstructions=ray.ray_constants.INFINITE_RECONSTRUCTION,
            **replica_config.ray_actor_options).remote(
                backend_tag, replica_tag, replica_config.actor_init_args)
        # TODO(edoakes): we should probably have a timeout here.
        await worker_handle.ready.remote()
        return worker_handle

    async def _start_pending_replicas(self):
        """Starts the pending backend replicas in self.replicas_to_start.

        Starts the worker, then pushes an update to the router to add it to
        the proper backend. If the worker has already been started, only
        updates the router.

        Clears self.replicas_to_start.
        """
        for backend_tag, replicas_to_create in self.replicas_to_start.items():
            for replica_tag in replicas_to_create:
                # NOTE(edoakes): the replicas may already be created if we
                # failed after creating them but before writing a checkpoint.
                try:
                    worker_handle = ray.util.get_actor(replica_tag)
                except ValueError:
                    worker_handle = await self._start_backend_worker(
                        backend_tag, replica_tag)

                self.replicas[backend_tag].append(replica_tag)
                self.workers[backend_tag][replica_tag] = worker_handle

                # Register the worker with the router.
                await self.router.add_new_worker.remote(
                    backend_tag, replica_tag, worker_handle)

                # Register the worker with the metric monitor.
                self.metric_monitor.add_target.remote(worker_handle)

        self.replicas_to_start.clear()

    async def _stop_pending_replicas(self):
        """Stops the pending backend replicas in self.replicas_to_stop.

        Stops workers by telling the router to remove them.

        Clears self.replicas_to_stop.
        """
        for backend_tag, replicas_to_stop in self.replicas_to_stop.items():
            for replica_tag in replicas_to_stop:
                # NOTE(edoakes): the replicas may already be stopped if we
                # failed after stopping them but before writing a checkpoint.
                try:
                    # Remove the replica from router.
                    # This will also submit __ray_terminate__ on the worker.
                    # NOTE(edoakes): we currently need to kill the worker from
                    # the router to guarantee that the router won't submit any
                    # more requests to it.
                    await self.router.remove_worker.remote(
                        backend_tag, replica_tag)
                except ValueError:
                    pass

        self.replicas_to_stop.clear()

    async def _remove_pending_backends(self):
        """Removes the pending backends in self.backends_to_remove.

        Clears self.backends_to_remove.
        """
        for backend_tag in self.backends_to_remove:
            await self.router.remove_backend.remote(backend_tag)
        self.backends_to_remove.clear()

    def _scale_replicas(self, backend_tag, num_replicas):
        """Scale the given backend to the number of replicas.

        NOTE: this does not actually start or stop the replicas, but instead
        adds the intention to start/stop them to self.workers_to_start and
        self.workers_to_stop. The caller is responsible for then first writing
        a checkpoint and then actually starting/stopping the intended replicas.
        This avoids inconsistencies with starting/stopping a worker and then
        crashing before writing a checkpoint.
        """
        logger.debug("Scaling backend '{}' to {} replicas".format(
            backend_tag, num_replicas))
        assert (backend_tag in self.backends
                ), "Backend {} is not registered.".format(backend_tag)
        assert num_replicas >= 0, ("Number of replicas must be"
                                   " greater than or equal to 0.")

        current_num_replicas = len(self.replicas[backend_tag])
        delta_num_replicas = num_replicas - current_num_replicas

        if delta_num_replicas > 0:
            logger.debug("Adding {} replicas to backend {}".format(
                delta_num_replicas, backend_tag))
            for _ in range(delta_num_replicas):
                replica_tag = "{}#{}".format(backend_tag, get_random_letters())
                self.replicas_to_start[backend_tag].append(replica_tag)

        elif delta_num_replicas < 0:
            logger.debug("Removing {} replicas from backend {}".format(
                -delta_num_replicas, backend_tag))
            assert len(self.replicas[backend_tag]) >= delta_num_replicas
            for _ in range(-delta_num_replicas):
                replica_tag = self.replicas[backend_tag].pop()
                if len(self.replicas[backend_tag]) == 0:
                    del self.replicas[backend_tag]
                del self.workers[backend_tag][replica_tag]
                if len(self.workers[backend_tag]) == 0:
                    del self.workers[backend_tag]

                self.replicas_to_stop[backend_tag].append(replica_tag)

    def get_all_worker_handles(self):
        """Fetched by the router on startup."""
        return self.workers

    def get_all_endpoints(self):
        """Used for validation by the API client."""
        return [endpoint for endpoint, methods in self.routes.values()]

    async def set_traffic(self, endpoint_name, traffic_policy_dictionary):
        """Sets the traffic policy for the specified endpoint."""
        async with self.write_lock:
            if endpoint_name not in self.get_all_endpoints():
                raise ValueError(
                    "Attempted to assign traffic for an endpoint '{}'"
                    " that is not registered.".format(endpoint_name))

            assert isinstance(traffic_policy_dictionary,
                              dict), "Traffic policy must be dictionary"
            prob = 0
            for backend, weight in traffic_policy_dictionary.items():
                prob += weight
                if backend not in self.backends:
                    raise ValueError(
                        "Attempted to assign traffic to a backend '{}' that "
                        "is not registered.".format(backend))

            assert np.isclose(
                prob, 1, atol=0.02
            ), "weights must sum to 1, currently they sum to {}".format(prob)

            self.traffic_policies[endpoint_name] = traffic_policy_dictionary

            # NOTE(edoakes): we must write a checkpoint before pushing the
            # update to avoid inconsistent state if we crash after pushing the
            # update.
            self._checkpoint()
            await self.router.set_traffic.remote(endpoint_name,
                                                 traffic_policy_dictionary)

    async def create_endpoint(self, route, endpoint, methods):
        """Create a new endpoint with the specified route and methods.

        If the route is None, this is a "headless" endpoint that will not
        be added to the HTTP proxy (can only be accessed via a handle).
        """
        async with self.write_lock:
            # If this is a headless service with no route, key the endpoint
            # based on its name.
            # TODO(edoakes): we should probably just store routes and endpoints
            # separately.
            if route is None:
                route = endpoint

            # TODO(edoakes): move this to client side.
            err_prefix = "Cannot create endpoint."
            if route in self.routes:
                if self.routes[route] == (endpoint, methods):
                    return
                else:
                    raise ValueError(
                        "{} Route '{}' is already registered.".format(
                            err_prefix, route))

            if endpoint in self.get_all_endpoints():
                raise ValueError(
                    "{} Endpoint '{}' is already registered.".format(
                        err_prefix, endpoint))

            logger.info(
                "Registering route {} to endpoint {} with methods {}.".format(
                    route, endpoint, methods))

            self.routes[route] = (endpoint, methods)

            # NOTE(edoakes): we must write a checkpoint before pushing the
            # update to avoid inconsistent state if we crash after pushing the
            # update.
            self._checkpoint()
            await self.http_proxy.set_route_table.remote(self.routes)

    async def create_backend(self, backend_tag, backend_config,
                             replica_config):
        """Register a new backend under the specified tag."""
        async with self.write_lock:
            backend_worker = create_backend_worker(
                replica_config.func_or_class)

            # Save creator that starts replicas, the arguments to be passed in,
            # and the configuration for the backends.
            self.backends[backend_tag] = (backend_worker, backend_config,
                                          replica_config)

            self._scale_replicas(backend_tag, backend_config.num_replicas)

            # NOTE(edoakes): we must write a checkpoint before starting new
            # or pushing the updated config to avoid inconsistent state if we
            # crash while making the change.
            self._checkpoint()
            await self._start_pending_replicas()

            # Set the backend config inside the router
            # (particularly for max-batch-size).
            await self.router.set_backend_config.remote(
                backend_tag, backend_config)

<<<<<<< HEAD
    async def update_backend_config(self, backend_tag, config_options):
        """Set the config for the specified backend."""
        async with self.write_lock:
            assert (backend_tag in self.backends
                    ), "Backend {} is not registered.".format(backend_tag)
            assert isinstance(config_options, dict)
            backend_worker, backend_config, replica_config = self.backends[
=======
    async def delete_backend(self, backend_tag):
        async with self.write_lock:
            # This method must be idempotent. We should validate that the
            # specified backend exists on the client.
            if backend_tag not in self.backends:
                return

            # Check that the specified backend isn't used by any endpoints.
            for endpoint, traffic_dict in self.traffic_policies.items():
                if backend_tag in traffic_dict:
                    raise ValueError("Backend '{}' is used by endpoint '{}' "
                                     "and cannot be deleted. Please remove "
                                     "the backend from all endpoints and try "
                                     "again.".format(backend_tag, endpoint))

            # Scale its replicas down to 0. This will also remove the backend
            # from self.backends and self.replicas.
            self._scale_replicas(backend_tag, 0)

            # Remove the backend's metadata.
            del self.backends[backend_tag]

            # Add the intention to remove the backend from the router.
            self.backends_to_remove.append(backend_tag)

            # NOTE(edoakes): we must write a checkpoint before removing the
            # backend from the router to avoid inconsistent state if we crash
            # after pushing the update.
            self._checkpoint()
            await self._stop_pending_replicas()
            await self._remove_pending_backends()

    async def set_backend_config(self, backend_tag, backend_config):
        """Set the config for the specified backend."""
        async with self.write_lock:
            if backend_tag not in self.backends:
                raise ValueError(
                    "Backend '{}' is not registered.".format(backend_tag))
            if not isinstance(backend_config, BackendConfig):
                raise ValueError("backend_config must be a BackendConfig.")
            backend_config_dict = dict(backend_config)
            backend_worker, init_args, old_backend_config_dict = self.backends[
>>>>>>> 43be73e4
                backend_tag]

            backend_config.update(config_options)
            self.backends[backend_tag] = (backend_worker, backend_config,
                                          replica_config)

            # Scale the replicas with the new configuration.
            self._scale_replicas(backend_tag, backend_config.num_replicas)

            # NOTE(edoakes): we must write a checkpoint before pushing the
            # update to avoid inconsistent state if we crash after pushing the
            # update.
            self._checkpoint()

            # Inform the router about change in configuration
            # (particularly for setting max_batch_size).
            await self.router.set_backend_config.remote(
                backend_tag, backend_config)

            await self._start_pending_replicas()
            await self._stop_pending_replicas()

    def get_backend_config(self, backend_tag):
        """Get the current config for the specified backend."""
        assert (backend_tag in self.backends
                ), "Backend {} is not registered.".format(backend_tag)
        return self.backends[backend_tag][2]<|MERGE_RESOLUTION|>--- conflicted
+++ resolved
@@ -501,7 +501,38 @@
             await self.router.set_backend_config.remote(
                 backend_tag, backend_config)
 
-<<<<<<< HEAD
+    async def delete_backend(self, backend_tag):
+        async with self.write_lock:
+            # This method must be idempotent. We should validate that the
+            # specified backend exists on the client.
+            if backend_tag not in self.backends:
+                return
+
+            # Check that the specified backend isn't used by any endpoints.
+            for endpoint, traffic_dict in self.traffic_policies.items():
+                if backend_tag in traffic_dict:
+                    raise ValueError("Backend '{}' is used by endpoint '{}' "
+                                     "and cannot be deleted. Please remove "
+                                     "the backend from all endpoints and try "
+                                     "again.".format(backend_tag, endpoint))
+
+            # Scale its replicas down to 0. This will also remove the backend
+            # from self.backends and self.replicas.
+            self._scale_replicas(backend_tag, 0)
+
+            # Remove the backend's metadata.
+            del self.backends[backend_tag]
+
+            # Add the intention to remove the backend from the router.
+            self.backends_to_remove.append(backend_tag)
+
+            # NOTE(edoakes): we must write a checkpoint before removing the
+            # backend from the router to avoid inconsistent state if we crash
+            # after pushing the update.
+            self._checkpoint()
+            await self._stop_pending_replicas()
+            await self._remove_pending_backends()
+
     async def update_backend_config(self, backend_tag, config_options):
         """Set the config for the specified backend."""
         async with self.write_lock:
@@ -509,50 +540,6 @@
                     ), "Backend {} is not registered.".format(backend_tag)
             assert isinstance(config_options, dict)
             backend_worker, backend_config, replica_config = self.backends[
-=======
-    async def delete_backend(self, backend_tag):
-        async with self.write_lock:
-            # This method must be idempotent. We should validate that the
-            # specified backend exists on the client.
-            if backend_tag not in self.backends:
-                return
-
-            # Check that the specified backend isn't used by any endpoints.
-            for endpoint, traffic_dict in self.traffic_policies.items():
-                if backend_tag in traffic_dict:
-                    raise ValueError("Backend '{}' is used by endpoint '{}' "
-                                     "and cannot be deleted. Please remove "
-                                     "the backend from all endpoints and try "
-                                     "again.".format(backend_tag, endpoint))
-
-            # Scale its replicas down to 0. This will also remove the backend
-            # from self.backends and self.replicas.
-            self._scale_replicas(backend_tag, 0)
-
-            # Remove the backend's metadata.
-            del self.backends[backend_tag]
-
-            # Add the intention to remove the backend from the router.
-            self.backends_to_remove.append(backend_tag)
-
-            # NOTE(edoakes): we must write a checkpoint before removing the
-            # backend from the router to avoid inconsistent state if we crash
-            # after pushing the update.
-            self._checkpoint()
-            await self._stop_pending_replicas()
-            await self._remove_pending_backends()
-
-    async def set_backend_config(self, backend_tag, backend_config):
-        """Set the config for the specified backend."""
-        async with self.write_lock:
-            if backend_tag not in self.backends:
-                raise ValueError(
-                    "Backend '{}' is not registered.".format(backend_tag))
-            if not isinstance(backend_config, BackendConfig):
-                raise ValueError("backend_config must be a BackendConfig.")
-            backend_config_dict = dict(backend_config)
-            backend_worker, init_args, old_backend_config_dict = self.backends[
->>>>>>> 43be73e4
                 backend_tag]
 
             backend_config.update(config_options)
