--- conflicted
+++ resolved
@@ -133,13 +133,9 @@
                 detached=True,
                 name=router_name,
                 max_concurrency=ASYNC_CONCURRENCY,
-<<<<<<< HEAD
-                max_reconstructions=ray.ray_constants.INFINITE_RECONSTRUCTION,
+                max_restarts=-1,
             ).remote(
                 policy, policy_kwargs, cluster_name=self.cluster_name)
-=======
-                max_restarts=-1).remote(policy, policy_kwargs)
->>>>>>> 00325eb2
 
     def get_router(self):
         """Returns a handle to the router managed by this actor."""
@@ -160,14 +156,9 @@
                 detached=True,
                 name=proxy_name,
                 max_concurrency=ASYNC_CONCURRENCY,
-<<<<<<< HEAD
-                max_reconstructions=ray.ray_constants.INFINITE_RECONSTRUCTION,
+                max_restarts=-1,
             ).remote(
                 host, port, cluster_name=self.cluster_name)
-=======
-                max_restarts=-1,
-            ).remote(host, port)
->>>>>>> 00325eb2
 
     def get_http_proxy(self):
         """Returns a handle to the HTTP proxy managed by this actor."""
@@ -317,13 +308,8 @@
         replica_name = format_actor_name(replica_tag, self.cluster_name)
         worker_handle = async_retryable(ray.remote(backend_worker)).options(
             detached=True,
-<<<<<<< HEAD
             name=replica_name,
-            max_reconstructions=ray.ray_constants.INFINITE_RECONSTRUCTION,
-=======
-            name=replica_tag,
             max_restarts=-1,
->>>>>>> 00325eb2
             **replica_config.ray_actor_options).remote(
                 backend_tag,
                 replica_tag,
