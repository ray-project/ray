--- conflicted
+++ resolved
@@ -7,11 +7,7 @@
 import random
 import string
 import time
-<<<<<<< HEAD
-from typing import Iterable, List, Tuple, Dict, Any
-=======
 from typing import Iterable, Tuple, Dict, Any
->>>>>>> 52491c87
 import os
 import traceback
 from enum import Enum
@@ -349,7 +345,6 @@
         else:
             components = key.split("_")
             camel_case_key = components[0] + "".join(x.title() for x in components[1:])
-<<<<<<< HEAD
         return getattr(self.handle, camel_case_key)
 
 
@@ -387,7 +382,4 @@
 
         return wrapped
 
-    return decorator
-=======
-        return getattr(self.handle, camel_case_key)
->>>>>>> 52491c87
+    return decorator