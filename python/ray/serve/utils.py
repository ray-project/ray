--- conflicted
+++ resolved
@@ -109,76 +109,6 @@
     return "".join(random.choices(string.ascii_letters, k=length))
 
 
-<<<<<<< HEAD
-def async_retryable(cls):
-    """Make all actor method invocations on the class retryable.
-
-    Note: This will retry actor_handle.method_name.remote(), but it must
-    be invoked in an async context.
-
-    Usage:
-        @ray.remote(max_restarts=10000)
-        @async_retryable
-        class A:
-            pass
-    """
-    for name, method in inspect.getmembers(cls, predicate=inspect.isfunction):
-
-        def decorate_with_retry(f):
-            @wraps(f)
-            async def retry_method(*args, **kwargs):
-                start = time.perf_counter()
-                while time.perf_counter(
-                ) - start < ACTOR_FAILURE_RETRY_TIMEOUT_S:
-                    try:
-                        return await f(*args, **kwargs)
-                    except ray.exceptions.RayActorError:
-                        logger.warning(
-                            "Actor method '{}' failed, retrying after 100ms.".
-                            format(name))
-                        await asyncio.sleep(0.1)
-                raise RuntimeError("Timed out after {}s waiting for actor "
-                                   "method '{}' to succeed.".format(
-                                       ACTOR_FAILURE_RETRY_TIMEOUT_S, name))
-
-            return retry_method
-
-        method.__ray_invocation_decorator__ = decorate_with_retry
-    return cls
-
-
-def retry_actor_failures(f, *args, **kwargs):
-    start = time.perf_counter()
-    while time.perf_counter() - start < ACTOR_FAILURE_RETRY_TIMEOUT_S:
-        try:
-            return ray.get(f.remote(*args, **kwargs))
-        except ray.exceptions.RayActorError:
-            logger.warning(
-                "Actor method '{}' failed, retrying after 100ms".format(
-                    f._method_name))
-            time.sleep(0.1)
-    raise RuntimeError("Timed out after {}s waiting for actor "
-                       "method '{}' to succeed.".format(
-                           ACTOR_FAILURE_RETRY_TIMEOUT_S, f._method_name))
-
-
-async def retry_actor_failures_async(f, *args, **kwargs):
-    start = time.perf_counter()
-    while time.perf_counter() - start < ACTOR_FAILURE_RETRY_TIMEOUT_S:
-        try:
-            return await f.remote(*args, **kwargs)
-        except ray.exceptions.RayActorError:
-            logger.warning(
-                "Actor method '{}' failed, retrying after 100ms".format(
-                    f._method_name))
-            await asyncio.sleep(0.1)
-    raise RuntimeError("Timed out after {}s waiting for actor "
-                       "method '{}' to succeed.".format(
-                           ACTOR_FAILURE_RETRY_TIMEOUT_S, f._method_name))
-
-
-=======
->>>>>>> 4155d583
 def format_actor_name(actor_name, instance_name=None):
     if instance_name is None:
         return actor_name
