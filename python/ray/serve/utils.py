import asyncio
from functools import singledispatch
import importlib
from itertools import groupby
import json
import logging
import random
import string
import time
from typing import Iterable, List, Dict, Tuple
import os
from ray.serve.exceptions import RayServeException
from collections import UserDict

import starlette.requests
import requests
import numpy as np
import pydantic

import ray
from ray.serve.constants import HTTP_PROXY_TIMEOUT

ACTOR_FAILURE_RETRY_TIMEOUT_S = 60


class ServeMultiDict(UserDict):
    """Compatible data structure to simulate Starlette Request query_args."""

    def getlist(self, key):
        """Return the list of items for a given key."""
        return self.data.get(key, [])


class ServeRequest:
    """The request object used when passing arguments via ServeHandle.

    ServeRequest partially implements the API of Starlette Request. You only
    need to write your model serving code once; it can be queried by both HTTP
    and Python.

    To use the full Starlette Request interface with ServeHandle, you may
    instead directly pass in a Starlette Request object to the ServeHandle.
    """

    def __init__(self, data, kwargs, headers, method):
        self._data = data
        self._kwargs = ServeMultiDict(kwargs)
        self._headers = headers
        self._method = method

    @property
    def headers(self):
        """The HTTP headers from ``handle.option(http_headers=...)``."""
        return self._headers

    @property
    def method(self):
        """The HTTP method data from ``handle.option(http_method=...)``."""
        return self._method

    @property
    def query_params(self):
        """The keyword arguments from ``handle.remote(**kwargs)``."""
        return self._kwargs

    async def json(self):
        """The request dictionary, from ``handle.remote(dict)``."""
        if not isinstance(self._data, dict):
            raise RayServeException("Request data is not a dictionary. "
                                    f"It is {type(self._data)}.")
        return self._data

    async def form(self):
        """The request dictionary, from ``handle.remote(dict)``."""
        if not isinstance(self._data, dict):
            raise RayServeException("Request data is not a dictionary. "
                                    f"It is {type(self._data)}.")
        return self._data

    async def body(self):
        """The request data from ``handle.remote(obj)``."""
        return self._data


def parse_request_item(request_item):
    arg = request_item.args[0] if len(request_item.args) == 1 else None

    # If the input data from handle is web request, we don't need to wrap
    # it in ServeRequest.
    if isinstance(arg, starlette.requests.Request):
        return arg

    return ServeRequest(
        arg,
        request_item.kwargs,
        headers=request_item.metadata.http_headers,
        method=request_item.metadata.http_method,
    )


def _get_logger():
    logger = logging.getLogger("ray.serve")
    # TODO(simon): Make logging level configurable.
    if os.environ.get("SERVE_LOG_DEBUG"):
        logger.setLevel(logging.DEBUG)
    else:
        logger.setLevel(logging.INFO)
    return logger


logger = _get_logger()


class ServeEncoder(json.JSONEncoder):
    """Ray.Serve's utility JSON encoder. Adds support for:
        - bytes
        - Pydantic types
        - Exceptions
        - numpy.ndarray
    """

    def default(self, o):  # pylint: disable=E0202
        if isinstance(o, bytes):
            return o.decode("utf-8")
        if isinstance(o, pydantic.BaseModel):
            return o.dict()
        if isinstance(o, Exception):
            return str(o)
        if isinstance(o, np.ndarray):
            if o.dtype.kind == "f":  # floats
                o = o.astype(float)
            if o.dtype.kind in {"i", "u"}:  # signed and unsigned integers.
                o = o.astype(int)
            return o.tolist()
        return super().default(o)


@ray.remote(num_cpus=0)
def block_until_http_ready(http_endpoint,
                           backoff_time_s=1,
                           check_ready=None,
                           timeout=HTTP_PROXY_TIMEOUT):
    http_is_ready = False
    start_time = time.time()

    while not http_is_ready:
        try:
            resp = requests.get(http_endpoint)
            assert resp.status_code == 200
            if check_ready is None:
                http_is_ready = True
            else:
                http_is_ready = check_ready(resp)
        except Exception:
            pass

        if 0 < timeout < time.time() - start_time:
            raise TimeoutError(
                "HTTP proxy not ready after {} seconds.".format(timeout))

        time.sleep(backoff_time_s)


def get_random_letters(length=6):
    return "".join(random.choices(string.ascii_letters, k=length))


def format_actor_name(actor_name, controller_name=None, *modifiers):
    if controller_name is None:
        name = actor_name
    else:
        name = "{}:{}".format(controller_name, actor_name)

    for modifier in modifiers:
        name += "-{}".format(modifier)

    return name


def get_conda_env_dir(env_name):
    """Given a environment name like `tf1`, find and validate the
    corresponding conda directory.
    """
    conda_prefix = os.environ.get("CONDA_PREFIX")
    if conda_prefix is None:
        raise ValueError(
            "Serve cannot find environment variables installed by conda. " +
            "Are you sure you are in a conda env?")

    # There are two cases:
    # 1. We are in conda base env: CONDA_DEFAULT_ENV=base and
    #    CONDA_PREFIX=$HOME/anaconda3
    # 2. We are in user created conda env: CONDA_DEFAULT_ENV=$env_name and
    #    CONDA_PREFIX=$HOME/anaconda3/envs/$env_name
    if os.environ.get("CONDA_DEFAULT_ENV") == "base":
        # Caller is running in base conda env.
        # Not recommended by conda, but we can still try to support it.
        env_dir = os.path.join(conda_prefix, "envs", env_name)
    else:
        # Now `conda_prefix` should be something like
        # $HOME/anaconda3/envs/$env_name
        # We want to strip the $env_name component.
        conda_envs_dir = os.path.split(conda_prefix)[0]
        env_dir = os.path.join(conda_envs_dir, env_name)
    if not os.path.isdir(env_dir):
        raise ValueError(
            "conda env " + env_name +
            " not found in conda envs directory. Run `conda env list` to " +
            "verify the name is correct.")
    return env_dir


@singledispatch
def chain_future(src, dst):
    """Base method for chaining futures together.

    Chaining futures means the output from source future(s) are written as the
    results of the destination future(s). This method can work with the
    following inputs:
        - src: Future, dst: Future
        - src: List[Future], dst: List[Future]
    """
    raise NotImplementedError()


@chain_future.register(asyncio.Future)
def _chain_future_single(src: asyncio.Future, dst: asyncio.Future):
    asyncio.futures._chain_future(src, dst)


@chain_future.register(list)
def _chain_future_list(src: List[asyncio.Future], dst: List[asyncio.Future]):
    if len(src) != len(dst):
        raise ValueError(
            "Source and destination list doesn't have the same length. "
            "Source: {}. Destination: {}.".foramt(len(src), len(dst)))

    for s, d in zip(src, dst):
        chain_future(s, d)


def unpack_future(src: asyncio.Future, num_items: int) -> List[asyncio.Future]:
    """Unpack the result of source future to num_items futures.

    This function takes in a Future and splits its result into many futures. If
    the result of the source future is an exception, then all destination
    futures will have the same exception.
    """
    dest_futures = [
        asyncio.get_event_loop().create_future() for _ in range(num_items)
    ]

    def unwrap_callback(fut: asyncio.Future):
        exception = fut.exception()
        if exception is not None:
            [f.set_exception(exception) for f in dest_futures]
            return

        result = fut.result()
        assert len(result) == num_items
        for item, future in zip(result, dest_futures):
            future.set_result(item)

    src.add_done_callback(unwrap_callback)

    return dest_futures


def try_schedule_resources_on_nodes(
        requirements: List[dict],
        ray_resource: Dict[str, Dict] = None,
) -> List[bool]:
    """Test given resource requirements can be scheduled on ray nodes.

    Args:
        requirements(List[dict]): The list of resource requirements.
        ray_nodes(Optional[Dict[str, Dict]]): The resource dictionary keyed by
            node id. By default it reads from
            ``ray.state.state._available_resources_per_node()``.
    Returns:
        successfully_scheduled(List[bool]): A list with the same length as
            requirements. Each element indicates whether or not the requirement
            can be satisied.
    """

    if ray_resource is None:
        ray_resource = ray.state.state._available_resources_per_node()

    successfully_scheduled = []

    for resource_dict in requirements:
        # Filter out zero value
        resource_dict = {k: v for k, v in resource_dict.items() if v > 0}

        for node_id, node_resource in ray_resource.items():
            # Check if we can schedule on this node
            feasible = True
            for key, count in resource_dict.items():
                if node_resource.get(key, 0) - count < 0:
                    feasible = False

            # If we can, schedule it on this node
            if feasible:
                for key, count in resource_dict.items():
                    node_resource[key] -= count

                successfully_scheduled.append(True)
                break
        else:
            successfully_scheduled.append(False)

    return successfully_scheduled


def get_all_node_ids():
    """Get IDs for all nodes in the cluster.

    Handles multiple nodes on the same IP by appending an index to the
    node_id, e.g., 'node_id-index'.

    Returns a list of ('node_id-index', 'node_id') tuples (the latter can be
    used as a resource requirement for actor placements).
    """
    node_ids = []
    # We need to use the node_id and index here because we could
    # have multiple virtual nodes on the same host. In that case
    # they will have the same IP and therefore node_id.
    for _, node_id_group in groupby(sorted(ray.state.node_ids())):
        for index, node_id in enumerate(node_id_group):
            node_ids.append(("{}-{}".format(node_id, index), node_id))

    return node_ids


def get_node_id_for_actor(actor_handle):
    """Given an actor handle, return the node id it's placed on."""

    return ray.actors()[actor_handle._actor_id.hex()]["Address"]["NodeID"]


def import_class(full_path: str):
    """Given a full import path to a class name, return the imported class.

    For example, the following are equivalent:
        MyClass = import_class("module.submodule.MyClass")
        from module.submodule import MyClass

    Returns:
        Imported class
    """

    last_period_idx = full_path.rfind(".")
    class_name = full_path[last_period_idx + 1:]
    module_name = full_path[:last_period_idx]
    module = importlib.import_module(module_name)
    return getattr(module, class_name)


class MockImportedBackend:
    """Used for testing backends.ImportedBackend.

    This is necessary because we need the class to be installed in the worker
    processes. We could instead mock out importlib but doing so is messier and
    reduces confidence in the test (it isn't truly end-to-end).
    """

    def __init__(self, arg):
        self.arg = arg
        self.config = None

    def reconfigure(self, config):
        self.config = config

    def __call__(self, *args):
        return {"arg": self.arg, "config": self.config}

<<<<<<< HEAD
    def other_method(self, request):
        return request.data
=======
    async def other_method(self, request):
        return await request.body()
>>>>>>> d811d659


def compute_iterable_delta(old: Iterable,
                           new: Iterable) -> Tuple[set, set, set]:
    """Given two iterables, return the entries that's (added, removed, updated).

    Usage:
        >>> old = {"a", "b"}
        >>> new = {"a", "d"}
        >>> compute_dict_delta(old, new)
        ({"d"}, {"b"}, {"a"})
    """
    old_keys, new_keys = set(old), set(new)
    added_keys = new_keys - old_keys
    removed_keys = old_keys - new_keys
    updated_keys = old_keys.intersection(new_keys)
    return added_keys, removed_keys, updated_keys


def compute_dict_delta(old_dict, new_dict) -> Tuple[dict, dict, dict]:
    """Given two dicts, return the entries that's (added, removed, updated).

    Usage:
        >>> old = {"a": 1, "b": 2}
        >>> new = {"a": 3, "d": 4}
        >>> compute_dict_delta(old, new)
        ({"d": 4}, {"b": 2}, {"a": 3})
    """
    added_keys, removed_keys, updated_keys = compute_iterable_delta(
        old_dict.keys(), new_dict.keys())
    return (
        {k: new_dict[k]
         for k in added_keys},
        {k: old_dict[k]
         for k in removed_keys},
        {k: new_dict[k]
         for k in updated_keys},
    )<|MERGE_RESOLUTION|>--- conflicted
+++ resolved
@@ -374,13 +374,9 @@
     def __call__(self, *args):
         return {"arg": self.arg, "config": self.config}
 
-<<<<<<< HEAD
-    def other_method(self, request):
-        return request.data
-=======
     async def other_method(self, request):
         return await request.body()
->>>>>>> d811d659
+
 
 
 def compute_iterable_delta(old: Iterable,
