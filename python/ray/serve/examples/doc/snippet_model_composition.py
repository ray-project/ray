from random import random
import requests
import ray
from ray import serve

<<<<<<< HEAD
ray.init(num_cpus=8)
serve.init()
=======
ray.init(num_cpus=10)
client = serve.start()
>>>>>>> 30911960

# Our pipeline will be structured as follows:
# - Input comes in, the composed model sends it to model_one
# - model_one outputs a random number between 0 and 1, if the value is
#   greater than 0.5, then the data is sent to model_two
# - otherwise, the data is returned to the user.

# Let's define two models that just print out the data they received.


def model_one(_unused_flask_request, data=None):
    print("Model 1 called with data ", data)
    return random()


def model_two(_unused_flask_request, data=None):
    print("Model 2 called with data ", data)
    return data


class ComposedModel:
    def __init__(self):
        client = serve.connect()
        self.model_one = client.get_handle("model_one")
        self.model_two = client.get_handle("model_two")

    # This method can be called concurrently!
    async def __call__(self, flask_request):
        data = flask_request.data

        score = await self.model_one.remote(data=data)
        if score > 0.5:
            result = await self.model_two.remote(data=data)
            result = {"model_used": 2, "score": score}
        else:
            result = {"model_used": 1, "score": score}

        return result


client.create_backend("model_one", model_one)
client.create_endpoint("model_one", backend="model_one")

client.create_backend("model_two", model_two)
client.create_endpoint("model_two", backend="model_two")

# max_concurrent_queries is optional. By default, if you pass in an async
# function, Ray Serve sets the limit to a high number.
client.create_backend(
    "composed_backend", ComposedModel, config={"max_concurrent_queries": 10})
client.create_endpoint(
    "composed", backend="composed_backend", route="/composed")

for _ in range(5):
    resp = requests.get("http://127.0.0.1:8000/composed", data="hey!")
    print(resp.json())
# Output
# {'model_used': 2, 'score': 0.6250189863595503}
# {'model_used': 1, 'score': 0.03146855349621436}
# {'model_used': 2, 'score': 0.6916977560006987}
# {'model_used': 2, 'score': 0.8169693450866928}
# {'model_used': 2, 'score': 0.9540681979573862}<|MERGE_RESOLUTION|>--- conflicted
+++ resolved
@@ -3,13 +3,8 @@
 import ray
 from ray import serve
 
-<<<<<<< HEAD
 ray.init(num_cpus=8)
-serve.init()
-=======
-ray.init(num_cpus=10)
 client = serve.start()
->>>>>>> 30911960
 
 # Our pipeline will be structured as follows:
 # - Input comes in, the composed model sends it to model_one
