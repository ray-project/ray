import inspect
import logging
from types import FunctionType
from typing import Any, Dict, Tuple, Union

from pydantic.main import ModelMetaclass

import ray
from ray._private.resource_spec import HEAD_NODE_RESOURCE_NAME
from ray._private.usage import usage_lib
from ray.actor import ActorHandle
from ray.serve._private.client import ServeControllerClient
from ray.serve._private.constants import (
    CONTROLLER_MAX_CONCURRENCY,
    HTTP_PROXY_TIMEOUT,
    SERVE_CONTROLLER_NAME,
    SERVE_NAMESPACE,
)
from ray.serve._private.controller import ServeController
from ray.serve.config import HTTPOptions, gRPCOptions
from ray.serve.context import _get_global_client, _set_global_client
from ray.serve.deployment import Application, Deployment
from ray.serve.exceptions import RayServeException

logger = logging.getLogger(__file__)


def get_deployment(name: str, app_name: str = ""):
    """Dynamically fetch a handle to a Deployment object.

    Args:
        name: name of the deployment. This must have already been
        deployed.

    Returns:
        Deployment
    """
    try:
        (
            deployment_info,
            route_prefix,
        ) = _get_global_client().get_deployment_info(name, app_name)
    except KeyError:
        if len(app_name) == 0:
            msg = (
                f"Deployment {name} was not found. Did you call Deployment.deploy()? "
                "Note that `serve.get_deployment()` can only be used to fetch a "
                "deployment that was deployed using the 1.x API `Deployment.deploy()`. "
                "If you want to fetch a handle to an application deployed through "
                "`serve.run` or through a Serve config, please use "
                "`serve.get_app_handle()` instead."
            )
        else:
            msg = f"Deployment {name} in application {app_name} was not found."
        raise KeyError(msg)
    return Deployment(
        name,
        deployment_info.deployment_config,
        deployment_info.replica_config,
        version=deployment_info.version,
        route_prefix=route_prefix,
        _internal=True,
    )


def list_deployments() -> Dict[str, Deployment]:
    """Returns a dictionary of all active 1.x deployments.

    Dictionary maps deployment name to Deployment objects.
    """
    infos = _get_global_client().list_deployments_v1()

    deployments = {}
    for name, (deployment_info, route_prefix) in infos.items():
        deployments[name] = Deployment(
            name,
            deployment_info.deployment_config,
            deployment_info.replica_config,
            version=deployment_info.version,
            route_prefix=route_prefix,
            _internal=True,
        )

    return deployments


def _check_http_options(
    client: ServeControllerClient, http_options: Union[dict, HTTPOptions]
) -> None:
    if http_options:
        client_http_options = client.http_config
        new_http_options = (
            http_options
            if isinstance(http_options, HTTPOptions)
            else HTTPOptions.parse_obj(http_options)
        )
        different_fields = []
        all_http_option_fields = new_http_options.__dict__
        for field in all_http_option_fields:
            if getattr(new_http_options, field) != getattr(client_http_options, field):
                different_fields.append(field)

        if len(different_fields):
            logger.warning(
                "The new client HTTP config differs from the existing one "
                f"in the following fields: {different_fields}. "
                "The new HTTP config is ignored."
            )


def _start_controller(
    http_options: Union[None, dict, HTTPOptions] = None,
    grpc_options: Union[None, dict, gRPCOptions] = None,
    **kwargs,
) -> Tuple[ActorHandle, str]:
    """Start Ray Serve controller.

    The function makes sure controller is ready to start deploying apps
    after it returns.

    Parameters are same as ray.serve._private.api.serve_start().

    Returns: A tuple with controller actor handle and controller name.
    """

    # Initialize ray if needed.
    ray._private.worker.global_worker._filter_logs_by_job = False
    if not ray.is_initialized():
        ray.init(namespace=SERVE_NAMESPACE)

    controller_actor_options = {
<<<<<<< HEAD
        "num_cpus": 0,
        "name": controller_name,
        "lifetime": "detached" if detached else None,
=======
        "num_cpus": 1 if dedicated_cpu else 0,
        "name": SERVE_CONTROLLER_NAME,
        "lifetime": "detached",
>>>>>>> ad8ca98a
        "max_restarts": -1,
        "max_task_retries": -1,
        "resources": {HEAD_NODE_RESOURCE_NAME: 0.001},
        "namespace": SERVE_NAMESPACE,
        "max_concurrency": CONTROLLER_MAX_CONCURRENCY,
    }

    # Legacy http proxy actor check
    http_deprecated_args = ["http_host", "http_port", "http_middlewares"]
    for key in http_deprecated_args:
        if key in kwargs:
            raise ValueError(
                f"{key} is deprecated, please use serve.start(http_options="
                f'{{"{key}": {kwargs[key]}}}) instead.'
            )

    if isinstance(http_options, dict):
        http_options = HTTPOptions.parse_obj(http_options)
    if http_options is None:
        http_options = HTTPOptions()

    if isinstance(grpc_options, dict):
        grpc_options = gRPCOptions(**grpc_options)

    controller = ServeController.options(**controller_actor_options).remote(
        SERVE_CONTROLLER_NAME,
        http_config=http_options,
        grpc_options=grpc_options,
    )

    proxy_handles = ray.get(controller.get_proxies.remote())
    if len(proxy_handles) > 0:
        try:
            ray.get(
                [handle.ready.remote() for handle in proxy_handles.values()],
                timeout=HTTP_PROXY_TIMEOUT,
            )
        except ray.exceptions.GetTimeoutError:
            raise TimeoutError(
                f"HTTP proxies not available after {HTTP_PROXY_TIMEOUT}s."
            )
    return controller, SERVE_CONTROLLER_NAME


async def serve_start_async(
    http_options: Union[None, dict, HTTPOptions] = None,
    grpc_options: Union[None, dict, gRPCOptions] = None,
    **kwargs,
) -> ServeControllerClient:
    """Initialize a serve instance asynchronously.

    This function is not thread-safe. The caller should maintain the async lock in order
    to start the serve instance asynchronously.

    This function has the same functionality as ray.serve._private.api.serve_start().

    Parameters & Returns are same as ray.serve._private.api.serve_start().
    """

    usage_lib.record_library_usage("serve")

    try:
        client = _get_global_client(_health_check_controller=True)
        logger.info(
            f'Connecting to existing Serve app in namespace "{SERVE_NAMESPACE}".'
            " New http options will not be applied."
        )
        if http_options:
            _check_http_options(client, http_options)
        return client
    except RayServeException:
        pass

    controller, controller_name = (
        await ray.remote(_start_controller)
        .options(num_cpus=0)
<<<<<<< HEAD
        .remote(detached, http_options, grpc_options, **kwargs)
=======
        .remote(http_options, dedicated_cpu, grpc_options, **kwargs)
>>>>>>> ad8ca98a
    )

    client = ServeControllerClient(
        controller,
        controller_name,
    )
    _set_global_client(client)
    logger.info(f'Started Serve in namespace "{SERVE_NAMESPACE}".')
    return client


def serve_start(
    http_options: Union[None, dict, HTTPOptions] = None,
    grpc_options: Union[None, dict, gRPCOptions] = None,
    **kwargs,
) -> ServeControllerClient:
    """Initialize a serve instance.

    By default, the instance will be scoped to the lifetime of the returned
    Client object (or when the script exits). This is
    only relevant if connecting to a long-running Ray cluster (e.g., with
    ray.init(address="auto") or ray.init("ray://<remote_addr>")).

    Args:
        http_options (Optional[Dict, serve.HTTPOptions]): Configuration options
          for HTTP proxy. You can pass in a dictionary or HTTPOptions object
          with fields:

            - host(str, None): Host for HTTP servers to listen on. Defaults to
              "127.0.0.1". To expose Serve publicly, you probably want to set
              this to "0.0.0.0".
            - port(int): Port for HTTP server. Defaults to 8000.
            - root_path(str): Root path to mount the serve application
              (for example, "/serve"). All deployment routes will be prefixed
              with this path. Defaults to "".
            - middlewares(list): A list of Starlette middlewares that will be
              applied to the HTTP servers in the cluster. Defaults to [].
            - location(str, serve.config.DeploymentMode): The deployment
              location of HTTP servers:

                - "HeadOnly": start one HTTP server on the head node. Serve
                  assumes the head node is the node you executed serve.start
                  on. This is the default.
                - "EveryNode": start one HTTP server per node.
                - "NoServer" or None: disable HTTP server.
            - num_cpus (int): The number of CPU cores to reserve for each
              internal Serve HTTP proxy actor.  Defaults to 0.
        grpc_options: [Experimental] Configuration options for gRPC proxy.
          You can pass in a gRPCOptions object with fields:

            - port(int): Port for gRPC server. Defaults to 9000.
            - grpc_servicer_functions(list): List of import paths for gRPC
                `add_servicer_to_server` functions to add to Serve's gRPC proxy.
                Default empty list, meaning not to start the gRPC server.
    """

    usage_lib.record_library_usage("serve")

    try:
        client = _get_global_client(_health_check_controller=True)
        logger.info(
            f'Connecting to existing Serve app in namespace "{SERVE_NAMESPACE}".'
            " New http options will not be applied."
        )
        if http_options:
            _check_http_options(client, http_options)
        return client
    except RayServeException:
        pass

    controller, controller_name = _start_controller(
<<<<<<< HEAD
        detached, http_options, grpc_options, **kwargs
=======
        http_options, dedicated_cpu, grpc_options, **kwargs
>>>>>>> ad8ca98a
    )

    client = ServeControllerClient(
        controller,
        controller_name,
    )
    _set_global_client(client)
    logger.info(f'Started Serve in namespace "{SERVE_NAMESPACE}".')
    return client


def call_app_builder_with_args_if_necessary(
    builder: Union[Application, FunctionType],
    args: Dict[str, Any],
) -> Application:
    """Builds a Serve application from an application builder function.

    If a pre-built application is passed, this is a no-op.

    Else, we validate the signature of the builder, convert the args dictionary to
    the user-annotated Pydantic model if provided, and call the builder function.

    The output of the function is returned (must be an Application).
    """
    if isinstance(builder, Application):
        if len(args) > 0:
            raise ValueError(
                "Arguments can only be passed to an application builder function, "
                "not an already built application."
            )
        return builder
    elif not isinstance(builder, FunctionType):
        raise TypeError(
            "Expected a built Serve application or an application builder function "
            f"but got: {type(builder)}."
        )

    # Check that the builder only takes a single argument.
    # TODO(edoakes): we may want to loosen this to allow optional kwargs in the future.
    signature = inspect.signature(builder)
    if len(signature.parameters) != 1:
        raise TypeError(
            "Application builder functions should take exactly one parameter, "
            "a dictionary containing the passed arguments."
        )

    # If the sole argument to the builder is a pydantic model, convert the args dict to
    # that model. This will perform standard pydantic validation (e.g., raise an
    # exception if required fields are missing).
    param = signature.parameters[list(signature.parameters.keys())[0]]
    if issubclass(type(param.annotation), ModelMetaclass):
        args = param.annotation.parse_obj(args)

    app = builder(args)
    if not isinstance(app, Application):
        raise TypeError(
            "Application builder functions must return an `Application` returned "
            f"`from `Deployment.bind()`, but got: {type(app)}."
        )

    return app<|MERGE_RESOLUTION|>--- conflicted
+++ resolved
@@ -129,15 +129,9 @@
         ray.init(namespace=SERVE_NAMESPACE)
 
     controller_actor_options = {
-<<<<<<< HEAD
         "num_cpus": 0,
-        "name": controller_name,
-        "lifetime": "detached" if detached else None,
-=======
-        "num_cpus": 1 if dedicated_cpu else 0,
         "name": SERVE_CONTROLLER_NAME,
         "lifetime": "detached",
->>>>>>> ad8ca98a
         "max_restarts": -1,
         "max_task_retries": -1,
         "resources": {HEAD_NODE_RESOURCE_NAME: 0.001},
@@ -214,11 +208,7 @@
     controller, controller_name = (
         await ray.remote(_start_controller)
         .options(num_cpus=0)
-<<<<<<< HEAD
-        .remote(detached, http_options, grpc_options, **kwargs)
-=======
-        .remote(http_options, dedicated_cpu, grpc_options, **kwargs)
->>>>>>> ad8ca98a
+        .remote(http_options, grpc_options, **kwargs)
     )
 
     client = ServeControllerClient(
@@ -290,11 +280,7 @@
         pass
 
     controller, controller_name = _start_controller(
-<<<<<<< HEAD
-        detached, http_options, grpc_options, **kwargs
-=======
-        http_options, dedicated_cpu, grpc_options, **kwargs
->>>>>>> ad8ca98a
+        http_options, grpc_options, **kwargs
     )
 
     client = ServeControllerClient(
