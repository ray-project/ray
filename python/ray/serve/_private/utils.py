import copy
import importlib
import inspect
import os
import pickle
import random
import string
import time
import numbers
import traceback
from enum import Enum
from functools import wraps
from typing import Dict, Iterable, List, Tuple, TypeVar, Union, Any

import fastapi.encoders
import numpy as np
import pydantic
import pydantic.json
import requests

import ray
import ray.util.serialization_addons
from ray.actor import ActorHandle
from ray.exceptions import RayTaskError
from ray.serve._private.constants import HTTP_PROXY_TIMEOUT, RAY_GCS_RPC_TIMEOUT_S
from ray.serve._private.http_util import HTTPRequestWrapper, build_starlette_request
from ray.util.serialization import StandaloneSerializationContext
from ray._raylet import MessagePackSerializer
from ray._private.usage.usage_lib import TagKey, record_extra_usage_tag

import __main__

try:
    import pandas as pd
except ImportError:
    pd = None

ACTOR_FAILURE_RETRY_TIMEOUT_S = 60
MESSAGE_PACK_OFFSET = 9


# Use a global singleton enum to emulate default options. We cannot use None
# for those option because None is a valid new value.
class DEFAULT(Enum):
    VALUE = 1


# Type alias: objects that can be DEFAULT.VALUE have type Default[T]
T = TypeVar("T")
Default = Union[DEFAULT, T]


def parse_request_item(request_item):
    if len(request_item.args) == 1:
        arg = request_item.args[0]
        if request_item.metadata.http_arg_is_pickled:
            assert isinstance(arg, bytes)
            arg: HTTPRequestWrapper = pickle.loads(arg)
            return (build_starlette_request(arg.scope, arg.body),), {}

    return request_item.args, request_item.kwargs


class _ServeCustomEncoders:
    """Group of custom encoders for common types that's not handled by FastAPI."""

    @staticmethod
    def encode_np_array(obj):
        assert isinstance(obj, np.ndarray)
        if obj.dtype.kind == "f":  # floats
            obj = obj.astype(float)
        if obj.dtype.kind in {"i", "u"}:  # signed and unsigned integers.
            obj = obj.astype(int)
        return obj.tolist()

    @staticmethod
    def encode_np_scaler(obj):
        assert isinstance(obj, np.generic)
        return obj.item()

    @staticmethod
    def encode_exception(obj):
        assert isinstance(obj, Exception)
        return str(obj)

    @staticmethod
    def encode_pandas_dataframe(obj):
        assert isinstance(obj, pd.DataFrame)
        return obj.to_dict(orient="records")


serve_encoders = {
    np.ndarray: _ServeCustomEncoders.encode_np_array,
    np.generic: _ServeCustomEncoders.encode_np_scaler,
    Exception: _ServeCustomEncoders.encode_exception,
}

if pd is not None:
    serve_encoders[pd.DataFrame] = _ServeCustomEncoders.encode_pandas_dataframe


def install_serve_encoders_to_fastapi():
    """Inject Serve's encoders so FastAPI's jsonable_encoder can pick it up."""
    # https://stackoverflow.com/questions/62311401/override-default-encoders-for-jsonable-encoder-in-fastapi # noqa
    pydantic.json.ENCODERS_BY_TYPE.update(serve_encoders)
    # FastAPI cache these encoders at import time, so we also needs to refresh it.
    fastapi.encoders.encoders_by_class_tuples = (
        fastapi.encoders.generate_encoders_by_class_tuples(
            pydantic.json.ENCODERS_BY_TYPE
        )
    )


@ray.remote(num_cpus=0)
def block_until_http_ready(
    http_endpoint,
    backoff_time_s=1,
    check_ready=None,
    timeout=HTTP_PROXY_TIMEOUT,
):
    http_is_ready = False
    start_time = time.time()

    while not http_is_ready:
        try:
            resp = requests.get(http_endpoint)
            assert resp.status_code == 200
            if check_ready is None:
                http_is_ready = True
            else:
                http_is_ready = check_ready(resp)
        except Exception:
            pass

        if 0 < timeout < time.time() - start_time:
            raise TimeoutError("HTTP proxy not ready after {} seconds.".format(timeout))

        time.sleep(backoff_time_s)


def get_random_letters(length=6):
    return "".join(random.choices(string.ascii_letters, k=length))


def format_actor_name(actor_name, controller_name=None, *modifiers):
    if controller_name is None:
        name = actor_name
    else:
        name = "{}:{}".format(controller_name, actor_name)

    for modifier in modifiers:
        name += "-{}".format(modifier)

    return name


def get_all_node_ids(gcs_client) -> List[Tuple[str, str]]:
    """Get IDs for all live nodes in the cluster.

    Returns a list of (node_id: str, ip_address: str). The node_id can be
    passed into the Ray SchedulingPolicy API.
    """
    nodes = gcs_client.get_all_node_info(timeout=RAY_GCS_RPC_TIMEOUT_S)
    node_ids = [
        (ray.NodeID.from_binary(node.node_id).hex(), node.node_name)
        for node in nodes.node_info_list
        if node.state == ray.core.generated.gcs_pb2.GcsNodeInfo.ALIVE
    ]

    # Sort on NodeID to ensure the ordering is deterministic across the cluster.
    sorted(node_ids)
    return node_ids


def compute_iterable_delta(old: Iterable, new: Iterable) -> Tuple[set, set, set]:
    """Given two iterables, return the entries that's (added, removed, updated).

    Usage:
        >>> from ray.serve.utils import compute_iterable_delta
        >>> old = {"a", "b"}
        >>> new = {"a", "d"}
        >>> compute_iterable_delta(old, new)
        ({"d"}, {"b"}, {"a"})
    """
    old_keys, new_keys = set(old), set(new)
    added_keys = new_keys - old_keys
    removed_keys = old_keys - new_keys
    updated_keys = old_keys.intersection(new_keys)
    return added_keys, removed_keys, updated_keys


def compute_dict_delta(old_dict, new_dict) -> Tuple[dict, dict, dict]:
    """Given two dicts, return the entries that's (added, removed, updated).

    Usage:
        >>> from ray.serve.utils import compute_dict_delta
        >>> old = {"a": 1, "b": 2}
        >>> new = {"a": 3, "d": 4}
        >>> compute_dict_delta(old, new)
        ({"d": 4}, {"b": 2}, {"a": 3})
    """
    added_keys, removed_keys, updated_keys = compute_iterable_delta(
        old_dict.keys(), new_dict.keys()
    )
    return (
        {k: new_dict[k] for k in added_keys},
        {k: old_dict[k] for k in removed_keys},
        {k: new_dict[k] for k in updated_keys},
    )


def get_current_node_resource_key() -> str:
    """Get the Ray resource key for current node.

    It can be used for actor placement.
    """
    current_node_id = ray.get_runtime_context().get_node_id()
    for node in ray.nodes():
        if node["NodeID"] == current_node_id:
            # Found the node.
            for key in node["Resources"].keys():
                if key.startswith("node:"):
                    return key
    else:
        raise ValueError("Cannot found the node dictionary for current node.")


def ensure_serialization_context():
    """Ensure the serialization addons on registered, even when Ray has not
    been started."""
    ctx = StandaloneSerializationContext()
    ray.util.serialization_addons.apply(ctx)


def wrap_to_ray_error(function_name: str, exception: Exception) -> RayTaskError:
    """Utility method to wrap exceptions in user code."""

    try:
        # Raise and catch so we can access traceback.format_exc()
        raise exception
    except Exception as e:
        traceback_str = ray._private.utils.format_error_message(traceback.format_exc())
        return ray.exceptions.RayTaskError(function_name, traceback_str, e)


def msgpack_serialize(obj):
    ctx = ray._private.worker.global_worker.get_serialization_context()
    buffer = ctx.serialize(obj)
    serialized = buffer.to_bytes()
    return serialized


def msgpack_deserialize(data):
    # todo: Ray does not provide a msgpack deserialization api.
    try:
        obj = MessagePackSerializer.loads(data[MESSAGE_PACK_OFFSET:], None)
    except Exception:
        raise
    return obj


def merge_dict(dict1, dict2):
    if dict1 is None and dict2 is None:
        return None
    if dict1 is None:
        dict1 = dict()
    if dict2 is None:
        dict2 = dict()
    result = dict()
    for key in dict1.keys() | dict2.keys():
        result[key] = sum([e.get(key, 0) for e in (dict1, dict2)])
    return result


def get_deployment_import_path(
    deployment, replace_main=False, enforce_importable=False
):
    """
    Gets the import path for deployment's func_or_class.

    deployment: A deployment object whose import path should be returned
    replace_main: If this is True, the function will try to replace __main__
        with __main__'s file name if the deployment's module is __main__
    """

    body = deployment._func_or_class

    if isinstance(body, str):
        # deployment's func_or_class is already an import path
        return body
    elif hasattr(body, "__ray_actor_class__"):
        # If ActorClass, get the class or function inside
        body = body.__ray_actor_class__

    import_path = f"{body.__module__}.{body.__qualname__}"

    if enforce_importable and "<locals>" in body.__qualname__:
        raise RuntimeError(
            "Deployment definitions must be importable to build the Serve app, "
            f"but deployment '{deployment.name}' is inline defined or returned "
            "from another function. Please restructure your code so that "
            f"'{import_path}' can be imported (i.e., put it in a module)."
        )

    if replace_main:
        # Replaces __main__ with its file name. E.g. suppose the import path
        # is __main__.classname and classname is defined in filename.py.
        # Its import path becomes filename.classname.

        if import_path.split(".")[0] == "__main__" and hasattr(__main__, "__file__"):
            file_name = os.path.basename(__main__.__file__)
            extensionless_file_name = file_name.split(".")[0]
            attribute_name = import_path.split(".")[-1]
            import_path = f"{extensionless_file_name}.{attribute_name}"

    return import_path


def parse_import_path(import_path: str):
    """
    Takes in an import_path of form:

    [subdirectory 1].[subdir 2]...[subdir n].[file name].[attribute name]

    Parses this path and returns the module name (everything before the last
    dot) and attribute name (everything after the last dot), such that the
    attribute can be imported using "from module_name import attr_name".
    """

    nodes = import_path.split(".")
    if len(nodes) < 2:
        raise ValueError(
            f"Got {import_path} as import path. The import path "
            f"should at least specify the file name and "
            f"attribute name connected by a dot."
        )

    return ".".join(nodes[:-1]), nodes[-1]


def override_runtime_envs_except_env_vars(parent_env: Dict, child_env: Dict) -> Dict:
    """Creates a runtime_env dict by merging a parent and child environment.

    This method is not destructive. It leaves the parent and child envs
    the same.

    The merge is a shallow update where the child environment inherits the
    parent environment's settings. If the child environment specifies any
    env settings, those settings take precdence over the parent.
        - Note: env_vars are a special case. The child's env_vars are combined
            with the parent.

    Args:
        parent_env: The environment to inherit settings from.
        child_env: The environment with override settings.

    Returns: A new dictionary containing the merged runtime_env settings.

    Raises:
        TypeError: If a dictionary is not passed in for parent_env or child_env.
    """

    if not isinstance(parent_env, Dict):
        raise TypeError(
            f'Got unexpected type "{type(parent_env)}" for parent_env. '
            "parent_env must be a dictionary."
        )
    if not isinstance(child_env, Dict):
        raise TypeError(
            f'Got unexpected type "{type(child_env)}" for child_env. '
            "child_env must be a dictionary."
        )

    defaults = copy.deepcopy(parent_env)
    overrides = copy.deepcopy(child_env)

    default_env_vars = defaults.get("env_vars", {})
    override_env_vars = overrides.get("env_vars", {})

    defaults.update(overrides)
    default_env_vars.update(override_env_vars)

    defaults["env_vars"] = default_env_vars

    return defaults


class JavaActorHandleProxy:
    """Wraps actor handle and translate snake_case to camelCase."""

    def __init__(self, handle: ActorHandle):
        self.handle = handle
        self._available_attrs = set(dir(self.handle))

    def __getattr__(self, key: str):
        if key in self._available_attrs:
            camel_case_key = key
        else:
            components = key.split("_")
            camel_case_key = components[0] + "".join(x.title() for x in components[1:])
        return getattr(self.handle, camel_case_key)


def require_packages(packages: List[str]):
    """Decorator making sure function run in specified environments

    Examples:
        >>> from ray.serve.utils import require_packages
        >>> @require_packages(["numpy", "package_a"]) # doctest: +SKIP
        ... def func(): # doctest: +SKIP
        ...     import numpy as np # doctest: +SKIP
        ...     ... # doctest: +SKIP
        >>> func() # doctest: +SKIP
        ImportError: func requires ["numpy", "package_a"] but
        ["package_a"] are not available, please pip install them.
    """

    def decorator(func):
        def check_import_once():
            if not hasattr(func, "_require_packages_checked"):
                missing_packages = []
                for package in packages:
                    try:
                        importlib.import_module(package)
                    except ModuleNotFoundError:
                        missing_packages.append(package)
                if len(missing_packages) > 0:
                    raise ImportError(
                        f"{func} requires packages {packages} to run but "
                        f"{missing_packages} are missing. Please "
                        "`pip install` them or add them to "
                        "`runtime_env`."
                    )
                setattr(func, "_require_packages_checked", True)

        if inspect.iscoroutinefunction(func):

            @wraps(func)
            async def wrapped(*args, **kwargs):
                check_import_once()
                return await func(*args, **kwargs)

        elif inspect.isroutine(func):

            @wraps(func)
            def wrapped(*args, **kwargs):
                check_import_once()
                return func(*args, **kwargs)

        else:
            raise ValueError("Decorator expect callable functions.")

        return wrapped

    return decorator


def in_interactive_shell():
    # Taken from:
    # https://stackoverflow.com/questions/15411967/how-can-i-check-if-code-is-executed-in-the-ipython-notebook
    import __main__ as main

    return not hasattr(main, "__file__")


def guarded_deprecation_warning(*args, **kwargs):
    """Wrapper for deprecation warnings, guarded by a flag."""
    if os.environ.get("SERVE_WARN_V1_DEPRECATIONS", "0") == "1":
        from ray._private.utils import deprecated

        return deprecated(*args, **kwargs)
    else:

        def noop_decorator(func):
            return func

        return noop_decorator


def snake_to_camel_case(snake_str: str) -> str:
    """Convert a snake case string to camel case."""

    words = snake_str.strip("_").split("_")
    return words[0] + "".join(word[:1].upper() + word[1:] for word in words[1:])


def dict_keys_snake_to_camel_case(snake_dict: dict) -> dict:
    """Converts dictionary's keys from snake case to camel case.

    Does not modify original dictionary.
    """

    camel_dict = dict()

    for key, val in snake_dict.items():
        if isinstance(key, str):
            camel_dict[snake_to_camel_case(key)] = val
        else:
            camel_dict[key] = val

    return camel_dict


<<<<<<< HEAD
class ExpiringSet:
    """Set wrapper class that invalidates contents based on deadline.

    Args:
        lifespan_s: The duration in seconds that any item in the set is valid.
    """

    def __init__(self, lifespan_s: float):
        if not isinstance(lifespan_s, numbers.Number):
            raise ValueError(
                "ExpiringSet expects lifespan_s to be a number. Got value of "
                f'type "{type(lifespan_s)}" instead: {lifespan_s}.'
            )
        if lifespan_s <= 0:
            raise ValueError(
                "ExpiringSet expects lifespan_s to be greater than 0. Got "
                f"value of {lifespan_s} instead."
            )

        self.content_deadlines = dict()
        self.lifespan_s = lifespan_s

    def add(self, item: Any) -> float:
        deadline = time.time() + self.lifespan_s
        self.content_deadlines[item] = deadline
        return deadline

    def __contains__(self, item: Any):
        if time.time() > self.content_deadlines.get(item, -1):
            # Delete expired content
            self.content_deadlines.pop(item, -1)
            return False
        else:
            return True
=======
serve_telemetry_tag_map = {
    "SERVE_API_VERSION": TagKey.SERVE_API_VERSION,
    "SERVE_NUM_DEPLOYMENTS": TagKey.SERVE_NUM_DEPLOYMENTS,
    "GCS_STORAGE": TagKey.GCS_STORAGE,
    "SERVE_NUM_GPU_DEPLOYMENTS": TagKey.SERVE_NUM_GPU_DEPLOYMENTS,
    "SERVE_FASTAPI_USED": TagKey.SERVE_FASTAPI_USED,
    "SERVE_DAG_DRIVER_USED": TagKey.SERVE_DAG_DRIVER_USED,
    "SERVE_HTTP_ADAPTER_USED": TagKey.SERVE_HTTP_ADAPTER_USED,
    "SERVE_GRPC_INGRESS_USED": TagKey.SERVE_GRPC_INGRESS_USED,
    "SERVE_REST_API_VERSION": TagKey.SERVE_REST_API_VERSION,
    "SERVE_NUM_APPS": TagKey.SERVE_NUM_APPS,
}


def record_serve_tag(key: str, value: str):
    """Record telemetry.

    TagKey objects cannot be pickled, so deployments can't directly record
    telemetry using record_extra_usage_tag. They can instead call this function
    which records telemetry for them.
    """

    if key not in serve_telemetry_tag_map:
        raise ValueError(
            f'The TagKey "{key}" does not exist. Expected a key from: '
            f"{list(serve_telemetry_tag_map.keys())}."
        )

    record_extra_usage_tag(serve_telemetry_tag_map[key], value)
>>>>>>> b725a303
<|MERGE_RESOLUTION|>--- conflicted
+++ resolved
@@ -501,7 +501,6 @@
     return camel_dict
 
 
-<<<<<<< HEAD
 class ExpiringSet:
     """Set wrapper class that invalidates contents based on deadline.
 
@@ -536,7 +535,8 @@
             return False
         else:
             return True
-=======
+
+
 serve_telemetry_tag_map = {
     "SERVE_API_VERSION": TagKey.SERVE_API_VERSION,
     "SERVE_NUM_DEPLOYMENTS": TagKey.SERVE_NUM_DEPLOYMENTS,
@@ -565,5 +565,4 @@
             f"{list(serve_telemetry_tag_map.keys())}."
         )
 
-    record_extra_usage_tag(serve_telemetry_tag_map[key], value)
->>>>>>> b725a303
+    record_extra_usage_tag(serve_telemetry_tag_map[key], value)