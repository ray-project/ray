import asyncio
import copy
import importlib
import inspect
import logging
import os
import random
import time
import uuid
from abc import ABC, abstractmethod
from decimal import ROUND_HALF_UP, Decimal
from enum import Enum
from functools import wraps
from typing import Any, Callable, Dict, List, Optional, TypeVar, Union

import requests

import ray
import ray.util.serialization_addons
from ray._private.resource_spec import HEAD_NODE_RESOURCE_NAME
from ray._private.utils import get_random_alphanumeric_string, import_attr
from ray._private.worker import LOCAL_MODE, SCRIPT_MODE
from ray._raylet import MessagePackSerializer
from ray.actor import ActorHandle
from ray.serve._private.common import ServeComponentType
from ray.serve._private.constants import HTTP_PROXY_TIMEOUT, SERVE_LOGGER_NAME
from ray.types import ObjectRef
from ray.util.serialization import StandaloneSerializationContext

try:
    import pandas as pd
except ImportError:
    pd = None

try:
    import numpy as np
except ImportError:
    np = None

MESSAGE_PACK_OFFSET = 9
GENERATOR_COMPOSITION_NOT_SUPPORTED_ERROR = RuntimeError(
    "Streaming deployment handle results cannot be passed to "
    "downstream handle calls. If you have a use case requiring "
    "this feature, please file a feature request on GitHub."
)


# Use a global singleton enum to emulate default options. We cannot use None
# for those option because None is a valid new value.
class DEFAULT(Enum):
    VALUE = 1


class DeploymentOptionUpdateType(str, Enum):
    # Nothing needs to be done other than setting the target state.
    LightWeight = "LightWeight"
    # Each DeploymentReplica instance (tracked in DeploymentState) uses certain options
    # from the deployment config. These values need to be updated in DeploymentReplica.
    NeedsReconfigure = "NeedsReconfigure"
    # Options that are sent to the replica actor. If changed, reconfigure() on the actor
    # needs to be called to update these values.
    NeedsActorReconfigure = "NeedsActorReconfigure"
    # If changed, restart all replicas.
    HeavyWeight = "HeavyWeight"


# Type alias: objects that can be DEFAULT.VALUE have type Default[T]
T = TypeVar("T")
Default = Union[DEFAULT, T]

logger = logging.getLogger(SERVE_LOGGER_NAME)

# Format for component files
FILE_FMT = "{component_name}_{component_id}{suffix}"


class _ServeCustomEncoders:
    """Group of custom encoders for common types that's not handled by FastAPI."""

    @staticmethod
    def encode_np_array(obj):
        assert isinstance(obj, np.ndarray)
        if obj.dtype.kind == "f":  # floats
            obj = obj.astype(float)
        if obj.dtype.kind in {"i", "u"}:  # signed and unsigned integers.
            obj = obj.astype(int)
        return obj.tolist()

    @staticmethod
    def encode_np_scaler(obj):
        assert isinstance(obj, np.generic)
        return obj.item()

    @staticmethod
    def encode_exception(obj):
        assert isinstance(obj, Exception)
        return str(obj)

    @staticmethod
    def encode_pandas_dataframe(obj):
        assert isinstance(obj, pd.DataFrame)
        return obj.to_dict(orient="records")


serve_encoders = {Exception: _ServeCustomEncoders.encode_exception}

if np is not None:
    serve_encoders[np.ndarray] = _ServeCustomEncoders.encode_np_array
    serve_encoders[np.generic] = _ServeCustomEncoders.encode_np_scaler

if pd is not None:
    serve_encoders[pd.DataFrame] = _ServeCustomEncoders.encode_pandas_dataframe


@ray.remote(num_cpus=0)
def block_until_http_ready(
    http_endpoint,
    backoff_time_s=1,
    check_ready=None,
    timeout=HTTP_PROXY_TIMEOUT,
):
    http_is_ready = False
    start_time = time.time()

    while not http_is_ready:
        try:
            resp = requests.get(http_endpoint)
            assert resp.status_code == 200
            if check_ready is None:
                http_is_ready = True
            else:
                http_is_ready = check_ready(resp)
        except Exception:
            pass

        if 0 < timeout < time.time() - start_time:
            raise TimeoutError("HTTP proxy not ready after {} seconds.".format(timeout))

        time.sleep(backoff_time_s)


def get_random_string(length: int = 8):
    return get_random_alphanumeric_string(length)


def format_actor_name(actor_name, *modifiers):
    name = actor_name
    for modifier in modifiers:
        name += "-{}".format(modifier)

    return name


def ensure_serialization_context():
    """Ensure the serialization addons on registered, even when Ray has not
    been started."""
    ctx = StandaloneSerializationContext()
    ray.util.serialization_addons.apply(ctx)


def msgpack_serialize(obj):
    ctx = ray._private.worker.global_worker.get_serialization_context()
    buffer = ctx.serialize(obj)
    serialized = buffer.to_bytes()
    return serialized


def msgpack_deserialize(data):
    # todo: Ray does not provide a msgpack deserialization api.
    try:
        obj = MessagePackSerializer.loads(data[MESSAGE_PACK_OFFSET:], None)
    except Exception:
        raise
    return obj


def merge_dict(dict1, dict2):
    if dict1 is None and dict2 is None:
        return None
    if dict1 is None:
        dict1 = dict()
    if dict2 is None:
        dict2 = dict()
    result = dict()
    for key in dict1.keys() | dict2.keys():
        result[key] = sum([e.get(key, 0) for e in (dict1, dict2)])
    return result


def parse_import_path(import_path: str):
    """
    Takes in an import_path of form:

    [subdirectory 1].[subdir 2]...[subdir n].[file name].[attribute name]

    Parses this path and returns the module name (everything before the last
    dot) and attribute name (everything after the last dot), such that the
    attribute can be imported using "from module_name import attr_name".
    """

    nodes = import_path.split(".")
    if len(nodes) < 2:
        raise ValueError(
            f"Got {import_path} as import path. The import path "
            f"should at least specify the file name and "
            f"attribute name connected by a dot."
        )

    return ".".join(nodes[:-1]), nodes[-1]


def override_runtime_envs_except_env_vars(parent_env: Dict, child_env: Dict) -> Dict:
    """Creates a runtime_env dict by merging a parent and child environment.

    This method is not destructive. It leaves the parent and child envs
    the same.

    The merge is a shallow update where the child environment inherits the
    parent environment's settings. If the child environment specifies any
    env settings, those settings take precdence over the parent.
        - Note: env_vars are a special case. The child's env_vars are combined
            with the parent.

    Args:
        parent_env: The environment to inherit settings from.
        child_env: The environment with override settings.

    Returns: A new dictionary containing the merged runtime_env settings.

    Raises:
        TypeError: If a dictionary is not passed in for parent_env or child_env.
    """

    if not isinstance(parent_env, Dict):
        raise TypeError(
            f'Got unexpected type "{type(parent_env)}" for parent_env. '
            "parent_env must be a dictionary."
        )
    if not isinstance(child_env, Dict):
        raise TypeError(
            f'Got unexpected type "{type(child_env)}" for child_env. '
            "child_env must be a dictionary."
        )

    defaults = copy.deepcopy(parent_env)
    overrides = copy.deepcopy(child_env)

    default_env_vars = defaults.get("env_vars", {})
    override_env_vars = overrides.get("env_vars", {})

    defaults.update(overrides)
    default_env_vars.update(override_env_vars)

    defaults["env_vars"] = default_env_vars

    return defaults


class JavaActorHandleProxy:
    """Wraps actor handle and translate snake_case to camelCase."""

    def __init__(self, handle: ActorHandle):
        self.handle = handle
        self._available_attrs = set(dir(self.handle))

    def __getattr__(self, key: str):
        if key in self._available_attrs:
            camel_case_key = key
        else:
            components = key.split("_")
            camel_case_key = components[0] + "".join(x.title() for x in components[1:])
        return getattr(self.handle, camel_case_key)


def require_packages(packages: List[str]):
    """Decorator making sure function run in specified environments

    Examples:
        >>> from ray.serve._private.utils import require_packages
        >>> @require_packages(["numpy", "package_a"]) # doctest: +SKIP
        ... def func(): # doctest: +SKIP
        ...     import numpy as np # doctest: +SKIP
        ...     ... # doctest: +SKIP
        >>> func() # doctest: +SKIP
        ImportError: func requires ["numpy", "package_a"] but
        ["package_a"] are not available, please pip install them.
    """

    def decorator(func):
        def check_import_once():
            if not hasattr(func, "_require_packages_checked"):
                missing_packages = []
                for package in packages:
                    try:
                        importlib.import_module(package)
                    except ModuleNotFoundError:
                        missing_packages.append(package)
                if len(missing_packages) > 0:
                    raise ImportError(
                        f"{func} requires packages {packages} to run but "
                        f"{missing_packages} are missing. Please "
                        "`pip install` them or add them to "
                        "`runtime_env`."
                    )
                setattr(func, "_require_packages_checked", True)

        if inspect.iscoroutinefunction(func):

            @wraps(func)
            async def wrapped(*args, **kwargs):
                check_import_once()
                return await func(*args, **kwargs)

        elif inspect.isroutine(func):

            @wraps(func)
            def wrapped(*args, **kwargs):
                check_import_once()
                return func(*args, **kwargs)

        else:
            raise ValueError("Decorator expect callable functions.")

        return wrapped

    return decorator


def in_interactive_shell():
    # Taken from:
    # https://stackoverflow.com/questions/15411967/how-can-i-check-if-code-is-executed-in-the-ipython-notebook
    import __main__ as main

    return not hasattr(main, "__file__")


def guarded_deprecation_warning(*args, **kwargs):
    """Wrapper for deprecation warnings, guarded by a flag."""
    if os.environ.get("SERVE_WARN_V1_DEPRECATIONS", "0") == "1":
        from ray._private.utils import deprecated

        return deprecated(*args, **kwargs)
    else:

        def noop_decorator(func):
            return func

        return noop_decorator


def snake_to_camel_case(snake_str: str) -> str:
    """Convert a snake case string to camel case."""

    words = snake_str.strip("_").split("_")
    return words[0] + "".join(word[:1].upper() + word[1:] for word in words[1:])


def check_obj_ref_ready_nowait(obj_ref: ObjectRef) -> bool:
    """Check if ray object reference is ready without waiting for it."""
    finished, _ = ray.wait([obj_ref], timeout=0)
    return len(finished) == 1


def extract_self_if_method_call(args: List[Any], func: Callable) -> Optional[object]:
    """Check if this is a method rather than a function.

    Does this by checking to see if `func` is the attribute of the first
    (`self`) argument under `func.__name__`. Unfortunately, this is the most
    robust solution to this I was able to find. It would also be preferable
    to do this check when the decorator runs, rather than when the method is.

    Returns the `self` object if it's a method call, else None.

    Arguments:
        args: arguments to the function/method call.
        func: the unbound function that was called.
    """
    if len(args) > 0:
        method = getattr(args[0], func.__name__, False)
        if method:
            wrapped = getattr(method, "__wrapped__", False)
            if wrapped and wrapped == func:
                return args[0]

    return None


def call_function_from_import_path(import_path: str) -> Any:
    """Call the function given import path.

    Args:
        import_path: The import path of the function to call.
    Raises:
        ValueError: If the import path is invalid.
        TypeError: If the import path is not callable.
        RuntimeError: if the function raise exeception during execution.
    Returns:
        The result of the function call.
    """
    try:
        callback_func = import_attr(import_path)
    except Exception as e:
        raise ValueError(f"The import path {import_path} cannot be imported: {e}")

    if not callable(callback_func):
        raise TypeError(f"The import path {import_path} is not callable.")

    try:
        return callback_func()
    except Exception as e:
        raise RuntimeError(f"The function {import_path} raised an exception: {e}")


def get_head_node_id() -> str:
    """Get the head node id.

    Iterate through all nodes in the ray cluster and return the node id of the first
    alive node with head node resource.
    """
    head_node_id = None
    for node in ray.nodes():
        if HEAD_NODE_RESOURCE_NAME in node["Resources"] and node["Alive"]:
            head_node_id = node["NodeID"]
            break
    assert head_node_id is not None, "Cannot find alive head node."

    return head_node_id


def calculate_remaining_timeout(
    *,
    timeout_s: Optional[float],
    start_time_s: float,
    curr_time_s: float,
) -> Optional[float]:
    """Get the timeout remaining given an overall timeout, start time, and curr time.

    If the timeout passed in was `None` or negative, will always return that timeout
    directly.

    If the timeout is >= 0, the returned remaining timeout always be >= 0.
    """
    if timeout_s is None or timeout_s < 0:
        return timeout_s

    time_since_start_s = curr_time_s - start_time_s
    return max(0, timeout_s - time_since_start_s)


def get_all_live_placement_group_names() -> List[str]:
    """Fetch and parse the Ray placement group table for live placement group names.

    Placement groups are filtered based on their `scheduling_state`; any placement
    group not in the "REMOVED" state is considered live.
    """
    placement_group_table = ray.util.placement_group_table()

    live_pg_names = []
    for entry in placement_group_table.values():
        pg_name = entry.get("name", "")
        if (
            pg_name
            and entry.get("stats", {}).get("scheduling_state", "UNKNOWN") != "REMOVED"
        ):
            live_pg_names.append(pg_name)

    return live_pg_names


def get_current_actor_id() -> str:
    """Gets the ID of the calling actor.

    If this is called in a driver, returns "DRIVER."

    If otherwise called outside of an actor, returns an empty string.

    This function hangs when GCS is down due to the `ray.get_runtime_context()`
    call.
    """

    worker_mode = ray.get_runtime_context().worker.mode
    if worker_mode in {SCRIPT_MODE, LOCAL_MODE}:
        return "DRIVER"
    else:
        try:
            actor_id = ray.get_runtime_context().get_actor_id()
            if actor_id is None:
                return ""
            else:
                return actor_id
        except Exception:
            return ""


def is_running_in_asyncio_loop() -> bool:
    try:
        asyncio.get_running_loop()
        return True
    except RuntimeError:
        return False


class TimerBase(ABC):
    @abstractmethod
    def time(self) -> float:
        """Return the current time."""
        raise NotImplementedError


class Timer(TimerBase):
    def time(self) -> float:
        return time.time()


def get_capacity_adjusted_num_replicas(
    num_replicas: int, target_capacity: Optional[float]
) -> int:
    """Return the `num_replicas` adjusted by the `target_capacity`.

    The output will only ever be 0 if `target_capacity` is 0 or `num_replicas` is
    0 (to support autoscaling deployments using scale-to-zero).

    Rather than using the default `round` behavior in Python, which rounds half to
    even, uses the `decimal` module to round half up (standard rounding behavior).
    """
    if target_capacity is None or target_capacity == 100:
        return num_replicas

    if target_capacity == 0 or num_replicas == 0:
        return 0

    adjusted_num_replicas = Decimal(num_replicas * target_capacity) / Decimal(100.0)
    rounded_adjusted_num_replicas = adjusted_num_replicas.to_integral_value(
        rounding=ROUND_HALF_UP
    )
    return max(1, int(rounded_adjusted_num_replicas))


def generate_request_id() -> str:
    # NOTE(edoakes): we use random.getrandbits because it reduces CPU overhead
    # significantly. This is less cryptographically secure but should be ok for
    # request ID generation.
    # See https://bugs.python.org/issue45556 for discussion.
<<<<<<< HEAD
    # return str(uuid.uuid4())
=======
>>>>>>> 644bc081
    return str(uuid.UUID(int=random.getrandbits(128), version=4))


def inside_ray_client_context() -> bool:
    return ray.util.client.ray.is_connected()


def get_component_file_name(
    component_name: str,
    component_id: str,
    component_type: Optional[ServeComponentType],
    suffix: str = "",
) -> str:
    """Get the component's file name."""

    # For DEPLOYMENT component type, we want to log the deployment name
    # instead of adding the component type to the component name.
    component_log_file_name = component_name
    if component_type is not None:
        component_log_file_name = f"{component_type.value}_{component_name}"
        if component_type != ServeComponentType.REPLICA:
            component_name = f"{component_type}_{component_name}"
    file_name = FILE_FMT.format(
        component_name=component_log_file_name,
        component_id=component_id,
        suffix=suffix,
    )
    return file_name


def validate_route_prefix(route_prefix: Union[DEFAULT, None, str]):
    if route_prefix is DEFAULT.VALUE or route_prefix is None:
        return

    if not route_prefix.startswith("/"):
        raise ValueError(
            f"Invalid route_prefix '{route_prefix}', "
            "must start with a forward slash ('/')."
        )

    if route_prefix != "/" and route_prefix.endswith("/"):
        raise ValueError(
            f"Invalid route_prefix '{route_prefix}', "
            "may not end with a trailing '/'."
        )

    if "{" in route_prefix or "}" in route_prefix:
        raise ValueError(
            f"Invalid route_prefix '{route_prefix}', " "may not contain wildcards."
        )


async def resolve_deployment_response(obj: Any):
    """Resolve `DeploymentResponse` objects to underlying object references.

    This enables composition without explicitly calling `_to_object_ref`.
    """
    from ray.serve.handle import DeploymentResponse, DeploymentResponseGenerator

    if isinstance(obj, DeploymentResponseGenerator):
        raise GENERATOR_COMPOSITION_NOT_SUPPORTED_ERROR
    elif isinstance(obj, DeploymentResponse):
        # Launch async task to convert DeploymentResponse to an object ref
        return asyncio.create_task(obj._to_object_ref())<|MERGE_RESOLUTION|>--- conflicted
+++ resolved
@@ -541,10 +541,6 @@
     # significantly. This is less cryptographically secure but should be ok for
     # request ID generation.
     # See https://bugs.python.org/issue45556 for discussion.
-<<<<<<< HEAD
-    # return str(uuid.uuid4())
-=======
->>>>>>> 644bc081
     return str(uuid.UUID(int=random.getrandbits(128), version=4))
 
 
