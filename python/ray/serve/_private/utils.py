--- conflicted
+++ resolved
@@ -492,58 +492,6 @@
     return len(finished) == 1
 
 
-<<<<<<< HEAD
-serve_telemetry_tag_map = {
-    "SERVE_API_VERSION": TagKey.SERVE_API_VERSION,
-    "SERVE_NUM_DEPLOYMENTS": TagKey.SERVE_NUM_DEPLOYMENTS,
-    "GCS_STORAGE": TagKey.GCS_STORAGE,
-    "SERVE_NUM_GPU_DEPLOYMENTS": TagKey.SERVE_NUM_GPU_DEPLOYMENTS,
-    "SERVE_FASTAPI_USED": TagKey.SERVE_FASTAPI_USED,
-    "SERVE_DAG_DRIVER_USED": TagKey.SERVE_DAG_DRIVER_USED,
-    "SERVE_HTTP_ADAPTER_USED": TagKey.SERVE_HTTP_ADAPTER_USED,
-    "SERVE_GRPC_INGRESS_USED": TagKey.SERVE_GRPC_INGRESS_USED,
-    "SERVE_REST_API_VERSION": TagKey.SERVE_REST_API_VERSION,
-    "SERVE_NUM_APPS": TagKey.SERVE_NUM_APPS,
-    "SERVE_NUM_REPLICAS_LIGHTWEIGHT_UPDATED": (
-        TagKey.SERVE_NUM_REPLICAS_LIGHTWEIGHT_UPDATED
-    ),
-    "SERVE_USER_CONFIG_LIGHTWEIGHT_UPDATED": (
-        TagKey.SERVE_USER_CONFIG_LIGHTWEIGHT_UPDATED
-    ),
-    "SERVE_AUTOSCALING_CONFIG_LIGHTWEIGHT_UPDATED": (
-        TagKey.SERVE_AUTOSCALING_CONFIG_LIGHTWEIGHT_UPDATED
-    ),
-    "SERVE_RAY_SERVE_HANDLE_API_USED": TagKey.SERVE_RAY_SERVE_HANDLE_API_USED,
-    "SERVE_RAY_SERVE_SYNC_HANDLE_API_USED": TagKey.SERVE_RAY_SERVE_SYNC_HANDLE_API_USED,
-    "SERVE_DEPLOYMENT_HANDLE_API_USED": TagKey.SERVE_DEPLOYMENT_HANDLE_API_USED,
-    "SERVE_DEPLOYMENT_HANDLE_TO_OBJECT_REF_API_USED": (
-        TagKey.SERVE_DEPLOYMENT_HANDLE_TO_OBJECT_REF_API_USED
-    ),
-    "SERVE_MULTIPLEXED_API_USED": TagKey.SERVE_MULTIPLEXED_API_USED,
-    "SERVE_HTTP_PROXY_USED": TagKey.SERVE_HTTP_PROXY_USED,
-    "SERVE_GRPC_PROXY_USED": TagKey.SERVE_GRPC_PROXY_USED,
-}
-
-
-def record_serve_tag(key: str, value: str):
-    """Record telemetry.
-
-    TagKey objects cannot be pickled, so deployments can't directly record
-    telemetry using record_extra_usage_tag. They can instead call this function
-    which records telemetry for them.
-    """
-
-    if key not in serve_telemetry_tag_map:
-        raise ValueError(
-            f'The TagKey "{key}" does not exist. Expected a key from: '
-            f"{list(serve_telemetry_tag_map.keys())}."
-        )
-
-    record_extra_usage_tag(serve_telemetry_tag_map[key], value)
-
-
-=======
->>>>>>> dec4bd8f
 def extract_self_if_method_call(args: List[Any], func: Callable) -> Optional[object]:
     """Check if this is a method rather than a function.
 
