import copy
import importlib
import inspect
import logging
import math
import os
import random
import string
import time
import traceback
from enum import Enum
from functools import wraps
from typing import (
    Any,
    Callable,
    Dict,
    Iterable,
    List,
    Tuple,
    TypeVar,
    Union,
    Optional,
)
import threading

import fastapi.encoders
import numpy as np
import pydantic
import pydantic.json
import requests

import ray
import ray.util.serialization_addons
from ray.actor import ActorHandle
from ray.exceptions import RayTaskError
from ray.serve._private.constants import (
    HTTP_PROXY_TIMEOUT,
    SERVE_LOGGER_NAME,
)
from ray.types import ObjectRef
from ray.util.serialization import StandaloneSerializationContext
from ray._raylet import MessagePackSerializer
from ray._private.utils import import_attr
from ray._private.usage.usage_lib import TagKey, record_extra_usage_tag
from ray._private.resource_spec import HEAD_NODE_RESOURCE_NAME

import __main__

try:
    import pandas as pd
except ImportError:
    pd = None

ACTOR_FAILURE_RETRY_TIMEOUT_S = 60
MESSAGE_PACK_OFFSET = 9


# Use a global singleton enum to emulate default options. We cannot use None
# for those option because None is a valid new value.
class DEFAULT(Enum):
    VALUE = 1


class DeploymentOptionUpdateType(str, Enum):
    # Nothing needs to be done other than setting the target state.
    LightWeight = "LightWeight"
    # Each DeploymentReplica instance (tracked in DeploymentState) uses certain options
    # from the deployment config. These values need to be updated in DeploymentReplica.
    NeedsReconfigure = "NeedsReconfigure"
    # Options that are sent to the replica actor. If changed, reconfigure() on the actor
    # needs to be called to update these values.
    NeedsActorReconfigure = "NeedsActorReconfigure"
    # If changed, restart all replicas.
    HeavyWeight = "HeavyWeight"


# Type alias: objects that can be DEFAULT.VALUE have type Default[T]
T = TypeVar("T")
Default = Union[DEFAULT, T]

logger = logging.getLogger(SERVE_LOGGER_NAME)


class _ServeCustomEncoders:
    """Group of custom encoders for common types that's not handled by FastAPI."""

    @staticmethod
    def encode_np_array(obj):
        assert isinstance(obj, np.ndarray)
        if obj.dtype.kind == "f":  # floats
            obj = obj.astype(float)
        if obj.dtype.kind in {"i", "u"}:  # signed and unsigned integers.
            obj = obj.astype(int)
        return obj.tolist()

    @staticmethod
    def encode_np_scaler(obj):
        assert isinstance(obj, np.generic)
        return obj.item()

    @staticmethod
    def encode_exception(obj):
        assert isinstance(obj, Exception)
        return str(obj)

    @staticmethod
    def encode_pandas_dataframe(obj):
        assert isinstance(obj, pd.DataFrame)
        return obj.to_dict(orient="records")


serve_encoders = {
    np.ndarray: _ServeCustomEncoders.encode_np_array,
    np.generic: _ServeCustomEncoders.encode_np_scaler,
    Exception: _ServeCustomEncoders.encode_exception,
}

if pd is not None:
    serve_encoders[pd.DataFrame] = _ServeCustomEncoders.encode_pandas_dataframe


def install_serve_encoders_to_fastapi():
    """Inject Serve's encoders so FastAPI's jsonable_encoder can pick it up."""
    # https://stackoverflow.com/questions/62311401/override-default-encoders-for-jsonable-encoder-in-fastapi # noqa
    pydantic.json.ENCODERS_BY_TYPE.update(serve_encoders)
    # FastAPI cache these encoders at import time, so we also needs to refresh it.
    fastapi.encoders.encoders_by_class_tuples = (
        fastapi.encoders.generate_encoders_by_class_tuples(
            pydantic.json.ENCODERS_BY_TYPE
        )
    )


@ray.remote(num_cpus=0)
def block_until_http_ready(
    http_endpoint,
    backoff_time_s=1,
    check_ready=None,
    timeout=HTTP_PROXY_TIMEOUT,
):
    http_is_ready = False
    start_time = time.time()

    while not http_is_ready:
        try:
            resp = requests.get(http_endpoint)
            assert resp.status_code == 200
            if check_ready is None:
                http_is_ready = True
            else:
                http_is_ready = check_ready(resp)
        except Exception:
            pass

        if 0 < timeout < time.time() - start_time:
            raise TimeoutError("HTTP proxy not ready after {} seconds.".format(timeout))

        time.sleep(backoff_time_s)


def get_random_letters(length=6):
    return "".join(random.choices(string.ascii_letters, k=length))


def format_actor_name(actor_name, controller_name=None, *modifiers):
    if controller_name is None:
        name = actor_name
    else:
        name = "{}:{}".format(controller_name, actor_name)

    for modifier in modifiers:
        name += "-{}".format(modifier)

    return name


def compute_iterable_delta(old: Iterable, new: Iterable) -> Tuple[set, set, set]:
    """Given two iterables, return the entries that's (added, removed, updated).

    Usage:
        >>> from ray.serve._private.utils import compute_iterable_delta
        >>> old = {"a", "b"}
        >>> new = {"a", "d"}
        >>> compute_iterable_delta(old, new)
        ({'d'}, {'b'}, {'a'})
    """
    old_keys, new_keys = set(old), set(new)
    added_keys = new_keys - old_keys
    removed_keys = old_keys - new_keys
    updated_keys = old_keys.intersection(new_keys)
    return added_keys, removed_keys, updated_keys


def compute_dict_delta(old_dict, new_dict) -> Tuple[dict, dict, dict]:
    """Given two dicts, return the entries that's (added, removed, updated).

    Usage:
        >>> from ray.serve._private.utils import compute_dict_delta
        >>> old = {"a": 1, "b": 2}
        >>> new = {"a": 3, "d": 4}
        >>> compute_dict_delta(old, new)
        ({'d': 4}, {'b': 2}, {'a': 3})
    """
    added_keys, removed_keys, updated_keys = compute_iterable_delta(
        old_dict.keys(), new_dict.keys()
    )
    return (
        {k: new_dict[k] for k in added_keys},
        {k: old_dict[k] for k in removed_keys},
        {k: new_dict[k] for k in updated_keys},
    )


def ensure_serialization_context():
    """Ensure the serialization addons on registered, even when Ray has not
    been started."""
    ctx = StandaloneSerializationContext()
    ray.util.serialization_addons.apply(ctx)


def wrap_to_ray_error(function_name: str, exception: Exception) -> RayTaskError:
    """Utility method to wrap exceptions in user code."""

    try:
        # Raise and catch so we can access traceback.format_exc()
        raise exception
    except Exception as e:
        traceback_str = ray._private.utils.format_error_message(traceback.format_exc())
        return ray.exceptions.RayTaskError(function_name, traceback_str, e)


def msgpack_serialize(obj):
    ctx = ray._private.worker.global_worker.get_serialization_context()
    buffer = ctx.serialize(obj)
    serialized = buffer.to_bytes()
    return serialized


def msgpack_deserialize(data):
    # todo: Ray does not provide a msgpack deserialization api.
    try:
        obj = MessagePackSerializer.loads(data[MESSAGE_PACK_OFFSET:], None)
    except Exception:
        raise
    return obj


def merge_dict(dict1, dict2):
    if dict1 is None and dict2 is None:
        return None
    if dict1 is None:
        dict1 = dict()
    if dict2 is None:
        dict2 = dict()
    result = dict()
    for key in dict1.keys() | dict2.keys():
        result[key] = sum([e.get(key, 0) for e in (dict1, dict2)])
    return result


def get_deployment_import_path(
    deployment, replace_main=False, enforce_importable=False
):
    """
    Gets the import path for deployment's func_or_class.

    deployment: A deployment object whose import path should be returned
    replace_main: If this is True, the function will try to replace __main__
        with __main__'s file name if the deployment's module is __main__
    """

    body = deployment.func_or_class

    if isinstance(body, str):
        # deployment's func_or_class is already an import path
        return body
    elif hasattr(body, "__ray_actor_class__"):
        # If ActorClass, get the class or function inside
        body = body.__ray_actor_class__

    import_path = f"{body.__module__}.{body.__qualname__}"

    if enforce_importable and "<locals>" in body.__qualname__:
        raise RuntimeError(
            "Deployment definitions must be importable to build the Serve app, "
            f"but deployment '{deployment.name}' is inline defined or returned "
            "from another function. Please restructure your code so that "
            f"'{import_path}' can be imported (i.e., put it in a module)."
        )

    if replace_main:
        # Replaces __main__ with its file name. E.g. suppose the import path
        # is __main__.classname and classname is defined in filename.py.
        # Its import path becomes filename.classname.

        if import_path.split(".")[0] == "__main__" and hasattr(__main__, "__file__"):
            file_name = os.path.basename(__main__.__file__)
            extensionless_file_name = file_name.split(".")[0]
            attribute_name = import_path.split(".")[-1]
            import_path = f"{extensionless_file_name}.{attribute_name}"

    return import_path


def parse_import_path(import_path: str):
    """
    Takes in an import_path of form:

    [subdirectory 1].[subdir 2]...[subdir n].[file name].[attribute name]

    Parses this path and returns the module name (everything before the last
    dot) and attribute name (everything after the last dot), such that the
    attribute can be imported using "from module_name import attr_name".
    """

    nodes = import_path.split(".")
    if len(nodes) < 2:
        raise ValueError(
            f"Got {import_path} as import path. The import path "
            f"should at least specify the file name and "
            f"attribute name connected by a dot."
        )

    return ".".join(nodes[:-1]), nodes[-1]


def override_runtime_envs_except_env_vars(parent_env: Dict, child_env: Dict) -> Dict:
    """Creates a runtime_env dict by merging a parent and child environment.

    This method is not destructive. It leaves the parent and child envs
    the same.

    The merge is a shallow update where the child environment inherits the
    parent environment's settings. If the child environment specifies any
    env settings, those settings take precdence over the parent.
        - Note: env_vars are a special case. The child's env_vars are combined
            with the parent.

    Args:
        parent_env: The environment to inherit settings from.
        child_env: The environment with override settings.

    Returns: A new dictionary containing the merged runtime_env settings.

    Raises:
        TypeError: If a dictionary is not passed in for parent_env or child_env.
    """

    if not isinstance(parent_env, Dict):
        raise TypeError(
            f'Got unexpected type "{type(parent_env)}" for parent_env. '
            "parent_env must be a dictionary."
        )
    if not isinstance(child_env, Dict):
        raise TypeError(
            f'Got unexpected type "{type(child_env)}" for child_env. '
            "child_env must be a dictionary."
        )

    defaults = copy.deepcopy(parent_env)
    overrides = copy.deepcopy(child_env)

    default_env_vars = defaults.get("env_vars", {})
    override_env_vars = overrides.get("env_vars", {})

    defaults.update(overrides)
    default_env_vars.update(override_env_vars)

    defaults["env_vars"] = default_env_vars

    return defaults


class JavaActorHandleProxy:
    """Wraps actor handle and translate snake_case to camelCase."""

    def __init__(self, handle: ActorHandle):
        self.handle = handle
        self._available_attrs = set(dir(self.handle))

    def __getattr__(self, key: str):
        if key in self._available_attrs:
            camel_case_key = key
        else:
            components = key.split("_")
            camel_case_key = components[0] + "".join(x.title() for x in components[1:])
        return getattr(self.handle, camel_case_key)


def require_packages(packages: List[str]):
    """Decorator making sure function run in specified environments

    Examples:
        >>> from ray.serve._private.utils import require_packages
        >>> @require_packages(["numpy", "package_a"]) # doctest: +SKIP
        ... def func(): # doctest: +SKIP
        ...     import numpy as np # doctest: +SKIP
        ...     ... # doctest: +SKIP
        >>> func() # doctest: +SKIP
        ImportError: func requires ["numpy", "package_a"] but
        ["package_a"] are not available, please pip install them.
    """

    def decorator(func):
        def check_import_once():
            if not hasattr(func, "_require_packages_checked"):
                missing_packages = []
                for package in packages:
                    try:
                        importlib.import_module(package)
                    except ModuleNotFoundError:
                        missing_packages.append(package)
                if len(missing_packages) > 0:
                    raise ImportError(
                        f"{func} requires packages {packages} to run but "
                        f"{missing_packages} are missing. Please "
                        "`pip install` them or add them to "
                        "`runtime_env`."
                    )
                setattr(func, "_require_packages_checked", True)

        if inspect.iscoroutinefunction(func):

            @wraps(func)
            async def wrapped(*args, **kwargs):
                check_import_once()
                return await func(*args, **kwargs)

        elif inspect.isroutine(func):

            @wraps(func)
            def wrapped(*args, **kwargs):
                check_import_once()
                return func(*args, **kwargs)

        else:
            raise ValueError("Decorator expect callable functions.")

        return wrapped

    return decorator


def in_interactive_shell():
    # Taken from:
    # https://stackoverflow.com/questions/15411967/how-can-i-check-if-code-is-executed-in-the-ipython-notebook
    import __main__ as main

    return not hasattr(main, "__file__")


def guarded_deprecation_warning(*args, **kwargs):
    """Wrapper for deprecation warnings, guarded by a flag."""
    if os.environ.get("SERVE_WARN_V1_DEPRECATIONS", "0") == "1":
        from ray._private.utils import deprecated

        return deprecated(*args, **kwargs)
    else:

        def noop_decorator(func):
            return func

        return noop_decorator


def snake_to_camel_case(snake_str: str) -> str:
    """Convert a snake case string to camel case."""

    words = snake_str.strip("_").split("_")
    return words[0] + "".join(word[:1].upper() + word[1:] for word in words[1:])


def dict_keys_snake_to_camel_case(snake_dict: dict) -> dict:
    """Converts dictionary's keys from snake case to camel case.

    Does not modify original dictionary.
    """

    camel_dict = dict()

    for key, val in snake_dict.items():
        if isinstance(key, str):
            camel_dict[snake_to_camel_case(key)] = val
        else:
            camel_dict[key] = val

    return camel_dict


def check_obj_ref_ready_nowait(obj_ref: ObjectRef) -> bool:
    """Check if ray object reference is ready without waiting for it."""
    finished, _ = ray.wait([obj_ref], timeout=0)
    return len(finished) == 1


serve_telemetry_tag_map = {
    "SERVE_API_VERSION": TagKey.SERVE_API_VERSION,
    "SERVE_NUM_DEPLOYMENTS": TagKey.SERVE_NUM_DEPLOYMENTS,
    "GCS_STORAGE": TagKey.GCS_STORAGE,
    "SERVE_NUM_GPU_DEPLOYMENTS": TagKey.SERVE_NUM_GPU_DEPLOYMENTS,
    "SERVE_FASTAPI_USED": TagKey.SERVE_FASTAPI_USED,
    "SERVE_DAG_DRIVER_USED": TagKey.SERVE_DAG_DRIVER_USED,
    "SERVE_HTTP_ADAPTER_USED": TagKey.SERVE_HTTP_ADAPTER_USED,
    "SERVE_GRPC_INGRESS_USED": TagKey.SERVE_GRPC_INGRESS_USED,
    "SERVE_REST_API_VERSION": TagKey.SERVE_REST_API_VERSION,
    "SERVE_NUM_APPS": TagKey.SERVE_NUM_APPS,
    "SERVE_NUM_REPLICAS_LIGHTWEIGHT_UPDATED": (
        TagKey.SERVE_NUM_REPLICAS_LIGHTWEIGHT_UPDATED
    ),
    "SERVE_USER_CONFIG_LIGHTWEIGHT_UPDATED": (
        TagKey.SERVE_USER_CONFIG_LIGHTWEIGHT_UPDATED
    ),
    "SERVE_AUTOSCALING_CONFIG_LIGHTWEIGHT_UPDATED": (
        TagKey.SERVE_AUTOSCALING_CONFIG_LIGHTWEIGHT_UPDATED
    ),
    "SERVE_RAY_SERVE_HANDLE_API_USED": TagKey.SERVE_RAY_SERVE_HANDLE_API_USED,
    "SERVE_RAY_SERVE_SYNC_HANDLE_API_USED": TagKey.SERVE_RAY_SERVE_SYNC_HANDLE_API_USED,
    "SERVE_DEPLOYMENT_HANDLE_API_USED": TagKey.SERVE_DEPLOYMENT_HANDLE_API_USED,
    "SERVE_DEPLOYMENT_HANDLE_TO_OBJECT_REF_API_USED": (
        TagKey.SERVE_DEPLOYMENT_HANDLE_TO_OBJECT_REF_API_USED
    ),
<<<<<<< HEAD
    "SERVE_STATUS_API_USED": TagKey.SERVE_STATUS_API_USED,
    "SERVE_GET_APP_HANDLE_API_USED": TagKey.SERVE_GET_APP_HANDLE_API_USED,
    "SERVE_GET_DEPLOYMENT_HANDLE_API_USED": TagKey.SERVE_GET_DEPLOYMENT_HANDLE_API_USED,
=======
    "SERVE_MULTIPLEXED_API_USED": TagKey.SERVE_MULTIPLEXED_API_USED,
>>>>>>> a520d863
}


def record_serve_tag(key: str, value: str):
    """Record telemetry.

    TagKey objects cannot be pickled, so deployments can't directly record
    telemetry using record_extra_usage_tag. They can instead call this function
    which records telemetry for them.
    """

    if key not in serve_telemetry_tag_map:
        raise ValueError(
            f'The TagKey "{key}" does not exist. Expected a key from: '
            f"{list(serve_telemetry_tag_map.keys())}."
        )

    record_extra_usage_tag(serve_telemetry_tag_map[key], value)


def extract_self_if_method_call(args: List[Any], func: Callable) -> Optional[object]:
    """Check if this is a method rather than a function.

    Does this by checking to see if `func` is the attribute of the first
    (`self`) argument under `func.__name__`. Unfortunately, this is the most
    robust solution to this I was able to find. It would also be preferable
    to do this check when the decorator runs, rather than when the method is.

    Returns the `self` object if it's a method call, else None.

    Arguments:
        args: arguments to the function/method call.
        func: the unbound function that was called.
    """
    if len(args) > 0:
        method = getattr(args[0], func.__name__, False)
        if method:
            wrapped = getattr(method, "__wrapped__", False)
            if wrapped and wrapped == func:
                return args[0]

    return None


class _MetricTask:
    def __init__(self, task_func, interval_s, callback_func):
        """
        Args:
            task_func: a callable that MetricsPusher will try to call in each loop.
            interval_s: the interval of each task_func is supposed to be called.
            callback_func: callback function is called when task_func is done, and
                the result of task_func is passed to callback_func as the first
                argument, and the timestamp of the call is passed as the second
                argument.
        """
        self.task_func: Callable = task_func
        self.interval_s: float = interval_s
        self.callback_func: Callable[[Any, float]] = callback_func
        self.last_ref: Optional[ray.ObjectRef] = None
        self.last_call_succeeded_time: Optional[float] = time.time()


class MetricsPusher:
    """
    Metrics pusher is a background thread that run the registered tasks in a loop.
    """

    def __init__(
        self,
    ):

        self.tasks: List[_MetricTask] = []
        self.pusher_thread: Union[threading.Thread, None] = None
        self.stop_event = threading.Event()

    def register_task(self, task_func, interval_s, process_func=None):
        self.tasks.append(_MetricTask(task_func, interval_s, process_func))

    def start(self):
        """Start a background thread to run the registered tasks in a loop.

        We use this background so it will be not blocked by user's code and ensure
        consistently metrics delivery. Python GIL will ensure that this thread gets
        fair timeshare to execute and run.
        """

        def send_forever():
            while True:
                if self.stop_event.is_set():
                    return

                start = time.time()
                for task in self.tasks:
                    try:
                        if start - task.last_call_succeeded_time >= task.interval_s:
                            if task.last_ref:
                                ready_refs, _ = ray.wait([task.last_ref], timeout=0)
                                if len(ready_refs) == 0:
                                    continue
                            data = task.task_func()
                            task.last_call_succeeded_time = time.time()
                            if task.callback_func and ray.is_initialized():
                                task.last_ref = task.callback_func(
                                    data, send_timestamp=time.time()
                                )
                    except Exception as e:
                        logger.warning(
                            f"MetricsPusher thread failed to run metric task: {e}"
                        )

                # For all tasks, check when the task should be executed
                # next. Sleep until the next closest time.
                least_interval_s = math.inf
                for task in self.tasks:
                    time_until_next_push = task.interval_s - (
                        time.time() - task.last_call_succeeded_time
                    )
                    least_interval_s = min(least_interval_s, time_until_next_push)

                time.sleep(max(least_interval_s, 0))

        if len(self.tasks) == 0:
            raise ValueError("MetricsPusher has zero tasks registered.")

        self.pusher_thread = threading.Thread(target=send_forever)
        # Making this a daemon thread so it doesn't leak upon shutdown, and it
        # doesn't need to block the replica's shutdown.
        self.pusher_thread.setDaemon(True)
        self.pusher_thread.start()

    def __del__(self):
        self.shutdown()

    def shutdown(self):
        """Shutdown metrics pusher gracefully.

        This method will ensure idempotency of shutdown call.
        """
        if not self.stop_event.is_set():
            self.stop_event.set()

        if self.pusher_thread:
            self.pusher_thread.join()


def call_function_from_import_path(import_path: str) -> Any:
    """Call the function given import path.

    Args:
        import_path: The import path of the function to call.
    Raises:
        ValueError: If the import path is invalid.
        TypeError: If the import path is not callable.
        RuntimeError: if the function raise exeception during execution.
    Returns:
        The result of the function call.
    """
    try:
        callback_func = import_attr(import_path)
    except Exception as e:
        raise ValueError(f"The import path {import_path} cannot be imported: {e}")

    if not callable(callback_func):
        raise TypeError(f"The import path {import_path} is not callable.")

    try:
        return callback_func()
    except Exception as e:
        raise RuntimeError(f"The function {import_path} raised an exception: {e}")


def get_head_node_id() -> str:
    """Get the head node id.

    Iterate through all nodes in the ray cluster and return the node id of the first
    alive node with head node resource.
    """
    head_node_id = None
    for node in ray.nodes():
        if HEAD_NODE_RESOURCE_NAME in node["Resources"] and node["Alive"]:
            head_node_id = node["NodeID"]
            break
    assert head_node_id is not None, "Cannot find alive head node."

    return head_node_id


def calculate_remaining_timeout(
    *,
    timeout_s: Optional[float],
    start_time_s: float,
    curr_time_s: float,
) -> Optional[float]:
    """Get the timeout remaining given an overall timeout, start time, and curr time.

    If the timeout passed in was `None` or negative, will always return that timeout
    directly.

    If the timeout is >= 0, the returned remaining timeout always be >= 0.
    """
    if timeout_s is None or timeout_s < 0:
        return timeout_s

    time_since_start_s = curr_time_s - start_time_s
    return max(0, timeout_s - time_since_start_s)


def get_all_live_placement_group_names() -> List[str]:
    """Fetch and parse the Ray placement group table for live placement group names.

    Placement groups are filtered based on their `scheduling_state`; any placement
    group not in the "REMOVED" state is considered live.
    """
    placement_group_table = ray.util.placement_group_table()

    live_pg_names = []
    for entry in placement_group_table.values():
        pg_name = entry.get("name", "")
        if (
            pg_name
            and entry.get("stats", {}).get("scheduling_state", "UNKNOWN") != "REMOVED"
        ):
            live_pg_names.append(pg_name)

    return live_pg_names<|MERGE_RESOLUTION|>--- conflicted
+++ resolved
@@ -519,13 +519,10 @@
     "SERVE_DEPLOYMENT_HANDLE_TO_OBJECT_REF_API_USED": (
         TagKey.SERVE_DEPLOYMENT_HANDLE_TO_OBJECT_REF_API_USED
     ),
-<<<<<<< HEAD
+    "SERVE_MULTIPLEXED_API_USED": TagKey.SERVE_MULTIPLEXED_API_USED,
     "SERVE_STATUS_API_USED": TagKey.SERVE_STATUS_API_USED,
     "SERVE_GET_APP_HANDLE_API_USED": TagKey.SERVE_GET_APP_HANDLE_API_USED,
     "SERVE_GET_DEPLOYMENT_HANDLE_API_USED": TagKey.SERVE_GET_DEPLOYMENT_HANDLE_API_USED,
-=======
-    "SERVE_MULTIPLEXED_API_USED": TagKey.SERVE_MULTIPLEXED_API_USED,
->>>>>>> a520d863
 }
 
 
