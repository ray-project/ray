import asyncio
from asyncio.tasks import FIRST_COMPLETED
import os
import logging
import pickle
import socket
import time
from typing import Callable, List, Dict, Optional, Tuple
from ray._private.utils import get_or_create_event_loop

import uvicorn
import starlette.responses
import starlette.routing

import ray
from ray.exceptions import RayActorError, RayTaskError
from ray.util import metrics

from ray import serve
from ray.serve.handle import RayServeHandle
from ray.serve._private.http_util import (
    HTTPRequestWrapper,
    RawASGIResponse,
    receive_http_body,
    Response,
    set_socket_reuse_port,
)
from ray.serve._private.common import EndpointInfo, EndpointTag
from ray.serve._private.constants import SERVE_LOGGER_NAME, SERVE_NAMESPACE
from ray.serve._private.long_poll import LongPollClient, LongPollNamespace
from ray.serve._private.logging_utils import access_log_msg, configure_component_logger

logger = logging.getLogger(SERVE_LOGGER_NAME)

MAX_REPLICA_FAILURE_RETRIES = 10
DISCONNECT_ERROR_CODE = "disconnection"
SOCKET_REUSE_PORT_ENABLED = (
    os.environ.get("SERVE_SOCKET_REUSE_PORT_ENABLED", "1") == "1"
)
SERVE_REQUEST_PROCESSING_TIMEOUT_S = (
    float(os.environ.get("SERVE_REQUEST_PROCESSING_TIMEOUT_S", 0)) or None
)


async def _send_request_to_handle(handle, scope, receive, send) -> str:
    http_body_bytes = await receive_http_body(scope, receive, send)

    # NOTE(edoakes): it's important that we defer building the starlette
    # request until it reaches the replica to avoid unnecessary
    # serialization cost, so we use a simple dataclass here.
    request = HTTPRequestWrapper(scope, http_body_bytes)
    # Perform a pickle here to improve latency. Stdlib pickle for simple
    # dataclasses are 10-100x faster than cloudpickle.
    request = pickle.dumps(request)

    retries = 0
    backoff_time_s = 0.05
<<<<<<< HEAD
    loop = get_or_create_event_loop()
=======
    backoff = False
    loop = asyncio.get_event_loop()
>>>>>>> 64131d6d
    # We have received all the http request conent. The next `receive`
    # call might never arrive; if it does, it can only be `http.disconnect`.
    client_disconnection_task = loop.create_task(receive())
    while retries < MAX_REPLICA_FAILURE_RETRIES:
        assignment_task: asyncio.Task = handle.remote(request)
        done, _ = await asyncio.wait(
            [assignment_task, client_disconnection_task],
            return_when=FIRST_COMPLETED,
        )
        if client_disconnection_task in done:
            message = await client_disconnection_task
            assert message["type"] == "http.disconnect", (
                "Received additional request payload that's not disconnect. "
                "This is an invalid HTTP state."
            )
            logger.warning(
                f"Client from {scope['client']} disconnected, cancelling the "
                "request."
            )
            # This will make the .result() to raise cancelled error.
            assignment_task.cancel()
        try:
            object_ref = await assignment_task

            # NOTE (shrekris-anyscale): when the gcs, Serve controller, and
            # some replicas crash simultaneously (e.g. if the head node crashes),
            # requests to the dead replicas hang until the gcs recovers.
            # This asyncio.wait can kill those hanging requests and retry them
            # at another replica. Release tests should kill the head node and
            # check if latency drops significantly. See
            # https://github.com/ray-project/ray/pull/29534 for more info.

            _, request_timed_out = await asyncio.wait(
                [object_ref], timeout=SERVE_REQUEST_PROCESSING_TIMEOUT_S
            )
            if request_timed_out:
                logger.info(
                    "Request didn't finish within "
                    f"{SERVE_REQUEST_PROCESSING_TIMEOUT_S} seconds. Retrying "
                    "with another replica. You can modify this timeout by "
                    'setting the "SERVE_REQUEST_PROCESSING_TIMEOUT_S" env var.'
                )
                backoff = True
            else:
                result = await object_ref
                client_disconnection_task.cancel()
                break
        except asyncio.CancelledError:
            # Here because the client disconnected, we will return a custom
            # error code for metric tracking.
            return DISCONNECT_ERROR_CODE
        except RayTaskError as error:
            error_message = "Task Error. Traceback: {}.".format(error)
            await Response(error_message, status_code=500).send(scope, receive, send)
            return "500"
        except RayActorError:
            logger.debug(
                "Request failed due to replica failure. There are "
                f"{MAX_REPLICA_FAILURE_RETRIES - retries} retries "
                "remaining."
            )
            backoff = True
        if backoff:
            await asyncio.sleep(backoff_time_s)
            # Be careful about the expotential backoff scaling here.
            # Assuming 10 retries, 1.5x scaling means the last retry is 38x the
            # initial backoff time, while 2x scaling means 512x the initial.
            backoff_time_s *= 1.5
            retries += 1
            backoff = False
    else:
        error_message = f"Task failed with {MAX_REPLICA_FAILURE_RETRIES} retries."
        await Response(error_message, status_code=500).send(scope, receive, send)
        return "500"

    if isinstance(result, (starlette.responses.Response, RawASGIResponse)):
        await result(scope, receive, send)
        return str(result.status_code)
    else:
        await Response(result).send(scope, receive, send)
        return "200"


class LongestPrefixRouter:
    """Router that performs longest prefix matches on incoming routes."""

    def __init__(self, get_handle: Callable):
        # Function to get a handle given a name. Used to mock for testing.
        self._get_handle = get_handle
        # Routes sorted in order of decreasing length.
        self.sorted_routes: List[str] = list()
        # Endpoints associated with the routes.
        self.route_info: Dict[str, EndpointTag] = dict()
        # Contains a ServeHandle for each endpoint.
        self.handles: Dict[str, RayServeHandle] = dict()

    def endpoint_exists(self, endpoint: EndpointTag) -> bool:
        return endpoint in self.handles

    def update_routes(self, endpoints: Dict[EndpointTag, EndpointInfo]) -> None:
        logger.debug(f"Got updated endpoints: {endpoints}.")

        existing_handles = set(self.handles.keys())
        routes = []
        route_info = {}
        for endpoint, info in endpoints.items():
            routes.append(info.route)
            route_info[info.route] = endpoint
            if endpoint in self.handles:
                existing_handles.remove(endpoint)
            else:
                self.handles[endpoint] = self._get_handle(endpoint)

        # Clean up any handles that are no longer used.
        for endpoint in existing_handles:
            del self.handles[endpoint]

        # Routes are sorted in order of decreasing length to enable longest
        # prefix matching.
        self.sorted_routes = sorted(routes, key=lambda x: len(x), reverse=True)
        self.route_info = route_info

    def match_route(
        self, target_route: str
    ) -> Tuple[Optional[str], Optional[RayServeHandle]]:
        """Return the longest prefix match among existing routes for the route.

        Args:
            target_route: route to match against.

        Returns:
            (matched_route (str), serve_handle (RayServeHandle)) if found,
            else (None, None).
        """

        for route in self.sorted_routes:
            if target_route.startswith(route):
                matched = False
                # If the route we matched on ends in a '/', then so does the
                # target route and this must be a match.
                if route.endswith("/"):
                    matched = True
                # If the route we matched on doesn't end in a '/', we need to
                # do another check to ensure that either this is an exact match
                # or the next character in the target route is a '/'. This is
                # to guard against the scenario where we have '/route' as a
                # prefix and there's a request to '/routesuffix'. In this case,
                # it should *not* be a match.
                elif len(target_route) == len(route) or target_route[len(route)] == "/":
                    matched = True

                if matched:
                    endpoint = self.route_info[route]
                    return route, self.handles[endpoint]

        return None, None


class HTTPProxy:
    """This class is meant to be instantiated and run by an ASGI HTTP server.

    >>> import uvicorn
    >>> controller_name = ... # doctest: +SKIP
    >>> uvicorn.run(HTTPProxy(controller_name)) # doctest: +SKIP
    """

    def __init__(self, controller_name: str):
        # Set the controller name so that serve will connect to the
        # controller instance this proxy is running in.
        ray.serve.context._set_internal_replica_context(
            None, None, controller_name, None
        )

        # Used only for displaying the route table.
        self.route_info: Dict[str, EndpointTag] = dict()

        def get_handle(name):
            return serve.context.get_global_client().get_handle(
                name,
                sync=False,
                missing_ok=True,
                _internal_pickled_http_request=True,
            )

        self.prefix_router = LongestPrefixRouter(get_handle)
        self.long_poll_client = LongPollClient(
            ray.get_actor(controller_name, namespace=SERVE_NAMESPACE),
            {
                LongPollNamespace.ROUTE_TABLE: self._update_routes,
            },
            call_in_event_loop=get_or_create_event_loop(),
        )
        self.request_counter = metrics.Counter(
            "serve_num_http_requests",
            description="The number of HTTP requests processed.",
            tag_keys=(
                "route",
                "method",
            ),
        )

        self.request_error_counter = metrics.Counter(
            "serve_num_http_error_requests",
            description="The number of non-200 HTTP responses.",
            tag_keys=(
                "route",
                "error_code",
                "method",
            ),
        )

        self.deployment_request_error_counter = metrics.Counter(
            "serve_num_deployment_http_error_requests",
            description=(
                "The number of non-200 HTTP responses returned by each deployment."
            ),
            tag_keys=(
                "deployment",
                "error_code",
                "method",
            ),
        )

    def _update_routes(self, endpoints: Dict[EndpointTag, EndpointInfo]) -> None:
        self.route_info: Dict[str, Tuple[EndpointTag, List[str]]] = dict()
        for endpoint, info in endpoints.items():
            route = info.route
            self.route_info[route] = endpoint

        self.prefix_router.update_routes(endpoints)

    async def block_until_endpoint_exists(
        self, endpoint: EndpointTag, timeout_s: float
    ):
        start = time.time()
        while True:
            if time.time() - start > timeout_s:
                raise TimeoutError(f"Waited {timeout_s} for {endpoint} to propagate.")
            for existing_endpoint in self.route_info.values():
                if existing_endpoint == endpoint:
                    return
            await asyncio.sleep(0.2)

    async def _not_found(self, scope, receive, send):
        current_path = scope["path"]
        response = Response(
            f"Path '{current_path}' not found. "
            "Please ping http://.../-/routes for route table.",
            status_code=404,
        )
        await response.send(scope, receive, send)

    async def __call__(self, scope, receive, send):
        """Implements the ASGI protocol.

        See details at:
            https://asgi.readthedocs.io/en/latest/specs/index.html.
        """

        assert scope["type"] == "http"

        # only use the non-root part of the path for routing
        root_path = scope["root_path"]
        route_path = scope["path"][len(root_path) :]

        self.request_counter.inc(
            tags={"route": route_path, "method": scope["method"].upper()}
        )

        if route_path == "/-/routes":
            return await starlette.responses.JSONResponse(self.route_info)(
                scope, receive, send
            )

        if route_path == "/-/healthz":
            return await starlette.responses.PlainTextResponse("success")(
                scope, receive, send
            )

        route_prefix, handle = self.prefix_router.match_route(route_path)
        if route_prefix is None:
            self.request_error_counter.inc(
                tags={
                    "route": route_path,
                    "error_code": "404",
                    "method": scope["method"].upper(),
                }
            )
            return await self._not_found(scope, receive, send)

        # Modify the path and root path so that reverse lookups and redirection
        # work as expected. We do this here instead of in replicas so it can be
        # changed without restarting the replicas.
        if route_prefix != "/":
            assert not route_prefix.endswith("/")
            scope["path"] = route_path.replace(route_prefix, "", 1)
            scope["root_path"] = root_path + route_prefix

        start_time = time.time()
        status_code = await _send_request_to_handle(handle, scope, receive, send)
        latency_ms = (time.time() - start_time) * 1000.0
        logger.info(
            access_log_msg(
                method=scope["method"],
                route=route_prefix,
                status=str(status_code),
                latency_ms=latency_ms,
            )
        )
        if status_code != "200":
            self.request_error_counter.inc(
                tags={
                    "route": route_path,
                    "error_code": status_code,
                    "method": scope["method"].upper(),
                }
            )
            self.deployment_request_error_counter.inc(
                tags={
                    "deployment": handle.deployment_name,
                    "error_code": status_code,
                    "method": scope["method"].upper(),
                }
            )


@ray.remote(num_cpus=0)
class HTTPProxyActor:
    def __init__(
        self,
        host: str,
        port: int,
        root_path: str,
        controller_name: str,
        node_ip_address: str,
        http_middlewares: Optional[List["starlette.middleware.Middleware"]] = None,
    ):  # noqa: F821
        configure_component_logger(
            component_name="http_proxy", component_id=node_ip_address
        )

        if http_middlewares is None:
            http_middlewares = []

        self.host = host
        self.port = port
        self.root_path = root_path

        self.setup_complete = asyncio.Event()

        self.app = HTTPProxy(controller_name)

        self.wrapped_app = self.app
        for middleware in http_middlewares:
            self.wrapped_app = middleware.cls(self.wrapped_app, **middleware.options)

        # Start running the HTTP server on the event loop.
        # This task should be running forever. We track it in case of failure.
        self.running_task = get_or_create_event_loop().create_task(self.run())

    async def ready(self):
        """Returns when HTTP proxy is ready to serve traffic.
        Or throw exception when it is not able to serve traffic.
        """
        done_set, _ = await asyncio.wait(
            [
                # Either the HTTP setup has completed.
                # The event is set inside self.run.
                self.setup_complete.wait(),
                # Or self.run errored.
                self.running_task,
            ],
            return_when=asyncio.FIRST_COMPLETED,
        )

        # Return None, or re-throw the exception from self.running_task.
        return await done_set.pop()

    async def block_until_endpoint_exists(
        self, endpoint: EndpointTag, timeout_s: float
    ):
        await self.app.block_until_endpoint_exists(endpoint, timeout_s)

    async def run(self):
        sock = socket.socket()
        if SOCKET_REUSE_PORT_ENABLED:
            set_socket_reuse_port(sock)
        try:
            sock.bind((self.host, self.port))
        except OSError:
            # The OS failed to bind a socket to the given host and port.
            raise ValueError(
                f"""Failed to bind Ray Serve HTTP proxy to '{self.host}:{self.port}'.
Please make sure your http-host and http-port are specified correctly."""
            )

        # Note(simon): we have to use lower level uvicorn Config and Server
        # class because we want to run the server as a coroutine. The only
        # alternative is to call uvicorn.run which is blocking.
        config = uvicorn.Config(
            self.wrapped_app,
            host=self.host,
            port=self.port,
            root_path=self.root_path,
            lifespan="off",
            access_log=False,
        )
        server = uvicorn.Server(config=config)
        # TODO(edoakes): we need to override install_signal_handlers here
        # because the existing implementation fails if it isn't running in
        # the main thread and uvicorn doesn't expose a way to configure it.
        server.install_signal_handlers = lambda: None

        self.setup_complete.set()
        await server.serve(sockets=[sock])<|MERGE_RESOLUTION|>--- conflicted
+++ resolved
@@ -55,12 +55,8 @@
 
     retries = 0
     backoff_time_s = 0.05
-<<<<<<< HEAD
+    backoff = False
     loop = get_or_create_event_loop()
-=======
-    backoff = False
-    loop = asyncio.get_event_loop()
->>>>>>> 64131d6d
     # We have received all the http request conent. The next `receive`
     # call might never arrive; if it does, it can only be `http.disconnect`.
     client_disconnection_task = loop.create_task(receive())
