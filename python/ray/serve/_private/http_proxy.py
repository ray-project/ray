import asyncio
from asyncio.tasks import FIRST_COMPLETED
import json
import os
import logging
import pickle
import socket
import time
from typing import Callable, Dict, List, Optional, Tuple

import uvicorn
import starlette.responses
import starlette.routing
from starlette.types import Message, Receive, Scope, Send

import ray
from ray.exceptions import RayActorError, RayTaskError
from ray.util import metrics
from ray._private.utils import get_or_create_event_loop

from ray import serve
from ray.serve.handle import RayServeHandle
from ray.serve._private.http_util import (
    ASGIMessageQueue,
    HTTPRequestWrapper,
    RawASGIResponse,
    receive_http_body,
    Response,
    set_socket_reuse_port,
)
from ray.serve._private.common import EndpointInfo, EndpointTag, ApplicationName
from ray.serve._private.constants import (
    SERVE_LOGGER_NAME,
    SERVE_MULTIPLEXED_MODEL_ID,
    SERVE_NAMESPACE,
    DEFAULT_LATENCY_BUCKET_MS,
    RAY_SERVE_ENABLE_EXPERIMENTAL_STREAMING,
)
from ray.serve._private.long_poll import LongPollClient, LongPollNamespace
from ray.serve._private.logging_utils import (
    access_log_msg,
    configure_component_logger,
    get_component_logger_file_path,
)

from ray.serve._private.utils import get_random_letters

logger = logging.getLogger(SERVE_LOGGER_NAME)

HTTP_REQUEST_MAX_RETRIES = int(os.environ.get("RAY_SERVE_HTTP_REQUEST_MAX_RETRIES", 10))
assert HTTP_REQUEST_MAX_RETRIES >= 0, (
    f"Got unexpected value {HTTP_REQUEST_MAX_RETRIES} for "
    "RAY_SERVE_HTTP_REQUEST_MAX_RETRIES environment variable. "
    "RAY_SERVE_HTTP_REQUEST_MAX_RETRIES cannot be negative."
)

DISCONNECT_ERROR_CODE = "disconnection"
SOCKET_REUSE_PORT_ENABLED = (
    os.environ.get("SERVE_SOCKET_REUSE_PORT_ENABLED", "1") == "1"
)

# TODO (shrekris-anyscale): Deprecate SERVE_REQUEST_PROCESSING_TIMEOUT_S env var
RAY_SERVE_REQUEST_PROCESSING_TIMEOUT_S = (
    float(os.environ.get("RAY_SERVE_REQUEST_PROCESSING_TIMEOUT_S", 0))
    or float(os.environ.get("SERVE_REQUEST_PROCESSING_TIMEOUT_S", 0))
    or None
)

if os.environ.get("SERVE_REQUEST_PROCESSING_TIMEOUT_S") is not None:
    logger.warning(
        "The `SERVE_REQUEST_PROCESSING_TIMEOUT_S` environment variable has "
        "been deprecated. Please use `request_timeout_s` in the serve config instead. "
        "`SERVE_REQUEST_PROCESSING_TIMEOUT_S` will be ignored in future versions. See: "
        "https://docs.ray.io/en/master/serve/api/doc/ray.serve.schema.HTTPOptionsSchema"
        ".html#ray.serve.schema.HTTPOptionsSchema.request_timeout_s"
    )
if os.environ.get("RAY_SERVE_REQUEST_PROCESSING_TIMEOUT_S") is not None:
    logger.warning(
        "The `RAY_SERVE_REQUEST_PROCESSING_TIMEOUT_S` environment variable has "
        "been deprecated. Please use `request_timeout_s` in the serve config instead. "
        "`RAY_SERVE_REQUEST_PROCESSING_TIMEOUT_S` will be ignored in future versions. "
        "See: https://docs.ray.io/en/master/serve/api/doc/ray.serve.schema.HTTPOptionsS"
        "chema.html#ray.serve.schema.HTTPOptionsSchema.request_timeout_s"
    )


<<<<<<< HEAD
async def _handle_streaming_response(
    asgi_response_generator: "ray._raylet.StreamingObjectRefGenerator",
    scope: Scope,
    receive: Receive,
    send: Send,
) -> str:
    """Consumes the `asgi_response_generator` and sends its data over `send`.

    This function is a proxy for a downstream ASGI response. The passed
    generator is expected to return a stream of pickled ASGI messages
    (dictionaries) that are sent using the provided ASGI interface.

    Exception handling depends on whether the first message has already been sent:
        - if an exception happens *before* the first message, a 500 status is sent.
        - if an exception happens *after* the first message, the response stream is
          terminated.

    The difference in behavior is because once the first message has been sent, the
    client has already received the status code so we cannot send a `500` (internal
    server error).

    Returns:
        status_code
    """

    status_code = ""
    try:
        async for obj_ref in asgi_response_generator:
            asgi_messages: List[Dict[str, Any]] = pickle.loads(await obj_ref)
            for asgi_message in asgi_messages:
                # There must be exactly one "http.response.start" message that
                # always contains the "status" field.
                if not status_code:
                    assert asgi_message["type"] == "http.response.start", (
                        "First response message must be 'http.response.start'",
                    )
                    assert "status" in asgi_message, (
                        "'http.response.start' message must contain 'status'",
                    )
                    status_code = str(asgi_message["status"])

                await send(asgi_message)
    except Exception as e:
        error_message = f"Unexpected error, traceback: {e}."
        logger.warning(error_message)

        if status_code == "":
            # If first message hasn't been sent, return 500 status.
            await Response(error_message, status_code=500).send(scope, receive, send)
            return "500"
        else:
            # If first message has been sent, terminate the response stream.
            return status_code

    return status_code


async def _send_request_to_handle(
    handle, scope, receive, send, request_timeout_s
) -> str:
    http_body_bytes = await receive_http_body(scope, receive, send)

    # NOTE(edoakes): it's important that we defer building the starlette
    # request until it reaches the replica to avoid unnecessary
    # serialization cost, so we use a simple dataclass here.
    request = HTTPRequestWrapper(scope, http_body_bytes)
    # Perform a pickle here to improve latency. Stdlib pickle for simple
    # dataclasses are 10-100x faster than cloudpickle.
    request = pickle.dumps(request)

    retries = 0
    backoff_time_s = 0.05
    backoff = False
    loop = get_or_create_event_loop()
    # We have received all the http request conent. The next `receive`
    # call might never arrive; if it does, it can only be `http.disconnect`.
    client_disconnection_task = loop.create_task(receive())
    while retries < HTTP_REQUEST_MAX_RETRIES + 1:
        assignment_task: asyncio.Task = handle.remote(request)
        done, _ = await asyncio.wait(
            [assignment_task, client_disconnection_task],
            return_when=FIRST_COMPLETED,
        )
        if client_disconnection_task in done:
            message = await client_disconnection_task
            assert message["type"] == "http.disconnect", (
                "Received additional request payload that's not disconnect. "
                "This is an invalid HTTP state."
            )
            logger.warning(
                f"Client from {scope['client']} disconnected, cancelling the "
                "request.",
                extra={"log_to_stderr": False},
            )
            # This will make the .result() to raise cancelled error.
            assignment_task.cancel()
        try:
            object_ref = await assignment_task

            if isinstance(object_ref, ray._raylet.StreamingObjectRefGenerator):
                return await _handle_streaming_response(
                    object_ref, scope, receive, send
                )

            # NOTE (shrekris-anyscale): when the gcs, Serve controller, and
            # some replicas crash simultaneously (e.g. if the head node crashes),
            # requests to the dead replicas hang until the gcs recovers.
            # This asyncio.wait can kill those hanging requests and retry them
            # at another replica. Release tests should kill the head node and
            # check if latency drops significantly. See
            # https://github.com/ray-project/ray/pull/29534 for more info.

            _, request_timed_out = await asyncio.wait(
                [object_ref], timeout=request_timeout_s
            )
            if request_timed_out:
                logger.info(
                    f"Request didn't finish within {request_timeout_s} seconds"
                    ". Retrying with another replica. You can modify this timeout by "
                    'setting the "request_timeout_s" in the serve config.'
                )
                backoff = True
            else:
                result = await object_ref
                client_disconnection_task.cancel()
                break
        except asyncio.CancelledError:
            # Here because the client disconnected, we will return a custom
            # error code for metric tracking.
            return DISCONNECT_ERROR_CODE
        except RayTaskError as e:
            error_message = f"Unexpected error, traceback: {e}."
            await Response(error_message, status_code=500).send(scope, receive, send)
            return "500"
        except RayActorError:
            logger.info(
                "Request failed due to replica failure. There are "
                f"{HTTP_REQUEST_MAX_RETRIES - retries} retries "
                "remaining."
            )
            backoff = True
        if backoff:
            await asyncio.sleep(backoff_time_s)
            # Be careful about the expotential backoff scaling here.
            # Assuming 10 retries, 1.5x scaling means the last retry is 38x the
            # initial backoff time, while 2x scaling means 512x the initial.
            backoff_time_s *= 1.5
            retries += 1
            backoff = False
    else:
        error_message = f"Task failed with {HTTP_REQUEST_MAX_RETRIES} retries."
        await Response(error_message, status_code=500).send(scope, receive, send)
        return "500"

    if isinstance(result, (starlette.responses.Response, RawASGIResponse)):
        await result(scope, receive, send)
        return str(result.status_code)
    else:
        await Response(result).send(scope, receive, send)
        return "200"


=======
>>>>>>> c3b13b4b
class LongestPrefixRouter:
    """Router that performs longest prefix matches on incoming routes."""

    def __init__(self, get_handle: Callable):
        # Function to get a handle given a name. Used to mock for testing.
        self._get_handle = get_handle
        # Routes sorted in order of decreasing length.
        self.sorted_routes: List[str] = list()
        # Endpoints associated with the routes.
        self.route_info: Dict[str, Tuple[EndpointTag, ApplicationName]] = dict()
        # Contains a ServeHandle for each endpoint.
        self.handles: Dict[str, RayServeHandle] = dict()

    def endpoint_exists(self, endpoint: EndpointTag) -> bool:
        return endpoint in self.handles

    def update_routes(self, endpoints: Dict[EndpointTag, EndpointInfo]) -> None:
        logger.info(
            f"Got updated endpoints: {endpoints}.", extra={"log_to_stderr": False}
        )

        existing_handles = set(self.handles.keys())
        routes = []
        route_info = {}
        for endpoint, info in endpoints.items():
            routes.append(info.route)
            route_info[info.route] = (endpoint, info.app_name)
            if endpoint in self.handles:
                existing_handles.remove(endpoint)
            else:
                self.handles[endpoint] = self._get_handle(endpoint)

        # Clean up any handles that are no longer used.
        if len(existing_handles) > 0:
            logger.info(
                f"Deleting {len(existing_handles)} unused handles.",
                extra={"log_to_stderr": False},
            )
        for endpoint in existing_handles:
            del self.handles[endpoint]

        # Routes are sorted in order of decreasing length to enable longest
        # prefix matching.
        self.sorted_routes = sorted(routes, key=lambda x: len(x), reverse=True)
        self.route_info = route_info

    def match_route(
        self, target_route: str
    ) -> Tuple[Optional[str], Optional[RayServeHandle]]:
        """Return the longest prefix match among existing routes for the route.

        Args:
            target_route: route to match against.

        Returns:
            (matched_route (str), serve_handle (RayServeHandle)) if found,
            else (None, None).
        """

        for route in self.sorted_routes:
            if target_route.startswith(route):
                matched = False
                # If the route we matched on ends in a '/', then so does the
                # target route and this must be a match.
                if route.endswith("/"):
                    matched = True
                # If the route we matched on doesn't end in a '/', we need to
                # do another check to ensure that either this is an exact match
                # or the next character in the target route is a '/'. This is
                # to guard against the scenario where we have '/route' as a
                # prefix and there's a request to '/routesuffix'. In this case,
                # it should *not* be a match.
                elif len(target_route) == len(route) or target_route[len(route)] == "/":
                    matched = True

                if matched:
                    endpoint, app_name = self.route_info[route]
                    return route, self.handles[endpoint], app_name

        return None, None, None


class HTTPProxy:
    """This class is meant to be instantiated and run by an ASGI HTTP server.

    >>> import uvicorn
    >>> controller_name = ... # doctest: +SKIP
    >>> uvicorn.run(HTTPProxy(controller_name)) # doctest: +SKIP
    """

    def __init__(self, controller_name: str, request_timeout_s: float):
        self.request_timeout_s = request_timeout_s

        # Set the controller name so that serve will connect to the
        # controller instance this proxy is running in.
        ray.serve.context._set_internal_replica_context(
            None, None, controller_name, None, None
        )

        # Used only for displaying the route table.
        self.route_info: Dict[str, EndpointTag] = dict()

        self.self_actor_handle = ray.get_runtime_context().current_actor
        self.asgi_receive_queues: Dict[str, ASGIMessageQueue] = dict()

        def get_handle(name):
            return serve.context.get_global_client().get_handle(
                name,
                sync=False,
                missing_ok=True,
                _is_for_http_requests=True,
                _stream=RAY_SERVE_ENABLE_EXPERIMENTAL_STREAMING,
            )

        self.prefix_router = LongestPrefixRouter(get_handle)
        self.long_poll_client = LongPollClient(
            ray.get_actor(controller_name, namespace=SERVE_NAMESPACE),
            {
                LongPollNamespace.ROUTE_TABLE: self._update_routes,
            },
            call_in_event_loop=get_or_create_event_loop(),
        )
        self.request_counter = metrics.Counter(
            "serve_num_http_requests",
            description="The number of HTTP requests processed.",
            tag_keys=("route", "method", "application", "status_code"),
        )

        self.request_error_counter = metrics.Counter(
            "serve_num_http_error_requests",
            description="The number of non-200 HTTP responses.",
            tag_keys=(
                "route",
                "error_code",
                "method",
            ),
        )

        self.deployment_request_error_counter = metrics.Counter(
            "serve_num_deployment_http_error_requests",
            description=(
                "The number of non-200 HTTP responses returned by each deployment."
            ),
            tag_keys=(
                "deployment",
                "error_code",
                "method",
                "route",
                "application",
            ),
        )
        self.processing_latency_tracker = metrics.Histogram(
            "serve_http_request_latency_ms",
            description=(
                "The end-to-end latency of HTTP requests "
                "(measured from the Serve HTTP proxy)."
            ),
            boundaries=DEFAULT_LATENCY_BUCKET_MS,
            tag_keys=(
                "route",
                "application",
                "status_code",
            ),
        )

    def _update_routes(self, endpoints: Dict[EndpointTag, EndpointInfo]) -> None:
        self.route_info: Dict[str, Tuple[EndpointTag, List[str]]] = dict()
        for endpoint, info in endpoints.items():
            route = info.route
            self.route_info[route] = endpoint

        self.prefix_router.update_routes(endpoints)

    async def block_until_endpoint_exists(
        self, endpoint: EndpointTag, timeout_s: float
    ):
        start = time.time()
        while True:
            if time.time() - start > timeout_s:
                raise TimeoutError(f"Waited {timeout_s} for {endpoint} to propagate.")
            for existing_endpoint in self.route_info.values():
                if existing_endpoint == endpoint:
                    return
            await asyncio.sleep(0.2)

    async def _not_found(self, scope, receive, send):
        current_path = scope["path"]
        response = Response(
            f"Path '{current_path}' not found. "
            "Please ping http://.../-/routes for route table.",
            status_code=404,
        )
        await response.send(scope, receive, send)

    async def receive_asgi_messages(self, request_id: str) -> List[Message]:
        queue = self.asgi_receive_queues.get(request_id, None)
        if queue is None:
            raise KeyError(f"Request ID {request_id} not found.")

        await queue.wait_for_message()
        return queue.get_messages_nowait()

    async def __call__(self, scope, receive, send):
        """Implements the ASGI protocol.

        See details at:
            https://asgi.readthedocs.io/en/latest/specs/index.html.
        """

        assert scope["type"] in {"http", "websocket"}

        method = scope.get("method", "websocket").upper()

        # only use the non-root part of the path for routing
        root_path = scope["root_path"]
        route_path = scope["path"][len(root_path) :]

        if route_path == "/-/routes":
            self.request_counter.inc(
                tags={
                    "route": route_path,
                    "method": method,
                    "application": "",
                    "status_code": "200",
                }
            )
            return await starlette.responses.JSONResponse(self.route_info)(
                scope, receive, send
            )

        if route_path == "/-/healthz":
            self.request_counter.inc(
                tags={
                    "route": route_path,
                    "method": method,
                    "application": "",
                    "status_code": "200",
                }
            )
            return await starlette.responses.PlainTextResponse("success")(
                scope, receive, send
            )

        route_prefix, handle, app_name = self.prefix_router.match_route(route_path)
        if route_prefix is None:
            self.request_error_counter.inc(
                tags={
                    "route": route_path,
                    "error_code": "404",
                    "method": method,
                }
            )
            self.request_counter.inc(
                tags={
                    "route": route_path,
                    "method": method,
                    "application": "",
                    "status_code": "404",
                }
            )
            return await self._not_found(scope, receive, send)

        # Modify the path and root path so that reverse lookups and redirection
        # work as expected. We do this here instead of in replicas so it can be
        # changed without restarting the replicas.
        if route_prefix != "/":
            assert not route_prefix.endswith("/")
            scope["path"] = route_path.replace(route_prefix, "", 1)
            scope["root_path"] = root_path + route_prefix

        request_id = get_random_letters(10)
        request_context_info = {
            "route": route_path,
            "request_id": request_id,
            "app_name": app_name,
        }
        start_time = time.time()
        for key, value in scope.get("headers", []):
            if key.decode() == SERVE_MULTIPLEXED_MODEL_ID:
                request_context_info["multiplexed_model_id"] = value.decode()
                break
        ray.serve.context._serve_request_context.set(
            ray.serve.context.RequestContext(**request_context_info)
        )
<<<<<<< HEAD
        status_code = await _send_request_to_handle(
            handle, scope, receive, send, self.request_timeout_s
        )
=======

        if RAY_SERVE_ENABLE_EXPERIMENTAL_STREAMING:
            status_code = await self.send_request_to_replica_streaming(
                request_id, handle, scope, receive, send
            )
        else:
            status_code = await self.send_request_to_replica_unary(
                handle, scope, receive, send
            )

>>>>>>> c3b13b4b
        self.request_counter.inc(
            tags={
                "route": route_path,
                "method": method,
                "application": app_name,
                "status_code": status_code,
            }
        )

        latency_ms = (time.time() - start_time) * 1000.0
        self.processing_latency_tracker.observe(
            latency_ms,
            tags={
                "route": route_path,
                "application": app_name,
                "status_code": status_code,
            },
        )
        logger.info(
            access_log_msg(
                method=method,
                status=str(status_code),
                latency_ms=latency_ms,
            ),
            extra={"log_to_stderr": False},
        )
        if status_code != "200":
            self.request_error_counter.inc(
                tags={
                    "route": route_path,
                    "error_code": status_code,
                    "method": method,
                }
            )
            self.deployment_request_error_counter.inc(
                tags={
                    "deployment": handle.deployment_name,
                    "error_code": status_code,
                    "method": method,
                    "route": route_path,
                    "application": app_name,
                }
            )

    async def send_request_to_replica_unary(
        self,
        handle: RayServeHandle,
        scope: Scope,
        receive: Receive,
        send: Send,
    ) -> str:
        http_body_bytes = await receive_http_body(scope, receive, send)

        # NOTE(edoakes): it's important that we defer building the starlette
        # request until it reaches the replica to avoid unnecessary
        # serialization cost, so we use a simple dataclass here.
        request = HTTPRequestWrapper(scope, http_body_bytes)

        # Perform a pickle here to improve latency. Stdlib pickle for simple
        # dataclasses are 10-100x faster than cloudpickle.
        request = pickle.dumps(request)

        retries = 0
        backoff_time_s = 0.05
        backoff = False
        loop = get_or_create_event_loop()
        # We have received all the http request conent. The next `receive`
        # call might never arrive; if it does, it can only be `http.disconnect`.
        while retries < HTTP_REQUEST_MAX_RETRIES + 1:
            assignment_task: asyncio.Task = handle.remote(request)
            client_disconnection_task = loop.create_task(receive())
            done, _ = await asyncio.wait(
                [assignment_task, client_disconnection_task],
                return_when=FIRST_COMPLETED,
            )
            if client_disconnection_task in done:
                message = await client_disconnection_task
                assert message["type"] == "http.disconnect", (
                    "Received additional request payload that's not disconnect. "
                    "This is an invalid HTTP state."
                )
                logger.warning(
                    f"Client from {scope['client']} disconnected, cancelling the "
                    "request.",
                    extra={"log_to_stderr": False},
                )
                # This will make the .result() to raise cancelled error.
                assignment_task.cancel()
            else:
                client_disconnection_task.cancel()

            try:
                object_ref = await assignment_task

                # NOTE (shrekris-anyscale): when the gcs, Serve controller, and
                # some replicas crash simultaneously (e.g. if the head node crashes),
                # requests to the dead replicas hang until the gcs recovers.
                # This asyncio.wait can kill those hanging requests and retry them
                # at another replica. Release tests should kill the head node and
                # check if latency drops significantly. See
                # https://github.com/ray-project/ray/pull/29534 for more info.
                _, request_timed_out = await asyncio.wait(
                    [object_ref], timeout=RAY_SERVE_REQUEST_PROCESSING_TIMEOUT_S
                )
                if request_timed_out:
                    logger.info(
                        "Request didn't finish within "
                        f"{RAY_SERVE_REQUEST_PROCESSING_TIMEOUT_S} seconds. Retrying "
                        "with another replica. You can modify this timeout by "
                        'setting the "RAY_SERVE_REQUEST_PROCESSING_TIMEOUT_S" env var.'
                    )
                    backoff = True
                else:
                    result = await object_ref
                    break
            except asyncio.CancelledError:
                # Here because the client disconnected, we will return a custom
                # error code for metric tracking.
                return DISCONNECT_ERROR_CODE
            except RayTaskError as e:
                error_message = f"Unexpected error, traceback: {e}."
                await Response(error_message, status_code=500).send(
                    scope, receive, send
                )
                return "500"
            except RayActorError:
                logger.info(
                    "Request failed due to replica failure. There are "
                    f"{HTTP_REQUEST_MAX_RETRIES - retries} retries "
                    "remaining."
                )
                backoff = True
            if backoff:
                await asyncio.sleep(backoff_time_s)
                # Be careful about the expotential backoff scaling here.
                # Assuming 10 retries, 1.5x scaling means the last retry is 38x the
                # initial backoff time, while 2x scaling means 512x the initial.
                backoff_time_s *= 1.5
                retries += 1
                backoff = False
        else:
            error_message = f"Task failed with {HTTP_REQUEST_MAX_RETRIES} retries."
            await Response(error_message, status_code=500).send(scope, receive, send)
            return "500"

        if isinstance(result, (starlette.responses.Response, RawASGIResponse)):
            await result(scope, receive, send)
            return str(result.status_code)
        else:
            await Response(result).send(scope, receive, send)
            return "200"

    async def proxy_asgi_receive(
        self, receive: Receive, queue: ASGIMessageQueue
    ) -> Optional[int]:
        """Proxies the `receive` interface, placing its messages into the queue.

        Once a disconnect message is received, the call exits and `receive` is no longer
        called.

        For HTTP messages, `None` is always returned.
        For websocket messages, the disconnect code is returned if a disconnect code is
        received.
        """
        while True:
            msg = await receive()
            await queue(msg)

            if msg["type"] == "http.disconnect":
                return None

            if msg["type"] == "websocket.disconnect":
                return msg["code"]

    async def send_request_to_replica_streaming(
        self,
        request_id: str,
        handle: RayServeHandle,
        scope: Scope,
        receive: Receive,
        send: Send,
    ) -> str:
        # Proxy the receive interface by placing the received messages on a queue.
        # The downstream replica must call back into `receive_asgi_messages` on this
        # actor to receive the messages.
        receive_queue = ASGIMessageQueue()
        self.asgi_receive_queues[request_id] = receive_queue
        proxy_asgi_receive_task = get_or_create_event_loop().create_task(
            self.proxy_asgi_receive(receive, receive_queue)
        )

        status_code = ""
        try:
            object_ref_generator = await handle.remote(
                pickle.dumps(scope), self.self_actor_handle
            )
            async for obj_ref in object_ref_generator:
                asgi_messages: List[Message] = pickle.loads(await obj_ref)
                for asgi_message in asgi_messages:
                    if asgi_message["type"] == "http.response.start":
                        # HTTP responses begin with exactly one "http.response.start"
                        # message containing the "status" field. Other response types
                        # (e.g., WebSockets) may not.
                        status_code = str(asgi_message["status"])
                    elif asgi_message["type"] == "websocket.disconnect":
                        status_code = str(asgi_message["code"])

                    await send(asgi_message)
        except Exception as e:
            logger.exception(e)
            status_code = "500"
        finally:
            if not proxy_asgi_receive_task.done():
                proxy_asgi_receive_task.cancel()
            else:
                # If the server disconnects, status_code is set above from the
                # disconnect message. Otherwise the disconnect code comes from
                # a client message via the receive interface.
                if (
                    status_code == ""
                    and scope["type"] == "websocket"
                    and proxy_asgi_receive_task.exception() is None
                ):
                    status_code = str(proxy_asgi_receive_task.result())

            del self.asgi_receive_queues[request_id]

        return status_code


@ray.remote(num_cpus=0)
class HTTPProxyActor:
    def __init__(
        self,
        host: str,
        port: int,
        root_path: str,
        controller_name: str,
        node_ip_address: str,
        request_timeout_s: float,
        http_middlewares: Optional[List["starlette.middleware.Middleware"]] = None,
    ):  # noqa: F821
        configure_component_logger(
            component_name="http_proxy", component_id=node_ip_address
        )

        if http_middlewares is None:
            http_middlewares = []

        self.host = host
        self.port = port
        self.root_path = root_path

        self.setup_complete = asyncio.Event()

        self.app = HTTPProxy(
            controller_name=controller_name,
            request_timeout_s=(
                request_timeout_s or RAY_SERVE_REQUEST_PROCESSING_TIMEOUT_S
            ),
        )

        self.wrapped_app = self.app
        for middleware in http_middlewares:
            self.wrapped_app = middleware.cls(self.wrapped_app, **middleware.options)

        # Start running the HTTP server on the event loop.
        # This task should be running forever. We track it in case of failure.
        self.running_task = get_or_create_event_loop().create_task(self.run())

    async def ready(self):
        """Returns when HTTP proxy is ready to serve traffic.
        Or throw exception when it is not able to serve traffic.
        """
        setup_task = get_or_create_event_loop().create_task(self.setup_complete.wait())
        done_set, _ = await asyncio.wait(
            [
                # Either the HTTP setup has completed.
                # The event is set inside self.run.
                setup_task,
                # Or self.run errored.
                self.running_task,
            ],
            return_when=asyncio.FIRST_COMPLETED,
        )

        # Return metadata, or re-throw the exception from self.running_task.
        if self.setup_complete.is_set():
            # NOTE(zcin): We need to convert the metadata to a json string because
            # of cross-language scenarios. Java can't deserialize a Python tuple.
            return json.dumps(
                [
                    ray.get_runtime_context().get_worker_id(),
                    get_component_logger_file_path(),
                ]
            )

        return await done_set.pop()

    async def block_until_endpoint_exists(
        self, endpoint: EndpointTag, timeout_s: float
    ):
        await self.app.block_until_endpoint_exists(endpoint, timeout_s)

    async def run(self):
        sock = socket.socket()
        if SOCKET_REUSE_PORT_ENABLED:
            set_socket_reuse_port(sock)
        try:
            sock.bind((self.host, self.port))
        except OSError:
            # The OS failed to bind a socket to the given host and port.
            raise ValueError(
                f"""Failed to bind Ray Serve HTTP proxy to '{self.host}:{self.port}'.
Please make sure your http-host and http-port are specified correctly."""
            )

        # Note(simon): we have to use lower level uvicorn Config and Server
        # class because we want to run the server as a coroutine. The only
        # alternative is to call uvicorn.run which is blocking.
        config = uvicorn.Config(
            self.wrapped_app,
            host=self.host,
            port=self.port,
            root_path=self.root_path,
            lifespan="off",
            access_log=False,
        )
        server = uvicorn.Server(config=config)
        # TODO(edoakes): we need to override install_signal_handlers here
        # because the existing implementation fails if it isn't running in
        # the main thread and uvicorn doesn't expose a way to configure it.
        server.install_signal_handlers = lambda: None

        self.setup_complete.set()
        await server.serve(sockets=[sock])

    async def check_health(self):
        """No-op method to check on the health of the HTTP Proxy.
        Make sure the async event loop is not blocked.
        """
        pass

    async def receive_asgi_messages(self, request_id: str) -> bytes:
        return pickle.dumps(await self.app.receive_asgi_messages(request_id))<|MERGE_RESOLUTION|>--- conflicted
+++ resolved
@@ -84,171 +84,6 @@
     )
 
 
-<<<<<<< HEAD
-async def _handle_streaming_response(
-    asgi_response_generator: "ray._raylet.StreamingObjectRefGenerator",
-    scope: Scope,
-    receive: Receive,
-    send: Send,
-) -> str:
-    """Consumes the `asgi_response_generator` and sends its data over `send`.
-
-    This function is a proxy for a downstream ASGI response. The passed
-    generator is expected to return a stream of pickled ASGI messages
-    (dictionaries) that are sent using the provided ASGI interface.
-
-    Exception handling depends on whether the first message has already been sent:
-        - if an exception happens *before* the first message, a 500 status is sent.
-        - if an exception happens *after* the first message, the response stream is
-          terminated.
-
-    The difference in behavior is because once the first message has been sent, the
-    client has already received the status code so we cannot send a `500` (internal
-    server error).
-
-    Returns:
-        status_code
-    """
-
-    status_code = ""
-    try:
-        async for obj_ref in asgi_response_generator:
-            asgi_messages: List[Dict[str, Any]] = pickle.loads(await obj_ref)
-            for asgi_message in asgi_messages:
-                # There must be exactly one "http.response.start" message that
-                # always contains the "status" field.
-                if not status_code:
-                    assert asgi_message["type"] == "http.response.start", (
-                        "First response message must be 'http.response.start'",
-                    )
-                    assert "status" in asgi_message, (
-                        "'http.response.start' message must contain 'status'",
-                    )
-                    status_code = str(asgi_message["status"])
-
-                await send(asgi_message)
-    except Exception as e:
-        error_message = f"Unexpected error, traceback: {e}."
-        logger.warning(error_message)
-
-        if status_code == "":
-            # If first message hasn't been sent, return 500 status.
-            await Response(error_message, status_code=500).send(scope, receive, send)
-            return "500"
-        else:
-            # If first message has been sent, terminate the response stream.
-            return status_code
-
-    return status_code
-
-
-async def _send_request_to_handle(
-    handle, scope, receive, send, request_timeout_s
-) -> str:
-    http_body_bytes = await receive_http_body(scope, receive, send)
-
-    # NOTE(edoakes): it's important that we defer building the starlette
-    # request until it reaches the replica to avoid unnecessary
-    # serialization cost, so we use a simple dataclass here.
-    request = HTTPRequestWrapper(scope, http_body_bytes)
-    # Perform a pickle here to improve latency. Stdlib pickle for simple
-    # dataclasses are 10-100x faster than cloudpickle.
-    request = pickle.dumps(request)
-
-    retries = 0
-    backoff_time_s = 0.05
-    backoff = False
-    loop = get_or_create_event_loop()
-    # We have received all the http request conent. The next `receive`
-    # call might never arrive; if it does, it can only be `http.disconnect`.
-    client_disconnection_task = loop.create_task(receive())
-    while retries < HTTP_REQUEST_MAX_RETRIES + 1:
-        assignment_task: asyncio.Task = handle.remote(request)
-        done, _ = await asyncio.wait(
-            [assignment_task, client_disconnection_task],
-            return_when=FIRST_COMPLETED,
-        )
-        if client_disconnection_task in done:
-            message = await client_disconnection_task
-            assert message["type"] == "http.disconnect", (
-                "Received additional request payload that's not disconnect. "
-                "This is an invalid HTTP state."
-            )
-            logger.warning(
-                f"Client from {scope['client']} disconnected, cancelling the "
-                "request.",
-                extra={"log_to_stderr": False},
-            )
-            # This will make the .result() to raise cancelled error.
-            assignment_task.cancel()
-        try:
-            object_ref = await assignment_task
-
-            if isinstance(object_ref, ray._raylet.StreamingObjectRefGenerator):
-                return await _handle_streaming_response(
-                    object_ref, scope, receive, send
-                )
-
-            # NOTE (shrekris-anyscale): when the gcs, Serve controller, and
-            # some replicas crash simultaneously (e.g. if the head node crashes),
-            # requests to the dead replicas hang until the gcs recovers.
-            # This asyncio.wait can kill those hanging requests and retry them
-            # at another replica. Release tests should kill the head node and
-            # check if latency drops significantly. See
-            # https://github.com/ray-project/ray/pull/29534 for more info.
-
-            _, request_timed_out = await asyncio.wait(
-                [object_ref], timeout=request_timeout_s
-            )
-            if request_timed_out:
-                logger.info(
-                    f"Request didn't finish within {request_timeout_s} seconds"
-                    ". Retrying with another replica. You can modify this timeout by "
-                    'setting the "request_timeout_s" in the serve config.'
-                )
-                backoff = True
-            else:
-                result = await object_ref
-                client_disconnection_task.cancel()
-                break
-        except asyncio.CancelledError:
-            # Here because the client disconnected, we will return a custom
-            # error code for metric tracking.
-            return DISCONNECT_ERROR_CODE
-        except RayTaskError as e:
-            error_message = f"Unexpected error, traceback: {e}."
-            await Response(error_message, status_code=500).send(scope, receive, send)
-            return "500"
-        except RayActorError:
-            logger.info(
-                "Request failed due to replica failure. There are "
-                f"{HTTP_REQUEST_MAX_RETRIES - retries} retries "
-                "remaining."
-            )
-            backoff = True
-        if backoff:
-            await asyncio.sleep(backoff_time_s)
-            # Be careful about the expotential backoff scaling here.
-            # Assuming 10 retries, 1.5x scaling means the last retry is 38x the
-            # initial backoff time, while 2x scaling means 512x the initial.
-            backoff_time_s *= 1.5
-            retries += 1
-            backoff = False
-    else:
-        error_message = f"Task failed with {HTTP_REQUEST_MAX_RETRIES} retries."
-        await Response(error_message, status_code=500).send(scope, receive, send)
-        return "500"
-
-    if isinstance(result, (starlette.responses.Response, RawASGIResponse)):
-        await result(scope, receive, send)
-        return str(result.status_code)
-    else:
-        await Response(result).send(scope, receive, send)
-        return "200"
-
-
-=======
->>>>>>> c3b13b4b
 class LongestPrefixRouter:
     """Router that performs longest prefix matches on incoming routes."""
 
@@ -533,11 +368,6 @@
         ray.serve.context._serve_request_context.set(
             ray.serve.context.RequestContext(**request_context_info)
         )
-<<<<<<< HEAD
-        status_code = await _send_request_to_handle(
-            handle, scope, receive, send, self.request_timeout_s
-        )
-=======
 
         if RAY_SERVE_ENABLE_EXPERIMENTAL_STREAMING:
             status_code = await self.send_request_to_replica_streaming(
@@ -548,7 +378,6 @@
                 handle, scope, receive, send
             )
 
->>>>>>> c3b13b4b
         self.request_counter.inc(
             tags={
                 "route": route_path,
@@ -651,14 +480,13 @@
                 # check if latency drops significantly. See
                 # https://github.com/ray-project/ray/pull/29534 for more info.
                 _, request_timed_out = await asyncio.wait(
-                    [object_ref], timeout=RAY_SERVE_REQUEST_PROCESSING_TIMEOUT_S
+                    [object_ref], timeout=self.request_timeout_s
                 )
                 if request_timed_out:
                     logger.info(
-                        "Request didn't finish within "
-                        f"{RAY_SERVE_REQUEST_PROCESSING_TIMEOUT_S} seconds. Retrying "
-                        "with another replica. You can modify this timeout by "
-                        'setting the "RAY_SERVE_REQUEST_PROCESSING_TIMEOUT_S" env var.'
+                        f"Request didn't finish within {self.request_timeout_s} seconds"
+                        ". Retrying with another replica. You can modify this timeout "
+                        'by setting the "request_timeout_s" in the serve config.'
                     )
                     backoff = True
                 else:
