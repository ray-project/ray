--- conflicted
+++ resolved
@@ -169,14 +169,15 @@
     >>> uvicorn.run(HTTPProxy(controller_name)) # doctest: +SKIP
     """
 
-<<<<<<< HEAD
-    def __init__(self, controller_name: str, node_id: NodeId):
+    def __init__(
+        self,
+        controller_name: str,
+        node_id: NodeId,
+        request_timeout_s: Optional[float] = None,
+    ):
+        self.request_timeout_s = request_timeout_s
         self._node_id = node_id
-=======
-    def __init__(self, controller_name: str, request_timeout_s: Optional[float] = None):
-        self.request_timeout_s = request_timeout_s
-
->>>>>>> 4eab11e5
+
         # Set the controller name so that serve will connect to the
         # controller instance this proxy is running in.
         ray.serve.context._set_internal_replica_context(
@@ -711,11 +712,8 @@
         root_path: str,
         controller_name: str,
         node_ip_address: str,
-<<<<<<< HEAD
         node_id: NodeId,
-=======
         request_timeout_s: Optional[float] = None,
->>>>>>> 4eab11e5
         http_middlewares: Optional[List["starlette.middleware.Middleware"]] = None,
     ):  # noqa: F821
         configure_component_logger(
@@ -744,16 +742,14 @@
 
         self.setup_complete = asyncio.Event()
 
-<<<<<<< HEAD
         self.app = HTTPProxy(controller_name, node_id)
-=======
         self.app = HTTPProxy(
             controller_name=controller_name,
+            node_id=node_id,
             request_timeout_s=(
                 request_timeout_s or RAY_SERVE_REQUEST_PROCESSING_TIMEOUT_S
             ),
         )
->>>>>>> 4eab11e5
 
         self.wrapped_app = self.app
 
