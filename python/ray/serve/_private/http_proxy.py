--- conflicted
+++ resolved
@@ -5,21 +5,6 @@
 import pickle
 import socket
 import time
-<<<<<<< HEAD
-=======
-import grpc
-from typing import (
-    Any,
-    Callable,
-    Dict,
-    Generator,
-    List,
-    Optional,
-    Tuple,
-    Type,
-    Union,
-)
->>>>>>> 1406eede
 import uuid
 from abc import ABC, abstractmethod
 from asyncio.tasks import FIRST_COMPLETED
