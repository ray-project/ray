from abc import ABC, abstractmethod
import asyncio
from asyncio.tasks import FIRST_COMPLETED
import json
import os
import logging
import pickle
import socket
import time
import grpc
from typing import Callable, Dict, List, Generator, Optional, Tuple, Any, Type
import uuid

import uvicorn
import starlette.responses
import starlette.routing
from starlette.types import Message, Receive, Send
from starlette.datastructures import MutableHeaders
from starlette.middleware import Middleware

import ray
from ray.exceptions import RayActorError, RayTaskError
from ray.util import metrics
from ray._private.utils import get_or_create_event_loop
from ray._raylet import StreamingObjectRefGenerator

from ray import serve
from ray.serve.handle import RayServeHandle
from ray.serve._private.grpc_util import (
    create_serve_grpc_server,
    DummyServicer,
)
from ray.serve._private.http_util import (
    ASGIMessageQueue,
    HTTPRequestWrapper,
    RawASGIResponse,
    receive_http_body,
    Response,
    set_socket_reuse_port,
    validate_http_proxy_callback_return,
)
from ray.serve._private.common import (
    EndpointInfo,
    EndpointTag,
    NodeId,
    RequestProtocol,
)
from ray.serve._private.constants import (
    SERVE_LOGGER_NAME,
    SERVE_MULTIPLEXED_MODEL_ID,
    SERVE_NAMESPACE,
    DEFAULT_LATENCY_BUCKET_MS,
    DEFAULT_UVICORN_KEEP_ALIVE_TIMEOUT_S,
    PROXY_MIN_DRAINING_PERIOD_S,
    RAY_SERVE_ENABLE_EXPERIMENTAL_STREAMING,
    RAY_SERVE_REQUEST_ID_HEADER,
    RAY_SERVE_HTTP_PROXY_CALLBACK_IMPORT_PATH,
)
from ray.serve._private.long_poll import LongPollClient, LongPollNamespace
from ray.serve._private.logging_utils import (
    access_log_msg,
    configure_component_logger,
    configure_component_cpu_profiler,
    configure_component_memory_profiler,
    get_component_logger_file_path,
)
from ray.serve._private.proxy_request_response import (
    ASGIProxyRequest,
    gRPCProxyRequest,
    ProxyRequest,
    ProxyResponse,
)
from ray.serve._private.proxy_router import (
    EndpointRouter,
    LongestPrefixRouter,
    ProxyRouter,
)
from ray.serve._private.utils import (
    calculate_remaining_timeout,
    call_function_from_import_path,
    record_serve_tag,
)
from ray.serve.config import gRPCOptions
from ray.serve.exceptions import RayServeTimeout
from ray.serve.generated.serve_pb2 import HealthzResponse, ListApplicationsResponse
from ray.serve.generated.serve_pb2_grpc import add_RayServeAPIServiceServicer_to_server


logger = logging.getLogger(SERVE_LOGGER_NAME)

HTTP_REQUEST_MAX_RETRIES = int(os.environ.get("RAY_SERVE_HTTP_REQUEST_MAX_RETRIES", 10))
assert HTTP_REQUEST_MAX_RETRIES >= 0, (
    f"Got unexpected value {HTTP_REQUEST_MAX_RETRIES} for "
    "RAY_SERVE_HTTP_REQUEST_MAX_RETRIES environment variable. "
    "RAY_SERVE_HTTP_REQUEST_MAX_RETRIES cannot be negative."
)

TIMEOUT_ERROR_CODE = "timeout"
DISCONNECT_ERROR_CODE = "disconnection"
SOCKET_REUSE_PORT_ENABLED = (
    os.environ.get("SERVE_SOCKET_REUSE_PORT_ENABLED", "1") == "1"
)

RAY_SERVE_HTTP_KEEP_ALIVE_TIMEOUT_S = int(
    os.environ.get("RAY_SERVE_HTTP_KEEP_ALIVE_TIMEOUT_S", 0)
)
# TODO (shrekris-anyscale): Deprecate SERVE_REQUEST_PROCESSING_TIMEOUT_S env var
RAY_SERVE_REQUEST_PROCESSING_TIMEOUT_S = (
    float(os.environ.get("RAY_SERVE_REQUEST_PROCESSING_TIMEOUT_S", 0))
    or float(os.environ.get("SERVE_REQUEST_PROCESSING_TIMEOUT_S", 0))
    or None
)

if os.environ.get("SERVE_REQUEST_PROCESSING_TIMEOUT_S") is not None:
    logger.warning(
        "The `SERVE_REQUEST_PROCESSING_TIMEOUT_S` environment variable has "
        "been deprecated. Please set `request_timeout_s` in your Serve config's "
        "`http_options` field instead. `SERVE_REQUEST_PROCESSING_TIMEOUT_S` will be "
        "ignored in future versions. See: https://docs.ray.io/en/releases-2.5.1/serve/a"
        "pi/doc/ray.serve.schema.HTTPOptionsSchema.html#ray.serve.schema.HTTPOptionsSch"
        "ema.request_timeout_s"
    )


INITIAL_BACKOFF_PERIOD_SEC = 0.05
MAX_BACKOFF_PERIOD_SEC = 5
BACKOFF_FACTOR = 2
DRAINED_MESSAGE = "This node is being drained."
HEALTH_CHECK_SUCCESS_MESSAGE = "success"


def generate_request_id() -> str:
    return str(uuid.uuid4())


class GenericProxy(ABC):
    """This class is served as the base class for different types of proxies.
    It contains all the common setup and methods required for running a proxy.

    The proxy subclass need to implement the following methods:
      - `protocol()`
      - `success_status_code()`
      - `not_found()`
      - `draining_response()`
      - `timeout_response()`
      - `routes_response()`
      - `health_response()`
      - `send_request_to_replica_unary()`
      - `setup_request_context_and_handle()`
      - `send_request_to_replica_streaming()`
    """

    def __init__(
        self,
        controller_name: str,
        node_id: NodeId,
        node_ip_address: str,
        proxy_router_class: Type[ProxyRouter],
        request_timeout_s: Optional[float] = None,
    ):
        self.request_timeout_s = request_timeout_s
        if self.request_timeout_s is not None and self.request_timeout_s < 0:
            self.request_timeout_s = None

        self._node_id = node_id

        # Set the controller name so that serve will connect to the
        # controller instance this proxy is running in.
        ray.serve.context._set_internal_replica_context(
            None, None, controller_name, None, None
        )

        # Used only for displaying the route table.
        self.route_info: Dict[str, EndpointTag] = dict()

        self.self_actor_handle = ray.get_runtime_context().current_actor
        self.asgi_receive_queues: Dict[str, ASGIMessageQueue] = dict()

        if RAY_SERVE_ENABLE_EXPERIMENTAL_STREAMING:
            logger.info(
                "Experimental streaming feature flag enabled.",
                extra={"log_to_stderr": False},
            )

        def get_handle(deployment_name, app_name):
            return serve.context.get_global_client().get_handle(
                deployment_name,
                app_name,
                sync=False,
                missing_ok=True,
            )

        self.proxy_router = proxy_router_class(get_handle)
        self.long_poll_client = LongPollClient(
            ray.get_actor(controller_name, namespace=SERVE_NAMESPACE),
            {
                LongPollNamespace.ROUTE_TABLE: self._update_routes,
            },
            call_in_event_loop=get_or_create_event_loop(),
        )
        self.request_counter = metrics.Counter(
            f"serve_num_{self.protocol.lower()}_requests",
            description=f"The number of {self.protocol} requests processed.",
            tag_keys=("route", "method", "application", "status_code"),
        )

        self.request_error_counter = metrics.Counter(
            f"serve_num_{self.protocol.lower()}_error_requests",
            description=f"The number of non-{self.success_status_code} "
            "{self.protocol} responses.",
            tag_keys=(
                "route",
                "error_code",
                "method",
            ),
        )

        self.deployment_request_error_counter = metrics.Counter(
            f"serve_num_deployment_{self.protocol.lower()}_error_requests",
            description=(
                f"The number of non-{self.success_status_code} {self.protocol} "
                "responses returned by each deployment."
            ),
            tag_keys=(
                "deployment",
                "error_code",
                "method",
                "route",
                "application",
            ),
        )

        self.processing_latency_tracker = metrics.Histogram(
            f"serve_{self.protocol.lower()}_request_latency_ms",
            description=(
                f"The end-to-end latency of {self.protocol} requests "
                f"(measured from the Serve {self.protocol} proxy)."
            ),
            boundaries=DEFAULT_LATENCY_BUCKET_MS,
            tag_keys=(
                "route",
                "application",
                "status_code",
            ),
        )

        self.num_ongoing_requests_gauge = metrics.Gauge(
            name=f"serve_num_ongoing_{self.protocol.lower()}_requests",
            description=f"The number of ongoing requests in this {self.protocol} "
            "Proxy.",
            tag_keys=("node_id", "node_ip_address"),
        ).set_default_tags(
            {
                "node_id": node_id,
                "node_ip_address": node_ip_address,
            }
        )

        # `self._prevent_node_downscale_ref` is used to prevent the node from being
        # downscaled when there are ongoing requests
        self._prevent_node_downscale_ref = ray.put("prevent_node_downscale_object")
        # `self._ongoing_requests` is used to count the number of ongoing requests
        self._ongoing_requests = 0
        # The time when the node starts to drain.
        # The node is not draining if it's None.
        self._draining_start_time: Optional[float] = None

        record_serve_tag(f"SERVE_{self.protocol.upper()}_PROXY_USED", "1")

    @property
    @abstractmethod
    def protocol(self) -> RequestProtocol:
        """Protocol used in the proxy.

        Each proxy needs to implement its own logic for setting up the protocol.
        """
        raise NotImplementedError

    @property
    @abstractmethod
    def success_status_code(self) -> str:
        """Success status code for the proxy.

        Each proxy needs to define its success code.
        """
        raise NotImplementedError

    def _is_draining(self) -> bool:
        """Whether is proxy actor is in the draining status or not."""
        return self._draining_start_time is not None

    def _update_routes(self, endpoints: Dict[EndpointTag, EndpointInfo]) -> None:
        self.route_info: Dict[str, EndpointTag] = dict()
        for endpoint, info in endpoints.items():
            route = info.route
            self.route_info[route] = endpoint

        self.proxy_router.update_routes(endpoints)

    def is_drained(self):
        """Check whether the proxy actor is drained or not.

        A proxy actor is drained if it has no ongoing requests
        AND it has been draining for more than
        `PROXY_MIN_DRAINING_PERIOD_S` seconds.
        """
        if not self._is_draining():
            return False

        return (not self._ongoing_requests) and (
            (time.time() - self._draining_start_time) > PROXY_MIN_DRAINING_PERIOD_S
        )

    def update_draining(self, draining: bool):
        """Update the draining status of the proxy.

        This is called by the proxy state manager
        to drain or un-drain the proxy actor.
        """

        if draining and (not self._is_draining()):
            logger.info(
                f"Start to drain the proxy actor on node {self._node_id}.",
                extra={"log_to_stderr": False},
            )
            self._draining_start_time = time.time()
        if (not draining) and self._is_draining():
            logger.info(
                f"Stop draining the proxy actor on node {self._node_id}.",
                extra={"log_to_stderr": False},
            )
            self._draining_start_time = None

    @abstractmethod
    async def not_found(self, proxy_request: ProxyRequest) -> ProxyResponse:
        raise NotImplementedError

    @abstractmethod
    async def draining_response(self, proxy_request: ProxyRequest) -> ProxyResponse:
        raise NotImplementedError

    @abstractmethod
    async def timeout_response(
        self, proxy_request: ProxyRequest, request_id: str
    ) -> ProxyResponse:
        raise NotImplementedError

    @abstractmethod
    async def routes_response(self, proxy_request: ProxyRequest) -> ProxyResponse:
        raise NotImplementedError

    @abstractmethod
    async def health_response(self, proxy_request: ProxyRequest) -> ProxyResponse:
        raise NotImplementedError

    def _ongoing_requests_start(self):
        """Ongoing requests start.

        The current autoscale logic can downscale nodes with ongoing requests if the
        node doesn't have replicas and has no primary copies of objects in the object
        store. The counter and the dummy object reference will help to keep the node
        alive while draining requests, so they are not dropped unintentionally.
        """
        self._ongoing_requests += 1
        self.num_ongoing_requests_gauge.set(self._ongoing_requests)

    def _ongoing_requests_end(self):
        """Ongoing requests end.

        Decrement the ongoing request counter and drop the dummy object reference
        signaling that the node can be downscaled safely.
        """
        self._ongoing_requests -= 1
        self.num_ongoing_requests_gauge.set(self._ongoing_requests)

    async def proxy_request(self, proxy_request: ProxyRequest) -> ProxyResponse:
        """Wrapper for proxy request.

        This method is served as common entry point by the proxy. It handles the
        routing, including routes and health checks, ongoing request counter,
        and metrics.
        """
        assert proxy_request.request_type in {"http", "websocket", "grpc"}

        method = proxy_request.method

        # only use the non-root part of the path for routing
        route_path = proxy_request.route_path

        if proxy_request.is_route_request:
            if self._is_draining():
                return await self.draining_response(proxy_request=proxy_request)

            self.request_counter.inc(
                tags={
                    "route": route_path,
                    "method": method,
                    "application": "",
                    "status_code": self.success_status_code,
                }
            )
            return await self.routes_response(proxy_request=proxy_request)

        if proxy_request.is_health_request:
            if self._is_draining():
                return await self.draining_response(proxy_request=proxy_request)

            self.request_counter.inc(
                tags={
                    "route": route_path,
                    "method": method,
                    "application": "",
                    "status_code": self.success_status_code,
                }
            )
            return await self.health_response(proxy_request=proxy_request)

        try:
            self._ongoing_requests_start()

            matched_route = None
            if self.protocol == RequestProtocol.HTTP:
                matched_route = self.proxy_router.match_route(route_path)
            elif self.protocol == RequestProtocol.GRPC:
                matched_route = self.proxy_router.get_handle_for_endpoint(route_path)

            if matched_route is None:
                proxy_response = await self.not_found(proxy_request=proxy_request)
                self.request_error_counter.inc(
                    tags={
                        "route": route_path,
                        "error_code": proxy_response.status_code,
                        "method": method,
                    }
                )
                self.request_counter.inc(
                    tags={
                        "route": route_path,
                        "method": method,
                        "application": "",
                        "status_code": proxy_response.status_code,
                    }
                )
                return proxy_response

            route_prefix, handle, app_name, app_is_cross_language = matched_route

            # Modify the path and root path so that reverse lookups and redirection
            # work as expected. We do this here instead of in replicas so it can be
            # changed without restarting the replicas.
            if route_prefix != "/" and self.protocol == RequestProtocol.HTTP:
                assert not route_prefix.endswith("/")
                proxy_request.set_path(route_path.replace(route_prefix, "", 1))
                proxy_request.set_root_path(proxy_request.root_path + route_prefix)

            start_time = time.time()
            handle, request_id = self.setup_request_context_and_handle(
                app_name=app_name,
                handle=handle,
                route_path=route_path,
                proxy_request=proxy_request,
            )

            # Streaming codepath isn't supported for Java.
            if RAY_SERVE_ENABLE_EXPERIMENTAL_STREAMING and not app_is_cross_language:
                proxy_response = await self.send_request_to_replica_streaming(
                    request_id=request_id,
                    handle=handle,
                    proxy_request=proxy_request,
                )
            else:
                proxy_response = await self.send_request_to_replica_unary(
                    handle=handle,
                    proxy_request=proxy_request,
                )

            self.request_counter.inc(
                tags={
                    "route": route_path,
                    "method": method,
                    "application": app_name,
                    "status_code": proxy_response.status_code,
                }
            )

            latency_ms = (time.time() - start_time) * 1000.0
            self.processing_latency_tracker.observe(
                latency_ms,
                tags={
                    "route": route_path,
                    "application": app_name,
                    "status_code": proxy_response.status_code,
                },
            )
            logger.info(
                access_log_msg(
                    method=method,
                    status=str(proxy_response.status_code),
                    latency_ms=latency_ms,
                ),
                extra={"log_to_stderr": False},
            )
            if proxy_response.status_code != self.success_status_code:
                self.request_error_counter.inc(
                    tags={
                        "route": route_path,
                        "error_code": proxy_response.status_code,
                        "method": method,
                    }
                )
                self.deployment_request_error_counter.inc(
                    tags={
                        "deployment": str(handle.deployment_id),
                        "error_code": proxy_response.status_code,
                        "method": method,
                        "route": route_path,
                        "application": app_name,
                    }
                )
        finally:
            # If anything during the request failed, we still want to ensure the ongoing
            # request counter is decremented and possibly reset the keep alive object.
            self._ongoing_requests_end()

        return proxy_response

    async def _assign_request_with_timeout(
        self,
        handle: RayServeHandle,
        proxy_request: ProxyRequest,
        disconnected_task: Optional[asyncio.Task] = None,
        timeout_s: Optional[float] = None,
    ) -> Optional[StreamingObjectRefGenerator]:
        """Attempt to send a request on the handle within the timeout.

        If `timeout_s` is exceeded while trying to assign a replica, `TimeoutError`
        will be raised.

        `disconnected_task` is expected to be done if the client disconnects; in this
        case, we will abort assigning a replica and return `None`.
        """
<<<<<<< HEAD
        assignment_task = handle.remote(
            proxy_request.request_object(proxy_handle=self.self_actor_handle)
        )

        tasks = [assignment_task]
        if disconnected_task is not None:
            tasks.append(disconnected_task)
        done, _ = await asyncio.wait(
            tasks,
=======
        result_gen = handle.remote(
            StreamingHTTPRequest(pickle.dumps(scope), self.self_actor_handle)
        )
        to_object_ref_gen = asyncio.ensure_future(
            result_gen._to_object_ref_gen(_record_telemetry=False)
        )
        done, _ = await asyncio.wait(
            [to_object_ref_gen, disconnected_task],
>>>>>>> f22259bb
            return_when=FIRST_COMPLETED,
            timeout=timeout_s,
        )
        if to_object_ref_gen in done:
            return to_object_ref_gen.result()
        elif disconnected_task in done:
            result_gen.cancel()
            return None
        else:
            result_gen.cancel()
            raise TimeoutError()

    @abstractmethod
    async def send_request_to_replica_unary(
        self,
        handle: RayServeHandle,
        proxy_request: ProxyRequest,
    ) -> ProxyResponse:
        """Send the request to the replica and handle unary response.

        Each proxy needs to implement its own logic for sending the request and
        handling the unary response.
        """
        raise NotImplementedError

    @abstractmethod
    def setup_request_context_and_handle(
        self,
        app_name: str,
        handle: RayServeHandle,
        route_path: str,
        proxy_request: ProxyRequest,
    ) -> Tuple[RayServeHandle, str]:
        """Setup the request context and handle for the request.

        Each proxy needs to implement its own logic for setting up the request context
        and handle.
        """
        raise NotImplementedError

    @abstractmethod
    async def send_request_to_replica_streaming(
        self,
        request_id: str,
        handle: RayServeHandle,
        proxy_request: ProxyRequest,
    ) -> ProxyResponse:
        """Send the request to the replica and handle streaming response.

        Each proxy needs to implement its own logic for sending the request and
        handling the streaming response.
        """
        raise NotImplementedError


class gRPCProxy(GenericProxy):
    """This class is meant to be instantiated and run by an gRPC server.

    This is the servicer class for the gRPC server. It implements `unary_unary`
    as the entry point for unary gRPC request and `unary_stream` as the entry
    point for streaming gRPC request.
    """

    @property
    def protocol(self) -> RequestProtocol:
        return RequestProtocol.GRPC

    @property
    def success_status_code(self) -> str:
        return str(grpc.StatusCode.OK)

    async def not_found(self, proxy_request: ProxyRequest) -> ProxyResponse:
        not_found_message = (
            f"Application '{proxy_request.app_name}' not found. Please ping "
            "/ray.serve.RayServeAPIService/ListApplications for available applications."
        )
        status_code = grpc.StatusCode.NOT_FOUND
        proxy_request.send_status_code(status_code=status_code)
        proxy_request.send_details(message=not_found_message)
        return ProxyResponse(status_code=str(status_code))

    async def draining_response(self, proxy_request: ProxyRequest) -> ProxyResponse:
        status_code = grpc.StatusCode.UNAVAILABLE
        proxy_request.send_status_code(status_code=status_code)
        proxy_request.send_details(message=DRAINED_MESSAGE)
        if proxy_request.is_route_request:
            application_names = [endpoint.app for endpoint in self.route_info.values()]
            response_proto = ListApplicationsResponse(
                application_names=application_names
            )
        else:
            response_proto = HealthzResponse(message=DRAINED_MESSAGE)
        return ProxyResponse(
            status_code=str(status_code),
            response=response_proto.SerializeToString(),
        )

    async def timeout_response(
        self, proxy_request: ProxyRequest, request_id: str
    ) -> ProxyResponse:
        timeout_message = (
            f"Request {request_id} timed out after {self.request_timeout_s}s."
        )
        status_code = grpc.StatusCode.CANCELLED
        proxy_request.send_status_code(status_code=status_code)
        proxy_request.send_details(message=timeout_message)
        return ProxyResponse(status_code=str(status_code))

    async def routes_response(self, proxy_request: ProxyRequest) -> ProxyResponse:
        status_code = grpc.StatusCode.OK
        proxy_request.send_status_code(status_code=status_code)
        proxy_request.send_details(message=HEALTH_CHECK_SUCCESS_MESSAGE)
        application_names = [endpoint.app for endpoint in self.route_info.values()]
        response_proto = ListApplicationsResponse(
            application_names=application_names,
        )
        return ProxyResponse(
            status_code=str(status_code),
            response=response_proto.SerializeToString(),
        )

    async def health_response(self, proxy_request: ProxyRequest) -> ProxyResponse:
        status_code = grpc.StatusCode.OK
        proxy_request.send_status_code(status_code=status_code)
        proxy_request.send_details(message=HEALTH_CHECK_SUCCESS_MESSAGE)
        response_proto = HealthzResponse(message=HEALTH_CHECK_SUCCESS_MESSAGE)
        return ProxyResponse(
            status_code=str(status_code),
            response=response_proto.SerializeToString(),
        )

    def service_handler_factory(self, service_method: str, stream: bool) -> Callable:
        async def unary_unary(
            request_proto: Any, context: grpc._cython.cygrpc._ServicerContext
        ) -> bytes:
            """Entry point of the gRPC proxy unary request.

            This method is called by the gRPC server when a unary request is received.
            It wraps the request in a ProxyRequest object and calls proxy_request.
            The return value is serialized user defined protobuf bytes.
            """
            proxy_request = gRPCProxyRequest(
                request_proto=request_proto,
                context=context,
                service_method=service_method,
                stream=False,
            )
            proxy_response = await self.proxy_request(proxy_request=proxy_request)
            return proxy_response.response

        async def unary_stream(
            request_proto: Any, context: grpc._cython.cygrpc._ServicerContext
        ) -> Generator[bytes, None, None]:
            """Entry point of the gRPC proxy streaming request.

            This method is called by the gRPC server when a streaming request is
            received. It wraps the request in a ProxyRequest object and calls
            proxy_request. The return value is a generator of serialized user defined
            protobuf bytes.
            """
            proxy_request = gRPCProxyRequest(
                request_proto=request_proto,
                context=context,
                service_method=service_method,
                stream=True,
            )
            proxy_response = await self.proxy_request(proxy_request=proxy_request)
            async for response in proxy_response.streaming_response:
                yield response

        if not stream:
            return unary_unary
        return unary_stream

    async def send_request_to_replica_unary(
        self,
        handle: RayServeHandle,
        proxy_request: ProxyRequest,
    ) -> ProxyResponse:
        return await self.send_request_to_replica_streaming(
            request_id=proxy_request.request_id,
            handle=handle,
            proxy_request=proxy_request,
        )

    def setup_request_context_and_handle(
        self,
        app_name: str,
        handle: RayServeHandle,
        route_path: str,
        proxy_request: ProxyRequest,
    ) -> Tuple[RayServeHandle, str]:
        """Setup request context and handle for the request.

        Unpack gRPC request metadata and extract info to set up request context and
        handle.
        """
        handle._set_request_protocol(RequestProtocol.GRPC)
        multiplexed_model_id = proxy_request.multiplexed_model_id
        request_id = proxy_request.request_id
        if not request_id:
            request_id = generate_request_id()
            proxy_request.request_id = request_id

        handle = handle.options(
            stream=proxy_request.stream,
            multiplexed_model_id=multiplexed_model_id,
            method_name=proxy_request.method_name,
        )

        request_context_info = {
            "route": route_path,
            "request_id": request_id,
            "app_name": app_name,
            "multiplexed_model_id": multiplexed_model_id,
        }
        ray.serve.context._serve_request_context.set(
            ray.serve.context.RequestContext(**request_context_info)
        )
        proxy_request.send_request_id(request_id=request_id)
        return handle, request_id

    async def _streaming_generator_helper(
        self,
        obj_ref_generator: StreamingObjectRefGenerator,
        proxy_request: ProxyRequest,
        request_id: str,
        timeout_s: Optional[float] = None,
    ) -> Generator[bytes, None, None]:
        start = time.time()
        while True:
            try:
                obj_ref = await obj_ref_generator._next_async(
                    timeout_s=calculate_remaining_timeout(
                        timeout_s=timeout_s,
                        start_time_s=start,
                        curr_time_s=time.time(),
                    )
                )
                if obj_ref.is_nil():
                    await self.timeout_response(
                        proxy_request=proxy_request, request_id=request_id
                    )
                    break

                user_response_bytes = await obj_ref
                yield user_response_bytes

            except StopAsyncIteration:
                break

    async def _consume_generator_stream(
        self,
        obj_ref: StreamingObjectRefGenerator,
        proxy_request: ProxyRequest,
        request_id: str,
        timeout_s: Optional[float] = None,
    ) -> ProxyResponse:
        streaming_response = self._streaming_generator_helper(
            obj_ref_generator=obj_ref,
            proxy_request=proxy_request,
            request_id=request_id,
            timeout_s=timeout_s,
        )

        return ProxyResponse(
            status_code=self.success_status_code, streaming_response=streaming_response
        )

    async def _consume_generator_unary(
        self,
        obj_ref: ray.ObjectRef,
        timeout_s: Optional[float] = None,
    ) -> ProxyResponse:
        user_response_bytes = ray.get(obj_ref, timeout=timeout_s)
        return ProxyResponse(
            status_code=self.success_status_code, response=user_response_bytes
        )

    async def send_request_to_replica_streaming(
        self,
        request_id: str,
        handle: RayServeHandle,
        proxy_request: ProxyRequest,
    ) -> ProxyResponse:
        start = time.time()
        try:
            try:
                obj_ref = await self._assign_request_with_timeout(
                    handle=handle,
                    proxy_request=proxy_request,
                    timeout_s=self.request_timeout_s,
                )
                if obj_ref is None:
                    logger.info(
                        f"Client from {proxy_request.client} disconnected, "
                        "cancelling the request.",
                        extra={"log_to_stderr": False},
                    )
                    return ProxyResponse(status_code=DISCONNECT_ERROR_CODE)
                if proxy_request.stream:
                    return await self._consume_generator_stream(
                        obj_ref=obj_ref,
                        proxy_request=proxy_request,
                        request_id=request_id,
                        timeout_s=calculate_remaining_timeout(
                            timeout_s=self.request_timeout_s,
                            start_time_s=start,
                            curr_time_s=time.time(),
                        ),
                    )
                else:
                    return await self._consume_generator_unary(
                        obj_ref=obj_ref,
                        timeout_s=calculate_remaining_timeout(
                            timeout_s=self.request_timeout_s,
                            start_time_s=start,
                            curr_time_s=time.time(),
                        ),
                    )
            except TimeoutError:
                logger.warning(
                    f"Request {request_id} timed out after "
                    f"{self.request_timeout_s}s while waiting for assignment."
                )
                await self.timeout_response(
                    proxy_request=proxy_request, request_id=request_id
                )
                return ProxyResponse(status_code=TIMEOUT_ERROR_CODE)

        except Exception as e:
            logger.exception(e)
            return ProxyResponse(status_code=str(grpc.StatusCode.INTERNAL))


class HTTPProxy(GenericProxy):
    """This class is meant to be instantiated and run by an ASGI HTTP server.

    >>> import uvicorn
    >>> controller_name = ... # doctest: +SKIP
    >>> uvicorn.run(HTTPProxy(controller_name)) # doctest: +SKIP
    """

    @property
    def protocol(self) -> RequestProtocol:
        return RequestProtocol.HTTP

    @property
    def success_status_code(self) -> str:
        return "200"

    async def not_found(self, proxy_request: ProxyRequest) -> ProxyResponse:
        status_code = 404
        current_path = proxy_request.path
        response = Response(
            f"Path '{current_path}' not found. "
            "Please ping http://.../-/routes for route table.",
            status_code=status_code,
        )
        await response.send(
            proxy_request.scope, proxy_request.receive, proxy_request.send
        )
        return ProxyResponse(status_code=str(status_code))

    async def draining_response(self, proxy_request: ProxyRequest) -> ProxyResponse:
        status_code = 503
        response = Response(DRAINED_MESSAGE, status_code=status_code)
        await response.send(
            proxy_request.scope, proxy_request.receive, proxy_request.send
        )
        return ProxyResponse(status_code=str(status_code))

    async def timeout_response(
        self, proxy_request: ProxyRequest, request_id: str
    ) -> ProxyResponse:
        status_code = 408
        response = Response(
            f"Request {request_id} timed out after {self.request_timeout_s}s.",
            status_code=status_code,
        )
        await response.send(
            proxy_request.scope, proxy_request.receive, proxy_request.send
        )
        return ProxyResponse(status_code=str(status_code))

    async def routes_response(self, proxy_request: ProxyRequest) -> ProxyResponse:
        await starlette.responses.JSONResponse(
            {route: str(endpoint) for route, endpoint in self.route_info.items()}
        )(proxy_request.scope, proxy_request.receive, proxy_request.send)
        return ProxyResponse(status_code=self.success_status_code)

    async def health_response(self, proxy_request: ProxyRequest) -> ProxyResponse:
        await starlette.responses.PlainTextResponse(HEALTH_CHECK_SUCCESS_MESSAGE)(
            proxy_request.scope, proxy_request.receive, proxy_request.send
        )
        return ProxyResponse(status_code=self.success_status_code)

    async def receive_asgi_messages(self, request_id: str) -> List[Message]:
        queue = self.asgi_receive_queues.get(request_id, None)
        if queue is None:
            raise KeyError(f"Request ID {request_id} not found.")

        await queue.wait_for_message()
        return queue.get_messages_nowait()

    async def __call__(self, scope, receive, send):
        """Implements the ASGI protocol.

        See details at:
            https://asgi.readthedocs.io/en/latest/specs/index.html.
        """
        proxy_request = ASGIProxyRequest(scope=scope, receive=receive, send=send)
        await self.proxy_request(proxy_request=proxy_request)

    async def send_request_to_replica_unary(
        self,
        handle: RayServeHandle,
        proxy_request: ProxyRequest,
    ) -> ProxyResponse:
        http_body_bytes = await receive_http_body(
            proxy_request.scope, proxy_request.receive, proxy_request.send
        )

        # NOTE(edoakes): it's important that we defer building the starlette
        # request until it reaches the replica to avoid unnecessary
        # serialization cost, so we use a simple dataclass here.
        request = HTTPRequestWrapper(proxy_request.scope, http_body_bytes)

        # Perform a pickle here to improve latency. Stdlib pickle for simple
        # dataclasses are 10-100x faster than cloudpickle.
        request = pickle.dumps(request)

        retries = 0
        loop = get_or_create_event_loop()
        # We have received all the http request content. The next `receive`
        # call might never arrive; if it does, it can only be `http.disconnect`.
        while retries < HTTP_REQUEST_MAX_RETRIES + 1:
            should_backoff = False
<<<<<<< HEAD
            assignment_task: asyncio.Task = handle.remote(request)
            client_disconnection_task = loop.create_task(proxy_request.receive())
=======
            result_ref = handle.remote(request)
            client_disconnection_task = loop.create_task(receive())
>>>>>>> f22259bb
            done, _ = await asyncio.wait(
                [
                    result_ref._to_object_ref(_record_telemetry=False),
                    client_disconnection_task,
                ],
                return_when=FIRST_COMPLETED,
            )
            if client_disconnection_task in done:
                message = await client_disconnection_task
                assert message["type"] == "http.disconnect", (
                    "Received additional request payload that's not disconnect. "
                    "This is an invalid HTTP state."
                )
                logger.warning(
                    f"Client from {proxy_request.client} disconnected, cancelling the "
                    "request.",
                    extra={"log_to_stderr": False},
                )
                result_ref.cancel()
            else:
                client_disconnection_task.cancel()

            try:
                # NOTE (shrekris-anyscale): when the gcs, Serve controller, and
                # some replicas crash simultaneously (e.g. if the head node crashes),
                # requests to the dead replicas hang until the gcs recovers.
                # This asyncio.wait can kill those hanging requests and retry them
                # at another replica. Release tests should kill the head node and
                # check if latency drops significantly. See
                # https://github.com/ray-project/ray/pull/29534 for more info.
                _, request_timed_out = await asyncio.wait(
                    [result_ref], timeout=self.request_timeout_s
                )
                if request_timed_out:
                    logger.info(
                        f"Request didn't finish within {self.request_timeout_s} seconds"
                        ". Retrying with another replica. You can modify this timeout "
                        'by setting "request_timeout_s" in your Serve config\'s '
                        "`http_options` field."
                    )
                    should_backoff = True
                else:
                    result = await result_ref
                    break
            except asyncio.CancelledError:
                # Here because the client disconnected, we will return a custom
                # error code for metric tracking.
                return ProxyResponse(status_code=DISCONNECT_ERROR_CODE)
            except RayTaskError as e:
                error_message = f"Unexpected error, traceback: {e}."
                await Response(error_message, status_code=500).send(
                    proxy_request.scope, proxy_request.receive, proxy_request.send
                )
                return ProxyResponse(status_code="500")
            except RayActorError:
                logger.info(
                    "Request failed due to replica failure. There are "
                    f"{HTTP_REQUEST_MAX_RETRIES - retries} retries "
                    "remaining."
                )
                should_backoff = True

            if should_backoff:
                backoff_period = min(
                    INITIAL_BACKOFF_PERIOD_SEC * pow(2, retries), MAX_BACKOFF_PERIOD_SEC
                )
                retries += 1
                await asyncio.sleep(backoff_period)
        else:
            error_message = f"Task failed with {HTTP_REQUEST_MAX_RETRIES} retries."
            await Response(error_message, status_code=500).send(
                proxy_request.scope, proxy_request.receive, proxy_request.send
            )
            return ProxyResponse(status_code="500")

        if isinstance(result, (starlette.responses.Response, RawASGIResponse)):
            await result(proxy_request.scope, proxy_request.receive, proxy_request.send)
            return ProxyResponse(status_code=str(result.status_code))
        else:
            await Response(result).send(
                proxy_request.scope, proxy_request.receive, proxy_request.send
            )
            return ProxyResponse(status_code=self.success_status_code)

    async def proxy_asgi_receive(
        self, receive: Receive, queue: ASGIMessageQueue
    ) -> Optional[int]:
        """Proxies the `receive` interface, placing its messages into the queue.

        Once a disconnect message is received, the call exits and `receive` is no longer
        called.

        For HTTP messages, `None` is always returned.
        For websocket messages, the disconnect code is returned if a disconnect code is
        received.
        """
        try:
            while True:
                msg = await receive()
                await queue(msg)

                if msg["type"] == "http.disconnect":
                    return None

                if msg["type"] == "websocket.disconnect":
                    return msg["code"]
        finally:
            # Close the queue so any subsequent calls to fetch messages return
            # immediately: https://github.com/ray-project/ray/issues/38368.
            queue.close()

    async def _consume_and_send_asgi_message_generator(
        self,
        obj_ref_generator: StreamingObjectRefGenerator,
        send: Send,
        timeout_s: Optional[float] = None,
    ) -> Optional[str]:
        """Consumes an obj ref generator that yields ASGI messages.

        The messages are sent over the `send` interface.

        If timeout_s is `None`, there's no timeout. If it's not `None`, a timeout error
        will be raised if the full generator isn't consumed within the timeout.

        Returns the status code for HTTP responses.
        """
        status_code = ""
        start = time.time()
        is_first_message = True
        while True:
            try:
                obj_ref = await obj_ref_generator._next_async(
                    timeout_s=calculate_remaining_timeout(
                        timeout_s=timeout_s,
                        start_time_s=start,
                        curr_time_s=time.time(),
                    )
                )
                if obj_ref.is_nil():
                    raise RayServeTimeout(is_first_message=is_first_message)

                asgi_messages: List[Message] = pickle.loads(await obj_ref)
                for asgi_message in asgi_messages:
                    if asgi_message["type"] == "http.response.start":
                        # HTTP responses begin with exactly one
                        # "http.response.start" message containing the "status"
                        # field Other response types (e.g., WebSockets) may not.
                        status_code = str(asgi_message["status"])
                    elif asgi_message["type"] == "websocket.disconnect":
                        status_code = str(asgi_message["code"])

                    await send(asgi_message)
                    is_first_message = False
            except StopAsyncIteration:
                break

        return status_code

    def setup_request_context_and_handle(
        self,
        app_name: str,
        handle: RayServeHandle,
        route_path: str,
        proxy_request: ProxyRequest,
    ) -> Tuple[RayServeHandle, str]:
        """Setup request context and handle for the request.

        Unpack HTTP request headers and extract info to set up request context and
        handle.
        """
        handle._set_request_protocol(RequestProtocol.HTTP)
        request_context_info = {
            "route": route_path,
            "app_name": app_name,
        }
        for key, value in proxy_request.headers:
            if key.decode() == SERVE_MULTIPLEXED_MODEL_ID:
                multiplexed_model_id = value.decode()
                handle = handle.options(multiplexed_model_id=multiplexed_model_id)
                request_context_info["multiplexed_model_id"] = multiplexed_model_id
            if key.decode() == "x-request-id":
                request_context_info["request_id"] = value.decode()
            if (
                key.decode() == RAY_SERVE_REQUEST_ID_HEADER.lower()
                and "request_id" not in request_context_info
            ):
                # "x-request-id" has higher priority than "RAY_SERVE_REQUEST_ID".
                request_context_info["request_id"] = value.decode()
        ray.serve.context._serve_request_context.set(
            ray.serve.context.RequestContext(**request_context_info)
        )
        return handle, request_context_info["request_id"]

    async def send_request_to_replica_streaming(
        self,
        request_id: str,
        handle: RayServeHandle,
        proxy_request: ProxyRequest,
    ) -> ProxyResponse:
        # Proxy the receive interface by placing the received messages on a queue.
        # The downstream replica must call back into `receive_asgi_messages` on this
        # actor to receive the messages.
        receive_queue = ASGIMessageQueue()
        self.asgi_receive_queues[request_id] = receive_queue
        proxy_asgi_receive_task = get_or_create_event_loop().create_task(
            self.proxy_asgi_receive(proxy_request.receive, receive_queue)
        )

        status_code = ""
        start = time.time()
        try:
            try:
                obj_ref_generator = await self._assign_request_with_timeout(
                    handle=handle,
                    proxy_request=proxy_request,
                    disconnected_task=proxy_asgi_receive_task,
                    timeout_s=self.request_timeout_s,
                )
                if obj_ref_generator is None:
                    logger.info(
                        f"Client from {proxy_request.client} disconnected, "
                        "cancelling the request.",
                        extra={"log_to_stderr": False},
                    )
                    return ProxyResponse(status_code=DISCONNECT_ERROR_CODE)
            except TimeoutError:
                logger.warning(
                    f"Request {request_id} timed out after "
                    f"{self.request_timeout_s}s while waiting for assignment."
                )
                await self.timeout_response(
                    proxy_request=proxy_request, request_id=request_id
                )
                return ProxyResponse(status_code=TIMEOUT_ERROR_CODE)

            try:
                status_code = await self._consume_and_send_asgi_message_generator(
                    obj_ref_generator,
                    proxy_request.send,
                    timeout_s=calculate_remaining_timeout(
                        timeout_s=self.request_timeout_s,
                        start_time_s=start,
                        curr_time_s=time.time(),
                    ),
                )
            except RayServeTimeout as serve_timeout_error:
                logger.warning(
                    f"Request {request_id} timed out after "
                    f"{self.request_timeout_s}s while executing."
                )
                # We should only send timeout response if we have not sent
                # any messages to the client yet. Header (including status code)
                # messages can only be sent once.
                if serve_timeout_error.is_first_message:
                    await self.timeout_response(
                        proxy_request=proxy_request, request_id=request_id
                    )
                return ProxyResponse(status_code=TIMEOUT_ERROR_CODE)

        except Exception as e:
            logger.exception(e)
            status_code = "500"
        finally:
            if not proxy_asgi_receive_task.done():
                proxy_asgi_receive_task.cancel()
            else:
                # If the server disconnects, status_code is set above from the
                # disconnect message. Otherwise the disconnect code comes from
                # a client message via the receive interface.
                if (
                    status_code == ""
                    and proxy_request.request_type == "websocket"
                    and proxy_asgi_receive_task.exception() is None
                ):
                    status_code = str(proxy_asgi_receive_task.result())

            del self.asgi_receive_queues[request_id]

        return ProxyResponse(status_code=status_code)


class RequestIdMiddleware:
    def __init__(self, app):
        self.app = app

    async def __call__(self, scope, receive, send):
        headers = MutableHeaders(scope=scope)
        if RAY_SERVE_REQUEST_ID_HEADER not in headers and "x-request-id" not in headers:
            # If X-Request-ID and RAY_SERVE_REQUEST_ID_HEADER are both not set, we
            # generate a new request ID.
            request_id = generate_request_id()
            headers.append("x-request-id", request_id)
            headers.append(RAY_SERVE_REQUEST_ID_HEADER, request_id)
        elif "x-request-id" in headers:
            request_id = headers["x-request-id"]
        else:
            # TODO(Sihan) Deprecate RAY_SERVE_REQUEST_ID_HEADER
            request_id = headers[RAY_SERVE_REQUEST_ID_HEADER]

        async def send_with_request_id(message: Dict):
            if message["type"] == "http.response.start":
                headers = MutableHeaders(scope=message)
                # TODO(Sihan) Deprecate RAY_SERVE_REQUEST_ID_HEADER
                headers.append(RAY_SERVE_REQUEST_ID_HEADER, request_id)
                headers.append("X-Request-ID", request_id)
            if message["type"] == "websocket.accept":
                # TODO(Sihan) Deprecate RAY_SERVE_REQUEST_ID_HEADER
                message[RAY_SERVE_REQUEST_ID_HEADER] = request_id
                message["X-Request-ID"] = request_id
            await send(message)

        await self.app(scope, receive, send_with_request_id)


@ray.remote(num_cpus=0)
class HTTPProxyActor:
    def __init__(
        self,
        host: str,
        port: int,
        root_path: str,
        controller_name: str,
        node_ip_address: str,
        node_id: NodeId,
        request_timeout_s: Optional[float] = None,
        http_middlewares: Optional[List["starlette.middleware.Middleware"]] = None,
        keep_alive_timeout_s: int = DEFAULT_UVICORN_KEEP_ALIVE_TIMEOUT_S,
        grpc_options: Optional[gRPCOptions] = None,
    ):  # noqa: F821
        self.grpc_options = grpc_options or gRPCOptions()
        configure_component_logger(
            component_name="http_proxy", component_id=node_ip_address
        )
        logger.info(
            f"Proxy actor {ray.get_runtime_context().get_actor_id()} "
            f"starting on node {node_id}."
        )

        configure_component_memory_profiler(
            component_name="http_proxy", component_id=node_ip_address
        )
        self.cpu_profiler, self.cpu_profiler_log = configure_component_cpu_profiler(
            component_name="http_proxy", component_id=node_ip_address
        )

        if http_middlewares is None:
            http_middlewares = [Middleware(RequestIdMiddleware)]
        else:
            http_middlewares.append(Middleware(RequestIdMiddleware))

        if RAY_SERVE_HTTP_PROXY_CALLBACK_IMPORT_PATH:
            logger.info(
                "Calling user-provided callback from import path "
                f" {RAY_SERVE_HTTP_PROXY_CALLBACK_IMPORT_PATH}."
            )
            middlewares = validate_http_proxy_callback_return(
                call_function_from_import_path(
                    RAY_SERVE_HTTP_PROXY_CALLBACK_IMPORT_PATH
                )
            )

            http_middlewares.extend(middlewares)

        self.host = host
        self.port = port
        self.grpc_port = self.grpc_options.port
        self.root_path = root_path
        self.keep_alive_timeout_s = (
            RAY_SERVE_HTTP_KEEP_ALIVE_TIMEOUT_S or keep_alive_timeout_s
        )
        self._uvicorn_server = None

        self.http_setup_complete = asyncio.Event()
        self.grpc_setup_complete = asyncio.Event()

        self.http_proxy = HTTPProxy(
            controller_name=controller_name,
            node_id=node_id,
            node_ip_address=node_ip_address,
            proxy_router_class=LongestPrefixRouter,
            request_timeout_s=(
                request_timeout_s or RAY_SERVE_REQUEST_PROCESSING_TIMEOUT_S
            ),
        )
        self.grpc_proxy = (
            gRPCProxy(
                controller_name=controller_name,
                node_id=node_id,
                node_ip_address=node_ip_address,
                proxy_router_class=EndpointRouter,
                request_timeout_s=(
                    request_timeout_s or RAY_SERVE_REQUEST_PROCESSING_TIMEOUT_S
                ),
            )
            if self.should_start_grpc_service()
            else None
        )

        self.wrapped_http_proxy = self.http_proxy

        for middleware in http_middlewares:
            self.wrapped_http_proxy = middleware.cls(
                self.wrapped_http_proxy, **middleware.options
            )

        # Start running the HTTP server on the event loop.
        # This task should be running forever. We track it in case of failure.
        self.running_task_http = get_or_create_event_loop().create_task(
            self.run_http_server()
        )

        # Start running the gRPC server on the event loop.
        # This task should be running forever. We track it in case of failure.
        self.running_task_grpc = get_or_create_event_loop().create_task(
            self.run_grpc_server()
        )

    def should_start_grpc_service(self) -> bool:
        """Determine whether gRPC service should be started.

        gRPC service will only be started if a valid port is provided and if the
        servicer functions are passed.
        """
        return self.grpc_port > 0 and len(self.grpc_options.grpc_servicer_functions) > 0

    async def ready(self):
        """Returns when both HTTP and gRPC proxies are ready to serve traffic.
        Or throw exception when either proxy is not able to serve traffic.
        """
        setup_task_http = get_or_create_event_loop().create_task(
            self.http_setup_complete.wait()
        )
        setup_task_grpc = get_or_create_event_loop().create_task(
            self.grpc_setup_complete.wait()
        )

        waiting_tasks_http = [
            # Either the HTTP setup has completed.
            # The event is set inside self.run_http_server.
            setup_task_http,
            # Or self.run_http_server errored.
            self.running_task_http,
        ]
        done_set_http, _ = await asyncio.wait(
            waiting_tasks_http,
            return_when=asyncio.FIRST_COMPLETED,
        )
        waiting_tasks_grpc = [
            # Either the gRPC setup has completed.
            # The event is set inside self.run_grpc_server.
            setup_task_grpc,
            # Or self.run_grpc_server errored.
            self.running_task_grpc,
        ]
        done_set_grpc, _ = await asyncio.wait(
            waiting_tasks_grpc,
            return_when=asyncio.FIRST_COMPLETED,
        )

        # Return metadata, or re-throw the exception from self.running_task.
        if self.http_setup_complete.is_set() and self.grpc_setup_complete.is_set():
            # NOTE(zcin): We need to convert the metadata to a json string because
            # of cross-language scenarios. Java can't deserialize a Python tuple.
            return json.dumps(
                [
                    ray.get_runtime_context().get_worker_id(),
                    get_component_logger_file_path(),
                ]
            )
        elif not self.http_setup_complete.is_set():
            return await done_set_http.pop()
        else:
            return await done_set_grpc.pop()

    async def run_http_server(self):
        sock = socket.socket()
        if SOCKET_REUSE_PORT_ENABLED:
            set_socket_reuse_port(sock)
        try:
            sock.bind((self.host, self.port))
        except OSError:
            # The OS failed to bind a socket to the given host and port.
            raise ValueError(
                f"Failed to bind Ray Serve HTTP proxy to '{self.host}:{self.port}'. "
                "Please make sure your http-host and http-port are specified correctly."
            )

        # Note(simon): we have to use lower level uvicorn Config and Server
        # class because we want to run the server as a coroutine. The only
        # alternative is to call uvicorn.run which is blocking.
        config = uvicorn.Config(
            self.wrapped_http_proxy,
            host=self.host,
            port=self.port,
            root_path=self.root_path,
            lifespan="off",
            access_log=False,
            timeout_keep_alive=self.keep_alive_timeout_s,
        )
        self._uvicorn_server = uvicorn.Server(config=config)
        # TODO(edoakes): we need to override install_signal_handlers here
        # because the existing implementation fails if it isn't running in
        # the main thread and uvicorn doesn't expose a way to configure it.
        self._uvicorn_server.install_signal_handlers = lambda: None

        logger.info(
            "Starting HTTP server with on node: "
            f"{ray.get_runtime_context().get_node_id()} "
            f"listening on port {self.port}"
        )

        self.http_setup_complete.set()
        await self._uvicorn_server.serve(sockets=[sock])

    async def run_grpc_server(self):
        if not self.should_start_grpc_service():
            return self.grpc_setup_complete.set()

        grpc_server = create_serve_grpc_server(
            service_handler_factory=self.grpc_proxy.service_handler_factory,
        )
        grpc_server.add_insecure_port(f"[::]:{self.grpc_port}")
        dummy_servicer = DummyServicer()
        add_RayServeAPIServiceServicer_to_server(dummy_servicer, grpc_server)
        for grpc_servicer_function in self.grpc_options.grpc_servicer_func_callable:
            grpc_servicer_function(dummy_servicer, grpc_server)
        await grpc_server.start()
        logger.info(
            "Starting gRPC server with on node: "
            f"{ray.get_runtime_context().get_node_id()} "
            f"listening on port {self.grpc_port}"
        )
        self.grpc_setup_complete.set()
        await grpc_server.wait_for_termination()

    async def update_draining(self, draining: bool, _after: Optional[Any] = None):
        """Update the draining status of the HTTP and gRPC proxies.

        Unused `_after` argument is for scheduling: passing an ObjectRef
        allows delaying this call until after the `_after` call has returned.
        """

        self.http_proxy.update_draining(draining)
        if self.grpc_proxy:
            self.grpc_proxy.update_draining(draining)

    async def is_drained(self, _after: Optional[Any] = None):
        """Check whether both HTTP and gRPC proxies are drained or not.

        Unused `_after` argument is for scheduling: passing an ObjectRef
        allows delaying this call until after the `_after` call has returned.
        """

        return self.http_proxy.is_drained() and (
            self.grpc_proxy is None or self.grpc_proxy.is_drained()
        )

    async def check_health(self):
        """No-op method to check on the health of the HTTP Proxy.
        Make sure the async event loop is not blocked.
        """

        pass

    async def receive_asgi_messages(self, request_id: str) -> bytes:
        """Get ASGI messages for the provided `request_id`.

        After the proxy has stopped receiving messages for this `request_id`,
        this will always return immediately.
        """
        return pickle.dumps(await self.http_proxy.receive_asgi_messages(request_id))

    def _save_cpu_profile_data(self) -> str:
        """Saves CPU profiling data, if CPU profiling is enabled.

        Logs a warning if CPU profiling is disabled.
        """

        if self.cpu_profiler is not None:
            import marshal

            self.cpu_profiler.snapshot_stats()
            with open(self.cpu_profiler_log, "wb") as f:
                marshal.dump(self.cpu_profiler.stats, f)
            logger.info(f'Saved CPU profile data to file "{self.cpu_profiler_log}"')
            return self.cpu_profiler_log
        else:
            logger.error(
                "Attempted to save CPU profile data, but failed because no "
                "CPU profiler was running! Enable CPU profiling by enabling "
                "the RAY_SERVE_ENABLE_CPU_PROFILING env var."
            )

    async def _uvicorn_keep_alive(self) -> Optional[int]:
        """Get the keep alive timeout used for the running uvicorn server.

        Return the timeout_keep_alive config used on the uvicorn server if it's running.
        If the server is not running, return None.
        """
        if self._uvicorn_server:
            return self._uvicorn_server.config.timeout_keep_alive<|MERGE_RESOLUTION|>--- conflicted
+++ resolved
@@ -25,7 +25,11 @@
 from ray._raylet import StreamingObjectRefGenerator
 
 from ray import serve
-from ray.serve.handle import RayServeHandle
+from ray.serve.handle import (
+    DeploymentResponse,
+    DeploymentResponseGenerator,
+    RayServeHandle,
+)
 from ray.serve._private.grpc_util import (
     create_serve_grpc_server,
     DummyServicer,
@@ -539,36 +543,35 @@
         `disconnected_task` is expected to be done if the client disconnects; in this
         case, we will abort assigning a replica and return `None`.
         """
-<<<<<<< HEAD
-        assignment_task = handle.remote(
+        result = handle.remote(
             proxy_request.request_object(proxy_handle=self.self_actor_handle)
         )
-
-        tasks = [assignment_task]
+        to_object_ref = None
+        if isinstance(result, DeploymentResponse):
+            to_object_ref = asyncio.ensure_future(
+                result._to_object_ref(_record_telemetry=False)
+            )
+        elif isinstance(result, DeploymentResponseGenerator):
+            to_object_ref = asyncio.ensure_future(
+                result._to_object_ref_gen(_record_telemetry=False)
+            )
+        tasks = []
+        if to_object_ref is not None:
+            tasks.append(to_object_ref)
         if disconnected_task is not None:
             tasks.append(disconnected_task)
         done, _ = await asyncio.wait(
             tasks,
-=======
-        result_gen = handle.remote(
-            StreamingHTTPRequest(pickle.dumps(scope), self.self_actor_handle)
-        )
-        to_object_ref_gen = asyncio.ensure_future(
-            result_gen._to_object_ref_gen(_record_telemetry=False)
-        )
-        done, _ = await asyncio.wait(
-            [to_object_ref_gen, disconnected_task],
->>>>>>> f22259bb
             return_when=FIRST_COMPLETED,
             timeout=timeout_s,
         )
-        if to_object_ref_gen in done:
-            return to_object_ref_gen.result()
+        if to_object_ref in done:
+            return to_object_ref.result()
         elif disconnected_task in done:
-            result_gen.cancel()
+            result.cancel()
             return None
         else:
-            result_gen.cancel()
+            result.cancel()
             raise TimeoutError()
 
     @abstractmethod
@@ -997,13 +1000,8 @@
         # call might never arrive; if it does, it can only be `http.disconnect`.
         while retries < HTTP_REQUEST_MAX_RETRIES + 1:
             should_backoff = False
-<<<<<<< HEAD
-            assignment_task: asyncio.Task = handle.remote(request)
+            result_ref = handle.remote(request)
             client_disconnection_task = loop.create_task(proxy_request.receive())
-=======
-            result_ref = handle.remote(request)
-            client_disconnection_task = loop.create_task(receive())
->>>>>>> f22259bb
             done, _ = await asyncio.wait(
                 [
                     result_ref._to_object_ref(_record_telemetry=False),
