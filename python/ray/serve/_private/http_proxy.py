--- conflicted
+++ resolved
@@ -189,11 +189,7 @@
                 missing_ok=True,
             )
 
-<<<<<<< HEAD
-        self.proxy_router: ProxyRouter = proxy_router_class(get_handle)
-=======
         self.proxy_router = proxy_router_class(get_handle, self.protocol)
->>>>>>> d0a71a31
         self.long_poll_client = LongPollClient(
             controller_actor
             or ray.get_actor(controller_name, namespace=SERVE_NAMESPACE),
