--- conflicted
+++ resolved
@@ -1265,11 +1265,8 @@
         node_id: NodeId,
         request_timeout_s: Optional[float] = None,
         http_middlewares: Optional[List["starlette.middleware.Middleware"]] = None,
-<<<<<<< HEAD
+        keep_alive_timeout_s: int = DEFAULT_UVICORN_KEEP_ALIVE_TIMEOUT_S,
         grpc_options: Optional[gRPCOptions] = None,
-=======
-        keep_alive_timeout_s: int = DEFAULT_UVICORN_KEEP_ALIVE_TIMEOUT_S,
->>>>>>> ae85e826
     ):  # noqa: F821
         self.grpc_options = grpc_options or gRPCOptions()
         configure_component_logger(
@@ -1444,7 +1441,6 @@
         # the main thread and uvicorn doesn't expose a way to configure it.
         self._uvicorn_server.install_signal_handlers = lambda: None
 
-<<<<<<< HEAD
         logger.info(
             "Starting HTTP server with on node: "
             f"{ray.get_runtime_context().get_node_id()} "
@@ -1452,11 +1448,7 @@
         )
 
         self.http_setup_complete.set()
-        await server.serve(sockets=[sock])
-=======
-        self.setup_complete.set()
         await self._uvicorn_server.serve(sockets=[sock])
->>>>>>> ae85e826
 
     async def run_grpc_server(self):
         if not self.should_start_grpc_service():
@@ -1510,10 +1502,7 @@
         After the proxy has stopped receiving messages for this `request_id`,
         this will always return immediately.
         """
-<<<<<<< HEAD
         return pickle.dumps(await self.http_proxy.receive_asgi_messages(request_id))
-=======
-        return pickle.dumps(await self.app.receive_asgi_messages(request_id))
 
     async def _uvicorn_keep_alive(self) -> Optional[int]:
         """Get the keep alive timeout used for the running uvicorn server.
@@ -1522,5 +1511,4 @@
         If the server is not running, return None.
         """
         if self._uvicorn_server:
-            return self._uvicorn_server.config.timeout_keep_alive
->>>>>>> ae85e826
+            return self._uvicorn_server.config.timeout_keep_alive