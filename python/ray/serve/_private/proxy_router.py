--- conflicted
+++ resolved
@@ -165,24 +165,13 @@
             del self.handles[endpoint]
 
     def get_handle_for_endpoint(
-<<<<<<< HEAD
-        self, target_endpoint: EndpointTag
+        self, target_app_name: str
     ) -> Optional[Tuple[str, RayServeHandle, bool]]:
-=======
-        self, target_app_name: str
-    ) -> Optional[Tuple[str, RayServeHandle, str, bool]]:
->>>>>>> d0a71a31
         """Return the handle that matches with endpoint.
 
         Args:
             target_app_name: app_name to match against.
         Returns:
-<<<<<<< HEAD
-            (route, handle, is_cross_language) if found, else None.
-        """
-        for endpoint_tag, handle in self.handles.items():
-            if target_endpoint == endpoint_tag:
-=======
             (route, handle, app_name, is_cross_language) for the single app if there
             is only one, else find the app and handle for exact match. Else return None.
         """
@@ -190,7 +179,6 @@
             # If the target_app_name matches with the endpoint or if
             # there is only one endpoint.
             if target_app_name == endpoint_tag.app or len(self.handles) == 1:
->>>>>>> d0a71a31
                 endpoint_info = self.endpoints[endpoint_tag]
                 return (
                     endpoint_info.route,
