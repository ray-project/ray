import logging
import time
import traceback
from copy import deepcopy
from dataclasses import dataclass
from enum import Enum
from typing import Callable, Dict, List, Optional, Tuple

import ray
from ray import cloudpickle
from ray._private.utils import import_attr
from ray.exceptions import RuntimeEnvSetupError
from ray.serve._private.common import (
    ApplicationStatus,
    ApplicationStatusInfo,
    DeploymentID,
    DeploymentInfo,
    DeploymentStatus,
    DeploymentStatusInfo,
    EndpointInfo,
    EndpointTag,
)
from ray.serve._private.config import DeploymentConfig
from ray.serve._private.constants import SERVE_LOGGER_NAME
from ray.serve._private.deploy_utils import (
    deploy_args_to_deployment_info,
    get_app_code_version,
    get_deploy_args,
)
from ray.serve._private.deployment_state import DeploymentStateManager
from ray.serve._private.endpoint_state import EndpointState
from ray.serve._private.storage.kv_store import KVStoreBase
from ray.serve._private.usage import ServeUsageTag
from ray.serve._private.utils import (
    DEFAULT,
    check_obj_ref_ready_nowait,
    override_runtime_envs_except_env_vars,
)
from ray.serve.exceptions import RayServeException
from ray.serve.schema import DeploymentDetails, LoggingConfig, ServeApplicationSchema
from ray.types import ObjectRef

logger = logging.getLogger(SERVE_LOGGER_NAME)

CHECKPOINT_KEY = "serve-application-state-checkpoint"


class BuildAppStatus(Enum):
    """Status of the build application task."""

    NO_TASK_IN_PROGRESS = 1
    IN_PROGRESS = 2
    SUCCEEDED = 3
    FAILED = 4


@dataclass
class BuildAppTaskInfo:
    """Stores info on the current in-progress build app task.

    We use a class instead of only storing the task object ref because
    when a new config is deployed, there can be an outdated in-progress
    build app task. We attach the code version to the task info to
    distinguish outdated build app tasks.
    """

    obj_ref: ObjectRef
    code_version: str
    finished: bool


@dataclass
class ApplicationTargetState:
    """Defines target state of application.

    Target state can become inconsistent if the code version doesn't
    match that of the config. When that happens, a new build app task
    should be kicked off to reconcile the inconsistency.

    deployment_infos: Map of deployment name to deployment info. This is
      - None if a config was deployed but the app hasn't finished
        building yet
      - An empty dict if the app is deleting
    code_version: Code version of all deployments in target state. None
        if application was deployed through serve.run
    config: application config deployed by user. None if application was
        deployed through serve.run
    deleting: whether the application is being deleted.
    """

    deployment_infos: Optional[Dict[str, DeploymentInfo]]
    code_version: Optional[str]
    config: Optional[ServeApplicationSchema]
    deleting: bool


class ApplicationState:
    """Manage single application states with all operations"""

    def __init__(
        self,
        name: str,
        deployment_state_manager: DeploymentStateManager,
        endpoint_state: EndpointState,
        save_checkpoint_func: Callable,
    ):
        """
        Args:
            name: Application name.
            deployment_state_manager: State manager for all deployments
                in the cluster.
            endpoint_state: State manager for endpoints in the system.
            save_checkpoint_func: Function that can be called to write
                a checkpoint of the application state. This should be
                called in self._set_target_state() before actually
                setting the target state so that the controller can
                properly recover application states if it crashes.
        """

        self._name = name
        self._status_msg = ""
        self._deployment_state_manager = deployment_state_manager
        self._endpoint_state = endpoint_state
        self._route_prefix: Optional[str] = None
        self._docs_path: Optional[str] = None
        self._ingress_deployment_name: str = None

        self._status: ApplicationStatus = ApplicationStatus.DEPLOYING
        self._deployment_timestamp = time.time()

        self._build_app_task_info: Optional[BuildAppTaskInfo] = None
        # Before a deploy app task finishes, we don't know what the
        # target deployments are, so set deployment_infos=None
        self._target_state: ApplicationTargetState = ApplicationTargetState(
            deployment_infos=None,
            code_version=None,
            config=None,
            deleting=False,
        )
        self._save_checkpoint_func = save_checkpoint_func

    @property
    def route_prefix(self) -> Optional[str]:
        return self._route_prefix

    @property
    def docs_path(self) -> Optional[str]:
        return self._docs_path

    @property
    def status(self) -> ApplicationStatus:
        """Status of the application.

        DEPLOYING: The build task is still running, or the deployments
            have started deploying but aren't healthy yet.
        RUNNING: All deployments are healthy.
        DEPLOY_FAILED: The build task failed or one or more deployments
            became unhealthy in the process of deploying
        UNHEALTHY: While the application was running, one or more
            deployments transition from healthy to unhealthy.
        DELETING: Application and its deployments are being deleted.
        """
        return self._status

    @property
    def deployment_timestamp(self) -> int:
        return self._deployment_timestamp

    @property
    def target_deployments(self) -> List[str]:
        """List of target deployment names in application."""
        if self._target_state.deployment_infos is None:
            return []
        return list(self._target_state.deployment_infos.keys())

    @property
    def ingress_deployment(self) -> Optional[str]:
        return self._ingress_deployment_name

    def recover_target_state_from_checkpoint(
        self, checkpoint_data: ApplicationTargetState
    ):
        logger.info(
            f"Recovering target state for application '{self._name}' from checkpoint."
        )
        self._set_target_state(
            checkpoint_data.deployment_infos,
            checkpoint_data.code_version,
            checkpoint_data.config,
            checkpoint_data.deleting,
        )

    def _set_target_state(
        self,
        deployment_infos: Optional[Dict[str, DeploymentInfo]],
        code_version: str,
        target_config: Optional[ServeApplicationSchema],
        deleting: bool = False,
    ):
        """Set application target state.

        While waiting for build task to finish, this should be
            (None, False)
        When build task has finished and during normal operation, this should be
            (target_deployments, False)
        When a request to delete the application has been received, this should be
            ({}, True)
        """

        if deleting:
            self._update_status(ApplicationStatus.DELETING)
        else:
            self._update_status(ApplicationStatus.DEPLOYING)

        if deployment_infos is None:
            self._ingress_deployment_name = None
        else:
            for name, info in deployment_infos.items():
                if info.ingress:
                    self._ingress_deployment_name = name

        target_state = ApplicationTargetState(
            deployment_infos, code_version, target_config, deleting
        )

        # Checkpoint ahead, so that if the controller crashes before we
        # write to the target state, the target state will be recovered
        # after the controller recovers
        self._save_checkpoint_func(writeahead_checkpoints={self._name: target_state})
        # Set target state
        self._target_state = target_state

    def _set_target_state_deployment_infos(
        self, deployment_infos: Optional[Dict[str, DeploymentInfo]]
    ):
        """Updates only the target deployment infos."""
        self._set_target_state(
            deployment_infos=deployment_infos,
            code_version=self._target_state.code_version,
            target_config=self._target_state.config,
        )

    def _set_target_state_config(self, target_config: Optional[ServeApplicationSchema]):
        """Updates only the target config."""
        self._set_target_state(
            deployment_infos=self._target_state.deployment_infos,
            code_version=self._target_state.code_version,
            target_config=target_config,
        )

    def _set_target_state_deleting(self):
        """Set target state to deleting.

        Wipes the target deployment infos, code version, and config.
        """
        self._set_target_state(dict(), None, None, True)

    def _delete_deployment(self, name):
        id = EndpointTag(name, self._name)
        self._endpoint_state.delete_endpoint(id)
        self._deployment_state_manager.delete_deployment(id)

    def delete(self):
        """Delete the application"""
        logger.info(
            f"Deleting application '{self._name}'",
            extra={"log_to_stderr": False},
        )
        self._set_target_state_deleting()

    def is_deleted(self) -> bool:
        """Check whether the application is already deleted.

        For an application to be considered deleted, the target state has to be set to
        deleting and all deployments have to be deleted.
        """
        return self._target_state.deleting and len(self._get_live_deployments()) == 0

    def apply_deployment_info(
        self, deployment_name: str, deployment_info: DeploymentInfo
    ) -> None:
        """Deploys a deployment in the application."""
        route_prefix = deployment_info.route_prefix
        if route_prefix is not None and not route_prefix.startswith("/"):
            raise RayServeException(
                f'Invalid route prefix "{route_prefix}", it must start with "/"'
            )

        deployment_id = DeploymentID(deployment_name, self._name)
        self._deployment_state_manager.deploy(deployment_id, deployment_info)

        if deployment_info.route_prefix is not None:
            config = deployment_info.deployment_config
            self._endpoint_state.update_endpoint(
                deployment_id,
                EndpointInfo(
                    route=deployment_info.route_prefix,
                    app_is_cross_language=config.is_cross_language,
                ),
            )
        else:
            self._endpoint_state.delete_endpoint(deployment_id)

    def deploy(self, deployment_infos: Dict[str, DeploymentInfo]):
        """Deploy application from list of deployment infos.

        This function should only be called if the app is being deployed
        through serve.run instead of from a config.

        Raises: RayServeException if there is more than one route prefix
            or docs path.
        """

        # Check routes are unique in deployment infos
        self._route_prefix, self._docs_path = self._check_routes(deployment_infos)

        self._set_target_state(
            deployment_infos=deployment_infos,
            code_version=None,
            target_config=None,
        )

    def deploy_config(
        self, config: ServeApplicationSchema, deployment_time: int
    ) -> None:
        """Deploys an application config.

        If the code version matches that of the current live deployments
        then it only applies the updated config to the deployment state
        manager. If the code version doesn't match, this will re-build
        the application.
        """

        self._deployment_timestamp = deployment_time
        self._set_target_state_config(config)

        config_version = get_app_code_version(config)
        if config_version == self._target_state.code_version:
            try:
                overrided_infos = override_deployment_info(
                    self._name,
                    self._target_state.deployment_infos,
                    self._target_state.config,
                )
                self._check_routes(overrided_infos)
                self._set_target_state_deployment_infos(overrided_infos)
            except (TypeError, ValueError, RayServeException):
                self._set_target_state(
                    deployment_infos=None,
                    code_version=None,
                    target_config=self._target_state.config,
                )
                self._update_status(
                    ApplicationStatus.DEPLOY_FAILED, traceback.format_exc()
                )
            except Exception:
                self._set_target_state(
                    deployment_infos=None,
                    code_version=None,
                    target_config=self._target_state.config,
                )
                self._update_status(
                    ApplicationStatus.DEPLOY_FAILED,
                    (
                        f"Unexpected error occured while applying config for "
                        f"application '{self._name}': \n{traceback.format_exc()}"
                    ),
                )
        else:
            # If there is an in progress build task, cancel it.
            if self._build_app_task_info and not self._build_app_task_info.finished:
                logger.info(
                    f"Received new config for application '{self._name}'. "
                    "Cancelling previous request."
                )
                ray.cancel(self._build_app_task_info.obj_ref)

            # Halt reconciliation of target deployments
            self._set_target_state(
                deployment_infos=None,
                code_version=None,
                target_config=self._target_state.config,
            )

            # Kick off new build app task
            logger.info(f"Building application '{self._name}'.")
            build_app_obj_ref = build_serve_application.options(
                runtime_env=self._target_state.config.runtime_env
            ).remote(
                self._target_state.config.import_path,
                self._target_state.config.deployment_names,
                config_version,
                self._target_state.config.name,
                self._target_state.config.args,
                self._target_state.config.logging_config,
            )
            self._build_app_task_info = BuildAppTaskInfo(
                build_app_obj_ref, config_version, False
            )

    def _get_live_deployments(self) -> List[str]:
        return self._deployment_state_manager.get_deployments_in_application(self._name)

    def _determine_app_status(self) -> Tuple[ApplicationStatus, str]:
        """Check deployment statuses and target state, and determine the
        corresponding application status.

        Returns:
            Status (ApplicationStatus):
                RUNNING: all deployments are healthy.
                DEPLOYING: there is one or more updating deployments,
                    and there are no unhealthy deployments.
                DEPLOY_FAILED: one or more deployments became unhealthy
                    while the application was deploying.
                UNHEALTHY: one or more deployments became unhealthy
                    while the application was running.
                DELETING: the application is being deleted.
            Error message (str):
                Non-empty string if status is DEPLOY_FAILED or UNHEALTHY
        """

        if self._target_state.deleting:
            return ApplicationStatus.DELETING, ""

        num_healthy_deployments = 0
        unhealthy_deployment_names = []

        for deployment_status in self.get_deployments_statuses():
            if deployment_status.status == DeploymentStatus.UNHEALTHY:
                unhealthy_deployment_names.append(deployment_status.name)
            if deployment_status.status == DeploymentStatus.HEALTHY:
                num_healthy_deployments += 1

        if num_healthy_deployments == len(self.target_deployments):
            return ApplicationStatus.RUNNING, ""
        elif len(unhealthy_deployment_names):
            status_msg = f"The deployments {unhealthy_deployment_names} are UNHEALTHY."
            if self._status in [
                ApplicationStatus.DEPLOYING,
                ApplicationStatus.DEPLOY_FAILED,
            ]:
                return ApplicationStatus.DEPLOY_FAILED, status_msg
            else:
                return ApplicationStatus.UNHEALTHY, status_msg
        else:
            return ApplicationStatus.DEPLOYING, ""

    def _reconcile_build_app_task(self) -> Tuple[Tuple, BuildAppStatus, str]:
        """If necessary, reconcile the in-progress build task.

        Returns:
            Deploy arguments (Dict[str, DeploymentInfo]):
                The deploy arguments returned from the build app task
                and their code version.
            Status (BuildAppStatus):
                NO_TASK_IN_PROGRESS: There is no build task to reconcile.
                SUCCEEDED: Task finished successfully.
                FAILED: An error occurred during execution of build app task
                IN_PROGRESS: Task hasn't finished yet.
            Error message (str):
                Non-empty string if status is DEPLOY_FAILED or UNHEALTHY
        """
        if (
            self._target_state.config is None
            or self._build_app_task_info is None
            or self._build_app_task_info.finished
        ):
            return None, BuildAppStatus.NO_TASK_IN_PROGRESS, ""

        if not check_obj_ref_ready_nowait(self._build_app_task_info.obj_ref):
            return None, BuildAppStatus.IN_PROGRESS, ""

        # Retrieve build app task result
        self._build_app_task_info.finished = True
        try:
            args, err = ray.get(self._build_app_task_info.obj_ref)
            if err is None:
                logger.info(f"Built application '{self._name}' successfully.")
            else:
                return (
                    None,
                    BuildAppStatus.FAILED,
                    (f"Deploying app '{self._name}' failed with " f"exception:\n{err}"),
                )
        except RuntimeEnvSetupError:
            error_msg = (
                f"Runtime env setup for app '{self._name}' failed:\n"
                + traceback.format_exc()
            )
            return None, BuildAppStatus.FAILED, error_msg
        except Exception:
            error_msg = (
                f"Unexpected error occured while deploying application "
                f"'{self._name}': \n{traceback.format_exc()}"
            )
            return None, BuildAppStatus.FAILED, error_msg

        # Convert serialized deployment args (returned by build app task)
        # to deployment infos and apply option overrides from config
        try:
            deployment_infos = {
                params["deployment_name"]: deploy_args_to_deployment_info(
                    **params, app_name=self._name
                )
                for params in args
            }
            overrided_infos = override_deployment_info(
                self._name, deployment_infos, self._target_state.config
            )
            self._route_prefix, self._docs_path = self._check_routes(overrided_infos)
            return overrided_infos, BuildAppStatus.SUCCEEDED, ""
        except (TypeError, ValueError, RayServeException):
            return None, BuildAppStatus.FAILED, traceback.format_exc()
        except Exception:
            error_msg = (
                f"Unexpected error occured while applying config for application "
                f"'{self._name}': \n{traceback.format_exc()}"
            )
            return None, BuildAppStatus.FAILED, error_msg

    def _check_routes(
        self, deployment_infos: Dict[str, DeploymentInfo]
    ) -> Tuple[str, str]:
        """Check route prefixes and docs paths of deployments in app.

        There should only be one non-null route prefix. If there is one,
        set it as the application route prefix. This function must be
        run every control loop iteration because the target config could
        be updated without kicking off a new task.

        Returns: tuple of route prefix, docs path.
        Raises: RayServeException if more than one route prefix or docs
            path is found among deployments.
        """
        num_route_prefixes = 0
        num_docs_paths = 0
        route_prefix = None
        docs_path = None
        for info in deployment_infos.values():
            # Update route prefix of application, which may be updated
            # through a redeployed config.
            if info.route_prefix is not None:
                route_prefix = info.route_prefix
                num_route_prefixes += 1
            if info.docs_path is not None:
                docs_path = info.docs_path
                num_docs_paths += 1

        if num_route_prefixes > 1:
            raise RayServeException(
                f'Found multiple route prefixes from application "{self._name}",'
                " Please specify only one route prefix for the application "
                "to avoid this issue."
            )
        # NOTE(zcin) This will not catch multiple FastAPI deployments in the application
        # if user sets the docs path to None in their FastAPI app.
        if num_docs_paths > 1:
            raise RayServeException(
                f'Found multiple deployments in application "{self._name}" that have '
                "a docs path. This may be due to using multiple FastAPI deployments "
                "in your application. Please only include one deployment with a docs "
                "path in your application to avoid this issue."
            )

        return route_prefix, docs_path

    def _reconcile_target_deployments(self) -> None:
        """Reconcile target deployments in application target state.

        Ensure each deployment is running on up-to-date info, and
        remove outdated deployments from the application.
        """

        # Set target state for each deployment
        for deployment_name, info in self._target_state.deployment_infos.items():
            self.apply_deployment_info(deployment_name, info)

        # Delete outdated deployments
        for deployment_name in self._get_live_deployments():
            if deployment_name not in self.target_deployments:
                self._delete_deployment(deployment_name)

    def update(self) -> bool:
        """Attempts to reconcile this application to match its target state.

        Updates the application status and status message based on the
        current state of the system.

        Returns:
            A boolean indicating whether the application is ready to be
            deleted.
        """

        infos, task_status, msg = self._reconcile_build_app_task()
        if task_status == BuildAppStatus.SUCCEEDED:
            self._set_target_state(
                deployment_infos=infos,
                code_version=self._build_app_task_info.code_version,
                target_config=self._target_state.config,
            )
        elif task_status == BuildAppStatus.FAILED:
            self._update_status(ApplicationStatus.DEPLOY_FAILED, msg)

        # If we're waiting on the build app task to finish, we don't
        # have info on what the target list of deployments is, so don't
        # perform reconciliation or check on deployment statuses
        if self._target_state.deployment_infos is not None:
            self._reconcile_target_deployments()
            status, status_msg = self._determine_app_status()
            self._update_status(status, status_msg)

        # Check if app is ready to be deleted
        if self._target_state.deleting:
            return self.is_deleted()
        return False

    def get_checkpoint_data(self) -> ApplicationTargetState:
        return self._target_state

    def get_deployments_statuses(self) -> List[DeploymentStatusInfo]:
        """Return all deployment status information"""
        deployments = [
            DeploymentID(deployment, self._name)
            for deployment in self.target_deployments
        ]
        return self._deployment_state_manager.get_deployment_statuses(deployments)

    def get_application_status_info(self) -> ApplicationStatusInfo:
        """Return the application status information"""
        return ApplicationStatusInfo(
            self._status,
            message=self._status_msg,
            deployment_timestamp=self._deployment_timestamp,
        )

    def list_deployment_details(self) -> Dict[str, DeploymentDetails]:
        """Gets detailed info on all live deployments in this application.
        (Does not include deleted deployments.)

        Returns:
            A dictionary of deployment infos. The set of deployment info returned
            may not be the full list of deployments that are part of the application.
            This can happen when the application is still deploying and bringing up
            deployments, or when the application is deleting and some deployments have
            been deleted.
        """
        details = {
            deployment_name: self._deployment_state_manager.get_deployment_details(
                DeploymentID(deployment_name, self._name)
            )
            for deployment_name in self.target_deployments
        }
        return {k: v for k, v in details.items() if v is not None}

    def _update_status(self, status: ApplicationStatus, status_msg: str = "") -> None:
        if status_msg and status in [
            ApplicationStatus.DEPLOY_FAILED,
            ApplicationStatus.UNHEALTHY,
        ]:
            logger.warning(status_msg)

        self._status = status
        self._status_msg = status_msg


class ApplicationStateManager:
    def __init__(
        self,
        deployment_state_manager: DeploymentStateManager,
        endpoint_state: EndpointState,
        kv_store: KVStoreBase,
    ):
        self._deployment_state_manager = deployment_state_manager
        self._endpoint_state = endpoint_state
        self._kv_store = kv_store
        self._application_states: Dict[str, ApplicationState] = dict()
        self._recover_from_checkpoint()

    def _recover_from_checkpoint(self):
        checkpoint = self._kv_store.get(CHECKPOINT_KEY)
        if checkpoint is not None:
            application_state_info = cloudpickle.loads(checkpoint)

            for app_name, checkpoint_data in application_state_info.items():
                app_state = ApplicationState(
                    app_name,
                    self._deployment_state_manager,
                    self._endpoint_state,
                    self._save_checkpoint_func,
                )
                app_state.recover_target_state_from_checkpoint(checkpoint_data)
                self._application_states[app_name] = app_state

    def delete_application(self, name: str) -> None:
        """Delete application by name"""
        if name not in self._application_states:
            return
        self._application_states[name].delete()

    def apply_deployment_args(self, name: str, deployment_args: List[Dict]) -> None:
        """Apply list of deployment arguments to application target state.

        This function should only be called if the app is being deployed
        through serve.run instead of from a config.

        Args:
            name: application name
            deployment_args_list: arguments for deploying a list of deployments.

        Raises:
            RayServeException: If the list of deployments is trying to
                use a route prefix that is already used by another application
        """

        # Make sure route_prefix is not being used by other application.
        live_route_prefixes: Dict[str, str] = {
            self._application_states[app_name].route_prefix: app_name
            for app_name, app_state in self._application_states.items()
            if app_state.route_prefix is not None
            and not app_state.status == ApplicationStatus.DELETING
            and name != app_name
        }

        for deploy_param in deployment_args:
            deploy_app_prefix = deploy_param.get("route_prefix")
            if deploy_app_prefix in live_route_prefixes:
                raise RayServeException(
                    f"Prefix {deploy_app_prefix} is being used by application "
                    f'"{live_route_prefixes[deploy_app_prefix]}".'
                    f' Failed to deploy application "{name}".'
                )

        if name not in self._application_states:
            self._application_states[name] = ApplicationState(
                name,
                self._deployment_state_manager,
                self._endpoint_state,
                self._save_checkpoint_func,
            )
        ServeUsageTag.NUM_APPS.record(str(len(self._application_states)))

        deployment_infos = {
            params["deployment_name"]: deploy_args_to_deployment_info(
                **params, app_name=name
            )
            for params in deployment_args
        }
        self._application_states[name].deploy(deployment_infos)

    def deploy_config(
        self,
        name: str,
        app_config: ServeApplicationSchema,
        deployment_time: float = 0,
    ) -> None:
        """Deploy application from config."""

        if name not in self._application_states:
            self._application_states[name] = ApplicationState(
                name,
                self._deployment_state_manager,
                endpoint_state=self._endpoint_state,
                save_checkpoint_func=self._save_checkpoint_func,
            )
        ServeUsageTag.NUM_APPS.record(str(len(self._application_states)))
        self._application_states[name].deploy_config(
            app_config,
            deployment_time,
        )

    def get_deployments(self, app_name: str) -> List[str]:
        """Return all deployment names by app name"""
        if app_name not in self._application_states:
            return []
        return self._application_states[app_name].target_deployments

    def get_deployments_statuses(self, app_name: str) -> List[DeploymentStatusInfo]:
        """Return all deployment statuses by app name"""
        if app_name not in self._application_states:
            return []
        return self._application_states[app_name].get_deployments_statuses()

    def get_app_status(self, name: str) -> ApplicationStatus:
        if name not in self._application_states:
            return ApplicationStatus.NOT_STARTED

        return self._application_states[name].status

    def get_app_status_info(self, name: str) -> ApplicationStatusInfo:
        if name not in self._application_states:
            return ApplicationStatusInfo(
                ApplicationStatus.NOT_STARTED,
                message=f"Application {name} doesn't exist",
                deployment_timestamp=0,
            )
        return self._application_states[name].get_application_status_info()

    def get_docs_path(self, app_name: str) -> Optional[str]:
        return self._application_states[app_name].docs_path

    def get_route_prefix(self, name: str) -> Optional[str]:
        return self._application_states[name].route_prefix

    def get_ingress_deployment_name(self, name: str) -> Optional[str]:
        if name not in self._application_states:
            return None

        return self._application_states[name].ingress_deployment

    def list_app_statuses(self) -> Dict[str, ApplicationStatusInfo]:
        """Return a dictionary with {app name: application info}"""
        return {
            name: self._application_states[name].get_application_status_info()
            for name in self._application_states
        }

    def list_deployment_details(self, name: str) -> Dict[str, DeploymentDetails]:
        """Gets detailed info on all deployments in specified application."""
        if name not in self._application_states:
            return {}
        return self._application_states[name].list_deployment_details()

    def update(self):
        """Update each application state"""
        apps_to_be_deleted = []
        for name, app in self._application_states.items():
            ready_to_be_deleted = app.update()
            if ready_to_be_deleted:
                apps_to_be_deleted.append(name)
                logger.debug(f"Application '{name}' deleted successfully.")

        if len(apps_to_be_deleted) > 0:
            for app_name in apps_to_be_deleted:
                del self._application_states[app_name]
            ServeUsageTag.NUM_APPS.record(str(len(self._application_states)))

    def shutdown(self) -> None:
        for app_state in self._application_states.values():
            app_state.delete()

        self._kv_store.delete(CHECKPOINT_KEY)

    def is_ready_for_shutdown(self) -> bool:
        """Return whether all applications have shut down.

        Iterate through all application states and check if all their applications
        are deleted.
        """
        return all(
            app_state.is_deleted() for app_state in self._application_states.values()
        )

    def _save_checkpoint_func(
        self, *, writeahead_checkpoints: Optional[Dict[str, ApplicationTargetState]]
    ) -> None:
        """Write a checkpoint of all application states."""

        application_state_info = {
            app_name: app_state.get_checkpoint_data()
            for app_name, app_state in self._application_states.items()
        }

        if writeahead_checkpoints is not None:
            application_state_info.update(writeahead_checkpoints)

        self._kv_store.put(
            CHECKPOINT_KEY,
            cloudpickle.dumps(application_state_info),
        )


@ray.remote(num_cpus=0, max_calls=1)
def build_serve_application(
    import_path: str,
    config_deployments: List[str],
    code_version: str,
    name: str,
    args: Dict,
    logging_config: Optional[LoggingConfig] = None,
) -> Tuple[List[Dict], Optional[str]]:
    """Import and build a Serve application.

    Args:
        import_path: import path to top-level bound deployment.
        config_deployments: list of deployment names specified in config
            with deployment override options. This is used to check that
            all deployments specified in the config are valid.
        code_version: code version inferred from app config. All
            deployment versions are set to this code version.
        name: application name. If specified, application will be deployed
            without removing existing applications.
        args: Arguments to be passed to the application builder.
    Returns:
        Deploy arguments: a list of deployment arguments if application
            was built successfully, otherwise None.
        Error message: a string if an error was raised, otherwise None.
    """
    try:
        from ray.serve._private.api import call_app_builder_with_args_if_necessary
        from ray.serve._private.deployment_graph_build import build as pipeline_build
        from ray.serve._private.deployment_graph_build import (
            get_and_validate_ingress_deployment,
        )

        # Import and build the application.
        app = call_app_builder_with_args_if_necessary(import_attr(import_path), args)
        deployments = pipeline_build(app._get_internal_dag_node(), name)
        ingress = get_and_validate_ingress_deployment(deployments)

<<<<<<< HEAD
        # Set code version and runtime env for each deployment
        for deployment in deployments:
            deployment.set_options(version=code_version, _internal=True)

            # If deployment logging config is not set and use application logging
            # config if it is set.
            if deployment._deployment_config.logging_config is None and logging_config:
                deployment._deployment_config.logging_config = logging_config.dict()

=======
>>>>>>> 27bfaec2
        deploy_args_list = []
        for deployment in deployments:
            is_ingress = deployment.name == ingress.name
            deploy_args_list.append(
                get_deploy_args(
                    name=deployment._name,
                    replica_config=deployment._replica_config,
                    ingress=is_ingress,
                    deployment_config=deployment._deployment_config,
                    version=code_version,
                    route_prefix=deployment.route_prefix,
                    docs_path=deployment._docs_path,
                )
            )
        return deploy_args_list, None
    except KeyboardInterrupt:
        # Error is raised when this task is canceled with ray.cancel(), which
        # happens when deploy_apps() is called.
        logger.info("Existing config deployment request terminated.")
        return None, None
    except Exception:
        return None, traceback.format_exc()


def override_deployment_info(
    app_name: str,
    deployment_infos: Dict[str, DeploymentInfo],
    override_config: Optional[ServeApplicationSchema],
) -> Dict[str, DeploymentInfo]:
    """Override deployment infos with options from app config.

    Args:
        app_name: application name
        deployment_infos: deployment info loaded from code
        override_config: application config deployed by user with
            options to override those loaded from code.

    Returns: the updated deployment infos.

    Raises:
        ValueError: If config options have invalid values.
        TypeError: If config options have invalid types.
    """

    deployment_infos = deepcopy(deployment_infos)
    if override_config is None:
        return deployment_infos

    config_dict = override_config.dict(exclude_unset=True)
    deployment_override_options = config_dict.get("deployments", [])

    # Override options for each deployment listed in the config.
    for options in deployment_override_options:
        deployment_name = options["name"]
        info = deployment_infos[deployment_name]

        if (
            info.deployment_config.autoscaling_config is not None
            and info.deployment_config.max_concurrent_queries
            < info.deployment_config.autoscaling_config.target_num_ongoing_requests_per_replica  # noqa: E501
        ):
            logger.warning(
                "Autoscaling will never happen, "
                "because 'max_concurrent_queries' is less than "
                "'target_num_ongoing_requests_per_replica' now."
            )

        # What to pass to info.update
        override_options = dict()

        # Override route prefix if specified in deployment config
        deployment_route_prefix = options.pop("route_prefix", DEFAULT.VALUE)
        if deployment_route_prefix is not DEFAULT.VALUE:
            override_options["route_prefix"] = deployment_route_prefix

        # Merge app-level and deployment-level runtime_envs.
        replica_config = info.replica_config
        app_runtime_env = override_config.runtime_env
        if "ray_actor_options" in options:
            # If specified, get ray_actor_options from config
            override_actor_options = options.pop("ray_actor_options", {})
        else:
            # Otherwise, get options from application code (and default to {}
            # if the code sets options to None).
            override_actor_options = replica_config.ray_actor_options or {}

        override_placement_group_bundles = options.pop(
            "placement_group_bundles", replica_config.placement_group_bundles
        )
        override_placement_group_strategy = options.pop(
            "placement_group_strategy", replica_config.placement_group_strategy
        )

        override_max_replicas_per_node = options.pop(
            "max_replicas_per_node", replica_config.max_replicas_per_node
        )

        merged_env = override_runtime_envs_except_env_vars(
            app_runtime_env, override_actor_options.get("runtime_env", {})
        )
        override_actor_options.update({"runtime_env": merged_env})
        replica_config.update_ray_actor_options(override_actor_options)
        replica_config.update_placement_group_options(
            override_placement_group_bundles, override_placement_group_strategy
        )
        replica_config.update_max_replicas_per_node(override_max_replicas_per_node)
        override_options["replica_config"] = replica_config

        # Override deployment config options
        original_options = info.deployment_config.dict()
        options.pop("name", None)
        original_options.update(options)
        override_options["deployment_config"] = DeploymentConfig(**original_options)

        deployment_infos[deployment_name] = info.update(**override_options)

    # Overwrite ingress route prefix
    app_route_prefix = config_dict.get("route_prefix", DEFAULT.VALUE)
    for deployment in list(deployment_infos.values()):
        if (
            app_route_prefix is not DEFAULT.VALUE
            and deployment.route_prefix is not None
        ):
            deployment.route_prefix = app_route_prefix

    return deployment_infos<|MERGE_RESOLUTION|>--- conflicted
+++ resolved
@@ -907,21 +907,13 @@
         deployments = pipeline_build(app._get_internal_dag_node(), name)
         ingress = get_and_validate_ingress_deployment(deployments)
 
-<<<<<<< HEAD
-        # Set code version and runtime env for each deployment
+        deploy_args_list = []
         for deployment in deployments:
-            deployment.set_options(version=code_version, _internal=True)
-
+            is_ingress = deployment.name == ingress.name
             # If deployment logging config is not set and use application logging
             # config if it is set.
             if deployment._deployment_config.logging_config is None and logging_config:
                 deployment._deployment_config.logging_config = logging_config.dict()
-
-=======
->>>>>>> 27bfaec2
-        deploy_args_list = []
-        for deployment in deployments:
-            is_ingress = deployment.name == ingress.name
             deploy_args_list.append(
                 get_deploy_args(
                     name=deployment._name,
