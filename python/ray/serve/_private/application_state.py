--- conflicted
+++ resolved
@@ -10,7 +10,7 @@
 from ray import cloudpickle
 from ray._private.utils import import_attr
 from ray.exceptions import RuntimeEnvSetupError
-from ray.serve._private.autoscaling_policy import TargetCapacityScaleDirection
+from ray.serve._private.autoscaling_policy import TargetCapacityDirection
 from ray.serve._private.common import (
     ApplicationStatus,
     ApplicationStatusInfo,
@@ -20,10 +20,6 @@
     DeploymentStatusTrigger,
     EndpointInfo,
     EndpointTag,
-<<<<<<< HEAD
-=======
-    TargetCapacityDirection,
->>>>>>> 4f406ad3
 )
 from ray.serve._private.config import DeploymentConfig
 from ray.serve._private.constants import SERVE_LOGGER_NAME
