--- conflicted
+++ resolved
@@ -91,7 +91,9 @@
         return False
 
 
-def _get_queue_monitor_config(deployment_info: DeploymentInfo) -> Optional[QueueMonitorConfig]:
+def _get_queue_monitor_config(
+    deployment_info: DeploymentInfo,
+) -> Optional[QueueMonitorConfig]:
     """Extract QueueMonitorConfig from a TaskConsumer deployment."""
     try:
         deployment_def = deployment_info.replica_config.deployment_def
@@ -102,7 +104,9 @@
     return None
 
 
-def _configure_queue_based_autoscaling_for_task_consumers(deployment_infos: Dict[str, DeploymentInfo]) -> None:
+def _configure_queue_based_autoscaling_for_task_consumers(
+    deployment_infos: Dict[str, DeploymentInfo]
+) -> None:
     """
     Configure queue-based autoscaling for TaskConsumers.
 
@@ -114,12 +118,18 @@
     """
     for deployment_name, deployment_info in deployment_infos.items():
         is_task_consumer = _is_task_consumer_deployment(deployment_info)
-        has_autoscaling = deployment_info.deployment_config.autoscaling_config is not None
+        has_autoscaling = (
+            deployment_info.deployment_config.autoscaling_config is not None
+        )
 
         # Set queue-based autoscaling policy on TaskConsumer only if user hasn't set a custom policy. This respects user's explicit choice.
         if is_task_consumer and has_autoscaling:
-            logger.info(f"Deployment '{deployment_name}' is a TaskConsumer with autoscaling enabled")
-            is_default_policy = deployment_info.deployment_config.autoscaling_config.policy.is_default_policy_function()
+            logger.info(
+                f"Deployment '{deployment_name}' is a TaskConsumer with autoscaling enabled"
+            )
+            is_default_policy = (
+                deployment_info.deployment_config.autoscaling_config.policy.is_default_policy_function()
+            )
 
             if is_default_policy:
                 queue_monitor_config = _get_queue_monitor_config(deployment_info)
@@ -132,7 +142,9 @@
                             config=queue_monitor_config,
                         )
                     except Exception as e:
-                        logger.error(f"Failed to create QueueMonitor actor for '{deployment_name}': {e}")
+                        logger.error(
+                            f"Failed to create QueueMonitor actor for '{deployment_name}': {e}"
+                        )
                         continue
 
                     # Switch to queue-based autoscaling policy
@@ -141,7 +153,9 @@
                             policy_function=DEFAULT_QUEUE_BASED_AUTOSCALING_POLICY
                         )
                     )
-                    logger.info(f"Switched TaskConsumer '{deployment_name}' to queue-based autoscaling policy")
+                    logger.info(
+                        f"Switched TaskConsumer '{deployment_name}' to queue-based autoscaling policy"
+                    )
 
     return deployment_infos
 
@@ -1292,17 +1306,13 @@
                 )
                 for params in deployment_args
             }
-<<<<<<< HEAD
 
             # Configure queue-based autoscaling for TaskConsumers
             _configure_queue_based_autoscaling_for_task_consumers(deployment_infos)
 
-            self._application_states[name].deploy_app(deployment_infos)
-=======
             self._application_states[name].deploy_app(
                 deployment_infos, external_scaler_enabled
             )
->>>>>>> aee82905
 
     def deploy_app(
         self,
