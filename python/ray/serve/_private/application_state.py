import inspect
import json
import logging
import os
import time
import traceback
from copy import deepcopy
from dataclasses import asdict, dataclass, field
from enum import Enum
from typing import Dict, List, Optional, Tuple

import ray
from ray import cloudpickle
from ray._common.utils import import_attr
from ray.exceptions import RuntimeEnvSetupError
from ray.serve._private.autoscaling_state import AutoscalingStateManager
from ray.serve._private.build_app import BuiltApplication, build_app
from ray.serve._private.common import (
    DeploymentID,
    DeploymentStatus,
    DeploymentStatusInfo,
    DeploymentStatusTrigger,
    EndpointInfo,
    TargetCapacityDirection,
)
from ray.serve._private.config import DeploymentConfig
from ray.serve._private.constants import RAY_SERVE_ENABLE_TASK_EVENTS, SERVE_LOGGER_NAME
from ray.serve._private.deploy_utils import (
    deploy_args_to_deployment_info,
    get_app_code_version,
    get_deploy_args,
)
from ray.serve._private.deployment_info import DeploymentInfo
from ray.serve._private.deployment_state import DeploymentStateManager
from ray.serve._private.endpoint_state import EndpointState
from ray.serve._private.logging_utils import configure_component_logger
from ray.serve._private.storage.kv_store import KVStoreBase
from ray.serve._private.usage import ServeUsageTag
from ray.serve._private.utils import (
    DEFAULT,
    check_obj_ref_ready_nowait,
    override_runtime_envs_except_env_vars,
    validate_route_prefix,
)
from ray.serve.api import ASGIAppReplicaWrapper
from ray.serve.config import AutoscalingConfig, AutoscalingPolicy
from ray.serve.exceptions import RayServeException
from ray.serve.generated.serve_pb2 import (
    ApplicationStatus as ApplicationStatusProto,
    ApplicationStatusInfo as ApplicationStatusInfoProto,
    DeploymentLanguage,
    DeploymentStatusInfoList as DeploymentStatusInfoListProto,
    StatusOverview as StatusOverviewProto,
)
from ray.serve.schema import (
    APIType,
    ApplicationStatus,
    DeploymentDetails,
    LoggingConfig,
    ServeApplicationSchema,
)
from ray.types import ObjectRef

logger = logging.getLogger(SERVE_LOGGER_NAME)

CHECKPOINT_KEY = "serve-application-state-checkpoint"


class BuildAppStatus(Enum):
    """Status of the build application task."""

    NO_TASK_IN_PROGRESS = 1
    IN_PROGRESS = 2
    SUCCEEDED = 3
    FAILED = 4


@dataclass
class BuildAppTaskInfo:
    """Stores info on the current in-progress build app task.

    We use a class instead of only storing the task object ref because
    when a new config is deployed, there can be an outdated in-progress
    build app task. We attach the code version to the task info to
    distinguish outdated build app tasks.
    """

    obj_ref: ObjectRef
    code_version: str
    config: ServeApplicationSchema
    target_capacity: Optional[float]
    target_capacity_direction: Optional[TargetCapacityDirection]
    finished: bool


@dataclass(eq=True)
class ApplicationStatusInfo:
    status: ApplicationStatus
    message: str = ""
    deployment_timestamp: float = 0

    def debug_string(self):
        return json.dumps(asdict(self), indent=4)

    def to_proto(self):
        return ApplicationStatusInfoProto(
            status=f"APPLICATION_STATUS_{self.status.name}",
            message=self.message,
            deployment_timestamp=self.deployment_timestamp,
        )

    @classmethod
    def from_proto(cls, proto: ApplicationStatusInfoProto):
        status = ApplicationStatusProto.Name(proto.status)[len("APPLICATION_STATUS_") :]
        return cls(
            status=ApplicationStatus(status),
            message=proto.message,
            deployment_timestamp=proto.deployment_timestamp,
        )


@dataclass(eq=True)
class StatusOverview:
    app_status: ApplicationStatusInfo
    name: str = ""
    deployment_statuses: List[DeploymentStatusInfo] = field(default_factory=list)

    def debug_string(self):
        return json.dumps(asdict(self), indent=4)

    def get_deployment_status(self, name: str) -> Optional[DeploymentStatusInfo]:
        """Get a deployment's status by name.

        Args:
            name: Deployment's name.

        Returns:
            Optional[DeploymentStatusInfo]: The status of the deployment if it exists,
                otherwise None.
        """

        for deployment_status in self.deployment_statuses:
            if name == deployment_status.name:
                return deployment_status

        return None

    def to_proto(self):
        # Create a protobuf for the Serve Application info
        app_status_proto = self.app_status.to_proto()

        # Create protobufs for all individual deployment statuses
        deployment_status_protos = map(
            lambda status: status.to_proto(), self.deployment_statuses
        )

        # Create a protobuf list containing all the deployment status protobufs
        deployment_status_proto_list = DeploymentStatusInfoListProto()
        deployment_status_proto_list.deployment_status_infos.extend(
            deployment_status_protos
        )

        # Return protobuf encapsulating application and deployment protos
        return StatusOverviewProto(
            name=self.name,
            app_status=app_status_proto,
            deployment_statuses=deployment_status_proto_list,
        )

    @classmethod
    def from_proto(cls, proto: StatusOverviewProto) -> "StatusOverview":
        # Recreate Serve Application info
        app_status = ApplicationStatusInfo.from_proto(proto.app_status)

        # Recreate deployment statuses
        deployment_statuses = []
        for info_proto in proto.deployment_statuses.deployment_status_infos:
            deployment_statuses.append(DeploymentStatusInfo.from_proto(info_proto))

        # Recreate StatusInfo
        return cls(
            app_status=app_status,
            deployment_statuses=deployment_statuses,
            name=proto.name,
        )


@dataclass
class ApplicationTargetState:
    """Defines target state of application.

    Target state can become inconsistent if the code version doesn't
    match that of the config. When that happens, a new build app task
    should be kicked off to reconcile the inconsistency.

    deployment_infos: map of deployment name to deployment info. This is
      - None if a config was deployed but the app hasn't finished
        building yet,
      - An empty dict if the app is deleting.
    code_version: Code version of all deployments in target state. None
        if application was deployed through serve.run.
    config: application config deployed by user. None if application was
        deployed through serve.run.
    target_capacity: the target_capacity to use when adjusting num_replicas.
    target_capacity_direction: the scale direction to use when
        running the Serve autoscaler.
    deleting: whether the application is being deleted.
    """

    deployment_infos: Optional[Dict[str, DeploymentInfo]]
    code_version: Optional[str]
    config: Optional[ServeApplicationSchema]
    target_capacity: Optional[float]
    target_capacity_direction: Optional[TargetCapacityDirection]
    deleting: bool
    api_type: APIType


class ApplicationState:
    """Manage single application states with all operations"""

    def __init__(
        self,
        name: str,
        deployment_state_manager: DeploymentStateManager,
        autoscaling_state_manager: AutoscalingStateManager,
        endpoint_state: EndpointState,
        logging_config: LoggingConfig,
    ):
        """
        Initialize an ApplicationState instance.

        Args:
            name: Application name.
            deployment_state_manager: Manages the state of all deployments in the cluster.
            autoscaling_state_manager: Manages autoscaling decisions in the cluster.
            endpoint_state: Manages endpoints in the system.
            logging_config: Logging configuration schema.
        """

        self._name = name
        self._status_msg = ""
        self._deployment_state_manager = deployment_state_manager
        self._autoscaling_state_manager = autoscaling_state_manager
        self._endpoint_state = endpoint_state
        self._route_prefix: Optional[str] = None
        self._ingress_deployment_name: Optional[str] = None

        self._status: ApplicationStatus = ApplicationStatus.DEPLOYING
        self._deployment_timestamp = time.time()

        self._build_app_task_info: Optional[BuildAppTaskInfo] = None
        # Before a deploy app task finishes, we don't know what the
        # target deployments are, so set deployment_infos=None
        self._target_state: ApplicationTargetState = ApplicationTargetState(
            deployment_infos=None,
            code_version=None,
            config=None,
            target_capacity=None,
            target_capacity_direction=None,
            deleting=False,
            api_type=APIType.UNKNOWN,
        )
        self._logging_config = logging_config

    @property
    def route_prefix(self) -> Optional[str]:
        return self._route_prefix

    @property
    def docs_path(self) -> Optional[str]:
        # get the docs path from the running deployments
        # we are making an assumption that the docs path can only be set
        # on ingress deployments with fastapi.
        ingress_deployment = DeploymentID(self._ingress_deployment_name, self._name)
        return self._deployment_state_manager.get_deployment_docs_path(
            ingress_deployment
        )

    @property
    def status(self) -> ApplicationStatus:
        """Status of the application.

        DEPLOYING: The build task is still running, or the deployments
            have started deploying but aren't healthy yet.
        RUNNING: All deployments are healthy.
        DEPLOY_FAILED: The build task failed or one or more deployments
            became unhealthy in the process of deploying
        UNHEALTHY: While the application was running, one or more
            deployments transition from healthy to unhealthy.
        DELETING: Application and its deployments are being deleted.
        """
        return self._status

    @property
    def deployment_timestamp(self) -> float:
        return self._deployment_timestamp

    @property
    def target_deployments(self) -> List[str]:
        """List of target deployment names in application."""
        if self._target_state.deployment_infos is None:
            return []
        return list(self._target_state.deployment_infos.keys())

    @property
    def ingress_deployment(self) -> Optional[str]:
        return self._ingress_deployment_name

    @property
    def api_type(self) -> APIType:
        return self._target_state.api_type

    def recover_target_state_from_checkpoint(
        self, checkpoint_data: ApplicationTargetState
    ):
        logger.info(
            f"Recovering target state for application '{self._name}' from checkpoint."
        )
        self._set_target_state(
            checkpoint_data.deployment_infos,
            api_type=checkpoint_data.api_type,
            code_version=checkpoint_data.code_version,
            target_config=checkpoint_data.config,
            target_capacity=checkpoint_data.target_capacity,
            target_capacity_direction=checkpoint_data.target_capacity_direction,
            deleting=checkpoint_data.deleting,
        )

        # Restore route prefix and docs path from checkpointed deployments when
        # the imperatively started application is restarting with controller.
        if checkpoint_data.deployment_infos is not None:
            self._route_prefix = self._check_routes(checkpoint_data.deployment_infos)

        # Restore app-level autoscaling policy from checkpoint
        if (
            checkpoint_data.config
            and checkpoint_data.config.autoscaling_policy is not None
        ):
            self._autoscaling_state_manager.register_application(
                self._name,
                AutoscalingPolicy(**checkpoint_data.config.autoscaling_policy),
            )

    def _set_target_state(
        self,
        deployment_infos: Optional[Dict[str, DeploymentInfo]],
        *,
        api_type: APIType,
        code_version: Optional[str],
        target_config: Optional[ServeApplicationSchema],
        target_capacity: Optional[float] = None,
        target_capacity_direction: Optional[TargetCapacityDirection] = None,
        deleting: bool = False,
    ):
        """Set application target state.

        While waiting for build task to finish, this should be
            (None, False)
        When build task has finished and during normal operation, this should be
            (target_deployments, False)
        When a request to delete the application has been received, this should be
            ({}, True)
        """
        if deleting:
            self._update_status(ApplicationStatus.DELETING)
        else:
            self._update_status(ApplicationStatus.DEPLOYING)

        if deployment_infos is None:
            self._ingress_deployment_name = None
        else:
            for name, info in deployment_infos.items():
                if info.ingress:
                    self._ingress_deployment_name = name

        target_state = ApplicationTargetState(
            deployment_infos,
            code_version,
            target_config,
            target_capacity,
            target_capacity_direction,
            deleting,
            api_type=api_type,
        )

        self._target_state = target_state

    def _set_target_state_deleting(self):
        """Set target state to deleting.

        Wipes the target deployment infos, code version, and config.
        """
        self._set_target_state(
            deployment_infos={},
            api_type=self._target_state.api_type,
            code_version=None,
            target_config=None,
            deleting=True,
        )

    def _clear_target_state_and_store_config(
        self,
        target_config: Optional[ServeApplicationSchema],
    ):
        """Clears the target state and stores the config.

        NOTE: this currently assumes that this method is *only* called when managing
        apps deployed with the declarative API.
        """
        self._set_target_state(
            deployment_infos=None,
            api_type=APIType.DECLARATIVE,
            code_version=None,
            target_config=target_config,
            deleting=False,
        )

    def _delete_deployment(self, name: str) -> bool:
        """Delete a deployment in the application.

        Args:
            name: The name of the deployment to delete.

        Returns:
            Whether the target state has changed.
        """
        id = DeploymentID(name=name, app_name=self._name)
        self._endpoint_state.delete_endpoint(id)
        return self._deployment_state_manager.delete_deployment(id)

    def delete(self):
        """Delete the application"""
        if self._status != ApplicationStatus.DELETING:
            logger.info(
                f"Deleting app '{self._name}'.",
                extra={"log_to_stderr": False},
            )
        self._set_target_state_deleting()

    def is_deleted(self) -> bool:
        """Check whether the application is already deleted.

        For an application to be considered deleted, the target state has to be set to
        deleting and all deployments have to be deleted.
        """
        return self._target_state.deleting and len(self._get_live_deployments()) == 0

    def should_autoscale(self) -> bool:
<<<<<<< HEAD
        """Determine if autoscaling should be enabled for the application."""
=======
        """Determine if autoscaling is enabled for the application.

        Returns:
            Autoscaling is enabled for the application if any of the deployments have autoscaling enabled.
        """

>>>>>>> 82345c87
        return self._autoscaling_state_manager.should_autoscale_application(self._name)

    def autoscale(self) -> bool:
        """
        Apply the autoscaling decisions for the application.
        If the application has deployment-level autoscaling, it will apply the autoscaling decisions for each deployment.

        Returns:
            True if there is a change to number of replicas for any deployment. False otherwise.
        """
        target_deployments = self.target_deployments
        if len(target_deployments) == 0:
            return False

        deployment_to_target_num_replicas: Dict[DeploymentID, int] = {}
        for deployment_name in target_deployments:
            deployment_id = DeploymentID(name=deployment_name, app_name=self._name)
            target_num_replicas = (
                self._deployment_state_manager.get_deployment_target_num_replicas(
                    deployment_id
                )
            )
            if target_num_replicas is None:
                continue
            deployment_to_target_num_replicas[deployment_id] = target_num_replicas

        if len(deployment_to_target_num_replicas) == 0:
            return False
        decisions: Dict[
            DeploymentID, int
        ] = self._autoscaling_state_manager.get_decision_num_replicas(
            self._name, deployment_to_target_num_replicas
        )

        target_state_changed = False
        for deployment_id, decision_num_replicas in decisions.items():
            target_state_changed = (
<<<<<<< HEAD
                self._deployment_state_manager.scale(
=======
                self._deployment_state_manager.autoscale(
>>>>>>> 82345c87
                    deployment_id, decision_num_replicas
                )
                or target_state_changed
            )
        return target_state_changed

    def apply_deployment_info(
        self,
        deployment_name: str,
        deployment_info: DeploymentInfo,
    ) -> bool:
        """Deploys a deployment in the application.

        Args:
            deployment_name: The name of the deployment to apply.
            deployment_info: The deployment info to apply.

        Returns:
            Whether the target state has changed.
        """
        route_prefix = deployment_info.route_prefix
        if route_prefix is not None and not route_prefix.startswith("/"):
            raise RayServeException(
                f'Invalid route prefix "{route_prefix}", it must start with "/"'
            )

        deployment_id = DeploymentID(name=deployment_name, app_name=self._name)

        target_state_changed = self._deployment_state_manager.deploy(
            deployment_id, deployment_info
        )

        if deployment_info.route_prefix is not None:
            config = deployment_info.deployment_config
            self._endpoint_state.update_endpoint(
                deployment_id,
                # The current meaning of the "is_cross_language" field is ambiguous.
                # We will work on optimizing and removing this field in the future.
                # Instead of using the "is_cross_language" field, we will directly
                # compare if the replica is Python, which will assist the Python
                # router in determining if the replica invocation is a cross-language
                # operation.
                EndpointInfo(
                    route=deployment_info.route_prefix,
                    app_is_cross_language=config.deployment_language
                    != DeploymentLanguage.PYTHON,
                ),
            )
        else:
            self._endpoint_state.delete_endpoint(deployment_id)

        return target_state_changed

    def deploy_app(self, deployment_infos: Dict[str, DeploymentInfo]):
        """(Re-)deploy the application from list of deployment infos.

        This function should only be called to deploy an app from an
        imperative API (i.e., `serve.run` or Java API).

        Raises: RayServeException if there is more than one route prefix
            or docs path.
        """

        # Check routes are unique in deployment infos
        self._route_prefix = self._check_routes(deployment_infos)

        self._set_target_state(
            deployment_infos=deployment_infos,
            api_type=APIType.IMPERATIVE,
            code_version=None,
            target_config=None,
            target_capacity=None,
            target_capacity_direction=None,
        )

    def apply_app_config(
        self,
        config: ServeApplicationSchema,
        target_capacity: Optional[float],
        target_capacity_direction: Optional[TargetCapacityDirection],
        deployment_time: float,
    ) -> None:
        """Apply the config to the application.

        If the code version matches that of the current live deployments
        then it only applies the updated config to the deployment state
        manager. If the code version doesn't match, this will re-build
        the application.

        This function should only be called to (re-)deploy an app from
        the declarative API (i.e., through the REST API).
        """

        self._deployment_timestamp = deployment_time

        config_version = get_app_code_version(config)
        if config_version == self._target_state.code_version:
            try:
                overrided_infos = override_deployment_info(
                    self._target_state.deployment_infos,
                    config,
                )
                self._route_prefix = self._check_routes(overrided_infos)
                self._set_target_state(
                    # Code version doesn't change.
                    code_version=self._target_state.code_version,
                    api_type=APIType.DECLARATIVE,
                    # Everything else must reflect the new config.
                    deployment_infos=overrided_infos,
                    target_config=config,
                    target_capacity=target_capacity,
                    target_capacity_direction=target_capacity_direction,
                )
            except (TypeError, ValueError, RayServeException):
                self._clear_target_state_and_store_config(config)
                self._update_status(
                    ApplicationStatus.DEPLOY_FAILED, traceback.format_exc()
                )
            except Exception:
                self._clear_target_state_and_store_config(config)
                self._update_status(
                    ApplicationStatus.DEPLOY_FAILED,
                    (
                        f"Unexpected error occurred while applying config for "
                        f"application '{self._name}': \n{traceback.format_exc()}"
                    ),
                )
        else:
            # If there is an in progress build task, cancel it.
            if self._build_app_task_info and not self._build_app_task_info.finished:
                logger.info(
                    f"Received new config for application '{self._name}'. "
                    "Cancelling previous request."
                )
                ray.cancel(self._build_app_task_info.obj_ref)

            # Halt reconciliation of target deployments. A new target state
            # will be set once the new app has finished building.
            self._clear_target_state_and_store_config(config)

            # Record telemetry for container runtime env feature
            if self._target_state.config.runtime_env.get(
                "container"
            ) or self._target_state.config.runtime_env.get("image_uri"):
                ServeUsageTag.APP_CONTAINER_RUNTIME_ENV_USED.record("1")

            # Kick off new build app task
            logger.info(f"Importing and building app '{self._name}'.")
            build_app_obj_ref = build_serve_application.options(
                runtime_env=config.runtime_env,
                enable_task_events=RAY_SERVE_ENABLE_TASK_EVENTS,
            ).remote(
                config.import_path,
                config_version,
                config.name,
                config.args,
                self._logging_config,
            )
            self._build_app_task_info = BuildAppTaskInfo(
                obj_ref=build_app_obj_ref,
                code_version=config_version,
                config=config,
                target_capacity=target_capacity,
                target_capacity_direction=target_capacity_direction,
                finished=False,
            )

    def _get_live_deployments(self) -> List[str]:
        return self._deployment_state_manager.get_deployments_in_application(self._name)

    def _determine_app_status(self) -> Tuple[ApplicationStatus, str]:
        """Check deployment statuses and target state, and determine the
        corresponding application status.

        Returns:
            Status (ApplicationStatus):
                RUNNING: all deployments are healthy or autoscaling.
                DEPLOYING: there is one or more updating deployments,
                    and there are no unhealthy deployments.
                DEPLOY_FAILED: one or more deployments became unhealthy
                    while the application was deploying.
                UNHEALTHY: one or more deployments became unhealthy
                    while the application was running.
                DELETING: the application is being deleted.
            Error message (str):
                Non-empty string if status is DEPLOY_FAILED or UNHEALTHY
        """

        if self._target_state.deleting:
            return ApplicationStatus.DELETING, ""

        # Get the lowest rank, i.e. highest priority, deployment status info object
        # The deployment status info with highest priority determines the corresponding
        # application status to set.
        deployment_statuses = self.get_deployments_statuses()
        lowest_rank_status = min(deployment_statuses, key=lambda info: info.rank)
        if lowest_rank_status.status == DeploymentStatus.DEPLOY_FAILED:
            failed_deployments = [
                s.name
                for s in deployment_statuses
                if s.status == DeploymentStatus.DEPLOY_FAILED
            ]
            return (
                ApplicationStatus.DEPLOY_FAILED,
                f"Failed to update the deployments {failed_deployments}.",
            )
        elif lowest_rank_status.status == DeploymentStatus.UNHEALTHY:
            unhealthy_deployment_names = [
                s.name
                for s in deployment_statuses
                if s.status == DeploymentStatus.UNHEALTHY
            ]
            return (
                ApplicationStatus.UNHEALTHY,
                f"The deployments {unhealthy_deployment_names} are UNHEALTHY.",
            )
        elif lowest_rank_status.status == DeploymentStatus.UPDATING:
            return ApplicationStatus.DEPLOYING, ""
        elif (
            lowest_rank_status.status
            in [DeploymentStatus.UPSCALING, DeploymentStatus.DOWNSCALING]
            and lowest_rank_status.status_trigger
            == DeploymentStatusTrigger.CONFIG_UPDATE_STARTED
        ):
            return ApplicationStatus.DEPLOYING, ""
        else:
            return ApplicationStatus.RUNNING, ""

    def _reconcile_build_app_task(self) -> Tuple[Optional[Dict], BuildAppStatus, str]:
        """If necessary, reconcile the in-progress build task.

        Returns:
            Deploy arguments (Dict[str, DeploymentInfo]):
                The deploy arguments returned from the build app task
                and their code version.
            Status (BuildAppStatus):
                NO_TASK_IN_PROGRESS: There is no build task to reconcile.
                SUCCEEDED: Task finished successfully.
                FAILED: An error occurred during execution of build app task
                IN_PROGRESS: Task hasn't finished yet.
            Error message (str):
                Non-empty string if status is DEPLOY_FAILED or UNHEALTHY
        """
        if self._build_app_task_info is None or self._build_app_task_info.finished:
            return None, BuildAppStatus.NO_TASK_IN_PROGRESS, ""

        if not check_obj_ref_ready_nowait(self._build_app_task_info.obj_ref):
            return None, BuildAppStatus.IN_PROGRESS, ""

        # Retrieve build app task result
        self._build_app_task_info.finished = True
        try:
            args, err = ray.get(self._build_app_task_info.obj_ref)
            if err is None:
                logger.info(f"Imported and built app '{self._name}' successfully.")
            else:
                return (
                    None,
                    BuildAppStatus.FAILED,
                    f"Deploying app '{self._name}' failed with exception:\n{err}",
                )
        except RuntimeEnvSetupError:
            error_msg = (
                f"Runtime env setup for app '{self._name}' failed:\n"
                + traceback.format_exc()
            )
            return None, BuildAppStatus.FAILED, error_msg
        except Exception:
            error_msg = (
                f"Unexpected error occurred while deploying application "
                f"'{self._name}': \n{traceback.format_exc()}"
            )
            return None, BuildAppStatus.FAILED, error_msg

        # Convert serialized deployment args (returned by build app task)
        # to deployment infos and apply option overrides from config
        try:
            deployment_infos = {
                params["deployment_name"]: deploy_args_to_deployment_info(
                    **params, app_name=self._name
                )
                for params in args
            }
            overrided_infos = override_deployment_info(
                deployment_infos, self._build_app_task_info.config
            )
            self._route_prefix = self._check_routes(overrided_infos)
            return overrided_infos, BuildAppStatus.SUCCEEDED, ""
        except (TypeError, ValueError, RayServeException):
            return None, BuildAppStatus.FAILED, traceback.format_exc()
        except Exception:
            error_msg = (
                f"Unexpected error occurred while applying config for application "
                f"'{self._name}': \n{traceback.format_exc()}"
            )
            return None, BuildAppStatus.FAILED, error_msg

    def _check_routes(
        self, deployment_infos: Dict[str, DeploymentInfo]
    ) -> Tuple[str, str]:
        """Check route prefixes of deployments in app.

        There should only be one non-null route prefix. If there is one,
        set it as the application route prefix. This function must be
        run every control loop iteration because the target config could
        be updated without kicking off a new task.

        Returns: route prefix.
        Raises: RayServeException if more than one route prefix is found among deployments.
        """
        num_route_prefixes = 0
        route_prefix = None
        for info in deployment_infos.values():
            # Update route prefix of application, which may be updated
            # through a redeployed config.
            if info.route_prefix is not None:
                route_prefix = info.route_prefix
                num_route_prefixes += 1

        if num_route_prefixes > 1:
            raise RayServeException(
                f'Found multiple route prefixes from application "{self._name}",'
                " Please specify only one route prefix for the application "
                "to avoid this issue."
            )

        return route_prefix

    def _reconcile_target_deployments(self) -> None:
        """Reconcile target deployments in application target state.

        Ensure each deployment is running on up-to-date info, and
        remove outdated deployments from the application.
        """
        target_state_changed = False

        # Set target state for each deployment
        for deployment_name, info in self._target_state.deployment_infos.items():
            deploy_info = deepcopy(info)

            # Apply the target capacity information to the deployment info.
            deploy_info.set_target_capacity(
                new_target_capacity=self._target_state.target_capacity,
                new_target_capacity_direction=(
                    self._target_state.target_capacity_direction
                ),
            )

            # Apply the application logging config to the deployment logging config
            # if it is not set.
            if (
                self._target_state.config
                and self._target_state.config.logging_config
                and deploy_info.deployment_config.logging_config is None
            ):
                deploy_info.deployment_config.logging_config = (
                    self._target_state.config.logging_config
                )
            target_state_changed = (
                self.apply_deployment_info(deployment_name, deploy_info)
                or target_state_changed
            )

        # Delete outdated deployments
        for deployment_name in self._get_live_deployments():
            if deployment_name not in self.target_deployments:
                target_state_changed = (
                    self._delete_deployment(deployment_name) or target_state_changed
                )

        return target_state_changed

    def update(self) -> Tuple[bool, bool]:
        """Attempts to reconcile this application to match its target state.

        Updates the application status and status message based on the
        current state of the system.

        Returns:
            Whether the target state has changed.
        """

        target_state_changed = False
        # If the application is being deleted, ignore any build task results to
        # avoid flipping the state back to DEPLOYING/RUNNING.
        if not self._target_state.deleting:
            infos, task_status, msg = self._reconcile_build_app_task()
            if task_status == BuildAppStatus.SUCCEEDED:
                target_state_changed = True
                self._set_target_state(
                    deployment_infos=infos,
                    code_version=self._build_app_task_info.code_version,
                    api_type=self._target_state.api_type,
                    target_config=self._build_app_task_info.config,
                    target_capacity=self._build_app_task_info.target_capacity,
                    target_capacity_direction=(
                        self._build_app_task_info.target_capacity_direction
                    ),
                )
                # Handling the case where the user turns off/turns on app-level autoscaling policy,
                # between app deployment.
                if self._target_state.config.autoscaling_policy is not None:
                    self._autoscaling_state_manager.register_application(
                        self._name,
                        AutoscalingPolicy(
                            **self._target_state.config.autoscaling_policy
                        ),
                    )
                else:
                    self._autoscaling_state_manager.deregister_application(self._name)
            elif task_status == BuildAppStatus.FAILED:
                self._update_status(ApplicationStatus.DEPLOY_FAILED, msg)

        # Only reconcile deployments when the build app task is finished. If
        # it's not finished, we don't know what the target list of deployments
        # is, so we don't perform any reconciliation.
        if self._target_state.deployment_infos is not None:
            target_state_changed = (
                self._reconcile_target_deployments() or target_state_changed
            )
            status, status_msg = self._determine_app_status()
            self._update_status(status, status_msg)

        # Check if app is ready to be deleted
        if self._target_state.deleting:
            is_deleted = self.is_deleted()
            if is_deleted:
                self._autoscaling_state_manager.deregister_application(self._name)
            return is_deleted, target_state_changed
        return False, target_state_changed

    def get_checkpoint_data(self) -> ApplicationTargetState:
        return self._target_state

    def get_deployments_statuses(self) -> List[DeploymentStatusInfo]:
        """Return all deployment status information"""
        deployments = [
            DeploymentID(name=deployment, app_name=self._name)
            for deployment in self.target_deployments
        ]
        return self._deployment_state_manager.get_deployment_statuses(deployments)

    def get_application_status_info(self) -> ApplicationStatusInfo:
        """Return the application status information"""
        return ApplicationStatusInfo(
            self._status,
            message=self._status_msg,
            deployment_timestamp=self._deployment_timestamp,
        )

    def list_deployment_details(self) -> Dict[str, DeploymentDetails]:
        """Gets detailed info on all live deployments in this application.
        (Does not include deleted deployments.)

        Returns:
            A dictionary of deployment infos. The set of deployment info returned
            may not be the full list of deployments that are part of the application.
            This can happen when the application is still deploying and bringing up
            deployments, or when the application is deleting and some deployments have
            been deleted.
        """
        details = {
            deployment_name: self._deployment_state_manager.get_deployment_details(
                DeploymentID(name=deployment_name, app_name=self._name)
            )
            for deployment_name in self.target_deployments
        }
        return {k: v for k, v in details.items() if v is not None}

    def _update_status(self, status: ApplicationStatus, status_msg: str = "") -> None:
        if (
            status_msg
            and status
            in [
                ApplicationStatus.DEPLOY_FAILED,
                ApplicationStatus.UNHEALTHY,
            ]
            and status_msg != self._status_msg
        ):
            logger.error(status_msg)

        self._status = status
        self._status_msg = status_msg


class ApplicationStateManager:
    def __init__(
        self,
        deployment_state_manager: DeploymentStateManager,
        autoscaling_state_manager: AutoscalingStateManager,
        endpoint_state: EndpointState,
        kv_store: KVStoreBase,
        logging_config: LoggingConfig,
    ):
        self._deployment_state_manager = deployment_state_manager
        self._autoscaling_state_manager = autoscaling_state_manager
        self._endpoint_state = endpoint_state
        self._kv_store = kv_store
        self._logging_config = logging_config

        self._shutting_down = False

        self._application_states: Dict[str, ApplicationState] = {}
        self._recover_from_checkpoint()

    def _recover_from_checkpoint(self):
        checkpoint = self._kv_store.get(CHECKPOINT_KEY)
        if checkpoint is not None:
            application_state_info = cloudpickle.loads(checkpoint)

            for app_name, checkpoint_data in application_state_info.items():
                app_state = ApplicationState(
                    app_name,
                    self._deployment_state_manager,
                    self._autoscaling_state_manager,
                    self._endpoint_state,
                    self._logging_config,
                )
                app_state.recover_target_state_from_checkpoint(checkpoint_data)
                self._application_states[app_name] = app_state

    def delete_app(self, name: str) -> None:
        """Delete application by name"""
        if name not in self._application_states:
            return
        self._application_states[name].delete()

    def deploy_apps(self, name_to_deployment_args: Dict[str, List[Dict]]) -> None:
        live_route_prefixes: Dict[str, str] = {
            app_state.route_prefix: app_name
            for app_name, app_state in self._application_states.items()
            if app_state.route_prefix is not None
            and not app_state.status == ApplicationStatus.DELETING
        }

        for name, deployment_args in name_to_deployment_args.items():
            for deploy_param in deployment_args:
                # Make sure route_prefix is not being used by other application.
                deploy_app_prefix = deploy_param.get("route_prefix")
                if deploy_app_prefix is None:
                    continue

                existing_app_name = live_route_prefixes.get(deploy_app_prefix)
                # It's ok to redeploy an app with the same prefix
                # if it has the same name as the app already using that prefix.
                if existing_app_name is not None and existing_app_name != name:
                    raise RayServeException(
                        f"Prefix {deploy_app_prefix} is being used by application "
                        f'"{existing_app_name}". Failed to deploy application "{name}".'
                    )

                # We might be deploying more than one app,
                # so we need to add this app's prefix to the
                # set of live route prefixes that we're checking
                # against during this batch operation.
                live_route_prefixes[deploy_app_prefix] = name

            if name not in self._application_states:
                self._application_states[name] = ApplicationState(
                    name,
                    self._deployment_state_manager,
                    self._autoscaling_state_manager,
                    self._endpoint_state,
                    self._logging_config,
                )
            ServeUsageTag.NUM_APPS.record(str(len(self._application_states)))

            deployment_infos = {
                params["deployment_name"]: deploy_args_to_deployment_info(
                    **params, app_name=name
                )
                for params in deployment_args
            }
            self._application_states[name].deploy_app(deployment_infos)

    def deploy_app(self, name: str, deployment_args: List[Dict]) -> None:
        """Deploy the specified app to the list of deployment arguments.

        This function should only be called if the app is being deployed
        through serve.run instead of from a config.

        Args:
            name: application name
            deployment_args_list: arguments for deploying a list of deployments.

        Raises:
            RayServeException: If the list of deployments is trying to
                use a route prefix that is already used by another application
        """
        self.deploy_apps({name: deployment_args})

    def apply_app_configs(
        self,
        app_configs: List[ServeApplicationSchema],
        *,
        deployment_time: float = 0,
        target_capacity: Optional[float] = None,
        target_capacity_direction: Optional[TargetCapacityDirection] = None,
    ):
        """Declaratively apply the list of application configs.

        The applications will be reconciled to match the target state of the config.

        Any applications previously deployed declaratively that are *not* present in
        the list will be deleted.
        """
        for app_config in app_configs:
            if app_config.name not in self._application_states:
                logger.info(f"Deploying new app '{app_config.name}'.")
                self._application_states[app_config.name] = ApplicationState(
                    app_config.name,
                    self._deployment_state_manager,
                    self._autoscaling_state_manager,
                    endpoint_state=self._endpoint_state,
                    logging_config=self._logging_config,
                )

            self._application_states[app_config.name].apply_app_config(
                app_config,
                target_capacity,
                target_capacity_direction,
                deployment_time=deployment_time,
            )

        # Delete all apps that were previously deployed via the declarative API
        # but are not in the config being applied.
        existing_apps = {
            name
            for name, app_state in self._application_states.items()
            if app_state.api_type == APIType.DECLARATIVE
        }
        apps_in_config = {app_config.name for app_config in app_configs}
        for app_to_delete in existing_apps - apps_in_config:
            self.delete_app(app_to_delete)

        ServeUsageTag.NUM_APPS.record(str(len(self._application_states)))

    def get_deployments(self, app_name: str) -> List[str]:
        """Return all deployment names by app name"""
        if app_name not in self._application_states:
            return []
        return self._application_states[app_name].target_deployments

    def get_deployments_statuses(self, app_name: str) -> List[DeploymentStatusInfo]:
        """Return all deployment statuses by app name"""
        if app_name not in self._application_states:
            return []
        return self._application_states[app_name].get_deployments_statuses()

    def get_app_status(self, name: str) -> ApplicationStatus:
        if name not in self._application_states:
            return ApplicationStatus.NOT_STARTED

        return self._application_states[name].status

    def get_app_status_info(self, name: str) -> ApplicationStatusInfo:
        if name not in self._application_states:
            return ApplicationStatusInfo(
                ApplicationStatus.NOT_STARTED,
                message=f"Application {name} doesn't exist",
                deployment_timestamp=0,
            )
        return self._application_states[name].get_application_status_info()

    def get_docs_path(self, app_name: str) -> Optional[str]:
        return self._application_states[app_name].docs_path

    def get_route_prefix(self, name: str) -> Optional[str]:
        return self._application_states[name].route_prefix

    def get_ingress_deployment_name(self, name: str) -> Optional[str]:
        if name not in self._application_states:
            return None

        return self._application_states[name].ingress_deployment

    def get_app_source(self, name: str) -> APIType:
        return self._application_states[name].api_type

    def list_app_statuses(
        self, source: Optional[APIType] = None
    ) -> Dict[str, ApplicationStatusInfo]:
        """Return a dictionary with {app name: application info}

        Args:
            source: Optional API type filter. If provided, only returns apps
                   deployed via the specified API type.

        Returns:
            Dict[str, ApplicationStatusInfo]: A dictionary mapping application names
                to their corresponding status information.
        """
        if source is None:
            return {
                name: self._application_states[name].get_application_status_info()
                for name in self._application_states
            }
        else:
            return {
                name: self._application_states[name].get_application_status_info()
                for name in self._application_states
                if self.get_app_source(name) is source
            }

    def list_deployment_details(self, name: str) -> Dict[str, DeploymentDetails]:
        """Gets detailed info on all deployments in specified application."""
        if name not in self._application_states:
            return {}
        return self._application_states[name].list_deployment_details()

    def update(self):
        """Update each application state."""
        apps_to_be_deleted = []
        any_target_state_changed = False
        for name, app in self._application_states.items():
            if app.should_autoscale():
                any_target_state_changed = app.autoscale() or any_target_state_changed
            ready_to_be_deleted, app_target_state_changed = app.update()
            any_target_state_changed = (
                any_target_state_changed or app_target_state_changed
            )
            if ready_to_be_deleted:
                apps_to_be_deleted.append(name)
                logger.debug(f"Application '{name}' deleted successfully.")

        if len(apps_to_be_deleted) > 0:
            for app_name in apps_to_be_deleted:
                del self._application_states[app_name]
            ServeUsageTag.NUM_APPS.record(str(len(self._application_states)))

        if any_target_state_changed:
            self.save_checkpoint()
            self._deployment_state_manager.save_checkpoint()

    def shutdown(self) -> None:
        self._shutting_down = True

        for app_state in self._application_states.values():
            app_state.delete()

        self._kv_store.delete(CHECKPOINT_KEY)

    def is_ready_for_shutdown(self) -> bool:
        """Return whether all applications have shut down.

        Iterate through all application states and check if all their applications
        are deleted.
        """
        return self._shutting_down and all(
            app_state.is_deleted() for app_state in self._application_states.values()
        )

    def save_checkpoint(self) -> None:
        """Write a checkpoint of all application states."""
        if self._shutting_down:
            # Once we're told to shut down, stop writing checkpoints.
            # Calling .shutdown() deletes any existing checkpoint.
            return

        application_state_info = {
            app_name: app_state.get_checkpoint_data()
            for app_name, app_state in self._application_states.items()
        }

        self._kv_store.put(
            CHECKPOINT_KEY,
            cloudpickle.dumps(application_state_info),
        )


@ray.remote(num_cpus=0, max_calls=1)
def build_serve_application(
    import_path: str,
    code_version: str,
    name: str,
    args: Dict,
    logging_config: LoggingConfig,
) -> Tuple[Optional[List[Dict]], Optional[str]]:
    """Import and build a Serve application.

    Args:
        import_path: import path to top-level bound deployment.
        code_version: code version inferred from app config. All
            deployment versions are set to this code version.
        name: application name. If specified, application will be deployed
            without removing existing applications.
        args: Arguments to be passed to the application builder.
        logging_config: the logging config for the build app task.
    Returns:
        Deploy arguments: a list of deployment arguments if application
            was built successfully, otherwise None.
        Error message: a string if an error was raised, otherwise None.
    """
    configure_component_logger(
        component_name="controller",
        component_id=f"build_{name}_{os.getpid()}",
        logging_config=logging_config,
    )

    try:
        from ray.serve._private.api import call_user_app_builder_with_args_if_necessary

        # Import and build the application.
        args_info_str = f" with arguments {args}" if args else ""
        logger.info(f"Importing application '{name}'{args_info_str}.")

        app = call_user_app_builder_with_args_if_necessary(
            import_attr(import_path), args
        )

        deploy_args_list = []
        built_app: BuiltApplication = build_app(
            app,
            name=name,
            default_runtime_env=ray.get_runtime_context().runtime_env,
        )
        num_ingress_deployments = 0
        for deployment in built_app.deployments:
            if inspect.isclass(deployment.func_or_class) and issubclass(
                deployment.func_or_class, ASGIAppReplicaWrapper
            ):
                num_ingress_deployments += 1
            is_ingress = deployment.name == built_app.ingress_deployment_name
            deploy_args_list.append(
                get_deploy_args(
                    name=deployment._name,
                    replica_config=deployment._replica_config,
                    ingress=is_ingress,
                    deployment_config=deployment._deployment_config,
                    version=code_version,
                    route_prefix="/" if is_ingress else None,
                )
            )
        if num_ingress_deployments > 1:
            return None, (
                f'Found multiple FastAPI deployments in application "{built_app.name}". '
                "Please only include one deployment with @serve.ingress "
                "in your application to avoid this issue."
            )
        return deploy_args_list, None
    except KeyboardInterrupt:
        # Error is raised when this task is canceled with ray.cancel(), which
        # happens when deploy_apps() is called.
        logger.info(
            "Existing config deployment request terminated because of keyboard "
            "interrupt."
        )
        return None, None
    except Exception:
        logger.error(
            f"Exception importing application '{name}'.\n{traceback.format_exc()}"
        )
        return None, traceback.format_exc()


def override_deployment_info(
    deployment_infos: Dict[str, DeploymentInfo],
    override_config: Optional[ServeApplicationSchema],
) -> Dict[str, DeploymentInfo]:
    """Override deployment infos with options from app config.

    Args:
        app_name: application name
        deployment_infos: deployment info loaded from code
        override_config: application config deployed by user with
            options to override those loaded from code.

    Returns: the updated deployment infos.

    Raises:
        ValueError: If config options have invalid values.
        TypeError: If config options have invalid types.
    """

    deployment_infos = deepcopy(deployment_infos)
    if override_config is None:
        return deployment_infos

    config_dict = override_config.dict(exclude_unset=True)
    deployment_override_options = config_dict.get("deployments", [])

    # Override options for each deployment listed in the config.
    for options in deployment_override_options:
        if "max_ongoing_requests" in options:
            options["max_ongoing_requests"] = options.get("max_ongoing_requests")

        deployment_name = options["name"]
        if deployment_name not in deployment_infos:
            raise ValueError(
                f"Deployment '{deployment_name}' does not exist. "
                f"Available: {list(deployment_infos.keys())}"
            )

        info = deployment_infos[deployment_name]
        original_options = info.deployment_config.dict()
        original_options["user_configured_option_names"].update(set(options))

        # Override `max_ongoing_requests` and `autoscaling_config` if
        # `num_replicas="auto"`
        if options.get("num_replicas") == "auto":
            options["num_replicas"] = None

            new_config = AutoscalingConfig.default().dict()
            # If `autoscaling_config` is specified, its values override
            # the default `num_replicas="auto"` configuration
            autoscaling_config = (
                options.get("autoscaling_config")
                or info.deployment_config.autoscaling_config
            )
            if autoscaling_config:
                new_config.update(autoscaling_config)

            options["autoscaling_config"] = AutoscalingConfig(**new_config)

            ServeUsageTag.AUTO_NUM_REPLICAS_USED.record("1")

        # What to pass to info.update
        override_options = {}

        # Merge app-level and deployment-level runtime_envs.
        replica_config = info.replica_config
        app_runtime_env = override_config.runtime_env
        if "ray_actor_options" in options:
            # If specified, get ray_actor_options from config
            override_actor_options = options.pop("ray_actor_options", {})
        else:
            # Otherwise, get options from application code (and default to {}
            # if the code sets options to None).
            override_actor_options = replica_config.ray_actor_options or {}

        override_placement_group_bundles = options.pop(
            "placement_group_bundles", replica_config.placement_group_bundles
        )
        override_placement_group_strategy = options.pop(
            "placement_group_strategy", replica_config.placement_group_strategy
        )

        override_max_replicas_per_node = options.pop(
            "max_replicas_per_node", replica_config.max_replicas_per_node
        )

        # Record telemetry for container runtime env feature at deployment level
        if override_actor_options.get("runtime_env") and (
            override_actor_options["runtime_env"].get("container")
            or override_actor_options["runtime_env"].get("image_uri")
        ):
            ServeUsageTag.DEPLOYMENT_CONTAINER_RUNTIME_ENV_USED.record("1")

        merged_env = override_runtime_envs_except_env_vars(
            app_runtime_env, override_actor_options.get("runtime_env", {})
        )
        override_actor_options.update({"runtime_env": merged_env})

        replica_config.update(
            ray_actor_options=override_actor_options,
            placement_group_bundles=override_placement_group_bundles,
            placement_group_strategy=override_placement_group_strategy,
            max_replicas_per_node=override_max_replicas_per_node,
        )
        override_options["replica_config"] = replica_config

        # Override deployment config options
        options.pop("name", None)
        original_options.update(options)
        override_options["deployment_config"] = DeploymentConfig(**original_options)
        deployment_infos[deployment_name] = info.update(**override_options)

        deployment_config = deployment_infos[deployment_name].deployment_config
        if (
            deployment_config.autoscaling_config is not None
            and deployment_config.max_ongoing_requests
            < deployment_config.autoscaling_config.get_target_ongoing_requests()
        ):
            logger.warning(
                "Autoscaling will never happen, "
                "because 'max_ongoing_requests' is less than "
                "'target_ongoing_requests' now."
            )

    # Overwrite ingress route prefix
    app_route_prefix = config_dict.get("route_prefix", DEFAULT.VALUE)
    validate_route_prefix(app_route_prefix)
    for deployment in list(deployment_infos.values()):
        if (
            app_route_prefix is not DEFAULT.VALUE
            and deployment.route_prefix is not None
        ):
            deployment.route_prefix = app_route_prefix

    return deployment_infos<|MERGE_RESOLUTION|>--- conflicted
+++ resolved
@@ -447,16 +447,12 @@
         return self._target_state.deleting and len(self._get_live_deployments()) == 0
 
     def should_autoscale(self) -> bool:
-<<<<<<< HEAD
-        """Determine if autoscaling should be enabled for the application."""
-=======
         """Determine if autoscaling is enabled for the application.
 
         Returns:
             Autoscaling is enabled for the application if any of the deployments have autoscaling enabled.
         """
 
->>>>>>> 82345c87
         return self._autoscaling_state_manager.should_autoscale_application(self._name)
 
     def autoscale(self) -> bool:
@@ -494,11 +490,7 @@
         target_state_changed = False
         for deployment_id, decision_num_replicas in decisions.items():
             target_state_changed = (
-<<<<<<< HEAD
-                self._deployment_state_manager.scale(
-=======
                 self._deployment_state_manager.autoscale(
->>>>>>> 82345c87
                     deployment_id, decision_num_replicas
                 )
                 or target_state_changed
