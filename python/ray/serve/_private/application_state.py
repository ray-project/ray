--- conflicted
+++ resolved
@@ -1155,20 +1155,14 @@
     def update(self):
         """Update each application state."""
         apps_to_be_deleted = []
-<<<<<<< HEAD
-        for name, application_state in self._application_states.items():
-            if application_state.should_autoscale():
-                application_state.autoscale()
-
-            ready_to_be_deleted = application_state.update()
-=======
         any_target_state_changed = False
         for name, app in self._application_states.items():
+            if app.should_autoscale():
+                app.autoscale()
             ready_to_be_deleted, app_target_state_changed = app.update()
             any_target_state_changed = (
                 any_target_state_changed or app_target_state_changed
             )
->>>>>>> ea27046a
             if ready_to_be_deleted:
                 apps_to_be_deleted.append(name)
                 logger.debug(f"Application '{name}' deleted successfully.")
