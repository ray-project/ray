import inspect
import json
import logging
import os
import time
import traceback
from copy import deepcopy
from dataclasses import asdict, dataclass, field
from enum import Enum
from typing import Dict, List, Optional, Tuple

import ray
from ray import cloudpickle
from ray._common.utils import import_attr, import_module_and_attr
from ray.exceptions import RuntimeEnvSetupError
from ray.serve._private.autoscaling_state import AutoscalingStateManager
from ray.serve._private.build_app import BuiltApplication, build_app
from ray.serve._private.common import (
    DeploymentID,
    DeploymentStatus,
    DeploymentStatusInfo,
    DeploymentStatusTrigger,
    EndpointInfo,
    TargetCapacityDirection,
)
from ray.serve._private.config import DeploymentConfig
from ray.serve._private.constants import (
    DEFAULT_AUTOSCALING_POLICY_NAME,
    DEFAULT_REQUEST_ROUTER_PATH,
    RAY_SERVE_ENABLE_TASK_EVENTS,
    SERVE_LOGGER_NAME,
)
from ray.serve._private.deploy_utils import (
    deploy_args_to_deployment_info,
    get_app_code_version,
    get_deploy_args,
)
from ray.serve._private.deployment_info import DeploymentInfo
from ray.serve._private.deployment_state import DeploymentStateManager
from ray.serve._private.endpoint_state import EndpointState
from ray.serve._private.logging_utils import configure_component_logger
from ray.serve._private.storage.kv_store import KVStoreBase
from ray.serve._private.usage import ServeUsageTag
from ray.serve._private.utils import (
    DEFAULT,
    check_obj_ref_ready_nowait,
    override_runtime_envs_except_env_vars,
    validate_route_prefix,
)
from ray.serve.api import ASGIAppReplicaWrapper
from ray.serve.config import AutoscalingConfig, AutoscalingPolicy, RequestRouterConfig
from ray.serve.exceptions import RayServeException
from ray.serve.generated.serve_pb2 import (
    ApplicationStatus as ApplicationStatusProto,
    ApplicationStatusInfo as ApplicationStatusInfoProto,
    DeploymentLanguage,
    DeploymentStatusInfoList as DeploymentStatusInfoListProto,
    StatusOverview as StatusOverviewProto,
)
from ray.serve.schema import (
    APIType,
    ApplicationStatus,
    DeploymentDetails,
    LoggingConfig,
    ServeApplicationSchema,
)
from ray.types import ObjectRef

logger = logging.getLogger(SERVE_LOGGER_NAME)

CHECKPOINT_KEY = "serve-application-state-checkpoint"


class BuildAppStatus(Enum):
    """Status of the build application task."""

    NO_TASK_IN_PROGRESS = 1
    IN_PROGRESS = 2
    SUCCEEDED = 3
    FAILED = 4


@dataclass
class BuildAppTaskInfo:
    """Stores info on the current in-progress build app task.

    We use a class instead of only storing the task object ref because
    when a new config is deployed, there can be an outdated in-progress
    build app task. We attach the code version to the task info to
    distinguish outdated build app tasks.
    """

    obj_ref: ObjectRef
    code_version: str
    config: ServeApplicationSchema
    target_capacity: Optional[float]
    target_capacity_direction: Optional[TargetCapacityDirection]
    finished: bool


@dataclass(eq=True)
class ApplicationStatusInfo:
    status: ApplicationStatus
    message: str = ""
    deployment_timestamp: float = 0

    def debug_string(self):
        return json.dumps(asdict(self), indent=4)

    def to_proto(self):
        return ApplicationStatusInfoProto(
            status=f"APPLICATION_STATUS_{self.status.name}",
            message=self.message,
            deployment_timestamp=self.deployment_timestamp,
        )

    @classmethod
    def from_proto(cls, proto: ApplicationStatusInfoProto):
        status = ApplicationStatusProto.Name(proto.status)[len("APPLICATION_STATUS_") :]
        return cls(
            status=ApplicationStatus(status),
            message=proto.message,
            deployment_timestamp=proto.deployment_timestamp,
        )


@dataclass(eq=True)
class StatusOverview:
    app_status: ApplicationStatusInfo
    name: str = ""
    deployment_statuses: List[DeploymentStatusInfo] = field(default_factory=list)

    def debug_string(self):
        return json.dumps(asdict(self), indent=4)

    def get_deployment_status(self, name: str) -> Optional[DeploymentStatusInfo]:
        """Get a deployment's status by name.

        Args:
            name: Deployment's name.

        Returns:
            Optional[DeploymentStatusInfo]: The status of the deployment if it exists,
                otherwise None.
        """

        for deployment_status in self.deployment_statuses:
            if name == deployment_status.name:
                return deployment_status

        return None

    def to_proto(self):
        # Create a protobuf for the Serve Application info
        app_status_proto = self.app_status.to_proto()

        # Create protobufs for all individual deployment statuses
        deployment_status_protos = map(
            lambda status: status.to_proto(), self.deployment_statuses
        )

        # Create a protobuf list containing all the deployment status protobufs
        deployment_status_proto_list = DeploymentStatusInfoListProto()
        deployment_status_proto_list.deployment_status_infos.extend(
            deployment_status_protos
        )

        # Return protobuf encapsulating application and deployment protos
        return StatusOverviewProto(
            name=self.name,
            app_status=app_status_proto,
            deployment_statuses=deployment_status_proto_list,
        )

    @classmethod
    def from_proto(cls, proto: StatusOverviewProto) -> "StatusOverview":
        # Recreate Serve Application info
        app_status = ApplicationStatusInfo.from_proto(proto.app_status)

        # Recreate deployment statuses
        deployment_statuses = []
        for info_proto in proto.deployment_statuses.deployment_status_infos:
            deployment_statuses.append(DeploymentStatusInfo.from_proto(info_proto))

        # Recreate StatusInfo
        return cls(
            app_status=app_status,
            deployment_statuses=deployment_statuses,
            name=proto.name,
        )


@dataclass
class ApplicationTargetState:
    """Defines target state of application.

    Target state can become inconsistent if the code version doesn't
    match that of the config. When that happens, a new build app task
    should be kicked off to reconcile the inconsistency.

    deployment_infos: map of deployment name to deployment info. This is
      - None if a config was deployed but the app hasn't finished
        building yet,
      - An empty dict if the app is deleting.
    code_version: Code version of all deployments in target state. None
        if application was deployed through serve.run.
    config: application config deployed by user. None if application was
        deployed through serve.run.
    target_capacity: the target_capacity to use when adjusting num_replicas.
    target_capacity_direction: the scale direction to use when
        running the Serve autoscaler.
    deleting: whether the application is being deleted.
<<<<<<< HEAD
    external_scaler_enabled: whether external autoscaling is enabled for
        this application.
=======
    serialized_application_autoscaling_policy_def: Optional[bytes]
>>>>>>> 9cbe1317
    """

    deployment_infos: Optional[Dict[str, DeploymentInfo]]
    code_version: Optional[str]
    config: Optional[ServeApplicationSchema]
    target_capacity: Optional[float]
    target_capacity_direction: Optional[TargetCapacityDirection]
    deleting: bool
    api_type: APIType
<<<<<<< HEAD
    external_scaler_enabled: bool = False
=======
    serialized_application_autoscaling_policy_def: Optional[bytes]
>>>>>>> 9cbe1317


class ApplicationState:
    """Manage single application states with all operations"""

    def __init__(
        self,
        name: str,
        deployment_state_manager: DeploymentStateManager,
        autoscaling_state_manager: AutoscalingStateManager,
        endpoint_state: EndpointState,
        logging_config: LoggingConfig,
        external_scaler_enabled: bool = False,
    ):
        """
        Initialize an ApplicationState instance.

        Args:
            name: Application name.
            deployment_state_manager: Manages the state of all deployments in the cluster.
            autoscaling_state_manager: Manages autoscaling decisions in the cluster.
            endpoint_state: Manages endpoints in the system.
            logging_config: Logging configuration schema.
            external_scaler_enabled: Whether external autoscaling is enabled for
                this application.
        """

        self._name = name
        self._status_msg = ""
        self._deployment_state_manager = deployment_state_manager
        self._autoscaling_state_manager = autoscaling_state_manager
        self._endpoint_state = endpoint_state
        self._route_prefix: Optional[str] = None
        self._ingress_deployment_name: Optional[str] = None

        self._status: ApplicationStatus = ApplicationStatus.DEPLOYING
        self._deployment_timestamp = time.time()

        self._build_app_task_info: Optional[BuildAppTaskInfo] = None
        # Before a deploy app task finishes, we don't know what the
        # target deployments are, so set deployment_infos=None
        self._target_state: ApplicationTargetState = ApplicationTargetState(
            deployment_infos=None,
            code_version=None,
            config=None,
            target_capacity=None,
            target_capacity_direction=None,
            deleting=False,
            api_type=APIType.UNKNOWN,
<<<<<<< HEAD
            external_scaler_enabled=external_scaler_enabled,
=======
            serialized_application_autoscaling_policy_def=None,
>>>>>>> 9cbe1317
        )
        self._logging_config = logging_config

    @property
    def route_prefix(self) -> Optional[str]:
        return self._route_prefix

    @property
    def external_scaler_enabled(self) -> bool:
        return self._target_state.external_scaler_enabled

    @property
    def docs_path(self) -> Optional[str]:
        # get the docs path from the running deployments
        # we are making an assumption that the docs path can only be set
        # on ingress deployments with fastapi.
        ingress_deployment = DeploymentID(self._ingress_deployment_name, self._name)
        return self._deployment_state_manager.get_deployment_docs_path(
            ingress_deployment
        )

    @property
    def status(self) -> ApplicationStatus:
        """Status of the application.

        DEPLOYING: The build task is still running, or the deployments
            have started deploying but aren't healthy yet.
        RUNNING: All deployments are healthy.
        DEPLOY_FAILED: The build task failed or one or more deployments
            became unhealthy in the process of deploying
        UNHEALTHY: While the application was running, one or more
            deployments transition from healthy to unhealthy.
        DELETING: Application and its deployments are being deleted.
        """
        return self._status

    @property
    def deployment_timestamp(self) -> float:
        return self._deployment_timestamp

    @property
    def target_deployments(self) -> List[str]:
        """List of target deployment names in application."""
        if self._target_state.deployment_infos is None:
            return []
        return list(self._target_state.deployment_infos.keys())

    @property
    def ingress_deployment(self) -> Optional[str]:
        return self._ingress_deployment_name

    @property
    def api_type(self) -> APIType:
        return self._target_state.api_type

    def recover_target_state_from_checkpoint(
        self, checkpoint_data: ApplicationTargetState
    ):
        logger.info(
            f"Recovering target state for application '{self._name}' from checkpoint."
        )
        self._set_target_state(
            checkpoint_data.deployment_infos,
            api_type=checkpoint_data.api_type,
            code_version=checkpoint_data.code_version,
            target_config=checkpoint_data.config,
            target_capacity=checkpoint_data.target_capacity,
            target_capacity_direction=checkpoint_data.target_capacity_direction,
            deleting=checkpoint_data.deleting,
            external_scaler_enabled=checkpoint_data.external_scaler_enabled,
        )

        # Restore route prefix and docs path from checkpointed deployments when
        # the imperatively started application is restarting with controller.
        if checkpoint_data.deployment_infos is not None:
            self._route_prefix = self._check_routes(checkpoint_data.deployment_infos)

        # Restore app-level autoscaling policy from checkpoint
        if (
            checkpoint_data.config
            and checkpoint_data.config.autoscaling_policy is not None
        ):
            self._autoscaling_state_manager.register_application(
                self._name,
                AutoscalingPolicy(
                    _serialized_policy_def=checkpoint_data.serialized_application_autoscaling_policy_def,
                    **checkpoint_data.config.autoscaling_policy,
                ),
            )

    def _set_target_state(
        self,
        deployment_infos: Optional[Dict[str, DeploymentInfo]],
        *,
        api_type: APIType,
        code_version: Optional[str],
        target_config: Optional[ServeApplicationSchema],
        target_capacity: Optional[float] = None,
        target_capacity_direction: Optional[TargetCapacityDirection] = None,
        deleting: bool = False,
<<<<<<< HEAD
        external_scaler_enabled: bool = False,
=======
        serialized_application_autoscaling_policy_def: Optional[bytes] = None,
>>>>>>> 9cbe1317
    ):
        """Set application target state.

        While waiting for build task to finish, this should be
            (None, False)
        When build task has finished and during normal operation, this should be
            (target_deployments, False)
        When a request to delete the application has been received, this should be
            ({}, True)
        """
        if deleting:
            self._update_status(ApplicationStatus.DELETING)
        else:
            self._update_status(ApplicationStatus.DEPLOYING)

        if deployment_infos is None:
            self._ingress_deployment_name = None
        else:
            for name, info in deployment_infos.items():
                if info.ingress:
                    self._ingress_deployment_name = name

        target_state = ApplicationTargetState(
            deployment_infos,
            code_version,
            target_config,
            target_capacity,
            target_capacity_direction,
            deleting,
            api_type=api_type,
<<<<<<< HEAD
            external_scaler_enabled=external_scaler_enabled,
=======
            serialized_application_autoscaling_policy_def=serialized_application_autoscaling_policy_def,
>>>>>>> 9cbe1317
        )

        self._target_state = target_state

    def _set_target_state_deleting(self):
        """Set target state to deleting.

        Wipes the target deployment infos, code version, and config.
        """
        self._set_target_state(
            deployment_infos={},
            api_type=self._target_state.api_type,
            code_version=None,
            target_config=None,
            deleting=True,
            external_scaler_enabled=self.external_scaler_enabled,
        )

    def _clear_target_state_and_store_config(
        self,
        target_config: Optional[ServeApplicationSchema],
    ):
        """Clears the target state and stores the config.

        NOTE: this currently assumes that this method is *only* called when managing
        apps deployed with the declarative API.
        """
        self._set_target_state(
            deployment_infos=None,
            api_type=APIType.DECLARATIVE,
            code_version=None,
            target_config=target_config,
            deleting=False,
            external_scaler_enabled=target_config.external_scaler_enabled
            if target_config
            else False,
        )

    def _delete_deployment(self, name: str) -> bool:
        """Delete a deployment in the application.

        Args:
            name: The name of the deployment to delete.

        Returns:
            Whether the target state has changed.
        """
        id = DeploymentID(name=name, app_name=self._name)
        self._endpoint_state.delete_endpoint(id)
        return self._deployment_state_manager.delete_deployment(id)

    def delete(self):
        """Delete the application"""
        if self._status != ApplicationStatus.DELETING:
            logger.info(
                f"Deleting app '{self._name}'.",
                extra={"log_to_stderr": False},
            )
        self._set_target_state_deleting()

    def is_deleted(self) -> bool:
        """Check whether the application is already deleted.

        For an application to be considered deleted, the target state has to be set to
        deleting and all deployments have to be deleted.
        """
        return self._target_state.deleting and len(self._get_live_deployments()) == 0

    def should_autoscale(self) -> bool:
        """Determine if autoscaling is enabled for the application.

        Returns:
            Autoscaling is enabled for the application if any of the deployments have autoscaling enabled.
        """

        return self._autoscaling_state_manager.should_autoscale_application(self._name)

    def autoscale(self) -> bool:
        """
        Apply the autoscaling decisions for the application.
        If the application has deployment-level autoscaling, it will apply the autoscaling decisions for each deployment.

        Returns:
            True if there is a change to number of replicas for any deployment. False otherwise.
        """
        target_deployments = self.target_deployments
        if len(target_deployments) == 0:
            return False

        deployment_to_target_num_replicas: Dict[DeploymentID, int] = {}
        for deployment_name in target_deployments:
            deployment_id = DeploymentID(name=deployment_name, app_name=self._name)
            target_num_replicas = (
                self._deployment_state_manager.get_deployment_target_num_replicas(
                    deployment_id
                )
            )
            if target_num_replicas is None:
                continue
            deployment_to_target_num_replicas[deployment_id] = target_num_replicas

        if len(deployment_to_target_num_replicas) == 0:
            return False
        decisions: Dict[
            DeploymentID, int
        ] = self._autoscaling_state_manager.get_decision_num_replicas(
            self._name, deployment_to_target_num_replicas
        )

        target_state_changed = False
        for deployment_id, decision_num_replicas in decisions.items():
            target_state_changed = (
                self._deployment_state_manager.autoscale(
                    deployment_id, decision_num_replicas
                )
                or target_state_changed
            )
        return target_state_changed

    def apply_deployment_info(
        self,
        deployment_name: str,
        deployment_info: DeploymentInfo,
    ) -> bool:
        """Deploys a deployment in the application.

        Args:
            deployment_name: The name of the deployment to apply.
            deployment_info: The deployment info to apply.

        Returns:
            Whether the target state has changed.
        """
        route_prefix = deployment_info.route_prefix
        if route_prefix is not None and not route_prefix.startswith("/"):
            raise RayServeException(
                f'Invalid route prefix "{route_prefix}", it must start with "/"'
            )

        deployment_id = DeploymentID(name=deployment_name, app_name=self._name)

        target_state_changed = self._deployment_state_manager.deploy(
            deployment_id, deployment_info
        )

        if deployment_info.route_prefix is not None:
            config = deployment_info.deployment_config
            self._endpoint_state.update_endpoint(
                deployment_id,
                # The current meaning of the "is_cross_language" field is ambiguous.
                # We will work on optimizing and removing this field in the future.
                # Instead of using the "is_cross_language" field, we will directly
                # compare if the replica is Python, which will assist the Python
                # router in determining if the replica invocation is a cross-language
                # operation.
                EndpointInfo(
                    route=deployment_info.route_prefix,
                    app_is_cross_language=config.deployment_language
                    != DeploymentLanguage.PYTHON,
                ),
            )
        else:
            self._endpoint_state.delete_endpoint(deployment_id)

        return target_state_changed

    def deploy_app(
        self,
        deployment_infos: Dict[str, DeploymentInfo],
        external_scaler_enabled: bool = False,
    ):
        """(Re-)deploy the application from list of deployment infos.

        This function should only be called to deploy an app from an
        imperative API (i.e., `serve.run` or Java API).

        Raises: RayServeException if there is more than one route prefix
            or docs path.
        """

        # Check routes are unique in deployment infos
        self._route_prefix = self._check_routes(deployment_infos)

        self._set_target_state(
            deployment_infos=deployment_infos,
            api_type=APIType.IMPERATIVE,
            code_version=None,
            target_config=None,
            target_capacity=None,
            target_capacity_direction=None,
            external_scaler_enabled=external_scaler_enabled,
        )

    def apply_app_config(
        self,
        config: ServeApplicationSchema,
        target_capacity: Optional[float],
        target_capacity_direction: Optional[TargetCapacityDirection],
        deployment_time: float,
    ) -> None:
        """Apply the config to the application.

        If the code version matches that of the current live deployments
        then it only applies the updated config to the deployment state
        manager. If the code version doesn't match, this will re-build
        the application.

        This function should only be called to (re-)deploy an app from
        the declarative API (i.e., through the REST API).
        """

        self._deployment_timestamp = deployment_time

        config_version = get_app_code_version(config)
        if config_version == self._target_state.code_version:
            try:
                overrided_infos = override_deployment_info(
                    self._target_state.deployment_infos,
                    config,
                )
                self._route_prefix = self._check_routes(overrided_infos)
                self._set_target_state(
                    # Code version doesn't change.
                    code_version=self._target_state.code_version,
                    api_type=APIType.DECLARATIVE,
                    # Everything else must reflect the new config.
                    deployment_infos=overrided_infos,
                    target_config=config,
                    target_capacity=target_capacity,
                    target_capacity_direction=target_capacity_direction,
                    external_scaler_enabled=config.external_scaler_enabled,
                )
            except (TypeError, ValueError, RayServeException):
                self._clear_target_state_and_store_config(config)
                self._update_status(
                    ApplicationStatus.DEPLOY_FAILED, traceback.format_exc()
                )
            except Exception:
                self._clear_target_state_and_store_config(config)
                self._update_status(
                    ApplicationStatus.DEPLOY_FAILED,
                    (
                        f"Unexpected error occurred while applying config for "
                        f"application '{self._name}': \n{traceback.format_exc()}"
                    ),
                )
        else:
            # If there is an in progress build task, cancel it.
            if self._build_app_task_info and not self._build_app_task_info.finished:
                logger.info(
                    f"Received new config for application '{self._name}'. "
                    "Cancelling previous request."
                )
                ray.cancel(self._build_app_task_info.obj_ref)

            # Halt reconciliation of target deployments. A new target state
            # will be set once the new app has finished building.
            self._clear_target_state_and_store_config(config)

            # Record telemetry for container runtime env feature
            if self._target_state.config.runtime_env.get(
                "container"
            ) or self._target_state.config.runtime_env.get("image_uri"):
                ServeUsageTag.APP_CONTAINER_RUNTIME_ENV_USED.record("1")

            if isinstance(config.autoscaling_policy, dict):
                application_autoscaling_policy_function = config.autoscaling_policy.get(
                    "policy_function"
                )
            else:
                application_autoscaling_policy_function = None

            deployment_to_autoscaling_policy_function = {
                deployment.name: deployment.autoscaling_config.get("policy", {}).get(
                    "policy_function", DEFAULT_AUTOSCALING_POLICY_NAME
                )
                for deployment in config.deployments
                if isinstance(deployment.autoscaling_config, dict)
            }
            deployment_to_request_router_cls = {
                deployment.name: deployment.request_router_config.get(
                    "request_router_class", DEFAULT_REQUEST_ROUTER_PATH
                )
                for deployment in config.deployments
                if isinstance(deployment.request_router_config, dict)
            }

            # Kick off new build app task
            logger.info(f"Importing and building app '{self._name}'.")
            build_app_obj_ref = build_serve_application.options(
                runtime_env=config.runtime_env,
                enable_task_events=RAY_SERVE_ENABLE_TASK_EVENTS,
            ).remote(
                config.import_path,
                config_version,
                config.name,
                config.args,
                self._logging_config,
                application_autoscaling_policy_function,
                deployment_to_autoscaling_policy_function,
                deployment_to_request_router_cls,
            )
            self._build_app_task_info = BuildAppTaskInfo(
                obj_ref=build_app_obj_ref,
                code_version=config_version,
                config=config,
                target_capacity=target_capacity,
                target_capacity_direction=target_capacity_direction,
                finished=False,
            )

    def _get_live_deployments(self) -> List[str]:
        return self._deployment_state_manager.get_deployments_in_application(self._name)

    def _determine_app_status(self) -> Tuple[ApplicationStatus, str]:
        """Check deployment statuses and target state, and determine the
        corresponding application status.

        Returns:
            Status (ApplicationStatus):
                RUNNING: all deployments are healthy or autoscaling.
                DEPLOYING: there is one or more updating deployments,
                    and there are no unhealthy deployments.
                DEPLOY_FAILED: one or more deployments became unhealthy
                    while the application was deploying.
                UNHEALTHY: one or more deployments became unhealthy
                    while the application was running.
                DELETING: the application is being deleted.
            Error message (str):
                Non-empty string if status is DEPLOY_FAILED or UNHEALTHY
        """

        if self._target_state.deleting:
            return ApplicationStatus.DELETING, ""

        # Get the lowest rank, i.e. highest priority, deployment status info object
        # The deployment status info with highest priority determines the corresponding
        # application status to set.
        deployment_statuses = self.get_deployments_statuses()
        lowest_rank_status = min(deployment_statuses, key=lambda info: info.rank)
        if lowest_rank_status.status == DeploymentStatus.DEPLOY_FAILED:
            failed_deployments = [
                s.name
                for s in deployment_statuses
                if s.status == DeploymentStatus.DEPLOY_FAILED
            ]
            return (
                ApplicationStatus.DEPLOY_FAILED,
                f"Failed to update the deployments {failed_deployments}.",
            )
        elif lowest_rank_status.status == DeploymentStatus.UNHEALTHY:
            unhealthy_deployment_names = [
                s.name
                for s in deployment_statuses
                if s.status == DeploymentStatus.UNHEALTHY
            ]
            return (
                ApplicationStatus.UNHEALTHY,
                f"The deployments {unhealthy_deployment_names} are UNHEALTHY.",
            )
        elif lowest_rank_status.status == DeploymentStatus.UPDATING:
            return ApplicationStatus.DEPLOYING, ""
        elif (
            lowest_rank_status.status
            in [DeploymentStatus.UPSCALING, DeploymentStatus.DOWNSCALING]
            and lowest_rank_status.status_trigger
            == DeploymentStatusTrigger.CONFIG_UPDATE_STARTED
        ):
            return ApplicationStatus.DEPLOYING, ""
        else:
            return ApplicationStatus.RUNNING, ""

    def _reconcile_build_app_task(
        self,
    ) -> Tuple[Optional[bytes], Optional[Dict], BuildAppStatus, str]:
        """If necessary, reconcile the in-progress build task.

        Returns:
            Serialized application autoscaling policy def (bytes):
                The serialized application autoscaling policy def returned from the build app task
                if it was built successfully, otherwise None.
            Deploy arguments (Dict[str, DeploymentInfo]):
                The deploy arguments returned from the build app task
                and their code version.
            Status (BuildAppStatus):
                NO_TASK_IN_PROGRESS: There is no build task to reconcile.
                SUCCEEDED: Task finished successfully.
                FAILED: An error occurred during execution of build app task
                IN_PROGRESS: Task hasn't finished yet.
            Error message (str):
                Non-empty string if status is DEPLOY_FAILED or UNHEALTHY
        """
        if self._build_app_task_info is None or self._build_app_task_info.finished:
            return None, None, BuildAppStatus.NO_TASK_IN_PROGRESS, ""

        if not check_obj_ref_ready_nowait(self._build_app_task_info.obj_ref):
            return None, None, BuildAppStatus.IN_PROGRESS, ""

        # Retrieve build app task result
        self._build_app_task_info.finished = True
        try:
            serialized_application_autoscaling_policy_def, args, err = ray.get(
                self._build_app_task_info.obj_ref
            )
            if err is None:
                logger.info(f"Imported and built app '{self._name}' successfully.")
            else:
                return (
                    None,
                    None,
                    BuildAppStatus.FAILED,
                    f"Deploying app '{self._name}' failed with exception:\n{err}",
                )
        except RuntimeEnvSetupError:
            error_msg = (
                f"Runtime env setup for app '{self._name}' failed:\n"
                + traceback.format_exc()
            )
            return None, None, BuildAppStatus.FAILED, error_msg
        except Exception:
            error_msg = (
                f"Unexpected error occurred while deploying application "
                f"'{self._name}': \n{traceback.format_exc()}"
            )
            return None, None, BuildAppStatus.FAILED, error_msg

        # Convert serialized deployment args (returned by build app task)
        # to deployment infos and apply option overrides from config
        try:
            deployment_infos = {
                params["deployment_name"]: deploy_args_to_deployment_info(
                    **params, app_name=self._name
                )
                for params in args
            }
            deployment_to_serialized_autoscaling_policy_def = {
                params["deployment_name"]: params["serialized_autoscaling_policy_def"]
                for params in args
                if params["serialized_autoscaling_policy_def"] is not None
            }
            deployment_to_serialized_request_router_cls = {
                params["deployment_name"]: params["serialized_request_router_cls"]
                for params in args
                if params["serialized_request_router_cls"] is not None
            }
            overrided_infos = override_deployment_info(
                deployment_infos,
                self._build_app_task_info.config,
                deployment_to_serialized_autoscaling_policy_def,
                deployment_to_serialized_request_router_cls,
            )
            self._route_prefix = self._check_routes(overrided_infos)
            return (
                serialized_application_autoscaling_policy_def,
                overrided_infos,
                BuildAppStatus.SUCCEEDED,
                "",
            )
        except (TypeError, ValueError, RayServeException):
            return None, None, BuildAppStatus.FAILED, traceback.format_exc()
        except Exception:
            error_msg = (
                f"Unexpected error occurred while applying config for application "
                f"'{self._name}': \n{traceback.format_exc()}"
            )
            return None, None, BuildAppStatus.FAILED, error_msg

    def _check_routes(
        self, deployment_infos: Dict[str, DeploymentInfo]
    ) -> Tuple[str, str]:
        """Check route prefixes of deployments in app.

        There should only be one non-null route prefix. If there is one,
        set it as the application route prefix. This function must be
        run every control loop iteration because the target config could
        be updated without kicking off a new task.

        Returns: route prefix.
        Raises: RayServeException if more than one route prefix is found among deployments.
        """
        num_route_prefixes = 0
        route_prefix = None
        for info in deployment_infos.values():
            # Update route prefix of application, which may be updated
            # through a redeployed config.
            if info.route_prefix is not None:
                route_prefix = info.route_prefix
                num_route_prefixes += 1

        if num_route_prefixes > 1:
            raise RayServeException(
                f'Found multiple route prefixes from application "{self._name}",'
                " Please specify only one route prefix for the application "
                "to avoid this issue."
            )

        return route_prefix

    def _reconcile_target_deployments(self) -> None:
        """Reconcile target deployments in application target state.

        Ensure each deployment is running on up-to-date info, and
        remove outdated deployments from the application.
        """
        target_state_changed = False

        # Set target state for each deployment
        for deployment_name, info in self._target_state.deployment_infos.items():
            deploy_info = deepcopy(info)

            # Apply the target capacity information to the deployment info.
            deploy_info.set_target_capacity(
                new_target_capacity=self._target_state.target_capacity,
                new_target_capacity_direction=(
                    self._target_state.target_capacity_direction
                ),
            )

            # Apply the application logging config to the deployment logging config
            # if it is not set.
            if (
                self._target_state.config
                and self._target_state.config.logging_config
                and deploy_info.deployment_config.logging_config is None
            ):
                deploy_info.deployment_config.logging_config = (
                    self._target_state.config.logging_config
                )
            target_state_changed = (
                self.apply_deployment_info(deployment_name, deploy_info)
                or target_state_changed
            )

        # Delete outdated deployments
        for deployment_name in self._get_live_deployments():
            if deployment_name not in self.target_deployments:
                target_state_changed = (
                    self._delete_deployment(deployment_name) or target_state_changed
                )

        return target_state_changed

    def update(self) -> Tuple[bool, bool]:
        """Attempts to reconcile this application to match its target state.

        Updates the application status and status message based on the
        current state of the system.

        Returns:
            Whether the target state has changed.
        """

        target_state_changed = False
        # If the application is being deleted, ignore any build task results to
        # avoid flipping the state back to DEPLOYING/RUNNING.
        if not self._target_state.deleting:
            (
                serialized_application_autoscaling_policy_def,
                infos,
                task_status,
                msg,
            ) = self._reconcile_build_app_task()
            if task_status == BuildAppStatus.SUCCEEDED:
                target_state_changed = True
                self._set_target_state(
                    deployment_infos=infos,
                    code_version=self._build_app_task_info.code_version,
                    api_type=self._target_state.api_type,
                    target_config=self._build_app_task_info.config,
                    target_capacity=self._build_app_task_info.target_capacity,
                    target_capacity_direction=(
                        self._build_app_task_info.target_capacity_direction
                    ),
<<<<<<< HEAD
                    external_scaler_enabled=self._target_state.external_scaler_enabled,
=======
                    serialized_application_autoscaling_policy_def=serialized_application_autoscaling_policy_def,
>>>>>>> 9cbe1317
                )
                # Handling the case where the user turns off/turns on app-level autoscaling policy,
                # between app deployment.
                if (
                    self._target_state.config is not None
                    and self._target_state.config.autoscaling_policy is not None
                ):
                    self._autoscaling_state_manager.register_application(
                        self._name,
                        AutoscalingPolicy(
                            _serialized_policy_def=serialized_application_autoscaling_policy_def,
                            **self._target_state.config.autoscaling_policy,
                        ),
                    )
                else:
                    self._autoscaling_state_manager.deregister_application(self._name)
            elif task_status == BuildAppStatus.FAILED:
                self._update_status(ApplicationStatus.DEPLOY_FAILED, msg)

        # Only reconcile deployments when the build app task is finished. If
        # it's not finished, we don't know what the target list of deployments
        # is, so we don't perform any reconciliation.
        if self._target_state.deployment_infos is not None:
            target_state_changed = (
                self._reconcile_target_deployments() or target_state_changed
            )
            status, status_msg = self._determine_app_status()
            self._update_status(status, status_msg)

        # Check if app is ready to be deleted
        if self._target_state.deleting:
            return self.is_deleted(), target_state_changed
        return False, target_state_changed

    def get_checkpoint_data(self) -> ApplicationTargetState:
        return self._target_state

    def get_deployments_statuses(self) -> List[DeploymentStatusInfo]:
        """Return all deployment status information"""
        deployments = [
            DeploymentID(name=deployment, app_name=self._name)
            for deployment in self.target_deployments
        ]
        return self._deployment_state_manager.get_deployment_statuses(deployments)

    def get_application_status_info(self) -> ApplicationStatusInfo:
        """Return the application status information"""
        return ApplicationStatusInfo(
            self._status,
            message=self._status_msg,
            deployment_timestamp=self._deployment_timestamp,
        )

    def list_deployment_details(self) -> Dict[str, DeploymentDetails]:
        """Gets detailed info on all live deployments in this application.
        (Does not include deleted deployments.)

        Returns:
            A dictionary of deployment infos. The set of deployment info returned
            may not be the full list of deployments that are part of the application.
            This can happen when the application is still deploying and bringing up
            deployments, or when the application is deleting and some deployments have
            been deleted.
        """
        details = {
            deployment_name: self._deployment_state_manager.get_deployment_details(
                DeploymentID(name=deployment_name, app_name=self._name)
            )
            for deployment_name in self.target_deployments
        }
        return {k: v for k, v in details.items() if v is not None}

    def _update_status(self, status: ApplicationStatus, status_msg: str = "") -> None:
        if (
            status_msg
            and status
            in [
                ApplicationStatus.DEPLOY_FAILED,
                ApplicationStatus.UNHEALTHY,
            ]
            and status_msg != self._status_msg
        ):
            logger.error(status_msg)

        self._status = status
        self._status_msg = status_msg


class ApplicationStateManager:
    def __init__(
        self,
        deployment_state_manager: DeploymentStateManager,
        autoscaling_state_manager: AutoscalingStateManager,
        endpoint_state: EndpointState,
        kv_store: KVStoreBase,
        logging_config: LoggingConfig,
    ):
        self._deployment_state_manager = deployment_state_manager
        self._autoscaling_state_manager = autoscaling_state_manager
        self._endpoint_state = endpoint_state
        self._kv_store = kv_store
        self._logging_config = logging_config

        self._shutting_down = False

        self._application_states: Dict[str, ApplicationState] = {}
        self._recover_from_checkpoint()

    def _recover_from_checkpoint(self):
        checkpoint = self._kv_store.get(CHECKPOINT_KEY)
        if checkpoint is not None:
            application_state_info = cloudpickle.loads(checkpoint)

            for app_name, checkpoint_data in application_state_info.items():
                app_state = ApplicationState(
                    app_name,
                    self._deployment_state_manager,
                    self._autoscaling_state_manager,
                    self._endpoint_state,
                    self._logging_config,
                )
                app_state.recover_target_state_from_checkpoint(checkpoint_data)
                self._application_states[app_name] = app_state

    def delete_app(self, name: str) -> None:
        """Delete application by name"""
        if name not in self._application_states:
            return
        self._application_states[name].delete()

    def deploy_apps(
        self,
        name_to_deployment_args: Dict[str, List[Dict]],
        name_to_application_args: Dict[str, Dict],
    ) -> None:
        live_route_prefixes: Dict[str, str] = {
            app_state.route_prefix: app_name
            for app_name, app_state in self._application_states.items()
            if app_state.route_prefix is not None
            and not app_state.status == ApplicationStatus.DELETING
        }

        for name, deployment_args in name_to_deployment_args.items():
            for deploy_param in deployment_args:
                # Make sure route_prefix is not being used by other application.
                deploy_app_prefix = deploy_param.get("route_prefix")
                if deploy_app_prefix is None:
                    continue

                existing_app_name = live_route_prefixes.get(deploy_app_prefix)
                # It's ok to redeploy an app with the same prefix
                # if it has the same name as the app already using that prefix.
                if existing_app_name is not None and existing_app_name != name:
                    raise RayServeException(
                        f"Prefix {deploy_app_prefix} is being used by application "
                        f'"{existing_app_name}". Failed to deploy application "{name}".'
                    )

                # We might be deploying more than one app,
                # so we need to add this app's prefix to the
                # set of live route prefixes that we're checking
                # against during this batch operation.
                live_route_prefixes[deploy_app_prefix] = name

            application_args = name_to_application_args.get(name, {})
            external_scaler_enabled = application_args.get(
                "external_scaler_enabled", False
            )

            if name not in self._application_states:
                self._application_states[name] = ApplicationState(
                    name,
                    self._deployment_state_manager,
                    self._autoscaling_state_manager,
                    self._endpoint_state,
                    self._logging_config,
                    external_scaler_enabled,
                )
            ServeUsageTag.NUM_APPS.record(str(len(self._application_states)))

            deployment_infos = {
                params["deployment_name"]: deploy_args_to_deployment_info(
                    **params, app_name=name
                )
                for params in deployment_args
            }
            self._application_states[name].deploy_app(
                deployment_infos, external_scaler_enabled
            )

    def deploy_app(self, name: str, deployment_args: List[Dict]) -> None:
        """Deploy the specified app to the list of deployment arguments.

        This function should only be called if the app is being deployed
        through serve.run instead of from a config.

        Args:
            name: application name
            deployment_args_list: arguments for deploying a list of deployments.

        Raises:
            RayServeException: If the list of deployments is trying to
                use a route prefix that is already used by another application
        """
        self.deploy_apps({name: deployment_args})

    def apply_app_configs(
        self,
        app_configs: List[ServeApplicationSchema],
        *,
        deployment_time: float = 0,
        target_capacity: Optional[float] = None,
        target_capacity_direction: Optional[TargetCapacityDirection] = None,
    ):
        """Declaratively apply the list of application configs.

        The applications will be reconciled to match the target state of the config.

        Any applications previously deployed declaratively that are *not* present in
        the list will be deleted.
        """
        for app_config in app_configs:
            if app_config.name not in self._application_states:
                logger.info(f"Deploying new app '{app_config.name}'.")
                self._application_states[app_config.name] = ApplicationState(
                    app_config.name,
                    self._deployment_state_manager,
                    self._autoscaling_state_manager,
                    endpoint_state=self._endpoint_state,
                    logging_config=self._logging_config,
                    external_scaler_enabled=app_config.external_scaler_enabled,
                )

            self._application_states[app_config.name].apply_app_config(
                app_config,
                target_capacity,
                target_capacity_direction,
                deployment_time=deployment_time,
            )

        # Delete all apps that were previously deployed via the declarative API
        # but are not in the config being applied.
        existing_apps = {
            name
            for name, app_state in self._application_states.items()
            if app_state.api_type == APIType.DECLARATIVE
        }
        apps_in_config = {app_config.name for app_config in app_configs}
        for app_to_delete in existing_apps - apps_in_config:
            self.delete_app(app_to_delete)

        ServeUsageTag.NUM_APPS.record(str(len(self._application_states)))

    def get_deployments(self, app_name: str) -> List[str]:
        """Return all deployment names by app name"""
        if app_name not in self._application_states:
            return []
        return self._application_states[app_name].target_deployments

    def get_deployments_statuses(self, app_name: str) -> List[DeploymentStatusInfo]:
        """Return all deployment statuses by app name"""
        if app_name not in self._application_states:
            return []
        return self._application_states[app_name].get_deployments_statuses()

    def get_app_status(self, name: str) -> ApplicationStatus:
        if name not in self._application_states:
            return ApplicationStatus.NOT_STARTED

        return self._application_states[name].status

    def does_app_exist(self, name: str) -> bool:
        return name in self._application_states

    def get_app_status_info(self, name: str) -> ApplicationStatusInfo:
        if name not in self._application_states:
            return ApplicationStatusInfo(
                ApplicationStatus.NOT_STARTED,
                message=f"Application {name} doesn't exist",
                deployment_timestamp=0,
            )
        return self._application_states[name].get_application_status_info()

    def get_docs_path(self, app_name: str) -> Optional[str]:
        return self._application_states[app_name].docs_path

    def get_route_prefix(self, name: str) -> Optional[str]:
        return self._application_states[name].route_prefix

    def get_ingress_deployment_name(self, name: str) -> Optional[str]:
        if name not in self._application_states:
            return None

        return self._application_states[name].ingress_deployment

    def get_app_source(self, name: str) -> APIType:
        return self._application_states[name].api_type

    def is_external_scaler_enabled(self, app_name: str) -> bool:
        """Check if external scaler is enabled for the application.

        Args:
            app_name: Name of the application.

        Returns:
            True if external_scaler_enabled is set for the application, False otherwise.
        """
        if self.does_app_exist(app_name):
            return self._application_states[app_name].external_scaler_enabled

        return False

    def list_app_statuses(
        self, source: Optional[APIType] = None
    ) -> Dict[str, ApplicationStatusInfo]:
        """Return a dictionary with {app name: application info}

        Args:
            source: Optional API type filter. If provided, only returns apps
                   deployed via the specified API type.

        Returns:
            Dict[str, ApplicationStatusInfo]: A dictionary mapping application names
                to their corresponding status information.
        """
        if source is None:
            return {
                name: self._application_states[name].get_application_status_info()
                for name in self._application_states
            }
        else:
            return {
                name: self._application_states[name].get_application_status_info()
                for name in self._application_states
                if self.get_app_source(name) is source
            }

    def list_deployment_details(self, name: str) -> Dict[str, DeploymentDetails]:
        """Gets detailed info on all deployments in specified application."""
        if name not in self._application_states:
            return {}
        return self._application_states[name].list_deployment_details()

    def update(self):
        """Update each application state."""
        apps_to_be_deleted = []
        any_target_state_changed = False
        for name, app in self._application_states.items():
            if app.should_autoscale():
                any_target_state_changed = app.autoscale() or any_target_state_changed
            ready_to_be_deleted, app_target_state_changed = app.update()
            any_target_state_changed = (
                any_target_state_changed or app_target_state_changed
            )
            if ready_to_be_deleted:
                apps_to_be_deleted.append(name)
                logger.debug(f"Application '{name}' deleted successfully.")

        if len(apps_to_be_deleted) > 0:
            for app_name in apps_to_be_deleted:
                self._autoscaling_state_manager.deregister_application(app_name)
                del self._application_states[app_name]
            ServeUsageTag.NUM_APPS.record(str(len(self._application_states)))

        if any_target_state_changed:
            self.save_checkpoint()
            self._deployment_state_manager.save_checkpoint()

    def shutdown(self) -> None:
        self._shutting_down = True

        for app_state in self._application_states.values():
            app_state.delete()

        self._kv_store.delete(CHECKPOINT_KEY)

    def is_ready_for_shutdown(self) -> bool:
        """Return whether all applications have shut down.

        Iterate through all application states and check if all their applications
        are deleted.
        """
        return self._shutting_down and all(
            app_state.is_deleted() for app_state in self._application_states.values()
        )

    def save_checkpoint(self) -> None:
        """Write a checkpoint of all application states."""
        if self._shutting_down:
            # Once we're told to shut down, stop writing checkpoints.
            # Calling .shutdown() deletes any existing checkpoint.
            return

        application_state_info = {
            app_name: app_state.get_checkpoint_data()
            for app_name, app_state in self._application_states.items()
        }

        self._kv_store.put(
            CHECKPOINT_KEY,
            cloudpickle.dumps(application_state_info),
        )


@ray.remote(num_cpus=0, max_calls=1)
def build_serve_application(
    import_path: str,
    code_version: str,
    name: str,
    args: Dict,
    logging_config: LoggingConfig,
    application_autoscaling_policy_function: Optional[str],
    deployment_to_autoscaling_policy_function: Dict[str, str],
    deployment_to_request_router_cls: Dict[str, str],
) -> Tuple[Optional[bytes], Optional[List[Dict]], Optional[str]]:
    """Import and build a Serve application.

    Args:
        import_path: import path to top-level bound deployment.
        code_version: code version inferred from app config. All
            deployment versions are set to this code version.
        name: application name. If specified, application will be deployed
            without removing existing applications.
        args: Arguments to be passed to the application builder.
        logging_config: the logging config for the build app task.
        application_autoscaling_policy_function: the application autoscaling policy function name
        deployment_to_autoscaling_policy_function: a dictionary mapping deployment names to autoscaling policy function names
        deployment_to_request_router_cls: a dictionary mapping deployment names to request router class names

    Returns:
        Serialized application autoscaling policy def: a serialized autoscaling
            policy def for the application if it was built successfully, otherwise None.
        Deploy arguments: a list of deployment arguments if application
            was built successfully, otherwise None.
        Error message: a string if an error was raised, otherwise None.
    """
    configure_component_logger(
        component_name="controller",
        component_id=f"build_{name}_{os.getpid()}",
        logging_config=logging_config,
    )

    try:
        from ray.serve._private.api import call_user_app_builder_with_args_if_necessary

        # Import and build the application.
        args_info_str = f" with arguments {args}" if args else ""
        logger.info(f"Importing application '{name}'{args_info_str}.")

        app = call_user_app_builder_with_args_if_necessary(
            import_attr(import_path), args
        )

        deploy_args_list = []
        built_app: BuiltApplication = build_app(
            app,
            name=name,
            default_runtime_env=ray.get_runtime_context().runtime_env,
        )
        num_ingress_deployments = 0

        def _get_serialized_def(attr_path: str) -> bytes:
            module, attr = import_module_and_attr(attr_path)
            cloudpickle.register_pickle_by_value(module)
            serialized = cloudpickle.dumps(attr)
            cloudpickle.unregister_pickle_by_value(module)
            return serialized

        application_serialized_autoscaling_policy_def = None
        if application_autoscaling_policy_function is not None:
            application_serialized_autoscaling_policy_def = _get_serialized_def(
                application_autoscaling_policy_function
            )
        for deployment in built_app.deployments:
            if inspect.isclass(deployment.func_or_class) and issubclass(
                deployment.func_or_class, ASGIAppReplicaWrapper
            ):
                num_ingress_deployments += 1
            is_ingress = deployment.name == built_app.ingress_deployment_name
            deployment_to_serialized_autoscaling_policy_def = None
            deployment_to_serialized_request_router_cls = None
            if deployment.name in deployment_to_autoscaling_policy_function:
                deployment_to_serialized_autoscaling_policy_def = _get_serialized_def(
                    deployment_to_autoscaling_policy_function[deployment.name]
                )
            if deployment.name in deployment_to_request_router_cls:
                deployment_to_serialized_request_router_cls = _get_serialized_def(
                    deployment_to_request_router_cls[deployment.name]
                )
            deploy_args_list.append(
                get_deploy_args(
                    name=deployment._name,
                    replica_config=deployment._replica_config,
                    ingress=is_ingress,
                    deployment_config=deployment._deployment_config,
                    version=code_version,
                    route_prefix="/" if is_ingress else None,
                    serialized_autoscaling_policy_def=deployment_to_serialized_autoscaling_policy_def,
                    serialized_request_router_cls=deployment_to_serialized_request_router_cls,
                )
            )
        if num_ingress_deployments > 1:
            return (
                None,
                None,
                (
                    f'Found multiple FastAPI deployments in application "{built_app.name}". '
                    "Please only include one deployment with @serve.ingress "
                    "in your application to avoid this issue."
                ),
            )
        return application_serialized_autoscaling_policy_def, deploy_args_list, None
    except KeyboardInterrupt:
        # Error is raised when this task is canceled with ray.cancel(), which
        # happens when deploy_apps() is called.
        logger.info(
            "Existing config deployment request terminated because of keyboard "
            "interrupt."
        )
        return None, None, None
    except Exception:
        logger.error(
            f"Exception importing application '{name}'.\n{traceback.format_exc()}"
        )
        return None, None, traceback.format_exc()


def override_deployment_info(
    deployment_infos: Dict[str, DeploymentInfo],
    override_config: Optional[ServeApplicationSchema],
    deployment_to_serialized_autoscaling_policy_def: Optional[Dict[str, bytes]] = None,
    deployment_to_serialized_request_router_cls: Optional[Dict[str, bytes]] = None,
) -> Dict[str, DeploymentInfo]:
    """Override deployment infos with options from app config.

    Args:
        app_name: application name
        deployment_infos: deployment info loaded from code
        override_config: application config deployed by user with
            options to override those loaded from code.
        deployment_to_serialized_autoscaling_policy_def: serialized autoscaling policy def for each deployment
        deployment_to_serialized_request_router_cls: serialized request router cls for each deployment

    Returns: the updated deployment infos.

    Raises:
        ValueError: If config options have invalid values.
        TypeError: If config options have invalid types.
    """

    deployment_infos = deepcopy(deployment_infos)
    if override_config is None:
        return deployment_infos

    config_dict = override_config.dict(exclude_unset=True)
    deployment_override_options = config_dict.get("deployments", [])

    # Override options for each deployment listed in the config.
    for options in deployment_override_options:
        if "max_ongoing_requests" in options:
            options["max_ongoing_requests"] = options.get("max_ongoing_requests")

        deployment_name = options["name"]
        if deployment_name not in deployment_infos:
            raise ValueError(
                f"Deployment '{deployment_name}' does not exist. "
                f"Available: {list(deployment_infos.keys())}"
            )

        info = deployment_infos[deployment_name]
        original_options = info.deployment_config.dict()
        original_options["user_configured_option_names"].update(set(options))

        # Override `max_ongoing_requests` and `autoscaling_config` if
        # `num_replicas="auto"`
        if options.get("num_replicas") == "auto":
            options["num_replicas"] = None

            new_config = AutoscalingConfig.default().dict()
            # If `autoscaling_config` is specified, its values override
            # the default `num_replicas="auto"` configuration
            autoscaling_config = (
                options.get("autoscaling_config")
                or info.deployment_config.autoscaling_config
            )
            if autoscaling_config:
                new_config.update(autoscaling_config)

            if (
                deployment_to_serialized_autoscaling_policy_def
                and deployment_name in deployment_to_serialized_autoscaling_policy_def
            ):
                # By setting the serialized policy def, AutoscalingConfig constructor will not
                # try to import the policy from the string import path
                policy_obj = AutoscalingPolicy.from_serialized_policy_def(
                    new_config["policy"],
                    deployment_to_serialized_autoscaling_policy_def[deployment_name],
                )
                new_config["policy"] = policy_obj
            options["autoscaling_config"] = AutoscalingConfig(**new_config)

            ServeUsageTag.AUTO_NUM_REPLICAS_USED.record("1")

        # What to pass to info.update
        override_options = {}

        # Merge app-level and deployment-level runtime_envs.
        replica_config = info.replica_config
        app_runtime_env = override_config.runtime_env
        if "ray_actor_options" in options:
            # If specified, get ray_actor_options from config
            override_actor_options = options.pop("ray_actor_options", {})
        else:
            # Otherwise, get options from application code (and default to {}
            # if the code sets options to None).
            override_actor_options = replica_config.ray_actor_options or {}

        override_placement_group_bundles = options.pop(
            "placement_group_bundles", replica_config.placement_group_bundles
        )
        override_placement_group_strategy = options.pop(
            "placement_group_strategy", replica_config.placement_group_strategy
        )

        override_max_replicas_per_node = options.pop(
            "max_replicas_per_node", replica_config.max_replicas_per_node
        )

        # Record telemetry for container runtime env feature at deployment level
        if override_actor_options.get("runtime_env") and (
            override_actor_options["runtime_env"].get("container")
            or override_actor_options["runtime_env"].get("image_uri")
        ):
            ServeUsageTag.DEPLOYMENT_CONTAINER_RUNTIME_ENV_USED.record("1")

        merged_env = override_runtime_envs_except_env_vars(
            app_runtime_env, override_actor_options.get("runtime_env", {})
        )
        override_actor_options.update({"runtime_env": merged_env})

        replica_config.update(
            ray_actor_options=override_actor_options,
            placement_group_bundles=override_placement_group_bundles,
            placement_group_strategy=override_placement_group_strategy,
            max_replicas_per_node=override_max_replicas_per_node,
        )
        override_options["replica_config"] = replica_config

        if "request_router_config" in options:
            request_router_config = options.get("request_router_config")
            if request_router_config:
                if (
                    deployment_to_serialized_request_router_cls
                    and deployment_name in deployment_to_serialized_request_router_cls
                ):
                    # By setting the serialized request router cls, RequestRouterConfig constructor will not
                    # try to import the request router cls from the string import path
                    options[
                        "request_router_config"
                    ] = RequestRouterConfig.from_serialized_request_router_cls(
                        request_router_config,
                        deployment_to_serialized_request_router_cls[deployment_name],
                    )
                else:
                    options["request_router_config"] = RequestRouterConfig(
                        **request_router_config
                    )

        # Override deployment config options
        options.pop("name", None)
        original_options.update(options)
        override_options["deployment_config"] = DeploymentConfig(**original_options)
        deployment_infos[deployment_name] = info.update(**override_options)

        deployment_config = deployment_infos[deployment_name].deployment_config
        if (
            deployment_config.autoscaling_config is not None
            and deployment_config.max_ongoing_requests
            < deployment_config.autoscaling_config.get_target_ongoing_requests()
        ):
            logger.warning(
                "Autoscaling will never happen, "
                "because 'max_ongoing_requests' is less than "
                "'target_ongoing_requests' now."
            )

    # Overwrite ingress route prefix
    app_route_prefix = config_dict.get("route_prefix", DEFAULT.VALUE)
    validate_route_prefix(app_route_prefix)
    for deployment in list(deployment_infos.values()):
        if (
            app_route_prefix is not DEFAULT.VALUE
            and deployment.route_prefix is not None
        ):
            deployment.route_prefix = app_route_prefix

    return deployment_infos<|MERGE_RESOLUTION|>--- conflicted
+++ resolved
@@ -210,12 +210,9 @@
     target_capacity_direction: the scale direction to use when
         running the Serve autoscaler.
     deleting: whether the application is being deleted.
-<<<<<<< HEAD
     external_scaler_enabled: whether external autoscaling is enabled for
         this application.
-=======
     serialized_application_autoscaling_policy_def: Optional[bytes]
->>>>>>> 9cbe1317
     """
 
     deployment_infos: Optional[Dict[str, DeploymentInfo]]
@@ -225,11 +222,8 @@
     target_capacity_direction: Optional[TargetCapacityDirection]
     deleting: bool
     api_type: APIType
-<<<<<<< HEAD
     external_scaler_enabled: bool = False
-=======
     serialized_application_autoscaling_policy_def: Optional[bytes]
->>>>>>> 9cbe1317
 
 
 class ApplicationState:
@@ -279,11 +273,8 @@
             target_capacity_direction=None,
             deleting=False,
             api_type=APIType.UNKNOWN,
-<<<<<<< HEAD
             external_scaler_enabled=external_scaler_enabled,
-=======
             serialized_application_autoscaling_policy_def=None,
->>>>>>> 9cbe1317
         )
         self._logging_config = logging_config
 
@@ -384,11 +375,8 @@
         target_capacity: Optional[float] = None,
         target_capacity_direction: Optional[TargetCapacityDirection] = None,
         deleting: bool = False,
-<<<<<<< HEAD
         external_scaler_enabled: bool = False,
-=======
         serialized_application_autoscaling_policy_def: Optional[bytes] = None,
->>>>>>> 9cbe1317
     ):
         """Set application target state.
 
@@ -419,11 +407,8 @@
             target_capacity_direction,
             deleting,
             api_type=api_type,
-<<<<<<< HEAD
             external_scaler_enabled=external_scaler_enabled,
-=======
             serialized_application_autoscaling_policy_def=serialized_application_autoscaling_policy_def,
->>>>>>> 9cbe1317
         )
 
         self._target_state = target_state
@@ -997,11 +982,8 @@
                     target_capacity_direction=(
                         self._build_app_task_info.target_capacity_direction
                     ),
-<<<<<<< HEAD
                     external_scaler_enabled=self._target_state.external_scaler_enabled,
-=======
                     serialized_application_autoscaling_policy_def=serialized_application_autoscaling_policy_def,
->>>>>>> 9cbe1317
                 )
                 # Handling the case where the user turns off/turns on app-level autoscaling policy,
                 # between app deployment.
