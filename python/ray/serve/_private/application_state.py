--- conflicted
+++ resolved
@@ -25,8 +25,6 @@
 )
 from ray.serve._private.config import DeploymentConfig
 from ray.serve._private.constants import (
-    DEFAULT_AUTOSCALING_POLICY_NAME,
-    DEFAULT_REQUEST_ROUTER_PATH,
     RAY_SERVE_ENABLE_TASK_EVENTS,
     SERVE_LOGGER_NAME,
 )
@@ -48,11 +46,7 @@
     validate_route_prefix,
 )
 from ray.serve.api import ASGIAppReplicaWrapper
-<<<<<<< HEAD
 from ray.serve.config import AutoscalingConfig, AutoscalingPolicy, RequestRouterConfig
-=======
-from ray.serve.config import AutoscalingConfig, AutoscalingPolicy
->>>>>>> 1622ff87
 from ray.serve.exceptions import RayServeException
 from ray.serve.generated.serve_pb2 import (
     ApplicationStatus as ApplicationStatusProto,
@@ -214,6 +208,7 @@
     target_capacity_direction: the scale direction to use when
         running the Serve autoscaler.
     deleting: whether the application is being deleted.
+    serialized_application_autoscaling_policy_def: Optional[bytes]
     """
 
     deployment_infos: Optional[Dict[str, DeploymentInfo]]
@@ -223,6 +218,7 @@
     target_capacity_direction: Optional[TargetCapacityDirection]
     deleting: bool
     api_type: APIType
+    serialized_application_autoscaling_policy_def: Optional[bytes]
 
 
 class ApplicationState:
@@ -348,7 +344,10 @@
         ):
             self._autoscaling_state_manager.register_application(
                 self._name,
-                AutoscalingPolicy(**checkpoint_data.config.autoscaling_policy),
+                AutoscalingPolicy(
+                    _serialized_policy_def=checkpoint_data.serialized_application_autoscaling_policy_def,
+                    **checkpoint_data.config.autoscaling_policy,
+                ),
             )
 
     def _set_target_state(
@@ -361,6 +360,7 @@
         target_capacity: Optional[float] = None,
         target_capacity_direction: Optional[TargetCapacityDirection] = None,
         deleting: bool = False,
+        serialized_application_autoscaling_policy_def: Optional[bytes] = None,
     ):
         """Set application target state.
 
@@ -391,6 +391,7 @@
             target_capacity_direction,
             deleting,
             api_type=api_type,
+            serialized_application_autoscaling_policy_def=serialized_application_autoscaling_policy_def,
         )
 
         self._target_state = target_state
@@ -646,25 +647,27 @@
             ) or self._target_state.config.runtime_env.get("image_uri"):
                 ServeUsageTag.APP_CONTAINER_RUNTIME_ENV_USED.record("1")
 
-            deployment_to_autoscaling_policy_function = {}
-            for deployment in config.deployments:
-                # Since we are using configs to extract the autoscaling policy name, it is guaranteed that the the type of policy name is a string
-                if isinstance(deployment.autoscaling_config, dict):
-                    deployment_to_autoscaling_policy_function[
-                        deployment.name
-                    ] = deployment.autoscaling_config.get("policy", {}).get(
-                        "policy_function", DEFAULT_AUTOSCALING_POLICY_NAME
-                    )
-
-            deployment_to_request_router_cls = {}
-            for deployment in config.deployments:
-                # Since we are using configs to extract the request router cls, it is guaranteed that the the type of request router cls is a string
-                if isinstance(deployment.request_router_config, dict):
-                    deployment_to_request_router_cls[
-                        deployment.name
-                    ] = deployment.request_router_config.get(
-                        "request_router_class", DEFAULT_REQUEST_ROUTER_PATH
-                    )
+            if isinstance(config.autoscaling_policy, dict):
+                application_autoscaling_policy_function = config.autoscaling_policy.get(
+                    "policy_function"
+                )
+            else:
+                application_autoscaling_policy_function = None
+
+            deployment_to_autoscaling_policy_function = {
+                deployment.name: deployment.autoscaling_config.get("policy", {}).get(
+                    "policy_function"
+                )
+                for deployment in config.deployments
+                if isinstance(deployment.autoscaling_config, dict)
+            }
+            deployment_to_request_router_cls = {
+                deployment.name: deployment.request_router_config.get(
+                    "request_router_class"
+                )
+                for deployment in config.deployments
+                if isinstance(deployment.request_router_config, dict)
+            }
 
             # Kick off new build app task
             logger.info(f"Importing and building app '{self._name}'.")
@@ -677,6 +680,7 @@
                 config.name,
                 config.args,
                 self._logging_config,
+                application_autoscaling_policy_function,
                 deployment_to_autoscaling_policy_function,
                 deployment_to_request_router_cls,
             )
@@ -750,10 +754,15 @@
         else:
             return ApplicationStatus.RUNNING, ""
 
-    def _reconcile_build_app_task(self) -> Tuple[Optional[Dict], BuildAppStatus, str]:
+    def _reconcile_build_app_task(
+        self,
+    ) -> Tuple[Optional[bytes], Optional[Dict], BuildAppStatus, str]:
         """If necessary, reconcile the in-progress build task.
 
         Returns:
+            Serialized application autoscaling policy def (bytes):
+                The serialized application autoscaling policy def returned from the build app task
+                if it was built successfully, otherwise None.
             Deploy arguments (Dict[str, DeploymentInfo]):
                 The deploy arguments returned from the build app task
                 and their code version.
@@ -774,7 +783,9 @@
         # Retrieve build app task result
         self._build_app_task_info.finished = True
         try:
-            args, err = ray.get(self._build_app_task_info.obj_ref)
+            serialized_application_autoscaling_policy_def, args, err = ray.get(
+                self._build_app_task_info.obj_ref
+            )
             if err is None:
                 logger.info(f"Imported and built app '{self._name}' successfully.")
             else:
@@ -822,15 +833,20 @@
                 deployment_to_serialized_request_router_cls,
             )
             self._route_prefix = self._check_routes(overrided_infos)
-            return overrided_infos, BuildAppStatus.SUCCEEDED, ""
+            return (
+                serialized_application_autoscaling_policy_def,
+                overrided_infos,
+                BuildAppStatus.SUCCEEDED,
+                "",
+            )
         except (TypeError, ValueError, RayServeException):
-            return None, BuildAppStatus.FAILED, traceback.format_exc()
+            return None, None, BuildAppStatus.FAILED, traceback.format_exc()
         except Exception:
             error_msg = (
                 f"Unexpected error occurred while applying config for application "
                 f"'{self._name}': \n{traceback.format_exc()}"
             )
-            return None, BuildAppStatus.FAILED, error_msg
+            return None, None, BuildAppStatus.FAILED, error_msg
 
     def _check_routes(
         self, deployment_infos: Dict[str, DeploymentInfo]
@@ -921,7 +937,12 @@
         # If the application is being deleted, ignore any build task results to
         # avoid flipping the state back to DEPLOYING/RUNNING.
         if not self._target_state.deleting:
-            infos, task_status, msg = self._reconcile_build_app_task()
+            (
+                serialized_application_autoscaling_policy_def,
+                infos,
+                task_status,
+                msg,
+            ) = self._reconcile_build_app_task()
             if task_status == BuildAppStatus.SUCCEEDED:
                 target_state_changed = True
                 self._set_target_state(
@@ -933,6 +954,7 @@
                     target_capacity_direction=(
                         self._build_app_task_info.target_capacity_direction
                     ),
+                    serialized_application_autoscaling_policy_def=serialized_application_autoscaling_policy_def,
                 )
                 # Handling the case where the user turns off/turns on app-level autoscaling policy,
                 # between app deployment.
@@ -943,7 +965,8 @@
                     self._autoscaling_state_manager.register_application(
                         self._name,
                         AutoscalingPolicy(
-                            **self._target_state.config.autoscaling_policy
+                            _serialized_policy_def=serialized_application_autoscaling_policy_def,
+                            **self._target_state.config.autoscaling_policy,
                         ),
                     )
                 else:
@@ -1313,9 +1336,10 @@
     name: str,
     args: Dict,
     logging_config: LoggingConfig,
+    application_autoscaling_policy_function: Optional[str],
     deployment_to_autoscaling_policy_function: Dict[str, str],
     deployment_to_request_router_cls: Dict[str, str],
-) -> Tuple[Optional[List[Dict]], Optional[str]]:
+) -> Tuple[Optional[bytes], Optional[List[Dict]], Optional[str]]:
     """Import and build a Serve application.
 
     Args:
@@ -1326,9 +1350,12 @@
             without removing existing applications.
         args: Arguments to be passed to the application builder.
         logging_config: the logging config for the build app task.
+        application_autoscaling_policy_function: the application autoscaling policy function name
         deployment_to_autoscaling_policy_function: a dictionary mapping deployment names to autoscaling policy function names
         deployment_to_request_router_cls: a dictionary mapping deployment names to request router class names
     Returns:
+        Serialized application autoscaling policy def: a serialized autoscaling
+            policy def for the application if it was built successfully, otherwise None.
         Deploy arguments: a list of deployment arguments if application
             was built successfully, otherwise None.
         Error message: a string if an error was raised, otherwise None.
@@ -1363,6 +1390,11 @@
             ):
                 num_ingress_deployments += 1
             is_ingress = deployment.name == built_app.ingress_deployment_name
+            application_serialized_autoscaling_policy_def = None
+            if application_autoscaling_policy_function:
+                application_serialized_autoscaling_policy_def = cloudpickle.dumps(
+                    import_attr(application_autoscaling_policy_function)
+                )
             deployment_to_serialized_autoscaling_policy_def = None
             deployment_to_serialized_request_router_cls = None
             if deployment.name in deployment_to_autoscaling_policy_function:
@@ -1388,12 +1420,16 @@
                 )
             )
         if num_ingress_deployments > 1:
-            return None, (
-                f'Found multiple FastAPI deployments in application "{built_app.name}". '
-                "Please only include one deployment with @serve.ingress "
-                "in your application to avoid this issue."
-            )
-        return deploy_args_list, None
+            return (
+                None,
+                None,
+                (
+                    f'Found multiple FastAPI deployments in application "{built_app.name}". '
+                    "Please only include one deployment with @serve.ingress "
+                    "in your application to avoid this issue."
+                ),
+            )
+        return application_serialized_autoscaling_policy_def, deploy_args_list, None
     except KeyboardInterrupt:
         # Error is raised when this task is canceled with ray.cancel(), which
         # happens when deploy_apps() is called.
