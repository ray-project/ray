--- conflicted
+++ resolved
@@ -6,12 +6,7 @@
 import socket
 from collections import deque
 from dataclasses import dataclass
-<<<<<<< HEAD
-from packaging import version
 from typing import Any, Awaitable, Callable, List, Optional, Tuple, Type, Union
-=======
-from typing import Any, Awaitable, Callable, List, Optional, Tuple, Type
->>>>>>> 262af065
 
 import starlette
 import uvicorn
