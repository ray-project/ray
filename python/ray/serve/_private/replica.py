import asyncio
import inspect
import logging
import os
import pickle
import threading
import time
import traceback
from contextlib import contextmanager
from functools import wraps
from importlib import import_module
from typing import Any, AsyncGenerator, Callable, Dict, Optional, Tuple, Union

import starlette.responses

import ray
from ray import cloudpickle
from ray._private.utils import get_or_create_event_loop
from ray.actor import ActorClass
from ray.remote_function import RemoteFunction
from ray.serve import metrics
from ray.serve._private.common import (
    DeploymentID,
    ReplicaID,
    ReplicaQueueLengthInfo,
    RequestMetadata,
    ServeComponentType,
    StreamingHTTPRequest,
    gRPCRequest,
)
from ray.serve._private.config import DeploymentConfig
from ray.serve._private.constants import (
    DEFAULT_LATENCY_BUCKET_MS,
    GRPC_CONTEXT_ARG_NAME,
    HEALTH_CHECK_METHOD,
    RAY_SERVE_COLLECT_AUTOSCALING_METRICS_ON_HANDLE,
    RAY_SERVE_REPLICA_AUTOSCALING_METRIC_RECORD_PERIOD_S,
    RECONFIGURE_METHOD,
    SERVE_CONTROLLER_NAME,
    SERVE_LOGGER_NAME,
    SERVE_NAMESPACE,
)
from ray.serve._private.http_util import (
    ASGIAppReplicaWrapper,
    ASGIArgs,
    ASGIReceiveProxy,
    MessageQueue,
    Response,
)
from ray.serve._private.logging_utils import (
    access_log_msg,
    configure_component_cpu_profiler,
    configure_component_logger,
    configure_component_memory_profiler,
    get_component_logger_file_path,
)
from ray.serve._private.metrics_utils import InMemoryMetricsStore, MetricsPusher
from ray.serve._private.utils import parse_import_path, wrap_to_ray_error
from ray.serve._private.version import DeploymentVersion
from ray.serve.config import AutoscalingConfig
from ray.serve.deployment import Deployment
from ray.serve.exceptions import RayServeException
from ray.serve.schema import LoggingConfig

logger = logging.getLogger(SERVE_LOGGER_NAME)


def _load_deployment_def_from_import_path(import_path: str) -> Callable:
    module_name, attr_name = parse_import_path(import_path)
    deployment_def = getattr(import_module(module_name), attr_name)

    # For ray or serve decorated class or function, strip to return
    # original body.
    if isinstance(deployment_def, RemoteFunction):
        deployment_def = deployment_def._function
    elif isinstance(deployment_def, ActorClass):
        deployment_def = deployment_def.__ray_metadata__.modified_class
    elif isinstance(deployment_def, Deployment):
        logger.warning(
            f'The import path "{import_path}" contains a '
            "decorated Serve deployment. The decorator's settings "
            "are ignored when deploying via import path."
        )
        deployment_def = deployment_def.func_or_class

    return deployment_def


class ReplicaMetricsManager:
    """Manages metrics for the replica.

    A variety of metrics are managed:
        - Fine-grained metrics are set for every request.
        - Autoscaling statistics are periodically pushed to the controller.
        - Queue length metrics are periodically recorded as user-facing gauges.
    """

    PUSH_METRICS_TO_CONTROLLER_TASK_NAME = "push_metrics_to_controller"
    RECORD_METRICS_TASK_NAME = "record_metrics"
    SET_REPLICA_REQUEST_METRIC_GAUGE_TASK_NAME = "set_replica_request_metric_gauge"

    def __init__(
        self,
        replica_id: ReplicaID,
        event_loop: asyncio.BaseEventLoop,
        autoscaling_config: Optional[AutoscalingConfig],
    ):
<<<<<<< HEAD
        self._replica_id = replica_id
        self._event_loop = event_loop
        self._metrics_pusher = MetricsPusher(event_loop)
=======
        self._replica_tag = replica_tag
        self._deployment_id = deployment_id
        self._metrics_pusher = MetricsPusher()
>>>>>>> 1486a76b
        self._metrics_store = InMemoryMetricsStore()
        self._autoscaling_config = autoscaling_config
        self._controller_handle = ray.get_actor(
            SERVE_CONTROLLER_NAME, namespace=SERVE_NAMESPACE
        )
        self._num_ongoing_requests = 0

        # Request counter (only set on replica startup).
        self._restart_counter = metrics.Counter(
            "serve_deployment_replica_starts",
            description=(
                "The number of times this replica has been restarted due to failure."
            ),
        )
        self._restart_counter.inc()

        # Per-request metrics.
        self._request_counter = metrics.Counter(
            "serve_deployment_request_counter",
            description=(
                "The number of queries that have been processed in this replica."
            ),
            tag_keys=("route",),
        )

        self._error_counter = metrics.Counter(
            "serve_deployment_error_counter",
            description=(
                "The number of exceptions that have occurred in this replica."
            ),
            tag_keys=("route",),
        )

        self._processing_latency_tracker = metrics.Histogram(
            "serve_deployment_processing_latency_ms",
            description="The latency for queries to be processed.",
            boundaries=DEFAULT_LATENCY_BUCKET_MS,
            tag_keys=("route",),
        )

        self._num_ongoing_requests_gauge = metrics.Gauge(
            "serve_replica_processing_queries",
            description="The current number of queries being processed.",
        )

        self.set_autoscaling_config(autoscaling_config)

    async def shutdown(self):
        """Stop periodic background tasks."""

        await self._metrics_pusher.graceful_shutdown()

    def set_autoscaling_config(self, autoscaling_config: Optional[AutoscalingConfig]):
        """Dynamically update autoscaling config."""

        self._autoscaling_config = autoscaling_config

        if (
            not RAY_SERVE_COLLECT_AUTOSCALING_METRICS_ON_HANDLE
            and self._autoscaling_config
        ):
            self._metrics_pusher.start()

            # Push autoscaling metrics to the controller periodically.
            self._metrics_pusher.register_or_update_task(
                self.PUSH_METRICS_TO_CONTROLLER_TASK_NAME,
                self._push_autoscaling_metrics,
                self._autoscaling_config.metrics_interval_s,
            )
            # Collect autoscaling metrics locally periodically.
            self._metrics_pusher.register_or_update_task(
                self.RECORD_METRICS_TASK_NAME,
                self._add_autoscaling_metrics_point,
                min(
                    RAY_SERVE_REPLICA_AUTOSCALING_METRIC_RECORD_PERIOD_S,
                    self._autoscaling_config.metrics_interval_s,
                ),
            )

    def inc_num_ongoing_requests(self) -> int:
        """Increment the current total queue length of requests for this replica."""
        self._num_ongoing_requests += 1
        self._num_ongoing_requests_gauge.set(self._num_ongoing_requests)

    def dec_num_ongoing_requests(self) -> int:
        """Decrement the current total queue length of requests for this replica."""
        self._num_ongoing_requests -= 1
        self._num_ongoing_requests_gauge.set(self._num_ongoing_requests)

    def get_num_ongoing_requests(self) -> int:
        """Get current total queue length of requests for this replica."""
        return self._num_ongoing_requests

    def record_request_metrics(
        self, *, route: str, status_str: str, latency_ms: float, was_error: bool
    ):
        """Records per-request metrics."""
        self._processing_latency_tracker.observe(latency_ms, tags={"route": route})
        if was_error:
            self._error_counter.inc(tags={"route": route})
        else:
            self._request_counter.inc(tags={"route": route})

    def _push_autoscaling_metrics(self) -> Dict[str, Any]:
        look_back_period = self._autoscaling_config.look_back_period_s
        self._controller_handle.record_autoscaling_metrics.remote(
            replica_id=self._replica_id,
            window_avg=self._metrics_store.window_average(
                self._replica_id, time.time() - look_back_period
            ),
            send_timestamp=time.time(),
        )

    def _add_autoscaling_metrics_point(self) -> None:
        self._metrics_store.add_metrics_point(
            {self._replica_id: self._num_ongoing_requests},
            time.time(),
        )


class ReplicaActor:
    """Actor definition for replicas of Ray Serve deployments.

    This class defines the interface that the controller and deployment handles
    (i.e., from proxies and other replicas) use to interact with a replica.

    All interaction with the user-provided callable is done via the
    `UserCallableWrapper` class.
    """

    async def __init__(
        self,
        replica_id: ReplicaID,
        serialized_deployment_def: bytes,
        serialized_init_args: bytes,
        serialized_init_kwargs: bytes,
        deployment_config_proto_bytes: bytes,
        version: DeploymentVersion,
    ):
        self._version = version
        self._replica_id = replica_id
        self._deployment_id = replica_id.deployment_id
        self._deployment_config = DeploymentConfig.from_proto_bytes(
            deployment_config_proto_bytes
        )
        self._configure_logger_and_profilers(self._deployment_config.logging_config)
        self._event_loop = get_or_create_event_loop()

        deployment_def = cloudpickle.loads(serialized_deployment_def)
        if isinstance(deployment_def, str):
            deployment_def = _load_deployment_def_from_import_path(deployment_def)

        self._user_callable_wrapper = UserCallableWrapper(
            deployment_def,
            cloudpickle.loads(serialized_init_args),
            cloudpickle.loads(serialized_init_kwargs),
            deployment_id=self._deployment_id,
        )

        # Guards against calling the user's callable constructor multiple times.
        self._user_callable_initialized = False
        self._user_callable_initialized_lock = asyncio.Lock()

        # Set metadata for logs and metrics.
        # servable_object will be populated in `initialize_and_get_metadata`.
        self._set_internal_replica_context(servable_object=None)

        self._metrics_manager = ReplicaMetricsManager(
            replica_id,
            self._event_loop,
            self._deployment_config.autoscaling_config,
        )

    def _set_internal_replica_context(self, *, servable_object: Callable = None):
        ray.serve.context._set_internal_replica_context(
            replica_id=self._replica_id,
            servable_object=servable_object,
        )

    def _configure_logger_and_profilers(
        self, logging_config: Union[None, Dict, LoggingConfig]
    ):
        if logging_config is None:
            logging_config = {}
        if isinstance(logging_config, dict):
            logging_config = LoggingConfig(**logging_config)

        component_name = f"{self._deployment_id.name}"
        if self._deployment_id.app_name:
            component_name = f"{self._deployment_id.app_name}_" + component_name

        component_id = self._replica_id.unique_id
        configure_component_logger(
            component_type=ServeComponentType.REPLICA,
            component_name=component_name,
            component_id=component_id,
            logging_config=logging_config,
        )
        configure_component_memory_profiler(
            component_type=ServeComponentType.REPLICA,
            component_name=component_name,
            component_id=component_id,
        )
        self.cpu_profiler, self.cpu_profiler_log = configure_component_cpu_profiler(
            component_type=ServeComponentType.REPLICA,
            component_name=component_name,
            component_id=component_id,
        )

    def get_num_ongoing_requests(self) -> int:
        """Fetch the number of ongoing requests at this replica (queue length).

        This runs on a separate thread (using a Ray concurrency group) so it will
        not be blocked by user code.
        """
        return self._metrics_manager.get_num_ongoing_requests()

    @contextmanager
    def _wrap_user_method_call(self, request_metadata: RequestMetadata):
        """Context manager that wraps user method calls.

        1) Sets the request context var with appropriate metadata.
        2) Records the access log message (if not disabled).
        3) Records per-request metrics via the metrics manager.
        """
        ray.serve.context._serve_request_context.set(
            ray.serve.context._RequestContext(
                request_metadata.route,
                request_metadata.request_id,
                self._deployment_id.app_name,
                request_metadata.multiplexed_model_id,
                request_metadata.grpc_context,
            )
        )

        start_time = time.time()
        user_exception = None
        try:
            self._metrics_manager.inc_num_ongoing_requests()
            yield
        except Exception as e:
            user_exception = e
            logger.error(f"Request failed:\n{e}")
            if ray.util.pdb._is_ray_debugger_enabled():
                ray.util.pdb._post_mortem()
        finally:
            self._metrics_manager.dec_num_ongoing_requests()

        latency_ms = (time.time() - start_time) * 1000
        if user_exception is None:
            status_str = "OK"
        elif isinstance(user_exception, asyncio.CancelledError):
            status_str = "CANCELLED"
        else:
            status_str = "ERROR"

        logger.info(
            access_log_msg(
                method=request_metadata.call_method,
                status=status_str,
                latency_ms=latency_ms,
            ),
            extra={"serve_access_log": True},
        )
        self._metrics_manager.record_request_metrics(
            route=request_metadata.route,
            status_str=status_str,
            latency_ms=latency_ms,
            was_error=user_exception is not None,
        )

        if user_exception is not None:
            raise user_exception from None

    async def handle_request(
        self,
        pickled_request_metadata: bytes,
        *request_args,
        **request_kwargs,
    ) -> Tuple[bytes, Any]:
        """Entrypoint for `stream=False` calls."""
        request_metadata = pickle.loads(pickled_request_metadata)
        with self._wrap_user_method_call(request_metadata):
            return await self._user_callable_wrapper.call_user_method(
                request_metadata, request_args, request_kwargs
            )

    async def _call_user_generator(
        self,
        request_metadata: RequestMetadata,
        request_args: Tuple[Any],
        request_kwargs: Dict[str, Any],
    ) -> AsyncGenerator[Any, None]:
        """Calls a user method for a streaming call and yields its results.

        The user method is called in an asyncio `Task` and places its results on a
        `result_queue`. This method pulls and yields from the `result_queue`.
        """
        call_user_method_future = None
        wait_for_message_task = None
        try:
            result_queue = MessageQueue()

            # `asyncio.Event`s are not thread safe, so `call_soon_threadsafe` must be
            # used to interact with the result queue from the user callable thread.
            async def _enqueue_thread_safe(item: Any):
                self._event_loop.call_soon_threadsafe(result_queue.put_nowait, item)

            call_user_method_future = self._user_callable_wrapper.call_user_method(
                request_metadata,
                request_args,
                request_kwargs,
                generator_result_callback=_enqueue_thread_safe,
            )

            while True:
                wait_for_message_task = self._event_loop.create_task(
                    result_queue.wait_for_message()
                )
                done, _ = await asyncio.wait(
                    [call_user_method_future, wait_for_message_task],
                    return_when=asyncio.FIRST_COMPLETED,
                )

                # Consume and yield all available messages in the queue.
                messages = result_queue.get_messages_nowait()
                if messages:
                    # HTTP (ASGI) messages are only consumed by the proxy so batch them
                    # and use vanilla pickle (we know it's safe because these messages
                    # only contain primitive Python types).
                    if request_metadata.is_http_request:
                        yield pickle.dumps(messages)
                    else:
                        for msg in messages:
                            yield msg

                # Exit once `call_user_method` has finished. In this case, all
                # messages must have already been sent.
                if call_user_method_future in done:
                    break

            e = call_user_method_future.exception()
            if e is not None:
                raise e from None
        finally:
            if (
                call_user_method_future is not None
                and not call_user_method_future.done()
            ):
                call_user_method_future.cancel()

            if wait_for_message_task is not None and not wait_for_message_task.done():
                wait_for_message_task.cancel()

    async def handle_request_streaming(
        self,
        pickled_request_metadata: bytes,
        *request_args,
        **request_kwargs,
    ) -> AsyncGenerator[Any, None]:
        """Generator that is the entrypoint for all `stream=True` handle calls."""
        request_metadata = pickle.loads(pickled_request_metadata)
        with self._wrap_user_method_call(request_metadata):
            async for result in self._call_user_generator(
                request_metadata,
                request_args,
                request_kwargs,
            ):
                yield result

    async def handle_request_with_rejection(
        self,
        pickled_request_metadata: bytes,
        *request_args,
        **request_kwargs,
    ) -> AsyncGenerator[Any, None]:
        """Entrypoint for all requests with strict max_ongoing_requests enforcement.

        The first response from this generator is always a system message indicating
        if the request was accepted (the replica has capacity for the request) or
        rejected (the replica is already at max_ongoing_requests).

        For non-streaming requests, there will only be one more message, the unary
        result of the user request handler.

        For streaming requests, the subsequent messages will be the results of the
        user request handler (which must be a generator).
        """
        request_metadata = pickle.loads(pickled_request_metadata)
        limit = self._deployment_config.max_ongoing_requests
        num_ongoing_requests = self.get_num_ongoing_requests()
        if num_ongoing_requests >= limit:
            logger.warning(
                f"Replica at capacity of max_ongoing_requests={limit}, "
                f"rejecting request {request_metadata.request_id}.",
                extra={"log_to_stderr": False},
            )
            yield pickle.dumps(
                ReplicaQueueLengthInfo(
                    accepted=False, num_ongoing_requests=num_ongoing_requests
                )
            )
            return

        with self._wrap_user_method_call(request_metadata):
            yield pickle.dumps(
                ReplicaQueueLengthInfo(
                    accepted=True,
                    # NOTE(edoakes): `_wrap_user_method_call` will increment the number
                    # of ongoing requests to include this one, so re-fetch the value.
                    num_ongoing_requests=self.get_num_ongoing_requests(),
                )
            )

            if request_metadata.is_streaming:
                async for result in self._call_user_generator(
                    request_metadata,
                    request_args,
                    request_kwargs,
                ):
                    yield result
            else:
                yield await self._user_callable_wrapper.call_user_method(
                    request_metadata, request_args, request_kwargs
                )

    async def handle_request_from_java(
        self,
        proto_request_metadata: bytes,
        *request_args,
        **request_kwargs,
    ) -> Any:
        from ray.serve.generated.serve_pb2 import (
            RequestMetadata as RequestMetadataProto,
        )

        proto = RequestMetadataProto.FromString(proto_request_metadata)
        request_metadata: RequestMetadata = RequestMetadata(
            proto.request_id,
            proto.endpoint,
            call_method=proto.call_method,
            multiplexed_model_id=proto.multiplexed_model_id,
            route=proto.route,
        )
        with self._wrap_user_method_call(request_metadata):
            return await self._user_callable_wrapper.call_user_method(
                request_metadata, request_args[0], request_kwargs
            )

    async def is_allocated(self) -> str:
        """poke the replica to check whether it's alive.

        When calling this method on an ActorHandle, it will complete as
        soon as the actor has started running. We use this mechanism to
        detect when a replica has been allocated a worker slot.
        At this time, the replica can transition from PENDING_ALLOCATION
        to PENDING_INITIALIZATION startup state.

        Returns:
            The PID, actor ID, node ID, node IP, and log filepath id of the replica.
        """

        return (
            os.getpid(),
            ray.get_runtime_context().get_actor_id(),
            ray.get_runtime_context().get_worker_id(),
            ray.get_runtime_context().get_node_id(),
            ray.util.get_node_ip_address(),
            get_component_logger_file_path(),
        )

    async def initialize_and_get_metadata(
        self,
        deployment_config: DeploymentConfig = None,
        _after: Optional[Any] = None,
    ) -> Tuple[DeploymentConfig, DeploymentVersion]:
        # Unused `_after` argument is for scheduling: passing an ObjectRef
        # allows delaying this call until after the `_after` call has returned.
        try:
            # Ensure that initialization is only performed once.
            # When controller restarts, it will call this method again.
            async with self._user_callable_initialized_lock:
                if not self._user_callable_initialized:
                    await self._user_callable_wrapper.initialize_callable()
                    self._user_callable_initialized = True
                    self._set_internal_replica_context(
                        servable_object=self._user_callable_wrapper.user_callable
                    )
                if deployment_config:
                    await self._user_callable_wrapper.call_reconfigure(
                        deployment_config.user_config
                    )

            # A new replica should not be considered healthy until it passes
            # an initial health check. If an initial health check fails,
            # consider it an initialization failure.
            await self.check_health()
            return self._get_metadata()
        except Exception:
            raise RuntimeError(traceback.format_exc()) from None

    async def reconfigure(
        self,
        deployment_config: DeploymentConfig,
    ) -> Tuple[DeploymentConfig, DeploymentVersion]:
        try:
            user_config_changed = (
                deployment_config.user_config != self._deployment_config.user_config
            )
            logging_config_changed = (
                deployment_config.logging_config
                != self._deployment_config.logging_config
            )
            self._deployment_config = deployment_config
            self._version = DeploymentVersion.from_deployment_version(
                self._version, deployment_config
            )

            self._metrics_manager.set_autoscaling_config(
                deployment_config.autoscaling_config
            )
            if logging_config_changed:
                self._configure_logger_and_profilers(deployment_config.logging_config)

            if user_config_changed:
                await self._user_callable_wrapper.call_reconfigure(
                    deployment_config.user_config
                )

            return self._get_metadata()
        except Exception:
            raise RuntimeError(traceback.format_exc()) from None

    def _get_metadata(
        self,
    ) -> Tuple[DeploymentConfig, DeploymentVersion]:
        return (
            self._version.deployment_config,
            self._version,
        )

    def _save_cpu_profile_data(self) -> str:
        """Saves CPU profiling data, if CPU profiling is enabled.

        Logs a warning if CPU profiling is disabled.
        """

        if self.cpu_profiler is not None:
            import marshal

            self.cpu_profiler.snapshot_stats()
            with open(self.cpu_profiler_log, "wb") as f:
                marshal.dump(self.cpu_profiler.stats, f)
            logger.info(f'Saved CPU profile data to file "{self.cpu_profiler_log}"')
            return self.cpu_profiler_log
        else:
            logger.error(
                "Attempted to save CPU profile data, but failed because no "
                "CPU profiler was running! Enable CPU profiling by enabling "
                "the RAY_SERVE_ENABLE_CPU_PROFILING env var."
            )

    async def _drain_ongoing_requests(self):
        """Wait for any ongoing requests to finish.

        Sleep for a grace period before the first time we check the number of ongoing
        requests to allow the notification to remove this replica to propagate to
        callers first.
        """
        wait_loop_period_s = self._deployment_config.graceful_shutdown_wait_loop_s
        while True:
            await asyncio.sleep(wait_loop_period_s)

            num_ongoing_requests = self._metrics_manager.get_num_ongoing_requests()
            if num_ongoing_requests > 0:
                logger.info(
                    f"Waiting for an additional {wait_loop_period_s}s to shut down "
                    f"because there are {num_ongoing_requests} ongoing requests."
                )
            else:
                logger.info(
                    "Graceful shutdown complete; replica exiting.",
                    extra={"log_to_stderr": False},
                )
                break

    async def perform_graceful_shutdown(self):
        # If the replica was never initialized it never served traffic, so we
        # can skip the wait period.
        if self._user_callable_initialized:
            await self._drain_ongoing_requests()
            await self._user_callable_wrapper.call_destructor()

        await self._metrics_manager.shutdown()

    async def check_health(self):
        await self._user_callable_wrapper.call_user_health_check()


class UserCallableWrapper:
    """Wraps a user-provided callable that is used to handle requests to a replica."""

    # All interactions with user code run on this loop to avoid blocking the replica's
    # main event loop.
    # NOTE(edoakes): this is a class variable rather than an instance variable to
    # enable writing the `_run_on_user_code_event_loop` decorator method (the decorator
    # doesn't have access to `self` at class definition time).
    _user_code_event_loop: asyncio.AbstractEventLoop = asyncio.new_event_loop()
    _user_code_event_loop_thread: Optional[threading.Thread] = None

    def __init__(
        self,
        deployment_def: Callable,
        init_args: Tuple,
        init_kwargs: Dict,
        *,
        deployment_id: DeploymentID,
    ):
        if not (inspect.isfunction(deployment_def) or inspect.isclass(deployment_def)):
            raise TypeError(
                "deployment_def must be a function or class. Instead, its type was "
                f"{type(deployment_def)}."
            )

        self._deployment_def = deployment_def
        self._init_args = init_args
        self._init_kwargs = init_kwargs
        self._is_function = inspect.isfunction(deployment_def)
        self._deployment_id = deployment_id
        self._destructor_called = False

        # Will be populated in `initialize_callable`.
        self._callable = None

        # Start the `_user_code_event_loop_thread` singleton if needed.
        if self._user_code_event_loop_thread is None:

            def _run_user_code_event_loop():
                # Required so that calls to get the current running event loop work
                # properly in user code.
                asyncio.set_event_loop(self._user_code_event_loop)
                self._user_code_event_loop.run_forever()

            self._user_code_event_loop_thread = threading.Thread(
                daemon=True,
                target=_run_user_code_event_loop,
            )
            self._user_code_event_loop_thread.start()

    def _run_on_user_code_event_loop(f: Callable):
        """Decorator to run a coroutine method on the user code event loop.

        The method will be modified to be a sync function that returns an
        `asyncio.Future`.
        """
        assert inspect.iscoroutinefunction(
            f
        ), "_run_on_user_code_event_loop can only be used on coroutine functions."

        @wraps(f)
        def wrapper(*args, **kwargs) -> asyncio.Future:
            return asyncio.wrap_future(
                asyncio.run_coroutine_threadsafe(
                    f(*args, **kwargs),
                    UserCallableWrapper._user_code_event_loop,
                )
            )

        return wrapper

    def _get_user_callable_method(self, method_name: str) -> Callable:
        if self._is_function:
            return self._callable

        if not hasattr(self._callable, method_name):
            # Filter to methods that don't start with '__' prefix.
            def callable_method_filter(attr):
                if attr.startswith("__"):
                    return False
                elif not callable(getattr(self._callable, attr)):
                    return False

                return True

            methods = list(filter(callable_method_filter, dir(self._callable)))
            raise RayServeException(
                f"Tried to call a method '{method_name}' "
                "that does not exist. Available methods: "
                f"{methods}."
            )

        return getattr(self._callable, method_name)

    async def _send_user_result_over_asgi(
        self,
        result: Any,
        asgi_args: ASGIArgs,
    ):
        """Handle the result from user code and send it over the ASGI interface.

        If the result is already a Response type, it is sent directly. Otherwise, it
        is converted to a custom Response type that handles serialization for
        common Python objects.
        """
        scope, receive, send = asgi_args.to_args_tuple()
        if isinstance(result, starlette.responses.Response):
            await result(scope, receive, send)
        else:
            await Response(result).send(scope, receive, send)

    async def _call_func_or_gen(self, callable: Callable, *args, **kwargs) -> Any:
        """Call the callable with the provided arguments.

        This is a convenience wrapper that will work for `def`, `async def`,
        generator, and async generator functions.
        """
        result = callable(*args, **kwargs)
        if inspect.iscoroutine(result):
            result = await result

        return result

    @property
    def user_callable(self) -> Optional[Callable]:
        return self._callable

    @_run_on_user_code_event_loop
    async def initialize_callable(self):
        if self._callable is not None:
            raise RuntimeError("initialize_callable should only be called once.")

        # This closure initializes user code and finalizes replica
        # startup. By splitting the initialization step like this,
        # we can already access this actor before the user code
        # has finished initializing.
        # The supervising state manager can then wait
        # for allocation of this replica by using the `is_allocated`
        # method. After that, it calls `reconfigure` to trigger
        # user code initialization.
        logger.info(
            "Started initializing replica.",
            extra={"log_to_stderr": False},
        )

        if self._is_function:
            self._callable = self._deployment_def
        else:
            # This allows deployments to define an async __init__
            # method (mostly used for testing).
            self._callable = self._deployment_def.__new__(self._deployment_def)
            await self._call_func_or_gen(
                self._callable.__init__,
                *self._init_args,
                **self._init_kwargs,
            )

            if isinstance(self._callable, ASGIAppReplicaWrapper):
                await self._callable._run_asgi_lifespan_startup()

        self._user_health_check = getattr(self._callable, HEALTH_CHECK_METHOD, None)

        logger.info(
            "Finished initializing replica.",
            extra={"log_to_stderr": False},
        )

    @_run_on_user_code_event_loop
    async def _call_user_health_check(self):
        await self._call_func_or_gen(self._user_health_check)

    def _raise_if_not_initialized(self, method_name: str):
        if self._callable is None:
            raise RuntimeError(
                "`initialize_callable` must be called before `{method_name}`."
            )

    async def call_user_health_check(self):
        self._raise_if_not_initialized("call_user_health_check")

        # If the user provided a health check, call it on the user code thread. If user
        # code blocks the event loop the health check may time out.
        #
        # To avoid this issue for basic cases without a user-defined health check, skip
        # interacting with the user callable entirely.
        if self._user_health_check is not None:
            return await self._call_user_health_check()

    @_run_on_user_code_event_loop
    async def call_reconfigure(self, user_config: Any):
        self._raise_if_not_initialized("call_reconfigure")

        # NOTE(edoakes): there is the possibility of a race condition in user code if
        # they don't have any form of concurrency control between `reconfigure` and
        # other methods. See https://github.com/ray-project/ray/pull/42159.
        if user_config is not None:
            if self._is_function:
                raise ValueError("deployment_def must be a class to use user_config")
            elif not hasattr(self._callable, RECONFIGURE_METHOD):
                raise RayServeException(
                    "user_config specified but deployment "
                    + self._deployment_id
                    + " missing "
                    + RECONFIGURE_METHOD
                    + " method"
                )
            await self._call_func_or_gen(
                getattr(self._callable, RECONFIGURE_METHOD),
                user_config,
            )

    def _prepare_args_for_http_request(
        self,
        request: StreamingHTTPRequest,
        request_metadata: RequestMetadata,
        user_method_params: Dict[str, inspect.Parameter],
        *,
        is_asgi_app: bool,
        generator_result_callback: Optional[Callable] = None,
    ) -> Tuple[Tuple[Any], ASGIArgs, asyncio.Task]:
        """Prepare arguments for a user method handling an HTTP request.

        Returns (request_args, asgi_args, receive_task).

        The returned `receive_task` should be cancelled when the user method exits.
        """
        receive = ASGIReceiveProxy(
            request_metadata.request_id,
            request.receive_asgi_messages,
        )
        receive_task = self._user_code_event_loop.create_task(
            receive.fetch_until_disconnect()
        )
        asgi_args = ASGIArgs(
            scope=pickle.loads(request.pickled_asgi_scope),
            receive=receive,
            send=generator_result_callback,
        )
        if is_asgi_app:
            request_args = asgi_args.to_args_tuple()
        elif len(user_method_params) == 0:
            # Edge case to support empty HTTP handlers: don't pass the Request
            # argument if the callable has no parameters.
            request_args = tuple()
        else:
            # Non-FastAPI HTTP handlers take only the starlette `Request`.
            request_args = (asgi_args.to_starlette_request(),)

        return request_args, asgi_args, receive_task

    def _prepare_args_for_grpc_request(
        self,
        request: gRPCRequest,
        request_metadata: RequestMetadata,
        user_method_params: Dict[str, inspect.Parameter],
    ) -> Tuple[Tuple[Any], Dict[str, Any]]:
        """Prepare arguments for a user method handling a gRPC request.

        Returns (request_args, request_kwargs).
        """
        request_args = (pickle.loads(request.grpc_user_request),)
        if GRPC_CONTEXT_ARG_NAME in user_method_params:
            request_kwargs = {GRPC_CONTEXT_ARG_NAME: request_metadata.grpc_context}
        else:
            request_kwargs = {}

        return request_args, request_kwargs

    async def _handle_user_method_result(
        self,
        result: Any,
        user_method_name: str,
        request_metadata: RequestMetadata,
        *,
        generator_result_callback: Optional[Callable],
        is_asgi_app: bool,
        asgi_args: Optional[ASGIArgs],
    ) -> Any:
        """Postprocess the result of a user method.

        User methods can be regular unary functions or return a sync or async generator.
        This method will raise an exception if the result is not of the expected type
        (e.g., non-generator for streaming requests or generator for unary requests).

        Generator outputs will be written to the `generator_result_callback`.

        Note that HTTP requests are an exception: they are *always* streaming requests,
        but for ASGI apps (like FastAPI), the actual method will be a regular function
        implementing the ASGI `__call__` protocol.
        """
        result_is_gen = inspect.isgenerator(result)
        result_is_async_gen = inspect.isasyncgen(result)
        if request_metadata.is_streaming:
            if result_is_gen:
                for r in result:
                    if request_metadata.is_grpc_request:
                        r = (request_metadata.grpc_context, r.SerializeToString())
                    await generator_result_callback(r)
            elif result_is_async_gen:
                async for r in result:
                    if request_metadata.is_grpc_request:
                        r = (request_metadata.grpc_context, r.SerializeToString())
                    await generator_result_callback(r)
            elif request_metadata.is_http_request and not is_asgi_app:
                # For the FastAPI codepath, the response has already been sent over
                # ASGI, but for the vanilla deployment codepath we need to send it.
                await self._send_user_result_over_asgi(result, asgi_args)
            elif not request_metadata.is_http_request:
                # If a unary method is called with stream=True for anything EXCEPT
                # an HTTP request, raise an error.
                # HTTP requests are always streaming regardless of if the method
                # returns a generator, because it's provided the result queue as its
                # ASGI `send` interface to stream back results.
                raise TypeError(
                    f"Called method '{user_method_name}' with "
                    "`handle.options(stream=True)` but it did not return a "
                    "generator."
                )
        else:
            assert (
                not request_metadata.is_http_request
            ), "All HTTP requests go through the streaming codepath."

            if result_is_gen or result_is_async_gen:
                raise TypeError(
                    f"Method '{user_method_name}' returned a generator. "
                    "You must use `handle.options(stream=True)` to call "
                    "generators on a deployment."
                )
            if request_metadata.is_grpc_request:
                result = (request_metadata.grpc_context, result.SerializeToString())

        return result

    @_run_on_user_code_event_loop
    async def call_user_method(
        self,
        request_metadata: RequestMetadata,
        request_args: Tuple[Any],
        request_kwargs: Dict[str, Any],
        *,
        generator_result_callback: Optional[Callable] = None,
    ) -> Any:
        """Call a user method (unary or generator).

        The `generator_result_callback` is used to communicate the results of generator
        methods.

        Raises any exception raised by the user code so it can be propagated as a
        `RayTaskError`.
        """
        self._raise_if_not_initialized("call_user_method")

        logger.info(
            f"Started executing request to method '{request_metadata.call_method}'.",
            extra={"log_to_stderr": False, "serve_access_log": True},
        )

        result = None
        asgi_args = None
        user_method = None
        receive_task = None
        user_method_name = "unknown"
        try:
            is_asgi_app = isinstance(self._callable, ASGIAppReplicaWrapper)
            user_method = self._get_user_callable_method(request_metadata.call_method)
            user_method_name = user_method.__name__
            user_method_params = inspect.signature(user_method).parameters
            if request_metadata.is_http_request:
                assert len(request_args) == 1 and isinstance(
                    request_args[0], StreamingHTTPRequest
                )
                (
                    request_args,
                    asgi_args,
                    receive_task,
                ) = self._prepare_args_for_http_request(
                    request_args[0],
                    request_metadata,
                    user_method_params,
                    is_asgi_app=is_asgi_app,
                    generator_result_callback=generator_result_callback,
                )
            elif request_metadata.is_grpc_request:
                # Ensure the request args are a single gRPCRequest object.
                assert len(request_args) == 1 and isinstance(
                    request_args[0], gRPCRequest
                )
                request_args, request_kwargs = self._prepare_args_for_grpc_request(
                    request_args[0], request_metadata, user_method_params
                )

            result = await self._handle_user_method_result(
                await self._call_func_or_gen(
                    user_method, *request_args, **request_kwargs
                ),
                user_method_name,
                request_metadata,
                generator_result_callback=generator_result_callback,
                is_asgi_app=is_asgi_app,
                asgi_args=asgi_args,
            )

        except Exception as e:
            e = wrap_to_ray_error(user_method_name, e)
            if request_metadata.is_http_request and asgi_args is not None:
                result = starlette.responses.Response(
                    f"Unexpected error, traceback: {e}.", status_code=500
                )
                await self._send_user_result_over_asgi(result, asgi_args)

            raise e from None
        finally:
            if receive_task is not None and not receive_task.done():
                receive_task.cancel()

        return result

    @_run_on_user_code_event_loop
    async def call_destructor(self):
        """Explicitly call the `__del__` method of the user callable.

        Calling this multiple times has no effect; only the first call will actually
        call the destructor.
        """
        self._raise_if_not_initialized("call_destructor")

        # Only run the destructor once. This is safe because there is no `await` between
        # checking the flag here and flipping it to `True` below.
        if self._destructor_called:
            return

        self._destructor_called = True
        try:
            if hasattr(self._callable, "__del__"):
                # Make sure to accept `async def __del__(self)` as well.
                await self._call_func_or_gen(self._callable.__del__)

            if hasattr(self._callable, "__serve_multiplex_wrapper"):
                await getattr(self._callable, "__serve_multiplex_wrapper").shutdown()

        except Exception as e:
            logger.exception(f"Exception during graceful shutdown of replica: {e}")<|MERGE_RESOLUTION|>--- conflicted
+++ resolved
@@ -105,15 +105,8 @@
         event_loop: asyncio.BaseEventLoop,
         autoscaling_config: Optional[AutoscalingConfig],
     ):
-<<<<<<< HEAD
         self._replica_id = replica_id
-        self._event_loop = event_loop
         self._metrics_pusher = MetricsPusher(event_loop)
-=======
-        self._replica_tag = replica_tag
-        self._deployment_id = deployment_id
-        self._metrics_pusher = MetricsPusher()
->>>>>>> 1486a76b
         self._metrics_store = InMemoryMetricsStore()
         self._autoscaling_config = autoscaling_config
         self._controller_handle = ray.get_actor(
