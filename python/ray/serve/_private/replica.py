import aiorwlock
import asyncio
from importlib import import_module
import inspect
import logging
import os
import pickle
import time
from typing import Any, AsyncGenerator, Callable, Optional, Tuple, Dict
import traceback

import starlette.responses
from starlette.types import Send

import ray
from ray import cloudpickle
from ray.actor import ActorClass, ActorHandle
from ray.remote_function import RemoteFunction
from ray._private.async_compat import sync_to_async
from ray._private.utils import get_or_create_event_loop

from ray.serve import metrics
from ray.serve._private.common import (
    HEALTH_CHECK_CONCURRENCY_GROUP,
    ReplicaTag,
    ServeComponentType,
)
from ray.serve.config import DeploymentConfig
from ray.serve._private.constants import (
    HEALTH_CHECK_METHOD,
    RECONFIGURE_METHOD,
    DEFAULT_LATENCY_BUCKET_MS,
    SERVE_LOGGER_NAME,
    SERVE_NAMESPACE,
)
from ray.serve.deployment import Deployment
from ray.serve.exceptions import RayServeException
from ray.serve._private.http_util import (
    ASGIAppReplicaWrapper,
    BufferedASGISender,
    ASGIHTTPQueueSender,
    RawASGIResponse,
    Response,
)
from ray.serve._private.logging_utils import (
    access_log_msg,
    configure_component_logger,
    get_component_logger_file_path,
)
from ray.serve._private.router import Query, RequestMetadata
from ray.serve._private.utils import (
    parse_import_path,
    parse_request_item,
    wrap_to_ray_error,
    merge_dict,
    MetricsPusher,
)
from ray.serve._private.version import DeploymentVersion


logger = logging.getLogger(SERVE_LOGGER_NAME)


async def mock_asgi_receive():
    # This is called in a tight loop in responses just to check
    # for an HTTP disconnect. So rather than returning immediately
    # we should suspend execution to avoid wasting CPU cycles.
    never_set_event = asyncio.Event()
    await never_set_event.wait()


def _format_replica_actor_name(deployment_name: str):
    return f"ServeReplica:{deployment_name}"


def create_replica_wrapper(name: str):
    """Creates a replica class wrapping the provided function or class.

    This approach is picked over inheritance to avoid conflict between user
    provided class and the RayServeReplica class.
    """

    # TODO(architkulkarni): Add type hints after upgrading cloudpickle
    class RayServeWrappedReplica(object):
        async def __init__(
            self,
            deployment_name,
            replica_tag,
            serialized_deployment_def: bytes,
            serialized_init_args: bytes,
            serialized_init_kwargs: bytes,
            deployment_config_proto_bytes: bytes,
            version: DeploymentVersion,
            controller_name: str,
            detached: bool,
            app_name: str = None,
        ):
            self._replica_tag = replica_tag
            configure_component_logger(
                component_type=ServeComponentType.DEPLOYMENT,
                component_name=deployment_name,
                component_id=replica_tag,
            )

            self._event_loop = get_or_create_event_loop()

            deployment_def = cloudpickle.loads(serialized_deployment_def)

            if isinstance(deployment_def, str):
                import_path = deployment_def
                module_name, attr_name = parse_import_path(import_path)
                deployment_def = getattr(import_module(module_name), attr_name)
                # For ray or serve decorated class or function, strip to return
                # original body
                if isinstance(deployment_def, RemoteFunction):
                    deployment_def = deployment_def._function
                elif isinstance(deployment_def, ActorClass):
                    deployment_def = deployment_def.__ray_metadata__.modified_class
                elif isinstance(deployment_def, Deployment):
                    logger.warning(
                        f'The import path "{import_path}" contains a '
                        "decorated Serve deployment. The decorator's settings "
                        "are ignored when deploying via import path."
                    )
                    deployment_def = deployment_def.func_or_class

            init_args = cloudpickle.loads(serialized_init_args)
            init_kwargs = cloudpickle.loads(serialized_init_kwargs)

            deployment_config = DeploymentConfig.from_proto_bytes(
                deployment_config_proto_bytes
            )

            if inspect.isfunction(deployment_def):
                is_function = True
            elif inspect.isclass(deployment_def):
                is_function = False
            else:
                assert False, (
                    "deployment_def must be function, class, or "
                    "corresponding import path. Instead, it's type was "
                    f"{type(deployment_def)}."
                )

            # Set the controller name so that serve.connect() in the user's
            # code will connect to the instance that this deployment is running
            # in.
            ray.serve.context._set_internal_replica_context(
                deployment_name,
                replica_tag,
                controller_name,
                servable_object=None,
                app_name=app_name,
            )

            assert controller_name, "Must provide a valid controller_name"

            controller_handle = ray.get_actor(
                controller_name, namespace=SERVE_NAMESPACE
            )

            # Indicates whether the replica has finished initializing.
            self._initialized = False

            # This closure initializes user code and finalizes replica
            # startup. By splitting the initialization step like this,
            # we can already access this actor before the user code
            # has finished initializing.
            # The supervising state manager can then wait
            # for allocation of this replica by using the `is_allocated`
            # method. After that, it calls `reconfigure` to trigger
            # user code initialization.
            async def initialize_replica():
                if is_function:
                    _callable = deployment_def
                else:
                    # This allows deployments to define an async __init__
                    # method (mostly used for testing).
                    _callable = deployment_def.__new__(deployment_def)
                    await sync_to_async(_callable.__init__)(*init_args, **init_kwargs)

                    if isinstance(_callable, ASGIAppReplicaWrapper):
                        await _callable._run_asgi_lifespan_startup()

                # Setting the context again to update the servable_object.
                ray.serve.context._set_internal_replica_context(
                    deployment_name,
                    replica_tag,
                    controller_name,
                    servable_object=_callable,
                    app_name=app_name,
                )

                self.replica = RayServeReplica(
                    _callable,
                    deployment_name,
                    replica_tag,
                    deployment_config.autoscaling_config,
                    version,
                    is_function,
                    controller_handle,
                    app_name,
                )
                self._initialized = True

            # Is it fine that replica is None here?
            # Should we add a check in all methods that use self.replica
            # or, alternatively, create an async get_replica() method?
            self.replica = None
            self._initialize_replica = initialize_replica

            # Used to guard `initialize_replica` so that it isn't called twice.
            self._replica_init_lock = asyncio.Lock()

        @ray.method(num_returns=2)
        async def handle_request(
            self,
            pickled_request_metadata: bytes,
            *request_args,
            **request_kwargs,
        ):
            query = Query(
                request_args,
                request_kwargs,
                pickle.loads(pickled_request_metadata),
            )

            # Returns a small object for router to track request status.
            return b"", await self.replica.handle_request(query)

        async def handle_request_streaming(
            self,
            pickled_request_metadata: bytes,
            *request_args,
            **request_kwargs,
        ) -> AsyncGenerator[Dict[str, Any], None]:
            """Handle a request and stream the results to the caller.

            This is used by the HTTP proxy for experimental StreamingResponse support.

            This generator yields ASGI-compliant messages sent via an ASGI sender
            interface. This allows us to return the messages back to the HTTP proxy as
            they're sent by user code (e.g., the FastAPI wrapper).
            """
            query = Query(
                request_args,
                request_kwargs,
                pickle.loads(pickled_request_metadata),
            )

            # Handle the request in a background asyncio.Task. It's expected that this
            # task will use the provided ASGI sender interface to send its HTTP
            # response. We will poll for the sent messages and yield them back to the
            # caller.
            asgi_queue_sender = ASGIHTTPQueueSender()
            handle_request_task = self._event_loop.create_task(
                self.replica.handle_request(query, asgi_sender=asgi_queue_sender)
            )

            while True:
                wait_for_message_task = self._event_loop.create_task(
                    asgi_queue_sender.wait_for_message()
                )
                done, _ = await asyncio.wait(
                    [handle_request_task, wait_for_message_task],
                    return_when=asyncio.FIRST_COMPLETED,
                )
                # Consume and yield all available messages in the queue.
                # The messages are batched into a list to avoid unnecessary RPCs and
                # we use vanilla pickle because it's faster than cloudpickle and we
                # know it's safe for these messages containing primitive types.
                yield pickle.dumps(asgi_queue_sender.get_messages_nowait())

                # Exit once `handle_request` has finished. In this case, all messages
                # must have already been sent.
                # Cancel the `wait_for_message_task` to avoid innocuous error messages.
                if handle_request_task in done:
                    if not wait_for_message_task.done():
                        wait_for_message_task.cancel()

                    break

            e = handle_request_task.exception()
            if e is not None:
                raise e from None

        async def handle_request_from_java(
            self,
            proto_request_metadata: bytes,
            *request_args,
            **request_kwargs,
        ):
            from ray.serve.generated.serve_pb2 import (
                RequestMetadata as RequestMetadataProto,
            )

            proto = RequestMetadataProto.FromString(proto_request_metadata)
            request_metadata: RequestMetadata = RequestMetadata(
                proto.request_id, proto.endpoint, call_method=proto.call_method
            )
            request_args = request_args[0]
            query = Query(request_args, request_kwargs, request_metadata)
            return await self.replica.handle_request(query)

        async def is_allocated(self) -> str:
            """poke the replica to check whether it's alive.

            When calling this method on an ActorHandle, it will complete as
            soon as the actor has started running. We use this mechanism to
            detect when a replica has been allocated a worker slot.
            At this time, the replica can transition from PENDING_ALLOCATION
            to PENDING_INITIALIZATION startup state.

            Returns:
                The PID, actor ID, node ID, node IP, and log filepath id of the replica.
            """

            return (
                os.getpid(),
                ray.get_runtime_context().get_actor_id(),
                ray.get_runtime_context().get_worker_id(),
                ray.get_runtime_context().get_node_id(),
                ray.util.get_node_ip_address(),
                get_component_logger_file_path(),
            )

        async def initialize_and_get_metadata(
            self,
            deployment_config: DeploymentConfig = None,
            _after: Optional[Any] = None,
        ) -> Tuple[DeploymentConfig, DeploymentVersion]:
            # Unused `_after` argument is for scheduling: passing an ObjectRef
            # allows delaying reconfiguration until after this call has returned.
            try:
                # Ensure that initialization is only performed once.
                # When controller restarts, it will call this method again.
                async with self._replica_init_lock:
                    if not self._initialized:
                        await self._initialize_replica()
                    if deployment_config:
                        await self.replica.update_user_config(
                            deployment_config.user_config
                        )

                # A new replica should not be considered healthy until it passes
                # an initial health check. If an initial health check fails,
                # consider it an initialization failure.
                await self.check_health()
                return await self._get_metadata()
            except Exception:
                raise RuntimeError(traceback.format_exc()) from None

        async def reconfigure(
            self, deployment_config: DeploymentConfig
        ) -> Tuple[DeploymentConfig, DeploymentVersion]:
            try:
                await self.replica.reconfigure(deployment_config)
                return await self._get_metadata()
            except Exception:
                raise RuntimeError(traceback.format_exc()) from None

        async def _get_metadata(
            self,
        ) -> Tuple[DeploymentConfig, DeploymentVersion]:
            return self.replica.version.deployment_config, self.replica.version

        async def prepare_for_shutdown(self):
            if self.replica is not None:
                return await self.replica.prepare_for_shutdown()

        @ray.method(concurrency_group=HEALTH_CHECK_CONCURRENCY_GROUP)
        async def check_health(self):
            await self.replica.check_health()

    # Dynamically create a new class with custom name here so Ray picks it up
    # correctly in actor metadata table and observability stack.
    return type(
        _format_replica_actor_name(name),
        (RayServeWrappedReplica,),
        dict(RayServeWrappedReplica.__dict__),
    )


class RayServeReplica:
    """Handles requests with the provided callable."""

    def __init__(
        self,
        _callable: Callable,
        deployment_name: str,
        replica_tag: ReplicaTag,
        autoscaling_config: Any,
        version: DeploymentVersion,
        is_function: bool,
        controller_handle: ActorHandle,
        app_name: str,
    ) -> None:
        self.deployment_name = deployment_name
        self.replica_tag = replica_tag
        self.callable = _callable
        self.is_function = is_function
        self.version = version
        self.deployment_config: DeploymentConfig = version.deployment_config
        self.rwlock = aiorwlock.RWLock()
        self.delete_lock = asyncio.Lock()
        self.app_name = app_name

        user_health_check = getattr(_callable, HEALTH_CHECK_METHOD, None)
        if not callable(user_health_check):

            def user_health_check():
                pass

        self.user_health_check = sync_to_async(user_health_check)

        self.request_counter = metrics.Counter(
            "serve_deployment_request_counter",
            description=(
                "The number of queries that have been processed in this replica."
            ),
            tag_keys=("route",),
        )

        self.error_counter = metrics.Counter(
            "serve_deployment_error_counter",
            description=(
                "The number of exceptions that have occurred in this replica."
            ),
            tag_keys=("route",),
        )

        self.restart_counter = metrics.Counter(
            "serve_deployment_replica_starts",
            description=(
                "The number of times this replica has been restarted due to failure."
            ),
        )

        self.processing_latency_tracker = metrics.Histogram(
            "serve_deployment_processing_latency_ms",
            description="The latency for queries to be processed.",
            boundaries=DEFAULT_LATENCY_BUCKET_MS,
            tag_keys=("route",),
        )

        self.num_processing_items = metrics.Gauge(
            "serve_replica_processing_queries",
            description="The current number of queries being processed.",
        )

        self.restart_counter.inc()

        if autoscaling_config:
            process_remote_func = controller_handle.record_autoscaling_metrics.remote
            config = autoscaling_config
            self.metrics_pusher = MetricsPusher(
                process_remote_func,
                config.metrics_interval_s,
                self._collect_autoscaling_metrics,
            )
            self.metrics_pusher.start()

    async def check_health(self):
        await self.user_health_check()

    def _get_handle_request_stats(self) -> Optional[Dict[str, int]]:
        replica_actor_name = _format_replica_actor_name(self.deployment_name)
        actor_stats = ray.runtime_context.get_runtime_context()._get_actor_call_stats()
        method_stat = actor_stats.get(f"{replica_actor_name}.handle_request")
        streaming_method_stat = actor_stats.get(
            f"{replica_actor_name}.handle_request_streaming"
        )
        method_stat_java = actor_stats.get(
            f"{replica_actor_name}.handle_request_from_java"
        )
        return merge_dict(
            merge_dict(method_stat, streaming_method_stat), method_stat_java
        )

    def _collect_autoscaling_metrics(self):
        method_stat = self._get_handle_request_stats()

        num_inflight_requests = 0
        if method_stat is not None:
            num_inflight_requests = method_stat["pending"] + method_stat["running"]

        return {self.replica_tag: num_inflight_requests}

    def get_runner_method(self, request_item: Query) -> Callable:
        method_name = request_item.metadata.call_method
        if not hasattr(self.callable, method_name):
            # Filter to methods that don't start with '__' prefix.
            def callable_method_filter(attr):
                if attr.startswith("__"):
                    return False
                elif not callable(getattr(self.callable, attr)):
                    return False

                return True

            methods = list(filter(callable_method_filter, dir(self.callable)))
            raise RayServeException(
                f"Tried to call a method '{method_name}' "
                "that does not exist. Available methods: "
                f"{methods}."
            )
        if self.is_function:
            return self.callable
        return getattr(self.callable, method_name)

    async def send_user_result_over_asgi(self, result: Any, asgi_sender: Send):
        """Handle the result from user code and send it over the ASGI interface.

        If the result is already a Response type, it is sent directly. Otherwise, it
        is converted to a custom Response type that handles serialization for
        common Python objects.
        """
        if not isinstance(result, (starlette.responses.Response, RawASGIResponse)):
            await Response(result).send(
                scope=None, receive=mock_asgi_receive, send=asgi_sender
            )
        else:
            await result(scope=None, receive=mock_asgi_receive, send=asgi_sender)

    async def convert_streaming_response_to_unary(
        self, response: starlette.responses.StreamingResponse
    ) -> RawASGIResponse:
        """Convert a StreamingResponse to a custom buffered unary response.

        This is used on the legacy non-streaming codepath because we cannot serialize
        and return a StreamingResponse.
        """
        sender = BufferedASGISender()
        await response(scope=None, receive=mock_asgi_receive, send=sender)
        return sender.build_asgi_response()

    async def invoke_single(
        self, request_item: Query, *, asgi_sender: Optional[Send] = None
    ) -> Tuple[Any, bool]:
        """Executes the provided request on this replica.

        Returns the user-provided output and a boolean indicating if the
        request succeeded (user code didn't raise an exception).

        If asgi_sender is provided, then the result is always `None`
        because the response is sent over that interface instead.
        """
        logger.info(
            f"Started executing request {request_item.metadata.request_id}",
            extra={"log_to_stderr": False},
        )

        args, kwargs = parse_request_item(request_item)

        # Check if the callable is our ASGI wrapper (i.e., the user used
        # `@serve.ingress`).
        callable_is_asgi_wrapper = isinstance(self.callable, ASGIAppReplicaWrapper)
        if asgi_sender is not None and callable_is_asgi_wrapper:
            kwargs["asgi_sender"] = asgi_sender

        method_to_call = None
        success = True
        try:
            runner_method = self.get_runner_method(request_item)
<<<<<<< HEAD

            # Small edge case to allow defining ingress deployments whose
            # __call__ method takes no arguments.
            if (
                len(args) == 1
                and isinstance(args[0], starlette.requests.Request)
                and len(inspect.signature(runner_method).parameters) == 0
            ):
                args = tuple()
                kwargs = dict()

            # If the callable is a sync method, run it in the asyncio loop's
            # default executor.
            if inspect.iscoroutinefunction(runner_method):
                coro = runner_method(*args, **kwargs)
            else:
                loop = asyncio.get_running_loop()
                coro = loop.run_in_executor(
                    None, lambda: runner_method(*args, **kwargs)
                )

            result = await self.ensure_serializable_response(await coro)
=======
            method_to_call = sync_to_async(runner_method)
            result = None

            # Edge case to support empty HTTP handlers: don't pass the Request
            # argument if the callable has no parameters.
            if (
                request_item.metadata.is_http_request
                and len(inspect.signature(runner_method).parameters) == 0
            ):
                args, kwargs = tuple(), {}

            result = await method_to_call(*args, **kwargs)

            # Streaming HTTP codepath: always send response over ASGI interface.
            if asgi_sender is not None:
                # For the FastAPI codepath, the response has already been sent over the
                # ASGI interace and result should always be `None`.
                if callable_is_asgi_wrapper:
                    assert result is None
                # For the vanilla deployment codepath, always send the result over ASGI.
                else:
                    result = await self.send_user_result_over_asgi(result, asgi_sender)

            # Legacy codepath: always return the result, so ensure it can be serialized.
            elif isinstance(result, starlette.responses.StreamingResponse):
                result = await self.convert_streaming_response_to_unary(result)

>>>>>>> 30c2e170
            self.request_counter.inc(tags={"route": request_item.metadata.route})
        except Exception as e:
            logger.exception(f"Request failed due to {type(e).__name__}:")
            success = False

            # If the debugger is enabled, drop into the remote pdb here.
            if ray.util.pdb._is_ray_debugger_enabled():
                ray.util.pdb._post_mortem()

            function_name = "unknown"
            if method_to_call is not None:
                function_name = method_to_call.__name__
            result = wrap_to_ray_error(function_name, e)
            self.error_counter.inc(tags={"route": request_item.metadata.route})

        return result, success

    async def reconfigure(self, deployment_config: DeploymentConfig):
        old_user_config = self.deployment_config.user_config
        self.deployment_config = deployment_config
        self.version = DeploymentVersion.from_deployment_version(
            self.version, self.deployment_config
        )

        if old_user_config != deployment_config.user_config:
            await self.update_user_config(deployment_config.user_config)

    async def update_user_config(self, user_config: Any):
        async with self.rwlock.writer_lock:
            if user_config is not None:
                if self.is_function:
                    raise ValueError(
                        "deployment_def must be a class to use user_config"
                    )
                elif not hasattr(self.callable, RECONFIGURE_METHOD):
                    raise RayServeException(
                        "user_config specified but deployment "
                        + self.deployment_name
                        + " missing "
                        + RECONFIGURE_METHOD
                        + " method"
                    )
                reconfigure_method = sync_to_async(
                    getattr(self.callable, RECONFIGURE_METHOD)
                )
                await reconfigure_method(user_config)

    async def handle_request(
        self, request: Query, *, asgi_sender: Optional[Send] = None
    ) -> Any:
        async with self.rwlock.reader_lock:
            num_running_requests = self._get_handle_request_stats()["running"]
            self.num_processing_items.set(num_running_requests)

            # Set request context variables for subsequent handle so that
            # handle can pass the correct request context to subsequent replicas.
            ray.serve.context._serve_request_context.set(
                ray.serve.context.RequestContext(
                    request.metadata.route,
                    request.metadata.request_id,
                    self.app_name,
                    request.metadata.multiplexed_model_id,
                )
            )

            start_time = time.time()
            result, success = await self.invoke_single(
                request,
                asgi_sender=asgi_sender,
            )
            latency_ms = (time.time() - start_time) * 1000
            self.processing_latency_tracker.observe(
                latency_ms, tags={"route": request.metadata.route}
            )
            logger.info(
                access_log_msg(
                    method=request.metadata.call_method,
                    status="OK" if success else "ERROR",
                    latency_ms=latency_ms,
                )
            )

            return result

    async def prepare_for_shutdown(self):
        """Perform graceful shutdown.

        Trigger a graceful shutdown protocol that will wait for all the queued
        tasks to be completed and return to the controller.
        """
        while True:
            # Sleep first because we want to make sure all the routers receive
            # the notification to remove this replica first.
            await asyncio.sleep(self.deployment_config.graceful_shutdown_wait_loop_s)
            method_stat = self._get_handle_request_stats()
            # The handle_request method wasn't even invoked.
            if method_stat is None:
                break
            num_ongoing_requests = method_stat["running"] + method_stat["pending"]
            # The handle_request method has 0 inflight requests.
            if num_ongoing_requests == 0:
                break
            else:
                logger.info(
                    "Waiting for an additional "
                    f"{self.deployment_config.graceful_shutdown_wait_loop_s}s to shut "
                    f"down because there are {num_ongoing_requests} ongoing "
                    "requests."
                )

        # Explicitly call the del method to trigger clean up.
        # We set the del method to noop after successfully calling it so the
        # destructor is called only once.
        async with self.delete_lock:
            if not hasattr(self, "callable"):
                return

            try:
                if hasattr(self.callable, "__del__"):
                    # Make sure to accept `async def __del__(self)` as well.
                    await sync_to_async(self.callable.__del__)()
                    setattr(self.callable, "__del__", lambda _: None)
            except Exception as e:
                logger.exception(f"Exception during graceful shutdown of replica: {e}")
            finally:
                if hasattr(self.callable, "__del__"):
                    del self.callable<|MERGE_RESOLUTION|>--- conflicted
+++ resolved
@@ -1,5 +1,6 @@
 import aiorwlock
 import asyncio
+from asyncio.events import AbstractEventLoop
 from importlib import import_module
 import inspect
 import logging
@@ -200,6 +201,7 @@
                     is_function,
                     controller_handle,
                     app_name,
+                    self._event_loop,
                 )
                 self._initialized = True
 
@@ -394,6 +396,7 @@
         is_function: bool,
         controller_handle: ActorHandle,
         app_name: str,
+        event_loop: AbstractEventLoop,
     ) -> None:
         self.deployment_name = deployment_name
         self.replica_tag = replica_tag
@@ -404,6 +407,7 @@
         self.rwlock = aiorwlock.RWLock()
         self.delete_lock = asyncio.Lock()
         self.app_name = app_name
+        self.event_loop = event_loop
 
         user_health_check = getattr(_callable, HEALTH_CHECK_METHOD, None)
         if not callable(user_health_check):
@@ -562,30 +566,6 @@
         success = True
         try:
             runner_method = self.get_runner_method(request_item)
-<<<<<<< HEAD
-
-            # Small edge case to allow defining ingress deployments whose
-            # __call__ method takes no arguments.
-            if (
-                len(args) == 1
-                and isinstance(args[0], starlette.requests.Request)
-                and len(inspect.signature(runner_method).parameters) == 0
-            ):
-                args = tuple()
-                kwargs = dict()
-
-            # If the callable is a sync method, run it in the asyncio loop's
-            # default executor.
-            if inspect.iscoroutinefunction(runner_method):
-                coro = runner_method(*args, **kwargs)
-            else:
-                loop = asyncio.get_running_loop()
-                coro = loop.run_in_executor(
-                    None, lambda: runner_method(*args, **kwargs)
-                )
-
-            result = await self.ensure_serializable_response(await coro)
-=======
             method_to_call = sync_to_async(runner_method)
             result = None
 
@@ -597,7 +577,16 @@
             ):
                 args, kwargs = tuple(), {}
 
-            result = await method_to_call(*args, **kwargs)
+            # If the callable is a sync method, run it in the asyncio loop's
+            # default executor.
+            if inspect.iscoroutinefunction(runner_method):
+                coro = runner_method(*args, **kwargs)
+            else:
+                coro = self.event_loop.run_in_executor(
+                    None, lambda: runner_method(*args, **kwargs)
+                )
+
+            result = await coro
 
             # Streaming HTTP codepath: always send response over ASGI interface.
             if asgi_sender is not None:
@@ -613,7 +602,6 @@
             elif isinstance(result, starlette.responses.StreamingResponse):
                 result = await self.convert_streaming_response_to_unary(result)
 
->>>>>>> 30c2e170
             self.request_counter.inc(tags={"route": request_item.metadata.route})
         except Exception as e:
             logger.exception(f"Request failed due to {type(e).__name__}:")
