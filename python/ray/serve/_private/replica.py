--- conflicted
+++ resolved
@@ -764,13 +764,10 @@
             raise RuntimeError(traceback.format_exc()) from None
 
     async def reconfigure(
-<<<<<<< HEAD
         self,
         deployment_config: DeploymentConfig,
         rank: int,
-=======
-        self, deployment_config: DeploymentConfig, route_prefix: Optional[str] = None
->>>>>>> 418f5625
+        route_prefix: Optional[str] = None,
     ):
         try:
             user_config_changed = (
@@ -1070,17 +1067,11 @@
         return await self._replica_impl.record_routing_stats()
 
     async def reconfigure(
-<<<<<<< HEAD
-        self,
-        deployment_config,
-        rank: int,
+        self, deployment_config, rank: int, route_prefix: Optional[str] = None
     ) -> ReplicaMetadata:
-        await self._replica_impl.reconfigure(deployment_config, rank=rank)
-=======
-        self, deployment_config, route_prefix: Optional[str] = None
-    ) -> ReplicaMetadata:
-        await self._replica_impl.reconfigure(deployment_config, route_prefix)
->>>>>>> 418f5625
+        await self._replica_impl.reconfigure(
+            deployment_config, rank, route_prefix=route_prefix
+        )
         return self._replica_impl.get_metadata()
 
     def _preprocess_request_args(
