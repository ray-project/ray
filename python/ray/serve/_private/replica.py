import asyncio
import concurrent.futures
import functools
import inspect
import logging
import os
import pickle
import threading
import time
import traceback
import warnings
from abc import ABC, abstractmethod
from collections import defaultdict, deque
from contextlib import asynccontextmanager, contextmanager
from dataclasses import dataclass
from importlib import import_module
from typing import (
    Any,
    AsyncGenerator,
    Callable,
    Dict,
    Generator,
    List,
    Optional,
    Set,
    Tuple,
    Union,
)

import starlette.responses
from anyio import to_thread
from fastapi import Request
from starlette.applications import Starlette
from starlette.types import ASGIApp, Receive, Scope, Send

import ray
from ray import cloudpickle
from ray._common.filters import CoreContextFilter
from ray._common.utils import get_or_create_event_loop
from ray.actor import ActorClass, ActorHandle
from ray.dag.py_obj_scanner import _PyObjScanner
from ray.remote_function import RemoteFunction
from ray.serve import metrics
from ray.serve._private.common import (
    RUNNING_REQUESTS_KEY,
    DeploymentID,
    ReplicaID,
    ReplicaMetricReport,
    ReplicaQueueLengthInfo,
    RequestMetadata,
    ServeComponentType,
    StreamingHTTPRequest,
    gRPCRequest,
)
from ray.serve._private.config import DeploymentConfig
from ray.serve._private.constants import (
    GRPC_CONTEXT_ARG_NAME,
    HEALTH_CHECK_METHOD,
    RAY_SERVE_COLLECT_AUTOSCALING_METRICS_ON_HANDLE,
    RAY_SERVE_METRICS_EXPORT_INTERVAL_MS,
    RAY_SERVE_RECORD_AUTOSCALING_STATS_TIMEOUT_S,
    RAY_SERVE_REPLICA_AUTOSCALING_METRIC_RECORD_INTERVAL_S,
    RAY_SERVE_REQUEST_PATH_LOG_BUFFER_SIZE,
    RAY_SERVE_RUN_SYNC_IN_THREADPOOL,
    RAY_SERVE_RUN_SYNC_IN_THREADPOOL_WARNING,
    RAY_SERVE_RUN_USER_CODE_IN_SEPARATE_THREAD,
    RECONFIGURE_METHOD,
    REQUEST_LATENCY_BUCKETS_MS,
    REQUEST_ROUTING_STATS_METHOD,
    SERVE_CONTROLLER_NAME,
    SERVE_LOG_APPLICATION,
    SERVE_LOG_COMPONENT,
    SERVE_LOG_DEPLOYMENT,
    SERVE_LOG_REPLICA,
    SERVE_LOG_REQUEST_ID,
    SERVE_LOG_ROUTE,
    SERVE_LOGGER_NAME,
    SERVE_NAMESPACE,
)
from ray.serve._private.default_impl import (
    create_replica_impl,
    create_replica_metrics_manager,
)
from ray.serve._private.http_util import (
    ASGIAppReplicaWrapper,
    ASGIArgs,
    ASGIReceiveProxy,
    MessageQueue,
    Response,
)
from ray.serve._private.logging_utils import (
    access_log_msg,
    configure_component_logger,
    configure_component_memory_profiler,
    get_component_logger_file_path,
)
from ray.serve._private.metrics_utils import InMemoryMetricsStore, MetricsPusher
from ray.serve._private.task_consumer import TaskConsumerWrapper
from ray.serve._private.thirdparty.get_asgi_route_name import (
    extract_route_patterns,
    get_asgi_route_name,
)
from ray.serve._private.usage import ServeUsageTag
from ray.serve._private.utils import (
    Semaphore,
    get_component_file_name,  # noqa: F401
    parse_import_path,
)
from ray.serve._private.version import DeploymentVersion
from ray.serve.config import AutoscalingConfig
from ray.serve.context import _get_in_flight_requests
from ray.serve.deployment import Deployment
from ray.serve.exceptions import (
    BackPressureError,
    DeploymentUnavailableError,
    RayServeException,
)
<<<<<<< HEAD
from ray.serve.schema import EncodingType, LoggingConfig, ReplicaRank
=======
from ray.serve.handle import DeploymentHandle
from ray.serve.schema import EncodingType, LoggingConfig
>>>>>>> 6d40e49e

logger = logging.getLogger(SERVE_LOGGER_NAME)


ReplicaMetadata = Tuple[
    DeploymentConfig,
    DeploymentVersion,
    Optional[float],
    Optional[int],
    Optional[str],
    int,
    int,
    ReplicaRank,  # rank
    Optional[List[str]],  # route_patterns
]


def _load_deployment_def_from_import_path(import_path: str) -> Callable:
    module_name, attr_name = parse_import_path(import_path)
    deployment_def = getattr(import_module(module_name), attr_name)

    # For ray or serve decorated class or function, strip to return
    # original body.
    if isinstance(deployment_def, RemoteFunction):
        deployment_def = deployment_def._function
    elif isinstance(deployment_def, ActorClass):
        deployment_def = deployment_def.__ray_metadata__.modified_class
    elif isinstance(deployment_def, Deployment):
        logger.warning(
            f'The import path "{import_path}" contains a '
            "decorated Serve deployment. The decorator's settings "
            "are ignored when deploying via import path."
        )
        deployment_def = deployment_def.func_or_class

    return deployment_def


class ReplicaMetricsManager:
    """Manages metrics for the replica.

    A variety of metrics are managed:
        - Fine-grained metrics are set for every request.
        - Autoscaling statistics are periodically pushed to the controller.
        - Queue length metrics are periodically recorded as user-facing gauges.
    """

    PUSH_METRICS_TO_CONTROLLER_TASK_NAME = "push_metrics_to_controller"
    RECORD_METRICS_TASK_NAME = "record_metrics"
    SET_REPLICA_REQUEST_METRIC_GAUGE_TASK_NAME = "set_replica_request_metric_gauge"

    def __init__(
        self,
        replica_id: ReplicaID,
        event_loop: asyncio.BaseEventLoop,
        autoscaling_config: Optional[AutoscalingConfig],
        ingress: bool,
    ):
        self._replica_id = replica_id
        self._deployment_id = replica_id.deployment_id
        self._metrics_pusher = MetricsPusher()
        self._metrics_store = InMemoryMetricsStore()
        self._ingress = ingress
        self._controller_handle = ray.get_actor(
            SERVE_CONTROLLER_NAME, namespace=SERVE_NAMESPACE
        )
        self._num_ongoing_requests = 0
        # Store event loop for scheduling async tasks from sync context
        self._event_loop = event_loop or asyncio.get_event_loop()

        # Cache user_callable_wrapper initialization state to avoid repeated runtime checks
        self._custom_metrics_enabled = False
        # On first call to _fetch_custom_autoscaling_metrics. Failing validation disables _custom_metrics_enabled
        self._checked_custom_metrics = False
        self._record_autoscaling_stats_fn = None

        # If the interval is set to 0, eagerly sets all metrics.
        self._cached_metrics_enabled = RAY_SERVE_METRICS_EXPORT_INTERVAL_MS != 0
        self._cached_metrics_interval_s = RAY_SERVE_METRICS_EXPORT_INTERVAL_MS / 1000

        # Request counter (only set on replica startup).
        self._restart_counter = metrics.Counter(
            "serve_deployment_replica_starts",
            description=(
                "The number of times this replica has been restarted due to failure."
            ),
        )
        self._restart_counter.inc()

        # Per-request metrics.
        self._request_counter = metrics.Counter(
            "serve_deployment_request_counter",
            description=(
                "The number of queries that have been processed in this replica."
            ),
            tag_keys=("route",),
        )
        if self._cached_metrics_enabled:
            self._cached_request_counter = defaultdict(int)

        self._error_counter = metrics.Counter(
            "serve_deployment_error_counter",
            description=(
                "The number of exceptions that have occurred in this replica."
            ),
            tag_keys=("route",),
        )
        if self._cached_metrics_enabled:
            self._cached_error_counter = defaultdict(int)

        # log REQUEST_LATENCY_BUCKET_MS
        logger.debug(f"REQUEST_LATENCY_BUCKETS_MS: {REQUEST_LATENCY_BUCKETS_MS}")
        self._processing_latency_tracker = metrics.Histogram(
            "serve_deployment_processing_latency_ms",
            description="The latency for queries to be processed.",
            boundaries=REQUEST_LATENCY_BUCKETS_MS,
            tag_keys=("route",),
        )
        if self._cached_metrics_enabled:
            self._cached_latencies = defaultdict(deque)
            self._event_loop.create_task(self._report_cached_metrics_forever())

        self._num_ongoing_requests_gauge = metrics.Gauge(
            "serve_replica_processing_queries",
            description="The current number of queries being processed.",
        )

        self.record_autoscaling_stats_failed_counter = metrics.Counter(
            "serve_record_autoscaling_stats_failed",
            description="The number of errored record_autoscaling_stats invocations.",
            tag_keys=("app_name", "deployment_name", "replica_id", "exception_name"),
        )

        self.set_autoscaling_config(autoscaling_config)

    def _report_cached_metrics(self):
        for route, count in self._cached_request_counter.items():
            self._request_counter.inc(count, tags={"route": route})
        self._cached_request_counter.clear()

        for route, count in self._cached_error_counter.items():
            self._error_counter.inc(count, tags={"route": route})
        self._cached_error_counter.clear()

        for route, latencies in self._cached_latencies.items():
            for latency_ms in latencies:
                self._processing_latency_tracker.observe(
                    latency_ms, tags={"route": route}
                )
        self._cached_latencies.clear()

        self._num_ongoing_requests_gauge.set(self._num_ongoing_requests)

    async def _report_cached_metrics_forever(self):
        assert self._cached_metrics_interval_s > 0

        consecutive_errors = 0
        while True:
            try:
                await asyncio.sleep(self._cached_metrics_interval_s)
                self._report_cached_metrics()
                consecutive_errors = 0
            except Exception:
                logger.exception("Unexpected error reporting metrics.")

                # Exponential backoff starting at 1s and capping at 10s.
                backoff_time_s = min(10, 2**consecutive_errors)
                consecutive_errors += 1
                await asyncio.sleep(backoff_time_s)

    async def shutdown(self):
        """Stop periodic background tasks."""

        await self._metrics_pusher.graceful_shutdown()

    def start_metrics_pusher(self):
        self._metrics_pusher.start()

        # Push autoscaling metrics to the controller periodically.
        self._metrics_pusher.register_or_update_task(
            self.PUSH_METRICS_TO_CONTROLLER_TASK_NAME,
            self._push_autoscaling_metrics,
            self._autoscaling_config.metrics_interval_s,
        )
        # Collect autoscaling metrics locally periodically.
        self._metrics_pusher.register_or_update_task(
            self.RECORD_METRICS_TASK_NAME,
            self._add_autoscaling_metrics_point_async,
            min(
                RAY_SERVE_REPLICA_AUTOSCALING_METRIC_RECORD_INTERVAL_S,
                self._autoscaling_config.metrics_interval_s,
            ),
        )

    def should_collect_ongoing_requests(self) -> bool:
        """Determine if replicas should collect ongoing request metrics.

        ┌────────────────────────────────────────────────────────────────┐
        │  Replica-based metrics collection                              │
        ├────────────────────────────────────────────────────────────────┤
        │                                                                │
        │      Client          Handle            Replicas                │
        │      ┌──────┐      ┌────────┐                                  │
        │      │  App │─────>│ Handle │────┬───>┌─────────┐              │
        │      │      │      │ Tracks │    │    │ Replica │              │
        │      └──────┘      │ Queued │    │    │    1    │              │
        │                    │Requests│    │    │ Tracks  │              │
        │                    └────────┘    │    │ Running │              │
        │                         │        │    └─────────┘              │
        │                         │        │         │                   │
        │                         │        │         │                   │
        │                         │        │    ┌─────────┐              │
        │                         │        └───>│ Replica │              │
        │                         │             │    2    │              │
        │                         │             │ Tracks  │              │
        │                         │             │ Running │              │
        │                         │             └─────────┘              │
        │                         │                  │                   │
        │                         │                  │                   │
        │                         ▼                  ▼                   │
        │                  ┌──────────────────────────────┐              │
        │                  │        Controller            │              │
        │                  │  • Queued metrics (handle)   │              │
        │                  │  • Running metrics (replica1)│              │
        │                  │  • Running metrics (replica2)│              │
        │                  └──────────────────────────────┘              │
        │                                                                │
        └────────────────────────────────────────────────────────────────┘
        """
        return not RAY_SERVE_COLLECT_AUTOSCALING_METRICS_ON_HANDLE

    def set_autoscaling_config(self, autoscaling_config: Optional[AutoscalingConfig]):
        """Dynamically update autoscaling config."""

        self._autoscaling_config = autoscaling_config

        if self._autoscaling_config and self.should_collect_ongoing_requests():
            self.start_metrics_pusher()

    def enable_custom_autoscaling_metrics(
        self,
        custom_metrics_enabled: bool,
        record_autoscaling_stats_fn: Callable[[], Optional[concurrent.futures.Future]],
    ):
        """Runs after the user callable wrapper is initialized to enable autoscaling metrics collection."""
        if custom_metrics_enabled:
            self._custom_metrics_enabled = custom_metrics_enabled
            self._record_autoscaling_stats_fn = record_autoscaling_stats_fn
            self.start_metrics_pusher()

    def inc_num_ongoing_requests(self, request_metadata: RequestMetadata) -> int:
        """Increment the current total queue length of requests for this replica."""
        self._num_ongoing_requests += 1
        if not self._cached_metrics_enabled:
            self._num_ongoing_requests_gauge.set(self._num_ongoing_requests)

    def dec_num_ongoing_requests(self, request_metadata: RequestMetadata) -> int:
        """Decrement the current total queue length of requests for this replica."""
        self._num_ongoing_requests -= 1
        if not self._cached_metrics_enabled:
            self._num_ongoing_requests_gauge.set(self._num_ongoing_requests)

    def get_num_ongoing_requests(self) -> int:
        """Get current total queue length of requests for this replica."""
        return self._num_ongoing_requests

    def record_request_metrics(self, *, route: str, latency_ms: float, was_error: bool):
        """Records per-request metrics."""
        if self._cached_metrics_enabled:
            self._cached_latencies[route].append(latency_ms)
            if was_error:
                self._cached_error_counter[route] += 1
            else:
                self._cached_request_counter[route] += 1
        else:
            self._processing_latency_tracker.observe(latency_ms, tags={"route": route})
            if was_error:
                self._error_counter.inc(tags={"route": route})
            else:
                self._request_counter.inc(tags={"route": route})

    def _push_autoscaling_metrics(self) -> Dict[str, Any]:
        look_back_period = self._autoscaling_config.look_back_period_s
        self._metrics_store.prune_keys_and_compact_data(time.time() - look_back_period)

        new_aggregated_metrics = {}
        new_metrics = {**self._metrics_store.data}

        if self.should_collect_ongoing_requests():
            # Keep the legacy window_avg ongoing requests in the merged metrics dict
            window_avg = (
                self._metrics_store.aggregate_avg([RUNNING_REQUESTS_KEY])[0] or 0.0
            )
            new_aggregated_metrics.update({RUNNING_REQUESTS_KEY: window_avg})

        replica_metric_report = ReplicaMetricReport(
            replica_id=self._replica_id,
            timestamp=time.time(),
            aggregated_metrics=new_aggregated_metrics,
            metrics=new_metrics,
        )
        self._controller_handle.record_autoscaling_metrics_from_replica.remote(
            replica_metric_report
        )

    async def _fetch_custom_autoscaling_metrics(
        self,
    ) -> Optional[Dict[str, Union[int, float]]]:
        try:
            res = await asyncio.wait_for(
                self._record_autoscaling_stats_fn(),
                timeout=RAY_SERVE_RECORD_AUTOSCALING_STATS_TIMEOUT_S,
            )

            # Perform validation only first call
            if not self._checked_custom_metrics:
                # Enforce return type to be Dict[str, Union[int, float]]
                if not isinstance(res, dict):
                    logger.error(
                        f"User autoscaling stats method returned {type(res).__name__}, "
                        f"expected Dict[str, Union[int, float]]. Disabling autoscaling stats."
                    )
                    self._custom_metrics_enabled = False
                    return None

                for key, value in res.items():
                    if not isinstance(value, (int, float)):
                        logger.error(
                            f"User autoscaling stats method returned invalid value type "
                            f"{type(value).__name__} for key '{key}', expected int or float. "
                            f"Disabling autoscaling stats."
                        )
                        self._custom_metrics_enabled = False
                        return None

                self._checked_custom_metrics = True

            return res
        except asyncio.TimeoutError as timeout_err:
            logger.error(
                f"Replica autoscaling stats timed out after {RAY_SERVE_RECORD_AUTOSCALING_STATS_TIMEOUT_S}s."
            )
            self.record_autoscaling_stats_failed_counter.inc(
                tags={
                    "app_name": self._deployment_id.app_name,
                    "deployment_name": self._deployment_id.name,
                    "replica_id": self._replica_id.unique_id,
                    "exception_name": timeout_err.__class__.__name__,
                }
            )
        except Exception as err:
            logger.error(f"Replica autoscaling stats failed. {err}")
            self.record_autoscaling_stats_failed_counter.inc(
                tags={
                    "app_name": self._deployment_id.app_name,
                    "deployment_name": self._deployment_id.name,
                    "replica_id": self._replica_id.unique_id,
                    "exception_name": err.__class__.__name__,
                }
            )
        return None

    async def _add_autoscaling_metrics_point_async(self) -> None:
        metrics_dict = {}
        if self.should_collect_ongoing_requests():
            metrics_dict = {RUNNING_REQUESTS_KEY: self._num_ongoing_requests}

        # Use cached availability flag to avoid repeated runtime checks
        if self._custom_metrics_enabled:
            custom_metrics = await self._fetch_custom_autoscaling_metrics()
            if custom_metrics:
                metrics_dict.update(custom_metrics)

        self._metrics_store.add_metrics_point(
            metrics_dict,
            time.time(),
        )


StatusCodeCallback = Callable[[str], None]


class ReplicaBase(ABC):
    def __init__(
        self,
        replica_id: ReplicaID,
        deployment_def: Callable,
        init_args: Tuple,
        init_kwargs: Dict,
        deployment_config: DeploymentConfig,
        version: DeploymentVersion,
        ingress: bool,
        route_prefix: str,
        rank: ReplicaRank,
    ):
        self._version = version
        self._replica_id = replica_id
        self._deployment_id = replica_id.deployment_id
        self._deployment_config = deployment_config
        self._ingress = ingress
        self._route_prefix = route_prefix
        self._component_name = f"{self._deployment_id.name}"
        if self._deployment_id.app_name:
            self._component_name = (
                f"{self._deployment_id.app_name}_" + self._component_name
            )

        self._component_id = self._replica_id.unique_id
        self._configure_logger_and_profilers(self._deployment_config.logging_config)
        self._event_loop = get_or_create_event_loop()

        self._user_callable_wrapper = UserCallableWrapper(
            deployment_def,
            init_args,
            init_kwargs,
            deployment_id=self._deployment_id,
            run_sync_methods_in_threadpool=RAY_SERVE_RUN_SYNC_IN_THREADPOOL,
            run_user_code_in_separate_thread=RAY_SERVE_RUN_USER_CODE_IN_SEPARATE_THREAD,
            local_testing_mode=False,
            deployment_config=deployment_config,
        )
        self._semaphore = Semaphore(lambda: self.max_ongoing_requests)

        # Guards against calling the user's callable constructor multiple times.
        self._user_callable_initialized = False
        self._user_callable_initialized_lock = asyncio.Lock()
        self._initialization_latency: Optional[float] = None

        # Track deployment handles created dynamically via get_deployment_handle()
        self._dynamically_created_handles: Set[DeploymentID] = set()

        # Flipped to `True` when health checks pass and `False` when they fail. May be
        # used by replica subclass implementations.
        self._healthy = False
        # Flipped to `True` once graceful shutdown is initiated. May be used by replica
        # subclass implementations.
        self._shutting_down = False

        # Will be populated with the wrapped ASGI app if the user callable is an
        # `ASGIAppReplicaWrapper` (i.e., they are using the FastAPI integration).
        self._user_callable_asgi_app: Optional[ASGIApp] = None

        # Set metadata for logs and metrics.
        # servable_object will be populated in `initialize_and_get_metadata`.
        self._set_internal_replica_context(servable_object=None, rank=rank)

        self._metrics_manager = create_replica_metrics_manager(
            replica_id=replica_id,
            event_loop=self._event_loop,
            autoscaling_config=self._deployment_config.autoscaling_config,
            ingress=ingress,
        )

        self._internal_grpc_port: Optional[int] = None
        self._docs_path: Optional[str] = None
        self._http_port: Optional[int] = None
        self._grpc_port: Optional[int] = None

        self._rank = rank

    @property
    def max_ongoing_requests(self) -> int:
        return self._deployment_config.max_ongoing_requests

    def get_num_ongoing_requests(self) -> int:
        return self._metrics_manager.get_num_ongoing_requests()

    def get_metadata(self) -> ReplicaMetadata:
        current_rank = ray.serve.context._get_internal_replica_context().rank
        # Extract route patterns from ASGI app if available
        route_patterns = None
        if self._user_callable_asgi_app is not None:
            # _user_callable_asgi_app is the actual ASGI app (FastAPI/Starlette)
            # It's set when initialize_callable() returns an ASGI app
            if hasattr(self._user_callable_asgi_app, "routes"):
                route_patterns = extract_route_patterns(self._user_callable_asgi_app)

        return (
            self._version.deployment_config,
            self._version,
            self._initialization_latency,
            self._internal_grpc_port,
            self._docs_path,
            self._http_port,
            self._grpc_port,
            current_rank,
            route_patterns,
        )

    def get_dynamically_created_handles(self) -> Set[DeploymentID]:
        return self._dynamically_created_handles

    def _set_internal_replica_context(
        self, *, servable_object: Callable = None, rank: ReplicaRank = None
    ):
        # Calculate world_size from deployment config instead of storing it
        world_size = self._deployment_config.num_replicas

        # Create callback for registering dynamically created handles
        def register_handle_callback(deployment_id: DeploymentID) -> None:
            self._dynamically_created_handles.add(deployment_id)

        ray.serve.context._set_internal_replica_context(
            replica_id=self._replica_id,
            servable_object=servable_object,
            _deployment_config=self._deployment_config,
            rank=rank,
            world_size=world_size,
            handle_registration_callback=register_handle_callback,
        )

    def _configure_logger_and_profilers(
        self, logging_config: Union[None, Dict, LoggingConfig]
    ):

        if logging_config is None:
            logging_config = {}
        if isinstance(logging_config, dict):
            logging_config = LoggingConfig(**logging_config)

        configure_component_logger(
            component_type=ServeComponentType.REPLICA,
            component_name=self._component_name,
            component_id=self._component_id,
            logging_config=logging_config,
            buffer_size=RAY_SERVE_REQUEST_PATH_LOG_BUFFER_SIZE,
        )
        configure_component_memory_profiler(
            component_type=ServeComponentType.REPLICA,
            component_name=self._component_name,
            component_id=self._component_id,
        )

        if logging_config.encoding == EncodingType.JSON:
            # Create logging context for access logs as a performance optimization.
            # While logging_utils can automatically add Ray core and Serve access log context,
            # we pre-compute it here since context evaluation is expensive and this context
            # will be reused for multiple access log entries.
            ray_core_logging_context = CoreContextFilter.get_ray_core_logging_context()
            # remove task level log keys from ray core logging context, it would be nice
            # to have task level log keys here but we are letting those go in favor of
            # performance optimization. Also we cannot include task level log keys here because
            # they would referance the current task (__init__) and not the task that is logging.
            for key in CoreContextFilter.TASK_LEVEL_LOG_KEYS:
                ray_core_logging_context.pop(key, None)
            self._access_log_context = {
                **ray_core_logging_context,
                SERVE_LOG_DEPLOYMENT: self._component_name,
                SERVE_LOG_REPLICA: self._component_id,
                SERVE_LOG_COMPONENT: ServeComponentType.REPLICA,
                SERVE_LOG_APPLICATION: self._deployment_id.app_name,
                "skip_context_filter": True,
                "serve_access_log": True,
            }
        else:
            self._access_log_context = {
                "skip_context_filter": True,
                "serve_access_log": True,
            }

    def _can_accept_request(self, request_metadata: RequestMetadata) -> bool:
        # This replica gates concurrent request handling with an asyncio.Semaphore.
        # Each in-flight request acquires the semaphore. When the number of ongoing
        # requests reaches max_ongoing_requests, the semaphore becomes locked.
        # A new request can be accepted if the semaphore is currently unlocked.
        return not self._semaphore.locked()

    def _maybe_get_http_route(
        self, request_metadata: RequestMetadata, request_args: Tuple[Any]
    ) -> Optional[str]:
        """Get the matched route string for ASGI apps to be used in logs & metrics.

        If this replica does not wrap an ASGI app or there is no matching for the
        request, returns the existing route from the request metadata.
        """
        route = request_metadata.route
        if self._user_callable_asgi_app is not None:
            req: StreamingHTTPRequest = request_args[0]
            try:
                matched_route = get_asgi_route_name(
                    self._user_callable_asgi_app, req.asgi_scope
                )
            except Exception:
                matched_route = None
                logger.exception(
                    "Failed unexpectedly trying to get route name for request. "
                    "Routes in metric tags and log messages may be inaccurate. "
                    "Please file a GitHub issue containing this traceback."
                )

            # If there is no match in the ASGI app, don't overwrite the route_prefix
            # from the proxy.
            if matched_route is not None:
                route = matched_route

        return route

    @contextmanager
    def _handle_errors_and_metrics(
        self, request_metadata: RequestMetadata
    ) -> Generator[StatusCodeCallback, None, None]:
        start_time = time.time()
        user_exception = None

        status_code = None

        def _status_code_callback(s: str):
            nonlocal status_code
            status_code = s

        try:
            yield _status_code_callback
        except asyncio.CancelledError as e:
            user_exception = e
            self._on_request_cancelled(request_metadata, e)
        except Exception as e:
            user_exception = e
            logger.exception("Request failed.")
            self._on_request_failed(request_metadata, e)

        latency_ms = (time.time() - start_time) * 1000
        self._record_errors_and_metrics(
            user_exception, status_code, latency_ms, request_metadata
        )

        if user_exception is not None:
            raise user_exception from None

    def _record_errors_and_metrics(
        self,
        user_exception: Optional[BaseException],
        status_code: Optional[str],
        latency_ms: float,
        request_metadata: RequestMetadata,
    ):
        http_method = request_metadata._http_method
        http_route = request_metadata.route
        call_method = request_metadata.call_method
        if user_exception is None:
            status_str = "OK"
        elif isinstance(user_exception, asyncio.CancelledError):
            status_str = "CANCELLED"
        else:
            status_str = "ERROR"

        # Mutating self._access_log_context is not thread safe, but since this
        # is only called from the same thread, it is safe. Mutating the same object
        # because creating a new dict is expensive.
        self._access_log_context[SERVE_LOG_ROUTE] = http_route
        self._access_log_context[SERVE_LOG_REQUEST_ID] = request_metadata.request_id
        logger.info(
            access_log_msg(
                method=http_method or "CALL",
                route=http_route if self._ingress and http_route else call_method,
                # Prefer the HTTP status code if it was populated.
                status=status_code or status_str,
                latency_ms=latency_ms,
            ),
            extra=self._access_log_context,
        )
        self._metrics_manager.record_request_metrics(
            route=http_route,
            latency_ms=latency_ms,
            was_error=user_exception is not None,
        )

    def _unpack_proxy_args(
        self,
        request_metadata: RequestMetadata,
        request_args: Tuple[Any],
        request_kwargs: Dict[str, Any],
    ):
        if request_metadata.is_http_request:
            assert len(request_args) == 1 and isinstance(
                request_args[0], StreamingHTTPRequest
            )
            request: StreamingHTTPRequest = request_args[0]
            scope = request.asgi_scope
            receive = ASGIReceiveProxy(
                scope, request_metadata, request.receive_asgi_messages
            )

            request_metadata._http_method = scope.get("method", "WS")
            request_metadata.route = self._maybe_get_http_route(
                request_metadata, request_args
            )

            request_args = (scope, receive)
        elif request_metadata.is_grpc_request:
            assert len(request_args) == 1 and isinstance(request_args[0], gRPCRequest)
            request: gRPCRequest = request_args[0]

            method_info = self._user_callable_wrapper.get_user_method_info(
                request_metadata.call_method
            )
            request_args = (request.user_request_proto,)
            request_kwargs = (
                {GRPC_CONTEXT_ARG_NAME: request_metadata.grpc_context}
                if method_info.takes_grpc_context_kwarg
                else {}
            )

        return request_args, request_kwargs

    async def handle_request(
        self, request_metadata: RequestMetadata, *request_args, **request_kwargs
    ) -> Tuple[bytes, Any]:
        request_args, request_kwargs = self._unpack_proxy_args(
            request_metadata, request_args, request_kwargs
        )
        with self._wrap_request(request_metadata):
            async with self._start_request(request_metadata):
                return await self._user_callable_wrapper.call_user_method(
                    request_metadata, request_args, request_kwargs
                )

    async def handle_request_streaming(
        self, request_metadata: RequestMetadata, *request_args, **request_kwargs
    ) -> AsyncGenerator[Any, None]:
        """Generator that is the entrypoint for all `stream=True` handle calls."""
        request_args, request_kwargs = self._unpack_proxy_args(
            request_metadata, request_args, request_kwargs
        )
        with self._wrap_request(request_metadata) as status_code_callback:
            async with self._start_request(request_metadata):
                if request_metadata.is_http_request:
                    scope, receive = request_args
                    async for msgs in self._user_callable_wrapper.call_http_entrypoint(
                        request_metadata,
                        status_code_callback,
                        scope,
                        receive,
                    ):
                        yield pickle.dumps(msgs)
                else:
                    async for result in self._user_callable_wrapper.call_user_generator(
                        request_metadata,
                        request_args,
                        request_kwargs,
                    ):
                        yield result

    async def handle_request_with_rejection(
        self, request_metadata: RequestMetadata, *request_args, **request_kwargs
    ):
        # Check if the replica has capacity for the request.
        if not self._can_accept_request(request_metadata):
            limit = self.max_ongoing_requests
            logger.warning(
                f"Replica at capacity of max_ongoing_requests={limit}, "
                f"rejecting request {request_metadata.request_id}.",
                extra={"log_to_stderr": False},
            )
            yield ReplicaQueueLengthInfo(False, self.get_num_ongoing_requests())
            return

        request_args, request_kwargs = self._unpack_proxy_args(
            request_metadata, request_args, request_kwargs
        )
        with self._wrap_request(request_metadata) as status_code_callback:
            async with self._start_request(request_metadata):
                yield ReplicaQueueLengthInfo(
                    accepted=True,
                    # NOTE(edoakes): `_wrap_request` will increment the number
                    # of ongoing requests to include this one, so re-fetch the value.
                    num_ongoing_requests=self.get_num_ongoing_requests(),
                )

                if request_metadata.is_http_request:
                    scope, receive = request_args
                    async for msgs in self._user_callable_wrapper.call_http_entrypoint(
                        request_metadata,
                        status_code_callback,
                        scope,
                        receive,
                    ):
                        yield pickle.dumps(msgs)
                elif request_metadata.is_streaming:
                    async for result in self._user_callable_wrapper.call_user_generator(
                        request_metadata,
                        request_args,
                        request_kwargs,
                    ):
                        yield result
                else:
                    yield await self._user_callable_wrapper.call_user_method(
                        request_metadata, request_args, request_kwargs
                    )

    @abstractmethod
    async def _on_initialized(self):
        raise NotImplementedError

    async def initialize(self, deployment_config: DeploymentConfig):
        try:
            # Ensure that initialization is only performed once.
            # When controller restarts, it will call this method again.
            async with self._user_callable_initialized_lock:
                self._initialization_start_time = time.time()
                if not self._user_callable_initialized:
                    self._user_callable_asgi_app = (
                        await self._user_callable_wrapper.initialize_callable()
                    )
                    if self._user_callable_asgi_app:
                        self._docs_path = (
                            self._user_callable_wrapper._callable.docs_path
                        )
                    await self._on_initialized()
                    self._user_callable_initialized = True

                    if self._user_callable_wrapper is not None:
                        initialized = (
                            hasattr(
                                self._user_callable_wrapper, "_user_autoscaling_stats"
                            )
                            and self._user_callable_wrapper._user_autoscaling_stats
                            is not None
                        )

                        self._metrics_manager.enable_custom_autoscaling_metrics(
                            custom_metrics_enabled=initialized,
                            record_autoscaling_stats_fn=self._user_callable_wrapper.call_record_autoscaling_stats,
                        )

                if deployment_config:
                    await self._user_callable_wrapper.set_sync_method_threadpool_limit(
                        deployment_config.max_ongoing_requests
                    )
                    rank = ray.serve.context._get_internal_replica_context().rank
                    await self._user_callable_wrapper.call_reconfigure(
                        deployment_config.user_config,
                        rank=rank,
                    )

            # A new replica should not be considered healthy until it passes
            # an initial health check. If an initial health check fails,
            # consider it an initialization failure.
            await self.check_health()
        except Exception:
            raise RuntimeError(traceback.format_exc()) from None

    async def reconfigure(
        self,
        deployment_config: DeploymentConfig,
        rank: ReplicaRank,
        route_prefix: Optional[str] = None,
    ):
        try:
            user_config_changed = (
                deployment_config.user_config != self._deployment_config.user_config
            )
            rank_changed = rank != self._rank
            self._rank = rank
            logging_config_changed = (
                deployment_config.logging_config
                != self._deployment_config.logging_config
            )
            self._deployment_config = deployment_config
            self._version = DeploymentVersion.from_deployment_version(
                self._version, deployment_config, route_prefix
            )

            self._metrics_manager.set_autoscaling_config(
                deployment_config.autoscaling_config
            )
            if logging_config_changed:
                self._configure_logger_and_profilers(deployment_config.logging_config)

            await self._user_callable_wrapper.set_sync_method_threadpool_limit(
                deployment_config.max_ongoing_requests
            )
            if user_config_changed or rank_changed:
                await self._user_callable_wrapper.call_reconfigure(
                    deployment_config.user_config,
                    rank=rank,
                )

            # We need to update internal replica context to reflect the new
            # deployment_config and rank.
            self._set_internal_replica_context(
                servable_object=self._user_callable_wrapper.user_callable,
                rank=rank,
            )

            self._route_prefix = self._version.route_prefix

        except Exception:
            raise RuntimeError(traceback.format_exc()) from None

    @abstractmethod
    def _on_request_cancelled(
        self, request_metadata: RequestMetadata, e: asyncio.CancelledError
    ):
        pass

    @abstractmethod
    def _on_request_failed(self, request_metadata: RequestMetadata, e: Exception):
        pass

    @abstractmethod
    @contextmanager
    def _wrap_request(
        self, request_metadata: RequestMetadata
    ) -> Generator[StatusCodeCallback, None, None]:
        pass

    @asynccontextmanager
    async def _start_request(self, request_metadata: RequestMetadata):
        async with self._semaphore:
            try:
                self._metrics_manager.inc_num_ongoing_requests(request_metadata)
                yield
            finally:
                self._metrics_manager.dec_num_ongoing_requests(request_metadata)

    async def _drain_ongoing_requests(self):
        """Wait for any ongoing requests to finish.

        Sleep for a grace period before the first time we check the number of ongoing
        requests to allow the notification to remove this replica to propagate to
        callers first.
        """
        wait_loop_period_s = self._deployment_config.graceful_shutdown_wait_loop_s
        while True:
            await asyncio.sleep(wait_loop_period_s)

            num_ongoing_requests = self._metrics_manager.get_num_ongoing_requests()
            if num_ongoing_requests > 0:
                logger.info(
                    f"Waiting for an additional {wait_loop_period_s}s to shut down "
                    f"because there are {num_ongoing_requests} ongoing requests."
                )
            else:
                logger.info(
                    "Graceful shutdown complete; replica exiting.",
                    extra={"log_to_stderr": False},
                )
                break

    async def shutdown(self):
        try:
            await self._user_callable_wrapper.call_destructor()
        except:  # noqa: E722
            # We catch a blanket exception since the constructor may still be
            # running, so instance variables used by the destructor may not exist.
            if self._user_callable_initialized:
                logger.exception(
                    "__del__ ran before replica finished initializing, and "
                    "raised an exception."
                )
            else:
                logger.exception("__del__ raised an exception.")

        await self._metrics_manager.shutdown()

    async def perform_graceful_shutdown(self):
        self._shutting_down = True

        # If the replica was never initialized it never served traffic, so we
        # can skip the wait period.
        if self._user_callable_initialized:
            await self._drain_ongoing_requests()

        await self.shutdown()

    async def check_health(self):
        try:
            # If there's no user-defined health check, nothing runs on the user code event
            # loop and no future is returned.
            f = self._user_callable_wrapper.call_user_health_check()
            if f is not None:
                await f
            self._healthy = True
        except Exception as e:
            logger.warning("Replica health check failed.")
            self._healthy = False
            raise e from None

    async def record_routing_stats(self) -> Dict[str, Any]:
        try:
            f = self._user_callable_wrapper.call_user_record_routing_stats()
            if f is not None:
                return await f
            return {}
        except Exception as e:
            logger.warning("Replica record routing stats failed.")
            raise e from None


class Replica(ReplicaBase):
    async def _on_initialized(self):
        # Get current rank from replica context during initialization
        current_rank = ray.serve.context._get_internal_replica_context().rank
        self._set_internal_replica_context(
            servable_object=self._user_callable_wrapper.user_callable,
            rank=current_rank,
        )

        # Save the initialization latency if the replica is initializing
        # for the first time.
        if self._initialization_latency is None:
            self._initialization_latency = time.time() - self._initialization_start_time

    def _on_request_cancelled(
        self, metadata: RequestMetadata, e: asyncio.CancelledError
    ):
        """Recursively cancels child requests."""
        requests_pending_assignment = (
            ray.serve.context._get_requests_pending_assignment(
                metadata.internal_request_id
            )
        )
        for task in requests_pending_assignment.values():
            task.cancel()

        # Cancel child requests that have already been assigned.
        in_flight_requests = _get_in_flight_requests(metadata.internal_request_id)
        for replica_result in in_flight_requests.values():
            replica_result.cancel()

    def _on_request_failed(self, request_metadata: RequestMetadata, e: Exception):
        if ray.util.pdb._is_ray_debugger_post_mortem_enabled():
            ray.util.pdb._post_mortem()

    @contextmanager
    def _wrap_request(
        self, request_metadata: RequestMetadata
    ) -> Generator[StatusCodeCallback, None, None]:
        """Context manager that wraps user method calls.

        1) Sets the request context var with appropriate metadata.
        2) Records the access log message (if not disabled).
        3) Records per-request metrics via the metrics manager.
        """
        ray.serve.context._serve_request_context.set(
            ray.serve.context._RequestContext(
                route=request_metadata.route,
                request_id=request_metadata.request_id,
                _internal_request_id=request_metadata.internal_request_id,
                app_name=self._deployment_id.app_name,
                multiplexed_model_id=request_metadata.multiplexed_model_id,
                grpc_context=request_metadata.grpc_context,
            )
        )

        with self._handle_errors_and_metrics(request_metadata) as status_code_callback:
            yield status_code_callback


class ReplicaActor:
    """Actor definition for replicas of Ray Serve deployments.

    This class defines the interface that the controller and deployment handles
    (i.e., from proxies and other replicas) use to interact with a replica.

    All interaction with the user-provided callable is done via the
    `UserCallableWrapper` class.
    """

    async def __init__(
        self,
        replica_id: ReplicaID,
        serialized_deployment_def: bytes,
        serialized_init_args: bytes,
        serialized_init_kwargs: bytes,
        deployment_config_proto_bytes: bytes,
        version: DeploymentVersion,
        ingress: bool,
        route_prefix: str,
        rank: ReplicaRank,
    ):
        deployment_config = DeploymentConfig.from_proto_bytes(
            deployment_config_proto_bytes
        )
        deployment_def = cloudpickle.loads(serialized_deployment_def)
        if isinstance(deployment_def, str):
            deployment_def = _load_deployment_def_from_import_path(deployment_def)
        self._replica_impl: ReplicaBase = create_replica_impl(
            replica_id=replica_id,
            deployment_def=deployment_def,
            init_args=cloudpickle.loads(serialized_init_args),
            init_kwargs=cloudpickle.loads(serialized_init_kwargs),
            deployment_config=deployment_config,
            version=version,
            ingress=ingress,
            route_prefix=route_prefix,
            rank=rank,
        )

    def push_proxy_handle(self, handle: ActorHandle):
        # NOTE(edoakes): it's important to call a method on the proxy handle to
        # initialize its state in the C++ core worker.
        handle.pong.remote()

    def get_num_ongoing_requests(self) -> int:
        """Fetch the number of ongoing requests at this replica (queue length).

        This runs on a separate thread (using a Ray concurrency group) so it will
        not be blocked by user code.
        """
        return self._replica_impl.get_num_ongoing_requests()

    def list_outbound_deployments(self) -> List[DeploymentID]:
        """List all outbound deployment IDs this replica calls into.

        This includes:
        - Handles created via get_deployment_handle()
        - Handles passed as init args/kwargs to the deployment constructor

        This is used to determine which deployments are reachable from this replica.
        The list of DeploymentIDs can change over time as new handles can be created at runtime.
        Also its not guaranteed that the list of DeploymentIDs are identical across replicas
        because it depends on user code.

        Returns:
            A list of DeploymentIDs that this replica calls into.
        """
        seen_deployment_ids: Set[DeploymentID] = set()

        # First, collect dynamically created handles
        for deployment_id in self._replica_impl.get_dynamically_created_handles():
            seen_deployment_ids.add(deployment_id)

        # Get the init args/kwargs
        init_args = self._replica_impl._user_callable_wrapper._init_args
        init_kwargs = self._replica_impl._user_callable_wrapper._init_kwargs

        # Use _PyObjScanner to find all DeploymentHandle objects in:
        # The init_args and init_kwargs (handles might be passed as init args)
        scanner = _PyObjScanner(source_type=DeploymentHandle)
        try:
            handles = scanner.find_nodes((init_args, init_kwargs))

            for handle in handles:
                deployment_id = handle.deployment_id
                seen_deployment_ids.add(deployment_id)
        finally:
            scanner.clear()

        return list(seen_deployment_ids)

    async def is_allocated(self) -> str:
        """poke the replica to check whether it's alive.

        When calling this method on an ActorHandle, it will complete as
        soon as the actor has started running. We use this mechanism to
        detect when a replica has been allocated a worker slot.
        At this time, the replica can transition from PENDING_ALLOCATION
        to PENDING_INITIALIZATION startup state.

        Returns:
            The PID, actor ID, node ID, node IP, and log filepath id of the replica.
        """

        return (
            os.getpid(),
            ray.get_runtime_context().get_actor_id(),
            ray.get_runtime_context().get_worker_id(),
            ray.get_runtime_context().get_node_id(),
            ray.util.get_node_ip_address(),
            ray.util.get_node_instance_id(),
            get_component_logger_file_path(),
        )

    async def initialize_and_get_metadata(
        self, deployment_config: DeploymentConfig = None, _after: Optional[Any] = None
    ) -> ReplicaMetadata:
        """Handles initializing the replica.

        Returns: 5-tuple containing
            1. DeploymentConfig of the replica
            2. DeploymentVersion of the replica
            3. Initialization duration in seconds
            4. Port
            5. FastAPI `docs_path`, if relevant (i.e. this is an ingress deployment integrated with FastAPI).
        """
        # Unused `_after` argument is for scheduling: passing an ObjectRef
        # allows delaying this call until after the `_after` call has returned.
        await self._replica_impl.initialize(deployment_config)
        return self._replica_impl.get_metadata()

    async def check_health(self):
        await self._replica_impl.check_health()

    async def record_routing_stats(self) -> Dict[str, Any]:
        return await self._replica_impl.record_routing_stats()

    async def reconfigure(
        self, deployment_config, rank: ReplicaRank, route_prefix: Optional[str] = None
    ) -> ReplicaMetadata:
        await self._replica_impl.reconfigure(deployment_config, rank, route_prefix)
        return self._replica_impl.get_metadata()

    def _preprocess_request_args(
        self,
        pickled_request_metadata: bytes,
        request_args: Tuple[Any],
    ) -> Tuple[RequestMetadata, Tuple[Any]]:
        request_metadata = pickle.loads(pickled_request_metadata)
        if request_metadata.is_http_request or request_metadata.is_grpc_request:
            request_args = (pickle.loads(request_args[0]),)

        return request_metadata, request_args

    async def handle_request(
        self,
        pickled_request_metadata: bytes,
        *request_args,
        **request_kwargs,
    ) -> Tuple[bytes, Any]:
        """Entrypoint for `stream=False` calls."""
        request_metadata, request_args = self._preprocess_request_args(
            pickled_request_metadata, request_args
        )
        result = await self._replica_impl.handle_request(
            request_metadata, *request_args, **request_kwargs
        )
        if request_metadata.is_grpc_request:
            result = (request_metadata.grpc_context, result.SerializeToString())

        return result

    async def handle_request_streaming(
        self,
        pickled_request_metadata: bytes,
        *request_args,
        **request_kwargs,
    ) -> AsyncGenerator[Any, None]:
        """Generator that is the entrypoint for all `stream=True` handle calls."""
        request_metadata, request_args = self._preprocess_request_args(
            pickled_request_metadata, request_args
        )
        async for result in self._replica_impl.handle_request_streaming(
            request_metadata, *request_args, **request_kwargs
        ):
            if request_metadata.is_grpc_request:
                result = (request_metadata.grpc_context, result.SerializeToString())

            yield result

    async def handle_request_with_rejection(
        self,
        pickled_request_metadata: bytes,
        *request_args,
        **request_kwargs,
    ) -> AsyncGenerator[Any, None]:
        """Entrypoint for all requests with strict max_ongoing_requests enforcement.

        The first response from this generator is always a system message indicating
        if the request was accepted (the replica has capacity for the request) or
        rejected (the replica is already at max_ongoing_requests).

        For non-streaming requests, there will only be one more message, the unary
        result of the user request handler.

        For streaming requests, the subsequent messages will be the results of the
        user request handler (which must be a generator).
        """
        request_metadata, request_args = self._preprocess_request_args(
            pickled_request_metadata, request_args
        )
        async for result in self._replica_impl.handle_request_with_rejection(
            request_metadata, *request_args, **request_kwargs
        ):
            if isinstance(result, ReplicaQueueLengthInfo):
                yield pickle.dumps(result)
            else:
                if request_metadata.is_grpc_request:
                    result = (request_metadata.grpc_context, result.SerializeToString())

                yield result

    async def handle_request_from_java(
        self,
        proto_request_metadata: bytes,
        *request_args,
        **request_kwargs,
    ) -> Any:
        from ray.serve.generated.serve_pb2 import (
            RequestMetadata as RequestMetadataProto,
        )

        proto = RequestMetadataProto.FromString(proto_request_metadata)
        request_metadata: RequestMetadata = RequestMetadata(
            request_id=proto.request_id,
            internal_request_id=proto.internal_request_id,
            call_method=proto.call_method,
            multiplexed_model_id=proto.multiplexed_model_id,
            route=proto.route,
        )
        return await self._replica_impl.handle_request(
            request_metadata, *request_args, **request_kwargs
        )

    async def perform_graceful_shutdown(self):
        await self._replica_impl.perform_graceful_shutdown()


@dataclass
class UserMethodInfo:
    """Wrapper for a user method and its relevant metadata."""

    callable: Callable
    name: str
    is_asgi_app: bool
    takes_any_args: bool
    takes_grpc_context_kwarg: bool

    @classmethod
    def from_callable(cls, c: Callable, *, is_asgi_app: bool) -> "UserMethodInfo":
        params = inspect.signature(c).parameters
        return cls(
            callable=c,
            name=c.__name__,
            is_asgi_app=is_asgi_app,
            takes_any_args=len(params) > 0,
            takes_grpc_context_kwarg=GRPC_CONTEXT_ARG_NAME in params,
        )


class UserCallableWrapper:
    """Wraps a user-provided callable that is used to handle requests to a replica."""

    service_unavailable_exceptions = (BackPressureError, DeploymentUnavailableError)

    def __init__(
        self,
        deployment_def: Callable,
        init_args: Tuple,
        init_kwargs: Dict,
        *,
        deployment_id: DeploymentID,
        run_sync_methods_in_threadpool: bool,
        run_user_code_in_separate_thread: bool,
        local_testing_mode: bool,
        deployment_config: DeploymentConfig,
    ):
        if not (inspect.isfunction(deployment_def) or inspect.isclass(deployment_def)):
            raise TypeError(
                "deployment_def must be a function or class. Instead, its type was "
                f"{type(deployment_def)}."
            )

        self._deployment_def = deployment_def
        self._init_args = init_args
        self._init_kwargs = init_kwargs
        self._is_function = inspect.isfunction(deployment_def)
        self._deployment_id = deployment_id
        self._local_testing_mode = local_testing_mode
        self._destructor_called = False
        self._run_sync_methods_in_threadpool = run_sync_methods_in_threadpool
        self._run_user_code_in_separate_thread = run_user_code_in_separate_thread
        self._warned_about_sync_method_change = False
        self._cached_user_method_info: Dict[str, UserMethodInfo] = {}
        # This is for performance optimization https://docs.python.org/3/howto/logging.html#optimization
        self._is_enabled_for_debug = logger.isEnabledFor(logging.DEBUG)
        # Will be populated in `initialize_callable`.
        self._callable = None
        self._deployment_config = deployment_config

        if self._run_user_code_in_separate_thread:
            # All interactions with user code run on this loop to avoid blocking the
            # replica's main event loop.
            self._user_code_event_loop: asyncio.AbstractEventLoop = (
                asyncio.new_event_loop()
            )

            def _run_user_code_event_loop():
                # Required so that calls to get the current running event loop work
                # properly in user code.
                asyncio.set_event_loop(self._user_code_event_loop)
                self._user_code_event_loop.run_forever()

            self._user_code_event_loop_thread = threading.Thread(
                daemon=True,
                target=_run_user_code_event_loop,
            )
            self._user_code_event_loop_thread.start()
        else:
            self._user_code_event_loop = asyncio.get_running_loop()

    @property
    def event_loop(self) -> asyncio.AbstractEventLoop:
        return self._user_code_event_loop

    def _run_user_code(f: Callable) -> Callable:
        """Decorator to run a coroutine method on the user code event loop.

        The method will be modified to be a sync function that returns a
        `asyncio.Future` if user code is running in a separate event loop.
        Otherwise, it will return the coroutine directly.
        """
        assert inspect.iscoroutinefunction(
            f
        ), "_run_user_code can only be used on coroutine functions."

        @functools.wraps(f)
        def wrapper(self, *args, **kwargs) -> Any:
            coro = f(self, *args, **kwargs)
            if self._run_user_code_in_separate_thread:
                fut = asyncio.run_coroutine_threadsafe(coro, self._user_code_event_loop)
                if self._local_testing_mode:
                    return fut

                return asyncio.wrap_future(fut)
            else:
                return coro

        return wrapper

    @_run_user_code
    async def set_sync_method_threadpool_limit(self, limit: int):
        # NOTE(edoakes): the limit is thread local, so this must
        # be run on the user code event loop.
        to_thread.current_default_thread_limiter().total_tokens = limit

    def get_user_method_info(self, method_name: str) -> UserMethodInfo:
        """Get UserMethodInfo for the provided call method name.

        This method is cached to avoid repeated expensive calls to `inspect.signature`.
        """
        if method_name in self._cached_user_method_info:
            return self._cached_user_method_info[method_name]

        if self._is_function:
            user_method = self._callable
        elif hasattr(self._callable, method_name):
            user_method = getattr(self._callable, method_name)
        else:
            # Filter to methods that don't start with '__' prefix.
            def callable_method_filter(attr):
                if attr.startswith("__"):
                    return False
                elif not callable(getattr(self._callable, attr)):
                    return False

                return True

            methods = list(filter(callable_method_filter, dir(self._callable)))
            raise RayServeException(
                f"Tried to call a method '{method_name}' "
                "that does not exist. Available methods: "
                f"{methods}."
            )

        info = UserMethodInfo.from_callable(
            user_method,
            is_asgi_app=isinstance(self._callable, ASGIAppReplicaWrapper),
        )
        self._cached_user_method_info[method_name] = info
        return info

    async def _send_user_result_over_asgi(
        self,
        result: Any,
        asgi_args: ASGIArgs,
    ):
        """Handle the result from user code and send it over the ASGI interface.

        If the result is already a Response type, it is sent directly. Otherwise, it
        is converted to a custom Response type that handles serialization for
        common Python objects.
        """
        scope, receive, send = asgi_args.to_args_tuple()
        if isinstance(result, starlette.responses.Response):
            await result(scope, receive, send)
        else:
            await Response(result).send(scope, receive, send)

    async def _call_func_or_gen(
        self,
        callable: Callable,
        *,
        args: Optional[Tuple[Any]] = None,
        kwargs: Optional[Dict[str, Any]] = None,
        is_streaming: bool = False,
        generator_result_callback: Optional[Callable] = None,
        run_sync_methods_in_threadpool_override: Optional[bool] = None,
    ) -> Tuple[Any, bool]:
        """Call the callable with the provided arguments.

        This is a convenience wrapper that will work for `def`, `async def`,
        generator, and async generator functions.

        Returns the result and a boolean indicating if the result was a sync generator
        that has already been consumed.
        """
        sync_gen_consumed = False
        args = args if args is not None else tuple()
        kwargs = kwargs if kwargs is not None else dict()
        run_sync_in_threadpool = (
            self._run_sync_methods_in_threadpool
            if run_sync_methods_in_threadpool_override is None
            else run_sync_methods_in_threadpool_override
        )
        is_sync_method = (
            inspect.isfunction(callable) or inspect.ismethod(callable)
        ) and not (
            inspect.iscoroutinefunction(callable)
            or inspect.isasyncgenfunction(callable)
        )

        if is_sync_method and run_sync_in_threadpool:
            is_generator = inspect.isgeneratorfunction(callable)
            if is_generator:
                sync_gen_consumed = True
                if not is_streaming:
                    # TODO(edoakes): make this check less redundant with the one in
                    # _handle_user_method_result.
                    raise TypeError(
                        f"Method '{callable.__name__}' returned a generator. "
                        "You must use `handle.options(stream=True)` to call "
                        "generators on a deployment."
                    )

            def run_callable():
                result = callable(*args, **kwargs)
                if is_generator:
                    for r in result:
                        generator_result_callback(r)

                    result = None

                return result

            # NOTE(edoakes): we use anyio.to_thread here because it's what Starlette
            # uses (and therefore FastAPI too). The max size of the threadpool is
            # set to max_ongoing_requests in the replica wrapper.
            # anyio.to_thread propagates ContextVars to the worker thread automatically.
            result = await to_thread.run_sync(run_callable)
        else:
            if (
                is_sync_method
                and not self._warned_about_sync_method_change
                and run_sync_methods_in_threadpool_override is None
            ):
                self._warned_about_sync_method_change = True
                warnings.warn(
                    RAY_SERVE_RUN_SYNC_IN_THREADPOOL_WARNING.format(
                        method_name=callable.__name__,
                    )
                )

            result = callable(*args, **kwargs)
            if inspect.iscoroutine(result):
                result = await result

        return result, sync_gen_consumed

    @property
    def user_callable(self) -> Optional[Callable]:
        return self._callable

    async def _initialize_asgi_callable(self) -> None:
        self._callable: ASGIAppReplicaWrapper

        app: Starlette = self._callable.app

        # The reason we need to do this is because BackPressureError is a serve internal exception
        # and FastAPI doesn't know how to handle it, so it treats it as a 500 error.
        # With same reasoning, we are not handling TimeoutError because it's a generic exception
        # the FastAPI knows how to handle. See https://www.starlette.io/exceptions/
        def handle_exception(_: Request, exc: Exception):
            return self.handle_exception(exc)

        for exc in self.service_unavailable_exceptions:
            app.add_exception_handler(exc, handle_exception)

        await self._callable._run_asgi_lifespan_startup()

    @_run_user_code
    async def initialize_callable(self) -> Optional[ASGIApp]:
        """Initialize the user callable.

        If the callable is an ASGI app wrapper (e.g., using @serve.ingress), returns
        the ASGI app object, which may be used *read only* by the caller.
        """
        if self._callable is not None:
            raise RuntimeError("initialize_callable should only be called once.")

        # This closure initializes user code and finalizes replica
        # startup. By splitting the initialization step like this,
        # we can already access this actor before the user code
        # has finished initializing.
        # The supervising state manager can then wait
        # for allocation of this replica by using the `is_allocated`
        # method. After that, it calls `reconfigure` to trigger
        # user code initialization.
        logger.info(
            "Started initializing replica.",
            extra={"log_to_stderr": False},
        )

        if self._is_function:
            self._callable = self._deployment_def
        else:
            # This allows deployments to define an async __init__
            # method (mostly used for testing).
            self._callable = self._deployment_def.__new__(self._deployment_def)
            await self._call_func_or_gen(
                self._callable.__init__,
                args=self._init_args,
                kwargs=self._init_kwargs,
                # Always run the constructor on the main user code thread.
                run_sync_methods_in_threadpool_override=False,
            )

            if isinstance(self._callable, ASGIAppReplicaWrapper):
                await self._initialize_asgi_callable()

            if isinstance(self._callable, TaskConsumerWrapper):
                self._callable.initialize_callable(
                    self._deployment_config.max_ongoing_requests
                )
                ServeUsageTag.NUM_REPLICAS_USING_ASYNCHRONOUS_INFERENCE.record("1")

        self._user_health_check = getattr(self._callable, HEALTH_CHECK_METHOD, None)
        self._user_record_routing_stats = getattr(
            self._callable, REQUEST_ROUTING_STATS_METHOD, None
        )
        self._user_autoscaling_stats = getattr(
            self._callable, "record_autoscaling_stats", None
        )

        logger.info(
            "Finished initializing replica.",
            extra={"log_to_stderr": False},
        )

        return (
            self._callable.app
            if isinstance(self._callable, ASGIAppReplicaWrapper)
            else None
        )

    def _raise_if_not_initialized(self, method_name: str):
        if self._callable is None:
            raise RuntimeError(
                f"`initialize_callable` must be called before `{method_name}`."
            )

    def call_user_health_check(self) -> Optional[concurrent.futures.Future]:
        self._raise_if_not_initialized("call_user_health_check")

        # If the user provided a health check, call it on the user code thread. If user
        # code blocks the event loop the health check may time out.
        #
        # To avoid this issue for basic cases without a user-defined health check, skip
        # interacting with the user callable entirely.
        if self._user_health_check is not None:
            return self._call_user_health_check()

        return None

    def call_user_record_routing_stats(self) -> Optional[concurrent.futures.Future]:
        self._raise_if_not_initialized("call_user_record_routing_stats")

        if self._user_record_routing_stats is not None:
            return self._call_user_record_routing_stats()

        return None

    def call_record_autoscaling_stats(self) -> Optional[concurrent.futures.Future]:
        self._raise_if_not_initialized("call_record_autoscaling_stats")

        if self._user_autoscaling_stats is not None:
            return self._call_user_autoscaling_stats()

        return None

    @_run_user_code
    async def _call_user_health_check(self):
        await self._call_func_or_gen(self._user_health_check)

    @_run_user_code
    async def _call_user_record_routing_stats(self) -> Dict[str, Any]:
        result, _ = await self._call_func_or_gen(self._user_record_routing_stats)
        return result

    @_run_user_code
    async def _call_user_autoscaling_stats(self) -> Dict[str, Union[int, float]]:
        result, _ = await self._call_func_or_gen(self._user_autoscaling_stats)
        return result

    @_run_user_code
    async def call_reconfigure(self, user_config: Optional[Any], rank: ReplicaRank):
        self._raise_if_not_initialized("call_reconfigure")

        # NOTE(edoakes): there is the possibility of a race condition in user code if
        # they don't have any form of concurrency control between `reconfigure` and
        # other methods. See https://github.com/ray-project/ray/pull/42159.

        # NOTE(abrar): The only way to subscribe to rank changes is to provide some user config.
        # We can relax this in the future as more use cases arise for rank. I am reluctant to
        # introduce behavior change for a feature we might not need.
        user_subscribed_to_rank = False
        if not self._is_function and hasattr(self._callable, RECONFIGURE_METHOD):
            reconfigure_method = getattr(self._callable, RECONFIGURE_METHOD)
            params = inspect.signature(reconfigure_method).parameters
            user_subscribed_to_rank = "rank" in params
        if user_config is not None or user_subscribed_to_rank:
            if self._is_function:
                raise ValueError(
                    "deployment_def must be a class to use user_config or rank"
                )
            elif not hasattr(self._callable, RECONFIGURE_METHOD):
                raise RayServeException(
                    "user_config or rank specified but deployment "
                    + self._deployment_id
                    + " missing "
                    + RECONFIGURE_METHOD
                    + " method"
                )
            kwargs = {}
            if user_subscribed_to_rank:
                # For backwards compatibility, only pass rank if it is an argument to the reconfigure method.
                kwargs["rank"] = rank
            await self._call_func_or_gen(
                getattr(self._callable, RECONFIGURE_METHOD),
                args=(user_config,),
                kwargs=kwargs,
            )

    async def _handle_user_method_result(
        self,
        result: Any,
        user_method_info: UserMethodInfo,
        *,
        is_streaming: bool,
        is_http_request: bool,
        sync_gen_consumed: bool,
        generator_result_callback: Optional[Callable],
        asgi_args: Optional[ASGIArgs],
    ) -> Any:
        """Postprocess the result of a user method.

        User methods can be regular unary functions or return a sync or async generator.
        This method will raise an exception if the result is not of the expected type
        (e.g., non-generator for streaming requests or generator for unary requests).

        Generator outputs will be written to the `generator_result_callback`.

        Note that HTTP requests are an exception: they are *always* streaming requests,
        but for ASGI apps (like FastAPI), the actual method will be a regular function
        implementing the ASGI `__call__` protocol.
        """
        result_is_gen = inspect.isgenerator(result)
        result_is_async_gen = inspect.isasyncgen(result)
        if is_streaming:
            if result_is_gen:
                for r in result:
                    generator_result_callback(r)
            elif result_is_async_gen:
                async for r in result:
                    generator_result_callback(r)
            elif is_http_request and not user_method_info.is_asgi_app:
                # For the FastAPI codepath, the response has already been sent over
                # ASGI, but for the vanilla deployment codepath we need to send it.
                await self._send_user_result_over_asgi(result, asgi_args)
            elif not is_http_request and not sync_gen_consumed:
                # If a unary method is called with stream=True for anything EXCEPT
                # an HTTP request, raise an error.
                # HTTP requests are always streaming regardless of if the method
                # returns a generator, because it's provided the result queue as its
                # ASGI `send` interface to stream back results.
                raise TypeError(
                    f"Called method '{user_method_info.name}' with "
                    "`handle.options(stream=True)` but it did not return a "
                    "generator."
                )
        else:
            assert (
                not is_http_request
            ), "All HTTP requests go through the streaming codepath."

            if result_is_gen or result_is_async_gen:
                raise TypeError(
                    f"Method '{user_method_info.name}' returned a generator. "
                    "You must use `handle.options(stream=True)` to call "
                    "generators on a deployment."
                )

        return result

    async def call_http_entrypoint(
        self,
        request_metadata: RequestMetadata,
        status_code_callback: StatusCodeCallback,
        scope: Scope,
        receive: Receive,
    ) -> Any:
        result_queue = MessageQueue()
        user_method_info = self.get_user_method_info(request_metadata.call_method)

        if self._run_user_code_in_separate_thread:
            # `asyncio.Event`s are not thread safe, so `call_soon_threadsafe` must be
            # used to interact with the result queue from the user callable thread.
            system_event_loop = asyncio.get_running_loop()

            async def enqueue(item: Any):
                system_event_loop.call_soon_threadsafe(result_queue.put_nowait, item)

            call_future = self._call_http_entrypoint(
                user_method_info, scope, receive, enqueue
            )
        else:

            async def enqueue(item: Any):
                result_queue.put_nowait(item)

            call_future = asyncio.create_task(
                self._call_http_entrypoint(user_method_info, scope, receive, enqueue)
            )

        first_message_peeked = False
        async for messages in result_queue.fetch_messages_from_queue(call_future):
            # HTTP (ASGI) messages are only consumed by the proxy so batch them
            # and use vanilla pickle (we know it's safe because these messages
            # only contain primitive Python types).
            # Peek the first ASGI message to determine the status code.
            if not first_message_peeked:
                msg = messages[0]
                first_message_peeked = True
                if msg["type"] == "http.response.start":
                    # HTTP responses begin with exactly one
                    # "http.response.start" message containing the "status"
                    # field. Other response types like WebSockets may not.
                    status_code_callback(str(msg["status"]))

            yield messages

    @_run_user_code
    async def _call_http_entrypoint(
        self,
        user_method_info: UserMethodInfo,
        scope: Scope,
        receive: Receive,
        send: Send,
    ) -> Any:
        """Call an HTTP entrypoint.

        `send` is used to communicate the results of streaming responses.

        Raises any exception raised by the user code so it can be propagated as a
        `RayTaskError`.
        """
        self._raise_if_not_initialized("_call_http_entrypoint")

        if self._is_enabled_for_debug:
            logger.debug(
                f"Started executing request to method '{user_method_info.name}'.",
                extra={"log_to_stderr": False, "serve_access_log": True},
            )

        if user_method_info.is_asgi_app:
            request_args = (scope, receive, send)
        elif not user_method_info.takes_any_args:
            # Edge case to support empty HTTP handlers: don't pass the Request
            # argument if the callable has no parameters.
            request_args = tuple()
        else:
            # Non-FastAPI HTTP handlers take only the starlette `Request`.
            request_args = (starlette.requests.Request(scope, receive, send),)

        receive_task = None
        try:
            if hasattr(receive, "fetch_until_disconnect"):
                receive_task = asyncio.create_task(receive.fetch_until_disconnect())

            result, sync_gen_consumed = await self._call_func_or_gen(
                user_method_info.callable,
                args=request_args,
                kwargs={},
                is_streaming=True,
                generator_result_callback=send,
            )
            final_result = await self._handle_user_method_result(
                result,
                user_method_info,
                is_streaming=True,
                is_http_request=True,
                sync_gen_consumed=sync_gen_consumed,
                generator_result_callback=send,
                asgi_args=ASGIArgs(scope, receive, send),
            )

            if receive_task is not None and not receive_task.done():
                receive_task.cancel()

            return final_result
        except Exception as e:
            if not user_method_info.is_asgi_app:
                response = self.handle_exception(e)
                await self._send_user_result_over_asgi(
                    response, ASGIArgs(scope, receive, send)
                )

            if receive_task is not None and not receive_task.done():
                receive_task.cancel()

            raise
        except asyncio.CancelledError:
            if receive_task is not None and not receive_task.done():
                # Do NOT cancel the receive task if the request has been
                # cancelled, but the call is a batched call. This is
                # because we cannot guarantee cancelling the batched
                # call, so in the case that the call continues executing
                # we should continue fetching data from the client.
                if not hasattr(user_method_info.callable, "set_max_batch_size"):
                    receive_task.cancel()

            raise

    async def call_user_generator(
        self,
        request_metadata: RequestMetadata,
        request_args: Tuple[Any],
        request_kwargs: Dict[str, Any],
    ) -> AsyncGenerator[Any, None]:
        """Calls a user method for a streaming call and yields its results.

        The user method is called in an asyncio `Task` and places its results on a
        `result_queue`. This method pulls and yields from the `result_queue`.
        """
        if not self._run_user_code_in_separate_thread:
            gen = await self._call_user_generator(
                request_metadata, request_args, request_kwargs
            )
            async for result in gen:
                yield result
        else:
            result_queue = MessageQueue()

            # `asyncio.Event`s are not thread safe, so `call_soon_threadsafe` must be
            # used to interact with the result queue from the user callable thread.
            system_event_loop = asyncio.get_running_loop()

            def _enqueue_thread_safe(item: Any):
                system_event_loop.call_soon_threadsafe(result_queue.put_nowait, item)

            call_future = self._call_user_generator(
                request_metadata,
                request_args,
                request_kwargs,
                enqueue=_enqueue_thread_safe,
            )

            async for messages in result_queue.fetch_messages_from_queue(call_future):
                for msg in messages:
                    yield msg

    @_run_user_code
    async def _call_user_generator(
        self,
        request_metadata: RequestMetadata,
        request_args: Tuple[Any],
        request_kwargs: Dict[str, Any],
        *,
        enqueue: Optional[Callable] = None,
    ) -> Optional[AsyncGenerator[Any, None]]:
        """Call a user generator.

        The `generator_result_callback` is used to communicate the results of generator
        methods.

        Raises any exception raised by the user code so it can be propagated as a
        `RayTaskError`.
        """
        self._raise_if_not_initialized("_call_user_generator")

        request_args = request_args if request_args is not None else tuple()
        request_kwargs = request_kwargs if request_kwargs is not None else dict()

        user_method_info = self.get_user_method_info(request_metadata.call_method)
        callable = user_method_info.callable
        is_sync_method = (
            inspect.isfunction(callable) or inspect.ismethod(callable)
        ) and not (
            inspect.iscoroutinefunction(callable)
            or inspect.isasyncgenfunction(callable)
        )

        if self._is_enabled_for_debug:
            logger.debug(
                f"Started executing request to method '{user_method_info.name}'.",
                extra={"log_to_stderr": False, "serve_access_log": True},
            )

        async def _call_generator_async() -> AsyncGenerator[Any, None]:
            gen = callable(*request_args, **request_kwargs)
            if inspect.iscoroutine(gen):
                gen = await gen

            if inspect.isgenerator(gen):
                for result in gen:
                    yield result
            elif inspect.isasyncgen(gen):
                async for result in gen:
                    yield result
            else:
                raise TypeError(
                    f"Called method '{user_method_info.name}' with "
                    "`handle.options(stream=True)` but it did not return a generator."
                )

        def _call_generator_sync():
            gen = callable(*request_args, **request_kwargs)
            if inspect.isgenerator(gen):
                for result in gen:
                    enqueue(result)
            else:
                raise TypeError(
                    f"Called method '{user_method_info.name}' with "
                    "`handle.options(stream=True)` but it did not return a generator."
                )

        if enqueue and is_sync_method and self._run_sync_methods_in_threadpool:
            await to_thread.run_sync(_call_generator_sync)
        elif enqueue:

            async def gen_coro_wrapper():
                async for result in _call_generator_async():
                    enqueue(result)

            await gen_coro_wrapper()
        else:
            return _call_generator_async()

    @_run_user_code
    async def call_user_method(
        self,
        request_metadata: RequestMetadata,
        request_args: Tuple[Any],
        request_kwargs: Dict[str, Any],
    ) -> Any:
        """Call a (unary) user method.

        Raises any exception raised by the user code so it can be propagated as a
        `RayTaskError`.
        """
        self._raise_if_not_initialized("call_user_method")

        if self._is_enabled_for_debug:
            logger.debug(
                f"Started executing request to method '{request_metadata.call_method}'.",
                extra={"log_to_stderr": False, "serve_access_log": True},
            )

        user_method_info = self.get_user_method_info(request_metadata.call_method)
        result, _ = await self._call_func_or_gen(
            user_method_info.callable,
            args=request_args,
            kwargs=request_kwargs,
            is_streaming=False,
        )
        if inspect.isgenerator(result) or inspect.isasyncgen(result):
            raise TypeError(
                f"Method '{user_method_info.name}' returned a generator. "
                "You must use `handle.options(stream=True)` to call "
                "generators on a deployment."
            )
        return result

    def handle_exception(self, exc: Exception):
        if isinstance(exc, self.service_unavailable_exceptions):
            return starlette.responses.Response(exc.message, status_code=503)
        else:
            return starlette.responses.Response(
                "Internal Server Error", status_code=500
            )

    @_run_user_code
    async def call_destructor(self):
        """Explicitly call the `__del__` method of the user callable.

        Calling this multiple times has no effect; only the first call will
        actually call the destructor.
        """
        if self._callable is None:
            logger.debug(
                "This replica has not yet started running user code. "
                "Skipping __del__."
            )
            return

        # Only run the destructor once. This is safe because there is no `await` between
        # checking the flag here and flipping it to `True` below.
        if self._destructor_called:
            return

        self._destructor_called = True
        try:
            if hasattr(self._callable, "__del__"):
                # Make sure to accept `async def __del__(self)` as well.
                await self._call_func_or_gen(
                    self._callable.__del__,
                    # Always run the destructor on the main user callable thread.
                    run_sync_methods_in_threadpool_override=False,
                )

            if hasattr(self._callable, "__serve_multiplex_wrapper"):
                await getattr(self._callable, "__serve_multiplex_wrapper").shutdown()

        except Exception as e:
            logger.exception(f"Exception during graceful shutdown of replica: {e}")<|MERGE_RESOLUTION|>--- conflicted
+++ resolved
@@ -115,12 +115,8 @@
     DeploymentUnavailableError,
     RayServeException,
 )
-<<<<<<< HEAD
+from ray.serve.handle import DeploymentHandle
 from ray.serve.schema import EncodingType, LoggingConfig, ReplicaRank
-=======
-from ray.serve.handle import DeploymentHandle
-from ray.serve.schema import EncodingType, LoggingConfig
->>>>>>> 6d40e49e
 
 logger = logging.getLogger(SERVE_LOGGER_NAME)
 
