import asyncio
import concurrent.futures
import functools
import inspect
import logging
import os
import pickle
import threading
import time
import traceback
import warnings
from abc import ABC, abstractmethod
from collections import defaultdict, deque
from contextlib import asynccontextmanager, contextmanager
from dataclasses import dataclass
from importlib import import_module
from typing import (
    Any,
    AsyncGenerator,
    Callable,
    Dict,
    Generator,
    List,
    Optional,
    Set,
    Tuple,
    Union,
)

import starlette.responses
from anyio import to_thread
from fastapi import Request
from starlette.applications import Starlette
from starlette.types import ASGIApp, Receive, Scope, Send

import ray
from ray import cloudpickle
from ray._common.filters import CoreContextFilter
from ray._common.utils import get_or_create_event_loop
from ray.actor import ActorClass, ActorHandle
from ray.dag.py_obj_scanner import _PyObjScanner
from ray.remote_function import RemoteFunction
from ray.serve import metrics
from ray.serve._private.common import (
    RUNNING_REQUESTS_KEY,
    DeploymentID,
    ReplicaID,
    ReplicaMetricReport,
    ReplicaQueueLengthInfo,
    RequestMetadata,
    ServeComponentType,
    StreamingHTTPRequest,
    gRPCRequest,
)
from ray.serve._private.config import DeploymentConfig
from ray.serve._private.constants import (
    GRPC_CONTEXT_ARG_NAME,
    HEALTH_CHECK_METHOD,
    RAY_SERVE_COLLECT_AUTOSCALING_METRICS_ON_HANDLE,
    RAY_SERVE_METRICS_EXPORT_INTERVAL_MS,
    RAY_SERVE_RECORD_AUTOSCALING_STATS_TIMEOUT_S,
    RAY_SERVE_REPLICA_AUTOSCALING_METRIC_RECORD_INTERVAL_S,
    RAY_SERVE_REQUEST_PATH_LOG_BUFFER_SIZE,
    RAY_SERVE_RUN_SYNC_IN_THREADPOOL,
    RAY_SERVE_RUN_SYNC_IN_THREADPOOL_WARNING,
    RAY_SERVE_RUN_USER_CODE_IN_SEPARATE_THREAD,
    RECONFIGURE_METHOD,
    REQUEST_LATENCY_BUCKETS_MS,
    REQUEST_ROUTING_STATS_METHOD,
    SERVE_CONTROLLER_NAME,
    SERVE_LOG_APPLICATION,
    SERVE_LOG_COMPONENT,
    SERVE_LOG_DEPLOYMENT,
    SERVE_LOG_REPLICA,
    SERVE_LOG_REQUEST_ID,
    SERVE_LOG_ROUTE,
    SERVE_LOGGER_NAME,
    SERVE_NAMESPACE,
)
from ray.serve._private.default_impl import (
    create_replica_impl,
    create_replica_metrics_manager,
)
from ray.serve._private.http_util import (
    ASGIAppReplicaWrapper,
    ASGIArgs,
    ASGIReceiveProxy,
    MessageQueue,
    Response,
)
from ray.serve._private.logging_utils import (
    access_log_msg,
    configure_component_logger,
    configure_component_memory_profiler,
    get_component_logger_file_path,
)
from ray.serve._private.metrics_utils import InMemoryMetricsStore, MetricsPusher
from ray.serve._private.task_consumer import TaskConsumerWrapper
from ray.serve._private.thirdparty.get_asgi_route_name import (
    extract_route_patterns,
    get_asgi_route_name,
)
from ray.serve._private.usage import ServeUsageTag
from ray.serve._private.utils import (
    Semaphore,
    get_component_file_name,  # noqa: F401
    parse_import_path,
)
from ray.serve._private.version import DeploymentVersion
from ray.serve.config import AutoscalingConfig
from ray.serve.context import _get_in_flight_requests
from ray.serve.deployment import Deployment
from ray.serve.exceptions import (
    BackPressureError,
    DeploymentUnavailableError,
    RayServeException,
)
from ray.serve.handle import DeploymentHandle
<<<<<<< HEAD
from ray.serve.schema import EncodingType, LoggingConfig
=======
from ray.serve.schema import EncodingType, LoggingConfig, ReplicaRank
>>>>>>> 7a05d436

logger = logging.getLogger(SERVE_LOGGER_NAME)


ReplicaMetadata = Tuple[
    DeploymentConfig,
    DeploymentVersion,
    Optional[float],
    Optional[int],
    Optional[str],
    int,
    int,
    ReplicaRank,  # rank
    Optional[List[str]],  # route_patterns
    Optional[List[DeploymentID]],  # outbound_deployments
]


def _load_deployment_def_from_import_path(import_path: str) -> Callable:
    module_name, attr_name = parse_import_path(import_path)
    deployment_def = getattr(import_module(module_name), attr_name)

    # For ray or serve decorated class or function, strip to return
    # original body.
    if isinstance(deployment_def, RemoteFunction):
        deployment_def = deployment_def._function
    elif isinstance(deployment_def, ActorClass):
        deployment_def = deployment_def.__ray_metadata__.modified_class
    elif isinstance(deployment_def, Deployment):
        logger.warning(
            f'The import path "{import_path}" contains a '
            "decorated Serve deployment. The decorator's settings "
            "are ignored when deploying via import path."
        )
        deployment_def = deployment_def.func_or_class

    return deployment_def


class ReplicaMetricsManager:
    """Manages metrics for the replica.

    A variety of metrics are managed:
        - Fine-grained metrics are set for every request.
        - Autoscaling statistics are periodically pushed to the controller.
        - Queue length metrics are periodically recorded as user-facing gauges.
    """

    PUSH_METRICS_TO_CONTROLLER_TASK_NAME = "push_metrics_to_controller"
    RECORD_METRICS_TASK_NAME = "record_metrics"
    SET_REPLICA_REQUEST_METRIC_GAUGE_TASK_NAME = "set_replica_request_metric_gauge"

    def __init__(
        self,
        replica_id: ReplicaID,
        event_loop: asyncio.BaseEventLoop,
        autoscaling_config: Optional[AutoscalingConfig],
        ingress: bool,
    ):
        self._replica_id = replica_id
        self._deployment_id = replica_id.deployment_id
        self._metrics_pusher = MetricsPusher()
        self._metrics_store = InMemoryMetricsStore()
        self._ingress = ingress
        self._controller_handle = ray.get_actor(
            SERVE_CONTROLLER_NAME, namespace=SERVE_NAMESPACE
        )
        self._num_ongoing_requests = 0
        # Store event loop for scheduling async tasks from sync context
        self._event_loop = event_loop or asyncio.get_event_loop()

        # Cache user_callable_wrapper initialization state to avoid repeated runtime checks
        self._custom_metrics_enabled = False
        # On first call to _fetch_custom_autoscaling_metrics. Failing validation disables _custom_metrics_enabled
        self._checked_custom_metrics = False
        self._record_autoscaling_stats_fn = None

        # If the interval is set to 0, eagerly sets all metrics.
        self._cached_metrics_enabled = RAY_SERVE_METRICS_EXPORT_INTERVAL_MS != 0
        self._cached_metrics_interval_s = RAY_SERVE_METRICS_EXPORT_INTERVAL_MS / 1000

        # Request counter (only set on replica startup).
        self._restart_counter = metrics.Counter(
            "serve_deployment_replica_starts",
            description=(
                "The number of times this replica has been restarted due to failure."
            ),
        )
        self._restart_counter.inc()

        # Per-request metrics.
        self._request_counter = metrics.Counter(
            "serve_deployment_request_counter",
            description=(
                "The number of queries that have been processed in this replica."
            ),
            tag_keys=("route",),
        )
        if self._cached_metrics_enabled:
            self._cached_request_counter = defaultdict(int)

        self._error_counter = metrics.Counter(
            "serve_deployment_error_counter",
            description=(
                "The number of exceptions that have occurred in this replica."
            ),
            tag_keys=("route",),
        )
        if self._cached_metrics_enabled:
            self._cached_error_counter = defaultdict(int)

        # log REQUEST_LATENCY_BUCKET_MS
        logger.debug(f"REQUEST_LATENCY_BUCKETS_MS: {REQUEST_LATENCY_BUCKETS_MS}")
        self._processing_latency_tracker = metrics.Histogram(
            "serve_deployment_processing_latency_ms",
            description="The latency for queries to be processed.",
            boundaries=REQUEST_LATENCY_BUCKETS_MS,
            tag_keys=("route",),
        )
        if self._cached_metrics_enabled:
            self._cached_latencies = defaultdict(deque)
            self._event_loop.create_task(self._report_cached_metrics_forever())

        self._num_ongoing_requests_gauge = metrics.Gauge(
            "serve_replica_processing_queries",
            description="The current number of queries being processed.",
        )

        self.record_autoscaling_stats_failed_counter = metrics.Counter(
            "serve_record_autoscaling_stats_failed",
            description="The number of errored record_autoscaling_stats invocations.",
            tag_keys=("app_name", "deployment_name", "replica_id", "exception_name"),
        )

        self.set_autoscaling_config(autoscaling_config)

    def _report_cached_metrics(self):
        for route, count in self._cached_request_counter.items():
            self._request_counter.inc(count, tags={"route": route})
        self._cached_request_counter.clear()

        for route, count in self._cached_error_counter.items():
            self._error_counter.inc(count, tags={"route": route})
        self._cached_error_counter.clear()

        for route, latencies in self._cached_latencies.items():
            for latency_ms in latencies:
                self._processing_latency_tracker.observe(
                    latency_ms, tags={"route": route}
                )
        self._cached_latencies.clear()

        self._num_ongoing_requests_gauge.set(self._num_ongoing_requests)

    async def _report_cached_metrics_forever(self):
        assert self._cached_metrics_interval_s > 0

        consecutive_errors = 0
        while True:
            try:
                await asyncio.sleep(self._cached_metrics_interval_s)
                self._report_cached_metrics()
                consecutive_errors = 0
            except Exception:
                logger.exception("Unexpected error reporting metrics.")

                # Exponential backoff starting at 1s and capping at 10s.
                backoff_time_s = min(10, 2**consecutive_errors)
                consecutive_errors += 1
                await asyncio.sleep(backoff_time_s)

    async def shutdown(self):
        """Stop periodic background tasks."""

        await self._metrics_pusher.graceful_shutdown()

    def start_metrics_pusher(self):
        self._metrics_pusher.start()

        # Push autoscaling metrics to the controller periodically.
        self._metrics_pusher.register_or_update_task(
            self.PUSH_METRICS_TO_CONTROLLER_TASK_NAME,
            self._push_autoscaling_metrics,
            self._autoscaling_config.metrics_interval_s,
        )
        # Collect autoscaling metrics locally periodically.
        self._metrics_pusher.register_or_update_task(
            self.RECORD_METRICS_TASK_NAME,
            self._add_autoscaling_metrics_point_async,
            min(
                RAY_SERVE_REPLICA_AUTOSCALING_METRIC_RECORD_INTERVAL_S,
                self._autoscaling_config.metrics_interval_s,
            ),
        )

    def should_collect_ongoing_requests(self) -> bool:
        """Determine if replicas should collect ongoing request metrics.

        ┌────────────────────────────────────────────────────────────────┐
        │  Replica-based metrics collection                              │
        ├────────────────────────────────────────────────────────────────┤
        │                                                                │
        │      Client          Handle            Replicas                │
        │      ┌──────┐      ┌────────┐                                  │
        │      │  App │─────>│ Handle │────┬───>┌─────────┐              │
        │      │      │      │ Tracks │    │    │ Replica │              │
        │      └──────┘      │ Queued │    │    │    1    │              │
        │                    │Requests│    │    │ Tracks  │              │
        │                    └────────┘    │    │ Running │              │
        │                         │        │    └─────────┘              │
        │                         │        │         │                   │
        │                         │        │         │                   │
        │                         │        │    ┌─────────┐              │
        │                         │        └───>│ Replica │              │
        │                         │             │    2    │              │
        │                         │             │ Tracks  │              │
        │                         │             │ Running │              │
        │                         │             └─────────┘              │
        │                         │                  │                   │
        │                         │                  │                   │
        │                         ▼                  ▼                   │
        │                  ┌──────────────────────────────┐              │
        │                  │        Controller            │              │
        │                  │  • Queued metrics (handle)   │              │
        │                  │  • Running metrics (replica1)│              │
        │                  │  • Running metrics (replica2)│              │
        │                  └──────────────────────────────┘              │
        │                                                                │
        └────────────────────────────────────────────────────────────────┘
        """
        return not RAY_SERVE_COLLECT_AUTOSCALING_METRICS_ON_HANDLE

    def set_autoscaling_config(self, autoscaling_config: Optional[AutoscalingConfig]):
        """Dynamically update autoscaling config."""

        self._autoscaling_config = autoscaling_config

        if self._autoscaling_config and self.should_collect_ongoing_requests():
            self.start_metrics_pusher()

    def enable_custom_autoscaling_metrics(
        self,
        custom_metrics_enabled: bool,
        record_autoscaling_stats_fn: Callable[[], Optional[concurrent.futures.Future]],
    ):
        """Runs after the user callable wrapper is initialized to enable autoscaling metrics collection."""
        if custom_metrics_enabled:
            self._custom_metrics_enabled = custom_metrics_enabled
            self._record_autoscaling_stats_fn = record_autoscaling_stats_fn
            self.start_metrics_pusher()

    def inc_num_ongoing_requests(self, request_metadata: RequestMetadata) -> int:
        """Increment the current total queue length of requests for this replica."""
        self._num_ongoing_requests += 1
        if not self._cached_metrics_enabled:
            self._num_ongoing_requests_gauge.set(self._num_ongoing_requests)

    def dec_num_ongoing_requests(self, request_metadata: RequestMetadata) -> int:
        """Decrement the current total queue length of requests for this replica."""
        self._num_ongoing_requests -= 1
        if not self._cached_metrics_enabled:
            self._num_ongoing_requests_gauge.set(self._num_ongoing_requests)

    def get_num_ongoing_requests(self) -> int:
        """Get current total queue length of requests for this replica."""
        return self._num_ongoing_requests

    def record_request_metrics(self, *, route: str, latency_ms: float, was_error: bool):
        """Records per-request metrics."""
        if self._cached_metrics_enabled:
            self._cached_latencies[route].append(latency_ms)
            if was_error:
                self._cached_error_counter[route] += 1
            else:
                self._cached_request_counter[route] += 1
        else:
            self._processing_latency_tracker.observe(latency_ms, tags={"route": route})
            if was_error:
                self._error_counter.inc(tags={"route": route})
            else:
                self._request_counter.inc(tags={"route": route})

    def _push_autoscaling_metrics(self) -> Dict[str, Any]:
        look_back_period = self._autoscaling_config.look_back_period_s
        self._metrics_store.prune_keys_and_compact_data(time.time() - look_back_period)

        new_aggregated_metrics = {}
        new_metrics = {**self._metrics_store.data}

        if self.should_collect_ongoing_requests():
            # Keep the legacy window_avg ongoing requests in the merged metrics dict
            window_avg = (
                self._metrics_store.aggregate_avg([RUNNING_REQUESTS_KEY])[0] or 0.0
            )
            new_aggregated_metrics.update({RUNNING_REQUESTS_KEY: window_avg})

        replica_metric_report = ReplicaMetricReport(
            replica_id=self._replica_id,
            timestamp=time.time(),
            aggregated_metrics=new_aggregated_metrics,
            metrics=new_metrics,
        )
        self._controller_handle.record_autoscaling_metrics_from_replica.remote(
            replica_metric_report
        )

    async def _fetch_custom_autoscaling_metrics(
        self,
    ) -> Optional[Dict[str, Union[int, float]]]:
        try:
            res = await asyncio.wait_for(
                self._record_autoscaling_stats_fn(),
                timeout=RAY_SERVE_RECORD_AUTOSCALING_STATS_TIMEOUT_S,
            )

            # Perform validation only first call
            if not self._checked_custom_metrics:
                # Enforce return type to be Dict[str, Union[int, float]]
                if not isinstance(res, dict):
                    logger.error(
                        f"User autoscaling stats method returned {type(res).__name__}, "
                        f"expected Dict[str, Union[int, float]]. Disabling autoscaling stats."
                    )
                    self._custom_metrics_enabled = False
                    return None

                for key, value in res.items():
                    if not isinstance(value, (int, float)):
                        logger.error(
                            f"User autoscaling stats method returned invalid value type "
                            f"{type(value).__name__} for key '{key}', expected int or float. "
                            f"Disabling autoscaling stats."
                        )
                        self._custom_metrics_enabled = False
                        return None

                self._checked_custom_metrics = True

            return res
        except asyncio.TimeoutError as timeout_err:
            logger.error(
                f"Replica autoscaling stats timed out after {RAY_SERVE_RECORD_AUTOSCALING_STATS_TIMEOUT_S}s."
            )
            self.record_autoscaling_stats_failed_counter.inc(
                tags={
                    "app_name": self._deployment_id.app_name,
                    "deployment_name": self._deployment_id.name,
                    "replica_id": self._replica_id.unique_id,
                    "exception_name": timeout_err.__class__.__name__,
                }
            )
        except Exception as err:
            logger.error(f"Replica autoscaling stats failed. {err}")
            self.record_autoscaling_stats_failed_counter.inc(
                tags={
                    "app_name": self._deployment_id.app_name,
                    "deployment_name": self._deployment_id.name,
                    "replica_id": self._replica_id.unique_id,
                    "exception_name": err.__class__.__name__,
                }
            )
        return None

    async def _add_autoscaling_metrics_point_async(self) -> None:
        metrics_dict = {}
        if self.should_collect_ongoing_requests():
            metrics_dict = {RUNNING_REQUESTS_KEY: self._num_ongoing_requests}

        # Use cached availability flag to avoid repeated runtime checks
        if self._custom_metrics_enabled:
            custom_metrics = await self._fetch_custom_autoscaling_metrics()
            if custom_metrics:
                metrics_dict.update(custom_metrics)

        self._metrics_store.add_metrics_point(
            metrics_dict,
            time.time(),
        )


StatusCodeCallback = Callable[[str], None]


class ReplicaBase(ABC):
    def __init__(
        self,
        replica_id: ReplicaID,
        deployment_def: Callable,
        init_args: Tuple,
        init_kwargs: Dict,
        deployment_config: DeploymentConfig,
        version: DeploymentVersion,
        ingress: bool,
        route_prefix: str,
        rank: ReplicaRank,
    ):
        self._version = version
        self._replica_id = replica_id
        self._deployment_id = replica_id.deployment_id
        self._deployment_config = deployment_config
        self._ingress = ingress
        self._route_prefix = route_prefix
        self._component_name = f"{self._deployment_id.name}"
        if self._deployment_id.app_name:
            self._component_name = (
                f"{self._deployment_id.app_name}_" + self._component_name
            )

        self._component_id = self._replica_id.unique_id
        self._configure_logger_and_profilers(self._deployment_config.logging_config)
        self._event_loop = get_or_create_event_loop()

        self._user_callable_wrapper = UserCallableWrapper(
            deployment_def,
            init_args,
            init_kwargs,
            deployment_id=self._deployment_id,
            run_sync_methods_in_threadpool=RAY_SERVE_RUN_SYNC_IN_THREADPOOL,
            run_user_code_in_separate_thread=RAY_SERVE_RUN_USER_CODE_IN_SEPARATE_THREAD,
            local_testing_mode=False,
            deployment_config=deployment_config,
        )
        self._semaphore = Semaphore(lambda: self.max_ongoing_requests)

        # Guards against calling the user's callable constructor multiple times.
        self._user_callable_initialized = False
        self._user_callable_initialized_lock = asyncio.Lock()
        self._initialization_latency: Optional[float] = None

        # Track deployment handles created dynamically via get_deployment_handle()
        self._dynamically_created_handles: Set[DeploymentID] = set()

        # Flipped to `True` when health checks pass and `False` when they fail. May be
        # used by replica subclass implementations.
        self._healthy = False
        # Flipped to `True` once graceful shutdown is initiated. May be used by replica
        # subclass implementations.
        self._shutting_down = False

        # Will be populated with the wrapped ASGI app if the user callable is an
        # `ASGIAppReplicaWrapper` (i.e., they are using the FastAPI integration).
        self._user_callable_asgi_app: Optional[ASGIApp] = None

        # Set metadata for logs and metrics.
        # servable_object will be populated in `initialize_and_get_metadata`.
        self._set_internal_replica_context(servable_object=None, rank=rank)

        self._metrics_manager = create_replica_metrics_manager(
            replica_id=replica_id,
            event_loop=self._event_loop,
            autoscaling_config=self._deployment_config.autoscaling_config,
            ingress=ingress,
        )

        self._internal_grpc_port: Optional[int] = None
        self._docs_path: Optional[str] = None
        self._http_port: Optional[int] = None
        self._grpc_port: Optional[int] = None

        self._rank = rank

    @property
    def max_ongoing_requests(self) -> int:
        return self._deployment_config.max_ongoing_requests

    def get_num_ongoing_requests(self) -> int:
        return self._metrics_manager.get_num_ongoing_requests()

    def get_metadata(self) -> ReplicaMetadata:
        current_rank = ray.serve.context._get_internal_replica_context().rank
        # Extract route patterns from ASGI app if available
        route_patterns = None
        if self._user_callable_asgi_app is not None:
            # _user_callable_asgi_app is the actual ASGI app (FastAPI/Starlette)
            # It's set when initialize_callable() returns an ASGI app
            if hasattr(self._user_callable_asgi_app, "routes"):
                route_patterns = extract_route_patterns(self._user_callable_asgi_app)

        return (
            self._version.deployment_config,
            self._version,
            self._initialization_latency,
            self._internal_grpc_port,
            self._docs_path,
            self._http_port,
            self._grpc_port,
            current_rank,
            route_patterns,
            self.list_outbound_deployments(),
        )

    def get_dynamically_created_handles(self) -> Set[DeploymentID]:
        return self._dynamically_created_handles

<<<<<<< HEAD
=======
    def list_outbound_deployments(self) -> List[DeploymentID]:
        """List all outbound deployment IDs this replica calls into.

        This includes:
        - Handles created via get_deployment_handle()
        - Handles passed as init args/kwargs to the deployment constructor

        This is used to determine which deployments are reachable from this replica.
        The list of DeploymentIDs can change over time as new handles can be created at runtime.
        Also its not guaranteed that the list of DeploymentIDs are identical across replicas
        because it depends on user code.

        Returns:
            A list of DeploymentIDs that this replica calls into.
        """
        seen_deployment_ids: Set[DeploymentID] = set()

        # First, collect dynamically created handles
        for deployment_id in self.get_dynamically_created_handles():
            seen_deployment_ids.add(deployment_id)

        # Get the init args/kwargs
        init_args = self._user_callable_wrapper._init_args
        init_kwargs = self._user_callable_wrapper._init_kwargs

        # Use _PyObjScanner to find all DeploymentHandle objects in:
        # The init_args and init_kwargs (handles might be passed as init args)
        scanner = _PyObjScanner(source_type=DeploymentHandle)
        try:
            handles = scanner.find_nodes((init_args, init_kwargs))

            for handle in handles:
                deployment_id = handle.deployment_id
                seen_deployment_ids.add(deployment_id)
        finally:
            scanner.clear()

        return list(seen_deployment_ids)

>>>>>>> 7a05d436
    def _set_internal_replica_context(
        self, *, servable_object: Callable = None, rank: ReplicaRank = None
    ):
        # Calculate world_size from deployment config instead of storing it
        world_size = self._deployment_config.num_replicas

        # Create callback for registering dynamically created handles
        def register_handle_callback(deployment_id: DeploymentID) -> None:
            self._dynamically_created_handles.add(deployment_id)

        ray.serve.context._set_internal_replica_context(
            replica_id=self._replica_id,
            servable_object=servable_object,
            _deployment_config=self._deployment_config,
            rank=rank,
            world_size=world_size,
            handle_registration_callback=register_handle_callback,
        )

    def _configure_logger_and_profilers(
        self, logging_config: Union[None, Dict, LoggingConfig]
    ):

        if logging_config is None:
            logging_config = {}
        if isinstance(logging_config, dict):
            logging_config = LoggingConfig(**logging_config)

        configure_component_logger(
            component_type=ServeComponentType.REPLICA,
            component_name=self._component_name,
            component_id=self._component_id,
            logging_config=logging_config,
            buffer_size=RAY_SERVE_REQUEST_PATH_LOG_BUFFER_SIZE,
        )
        configure_component_memory_profiler(
            component_type=ServeComponentType.REPLICA,
            component_name=self._component_name,
            component_id=self._component_id,
        )

        if logging_config.encoding == EncodingType.JSON:
            # Create logging context for access logs as a performance optimization.
            # While logging_utils can automatically add Ray core and Serve access log context,
            # we pre-compute it here since context evaluation is expensive and this context
            # will be reused for multiple access log entries.
            ray_core_logging_context = CoreContextFilter.get_ray_core_logging_context()
            # remove task level log keys from ray core logging context, it would be nice
            # to have task level log keys here but we are letting those go in favor of
            # performance optimization. Also we cannot include task level log keys here because
            # they would referance the current task (__init__) and not the task that is logging.
            for key in CoreContextFilter.TASK_LEVEL_LOG_KEYS:
                ray_core_logging_context.pop(key, None)
            self._access_log_context = {
                **ray_core_logging_context,
                SERVE_LOG_DEPLOYMENT: self._component_name,
                SERVE_LOG_REPLICA: self._component_id,
                SERVE_LOG_COMPONENT: ServeComponentType.REPLICA,
                SERVE_LOG_APPLICATION: self._deployment_id.app_name,
                "skip_context_filter": True,
                "serve_access_log": True,
            }
        else:
            self._access_log_context = {
                "skip_context_filter": True,
                "serve_access_log": True,
            }

    def _can_accept_request(self, request_metadata: RequestMetadata) -> bool:
        # This replica gates concurrent request handling with an asyncio.Semaphore.
        # Each in-flight request acquires the semaphore. When the number of ongoing
        # requests reaches max_ongoing_requests, the semaphore becomes locked.
        # A new request can be accepted if the semaphore is currently unlocked.
        return not self._semaphore.locked()

    def _maybe_get_http_route(
        self, request_metadata: RequestMetadata, request_args: Tuple[Any]
    ) -> Optional[str]:
        """Get the matched route string for ASGI apps to be used in logs & metrics.

        If this replica does not wrap an ASGI app or there is no matching for the
        request, returns the existing route from the request metadata.
        """
        route = request_metadata.route
        if self._user_callable_asgi_app is not None:
            req: StreamingHTTPRequest = request_args[0]
            try:
                matched_route = get_asgi_route_name(
                    self._user_callable_asgi_app, req.asgi_scope
                )
            except Exception:
                matched_route = None
                logger.exception(
                    "Failed unexpectedly trying to get route name for request. "
                    "Routes in metric tags and log messages may be inaccurate. "
                    "Please file a GitHub issue containing this traceback."
                )

            # If there is no match in the ASGI app, don't overwrite the route_prefix
            # from the proxy.
            if matched_route is not None:
                route = matched_route

        return route

    @contextmanager
    def _handle_errors_and_metrics(
        self, request_metadata: RequestMetadata
    ) -> Generator[StatusCodeCallback, None, None]:
        start_time = time.time()
        user_exception = None

        status_code = None

        def _status_code_callback(s: str):
            nonlocal status_code
            status_code = s

        try:
            yield _status_code_callback
        except asyncio.CancelledError as e:
            user_exception = e
            self._on_request_cancelled(request_metadata, e)
        except Exception as e:
            user_exception = e
            logger.exception("Request failed.")
            self._on_request_failed(request_metadata, e)

        latency_ms = (time.time() - start_time) * 1000
        self._record_errors_and_metrics(
            user_exception, status_code, latency_ms, request_metadata
        )

        if user_exception is not None:
            raise user_exception from None

    def _record_errors_and_metrics(
        self,
        user_exception: Optional[BaseException],
        status_code: Optional[str],
        latency_ms: float,
        request_metadata: RequestMetadata,
    ):
        http_method = request_metadata._http_method
        http_route = request_metadata.route
        call_method = request_metadata.call_method
        if user_exception is None:
            status_str = "OK"
        elif isinstance(user_exception, asyncio.CancelledError):
            status_str = "CANCELLED"
        else:
            status_str = "ERROR"

        # Mutating self._access_log_context is not thread safe, but since this
        # is only called from the same thread, it is safe. Mutating the same object
        # because creating a new dict is expensive.
        self._access_log_context[SERVE_LOG_ROUTE] = http_route
        self._access_log_context[SERVE_LOG_REQUEST_ID] = request_metadata.request_id
        logger.info(
            access_log_msg(
                method=http_method or "CALL",
                route=http_route if self._ingress and http_route else call_method,
                # Prefer the HTTP status code if it was populated.
                status=status_code or status_str,
                latency_ms=latency_ms,
            ),
            extra=self._access_log_context,
        )
        self._metrics_manager.record_request_metrics(
            route=http_route,
            latency_ms=latency_ms,
            was_error=user_exception is not None,
        )

    def _unpack_proxy_args(
        self,
        request_metadata: RequestMetadata,
        request_args: Tuple[Any],
        request_kwargs: Dict[str, Any],
    ):
        if request_metadata.is_http_request:
            assert len(request_args) == 1 and isinstance(
                request_args[0], StreamingHTTPRequest
            )
            request: StreamingHTTPRequest = request_args[0]
            scope = request.asgi_scope
            receive = ASGIReceiveProxy(
                scope, request_metadata, request.receive_asgi_messages
            )

            request_metadata._http_method = scope.get("method", "WS")
            request_metadata.route = self._maybe_get_http_route(
                request_metadata, request_args
            )

            request_args = (scope, receive)
        elif request_metadata.is_grpc_request:
            assert len(request_args) == 1 and isinstance(request_args[0], gRPCRequest)
            request: gRPCRequest = request_args[0]

            method_info = self._user_callable_wrapper.get_user_method_info(
                request_metadata.call_method
            )
            request_args = (request.user_request_proto,)
            request_kwargs = (
                {GRPC_CONTEXT_ARG_NAME: request_metadata.grpc_context}
                if method_info.takes_grpc_context_kwarg
                else {}
            )

        return request_args, request_kwargs

    async def handle_request(
        self, request_metadata: RequestMetadata, *request_args, **request_kwargs
    ) -> Tuple[bytes, Any]:
        request_args, request_kwargs = self._unpack_proxy_args(
            request_metadata, request_args, request_kwargs
        )
        with self._wrap_request(request_metadata):
            async with self._start_request(request_metadata):
                return await self._user_callable_wrapper.call_user_method(
                    request_metadata, request_args, request_kwargs
                )

    async def handle_request_streaming(
        self, request_metadata: RequestMetadata, *request_args, **request_kwargs
    ) -> AsyncGenerator[Any, None]:
        """Generator that is the entrypoint for all `stream=True` handle calls."""
        request_args, request_kwargs = self._unpack_proxy_args(
            request_metadata, request_args, request_kwargs
        )
        with self._wrap_request(request_metadata) as status_code_callback:
            async with self._start_request(request_metadata):
                if request_metadata.is_http_request:
                    scope, receive = request_args
                    async for msgs in self._user_callable_wrapper.call_http_entrypoint(
                        request_metadata,
                        status_code_callback,
                        scope,
                        receive,
                    ):
                        yield pickle.dumps(msgs)
                else:
                    async for result in self._user_callable_wrapper.call_user_generator(
                        request_metadata,
                        request_args,
                        request_kwargs,
                    ):
                        yield result

    async def handle_request_with_rejection(
        self, request_metadata: RequestMetadata, *request_args, **request_kwargs
    ):
        # Check if the replica has capacity for the request.
        if not self._can_accept_request(request_metadata):
            limit = self.max_ongoing_requests
            logger.warning(
                f"Replica at capacity of max_ongoing_requests={limit}, "
                f"rejecting request {request_metadata.request_id}.",
                extra={"log_to_stderr": False},
            )
            yield ReplicaQueueLengthInfo(False, self.get_num_ongoing_requests())
            return

        request_args, request_kwargs = self._unpack_proxy_args(
            request_metadata, request_args, request_kwargs
        )
        with self._wrap_request(request_metadata) as status_code_callback:
            async with self._start_request(request_metadata):
                yield ReplicaQueueLengthInfo(
                    accepted=True,
                    # NOTE(edoakes): `_wrap_request` will increment the number
                    # of ongoing requests to include this one, so re-fetch the value.
                    num_ongoing_requests=self.get_num_ongoing_requests(),
                )

                if request_metadata.is_http_request:
                    scope, receive = request_args
                    async for msgs in self._user_callable_wrapper.call_http_entrypoint(
                        request_metadata,
                        status_code_callback,
                        scope,
                        receive,
                    ):
                        yield pickle.dumps(msgs)
                elif request_metadata.is_streaming:
                    async for result in self._user_callable_wrapper.call_user_generator(
                        request_metadata,
                        request_args,
                        request_kwargs,
                    ):
                        yield result
                else:
                    yield await self._user_callable_wrapper.call_user_method(
                        request_metadata, request_args, request_kwargs
                    )

    @abstractmethod
    async def _on_initialized(self):
        raise NotImplementedError

    async def initialize(self, deployment_config: DeploymentConfig):
        try:
            # Ensure that initialization is only performed once.
            # When controller restarts, it will call this method again.
            async with self._user_callable_initialized_lock:
                self._initialization_start_time = time.time()
                if not self._user_callable_initialized:
                    self._user_callable_asgi_app = (
                        await self._user_callable_wrapper.initialize_callable()
                    )
                    if self._user_callable_asgi_app:
                        self._docs_path = (
                            self._user_callable_wrapper._callable.docs_path
                        )
                    await self._on_initialized()
                    self._user_callable_initialized = True

                    if self._user_callable_wrapper is not None:
                        initialized = (
                            hasattr(
                                self._user_callable_wrapper, "_user_autoscaling_stats"
                            )
                            and self._user_callable_wrapper._user_autoscaling_stats
                            is not None
                        )

                        self._metrics_manager.enable_custom_autoscaling_metrics(
                            custom_metrics_enabled=initialized,
                            record_autoscaling_stats_fn=self._user_callable_wrapper.call_record_autoscaling_stats,
                        )

                if deployment_config:
                    await self._user_callable_wrapper.set_sync_method_threadpool_limit(
                        deployment_config.max_ongoing_requests
                    )
                    rank = ray.serve.context._get_internal_replica_context().rank
                    await self._user_callable_wrapper.call_reconfigure(
                        deployment_config.user_config,
                        rank=rank,
                    )

            # A new replica should not be considered healthy until it passes
            # an initial health check. If an initial health check fails,
            # consider it an initialization failure.
            await self.check_health()
        except Exception:
            raise RuntimeError(traceback.format_exc()) from None

    async def reconfigure(
        self,
        deployment_config: DeploymentConfig,
        rank: ReplicaRank,
        route_prefix: Optional[str] = None,
    ):
        try:
            user_config_changed = (
                deployment_config.user_config != self._deployment_config.user_config
            )
            rank_changed = rank != self._rank
            self._rank = rank
            logging_config_changed = (
                deployment_config.logging_config
                != self._deployment_config.logging_config
            )
            self._deployment_config = deployment_config
            self._version = DeploymentVersion.from_deployment_version(
                self._version, deployment_config, route_prefix
            )

            self._metrics_manager.set_autoscaling_config(
                deployment_config.autoscaling_config
            )
            if logging_config_changed:
                self._configure_logger_and_profilers(deployment_config.logging_config)

            await self._user_callable_wrapper.set_sync_method_threadpool_limit(
                deployment_config.max_ongoing_requests
            )
            if user_config_changed or rank_changed:
                await self._user_callable_wrapper.call_reconfigure(
                    deployment_config.user_config,
                    rank=rank,
                )

            # We need to update internal replica context to reflect the new
            # deployment_config and rank.
            self._set_internal_replica_context(
                servable_object=self._user_callable_wrapper.user_callable,
                rank=rank,
            )

            self._route_prefix = self._version.route_prefix

        except Exception:
            raise RuntimeError(traceback.format_exc()) from None

    @abstractmethod
    def _on_request_cancelled(
        self, request_metadata: RequestMetadata, e: asyncio.CancelledError
    ):
        pass

    @abstractmethod
    def _on_request_failed(self, request_metadata: RequestMetadata, e: Exception):
        pass

    @abstractmethod
    @contextmanager
    def _wrap_request(
        self, request_metadata: RequestMetadata
    ) -> Generator[StatusCodeCallback, None, None]:
        pass

    @asynccontextmanager
    async def _start_request(self, request_metadata: RequestMetadata):
        async with self._semaphore:
            try:
                self._metrics_manager.inc_num_ongoing_requests(request_metadata)
                yield
            finally:
                self._metrics_manager.dec_num_ongoing_requests(request_metadata)

    async def _drain_ongoing_requests(self):
        """Wait for any ongoing requests to finish.

        Sleep for a grace period before the first time we check the number of ongoing
        requests to allow the notification to remove this replica to propagate to
        callers first.
        """
        wait_loop_period_s = self._deployment_config.graceful_shutdown_wait_loop_s
        while True:
            await asyncio.sleep(wait_loop_period_s)

            num_ongoing_requests = self._metrics_manager.get_num_ongoing_requests()
            if num_ongoing_requests > 0:
                logger.info(
                    f"Waiting for an additional {wait_loop_period_s}s to shut down "
                    f"because there are {num_ongoing_requests} ongoing requests."
                )
            else:
                logger.info(
                    "Graceful shutdown complete; replica exiting.",
                    extra={"log_to_stderr": False},
                )
                break

    async def shutdown(self):
        try:
            await self._user_callable_wrapper.call_destructor()
        except:  # noqa: E722
            # We catch a blanket exception since the constructor may still be
            # running, so instance variables used by the destructor may not exist.
            if self._user_callable_initialized:
                logger.exception(
                    "__del__ ran before replica finished initializing, and "
                    "raised an exception."
                )
            else:
                logger.exception("__del__ raised an exception.")

        await self._metrics_manager.shutdown()

    async def perform_graceful_shutdown(self):
        self._shutting_down = True

        # If the replica was never initialized it never served traffic, so we
        # can skip the wait period.
        if self._user_callable_initialized:
            await self._drain_ongoing_requests()

        await self.shutdown()

    async def check_health(self):
        try:
            # If there's no user-defined health check, nothing runs on the user code event
            # loop and no future is returned.
            f = self._user_callable_wrapper.call_user_health_check()
            if f is not None:
                await f
            self._healthy = True
        except Exception as e:
            logger.warning("Replica health check failed.")
            self._healthy = False
            raise e from None

    async def record_routing_stats(self) -> Dict[str, Any]:
        try:
            f = self._user_callable_wrapper.call_user_record_routing_stats()
            if f is not None:
                return await f
            return {}
        except Exception as e:
            logger.warning("Replica record routing stats failed.")
            raise e from None


class Replica(ReplicaBase):
    async def _on_initialized(self):
        # Get current rank from replica context during initialization
        current_rank = ray.serve.context._get_internal_replica_context().rank
        self._set_internal_replica_context(
            servable_object=self._user_callable_wrapper.user_callable,
            rank=current_rank,
        )

        # Save the initialization latency if the replica is initializing
        # for the first time.
        if self._initialization_latency is None:
            self._initialization_latency = time.time() - self._initialization_start_time

    def _on_request_cancelled(
        self, metadata: RequestMetadata, e: asyncio.CancelledError
    ):
        """Recursively cancels child requests."""
        requests_pending_assignment = (
            ray.serve.context._get_requests_pending_assignment(
                metadata.internal_request_id
            )
        )
        for task in requests_pending_assignment.values():
            task.cancel()

        # Cancel child requests that have already been assigned.
        in_flight_requests = _get_in_flight_requests(metadata.internal_request_id)
        for replica_result in in_flight_requests.values():
            replica_result.cancel()

    def _on_request_failed(self, request_metadata: RequestMetadata, e: Exception):
        if ray.util.pdb._is_ray_debugger_post_mortem_enabled():
            ray.util.pdb._post_mortem()

    @contextmanager
    def _wrap_request(
        self, request_metadata: RequestMetadata
    ) -> Generator[StatusCodeCallback, None, None]:
        """Context manager that wraps user method calls.

        1) Sets the request context var with appropriate metadata.
        2) Records the access log message (if not disabled).
        3) Records per-request metrics via the metrics manager.
        """
        ray.serve.context._serve_request_context.set(
            ray.serve.context._RequestContext(
                route=request_metadata.route,
                request_id=request_metadata.request_id,
                _internal_request_id=request_metadata.internal_request_id,
                app_name=self._deployment_id.app_name,
                multiplexed_model_id=request_metadata.multiplexed_model_id,
                grpc_context=request_metadata.grpc_context,
            )
        )

        with self._handle_errors_and_metrics(request_metadata) as status_code_callback:
            yield status_code_callback


class ReplicaActor:
    """Actor definition for replicas of Ray Serve deployments.

    This class defines the interface that the controller and deployment handles
    (i.e., from proxies and other replicas) use to interact with a replica.

    All interaction with the user-provided callable is done via the
    `UserCallableWrapper` class.
    """

    async def __init__(
        self,
        replica_id: ReplicaID,
        serialized_deployment_def: bytes,
        serialized_init_args: bytes,
        serialized_init_kwargs: bytes,
        deployment_config_proto_bytes: bytes,
        version: DeploymentVersion,
        ingress: bool,
        route_prefix: str,
        rank: ReplicaRank,
    ):
        deployment_config = DeploymentConfig.from_proto_bytes(
            deployment_config_proto_bytes
        )
        deployment_def = cloudpickle.loads(serialized_deployment_def)
        if isinstance(deployment_def, str):
            deployment_def = _load_deployment_def_from_import_path(deployment_def)
        self._replica_impl: ReplicaBase = create_replica_impl(
            replica_id=replica_id,
            deployment_def=deployment_def,
            init_args=cloudpickle.loads(serialized_init_args),
            init_kwargs=cloudpickle.loads(serialized_init_kwargs),
            deployment_config=deployment_config,
            version=version,
            ingress=ingress,
            route_prefix=route_prefix,
            rank=rank,
        )

    def push_proxy_handle(self, handle: ActorHandle):
        # NOTE(edoakes): it's important to call a method on the proxy handle to
        # initialize its state in the C++ core worker.
        handle.pong.remote()

    def get_num_ongoing_requests(self) -> int:
        """Fetch the number of ongoing requests at this replica (queue length).

        This runs on a separate thread (using a Ray concurrency group) so it will
        not be blocked by user code.
        """
        return self._replica_impl.get_num_ongoing_requests()

    def list_outbound_deployments(self) -> List[DeploymentID]:
        """List all outbound deployment IDs this replica calls into."""
        seen_deployment_ids: Set[DeploymentID] = set()

        # First, collect dynamically created handles
        for deployment_id in self._replica_impl.get_dynamically_created_handles():
            seen_deployment_ids.add(deployment_id)

        # Get the initialized user callable
        user_callable = self._replica_impl._user_callable_wrapper._callable
        if user_callable is None:
            # Callable hasn't been initialized yet, return only dynamic handles
            return list(seen_deployment_ids)

        # Inspect all attributes of the user callable for stored handles
        def _find_handles_in_object(obj: Any, visited: set) -> None:
            """Recursively find DeploymentHandle objects in an object's attributes."""
            # Avoid infinite recursion
            obj_id = id(obj)
            if obj_id in visited:
                return
            visited.add(obj_id)

            if isinstance(obj, DeploymentHandle):
                deployment_id = obj.deployment_id
                if deployment_id not in seen_deployment_ids:
                    seen_deployment_ids.add(deployment_id)
            elif isinstance(obj, (list, tuple)):
                for item in obj:
                    _find_handles_in_object(item, visited)
            elif isinstance(obj, dict):
                for value in obj.values():
                    _find_handles_in_object(value, visited)
            elif hasattr(obj, "__dict__"):
                try:
                    for attr_value in obj.__dict__.values():
                        _find_handles_in_object(attr_value, visited)
                except (TypeError, AttributeError):
                    # Some objects don't allow __dict__ access
                    pass

        visited = set()
        _find_handles_in_object(user_callable, visited)

        return list(seen_deployment_ids)

    async def is_allocated(self) -> str:
        """poke the replica to check whether it's alive.

        When calling this method on an ActorHandle, it will complete as
        soon as the actor has started running. We use this mechanism to
        detect when a replica has been allocated a worker slot.
        At this time, the replica can transition from PENDING_ALLOCATION
        to PENDING_INITIALIZATION startup state.

        Returns:
            The PID, actor ID, node ID, node IP, and log filepath id of the replica.
        """

        return (
            os.getpid(),
            ray.get_runtime_context().get_actor_id(),
            ray.get_runtime_context().get_worker_id(),
            ray.get_runtime_context().get_node_id(),
            ray.util.get_node_ip_address(),
            ray.util.get_node_instance_id(),
            get_component_logger_file_path(),
        )

    def list_outbound_deployments(self) -> Optional[List[DeploymentID]]:
        return self._replica_impl.list_outbound_deployments()

    async def initialize_and_get_metadata(
        self, deployment_config: DeploymentConfig = None, _after: Optional[Any] = None
    ) -> ReplicaMetadata:
        """Handles initializing the replica.

        Returns: 5-tuple containing
            1. DeploymentConfig of the replica
            2. DeploymentVersion of the replica
            3. Initialization duration in seconds
            4. Port
            5. FastAPI `docs_path`, if relevant (i.e. this is an ingress deployment integrated with FastAPI).
        """
        # Unused `_after` argument is for scheduling: passing an ObjectRef
        # allows delaying this call until after the `_after` call has returned.
        await self._replica_impl.initialize(deployment_config)
        return self._replica_impl.get_metadata()

    async def check_health(self):
        await self._replica_impl.check_health()

    async def record_routing_stats(self) -> Dict[str, Any]:
        return await self._replica_impl.record_routing_stats()

    async def reconfigure(
        self, deployment_config, rank: ReplicaRank, route_prefix: Optional[str] = None
    ) -> ReplicaMetadata:
        await self._replica_impl.reconfigure(deployment_config, rank, route_prefix)
        return self._replica_impl.get_metadata()

    def _preprocess_request_args(
        self,
        pickled_request_metadata: bytes,
        request_args: Tuple[Any],
    ) -> Tuple[RequestMetadata, Tuple[Any]]:
        request_metadata = pickle.loads(pickled_request_metadata)
        if request_metadata.is_http_request or request_metadata.is_grpc_request:
            request_args = (pickle.loads(request_args[0]),)

        return request_metadata, request_args

    async def handle_request(
        self,
        pickled_request_metadata: bytes,
        *request_args,
        **request_kwargs,
    ) -> Tuple[bytes, Any]:
        """Entrypoint for `stream=False` calls."""
        request_metadata, request_args = self._preprocess_request_args(
            pickled_request_metadata, request_args
        )
        result = await self._replica_impl.handle_request(
            request_metadata, *request_args, **request_kwargs
        )
        if request_metadata.is_grpc_request:
            result = (request_metadata.grpc_context, result.SerializeToString())

        return result

    async def handle_request_streaming(
        self,
        pickled_request_metadata: bytes,
        *request_args,
        **request_kwargs,
    ) -> AsyncGenerator[Any, None]:
        """Generator that is the entrypoint for all `stream=True` handle calls."""
        request_metadata, request_args = self._preprocess_request_args(
            pickled_request_metadata, request_args
        )
        async for result in self._replica_impl.handle_request_streaming(
            request_metadata, *request_args, **request_kwargs
        ):
            if request_metadata.is_grpc_request:
                result = (request_metadata.grpc_context, result.SerializeToString())

            yield result

    async def handle_request_with_rejection(
        self,
        pickled_request_metadata: bytes,
        *request_args,
        **request_kwargs,
    ) -> AsyncGenerator[Any, None]:
        """Entrypoint for all requests with strict max_ongoing_requests enforcement.

        The first response from this generator is always a system message indicating
        if the request was accepted (the replica has capacity for the request) or
        rejected (the replica is already at max_ongoing_requests).

        For non-streaming requests, there will only be one more message, the unary
        result of the user request handler.

        For streaming requests, the subsequent messages will be the results of the
        user request handler (which must be a generator).
        """
        request_metadata, request_args = self._preprocess_request_args(
            pickled_request_metadata, request_args
        )
        async for result in self._replica_impl.handle_request_with_rejection(
            request_metadata, *request_args, **request_kwargs
        ):
            if isinstance(result, ReplicaQueueLengthInfo):
                yield pickle.dumps(result)
            else:
                if request_metadata.is_grpc_request:
                    result = (request_metadata.grpc_context, result.SerializeToString())

                yield result

    async def handle_request_from_java(
        self,
        proto_request_metadata: bytes,
        *request_args,
        **request_kwargs,
    ) -> Any:
        from ray.serve.generated.serve_pb2 import (
            RequestMetadata as RequestMetadataProto,
        )

        proto = RequestMetadataProto.FromString(proto_request_metadata)
        request_metadata: RequestMetadata = RequestMetadata(
            request_id=proto.request_id,
            internal_request_id=proto.internal_request_id,
            call_method=proto.call_method,
            multiplexed_model_id=proto.multiplexed_model_id,
            route=proto.route,
        )
        return await self._replica_impl.handle_request(
            request_metadata, *request_args, **request_kwargs
        )

    async def perform_graceful_shutdown(self):
        await self._replica_impl.perform_graceful_shutdown()


@dataclass
class UserMethodInfo:
    """Wrapper for a user method and its relevant metadata."""

    callable: Callable
    name: str
    is_asgi_app: bool
    takes_any_args: bool
    takes_grpc_context_kwarg: bool

    @classmethod
    def from_callable(cls, c: Callable, *, is_asgi_app: bool) -> "UserMethodInfo":
        params = inspect.signature(c).parameters
        return cls(
            callable=c,
            name=c.__name__,
            is_asgi_app=is_asgi_app,
            takes_any_args=len(params) > 0,
            takes_grpc_context_kwarg=GRPC_CONTEXT_ARG_NAME in params,
        )


class UserCallableWrapper:
    """Wraps a user-provided callable that is used to handle requests to a replica."""

    service_unavailable_exceptions = (BackPressureError, DeploymentUnavailableError)

    def __init__(
        self,
        deployment_def: Callable,
        init_args: Tuple,
        init_kwargs: Dict,
        *,
        deployment_id: DeploymentID,
        run_sync_methods_in_threadpool: bool,
        run_user_code_in_separate_thread: bool,
        local_testing_mode: bool,
        deployment_config: DeploymentConfig,
    ):
        if not (inspect.isfunction(deployment_def) or inspect.isclass(deployment_def)):
            raise TypeError(
                "deployment_def must be a function or class. Instead, its type was "
                f"{type(deployment_def)}."
            )

        self._deployment_def = deployment_def
        self._init_args = init_args
        self._init_kwargs = init_kwargs
        self._is_function = inspect.isfunction(deployment_def)
        self._deployment_id = deployment_id
        self._local_testing_mode = local_testing_mode
        self._destructor_called = False
        self._run_sync_methods_in_threadpool = run_sync_methods_in_threadpool
        self._run_user_code_in_separate_thread = run_user_code_in_separate_thread
        self._warned_about_sync_method_change = False
        self._cached_user_method_info: Dict[str, UserMethodInfo] = {}
        # This is for performance optimization https://docs.python.org/3/howto/logging.html#optimization
        self._is_enabled_for_debug = logger.isEnabledFor(logging.DEBUG)
        # Will be populated in `initialize_callable`.
        self._callable = None
        self._deployment_config = deployment_config

        if self._run_user_code_in_separate_thread:
            # All interactions with user code run on this loop to avoid blocking the
            # replica's main event loop.
            self._user_code_event_loop: asyncio.AbstractEventLoop = (
                asyncio.new_event_loop()
            )

            def _run_user_code_event_loop():
                # Required so that calls to get the current running event loop work
                # properly in user code.
                asyncio.set_event_loop(self._user_code_event_loop)
                self._user_code_event_loop.run_forever()

            self._user_code_event_loop_thread = threading.Thread(
                daemon=True,
                target=_run_user_code_event_loop,
            )
            self._user_code_event_loop_thread.start()
        else:
            self._user_code_event_loop = asyncio.get_running_loop()

    @property
    def event_loop(self) -> asyncio.AbstractEventLoop:
        return self._user_code_event_loop

    def _run_user_code(f: Callable) -> Callable:
        """Decorator to run a coroutine method on the user code event loop.

        The method will be modified to be a sync function that returns a
        `asyncio.Future` if user code is running in a separate event loop.
        Otherwise, it will return the coroutine directly.
        """
        assert inspect.iscoroutinefunction(
            f
        ), "_run_user_code can only be used on coroutine functions."

        @functools.wraps(f)
        def wrapper(self, *args, **kwargs) -> Any:
            coro = f(self, *args, **kwargs)
            if self._run_user_code_in_separate_thread:
                fut = asyncio.run_coroutine_threadsafe(coro, self._user_code_event_loop)
                if self._local_testing_mode:
                    return fut

                return asyncio.wrap_future(fut)
            else:
                return coro

        return wrapper

    @_run_user_code
    async def set_sync_method_threadpool_limit(self, limit: int):
        # NOTE(edoakes): the limit is thread local, so this must
        # be run on the user code event loop.
        to_thread.current_default_thread_limiter().total_tokens = limit

    def get_user_method_info(self, method_name: str) -> UserMethodInfo:
        """Get UserMethodInfo for the provided call method name.

        This method is cached to avoid repeated expensive calls to `inspect.signature`.
        """
        if method_name in self._cached_user_method_info:
            return self._cached_user_method_info[method_name]

        if self._is_function:
            user_method = self._callable
        elif hasattr(self._callable, method_name):
            user_method = getattr(self._callable, method_name)
        else:
            # Filter to methods that don't start with '__' prefix.
            def callable_method_filter(attr):
                if attr.startswith("__"):
                    return False
                elif not callable(getattr(self._callable, attr)):
                    return False

                return True

            methods = list(filter(callable_method_filter, dir(self._callable)))
            raise RayServeException(
                f"Tried to call a method '{method_name}' "
                "that does not exist. Available methods: "
                f"{methods}."
            )

        info = UserMethodInfo.from_callable(
            user_method,
            is_asgi_app=isinstance(self._callable, ASGIAppReplicaWrapper),
        )
        self._cached_user_method_info[method_name] = info
        return info

    async def _send_user_result_over_asgi(
        self,
        result: Any,
        asgi_args: ASGIArgs,
    ):
        """Handle the result from user code and send it over the ASGI interface.

        If the result is already a Response type, it is sent directly. Otherwise, it
        is converted to a custom Response type that handles serialization for
        common Python objects.
        """
        scope, receive, send = asgi_args.to_args_tuple()
        if isinstance(result, starlette.responses.Response):
            await result(scope, receive, send)
        else:
            await Response(result).send(scope, receive, send)

    async def _call_func_or_gen(
        self,
        callable: Callable,
        *,
        args: Optional[Tuple[Any]] = None,
        kwargs: Optional[Dict[str, Any]] = None,
        is_streaming: bool = False,
        generator_result_callback: Optional[Callable] = None,
        run_sync_methods_in_threadpool_override: Optional[bool] = None,
    ) -> Tuple[Any, bool]:
        """Call the callable with the provided arguments.

        This is a convenience wrapper that will work for `def`, `async def`,
        generator, and async generator functions.

        Returns the result and a boolean indicating if the result was a sync generator
        that has already been consumed.
        """
        sync_gen_consumed = False
        args = args if args is not None else tuple()
        kwargs = kwargs if kwargs is not None else dict()
        run_sync_in_threadpool = (
            self._run_sync_methods_in_threadpool
            if run_sync_methods_in_threadpool_override is None
            else run_sync_methods_in_threadpool_override
        )
        is_sync_method = (
            inspect.isfunction(callable) or inspect.ismethod(callable)
        ) and not (
            inspect.iscoroutinefunction(callable)
            or inspect.isasyncgenfunction(callable)
        )

        if is_sync_method and run_sync_in_threadpool:
            is_generator = inspect.isgeneratorfunction(callable)
            if is_generator:
                sync_gen_consumed = True
                if not is_streaming:
                    # TODO(edoakes): make this check less redundant with the one in
                    # _handle_user_method_result.
                    raise TypeError(
                        f"Method '{callable.__name__}' returned a generator. "
                        "You must use `handle.options(stream=True)` to call "
                        "generators on a deployment."
                    )

            def run_callable():
                result = callable(*args, **kwargs)
                if is_generator:
                    for r in result:
                        generator_result_callback(r)

                    result = None

                return result

            # NOTE(edoakes): we use anyio.to_thread here because it's what Starlette
            # uses (and therefore FastAPI too). The max size of the threadpool is
            # set to max_ongoing_requests in the replica wrapper.
            # anyio.to_thread propagates ContextVars to the worker thread automatically.
            result = await to_thread.run_sync(run_callable)
        else:
            if (
                is_sync_method
                and not self._warned_about_sync_method_change
                and run_sync_methods_in_threadpool_override is None
            ):
                self._warned_about_sync_method_change = True
                warnings.warn(
                    RAY_SERVE_RUN_SYNC_IN_THREADPOOL_WARNING.format(
                        method_name=callable.__name__,
                    )
                )

            result = callable(*args, **kwargs)
            if inspect.iscoroutine(result):
                result = await result

        return result, sync_gen_consumed

    @property
    def user_callable(self) -> Optional[Callable]:
        return self._callable

    async def _initialize_asgi_callable(self) -> None:
        self._callable: ASGIAppReplicaWrapper

        app: Starlette = self._callable.app

        # The reason we need to do this is because BackPressureError is a serve internal exception
        # and FastAPI doesn't know how to handle it, so it treats it as a 500 error.
        # With same reasoning, we are not handling TimeoutError because it's a generic exception
        # the FastAPI knows how to handle. See https://www.starlette.io/exceptions/
        def handle_exception(_: Request, exc: Exception):
            return self.handle_exception(exc)

        for exc in self.service_unavailable_exceptions:
            app.add_exception_handler(exc, handle_exception)

        await self._callable._run_asgi_lifespan_startup()

    @_run_user_code
    async def initialize_callable(self) -> Optional[ASGIApp]:
        """Initialize the user callable.

        If the callable is an ASGI app wrapper (e.g., using @serve.ingress), returns
        the ASGI app object, which may be used *read only* by the caller.
        """
        if self._callable is not None:
            raise RuntimeError("initialize_callable should only be called once.")

        # This closure initializes user code and finalizes replica
        # startup. By splitting the initialization step like this,
        # we can already access this actor before the user code
        # has finished initializing.
        # The supervising state manager can then wait
        # for allocation of this replica by using the `is_allocated`
        # method. After that, it calls `reconfigure` to trigger
        # user code initialization.
        logger.info(
            "Started initializing replica.",
            extra={"log_to_stderr": False},
        )

        if self._is_function:
            self._callable = self._deployment_def
        else:
            # This allows deployments to define an async __init__
            # method (mostly used for testing).
            self._callable = self._deployment_def.__new__(self._deployment_def)
            await self._call_func_or_gen(
                self._callable.__init__,
                args=self._init_args,
                kwargs=self._init_kwargs,
                # Always run the constructor on the main user code thread.
                run_sync_methods_in_threadpool_override=False,
            )

            if isinstance(self._callable, ASGIAppReplicaWrapper):
                await self._initialize_asgi_callable()

            if isinstance(self._callable, TaskConsumerWrapper):
                self._callable.initialize_callable(
                    self._deployment_config.max_ongoing_requests
                )
                ServeUsageTag.NUM_REPLICAS_USING_ASYNCHRONOUS_INFERENCE.record("1")

        self._user_health_check = getattr(self._callable, HEALTH_CHECK_METHOD, None)
        self._user_record_routing_stats = getattr(
            self._callable, REQUEST_ROUTING_STATS_METHOD, None
        )
        self._user_autoscaling_stats = getattr(
            self._callable, "record_autoscaling_stats", None
        )

        logger.info(
            "Finished initializing replica.",
            extra={"log_to_stderr": False},
        )

        return (
            self._callable.app
            if isinstance(self._callable, ASGIAppReplicaWrapper)
            else None
        )

    def _raise_if_not_initialized(self, method_name: str):
        if self._callable is None:
            raise RuntimeError(
                f"`initialize_callable` must be called before `{method_name}`."
            )

    def call_user_health_check(self) -> Optional[concurrent.futures.Future]:
        self._raise_if_not_initialized("call_user_health_check")

        # If the user provided a health check, call it on the user code thread. If user
        # code blocks the event loop the health check may time out.
        #
        # To avoid this issue for basic cases without a user-defined health check, skip
        # interacting with the user callable entirely.
        if self._user_health_check is not None:
            return self._call_user_health_check()

        return None

    def call_user_record_routing_stats(self) -> Optional[concurrent.futures.Future]:
        self._raise_if_not_initialized("call_user_record_routing_stats")

        if self._user_record_routing_stats is not None:
            return self._call_user_record_routing_stats()

        return None

    def call_record_autoscaling_stats(self) -> Optional[concurrent.futures.Future]:
        self._raise_if_not_initialized("call_record_autoscaling_stats")

        if self._user_autoscaling_stats is not None:
            return self._call_user_autoscaling_stats()

        return None

    @_run_user_code
    async def _call_user_health_check(self):
        await self._call_func_or_gen(self._user_health_check)

    @_run_user_code
    async def _call_user_record_routing_stats(self) -> Dict[str, Any]:
        result, _ = await self._call_func_or_gen(self._user_record_routing_stats)
        return result

    @_run_user_code
    async def _call_user_autoscaling_stats(self) -> Dict[str, Union[int, float]]:
        result, _ = await self._call_func_or_gen(self._user_autoscaling_stats)
        return result

    @_run_user_code
    async def call_reconfigure(self, user_config: Optional[Any], rank: ReplicaRank):
        self._raise_if_not_initialized("call_reconfigure")

        # NOTE(edoakes): there is the possibility of a race condition in user code if
        # they don't have any form of concurrency control between `reconfigure` and
        # other methods. See https://github.com/ray-project/ray/pull/42159.

        # NOTE(abrar): The only way to subscribe to rank changes is to provide some user config.
        # We can relax this in the future as more use cases arise for rank. I am reluctant to
        # introduce behavior change for a feature we might not need.
        user_subscribed_to_rank = False
        if not self._is_function and hasattr(self._callable, RECONFIGURE_METHOD):
            reconfigure_method = getattr(self._callable, RECONFIGURE_METHOD)
            params = inspect.signature(reconfigure_method).parameters
            user_subscribed_to_rank = "rank" in params
        if user_config is not None or user_subscribed_to_rank:
            if self._is_function:
                raise ValueError(
                    "deployment_def must be a class to use user_config or rank"
                )
            elif not hasattr(self._callable, RECONFIGURE_METHOD):
                raise RayServeException(
                    "user_config or rank specified but deployment "
                    + self._deployment_id
                    + " missing "
                    + RECONFIGURE_METHOD
                    + " method"
                )
            kwargs = {}
            if user_subscribed_to_rank:
                # For backwards compatibility, only pass rank if it is an argument to the reconfigure method.
                kwargs["rank"] = rank
            await self._call_func_or_gen(
                getattr(self._callable, RECONFIGURE_METHOD),
                args=(user_config,),
                kwargs=kwargs,
            )

    async def _handle_user_method_result(
        self,
        result: Any,
        user_method_info: UserMethodInfo,
        *,
        is_streaming: bool,
        is_http_request: bool,
        sync_gen_consumed: bool,
        generator_result_callback: Optional[Callable],
        asgi_args: Optional[ASGIArgs],
    ) -> Any:
        """Postprocess the result of a user method.

        User methods can be regular unary functions or return a sync or async generator.
        This method will raise an exception if the result is not of the expected type
        (e.g., non-generator for streaming requests or generator for unary requests).

        Generator outputs will be written to the `generator_result_callback`.

        Note that HTTP requests are an exception: they are *always* streaming requests,
        but for ASGI apps (like FastAPI), the actual method will be a regular function
        implementing the ASGI `__call__` protocol.
        """
        result_is_gen = inspect.isgenerator(result)
        result_is_async_gen = inspect.isasyncgen(result)
        if is_streaming:
            if result_is_gen:
                for r in result:
                    generator_result_callback(r)
            elif result_is_async_gen:
                async for r in result:
                    generator_result_callback(r)
            elif is_http_request and not user_method_info.is_asgi_app:
                # For the FastAPI codepath, the response has already been sent over
                # ASGI, but for the vanilla deployment codepath we need to send it.
                await self._send_user_result_over_asgi(result, asgi_args)
            elif not is_http_request and not sync_gen_consumed:
                # If a unary method is called with stream=True for anything EXCEPT
                # an HTTP request, raise an error.
                # HTTP requests are always streaming regardless of if the method
                # returns a generator, because it's provided the result queue as its
                # ASGI `send` interface to stream back results.
                raise TypeError(
                    f"Called method '{user_method_info.name}' with "
                    "`handle.options(stream=True)` but it did not return a "
                    "generator."
                )
        else:
            assert (
                not is_http_request
            ), "All HTTP requests go through the streaming codepath."

            if result_is_gen or result_is_async_gen:
                raise TypeError(
                    f"Method '{user_method_info.name}' returned a generator. "
                    "You must use `handle.options(stream=True)` to call "
                    "generators on a deployment."
                )

        return result

    async def call_http_entrypoint(
        self,
        request_metadata: RequestMetadata,
        status_code_callback: StatusCodeCallback,
        scope: Scope,
        receive: Receive,
    ) -> Any:
        result_queue = MessageQueue()
        user_method_info = self.get_user_method_info(request_metadata.call_method)

        if self._run_user_code_in_separate_thread:
            # `asyncio.Event`s are not thread safe, so `call_soon_threadsafe` must be
            # used to interact with the result queue from the user callable thread.
            system_event_loop = asyncio.get_running_loop()

            async def enqueue(item: Any):
                system_event_loop.call_soon_threadsafe(result_queue.put_nowait, item)

            call_future = self._call_http_entrypoint(
                user_method_info, scope, receive, enqueue
            )
        else:

            async def enqueue(item: Any):
                result_queue.put_nowait(item)

            call_future = asyncio.create_task(
                self._call_http_entrypoint(user_method_info, scope, receive, enqueue)
            )

        first_message_peeked = False
        async for messages in result_queue.fetch_messages_from_queue(call_future):
            # HTTP (ASGI) messages are only consumed by the proxy so batch them
            # and use vanilla pickle (we know it's safe because these messages
            # only contain primitive Python types).
            # Peek the first ASGI message to determine the status code.
            if not first_message_peeked:
                msg = messages[0]
                first_message_peeked = True
                if msg["type"] == "http.response.start":
                    # HTTP responses begin with exactly one
                    # "http.response.start" message containing the "status"
                    # field. Other response types like WebSockets may not.
                    status_code_callback(str(msg["status"]))

            yield messages

    @_run_user_code
    async def _call_http_entrypoint(
        self,
        user_method_info: UserMethodInfo,
        scope: Scope,
        receive: Receive,
        send: Send,
    ) -> Any:
        """Call an HTTP entrypoint.

        `send` is used to communicate the results of streaming responses.

        Raises any exception raised by the user code so it can be propagated as a
        `RayTaskError`.
        """
        self._raise_if_not_initialized("_call_http_entrypoint")

        if self._is_enabled_for_debug:
            logger.debug(
                f"Started executing request to method '{user_method_info.name}'.",
                extra={"log_to_stderr": False, "serve_access_log": True},
            )

        if user_method_info.is_asgi_app:
            request_args = (scope, receive, send)
        elif not user_method_info.takes_any_args:
            # Edge case to support empty HTTP handlers: don't pass the Request
            # argument if the callable has no parameters.
            request_args = tuple()
        else:
            # Non-FastAPI HTTP handlers take only the starlette `Request`.
            request_args = (starlette.requests.Request(scope, receive, send),)

        receive_task = None
        try:
            if hasattr(receive, "fetch_until_disconnect"):
                receive_task = asyncio.create_task(receive.fetch_until_disconnect())

            result, sync_gen_consumed = await self._call_func_or_gen(
                user_method_info.callable,
                args=request_args,
                kwargs={},
                is_streaming=True,
                generator_result_callback=send,
            )
            final_result = await self._handle_user_method_result(
                result,
                user_method_info,
                is_streaming=True,
                is_http_request=True,
                sync_gen_consumed=sync_gen_consumed,
                generator_result_callback=send,
                asgi_args=ASGIArgs(scope, receive, send),
            )

            if receive_task is not None and not receive_task.done():
                receive_task.cancel()

            return final_result
        except Exception as e:
            if not user_method_info.is_asgi_app:
                response = self.handle_exception(e)
                await self._send_user_result_over_asgi(
                    response, ASGIArgs(scope, receive, send)
                )

            if receive_task is not None and not receive_task.done():
                receive_task.cancel()

            raise
        except asyncio.CancelledError:
            if receive_task is not None and not receive_task.done():
                # Do NOT cancel the receive task if the request has been
                # cancelled, but the call is a batched call. This is
                # because we cannot guarantee cancelling the batched
                # call, so in the case that the call continues executing
                # we should continue fetching data from the client.
                if not hasattr(user_method_info.callable, "set_max_batch_size"):
                    receive_task.cancel()

            raise

    async def call_user_generator(
        self,
        request_metadata: RequestMetadata,
        request_args: Tuple[Any],
        request_kwargs: Dict[str, Any],
    ) -> AsyncGenerator[Any, None]:
        """Calls a user method for a streaming call and yields its results.

        The user method is called in an asyncio `Task` and places its results on a
        `result_queue`. This method pulls and yields from the `result_queue`.
        """
        if not self._run_user_code_in_separate_thread:
            gen = await self._call_user_generator(
                request_metadata, request_args, request_kwargs
            )
            async for result in gen:
                yield result
        else:
            result_queue = MessageQueue()

            # `asyncio.Event`s are not thread safe, so `call_soon_threadsafe` must be
            # used to interact with the result queue from the user callable thread.
            system_event_loop = asyncio.get_running_loop()

            def _enqueue_thread_safe(item: Any):
                system_event_loop.call_soon_threadsafe(result_queue.put_nowait, item)

            call_future = self._call_user_generator(
                request_metadata,
                request_args,
                request_kwargs,
                enqueue=_enqueue_thread_safe,
            )

            async for messages in result_queue.fetch_messages_from_queue(call_future):
                for msg in messages:
                    yield msg

    @_run_user_code
    async def _call_user_generator(
        self,
        request_metadata: RequestMetadata,
        request_args: Tuple[Any],
        request_kwargs: Dict[str, Any],
        *,
        enqueue: Optional[Callable] = None,
    ) -> Optional[AsyncGenerator[Any, None]]:
        """Call a user generator.

        The `generator_result_callback` is used to communicate the results of generator
        methods.

        Raises any exception raised by the user code so it can be propagated as a
        `RayTaskError`.
        """
        self._raise_if_not_initialized("_call_user_generator")

        request_args = request_args if request_args is not None else tuple()
        request_kwargs = request_kwargs if request_kwargs is not None else dict()

        user_method_info = self.get_user_method_info(request_metadata.call_method)
        callable = user_method_info.callable
        is_sync_method = (
            inspect.isfunction(callable) or inspect.ismethod(callable)
        ) and not (
            inspect.iscoroutinefunction(callable)
            or inspect.isasyncgenfunction(callable)
        )

        if self._is_enabled_for_debug:
            logger.debug(
                f"Started executing request to method '{user_method_info.name}'.",
                extra={"log_to_stderr": False, "serve_access_log": True},
            )

        async def _call_generator_async() -> AsyncGenerator[Any, None]:
            gen = callable(*request_args, **request_kwargs)
            if inspect.iscoroutine(gen):
                gen = await gen

            if inspect.isgenerator(gen):
                for result in gen:
                    yield result
            elif inspect.isasyncgen(gen):
                async for result in gen:
                    yield result
            else:
                raise TypeError(
                    f"Called method '{user_method_info.name}' with "
                    "`handle.options(stream=True)` but it did not return a generator."
                )

        def _call_generator_sync():
            gen = callable(*request_args, **request_kwargs)
            if inspect.isgenerator(gen):
                for result in gen:
                    enqueue(result)
            else:
                raise TypeError(
                    f"Called method '{user_method_info.name}' with "
                    "`handle.options(stream=True)` but it did not return a generator."
                )

        if enqueue and is_sync_method and self._run_sync_methods_in_threadpool:
            await to_thread.run_sync(_call_generator_sync)
        elif enqueue:

            async def gen_coro_wrapper():
                async for result in _call_generator_async():
                    enqueue(result)

            await gen_coro_wrapper()
        else:
            return _call_generator_async()

    @_run_user_code
    async def call_user_method(
        self,
        request_metadata: RequestMetadata,
        request_args: Tuple[Any],
        request_kwargs: Dict[str, Any],
    ) -> Any:
        """Call a (unary) user method.

        Raises any exception raised by the user code so it can be propagated as a
        `RayTaskError`.
        """
        self._raise_if_not_initialized("call_user_method")

        if self._is_enabled_for_debug:
            logger.debug(
                f"Started executing request to method '{request_metadata.call_method}'.",
                extra={"log_to_stderr": False, "serve_access_log": True},
            )

        user_method_info = self.get_user_method_info(request_metadata.call_method)
        result, _ = await self._call_func_or_gen(
            user_method_info.callable,
            args=request_args,
            kwargs=request_kwargs,
            is_streaming=False,
        )
        if inspect.isgenerator(result) or inspect.isasyncgen(result):
            raise TypeError(
                f"Method '{user_method_info.name}' returned a generator. "
                "You must use `handle.options(stream=True)` to call "
                "generators on a deployment."
            )
        return result

    def handle_exception(self, exc: Exception):
        if isinstance(exc, self.service_unavailable_exceptions):
            return starlette.responses.Response(exc.message, status_code=503)
        else:
            return starlette.responses.Response(
                "Internal Server Error", status_code=500
            )

    @_run_user_code
    async def call_destructor(self):
        """Explicitly call the `__del__` method of the user callable.

        Calling this multiple times has no effect; only the first call will
        actually call the destructor.
        """
        if self._callable is None:
            logger.debug(
                "This replica has not yet started running user code. "
                "Skipping __del__."
            )
            return

        # Only run the destructor once. This is safe because there is no `await` between
        # checking the flag here and flipping it to `True` below.
        if self._destructor_called:
            return

        self._destructor_called = True
        try:
            if hasattr(self._callable, "__del__"):
                # Make sure to accept `async def __del__(self)` as well.
                await self._call_func_or_gen(
                    self._callable.__del__,
                    # Always run the destructor on the main user callable thread.
                    run_sync_methods_in_threadpool_override=False,
                )

            if hasattr(self._callable, "__serve_multiplex_wrapper"):
                await getattr(self._callable, "__serve_multiplex_wrapper").shutdown()

        except Exception as e:
            logger.exception(f"Exception during graceful shutdown of replica: {e}")<|MERGE_RESOLUTION|>--- conflicted
+++ resolved
@@ -116,11 +116,7 @@
     RayServeException,
 )
 from ray.serve.handle import DeploymentHandle
-<<<<<<< HEAD
-from ray.serve.schema import EncodingType, LoggingConfig
-=======
 from ray.serve.schema import EncodingType, LoggingConfig, ReplicaRank
->>>>>>> 7a05d436
 
 logger = logging.getLogger(SERVE_LOGGER_NAME)
 
@@ -615,8 +611,6 @@
     def get_dynamically_created_handles(self) -> Set[DeploymentID]:
         return self._dynamically_created_handles
 
-<<<<<<< HEAD
-=======
     def list_outbound_deployments(self) -> List[DeploymentID]:
         """List all outbound deployment IDs this replica calls into.
 
@@ -656,7 +650,6 @@
 
         return list(seen_deployment_ids)
 
->>>>>>> 7a05d436
     def _set_internal_replica_context(
         self, *, servable_object: Callable = None, rank: ReplicaRank = None
     ):
@@ -1266,52 +1259,6 @@
         not be blocked by user code.
         """
         return self._replica_impl.get_num_ongoing_requests()
-
-    def list_outbound_deployments(self) -> List[DeploymentID]:
-        """List all outbound deployment IDs this replica calls into."""
-        seen_deployment_ids: Set[DeploymentID] = set()
-
-        # First, collect dynamically created handles
-        for deployment_id in self._replica_impl.get_dynamically_created_handles():
-            seen_deployment_ids.add(deployment_id)
-
-        # Get the initialized user callable
-        user_callable = self._replica_impl._user_callable_wrapper._callable
-        if user_callable is None:
-            # Callable hasn't been initialized yet, return only dynamic handles
-            return list(seen_deployment_ids)
-
-        # Inspect all attributes of the user callable for stored handles
-        def _find_handles_in_object(obj: Any, visited: set) -> None:
-            """Recursively find DeploymentHandle objects in an object's attributes."""
-            # Avoid infinite recursion
-            obj_id = id(obj)
-            if obj_id in visited:
-                return
-            visited.add(obj_id)
-
-            if isinstance(obj, DeploymentHandle):
-                deployment_id = obj.deployment_id
-                if deployment_id not in seen_deployment_ids:
-                    seen_deployment_ids.add(deployment_id)
-            elif isinstance(obj, (list, tuple)):
-                for item in obj:
-                    _find_handles_in_object(item, visited)
-            elif isinstance(obj, dict):
-                for value in obj.values():
-                    _find_handles_in_object(value, visited)
-            elif hasattr(obj, "__dict__"):
-                try:
-                    for attr_value in obj.__dict__.values():
-                        _find_handles_in_object(attr_value, visited)
-                except (TypeError, AttributeError):
-                    # Some objects don't allow __dict__ access
-                    pass
-
-        visited = set()
-        _find_handles_in_object(user_callable, visited)
-
-        return list(seen_deployment_ids)
 
     async def is_allocated(self) -> str:
         """poke the replica to check whether it's alive.
