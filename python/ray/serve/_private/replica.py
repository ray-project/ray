--- conflicted
+++ resolved
@@ -337,13 +337,6 @@
         self._metrics_store.prune_keys_and_compact_data(time.time() - look_back_period)
         replica_metric_report = ReplicaMetricReport(
             replica_id=self._replica_id,
-<<<<<<< HEAD
-            avg_running_requests=self._metrics_store.aggregate_avg([self._replica_id])[
-                0
-            ],
-            running_requests=self._metrics_store.data.get(self._replica_id, []),
-            timestamp=time.time(),
-=======
             timestamp=time.time(),
             aggregated_metrics={
                 RUNNING_REQUESTS_KEY: self._metrics_store.aggregate_avg(
@@ -354,7 +347,6 @@
             metrics={
                 RUNNING_REQUESTS_KEY: self._metrics_store.data.get(self._replica_id, [])
             },
->>>>>>> 7d5a29c4
         )
         self._controller_handle.record_autoscaling_metrics_from_replica.remote(
             replica_metric_report
