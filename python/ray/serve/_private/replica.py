--- conflicted
+++ resolved
@@ -109,8 +109,7 @@
     ):
         self._replica_tag = replica_tag
         self._deployment_id = deployment_id
-        self._event_loop = event_loop
-        self._metrics_pusher = MetricsPusher(event_loop)
+        self._metrics_pusher = MetricsPusher()
         self._metrics_store = InMemoryMetricsStore()
         self._autoscaling_config = autoscaling_config
         self._controller_handle = ray.get_actor(
@@ -510,11 +509,7 @@
         num_ongoing_requests = self.get_num_ongoing_requests()
         if num_ongoing_requests >= limit:
             logger.warning(
-<<<<<<< HEAD
-                f"Replica at capacity of max_concurrent_queries={limit}, "
-=======
                 f"Replica at capacity of max_ongoing_requests={limit}, "
->>>>>>> 2a127766
                 f"rejecting request {request_metadata.request_id}.",
                 extra={"log_to_stderr": False},
             )
