--- conflicted
+++ resolved
@@ -16,16 +16,12 @@
 import ray
 from ray import cloudpickle
 from ray._private.utils import get_or_create_event_loop
-<<<<<<< HEAD
 from ray.actor import ActorClass, ActorHandle
-=======
-from ray.actor import ActorClass
 from ray.anyscale.serve._private.tracing_utils import (
     set_span_attributes,
     setup_tracing,
     tracing_decorator_factory,
 )
->>>>>>> 0397e410
 from ray.remote_function import RemoteFunction
 from ray.serve import metrics
 from ray.serve._private.common import (
