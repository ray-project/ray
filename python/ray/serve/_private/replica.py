--- conflicted
+++ resolved
@@ -502,17 +502,10 @@
         if autoscaling_config:
             process_remote_func = controller_handle.record_autoscaling_metrics.remote
             config = autoscaling_config
-<<<<<<< HEAD
             self.metrics_pusher.register_task(
                 self._collect_autoscaling_metrics,
                 config.metrics_interval_s,
                 process_remote_func,
-=======
-            self.metrics_pusher = MetricsPusher(
-                process_remote_func,
-                config.metrics_interval_s,
-                self.collect_autoscaling_metrics,
->>>>>>> c464026c
             )
 
         self.metrics_pusher.register_task(
