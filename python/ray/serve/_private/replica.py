import aiorwlock
import asyncio
from importlib import import_module
import inspect
import logging
import os
import pickle
import time
from typing import Any, AsyncGenerator, Callable, Optional, Tuple, Dict
import traceback

import starlette.responses
from starlette.types import Send

import ray
from ray import cloudpickle
from ray.actor import ActorClass, ActorHandle
from ray.remote_function import RemoteFunction
from ray._private.async_compat import sync_to_async
from ray._private.utils import get_or_create_event_loop

from ray.serve import metrics
from ray.serve._private.common import (
    HEALTH_CHECK_CONCURRENCY_GROUP,
    ReplicaTag,
    ServeComponentType,
)
from ray.serve.config import DeploymentConfig
from ray.serve._private.constants import (
    HEALTH_CHECK_METHOD,
    RECONFIGURE_METHOD,
    DEFAULT_LATENCY_BUCKET_MS,
    SERVE_LOGGER_NAME,
    SERVE_NAMESPACE,
    DEFAULT_GRACEFUL_SHUTDOWN_WAIT_LOOP_S,
)
from ray.serve.deployment import Deployment
from ray.serve.exceptions import RayServeException
from ray.serve._private.http_util import (
    ASGIAppReplicaWrapper,
    ASGIHTTPSender,
    ASGIHTTPQueueSender,
    RawASGIResponse,
    Response,
)
from ray.serve._private.logging_utils import (
    access_log_msg,
    configure_component_logger,
    get_component_logger_file_path,
)
from ray.serve._private.router import Query, RequestMetadata
from ray.serve._private.utils import (
    parse_import_path,
    parse_request_item,
    wrap_to_ray_error,
    merge_dict,
    MetricsPusher,
)
from ray.serve._private.version import DeploymentVersion


logger = logging.getLogger(SERVE_LOGGER_NAME)


async def mock_asgi_receive():
    # This is called in a tight loop in responses just to check
    # for an HTTP disconnect. So rather than returning immediately
    # we should suspend execution to avoid wasting CPU cycles.
    never_set_event = asyncio.Event()
    await never_set_event.wait()


def _format_replica_actor_name(deployment_name: str):
    return f"ServeReplica:{deployment_name}"


def create_replica_wrapper(name: str):
    """Creates a replica class wrapping the provided function or class.

    This approach is picked over inheritance to avoid conflict between user
    provided class and the RayServeReplica class.
    """

    # TODO(architkulkarni): Add type hints after upgrading cloudpickle
    class RayServeWrappedReplica(object):
        async def __init__(
            self,
            deployment_name,
            replica_tag,
            serialized_deployment_def: bytes,
            serialized_init_args: bytes,
            serialized_init_kwargs: bytes,
            deployment_config_proto_bytes: bytes,
            version: DeploymentVersion,
            controller_name: str,
            detached: bool,
            app_name: str = None,
        ):
            self._replica_tag = replica_tag
            configure_component_logger(
                component_type=ServeComponentType.DEPLOYMENT,
                component_name=deployment_name,
                component_id=replica_tag,
            )

            self._event_loop = get_or_create_event_loop()

            deployment_def = cloudpickle.loads(serialized_deployment_def)

            if isinstance(deployment_def, str):
                import_path = deployment_def
                module_name, attr_name = parse_import_path(import_path)
                deployment_def = getattr(import_module(module_name), attr_name)
                # For ray or serve decorated class or function, strip to return
                # original body
                if isinstance(deployment_def, RemoteFunction):
                    deployment_def = deployment_def._function
                elif isinstance(deployment_def, ActorClass):
                    deployment_def = deployment_def.__ray_metadata__.modified_class
                elif isinstance(deployment_def, Deployment):
                    logger.warning(
                        f'The import path "{import_path}" contains a '
                        "decorated Serve deployment. The decorator's settings "
                        "are ignored when deploying via import path."
                    )
                    deployment_def = deployment_def.func_or_class

            init_args = cloudpickle.loads(serialized_init_args)
            init_kwargs = cloudpickle.loads(serialized_init_kwargs)

            deployment_config = DeploymentConfig.from_proto_bytes(
                deployment_config_proto_bytes
            )

            if inspect.isfunction(deployment_def):
                is_function = True
            elif inspect.isclass(deployment_def):
                is_function = False
            else:
                assert False, (
                    "deployment_def must be function, class, or "
                    "corresponding import path. Instead, it's type was "
                    f"{type(deployment_def)}."
                )

            # Set the controller name so that serve.connect() in the user's
            # code will connect to the instance that this deployment is running
            # in.
            ray.serve.context._set_internal_replica_context(
                deployment_name,
                replica_tag,
                controller_name,
                servable_object=None,
                app_name=app_name,
            )

            assert controller_name, "Must provide a valid controller_name"

            controller_handle = ray.get_actor(
                controller_name, namespace=SERVE_NAMESPACE
            )

            # Indicates whether the replica has finished initializing.
<<<<<<< HEAD
            self._init_lock = asyncio.Lock()
=======
            self._initialized = False
>>>>>>> 74748c33

            # This closure initializes user code and finalizes replica
            # startup. By splitting the initialization step like this,
            # we can already access this actor before the user code
            # has finished initializing.
            # The supervising state manager can then wait
            # for allocation of this replica by using the `is_allocated`
            # method. After that, it calls `reconfigure` to trigger
            # user code initialization.
            async def initialize_replica():
                if is_function:
                    _callable = deployment_def
                else:
                    # This allows deployments to define an async __init__
                    # method (mostly used for testing).
                    _callable = deployment_def.__new__(deployment_def)
                    await sync_to_async(_callable.__init__)(*init_args, **init_kwargs)

                    if isinstance(_callable, ASGIAppReplicaWrapper):
                        await _callable._run_asgi_lifespan_startup()

                # Setting the context again to update the servable_object.
                ray.serve.context._set_internal_replica_context(
                    deployment_name,
                    replica_tag,
                    controller_name,
                    servable_object=_callable,
                    app_name=app_name,
                )

                self.replica = RayServeReplica(
                    _callable,
                    deployment_name,
                    replica_tag,
                    deployment_config.autoscaling_config,
                    version,
                    is_function,
                    controller_handle,
                    app_name,
                )
<<<<<<< HEAD
=======
                self._initialized = True
>>>>>>> 74748c33

            # Is it fine that replica is None here?
            # Should we add a check in all methods that use self.replica
            # or, alternatively, create an async get_replica() method?
            self.replica = None
            self._initialize_replica = initialize_replica

            # Used to guard `initialize_replica` so that it isn't called twice.
            self._replica_init_lock = asyncio.Lock()

        @ray.method(num_returns=2)
        async def handle_request(
            self,
            pickled_request_metadata: bytes,
            *request_args,
            **request_kwargs,
        ):
            query = Query(
                request_args,
                request_kwargs,
                pickle.loads(pickled_request_metadata),
            )
            return await self.replica.handle_request(query)

        async def handle_request_streaming(
            self,
            pickled_request_metadata: bytes,
            *request_args,
            **request_kwargs,
        ) -> AsyncGenerator[Dict[str, Any], None]:
            """Handle a request and stream the results to the caller.

            This is used by the HTTP proxy for experimental StreamingResponse support.

            This generator yields ASGI-compliant messages sent via an ASGI sender
            interface. This allows us to return the messages back to the HTTP proxy as
            they're sent by user code (e.g., the FastAPI wrapper).
            """
            query = Query(
                request_args,
                request_kwargs,
                pickle.loads(pickled_request_metadata),
            )

            # Handle the request in a background asyncio.Task. It's expected that this
            # task will use the provided ASGI sender interface to send its HTTP
            # response. We will poll for the sent messages and yield them back to the
            # caller.
            asgi_queue_sender = ASGIHTTPQueueSender()
            handle_request_task = self._event_loop.create_task(
                self.replica.handle_request(query, asgi_sender=asgi_queue_sender)
            )

            while True:
                wait_for_message_task = self._event_loop.create_task(
                    asgi_queue_sender.wait_for_message()
                )
                done, _ = await asyncio.wait(
                    [handle_request_task, wait_for_message_task],
                    return_when=asyncio.FIRST_COMPLETED,
                )
                # Consume and yield all available messages in the queue.
                # The messages are batched into a list to avoid unnecessary RPCs and
                # we use vanilla pickle because it's faster than cloudpickle and we
                # know it's safe for these messages containing primitive types.
                yield pickle.dumps(asgi_queue_sender.get_messages_nowait())

                # Exit once `handle_request` has finished. In this case, all messages
                # must have already been sent.
                # Cancel the `wait_for_message_task` to avoid innocuous error messages.
                if handle_request_task in done:
                    if not wait_for_message_task.done():
                        wait_for_message_task.cancel()

                    break

            e = handle_request_task.exception()
            if e is not None:
                raise e from None

        async def handle_request_from_java(
            self,
            proto_request_metadata: bytes,
            *request_args,
            **request_kwargs,
        ):
            from ray.serve.generated.serve_pb2 import (
                RequestMetadata as RequestMetadataProto,
            )

            proto = RequestMetadataProto.FromString(proto_request_metadata)
            request_metadata: RequestMetadata = RequestMetadata(
                proto.request_id, proto.endpoint, call_method=proto.call_method
            )
            request_args = request_args[0]
            query = Query(request_args, request_kwargs, request_metadata, return_num=1)
            return await self.replica.handle_request(query)

        async def is_allocated(self) -> str:
            """poke the replica to check whether it's alive.

            When calling this method on an ActorHandle, it will complete as
            soon as the actor has started running. We use this mechanism to
            detect when a replica has been allocated a worker slot.
            At this time, the replica can transition from PENDING_ALLOCATION
            to PENDING_INITIALIZATION startup state.

            Returns:
                The PID, actor ID, node ID, node IP, and log filepath id of the replica.
            """

            return (
                os.getpid(),
                ray.get_runtime_context().get_actor_id(),
                ray.get_runtime_context().get_worker_id(),
                ray.get_runtime_context().get_node_id(),
                ray.util.get_node_ip_address(),
                get_component_logger_file_path(),
            )

        async def initialize_and_get_metadata(
            self,
            deployment_config: DeploymentConfig = None,
            _after: Optional[Any] = None,
        ) -> Tuple[DeploymentConfig, DeploymentVersion]:
            # Unused `_after` argument is for scheduling: passing an ObjectRef
            # allows delaying reconfiguration until after this call has returned.
            try:
<<<<<<< HEAD
                async with self._init_lock:
                    if not self.replica:
                        await self._initialize_replica()
                        await self.replica.reconfigure(deployment_config.user_config)

                        # A new replica should not be considered healthy until it passes
                        # an initial health check. If an initial health check fails,
                        # consider it an initialization failure.
                    await self.check_health()
                    return await self.get_metadata()
=======
                # Ensure that initialization is only performed once.
                # When controller restarts, it will call this method again.
                async with self._replica_init_lock:
                    if not self._initialized:
                        await self._initialize_replica()
                    if deployment_config:
                        await self.reconfigure(deployment_config)
                metadata = await self._get_metadata()

                # A new replica should not be considered healthy until it passes an
                # initial health check. If an initial health check fails, consider
                # it an initialization failure.
                await self.check_health()
                return metadata
>>>>>>> 74748c33
            except Exception:
                raise RuntimeError(traceback.format_exc()) from None

        async def reconfigure(
            self, deployment_config: DeploymentConfig
        ) -> Tuple[DeploymentConfig, DeploymentVersion]:
            try:
<<<<<<< HEAD
                await self.replica.update_deployment_config(deployment_config)
                return await self.get_metadata()
=======
                await self.replica.reconfigure(deployment_config)
                return await self._get_metadata()
>>>>>>> 74748c33
            except Exception:
                raise RuntimeError(traceback.format_exc()) from None

        async def _get_metadata(
            self,
        ) -> Tuple[DeploymentConfig, DeploymentVersion]:
<<<<<<< HEAD
            # Wait for replica initialization to finish
=======
>>>>>>> 74748c33
            return self.replica.version.deployment_config, self.replica.version

        async def prepare_for_shutdown(self):
            if self.replica is not None:
                return await self.replica.prepare_for_shutdown()

        @ray.method(concurrency_group=HEALTH_CHECK_CONCURRENCY_GROUP)
        async def check_health(self):
            await self.replica.check_health()

    # Dynamically create a new class with custom name here so Ray picks it up
    # correctly in actor metadata table and observability stack.
    return type(
        _format_replica_actor_name(name),
        (RayServeWrappedReplica,),
        dict(RayServeWrappedReplica.__dict__),
    )


class RayServeReplica:
    """Handles requests with the provided callable."""

    def __init__(
        self,
        _callable: Callable,
        deployment_name: str,
        replica_tag: ReplicaTag,
        autoscaling_config: Any,
        version: DeploymentVersion,
        is_function: bool,
        controller_handle: ActorHandle,
        app_name: str,
    ) -> None:
        self.deployment_name = deployment_name
        self.replica_tag = replica_tag
        self.callable = _callable
        self.is_function = is_function
        self.version = version
        self.deployment_config = version.deployment_config
        self.rwlock = aiorwlock.RWLock()
        self.delete_lock = asyncio.Lock()
        self.app_name = app_name

        user_health_check = getattr(_callable, HEALTH_CHECK_METHOD, None)
        if not callable(user_health_check):

            def user_health_check():
                pass

        self.user_health_check = sync_to_async(user_health_check)

        self.request_counter = metrics.Counter(
            "serve_deployment_request_counter",
            description=(
                "The number of queries that have been processed in this replica."
            ),
            tag_keys=("route",),
        )

        self.error_counter = metrics.Counter(
            "serve_deployment_error_counter",
            description=(
                "The number of exceptions that have occurred in this replica."
            ),
            tag_keys=("route",),
        )

        self.restart_counter = metrics.Counter(
            "serve_deployment_replica_starts",
            description=(
                "The number of times this replica has been restarted due to failure."
            ),
        )

        self.processing_latency_tracker = metrics.Histogram(
            "serve_deployment_processing_latency_ms",
            description="The latency for queries to be processed.",
            boundaries=DEFAULT_LATENCY_BUCKET_MS,
            tag_keys=("route",),
        )

        self.num_processing_items = metrics.Gauge(
            "serve_replica_processing_queries",
            description="The current number of queries being processed.",
        )

        self.restart_counter.inc()

        if autoscaling_config:
            process_remote_func = controller_handle.record_autoscaling_metrics.remote
            config = autoscaling_config
            self.metrics_pusher = MetricsPusher(
                process_remote_func,
                config.metrics_interval_s,
                self._collect_autoscaling_metrics,
            )
            self.metrics_pusher.start()

    async def check_health(self):
        await self.user_health_check()

    def _get_handle_request_stats(self) -> Optional[Dict[str, int]]:
        replica_actor_name = _format_replica_actor_name(self.deployment_name)
        actor_stats = ray.runtime_context.get_runtime_context()._get_actor_call_stats()
        method_stat = actor_stats.get(f"{replica_actor_name}.handle_request")
        streaming_method_stat = actor_stats.get(
            f"{replica_actor_name}.handle_request_streaming"
        )
        method_stat_java = actor_stats.get(
            f"{replica_actor_name}.handle_request_from_java"
        )
        return merge_dict(
            merge_dict(method_stat, streaming_method_stat), method_stat_java
        )

    def _collect_autoscaling_metrics(self):
        method_stat = self._get_handle_request_stats()

        num_inflight_requests = 0
        if method_stat is not None:
            num_inflight_requests = method_stat["pending"] + method_stat["running"]

        return {self.replica_tag: num_inflight_requests}

    def get_runner_method(self, request_item: Query) -> Callable:
        method_name = request_item.metadata.call_method
        if not hasattr(self.callable, method_name):
            # Filter to methods that don't start with '__' prefix.
            def callable_method_filter(attr):
                if attr.startswith("__"):
                    return False
                elif not callable(getattr(self.callable, attr)):
                    return False

                return True

            methods = list(filter(callable_method_filter, dir(self.callable)))
            raise RayServeException(
                f"Tried to call a method '{method_name}' "
                "that does not exist. Available methods: "
                f"{methods}."
            )
        if self.is_function:
            return self.callable
        return getattr(self.callable, method_name)

    async def send_user_result_over_asgi(self, result: Any, asgi_sender: Send):
        """Handle the result from user code and send it over the ASGI interface.

        If the result is already a Response type, it is sent directly. Otherwise, it
        is converted to a custom Response type that handles serialization for
        common Python objects.
        """
        if not isinstance(result, (starlette.responses.Response, RawASGIResponse)):
            await Response(result).send(
                scope=None, receive=mock_asgi_receive, send=asgi_sender
            )
        else:
            await result(scope=None, receive=mock_asgi_receive, send=asgi_sender)

    async def convert_streaming_response_to_unary(
        self, response: starlette.responses.StreamingResponse
    ) -> RawASGIResponse:
        """Convert a StreamingResponse to a custom buffered unary response.

        This is used on the legacy non-streaming codepath because we cannot serialize
        and return a StreamingResponse.
        """
        sender = ASGIHTTPSender()
        await response(scope=None, receive=mock_asgi_receive, send=sender)
        return sender.build_asgi_response()

    async def invoke_single(
        self, request_item: Query, *, asgi_sender: Optional[Send] = None
    ) -> Tuple[Any, bool]:
        """Executes the provided request on this replica.

        Returns the user-provided output and a boolean indicating if the
        request succeeded (user code didn't raise an exception).

        If asgi_sender is provided, then the result is always `None`
        because the response is sent over that interface instead.
        """
        logger.info(
            f"Started executing request {request_item.metadata.request_id}",
            extra={"log_to_stderr": False},
        )

        args, kwargs = parse_request_item(request_item)

        # Check if the callable is our ASGI wrapper (i.e., the user used
        # `@serve.ingress`).
        callable_is_asgi_wrapper = isinstance(self.callable, ASGIAppReplicaWrapper)
        if asgi_sender is not None and callable_is_asgi_wrapper:
            kwargs["asgi_sender"] = asgi_sender

        method_to_call = None
        success = True
        try:
            runner_method = self.get_runner_method(request_item)
            method_to_call = sync_to_async(runner_method)
            result = None
            if len(inspect.signature(runner_method).parameters) > 0:
                result = await method_to_call(*args, **kwargs)
            else:
                # When access via http http_arg_is_pickled with no args:
                # args = (<starlette.requests.Request object at 0x7fe900694cc0>,)
                # When access via python with no args:
                # args = ()
                if len(args) == 1 and isinstance(args[0], starlette.requests.Request):
                    # The method doesn't take in anything, including the request
                    # information, so we pass nothing into it
                    result = await method_to_call()
                else:
                    # Will throw due to signature mismatch if user attempts to
                    # call with non-empty args
                    result = await method_to_call(*args, **kwargs)

            # Streaming HTTP codepath: always send response over ASGI interface.
            if asgi_sender is not None:
                # For the FastAPI codepath, the response has already been sent over the
                # ASGI interace and result should always be `None`.
                if callable_is_asgi_wrapper:
                    assert result is None
                # For the vanilla deployment codepath, always send the result over ASGI.
                else:
                    result = await self.send_user_result_over_asgi(result, asgi_sender)

            # Legacy codepath: always return the result, so ensure it can be serialized.
            elif isinstance(result, starlette.responses.StreamingResponse):
                result = await self.convert_streaming_response_to_unary(result)

            self.request_counter.inc(tags={"route": request_item.metadata.route})
        except Exception as e:
            logger.exception(f"Request failed due to {type(e).__name__}:")
            success = False

            # If the debugger is enabled, drop into the remote pdb here.
            if ray.util.pdb._is_ray_debugger_enabled():
                ray.util.pdb._post_mortem()

            function_name = "unknown"
            if method_to_call is not None:
                function_name = method_to_call.__name__
            result = wrap_to_ray_error(function_name, e)
            self.error_counter.inc(tags={"route": request_item.metadata.route})

        return result, success

    async def update_deployment_config(self, deployment_config: DeploymentConfig):
        old_user_config = self.deployment_config.user_config
        self.deployment_config = deployment_config
        self.version = DeploymentVersion.from_deployment_version(
            self.version, self.deployment_config
        )

        if old_user_config != deployment_config.user_config:
            await self.reconfigure(deployment_config.user_config)

    async def reconfigure(self, user_config: Any):
        async with self.rwlock.writer_lock:
            if user_config is not None:
                if self.is_function:
                    raise ValueError(
                        "deployment_def must be a class to use user_config"
                    )
                elif not hasattr(self.callable, RECONFIGURE_METHOD):
                    raise RayServeException(
                        "user_config specified but deployment "
                        + self.deployment_name
                        + " missing "
                        + RECONFIGURE_METHOD
                        + " method"
                    )
                reconfigure_method = sync_to_async(
                    getattr(self.callable, RECONFIGURE_METHOD)
                )
                await reconfigure_method(self.deployment_config.user_config)

    async def handle_request(
        self, request: Query, *, asgi_sender: Optional[Send] = None
    ) -> asyncio.Future:
        async with self.rwlock.reader_lock:
            num_running_requests = self._get_handle_request_stats()["running"]
            self.num_processing_items.set(num_running_requests)

            # Set request context variables for subsequent handle so that
            # handle can pass the correct request context to subsequent replicas.
            ray.serve.context._serve_request_context.set(
                ray.serve.context.RequestContext(
                    request.metadata.route,
                    request.metadata.request_id,
                    self.app_name,
                    request.metadata.multiplexed_model_id,
                )
            )

            start_time = time.time()
            result, success = await self.invoke_single(
                request,
                asgi_sender=asgi_sender,
            )
            latency_ms = (time.time() - start_time) * 1000
            self.processing_latency_tracker.observe(
                latency_ms, tags={"route": request.metadata.route}
            )
            logger.info(
                access_log_msg(
                    method=request.metadata.call_method,
                    status="OK" if success else "ERROR",
                    latency_ms=latency_ms,
                )
            )
            if request.return_num == 1:
                return result
            else:
                # Returns a small object for router to track request status.
                return b"", result

    async def prepare_for_shutdown(self):
        """Perform graceful shutdown.

        Trigger a graceful shutdown protocol that will wait for all the queued
        tasks to be completed and return to the controller.
        """
        while True:
            # Sleep first because we want to make sure all the routers receive
            # the notification to remove this replica first.
            if self.deployment_config:
                await asyncio.sleep(
                    self.deployment_config.graceful_shutdown_wait_loop_s
                )
            else:
                await asyncio.sleep(DEFAULT_GRACEFUL_SHUTDOWN_WAIT_LOOP_S)
            method_stat = self._get_handle_request_stats()
            # The handle_request method wasn't even invoked.
            if method_stat is None:
                break
            num_ongoing_requests = method_stat["running"] + method_stat["pending"]
            # The handle_request method has 0 inflight requests.
            if num_ongoing_requests == 0:
                break
            else:
                logger.info(
                    "Waiting for an additional "
                    f"{self.deployment_config.graceful_shutdown_wait_loop_s}s to shut "
                    f"down because there are {num_ongoing_requests} ongoing "
                    "requests."
                )

        # Explicitly call the del method to trigger clean up.
        # We set the del method to noop after successfully calling it so the
        # destructor is called only once.
        async with self.delete_lock:
            if not hasattr(self, "callable"):
                return

            try:
                if hasattr(self.callable, "__del__"):
                    # Make sure to accept `async def __del__(self)` as well.
                    await sync_to_async(self.callable.__del__)()
                    setattr(self.callable, "__del__", lambda _: None)
            except Exception as e:
                logger.exception(f"Exception during graceful shutdown of replica: {e}")
            finally:
                if hasattr(self.callable, "__del__"):
                    del self.callable<|MERGE_RESOLUTION|>--- conflicted
+++ resolved
@@ -161,11 +161,7 @@
             )
 
             # Indicates whether the replica has finished initializing.
-<<<<<<< HEAD
-            self._init_lock = asyncio.Lock()
-=======
             self._initialized = False
->>>>>>> 74748c33
 
             # This closure initializes user code and finalizes replica
             # startup. By splitting the initialization step like this,
@@ -206,10 +202,7 @@
                     controller_handle,
                     app_name,
                 )
-<<<<<<< HEAD
-=======
                 self._initialized = True
->>>>>>> 74748c33
 
             # Is it fine that replica is None here?
             # Should we add a check in all methods that use self.replica
@@ -338,33 +331,19 @@
             # Unused `_after` argument is for scheduling: passing an ObjectRef
             # allows delaying reconfiguration until after this call has returned.
             try:
-<<<<<<< HEAD
-                async with self._init_lock:
-                    if not self.replica:
-                        await self._initialize_replica()
-                        await self.replica.reconfigure(deployment_config.user_config)
-
-                        # A new replica should not be considered healthy until it passes
-                        # an initial health check. If an initial health check fails,
-                        # consider it an initialization failure.
-                    await self.check_health()
-                    return await self.get_metadata()
-=======
                 # Ensure that initialization is only performed once.
                 # When controller restarts, it will call this method again.
                 async with self._replica_init_lock:
                     if not self._initialized:
                         await self._initialize_replica()
                     if deployment_config:
-                        await self.reconfigure(deployment_config)
-                metadata = await self._get_metadata()
-
-                # A new replica should not be considered healthy until it passes an
-                # initial health check. If an initial health check fails, consider
-                # it an initialization failure.
+                        await self.replica.reconfigure(deployment_config.user_config)
+
+                # A new replica should not be considered healthy until it passes
+                # an initial health check. If an initial health check fails,
+                # consider it an initialization failure.
                 await self.check_health()
-                return metadata
->>>>>>> 74748c33
+                return await self._get_metadata()
             except Exception:
                 raise RuntimeError(traceback.format_exc()) from None
 
@@ -372,23 +351,14 @@
             self, deployment_config: DeploymentConfig
         ) -> Tuple[DeploymentConfig, DeploymentVersion]:
             try:
-<<<<<<< HEAD
                 await self.replica.update_deployment_config(deployment_config)
-                return await self.get_metadata()
-=======
-                await self.replica.reconfigure(deployment_config)
                 return await self._get_metadata()
->>>>>>> 74748c33
             except Exception:
                 raise RuntimeError(traceback.format_exc()) from None
 
         async def _get_metadata(
             self,
         ) -> Tuple[DeploymentConfig, DeploymentVersion]:
-<<<<<<< HEAD
-            # Wait for replica initialization to finish
-=======
->>>>>>> 74748c33
             return self.replica.version.deployment_config, self.replica.version
 
         async def prepare_for_shutdown(self):
