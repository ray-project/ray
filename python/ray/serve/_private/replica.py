--- conflicted
+++ resolved
@@ -426,7 +426,6 @@
         2) Records the access log message (if not disabled).
         3) Records per-request metrics via the metrics manager.
         """
-<<<<<<< HEAD
         trace_attributes = {
             "request_id": request_metadata.request_id,
             "replica_id": self._replica_id.unique_id,
@@ -439,9 +438,7 @@
         }
         set_span_attributes(trace_attributes)
 
-=======
         route = self._maybe_get_asgi_route(request_metadata, request_args)
->>>>>>> b71f6b74
         ray.serve.context._serve_request_context.set(
             ray.serve.context._RequestContext(
                 route=route,
@@ -568,16 +565,12 @@
     ) -> Tuple[bytes, Any]:
         """Entrypoint for `stream=False` calls."""
         request_metadata = pickle.loads(pickled_request_metadata)
-<<<<<<< HEAD
         trace_context = extract_propagated_context(request_metadata.tracing_context)
         trace_manager = TraceContextManager(
             trace_name="replica_handle_request",
             trace_context=trace_context,
         )
-        with trace_manager, self._wrap_user_method_call(request_metadata):
-=======
-        with self._wrap_user_method_call(request_metadata, request_args):
->>>>>>> b71f6b74
+        with trace_manager, self._wrap_user_method_call(request_metadata, request_args):
             return await self._user_callable_wrapper.call_user_method(
                 request_metadata, request_args, request_kwargs
             )
@@ -617,16 +610,12 @@
     ) -> AsyncGenerator[Any, None]:
         """Generator that is the entrypoint for all `stream=True` handle calls."""
         request_metadata = pickle.loads(pickled_request_metadata)
-<<<<<<< HEAD
         trace_context = extract_propagated_context(request_metadata.tracing_context)
         trace_manager = TraceContextManager(
             trace_name="replica_handle_request",
             trace_context=trace_context,
         )
-        with trace_manager, self._wrap_user_method_call(request_metadata):
-=======
-        with self._wrap_user_method_call(request_metadata, request_args):
->>>>>>> b71f6b74
+        with trace_manager, self._wrap_user_method_call(request_metadata, request_args):
             async for result in self._call_user_generator(
                 request_metadata,
                 request_args,
@@ -705,11 +694,7 @@
             )
             return
 
-<<<<<<< HEAD
-        with trace_manager, self._wrap_user_method_call(request_metadata):
-=======
-        with self._wrap_user_method_call(request_metadata, request_args):
->>>>>>> b71f6b74
+        with trace_manager, self._wrap_user_method_call(request_metadata, request_args):
             yield pickle.dumps(
                 ReplicaQueueLengthInfo(
                     accepted=True,
@@ -874,8 +859,9 @@
             async with self._user_callable_initialized_lock:
                 initialization_start_time = time.time()
                 if not self._user_callable_initialized:
-<<<<<<< HEAD
-                    await self._user_callable_wrapper.initialize_callable()
+                    self._user_callable_asgi_app = (
+                        await self._user_callable_wrapper.initialize_callable()
+                    )
 
                     # ===== Begin Anyscale proprietary code ======
                     # NOTE(zcin): for now, only start the server for buildkite tests.
@@ -889,11 +875,6 @@
                         await self._server.start()
                     # ===== End Anyscale proprietary code ======
 
-=======
-                    self._user_callable_asgi_app = (
-                        await self._user_callable_wrapper.initialize_callable()
-                    )
->>>>>>> b71f6b74
                     self._user_callable_initialized = True
                     self._set_internal_replica_context(
                         servable_object=self._user_callable_wrapper.user_callable
