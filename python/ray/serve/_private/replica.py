import asyncio
import concurrent.futures
import functools
import inspect
import logging
import os
import pickle
import threading
import time
import traceback
import warnings
from abc import ABC, abstractmethod
from collections import defaultdict, deque
from contextlib import asynccontextmanager, contextmanager
from dataclasses import dataclass
from importlib import import_module
from typing import (
    Any,
    AsyncGenerator,
    Callable,
    Dict,
    Generator,
    Optional,
    Tuple,
    Union,
)

import starlette.responses
from anyio import to_thread
from fastapi import Request
from starlette.applications import Starlette
from starlette.types import ASGIApp, Receive, Scope, Send

import ray
from ray import cloudpickle
from ray._common.filters import CoreContextFilter
from ray._common.utils import get_or_create_event_loop
from ray.actor import ActorClass, ActorHandle
from ray.remote_function import RemoteFunction
from ray.serve import metrics
from ray.serve._private.common import (
    RUNNING_REQUESTS_KEY,
    DeploymentID,
    ReplicaID,
    ReplicaMetricReport,
    ReplicaQueueLengthInfo,
    RequestMetadata,
    ServeComponentType,
    StreamingHTTPRequest,
    gRPCRequest,
)
from ray.serve._private.config import DeploymentConfig
from ray.serve._private.constants import (
    GRPC_CONTEXT_ARG_NAME,
    HEALTH_CHECK_METHOD,
    RAY_SERVE_COLLECT_AUTOSCALING_METRICS_ON_HANDLE,
    RAY_SERVE_METRICS_EXPORT_INTERVAL_MS,
    RAY_SERVE_RECORD_AUTOSCALING_STATS_TIMEOUT_S,
    RAY_SERVE_REPLICA_AUTOSCALING_METRIC_RECORD_INTERVAL_S,
    RAY_SERVE_REQUEST_PATH_LOG_BUFFER_SIZE,
    RAY_SERVE_RUN_SYNC_IN_THREADPOOL,
    RAY_SERVE_RUN_SYNC_IN_THREADPOOL_WARNING,
    RAY_SERVE_RUN_USER_CODE_IN_SEPARATE_THREAD,
    RECONFIGURE_METHOD,
    REQUEST_LATENCY_BUCKETS_MS,
    REQUEST_ROUTING_STATS_METHOD,
    SERVE_CONTROLLER_NAME,
    SERVE_LOG_APPLICATION,
    SERVE_LOG_COMPONENT,
    SERVE_LOG_DEPLOYMENT,
    SERVE_LOG_REPLICA,
    SERVE_LOG_REQUEST_ID,
    SERVE_LOG_ROUTE,
    SERVE_LOGGER_NAME,
    SERVE_NAMESPACE,
)
from ray.serve._private.default_impl import (
    create_replica_impl,
    create_replica_metrics_manager,
)
from ray.serve._private.http_util import (
    ASGIAppReplicaWrapper,
    ASGIArgs,
    ASGIReceiveProxy,
    MessageQueue,
    Response,
)
from ray.serve._private.logging_utils import (
    access_log_msg,
    configure_component_logger,
    configure_component_memory_profiler,
    get_component_logger_file_path,
)
from ray.serve._private.metrics_utils import InMemoryMetricsStore, MetricsPusher
from ray.serve._private.thirdparty.get_asgi_route_name import get_asgi_route_name
from ray.serve._private.utils import (
    Semaphore,
    get_component_file_name,  # noqa: F401
    parse_import_path,
)
from ray.serve._private.version import DeploymentVersion
from ray.serve.config import AutoscalingConfig
from ray.serve.context import _get_in_flight_requests
from ray.serve.deployment import Deployment
from ray.serve.exceptions import (
    BackPressureError,
    DeploymentUnavailableError,
    RayServeException,
)
from ray.serve.schema import EncodingType, LoggingConfig

logger = logging.getLogger(SERVE_LOGGER_NAME)


ReplicaMetadata = Tuple[
    DeploymentConfig,
    DeploymentVersion,
    Optional[float],
    Optional[int],
    Optional[str],
    int,
]


def _load_deployment_def_from_import_path(import_path: str) -> Callable:
    module_name, attr_name = parse_import_path(import_path)
    deployment_def = getattr(import_module(module_name), attr_name)

    # For ray or serve decorated class or function, strip to return
    # original body.
    if isinstance(deployment_def, RemoteFunction):
        deployment_def = deployment_def._function
    elif isinstance(deployment_def, ActorClass):
        deployment_def = deployment_def.__ray_metadata__.modified_class
    elif isinstance(deployment_def, Deployment):
        logger.warning(
            f'The import path "{import_path}" contains a '
            "decorated Serve deployment. The decorator's settings "
            "are ignored when deploying via import path."
        )
        deployment_def = deployment_def.func_or_class

    return deployment_def


class ReplicaMetricsManager:
    """Manages metrics for the replica.

    A variety of metrics are managed:
        - Fine-grained metrics are set for every request.
        - Autoscaling statistics are periodically pushed to the controller.
        - Queue length metrics are periodically recorded as user-facing gauges.
    """

    PUSH_METRICS_TO_CONTROLLER_TASK_NAME = "push_metrics_to_controller"
    RECORD_METRICS_TASK_NAME = "record_metrics"
    SET_REPLICA_REQUEST_METRIC_GAUGE_TASK_NAME = "set_replica_request_metric_gauge"

    def __init__(
        self,
        replica_id: ReplicaID,
        event_loop: asyncio.BaseEventLoop,
        autoscaling_config: Optional[AutoscalingConfig],
        ingress: bool,
        user_callable_wrapper: Optional["UserCallableWrapper"],
    ):
        self._replica_id = replica_id
        self._deployment_id = replica_id.deployment_id
        self._metrics_pusher = MetricsPusher()
        self._metrics_store = InMemoryMetricsStore()
<<<<<<< HEAD
        self.user_callable_wrapper = user_callable_wrapper
=======
>>>>>>> 0b743508
        self._ingress = ingress
        self._controller_handle = ray.get_actor(
            SERVE_CONTROLLER_NAME, namespace=SERVE_NAMESPACE
        )
        self._num_ongoing_requests = 0
        # Store event loop for scheduling async tasks from sync context
        self._event_loop = event_loop or asyncio.get_event_loop()

        # Cache user_callable_wrapper initialization state to avoid repeated runtime checks
<<<<<<< HEAD
        self._user_autoscaling_stats_available = False
        # On first call to _record_autoscaling_stats_safe. Failing validation disables _user_autoscaling_stats_available
        self._user_autoscaling_stats_validated = False
=======
        self._custom_metrics_enabled = False
        # On first call to _fetch_custom_autoscaling_metrics. Failing validation disables _custom_metrics_enabled
        self._checked_custom_metrics = False
        self._record_autoscaling_stats_fn = None
>>>>>>> 0b743508

        # If the interval is set to 0, eagerly sets all metrics.
        self._cached_metrics_enabled = RAY_SERVE_METRICS_EXPORT_INTERVAL_MS != 0
        self._cached_metrics_interval_s = RAY_SERVE_METRICS_EXPORT_INTERVAL_MS / 1000

        # Request counter (only set on replica startup).
        self._restart_counter = metrics.Counter(
            "serve_deployment_replica_starts",
            description=(
                "The number of times this replica has been restarted due to failure."
            ),
        )
        self._restart_counter.inc()

        # Per-request metrics.
        self._request_counter = metrics.Counter(
            "serve_deployment_request_counter",
            description=(
                "The number of queries that have been processed in this replica."
            ),
            tag_keys=("route",),
        )
        if self._cached_metrics_enabled:
            self._cached_request_counter = defaultdict(int)

        self._error_counter = metrics.Counter(
            "serve_deployment_error_counter",
            description=(
                "The number of exceptions that have occurred in this replica."
            ),
            tag_keys=("route",),
        )
        if self._cached_metrics_enabled:
            self._cached_error_counter = defaultdict(int)

        # log REQUEST_LATENCY_BUCKET_MS
        logger.debug(f"REQUEST_LATENCY_BUCKETS_MS: {REQUEST_LATENCY_BUCKETS_MS}")
        self._processing_latency_tracker = metrics.Histogram(
            "serve_deployment_processing_latency_ms",
            description="The latency for queries to be processed.",
            boundaries=REQUEST_LATENCY_BUCKETS_MS,
            tag_keys=("route",),
        )
        if self._cached_metrics_enabled:
            self._cached_latencies = defaultdict(deque)
            self._event_loop.create_task(self._report_cached_metrics_forever())

        self._num_ongoing_requests_gauge = metrics.Gauge(
            "serve_replica_processing_queries",
            description="The current number of queries being processed.",
        )

        self.record_autoscaling_stats_failed_counter = metrics.Counter(
            "serve_record_autoscaling_stats_failed",
            description="The number of errored record_autoscaling_stats invocations.",
            tag_keys=("app_name", "deployment_name", "replica_id", "exception_name"),
        )

        self.set_autoscaling_config(autoscaling_config)

    def _report_cached_metrics(self):
        for route, count in self._cached_request_counter.items():
            self._request_counter.inc(count, tags={"route": route})
        self._cached_request_counter.clear()

        for route, count in self._cached_error_counter.items():
            self._error_counter.inc(count, tags={"route": route})
        self._cached_error_counter.clear()

        for route, latencies in self._cached_latencies.items():
            for latency_ms in latencies:
                self._processing_latency_tracker.observe(
                    latency_ms, tags={"route": route}
                )
        self._cached_latencies.clear()

        self._num_ongoing_requests_gauge.set(self._num_ongoing_requests)

    async def _report_cached_metrics_forever(self):
        assert self._cached_metrics_interval_s > 0

        consecutive_errors = 0
        while True:
            try:
                await asyncio.sleep(self._cached_metrics_interval_s)
                self._report_cached_metrics()
                consecutive_errors = 0
            except Exception:
                logger.exception("Unexpected error reporting metrics.")

                # Exponential backoff starting at 1s and capping at 10s.
                backoff_time_s = min(10, 2**consecutive_errors)
                consecutive_errors += 1
                await asyncio.sleep(backoff_time_s)

    async def shutdown(self):
        """Stop periodic background tasks."""

        await self._metrics_pusher.graceful_shutdown()

<<<<<<< HEAD
    def should_collect_metrics(self) -> bool:
        return self._autoscaling_config is not None
=======
    def start_metrics_pusher(self):
        self._metrics_pusher.start()

        # Push autoscaling metrics to the controller periodically.
        self._metrics_pusher.register_or_update_task(
            self.PUSH_METRICS_TO_CONTROLLER_TASK_NAME,
            self._push_autoscaling_metrics,
            self._autoscaling_config.metrics_interval_s,
        )
        # Collect autoscaling metrics locally periodically.
        self._metrics_pusher.register_or_update_task(
            self.RECORD_METRICS_TASK_NAME,
            self._add_autoscaling_metrics_point_async,
            min(
                RAY_SERVE_REPLICA_AUTOSCALING_METRIC_RECORD_INTERVAL_S,
                self._autoscaling_config.metrics_interval_s,
            ),
        )
>>>>>>> 0b743508

    def should_collect_ongoing_requests(self) -> bool:
        return not RAY_SERVE_COLLECT_AUTOSCALING_METRICS_ON_HANDLE

    def set_autoscaling_config(self, autoscaling_config: Optional[AutoscalingConfig]):
        """Dynamically update autoscaling config."""

        self._autoscaling_config = autoscaling_config

        if self._autoscaling_config and self.should_collect_ongoing_requests():
            self.start_metrics_pusher()

<<<<<<< HEAD
            # Push autoscaling metrics to the controller periodically.
            self._metrics_pusher.register_or_update_task(
                self.PUSH_METRICS_TO_CONTROLLER_TASK_NAME,
                self._push_autoscaling_metrics,
                self._autoscaling_config.metrics_interval_s,
            )
            # Collect autoscaling metrics locally periodically.
            self._metrics_pusher.register_or_update_task(
                self.RECORD_METRICS_TASK_NAME,
                self._add_autoscaling_metrics_point_async,
                min(
                    RAY_SERVE_REPLICA_AUTOSCALING_METRIC_RECORD_INTERVAL_S,
                    self._autoscaling_config.metrics_interval_s,
                ),
            )
=======
    def enable_custom_autoscaling_metrics(
        self,
        custom_metrics_enabled: bool,
        record_autoscaling_stats_fn: Callable[[], Optional[concurrent.futures.Future]],
    ):
        """Runs after the user callable wrapper is initialized to enable autoscaling metrics collection."""
        if custom_metrics_enabled:
            self._custom_metrics_enabled = custom_metrics_enabled
            self._record_autoscaling_stats_fn = record_autoscaling_stats_fn
            self.start_metrics_pusher()
>>>>>>> 0b743508

    def update_user_autoscaling_stats_availability(self):
        """Runs after the user callable wrapper is initialized to enable autoscaling metrics collection."""
        if self.user_callable_wrapper is not None:
            self._user_autoscaling_stats_available = (
                hasattr(self.user_callable_wrapper, "_user_autoscaling_stats")
                and self.user_callable_wrapper._user_autoscaling_stats is not None
            )

    def inc_num_ongoing_requests(self, request_metadata: RequestMetadata) -> int:
        """Increment the current total queue length of requests for this replica."""
        self._num_ongoing_requests += 1
        if not self._cached_metrics_enabled:
            self._num_ongoing_requests_gauge.set(self._num_ongoing_requests)

    def dec_num_ongoing_requests(self, request_metadata: RequestMetadata) -> int:
        """Decrement the current total queue length of requests for this replica."""
        self._num_ongoing_requests -= 1
        if not self._cached_metrics_enabled:
            self._num_ongoing_requests_gauge.set(self._num_ongoing_requests)

    def get_num_ongoing_requests(self) -> int:
        """Get current total queue length of requests for this replica."""
        return self._num_ongoing_requests

    def record_request_metrics(self, *, route: str, latency_ms: float, was_error: bool):
        """Records per-request metrics."""
        if self._cached_metrics_enabled:
            self._cached_latencies[route].append(latency_ms)
            if was_error:
                self._cached_error_counter[route] += 1
            else:
                self._cached_request_counter[route] += 1
        else:
            self._processing_latency_tracker.observe(latency_ms, tags={"route": route})
            if was_error:
                self._error_counter.inc(tags={"route": route})
            else:
                self._request_counter.inc(tags={"route": route})

    def _push_autoscaling_metrics(self) -> Dict[str, Any]:
        look_back_period = self._autoscaling_config.look_back_period_s
        self._metrics_store.prune_keys_and_compact_data(time.time() - look_back_period)

        new_aggregated_metrics = {}
        new_metrics = {**self._metrics_store.data}

<<<<<<< HEAD
        if not RAY_SERVE_COLLECT_AUTOSCALING_METRICS_ON_HANDLE:
=======
        if self.should_collect_ongoing_requests():
>>>>>>> 0b743508
            # Keep the legacy window_avg ongoing requests in the merged metrics dict
            window_avg = (
                self._metrics_store.aggregate_avg([RUNNING_REQUESTS_KEY])[0] or 0.0
            )
            new_aggregated_metrics.update({RUNNING_REQUESTS_KEY: window_avg})

        replica_metric_report = ReplicaMetricReport(
            replica_id=self._replica_id,
            timestamp=time.time(),
            aggregated_metrics=new_aggregated_metrics,
            metrics=new_metrics,
        )
        self._controller_handle.record_autoscaling_metrics_from_replica.remote(
            replica_metric_report
        )

<<<<<<< HEAD
    def _replica_ongoing_requests(self) -> Dict[ReplicaID, int]:
        return {RUNNING_REQUESTS_KEY: self._num_ongoing_requests}

    async def _record_autoscaling_stats_safe(
=======
    async def _fetch_custom_autoscaling_metrics(
>>>>>>> 0b743508
        self,
    ) -> Optional[Dict[str, Union[int, float]]]:
        try:
            res = await asyncio.wait_for(
<<<<<<< HEAD
                self.user_callable_wrapper.call_record_autoscaling_stats(),
=======
                self._record_autoscaling_stats_fn(),
>>>>>>> 0b743508
                timeout=RAY_SERVE_RECORD_AUTOSCALING_STATS_TIMEOUT_S,
            )

            # Perform validation only first call
<<<<<<< HEAD
            if not self._user_autoscaling_stats_validated:
=======
            if not self._checked_custom_metrics:
>>>>>>> 0b743508
                # Enforce return type to be Dict[str, Union[int, float]]
                if not isinstance(res, dict):
                    logger.error(
                        f"User autoscaling stats method returned {type(res).__name__}, "
                        f"expected Dict[str, Union[int, float]]. Disabling autoscaling stats."
                    )
<<<<<<< HEAD
                    self._user_autoscaling_stats_available = False
=======
                    self._custom_metrics_enabled = False
>>>>>>> 0b743508
                    return None

                for key, value in res.items():
                    if not isinstance(value, (int, float)):
                        logger.error(
                            f"User autoscaling stats method returned invalid value type "
                            f"{type(value).__name__} for key '{key}', expected int or float. "
                            f"Disabling autoscaling stats."
                        )
<<<<<<< HEAD
                        self._user_autoscaling_stats_available = False
                        return None

                self._user_autoscaling_stats_validated = True
=======
                        self._custom_metrics_enabled = False
                        return None

                self._checked_custom_metrics = True
>>>>>>> 0b743508

            return res
        except asyncio.TimeoutError as timeout_err:
            logger.error(
                f"Replica autoscaling stats timed out after {RAY_SERVE_RECORD_AUTOSCALING_STATS_TIMEOUT_S}s."
            )
            self.record_autoscaling_stats_failed_counter.inc(
                tags={
                    "app_name": self._deployment_id.app_name,
                    "deployment_name": self._deployment_id.name,
                    "replica_id": self._replica_id.unique_id,
                    "exception_name": timeout_err.__class__.__name__,
                }
            )
        except Exception as err:
            logger.error(f"Replica autoscaling stats failed. {err}")
            self.record_autoscaling_stats_failed_counter.inc(
                tags={
                    "app_name": self._deployment_id.app_name,
                    "deployment_name": self._deployment_id.name,
                    "replica_id": self._replica_id.unique_id,
                    "exception_name": err.__class__.__name__,
                }
            )
        return None

    async def _add_autoscaling_metrics_point_async(self) -> None:
<<<<<<< HEAD
        if RAY_SERVE_COLLECT_AUTOSCALING_METRICS_ON_HANDLE:
            metrics_dict = {}
        else:
            metrics_dict = self._replica_ongoing_requests()

        # Use cached availability flag to avoid repeated runtime checks
        if self._user_autoscaling_stats_available:
            new_metrics = await self._record_autoscaling_stats_safe()
            if new_metrics:
                metrics_dict.update(new_metrics)
=======
        metrics_dict = {}
        if self.should_collect_ongoing_requests():
            metrics_dict = {RUNNING_REQUESTS_KEY: self._num_ongoing_requests}

        # Use cached availability flag to avoid repeated runtime checks
        if self._custom_metrics_enabled:
            custom_metrics = await self._fetch_custom_autoscaling_metrics()
            if custom_metrics:
                metrics_dict.update(custom_metrics)
>>>>>>> 0b743508

        self._metrics_store.add_metrics_point(
            metrics_dict,
            time.time(),
        )


StatusCodeCallback = Callable[[str], None]


class ReplicaBase(ABC):
    def __init__(
        self,
        replica_id: ReplicaID,
        deployment_def: Callable,
        init_args: Tuple,
        init_kwargs: Dict,
        deployment_config: DeploymentConfig,
        version: DeploymentVersion,
        ingress: bool,
        route_prefix: str,
        rank: int,
    ):
        self._version = version
        self._replica_id = replica_id
        self._deployment_id = replica_id.deployment_id
        self._deployment_config = deployment_config
        self._ingress = ingress
        self._route_prefix = route_prefix
        self._component_name = f"{self._deployment_id.name}"
        if self._deployment_id.app_name:
            self._component_name = (
                f"{self._deployment_id.app_name}_" + self._component_name
            )

        self._component_id = self._replica_id.unique_id
        self._configure_logger_and_profilers(self._deployment_config.logging_config)
        self._event_loop = get_or_create_event_loop()

        self._user_callable_wrapper = UserCallableWrapper(
            deployment_def,
            init_args,
            init_kwargs,
            deployment_id=self._deployment_id,
            run_sync_methods_in_threadpool=RAY_SERVE_RUN_SYNC_IN_THREADPOOL,
            run_user_code_in_separate_thread=RAY_SERVE_RUN_USER_CODE_IN_SEPARATE_THREAD,
            local_testing_mode=False,
        )
        self._semaphore = Semaphore(lambda: self.max_ongoing_requests)

        # Guards against calling the user's callable constructor multiple times.
        self._user_callable_initialized = False
        self._user_callable_initialized_lock = asyncio.Lock()
        self._initialization_latency: Optional[float] = None

        # Flipped to `True` when health checks pass and `False` when they fail. May be
        # used by replica subclass implementations.
        self._healthy = False
        # Flipped to `True` once graceful shutdown is initiated. May be used by replica
        # subclass implementations.
        self._shutting_down = False

        # Will be populated with the wrapped ASGI app if the user callable is an
        # `ASGIAppReplicaWrapper` (i.e., they are using the FastAPI integration).
        self._user_callable_asgi_app: Optional[ASGIApp] = None

        # Set metadata for logs and metrics.
        # servable_object will be populated in `initialize_and_get_metadata`.
        self._set_internal_replica_context(servable_object=None, rank=rank)

        self._metrics_manager = create_replica_metrics_manager(
            replica_id=replica_id,
            event_loop=self._event_loop,
            autoscaling_config=self._deployment_config.autoscaling_config,
            ingress=ingress,
            user_callable_wrapper=self._user_callable_wrapper,
        )

        self._internal_grpc_port: Optional[int] = None
        self._docs_path: Optional[str] = None
        self._http_port: Optional[int] = None
        self._grpc_port: Optional[int] = None

    @property
    def max_ongoing_requests(self) -> int:
        return self._deployment_config.max_ongoing_requests

    def get_num_ongoing_requests(self) -> int:
        return self._metrics_manager.get_num_ongoing_requests()

    def get_metadata(self) -> ReplicaMetadata:
        current_rank = ray.serve.context._get_internal_replica_context().rank
        return (
            self._version.deployment_config,
            self._version,
            self._initialization_latency,
            self._internal_grpc_port,
            self._docs_path,
            self._http_port,
            self._grpc_port,
            current_rank,
        )

    def _set_internal_replica_context(
        self, *, servable_object: Callable = None, rank: int = None
    ):
        # Calculate world_size from deployment config instead of storing it
        world_size = self._deployment_config.num_replicas
        ray.serve.context._set_internal_replica_context(
            replica_id=self._replica_id,
            servable_object=servable_object,
            _deployment_config=self._deployment_config,
            rank=rank,
            world_size=world_size,
        )

    def _configure_logger_and_profilers(
        self, logging_config: Union[None, Dict, LoggingConfig]
    ):

        if logging_config is None:
            logging_config = {}
        if isinstance(logging_config, dict):
            logging_config = LoggingConfig(**logging_config)

        configure_component_logger(
            component_type=ServeComponentType.REPLICA,
            component_name=self._component_name,
            component_id=self._component_id,
            logging_config=logging_config,
            buffer_size=RAY_SERVE_REQUEST_PATH_LOG_BUFFER_SIZE,
        )
        configure_component_memory_profiler(
            component_type=ServeComponentType.REPLICA,
            component_name=self._component_name,
            component_id=self._component_id,
        )

        if logging_config.encoding == EncodingType.JSON:
            # Create logging context for access logs as a performance optimization.
            # While logging_utils can automatically add Ray core and Serve access log context,
            # we pre-compute it here since context evaluation is expensive and this context
            # will be reused for multiple access log entries.
            ray_core_logging_context = CoreContextFilter.get_ray_core_logging_context()
            # remove task level log keys from ray core logging context, it would be nice
            # to have task level log keys here but we are letting those go in favor of
            # performance optimization. Also we cannot include task level log keys here because
            # they would referance the current task (__init__) and not the task that is logging.
            for key in CoreContextFilter.TASK_LEVEL_LOG_KEYS:
                ray_core_logging_context.pop(key, None)
            self._access_log_context = {
                **ray_core_logging_context,
                SERVE_LOG_DEPLOYMENT: self._component_name,
                SERVE_LOG_REPLICA: self._component_id,
                SERVE_LOG_COMPONENT: ServeComponentType.REPLICA,
                SERVE_LOG_APPLICATION: self._deployment_id.app_name,
                "skip_context_filter": True,
                "serve_access_log": True,
            }
        else:
            self._access_log_context = {
                "skip_context_filter": True,
                "serve_access_log": True,
            }

    def _can_accept_request(self, request_metadata: RequestMetadata) -> bool:
        # This replica gates concurrent request handling with an asyncio.Semaphore.
        # Each in-flight request acquires the semaphore. When the number of ongoing
        # requests reaches max_ongoing_requests, the semaphore becomes locked.
        # A new request can be accepted if the semaphore is currently unlocked.
        return not self._semaphore.locked()

    def _maybe_get_http_route(
        self, request_metadata: RequestMetadata, request_args: Tuple[Any]
    ) -> Optional[str]:
        """Get the matched route string for ASGI apps to be used in logs & metrics.

        If this replica does not wrap an ASGI app or there is no matching for the
        request, returns the existing route from the request metadata.
        """
        route = request_metadata.route
        if self._user_callable_asgi_app is not None:
            req: StreamingHTTPRequest = request_args[0]
            try:
                matched_route = get_asgi_route_name(
                    self._user_callable_asgi_app, req.asgi_scope
                )
            except Exception:
                matched_route = None
                logger.exception(
                    "Failed unexpectedly trying to get route name for request. "
                    "Routes in metric tags and log messages may be inaccurate. "
                    "Please file a GitHub issue containing this traceback."
                )

            # If there is no match in the ASGI app, don't overwrite the route_prefix
            # from the proxy.
            if matched_route is not None:
                route = matched_route

        return route

    @contextmanager
    def _handle_errors_and_metrics(
        self, request_metadata: RequestMetadata
    ) -> Generator[StatusCodeCallback, None, None]:
        start_time = time.time()
        user_exception = None

        status_code = None

        def _status_code_callback(s: str):
            nonlocal status_code
            status_code = s

        try:
            yield _status_code_callback
        except asyncio.CancelledError as e:
            user_exception = e
            self._on_request_cancelled(request_metadata, e)
        except Exception as e:
            user_exception = e
            logger.exception("Request failed.")
            self._on_request_failed(request_metadata, e)

        latency_ms = (time.time() - start_time) * 1000
        self._record_errors_and_metrics(
            user_exception, status_code, latency_ms, request_metadata
        )

        if user_exception is not None:
            raise user_exception from None

    def _record_errors_and_metrics(
        self,
        user_exception: Optional[BaseException],
        status_code: Optional[str],
        latency_ms: float,
        request_metadata: RequestMetadata,
    ):
        http_method = request_metadata._http_method
        http_route = request_metadata.route
        call_method = request_metadata.call_method
        if user_exception is None:
            status_str = "OK"
        elif isinstance(user_exception, asyncio.CancelledError):
            status_str = "CANCELLED"
        else:
            status_str = "ERROR"

        # Mutating self._access_log_context is not thread safe, but since this
        # is only called from the same thread, it is safe. Mutating the same object
        # because creating a new dict is expensive.
        self._access_log_context[SERVE_LOG_ROUTE] = http_route
        self._access_log_context[SERVE_LOG_REQUEST_ID] = request_metadata.request_id
        logger.info(
            access_log_msg(
                method=http_method or "CALL",
                route=http_route or call_method,
                # Prefer the HTTP status code if it was populated.
                status=status_code or status_str,
                latency_ms=latency_ms,
            ),
            extra=self._access_log_context,
        )
        self._metrics_manager.record_request_metrics(
            route=http_route,
            latency_ms=latency_ms,
            was_error=user_exception is not None,
        )

    def _unpack_proxy_args(
        self,
        request_metadata: RequestMetadata,
        request_args: Tuple[Any],
        request_kwargs: Dict[str, Any],
    ):
        if request_metadata.is_http_request:
            assert len(request_args) == 1 and isinstance(
                request_args[0], StreamingHTTPRequest
            )
            request: StreamingHTTPRequest = request_args[0]
            scope = request.asgi_scope
            receive = ASGIReceiveProxy(
                scope, request_metadata, request.receive_asgi_messages
            )

            request_metadata._http_method = scope.get("method", "WS")
            request_metadata.route = self._maybe_get_http_route(
                request_metadata, request_args
            )

            request_args = (scope, receive)
        elif request_metadata.is_grpc_request:
            assert len(request_args) == 1 and isinstance(request_args[0], gRPCRequest)
            request: gRPCRequest = request_args[0]

            method_info = self._user_callable_wrapper.get_user_method_info(
                request_metadata.call_method
            )
            request_args = (request.user_request_proto,)
            request_kwargs = (
                {GRPC_CONTEXT_ARG_NAME: request_metadata.grpc_context}
                if method_info.takes_grpc_context_kwarg
                else {}
            )

        return request_args, request_kwargs

    async def handle_request(
        self, request_metadata: RequestMetadata, *request_args, **request_kwargs
    ) -> Tuple[bytes, Any]:
        request_args, request_kwargs = self._unpack_proxy_args(
            request_metadata, request_args, request_kwargs
        )
        with self._wrap_request(request_metadata):
            async with self._start_request(request_metadata):
                return await self._user_callable_wrapper.call_user_method(
                    request_metadata, request_args, request_kwargs
                )

    async def handle_request_streaming(
        self, request_metadata: RequestMetadata, *request_args, **request_kwargs
    ) -> AsyncGenerator[Any, None]:
        """Generator that is the entrypoint for all `stream=True` handle calls."""
        request_args, request_kwargs = self._unpack_proxy_args(
            request_metadata, request_args, request_kwargs
        )
        with self._wrap_request(request_metadata) as status_code_callback:
            async with self._start_request(request_metadata):
                if request_metadata.is_http_request:
                    scope, receive = request_args
                    async for msgs in self._user_callable_wrapper.call_http_entrypoint(
                        request_metadata,
                        status_code_callback,
                        scope,
                        receive,
                    ):
                        yield pickle.dumps(msgs)
                else:
                    async for result in self._user_callable_wrapper.call_user_generator(
                        request_metadata,
                        request_args,
                        request_kwargs,
                    ):
                        yield result

    async def handle_request_with_rejection(
        self, request_metadata: RequestMetadata, *request_args, **request_kwargs
    ):
        # Check if the replica has capacity for the request.
        if not self._can_accept_request(request_metadata):
            limit = self.max_ongoing_requests
            logger.warning(
                f"Replica at capacity of max_ongoing_requests={limit}, "
                f"rejecting request {request_metadata.request_id}.",
                extra={"log_to_stderr": False},
            )
            yield ReplicaQueueLengthInfo(False, self.get_num_ongoing_requests())
            return

        request_args, request_kwargs = self._unpack_proxy_args(
            request_metadata, request_args, request_kwargs
        )
        with self._wrap_request(request_metadata) as status_code_callback:
            async with self._start_request(request_metadata):
                yield ReplicaQueueLengthInfo(
                    accepted=True,
                    # NOTE(edoakes): `_wrap_request` will increment the number
                    # of ongoing requests to include this one, so re-fetch the value.
                    num_ongoing_requests=self.get_num_ongoing_requests(),
                )

                if request_metadata.is_http_request:
                    scope, receive = request_args
                    async for msgs in self._user_callable_wrapper.call_http_entrypoint(
                        request_metadata,
                        status_code_callback,
                        scope,
                        receive,
                    ):
                        yield pickle.dumps(msgs)
                elif request_metadata.is_streaming:
                    async for result in self._user_callable_wrapper.call_user_generator(
                        request_metadata,
                        request_args,
                        request_kwargs,
                    ):
                        yield result
                else:
                    yield await self._user_callable_wrapper.call_user_method(
                        request_metadata, request_args, request_kwargs
                    )

    @abstractmethod
    async def _on_initialized(self):
        raise NotImplementedError

    async def initialize(self, deployment_config: DeploymentConfig):
        try:
            # Ensure that initialization is only performed once.
            # When controller restarts, it will call this method again.
            async with self._user_callable_initialized_lock:
                self._initialization_start_time = time.time()
                if not self._user_callable_initialized:
                    self._user_callable_asgi_app = (
                        await self._user_callable_wrapper.initialize_callable()
                    )
                    if self._user_callable_asgi_app:
                        self._docs_path = (
                            self._user_callable_wrapper._callable.docs_path
                        )
                    await self._on_initialized()
                    self._user_callable_initialized = True
                    self._metrics_manager.update_user_autoscaling_stats_availability()

                    if self._user_callable_wrapper is not None:
                        initialized = (
                            hasattr(
                                self._user_callable_wrapper, "_user_autoscaling_stats"
                            )
                            and self._user_callable_wrapper._user_autoscaling_stats
                            is not None
                        )

                        self._metrics_manager.enable_custom_autoscaling_metrics(
                            custom_metrics_enabled=initialized,
                            record_autoscaling_stats_fn=self._user_callable_wrapper.call_record_autoscaling_stats,
                        )

                if deployment_config:
                    await self._user_callable_wrapper.set_sync_method_threadpool_limit(
                        deployment_config.max_ongoing_requests
                    )
                    await self._user_callable_wrapper.call_reconfigure(
                        deployment_config.user_config
                    )

            # A new replica should not be considered healthy until it passes
            # an initial health check. If an initial health check fails,
            # consider it an initialization failure.
            await self.check_health()
        except Exception:
            raise RuntimeError(traceback.format_exc()) from None

    async def reconfigure(
        self,
        deployment_config: DeploymentConfig,
        rank: int,
        route_prefix: Optional[str] = None,
    ):
        try:
            user_config_changed = (
                deployment_config.user_config != self._deployment_config.user_config
            )
            logging_config_changed = (
                deployment_config.logging_config
                != self._deployment_config.logging_config
            )
            self._deployment_config = deployment_config
            self._version = DeploymentVersion.from_deployment_version(
                self._version, deployment_config, route_prefix
            )

            self._metrics_manager.set_autoscaling_config(
                deployment_config.autoscaling_config
            )
            if logging_config_changed:
                self._configure_logger_and_profilers(deployment_config.logging_config)

            await self._user_callable_wrapper.set_sync_method_threadpool_limit(
                deployment_config.max_ongoing_requests
            )
            if user_config_changed:
                await self._user_callable_wrapper.call_reconfigure(
                    deployment_config.user_config
                )

            # We need to update internal replica context to reflect the new
            # deployment_config and rank.
            self._set_internal_replica_context(
                servable_object=self._user_callable_wrapper.user_callable,
                rank=rank,
            )

            self._route_prefix = self._version.route_prefix

        except Exception:
            raise RuntimeError(traceback.format_exc()) from None

    @abstractmethod
    def _on_request_cancelled(
        self, request_metadata: RequestMetadata, e: asyncio.CancelledError
    ):
        pass

    @abstractmethod
    def _on_request_failed(self, request_metadata: RequestMetadata, e: Exception):
        pass

    @abstractmethod
    @contextmanager
    def _wrap_request(
        self, request_metadata: RequestMetadata
    ) -> Generator[StatusCodeCallback, None, None]:
        pass

    @asynccontextmanager
    async def _start_request(self, request_metadata: RequestMetadata):
        async with self._semaphore:
            try:
                self._metrics_manager.inc_num_ongoing_requests(request_metadata)
                yield
            finally:
                self._metrics_manager.dec_num_ongoing_requests(request_metadata)

    async def _drain_ongoing_requests(self):
        """Wait for any ongoing requests to finish.

        Sleep for a grace period before the first time we check the number of ongoing
        requests to allow the notification to remove this replica to propagate to
        callers first.
        """
        wait_loop_period_s = self._deployment_config.graceful_shutdown_wait_loop_s
        while True:
            await asyncio.sleep(wait_loop_period_s)

            num_ongoing_requests = self._metrics_manager.get_num_ongoing_requests()
            if num_ongoing_requests > 0:
                logger.info(
                    f"Waiting for an additional {wait_loop_period_s}s to shut down "
                    f"because there are {num_ongoing_requests} ongoing requests."
                )
            else:
                logger.info(
                    "Graceful shutdown complete; replica exiting.",
                    extra={"log_to_stderr": False},
                )
                break

    async def shutdown(self):
        try:
            await self._user_callable_wrapper.call_destructor()
        except:  # noqa: E722
            # We catch a blanket exception since the constructor may still be
            # running, so instance variables used by the destructor may not exist.
            if self._user_callable_initialized:
                logger.exception(
                    "__del__ ran before replica finished initializing, and "
                    "raised an exception."
                )
            else:
                logger.exception("__del__ raised an exception.")

        await self._metrics_manager.shutdown()

    async def perform_graceful_shutdown(self):
        self._shutting_down = True

        # If the replica was never initialized it never served traffic, so we
        # can skip the wait period.
        if self._user_callable_initialized:
            await self._drain_ongoing_requests()

        await self.shutdown()

    async def check_health(self):
        try:
            # If there's no user-defined health check, nothing runs on the user code event
            # loop and no future is returned.
            f = self._user_callable_wrapper.call_user_health_check()
            if f is not None:
                await f
            self._healthy = True
        except Exception as e:
            logger.warning("Replica health check failed.")
            self._healthy = False
            raise e from None

    async def record_routing_stats(self) -> Dict[str, Any]:
        try:
            f = self._user_callable_wrapper.call_user_record_routing_stats()
            if f is not None:
                return await f
            return {}
        except Exception as e:
            logger.warning("Replica record routing stats failed.")
            raise e from None


class Replica(ReplicaBase):
    async def _on_initialized(self):
        # Get current rank from replica context during initialization
        current_rank = ray.serve.context._get_internal_replica_context().rank
        self._set_internal_replica_context(
            servable_object=self._user_callable_wrapper.user_callable,
            rank=current_rank,
        )

        # Save the initialization latency if the replica is initializing
        # for the first time.
        if self._initialization_latency is None:
            self._initialization_latency = time.time() - self._initialization_start_time

    def _on_request_cancelled(
        self, metadata: RequestMetadata, e: asyncio.CancelledError
    ):
        """Recursively cancels child requests."""
        requests_pending_assignment = (
            ray.serve.context._get_requests_pending_assignment(
                metadata.internal_request_id
            )
        )
        for task in requests_pending_assignment.values():
            task.cancel()

        # Cancel child requests that have already been assigned.
        in_flight_requests = _get_in_flight_requests(metadata.internal_request_id)
        for replica_result in in_flight_requests.values():
            replica_result.cancel()

    def _on_request_failed(self, request_metadata: RequestMetadata, e: Exception):
        if ray.util.pdb._is_ray_debugger_post_mortem_enabled():
            ray.util.pdb._post_mortem()

    @contextmanager
    def _wrap_request(
        self, request_metadata: RequestMetadata
    ) -> Generator[StatusCodeCallback, None, None]:
        """Context manager that wraps user method calls.

        1) Sets the request context var with appropriate metadata.
        2) Records the access log message (if not disabled).
        3) Records per-request metrics via the metrics manager.
        """
        ray.serve.context._serve_request_context.set(
            ray.serve.context._RequestContext(
                route=request_metadata.route,
                request_id=request_metadata.request_id,
                _internal_request_id=request_metadata.internal_request_id,
                app_name=self._deployment_id.app_name,
                multiplexed_model_id=request_metadata.multiplexed_model_id,
                grpc_context=request_metadata.grpc_context,
            )
        )

        with self._handle_errors_and_metrics(request_metadata) as status_code_callback:
            yield status_code_callback


class ReplicaActor:
    """Actor definition for replicas of Ray Serve deployments.

    This class defines the interface that the controller and deployment handles
    (i.e., from proxies and other replicas) use to interact with a replica.

    All interaction with the user-provided callable is done via the
    `UserCallableWrapper` class.
    """

    async def __init__(
        self,
        replica_id: ReplicaID,
        serialized_deployment_def: bytes,
        serialized_init_args: bytes,
        serialized_init_kwargs: bytes,
        deployment_config_proto_bytes: bytes,
        version: DeploymentVersion,
        ingress: bool,
        route_prefix: str,
        rank: int,
    ):
        deployment_config = DeploymentConfig.from_proto_bytes(
            deployment_config_proto_bytes
        )
        deployment_def = cloudpickle.loads(serialized_deployment_def)
        if isinstance(deployment_def, str):
            deployment_def = _load_deployment_def_from_import_path(deployment_def)
        self._replica_impl: ReplicaBase = create_replica_impl(
            replica_id=replica_id,
            deployment_def=deployment_def,
            init_args=cloudpickle.loads(serialized_init_args),
            init_kwargs=cloudpickle.loads(serialized_init_kwargs),
            deployment_config=deployment_config,
            version=version,
            ingress=ingress,
            route_prefix=route_prefix,
            rank=rank,
        )

    def push_proxy_handle(self, handle: ActorHandle):
        # NOTE(edoakes): it's important to call a method on the proxy handle to
        # initialize its state in the C++ core worker.
        handle.pong.remote()

    def get_num_ongoing_requests(self) -> int:
        """Fetch the number of ongoing requests at this replica (queue length).

        This runs on a separate thread (using a Ray concurrency group) so it will
        not be blocked by user code.
        """
        return self._replica_impl.get_num_ongoing_requests()

    async def is_allocated(self) -> str:
        """poke the replica to check whether it's alive.

        When calling this method on an ActorHandle, it will complete as
        soon as the actor has started running. We use this mechanism to
        detect when a replica has been allocated a worker slot.
        At this time, the replica can transition from PENDING_ALLOCATION
        to PENDING_INITIALIZATION startup state.

        Returns:
            The PID, actor ID, node ID, node IP, and log filepath id of the replica.
        """

        return (
            os.getpid(),
            ray.get_runtime_context().get_actor_id(),
            ray.get_runtime_context().get_worker_id(),
            ray.get_runtime_context().get_node_id(),
            ray.util.get_node_ip_address(),
            ray.util.get_node_instance_id(),
            get_component_logger_file_path(),
        )

    async def initialize_and_get_metadata(
        self, deployment_config: DeploymentConfig = None, _after: Optional[Any] = None
    ) -> ReplicaMetadata:
        """Handles initializing the replica.

        Returns: 5-tuple containing
            1. DeploymentConfig of the replica
            2. DeploymentVersion of the replica
            3. Initialization duration in seconds
            4. Port
            5. FastAPI `docs_path`, if relevant (i.e. this is an ingress deployment integrated with FastAPI).
        """
        # Unused `_after` argument is for scheduling: passing an ObjectRef
        # allows delaying this call until after the `_after` call has returned.
        await self._replica_impl.initialize(deployment_config)
        return self._replica_impl.get_metadata()

    async def check_health(self):
        await self._replica_impl.check_health()

    async def record_routing_stats(self) -> Dict[str, Any]:
        return await self._replica_impl.record_routing_stats()

    async def reconfigure(
        self, deployment_config, rank: int, route_prefix: Optional[str] = None
    ) -> ReplicaMetadata:
        await self._replica_impl.reconfigure(deployment_config, rank, route_prefix)
        return self._replica_impl.get_metadata()

    def _preprocess_request_args(
        self,
        pickled_request_metadata: bytes,
        request_args: Tuple[Any],
    ) -> Tuple[RequestMetadata, Tuple[Any]]:
        request_metadata = pickle.loads(pickled_request_metadata)
        if request_metadata.is_http_request or request_metadata.is_grpc_request:
            request_args = (pickle.loads(request_args[0]),)

        return request_metadata, request_args

    async def handle_request(
        self,
        pickled_request_metadata: bytes,
        *request_args,
        **request_kwargs,
    ) -> Tuple[bytes, Any]:
        """Entrypoint for `stream=False` calls."""
        request_metadata, request_args = self._preprocess_request_args(
            pickled_request_metadata, request_args
        )
        result = await self._replica_impl.handle_request(
            request_metadata, *request_args, **request_kwargs
        )
        if request_metadata.is_grpc_request:
            result = (request_metadata.grpc_context, result.SerializeToString())

        return result

    async def handle_request_streaming(
        self,
        pickled_request_metadata: bytes,
        *request_args,
        **request_kwargs,
    ) -> AsyncGenerator[Any, None]:
        """Generator that is the entrypoint for all `stream=True` handle calls."""
        request_metadata, request_args = self._preprocess_request_args(
            pickled_request_metadata, request_args
        )
        async for result in self._replica_impl.handle_request_streaming(
            request_metadata, *request_args, **request_kwargs
        ):
            if request_metadata.is_grpc_request:
                result = (request_metadata.grpc_context, result.SerializeToString())

            yield result

    async def handle_request_with_rejection(
        self,
        pickled_request_metadata: bytes,
        *request_args,
        **request_kwargs,
    ) -> AsyncGenerator[Any, None]:
        """Entrypoint for all requests with strict max_ongoing_requests enforcement.

        The first response from this generator is always a system message indicating
        if the request was accepted (the replica has capacity for the request) or
        rejected (the replica is already at max_ongoing_requests).

        For non-streaming requests, there will only be one more message, the unary
        result of the user request handler.

        For streaming requests, the subsequent messages will be the results of the
        user request handler (which must be a generator).
        """
        request_metadata, request_args = self._preprocess_request_args(
            pickled_request_metadata, request_args
        )
        async for result in self._replica_impl.handle_request_with_rejection(
            request_metadata, *request_args, **request_kwargs
        ):
            if isinstance(result, ReplicaQueueLengthInfo):
                yield pickle.dumps(result)
            else:
                if request_metadata.is_grpc_request:
                    result = (request_metadata.grpc_context, result.SerializeToString())

                yield result

    async def handle_request_from_java(
        self,
        proto_request_metadata: bytes,
        *request_args,
        **request_kwargs,
    ) -> Any:
        from ray.serve.generated.serve_pb2 import (
            RequestMetadata as RequestMetadataProto,
        )

        proto = RequestMetadataProto.FromString(proto_request_metadata)
        request_metadata: RequestMetadata = RequestMetadata(
            request_id=proto.request_id,
            internal_request_id=proto.internal_request_id,
            call_method=proto.call_method,
            multiplexed_model_id=proto.multiplexed_model_id,
            route=proto.route,
        )
        return await self._replica_impl.handle_request(
            request_metadata, *request_args, **request_kwargs
        )

    async def perform_graceful_shutdown(self):
        await self._replica_impl.perform_graceful_shutdown()


@dataclass
class UserMethodInfo:
    """Wrapper for a user method and its relevant metadata."""

    callable: Callable
    name: str
    is_asgi_app: bool
    takes_any_args: bool
    takes_grpc_context_kwarg: bool

    @classmethod
    def from_callable(cls, c: Callable, *, is_asgi_app: bool) -> "UserMethodInfo":
        params = inspect.signature(c).parameters
        return cls(
            callable=c,
            name=c.__name__,
            is_asgi_app=is_asgi_app,
            takes_any_args=len(params) > 0,
            takes_grpc_context_kwarg=GRPC_CONTEXT_ARG_NAME in params,
        )


class UserCallableWrapper:
    """Wraps a user-provided callable that is used to handle requests to a replica."""

    service_unavailable_exceptions = (BackPressureError, DeploymentUnavailableError)

    def __init__(
        self,
        deployment_def: Callable,
        init_args: Tuple,
        init_kwargs: Dict,
        *,
        deployment_id: DeploymentID,
        run_sync_methods_in_threadpool: bool,
        run_user_code_in_separate_thread: bool,
        local_testing_mode: bool,
    ):
        if not (inspect.isfunction(deployment_def) or inspect.isclass(deployment_def)):
            raise TypeError(
                "deployment_def must be a function or class. Instead, its type was "
                f"{type(deployment_def)}."
            )

        self._deployment_def = deployment_def
        self._init_args = init_args
        self._init_kwargs = init_kwargs
        self._is_function = inspect.isfunction(deployment_def)
        self._deployment_id = deployment_id
        self._local_testing_mode = local_testing_mode
        self._destructor_called = False
        self._run_sync_methods_in_threadpool = run_sync_methods_in_threadpool
        self._run_user_code_in_separate_thread = run_user_code_in_separate_thread
        self._warned_about_sync_method_change = False
        self._cached_user_method_info: Dict[str, UserMethodInfo] = {}
        # This is for performance optimization https://docs.python.org/3/howto/logging.html#optimization
        self._is_enabled_for_debug = logger.isEnabledFor(logging.DEBUG)
        # Will be populated in `initialize_callable`.
        self._callable = None

        if self._run_user_code_in_separate_thread:
            # All interactions with user code run on this loop to avoid blocking the
            # replica's main event loop.
            self._user_code_event_loop: asyncio.AbstractEventLoop = (
                asyncio.new_event_loop()
            )

            def _run_user_code_event_loop():
                # Required so that calls to get the current running event loop work
                # properly in user code.
                asyncio.set_event_loop(self._user_code_event_loop)
                self._user_code_event_loop.run_forever()

            self._user_code_event_loop_thread = threading.Thread(
                daemon=True,
                target=_run_user_code_event_loop,
            )
            self._user_code_event_loop_thread.start()
        else:
            self._user_code_event_loop = asyncio.get_running_loop()

    @property
    def event_loop(self) -> asyncio.AbstractEventLoop:
        return self._user_code_event_loop

    def _run_user_code(f: Callable) -> Callable:
        """Decorator to run a coroutine method on the user code event loop.

        The method will be modified to be a sync function that returns a
        `asyncio.Future` if user code is running in a separate event loop.
        Otherwise, it will return the coroutine directly.
        """
        assert inspect.iscoroutinefunction(
            f
        ), "_run_user_code can only be used on coroutine functions."

        @functools.wraps(f)
        def wrapper(self, *args, **kwargs) -> Any:
            coro = f(self, *args, **kwargs)
            if self._run_user_code_in_separate_thread:
                fut = asyncio.run_coroutine_threadsafe(coro, self._user_code_event_loop)
                if self._local_testing_mode:
                    return fut

                return asyncio.wrap_future(fut)
            else:
                return coro

        return wrapper

    @_run_user_code
    async def set_sync_method_threadpool_limit(self, limit: int):
        # NOTE(edoakes): the limit is thread local, so this must
        # be run on the user code event loop.
        to_thread.current_default_thread_limiter().total_tokens = limit

    def get_user_method_info(self, method_name: str) -> UserMethodInfo:
        """Get UserMethodInfo for the provided call method name.

        This method is cached to avoid repeated expensive calls to `inspect.signature`.
        """
        if method_name in self._cached_user_method_info:
            return self._cached_user_method_info[method_name]

        if self._is_function:
            user_method = self._callable
        elif hasattr(self._callable, method_name):
            user_method = getattr(self._callable, method_name)
        else:
            # Filter to methods that don't start with '__' prefix.
            def callable_method_filter(attr):
                if attr.startswith("__"):
                    return False
                elif not callable(getattr(self._callable, attr)):
                    return False

                return True

            methods = list(filter(callable_method_filter, dir(self._callable)))
            raise RayServeException(
                f"Tried to call a method '{method_name}' "
                "that does not exist. Available methods: "
                f"{methods}."
            )

        info = UserMethodInfo.from_callable(
            user_method,
            is_asgi_app=isinstance(self._callable, ASGIAppReplicaWrapper),
        )
        self._cached_user_method_info[method_name] = info
        return info

    async def _send_user_result_over_asgi(
        self,
        result: Any,
        asgi_args: ASGIArgs,
    ):
        """Handle the result from user code and send it over the ASGI interface.

        If the result is already a Response type, it is sent directly. Otherwise, it
        is converted to a custom Response type that handles serialization for
        common Python objects.
        """
        scope, receive, send = asgi_args.to_args_tuple()
        if isinstance(result, starlette.responses.Response):
            await result(scope, receive, send)
        else:
            await Response(result).send(scope, receive, send)

    async def _call_func_or_gen(
        self,
        callable: Callable,
        *,
        args: Optional[Tuple[Any]] = None,
        kwargs: Optional[Dict[str, Any]] = None,
        is_streaming: bool = False,
        generator_result_callback: Optional[Callable] = None,
        run_sync_methods_in_threadpool_override: Optional[bool] = None,
    ) -> Tuple[Any, bool]:
        """Call the callable with the provided arguments.

        This is a convenience wrapper that will work for `def`, `async def`,
        generator, and async generator functions.

        Returns the result and a boolean indicating if the result was a sync generator
        that has already been consumed.
        """
        sync_gen_consumed = False
        args = args if args is not None else tuple()
        kwargs = kwargs if kwargs is not None else dict()
        run_sync_in_threadpool = (
            self._run_sync_methods_in_threadpool
            if run_sync_methods_in_threadpool_override is None
            else run_sync_methods_in_threadpool_override
        )
        is_sync_method = (
            inspect.isfunction(callable) or inspect.ismethod(callable)
        ) and not (
            inspect.iscoroutinefunction(callable)
            or inspect.isasyncgenfunction(callable)
        )

        if is_sync_method and run_sync_in_threadpool:
            is_generator = inspect.isgeneratorfunction(callable)
            if is_generator:
                sync_gen_consumed = True
                if not is_streaming:
                    # TODO(edoakes): make this check less redundant with the one in
                    # _handle_user_method_result.
                    raise TypeError(
                        f"Method '{callable.__name__}' returned a generator. "
                        "You must use `handle.options(stream=True)` to call "
                        "generators on a deployment."
                    )

            def run_callable():
                result = callable(*args, **kwargs)
                if is_generator:
                    for r in result:
                        generator_result_callback(r)

                    result = None

                return result

            # NOTE(edoakes): we use anyio.to_thread here because it's what Starlette
            # uses (and therefore FastAPI too). The max size of the threadpool is
            # set to max_ongoing_requests in the replica wrapper.
            # anyio.to_thread propagates ContextVars to the worker thread automatically.
            result = await to_thread.run_sync(run_callable)
        else:
            if (
                is_sync_method
                and not self._warned_about_sync_method_change
                and run_sync_methods_in_threadpool_override is None
            ):
                self._warned_about_sync_method_change = True
                warnings.warn(
                    RAY_SERVE_RUN_SYNC_IN_THREADPOOL_WARNING.format(
                        method_name=callable.__name__,
                    )
                )

            result = callable(*args, **kwargs)
            if inspect.iscoroutine(result):
                result = await result

        return result, sync_gen_consumed

    @property
    def user_callable(self) -> Optional[Callable]:
        return self._callable

    async def _initialize_asgi_callable(self) -> None:
        self._callable: ASGIAppReplicaWrapper

        app: Starlette = self._callable.app

        # The reason we need to do this is because BackPressureError is a serve internal exception
        # and FastAPI doesn't know how to handle it, so it treats it as a 500 error.
        # With same reasoning, we are not handling TimeoutError because it's a generic exception
        # the FastAPI knows how to handle. See https://www.starlette.io/exceptions/
        def handle_exception(_: Request, exc: Exception):
            return self.handle_exception(exc)

        for exc in self.service_unavailable_exceptions:
            app.add_exception_handler(exc, handle_exception)

        await self._callable._run_asgi_lifespan_startup()

    @_run_user_code
    async def initialize_callable(self) -> Optional[ASGIApp]:
        """Initialize the user callable.

        If the callable is an ASGI app wrapper (e.g., using @serve.ingress), returns
        the ASGI app object, which may be used *read only* by the caller.
        """
        if self._callable is not None:
            raise RuntimeError("initialize_callable should only be called once.")

        # This closure initializes user code and finalizes replica
        # startup. By splitting the initialization step like this,
        # we can already access this actor before the user code
        # has finished initializing.
        # The supervising state manager can then wait
        # for allocation of this replica by using the `is_allocated`
        # method. After that, it calls `reconfigure` to trigger
        # user code initialization.
        logger.info(
            "Started initializing replica.",
            extra={"log_to_stderr": False},
        )

        if self._is_function:
            self._callable = self._deployment_def
        else:
            # This allows deployments to define an async __init__
            # method (mostly used for testing).
            self._callable = self._deployment_def.__new__(self._deployment_def)
            await self._call_func_or_gen(
                self._callable.__init__,
                args=self._init_args,
                kwargs=self._init_kwargs,
                # Always run the constructor on the main user code thread.
                run_sync_methods_in_threadpool_override=False,
            )

            if isinstance(self._callable, ASGIAppReplicaWrapper):
                await self._initialize_asgi_callable()

        self._user_health_check = getattr(self._callable, HEALTH_CHECK_METHOD, None)
        self._user_record_routing_stats = getattr(
            self._callable, REQUEST_ROUTING_STATS_METHOD, None
        )
        self._user_autoscaling_stats = getattr(
            self._callable, "record_autoscaling_stats", None
        )

        logger.info(
            "Finished initializing replica.",
            extra={"log_to_stderr": False},
        )

        return (
            self._callable.app
            if isinstance(self._callable, ASGIAppReplicaWrapper)
            else None
        )

    def _raise_if_not_initialized(self, method_name: str):
        if self._callable is None:
            raise RuntimeError(
                f"`initialize_callable` must be called before `{method_name}`."
            )

    def call_user_health_check(self) -> Optional[concurrent.futures.Future]:
        self._raise_if_not_initialized("call_user_health_check")

        # If the user provided a health check, call it on the user code thread. If user
        # code blocks the event loop the health check may time out.
        #
        # To avoid this issue for basic cases without a user-defined health check, skip
        # interacting with the user callable entirely.
        if self._user_health_check is not None:
            return self._call_user_health_check()

        return None

    def call_user_record_routing_stats(self) -> Optional[concurrent.futures.Future]:
        self._raise_if_not_initialized("call_user_record_routing_stats")

        if self._user_record_routing_stats is not None:
            return self._call_user_record_routing_stats()

        return None

    def call_record_autoscaling_stats(self) -> Optional[concurrent.futures.Future]:
        self._raise_if_not_initialized("call_record_autoscaling_stats")

        if self._user_autoscaling_stats is not None:
            return self._call_user_autoscaling_stats()

        return None

    @_run_user_code
    async def _call_user_health_check(self):
        await self._call_func_or_gen(self._user_health_check)

    @_run_user_code
    async def _call_user_record_routing_stats(self) -> Dict[str, Any]:
        result, _ = await self._call_func_or_gen(self._user_record_routing_stats)
        return result

    @_run_user_code
    async def _call_user_autoscaling_stats(self) -> Dict[str, Union[int, float]]:
        result, _ = await self._call_func_or_gen(self._user_autoscaling_stats)
        return result

    @_run_user_code
    async def call_reconfigure(self, user_config: Any):
        self._raise_if_not_initialized("call_reconfigure")

        # NOTE(edoakes): there is the possibility of a race condition in user code if
        # they don't have any form of concurrency control between `reconfigure` and
        # other methods. See https://github.com/ray-project/ray/pull/42159.
        if user_config is not None:
            if self._is_function:
                raise ValueError("deployment_def must be a class to use user_config")
            elif not hasattr(self._callable, RECONFIGURE_METHOD):
                raise RayServeException(
                    "user_config specified but deployment "
                    + self._deployment_id
                    + " missing "
                    + RECONFIGURE_METHOD
                    + " method"
                )
            await self._call_func_or_gen(
                getattr(self._callable, RECONFIGURE_METHOD),
                args=(user_config,),
            )

    async def _handle_user_method_result(
        self,
        result: Any,
        user_method_info: UserMethodInfo,
        *,
        is_streaming: bool,
        is_http_request: bool,
        sync_gen_consumed: bool,
        generator_result_callback: Optional[Callable],
        asgi_args: Optional[ASGIArgs],
    ) -> Any:
        """Postprocess the result of a user method.

        User methods can be regular unary functions or return a sync or async generator.
        This method will raise an exception if the result is not of the expected type
        (e.g., non-generator for streaming requests or generator for unary requests).

        Generator outputs will be written to the `generator_result_callback`.

        Note that HTTP requests are an exception: they are *always* streaming requests,
        but for ASGI apps (like FastAPI), the actual method will be a regular function
        implementing the ASGI `__call__` protocol.
        """
        result_is_gen = inspect.isgenerator(result)
        result_is_async_gen = inspect.isasyncgen(result)
        if is_streaming:
            if result_is_gen:
                for r in result:
                    generator_result_callback(r)
            elif result_is_async_gen:
                async for r in result:
                    generator_result_callback(r)
            elif is_http_request and not user_method_info.is_asgi_app:
                # For the FastAPI codepath, the response has already been sent over
                # ASGI, but for the vanilla deployment codepath we need to send it.
                await self._send_user_result_over_asgi(result, asgi_args)
            elif not is_http_request and not sync_gen_consumed:
                # If a unary method is called with stream=True for anything EXCEPT
                # an HTTP request, raise an error.
                # HTTP requests are always streaming regardless of if the method
                # returns a generator, because it's provided the result queue as its
                # ASGI `send` interface to stream back results.
                raise TypeError(
                    f"Called method '{user_method_info.name}' with "
                    "`handle.options(stream=True)` but it did not return a "
                    "generator."
                )
        else:
            assert (
                not is_http_request
            ), "All HTTP requests go through the streaming codepath."

            if result_is_gen or result_is_async_gen:
                raise TypeError(
                    f"Method '{user_method_info.name}' returned a generator. "
                    "You must use `handle.options(stream=True)` to call "
                    "generators on a deployment."
                )

        return result

    async def call_http_entrypoint(
        self,
        request_metadata: RequestMetadata,
        status_code_callback: StatusCodeCallback,
        scope: Scope,
        receive: Receive,
    ) -> Any:
        result_queue = MessageQueue()
        user_method_info = self.get_user_method_info(request_metadata.call_method)

        if self._run_user_code_in_separate_thread:
            # `asyncio.Event`s are not thread safe, so `call_soon_threadsafe` must be
            # used to interact with the result queue from the user callable thread.
            system_event_loop = asyncio.get_running_loop()

            async def enqueue(item: Any):
                system_event_loop.call_soon_threadsafe(result_queue.put_nowait, item)

            call_future = self._call_http_entrypoint(
                user_method_info, scope, receive, enqueue
            )
        else:

            async def enqueue(item: Any):
                result_queue.put_nowait(item)

            call_future = asyncio.create_task(
                self._call_http_entrypoint(user_method_info, scope, receive, enqueue)
            )

        first_message_peeked = False
        async for messages in result_queue.fetch_messages_from_queue(call_future):
            # HTTP (ASGI) messages are only consumed by the proxy so batch them
            # and use vanilla pickle (we know it's safe because these messages
            # only contain primitive Python types).
            # Peek the first ASGI message to determine the status code.
            if not first_message_peeked:
                msg = messages[0]
                first_message_peeked = True
                if msg["type"] == "http.response.start":
                    # HTTP responses begin with exactly one
                    # "http.response.start" message containing the "status"
                    # field. Other response types like WebSockets may not.
                    status_code_callback(str(msg["status"]))

            yield messages

    @_run_user_code
    async def _call_http_entrypoint(
        self,
        user_method_info: UserMethodInfo,
        scope: Scope,
        receive: Receive,
        send: Send,
    ) -> Any:
        """Call an HTTP entrypoint.

        `send` is used to communicate the results of streaming responses.

        Raises any exception raised by the user code so it can be propagated as a
        `RayTaskError`.
        """
        self._raise_if_not_initialized("_call_http_entrypoint")

        if self._is_enabled_for_debug:
            logger.debug(
                f"Started executing request to method '{user_method_info.name}'.",
                extra={"log_to_stderr": False, "serve_access_log": True},
            )

        if user_method_info.is_asgi_app:
            request_args = (scope, receive, send)
        elif not user_method_info.takes_any_args:
            # Edge case to support empty HTTP handlers: don't pass the Request
            # argument if the callable has no parameters.
            request_args = tuple()
        else:
            # Non-FastAPI HTTP handlers take only the starlette `Request`.
            request_args = (starlette.requests.Request(scope, receive, send),)

        receive_task = None
        try:
            if hasattr(receive, "fetch_until_disconnect"):
                receive_task = asyncio.create_task(receive.fetch_until_disconnect())

            result, sync_gen_consumed = await self._call_func_or_gen(
                user_method_info.callable,
                args=request_args,
                kwargs={},
                is_streaming=True,
                generator_result_callback=send,
            )
            final_result = await self._handle_user_method_result(
                result,
                user_method_info,
                is_streaming=True,
                is_http_request=True,
                sync_gen_consumed=sync_gen_consumed,
                generator_result_callback=send,
                asgi_args=ASGIArgs(scope, receive, send),
            )

            if receive_task is not None and not receive_task.done():
                receive_task.cancel()

            return final_result
        except Exception as e:
            if not user_method_info.is_asgi_app:
                response = self.handle_exception(e)
                await self._send_user_result_over_asgi(
                    response, ASGIArgs(scope, receive, send)
                )

            if receive_task is not None and not receive_task.done():
                receive_task.cancel()

            raise
        except asyncio.CancelledError:
            if receive_task is not None and not receive_task.done():
                # Do NOT cancel the receive task if the request has been
                # cancelled, but the call is a batched call. This is
                # because we cannot guarantee cancelling the batched
                # call, so in the case that the call continues executing
                # we should continue fetching data from the client.
                if not hasattr(user_method_info.callable, "set_max_batch_size"):
                    receive_task.cancel()

            raise

    async def call_user_generator(
        self,
        request_metadata: RequestMetadata,
        request_args: Tuple[Any],
        request_kwargs: Dict[str, Any],
    ) -> AsyncGenerator[Any, None]:
        """Calls a user method for a streaming call and yields its results.

        The user method is called in an asyncio `Task` and places its results on a
        `result_queue`. This method pulls and yields from the `result_queue`.
        """
        if not self._run_user_code_in_separate_thread:
            gen = await self._call_user_generator(
                request_metadata, request_args, request_kwargs
            )
            async for result in gen:
                yield result
        else:
            result_queue = MessageQueue()

            # `asyncio.Event`s are not thread safe, so `call_soon_threadsafe` must be
            # used to interact with the result queue from the user callable thread.
            system_event_loop = asyncio.get_running_loop()

            def _enqueue_thread_safe(item: Any):
                system_event_loop.call_soon_threadsafe(result_queue.put_nowait, item)

            call_future = self._call_user_generator(
                request_metadata,
                request_args,
                request_kwargs,
                enqueue=_enqueue_thread_safe,
            )

            async for messages in result_queue.fetch_messages_from_queue(call_future):
                for msg in messages:
                    yield msg

    @_run_user_code
    async def _call_user_generator(
        self,
        request_metadata: RequestMetadata,
        request_args: Tuple[Any],
        request_kwargs: Dict[str, Any],
        *,
        enqueue: Optional[Callable] = None,
    ) -> Optional[AsyncGenerator[Any, None]]:
        """Call a user generator.

        The `generator_result_callback` is used to communicate the results of generator
        methods.

        Raises any exception raised by the user code so it can be propagated as a
        `RayTaskError`.
        """
        self._raise_if_not_initialized("_call_user_generator")

        request_args = request_args if request_args is not None else tuple()
        request_kwargs = request_kwargs if request_kwargs is not None else dict()

        user_method_info = self.get_user_method_info(request_metadata.call_method)
        callable = user_method_info.callable
        is_sync_method = (
            inspect.isfunction(callable) or inspect.ismethod(callable)
        ) and not (
            inspect.iscoroutinefunction(callable)
            or inspect.isasyncgenfunction(callable)
        )

        if self._is_enabled_for_debug:
            logger.debug(
                f"Started executing request to method '{user_method_info.name}'.",
                extra={"log_to_stderr": False, "serve_access_log": True},
            )

        async def _call_generator_async() -> AsyncGenerator[Any, None]:
            gen = callable(*request_args, **request_kwargs)
            if inspect.iscoroutine(gen):
                gen = await gen

            if inspect.isgenerator(gen):
                for result in gen:
                    yield result
            elif inspect.isasyncgen(gen):
                async for result in gen:
                    yield result
            else:
                raise TypeError(
                    f"Called method '{user_method_info.name}' with "
                    "`handle.options(stream=True)` but it did not return a generator."
                )

        def _call_generator_sync():
            gen = callable(*request_args, **request_kwargs)
            if inspect.isgenerator(gen):
                for result in gen:
                    enqueue(result)
            else:
                raise TypeError(
                    f"Called method '{user_method_info.name}' with "
                    "`handle.options(stream=True)` but it did not return a generator."
                )

        if enqueue and is_sync_method and self._run_sync_methods_in_threadpool:
            await to_thread.run_sync(_call_generator_sync)
        elif enqueue:

            async def gen_coro_wrapper():
                async for result in _call_generator_async():
                    enqueue(result)

            await gen_coro_wrapper()
        else:
            return _call_generator_async()

    @_run_user_code
    async def call_user_method(
        self,
        request_metadata: RequestMetadata,
        request_args: Tuple[Any],
        request_kwargs: Dict[str, Any],
    ) -> Any:
        """Call a (unary) user method.

        Raises any exception raised by the user code so it can be propagated as a
        `RayTaskError`.
        """
        self._raise_if_not_initialized("call_user_method")

        if self._is_enabled_for_debug:
            logger.debug(
                f"Started executing request to method '{request_metadata.call_method}'.",
                extra={"log_to_stderr": False, "serve_access_log": True},
            )

        user_method_info = self.get_user_method_info(request_metadata.call_method)
        result, _ = await self._call_func_or_gen(
            user_method_info.callable,
            args=request_args,
            kwargs=request_kwargs,
            is_streaming=False,
        )
        if inspect.isgenerator(result) or inspect.isasyncgen(result):
            raise TypeError(
                f"Method '{user_method_info.name}' returned a generator. "
                "You must use `handle.options(stream=True)` to call "
                "generators on a deployment."
            )
        return result

    def handle_exception(self, exc: Exception):
        if isinstance(exc, self.service_unavailable_exceptions):
            return starlette.responses.Response(exc.message, status_code=503)
        else:
            return starlette.responses.Response(
                "Internal Server Error", status_code=500
            )

    @_run_user_code
    async def call_destructor(self):
        """Explicitly call the `__del__` method of the user callable.

        Calling this multiple times has no effect; only the first call will
        actually call the destructor.
        """
        if self._callable is None:
            logger.debug(
                "This replica has not yet started running user code. "
                "Skipping __del__."
            )
            return

        # Only run the destructor once. This is safe because there is no `await` between
        # checking the flag here and flipping it to `True` below.
        if self._destructor_called:
            return

        self._destructor_called = True
        try:
            if hasattr(self._callable, "__del__"):
                # Make sure to accept `async def __del__(self)` as well.
                await self._call_func_or_gen(
                    self._callable.__del__,
                    # Always run the destructor on the main user callable thread.
                    run_sync_methods_in_threadpool_override=False,
                )

            if hasattr(self._callable, "__serve_multiplex_wrapper"):
                await getattr(self._callable, "__serve_multiplex_wrapper").shutdown()

        except Exception as e:
            logger.exception(f"Exception during graceful shutdown of replica: {e}")<|MERGE_RESOLUTION|>--- conflicted
+++ resolved
@@ -168,10 +168,6 @@
         self._deployment_id = replica_id.deployment_id
         self._metrics_pusher = MetricsPusher()
         self._metrics_store = InMemoryMetricsStore()
-<<<<<<< HEAD
-        self.user_callable_wrapper = user_callable_wrapper
-=======
->>>>>>> 0b743508
         self._ingress = ingress
         self._controller_handle = ray.get_actor(
             SERVE_CONTROLLER_NAME, namespace=SERVE_NAMESPACE
@@ -181,16 +177,10 @@
         self._event_loop = event_loop or asyncio.get_event_loop()
 
         # Cache user_callable_wrapper initialization state to avoid repeated runtime checks
-<<<<<<< HEAD
-        self._user_autoscaling_stats_available = False
-        # On first call to _record_autoscaling_stats_safe. Failing validation disables _user_autoscaling_stats_available
-        self._user_autoscaling_stats_validated = False
-=======
         self._custom_metrics_enabled = False
         # On first call to _fetch_custom_autoscaling_metrics. Failing validation disables _custom_metrics_enabled
         self._checked_custom_metrics = False
         self._record_autoscaling_stats_fn = None
->>>>>>> 0b743508
 
         # If the interval is set to 0, eagerly sets all metrics.
         self._cached_metrics_enabled = RAY_SERVE_METRICS_EXPORT_INTERVAL_MS != 0
@@ -291,10 +281,6 @@
 
         await self._metrics_pusher.graceful_shutdown()
 
-<<<<<<< HEAD
-    def should_collect_metrics(self) -> bool:
-        return self._autoscaling_config is not None
-=======
     def start_metrics_pusher(self):
         self._metrics_pusher.start()
 
@@ -313,7 +299,6 @@
                 self._autoscaling_config.metrics_interval_s,
             ),
         )
->>>>>>> 0b743508
 
     def should_collect_ongoing_requests(self) -> bool:
         return not RAY_SERVE_COLLECT_AUTOSCALING_METRICS_ON_HANDLE
@@ -326,23 +311,6 @@
         if self._autoscaling_config and self.should_collect_ongoing_requests():
             self.start_metrics_pusher()
 
-<<<<<<< HEAD
-            # Push autoscaling metrics to the controller periodically.
-            self._metrics_pusher.register_or_update_task(
-                self.PUSH_METRICS_TO_CONTROLLER_TASK_NAME,
-                self._push_autoscaling_metrics,
-                self._autoscaling_config.metrics_interval_s,
-            )
-            # Collect autoscaling metrics locally periodically.
-            self._metrics_pusher.register_or_update_task(
-                self.RECORD_METRICS_TASK_NAME,
-                self._add_autoscaling_metrics_point_async,
-                min(
-                    RAY_SERVE_REPLICA_AUTOSCALING_METRIC_RECORD_INTERVAL_S,
-                    self._autoscaling_config.metrics_interval_s,
-                ),
-            )
-=======
     def enable_custom_autoscaling_metrics(
         self,
         custom_metrics_enabled: bool,
@@ -353,7 +321,6 @@
             self._custom_metrics_enabled = custom_metrics_enabled
             self._record_autoscaling_stats_fn = record_autoscaling_stats_fn
             self.start_metrics_pusher()
->>>>>>> 0b743508
 
     def update_user_autoscaling_stats_availability(self):
         """Runs after the user callable wrapper is initialized to enable autoscaling metrics collection."""
@@ -401,11 +368,7 @@
         new_aggregated_metrics = {}
         new_metrics = {**self._metrics_store.data}
 
-<<<<<<< HEAD
-        if not RAY_SERVE_COLLECT_AUTOSCALING_METRICS_ON_HANDLE:
-=======
         if self.should_collect_ongoing_requests():
->>>>>>> 0b743508
             # Keep the legacy window_avg ongoing requests in the merged metrics dict
             window_avg = (
                 self._metrics_store.aggregate_avg([RUNNING_REQUESTS_KEY])[0] or 0.0
@@ -422,43 +385,24 @@
             replica_metric_report
         )
 
-<<<<<<< HEAD
-    def _replica_ongoing_requests(self) -> Dict[ReplicaID, int]:
-        return {RUNNING_REQUESTS_KEY: self._num_ongoing_requests}
-
-    async def _record_autoscaling_stats_safe(
-=======
     async def _fetch_custom_autoscaling_metrics(
->>>>>>> 0b743508
         self,
     ) -> Optional[Dict[str, Union[int, float]]]:
         try:
             res = await asyncio.wait_for(
-<<<<<<< HEAD
-                self.user_callable_wrapper.call_record_autoscaling_stats(),
-=======
                 self._record_autoscaling_stats_fn(),
->>>>>>> 0b743508
                 timeout=RAY_SERVE_RECORD_AUTOSCALING_STATS_TIMEOUT_S,
             )
 
             # Perform validation only first call
-<<<<<<< HEAD
-            if not self._user_autoscaling_stats_validated:
-=======
             if not self._checked_custom_metrics:
->>>>>>> 0b743508
                 # Enforce return type to be Dict[str, Union[int, float]]
                 if not isinstance(res, dict):
                     logger.error(
                         f"User autoscaling stats method returned {type(res).__name__}, "
                         f"expected Dict[str, Union[int, float]]. Disabling autoscaling stats."
                     )
-<<<<<<< HEAD
-                    self._user_autoscaling_stats_available = False
-=======
                     self._custom_metrics_enabled = False
->>>>>>> 0b743508
                     return None
 
                 for key, value in res.items():
@@ -468,17 +412,10 @@
                             f"{type(value).__name__} for key '{key}', expected int or float. "
                             f"Disabling autoscaling stats."
                         )
-<<<<<<< HEAD
-                        self._user_autoscaling_stats_available = False
-                        return None
-
-                self._user_autoscaling_stats_validated = True
-=======
                         self._custom_metrics_enabled = False
                         return None
 
                 self._checked_custom_metrics = True
->>>>>>> 0b743508
 
             return res
         except asyncio.TimeoutError as timeout_err:
@@ -506,18 +443,6 @@
         return None
 
     async def _add_autoscaling_metrics_point_async(self) -> None:
-<<<<<<< HEAD
-        if RAY_SERVE_COLLECT_AUTOSCALING_METRICS_ON_HANDLE:
-            metrics_dict = {}
-        else:
-            metrics_dict = self._replica_ongoing_requests()
-
-        # Use cached availability flag to avoid repeated runtime checks
-        if self._user_autoscaling_stats_available:
-            new_metrics = await self._record_autoscaling_stats_safe()
-            if new_metrics:
-                metrics_dict.update(new_metrics)
-=======
         metrics_dict = {}
         if self.should_collect_ongoing_requests():
             metrics_dict = {RUNNING_REQUESTS_KEY: self._num_ongoing_requests}
@@ -527,7 +452,6 @@
             custom_metrics = await self._fetch_custom_autoscaling_metrics()
             if custom_metrics:
                 metrics_dict.update(custom_metrics)
->>>>>>> 0b743508
 
         self._metrics_store.add_metrics_point(
             metrics_dict,
