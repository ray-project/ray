--- conflicted
+++ resolved
@@ -53,10 +53,7 @@
     HEALTH_CHECK_METHOD,
     RAY_SERVE_COLLECT_AUTOSCALING_METRICS_ON_HANDLE,
     RAY_SERVE_METRICS_EXPORT_INTERVAL_MS,
-<<<<<<< HEAD
     RAY_SERVE_REPLICA_AUTOSCALING_METRIC_PUSH_INTERVAL_S,
-=======
->>>>>>> 1895aa1c
     RAY_SERVE_REPLICA_AUTOSCALING_METRIC_RECORD_INTERVAL_S,
     RAY_SERVE_REQUEST_PATH_LOG_BUFFER_SIZE,
     RAY_SERVE_RUN_SYNC_IN_THREADPOOL,
@@ -292,14 +289,7 @@
             self._metrics_pusher.register_or_update_task(
                 self.RECORD_METRICS_TASK_NAME,
                 self._add_autoscaling_metrics_point,
-<<<<<<< HEAD
                 RAY_SERVE_REPLICA_AUTOSCALING_METRIC_RECORD_INTERVAL_S,
-=======
-                min(
-                    RAY_SERVE_REPLICA_AUTOSCALING_METRIC_RECORD_INTERVAL_S,
-                    self._autoscaling_config.metrics_interval_s,
-                ),
->>>>>>> 1895aa1c
             )
 
     def inc_num_ongoing_requests(self, request_metadata: RequestMetadata) -> int:
