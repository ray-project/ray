import asyncio
import concurrent.futures
import functools
import inspect
import logging
import os
import pickle
import threading
import time
import traceback
import warnings
from abc import ABC, abstractmethod
from collections import defaultdict, deque
from contextlib import asynccontextmanager, contextmanager
from dataclasses import dataclass
from importlib import import_module
from typing import (
    Any,
    AsyncGenerator,
    Callable,
    Dict,
    Generator,
    List,
    Optional,
    Set,
    Tuple,
    Union,
)

import starlette.responses
from anyio import to_thread
from fastapi import Request
from starlette.applications import Starlette
from starlette.types import ASGIApp, Receive, Scope, Send

import ray
from ray import cloudpickle
from ray._common.filters import CoreContextFilter
from ray._common.prometheus_utils import (
    fetch_from_prom_server as default_prometheus_handler,
)
from ray._common.utils import get_or_create_event_loop
from ray.actor import ActorClass, ActorHandle
from ray.dag.py_obj_scanner import _PyObjScanner
from ray.remote_function import RemoteFunction
from ray.serve import metrics
from ray.serve._private.common import (
    RUNNING_REQUESTS_KEY,
    DeploymentID,
    ReplicaID,
    ReplicaMetricReport,
    ReplicaQueueLengthInfo,
    RequestMetadata,
    ServeComponentType,
    StreamingHTTPRequest,
    gRPCRequest,
)
from ray.serve._private.config import DeploymentConfig
from ray.serve._private.constants import (
    GRPC_CONTEXT_ARG_NAME,
    HEALTH_CHECK_METHOD,
    RAY_SERVE_COLLECT_AUTOSCALING_METRICS_ON_HANDLE,
    RAY_SERVE_METRICS_EXPORT_INTERVAL_MS,
    RAY_SERVE_RECORD_AUTOSCALING_STATS_TIMEOUT_S,
    RAY_SERVE_REPLICA_AUTOSCALING_METRIC_PROMETHEUS_HOST,
    RAY_SERVE_REPLICA_AUTOSCALING_METRIC_RECORD_INTERVAL_S,
    RAY_SERVE_REQUEST_PATH_LOG_BUFFER_SIZE,
    RAY_SERVE_RUN_SYNC_IN_THREADPOOL,
    RAY_SERVE_RUN_SYNC_IN_THREADPOOL_WARNING,
    RAY_SERVE_RUN_USER_CODE_IN_SEPARATE_THREAD,
    RECONFIGURE_METHOD,
    REQUEST_LATENCY_BUCKETS_MS,
    REQUEST_ROUTING_STATS_METHOD,
    SERVE_CONTROLLER_NAME,
    SERVE_LOG_APPLICATION,
    SERVE_LOG_COMPONENT,
    SERVE_LOG_DEPLOYMENT,
    SERVE_LOG_REPLICA,
    SERVE_LOG_REQUEST_ID,
    SERVE_LOG_ROUTE,
    SERVE_LOGGER_NAME,
    SERVE_NAMESPACE,
)
from ray.serve._private.default_impl import (
    create_replica_impl,
    create_replica_metrics_manager,
)
from ray.serve._private.http_util import (
    ASGIAppReplicaWrapper,
    ASGIArgs,
    ASGIReceiveProxy,
    MessageQueue,
    Response,
)
from ray.serve._private.logging_utils import (
    access_log_msg,
    configure_component_logger,
    configure_component_memory_profiler,
    get_component_logger_file_path,
)
from ray.serve._private.metrics_utils import InMemoryMetricsStore, MetricsPusher
from ray.serve._private.task_consumer import TaskConsumerWrapper
from ray.serve._private.thirdparty.get_asgi_route_name import (
    extract_route_patterns,
    get_asgi_route_name,
)
from ray.serve._private.usage import ServeUsageTag
from ray.serve._private.utils import (
    Semaphore,
    get_component_file_name,  # noqa: F401
    parse_import_path,
)
from ray.serve._private.version import DeploymentVersion
from ray.serve.config import AutoscalingConfig
from ray.serve.context import _get_in_flight_requests
from ray.serve.deployment import Deployment
from ray.serve.exceptions import (
    BackPressureError,
    DeploymentUnavailableError,
    RayServeException,
)
from ray.serve.handle import DeploymentHandle
from ray.serve.schema import EncodingType, LoggingConfig, ReplicaRank

logger = logging.getLogger(SERVE_LOGGER_NAME)


ReplicaMetadata = Tuple[
    DeploymentConfig,
    DeploymentVersion,
    Optional[float],
    Optional[int],
    Optional[str],
    int,
    int,
    ReplicaRank,  # rank
    Optional[List[str]],  # route_patterns
    Optional[List[DeploymentID]],  # outbound_deployments
]


def _load_deployment_def_from_import_path(import_path: str) -> Callable:
    module_name, attr_name = parse_import_path(import_path)
    deployment_def = getattr(import_module(module_name), attr_name)

    # For ray or serve decorated class or function, strip to return
    # original body.
    if isinstance(deployment_def, RemoteFunction):
        deployment_def = deployment_def._function
    elif isinstance(deployment_def, ActorClass):
        deployment_def = deployment_def.__ray_metadata__.modified_class
    elif isinstance(deployment_def, Deployment):
        logger.warning(
            f'The import path "{import_path}" contains a '
            "decorated Serve deployment. The decorator's settings "
            "are ignored when deploying via import path."
        )
        deployment_def = deployment_def.func_or_class

    return deployment_def


class ReplicaMetricsManager:
    """Manages metrics for the replica.

    A variety of metrics are managed:
        - Fine-grained metrics are set for every request.
        - Autoscaling statistics are periodically pushed to the controller.
        - Queue length metrics are periodically recorded as user-facing gauges.
    """

    PUSH_METRICS_TO_CONTROLLER_TASK_NAME = "push_metrics_to_controller"
    RECORD_METRICS_TASK_NAME = "record_metrics"
    SET_REPLICA_REQUEST_METRIC_GAUGE_TASK_NAME = "set_replica_request_metric_gauge"

    def __init__(
        self,
        replica_id: ReplicaID,
        event_loop: asyncio.BaseEventLoop,
        autoscaling_config: Optional[AutoscalingConfig],
        ingress: bool,
        prometheus_handler: Callable[..., Any] = default_prometheus_handler,
    ):
        self._replica_id = replica_id
        self._deployment_id = replica_id.deployment_id
        self._metrics_pusher = MetricsPusher()
        self._metrics_store = InMemoryMetricsStore()
        self._ingress = ingress
        self._controller_handle = ray.get_actor(
            SERVE_CONTROLLER_NAME, namespace=SERVE_NAMESPACE
        )
        self._num_ongoing_requests = 0
        # Store event loop for scheduling async tasks from sync context
        self._event_loop = event_loop or asyncio.get_event_loop()

        # Cache user_callable_wrapper initialization state to avoid repeated runtime checks
        self._custom_metrics_enabled = False
        # On first call to _fetch_custom_autoscaling_metrics. Failing validation disables _custom_metrics_enabled
        self._checked_custom_metrics = False
        self._record_autoscaling_stats_fn = None

        # If the interval is set to 0, eagerly sets all metrics.
        self._cached_metrics_enabled = RAY_SERVE_METRICS_EXPORT_INTERVAL_MS != 0
        self._cached_metrics_interval_s = RAY_SERVE_METRICS_EXPORT_INTERVAL_MS / 1000

        # Request counter (only set on replica startup).
        self._restart_counter = metrics.Counter(
            "serve_deployment_replica_starts",
            description=(
                "The number of times this replica has been restarted due to failure."
            ),
        )
        self._restart_counter.inc()

        # Per-request metrics.
        self._request_counter = metrics.Counter(
            "serve_deployment_request_counter",
            description=(
                "The number of queries that have been processed in this replica."
            ),
            tag_keys=("route",),
        )
        if self._cached_metrics_enabled:
            self._cached_request_counter = defaultdict(int)

        self._error_counter = metrics.Counter(
            "serve_deployment_error_counter",
            description=(
                "The number of exceptions that have occurred in this replica."
            ),
            tag_keys=("route",),
        )
        if self._cached_metrics_enabled:
            self._cached_error_counter = defaultdict(int)

        # log REQUEST_LATENCY_BUCKET_MS
        logger.debug(f"REQUEST_LATENCY_BUCKETS_MS: {REQUEST_LATENCY_BUCKETS_MS}")
        self._processing_latency_tracker = metrics.Histogram(
            "serve_deployment_processing_latency_ms",
            description="The latency for queries to be processed.",
            boundaries=REQUEST_LATENCY_BUCKETS_MS,
            tag_keys=("route",),
        )
        if self._cached_metrics_enabled:
            self._cached_latencies = defaultdict(deque)
            self._event_loop.create_task(self._report_cached_metrics_forever())

        self._num_ongoing_requests_gauge = metrics.Gauge(
            "serve_replica_processing_queries",
            description="The current number of queries being processed.",
        )

        self.record_autoscaling_stats_failed_counter = metrics.Counter(
            "serve_record_autoscaling_stats_failed",
            description="The number of errored record_autoscaling_stats invocations.",
            tag_keys=("app_name", "deployment_name", "replica_id", "exception_name"),
        )

        self.set_autoscaling_config(autoscaling_config)

        self._prometheus_metrics_enabled = False
        self._prometheus_queries: Optional[List[str]] = None
        self._prometheus_handler = prometheus_handler

    def set_prometheus_handler(self, prometheus_handler: Callable[..., Any]):
        """Update the prometheus handler for testing purposes."""
        self._prometheus_handler = prometheus_handler

    def _report_cached_metrics(self):
        for route, count in self._cached_request_counter.items():
            self._request_counter.inc(count, tags={"route": route})
        self._cached_request_counter.clear()

        for route, count in self._cached_error_counter.items():
            self._error_counter.inc(count, tags={"route": route})
        self._cached_error_counter.clear()

        for route, latencies in self._cached_latencies.items():
            for latency_ms in latencies:
                self._processing_latency_tracker.observe(
                    latency_ms, tags={"route": route}
                )
        self._cached_latencies.clear()

        self._num_ongoing_requests_gauge.set(self._num_ongoing_requests)

    async def _report_cached_metrics_forever(self):
        assert self._cached_metrics_interval_s > 0

        consecutive_errors = 0
        while True:
            try:
                await asyncio.sleep(self._cached_metrics_interval_s)
                self._report_cached_metrics()
                consecutive_errors = 0
            except Exception:
                logger.exception("Unexpected error reporting metrics.")

                # Exponential backoff starting at 1s and capping at 10s.
                backoff_time_s = min(10, 2**consecutive_errors)
                consecutive_errors += 1
                await asyncio.sleep(backoff_time_s)

    async def shutdown(self):
        """Stop periodic background tasks."""

        await self._metrics_pusher.graceful_shutdown()

    def start_metrics_pusher(self):
        self._metrics_pusher.start()

        # Push autoscaling metrics to the controller periodically.
        self._metrics_pusher.register_or_update_task(
            self.PUSH_METRICS_TO_CONTROLLER_TASK_NAME,
            self._push_autoscaling_metrics,
            self._autoscaling_config.metrics_interval_s,
        )
        # Collect autoscaling metrics locally periodically.
        self._metrics_pusher.register_or_update_task(
            self.RECORD_METRICS_TASK_NAME,
            self._add_autoscaling_metrics_point_async,
            min(
                RAY_SERVE_REPLICA_AUTOSCALING_METRIC_RECORD_INTERVAL_S,
                self._autoscaling_config.metrics_interval_s,
            ),
        )

    def should_collect_ongoing_requests(self) -> bool:
        """Determine if replicas should collect ongoing request metrics.

        ┌────────────────────────────────────────────────────────────────┐
        │  Replica-based metrics collection                              │
        ├────────────────────────────────────────────────────────────────┤
        │                                                                │
        │      Client          Handle            Replicas                │
        │      ┌──────┐      ┌────────┐                                  │
        │      │  App │─────>│ Handle │────┬───>┌─────────┐              │
        │      │      │      │ Tracks │    │    │ Replica │              │
        │      └──────┘      │ Queued │    │    │    1    │              │
        │                    │Requests│    │    │ Tracks  │              │
        │                    └────────┘    │    │ Running │              │
        │                         │        │    └─────────┘              │
        │                         │        │         │                   │
        │                         │        │         │                   │
        │                         │        │    ┌─────────┐              │
        │                         │        └───>│ Replica │              │
        │                         │             │    2    │              │
        │                         │             │ Tracks  │              │
        │                         │             │ Running │              │
        │                         │             └─────────┘              │
        │                         │                  │                   │
        │                         │                  │                   │
        │                         ▼                  ▼                   │
        │                  ┌──────────────────────────────┐              │
        │                  │        Controller            │              │
        │                  │  • Queued metrics (handle)   │              │
        │                  │  • Running metrics (replica1)│              │
        │                  │  • Running metrics (replica2)│              │
        │                  └──────────────────────────────┘              │
        │                                                                │
        └────────────────────────────────────────────────────────────────┘
        """
        return not RAY_SERVE_COLLECT_AUTOSCALING_METRICS_ON_HANDLE

    def set_autoscaling_config(self, autoscaling_config: Optional[AutoscalingConfig]):
        """Dynamically update autoscaling config."""
        self._autoscaling_config = autoscaling_config
        if not autoscaling_config:
            return

        if autoscaling_config.prometheus_metrics:
            if RAY_SERVE_REPLICA_AUTOSCALING_METRIC_PROMETHEUS_HOST:
                self._prometheus_metrics_enabled = True
                self._prometheus_queries = autoscaling_config.prometheus_metrics
                logger.info(
                    f"Prometheus metrics enabled with queries: {self._prometheus_queries}"
                )
                self.start_metrics_pusher()
                return
            logger.error(
                "Prometheus metrics host is not set! Please export "
                "RAY_SERVE_REPLICA_AUTOSCALING_METRIC_PROMETHEUS_HOST to enable collection."
            )

        if self.should_collect_ongoing_requests():
            self.start_metrics_pusher()

    def enable_custom_autoscaling_metrics(
        self,
        custom_metrics_enabled: bool,
        record_autoscaling_stats_fn: Callable[[], Optional[concurrent.futures.Future]],
    ):
        """Runs after the user callable wrapper is initialized to enable autoscaling metrics collection."""
        if custom_metrics_enabled:
            self._custom_metrics_enabled = custom_metrics_enabled
            self._record_autoscaling_stats_fn = record_autoscaling_stats_fn
            self.start_metrics_pusher()

    def inc_num_ongoing_requests(self, request_metadata: RequestMetadata) -> int:
        """Increment the current total queue length of requests for this replica."""
        self._num_ongoing_requests += 1
        if not self._cached_metrics_enabled:
            self._num_ongoing_requests_gauge.set(self._num_ongoing_requests)

    def dec_num_ongoing_requests(self, request_metadata: RequestMetadata) -> int:
        """Decrement the current total queue length of requests for this replica."""
        self._num_ongoing_requests -= 1
        if not self._cached_metrics_enabled:
            self._num_ongoing_requests_gauge.set(self._num_ongoing_requests)

    def get_num_ongoing_requests(self) -> int:
        """Get current total queue length of requests for this replica."""
        return self._num_ongoing_requests

    def record_request_metrics(self, *, route: str, latency_ms: float, was_error: bool):
        """Records per-request metrics."""
        if self._cached_metrics_enabled:
            self._cached_latencies[route].append(latency_ms)
            if was_error:
                self._cached_error_counter[route] += 1
            else:
                self._cached_request_counter[route] += 1
        else:
            self._processing_latency_tracker.observe(latency_ms, tags={"route": route})
            if was_error:
                self._error_counter.inc(tags={"route": route})
            else:
                self._request_counter.inc(tags={"route": route})

    def _push_autoscaling_metrics(self) -> Dict[str, Any]:
        look_back_period = self._autoscaling_config.look_back_period_s
        self._metrics_store.prune_keys_and_compact_data(time.time() - look_back_period)

        new_aggregated_metrics = {}
        new_metrics = {**self._metrics_store.data}

        if self.should_collect_ongoing_requests():
            # Keep the legacy window_avg ongoing requests in the merged metrics dict
            window_avg = (
                self._metrics_store.aggregate_avg([RUNNING_REQUESTS_KEY])[0] or 0.0
            )
            new_aggregated_metrics.update({RUNNING_REQUESTS_KEY: window_avg})

        replica_metric_report = ReplicaMetricReport(
            replica_id=self._replica_id,
            timestamp=time.time(),
            aggregated_metrics=new_aggregated_metrics,
            metrics=new_metrics,
        )
        self._controller_handle.record_autoscaling_metrics_from_replica.remote(
            replica_metric_report
        )

    async def _fetch_prometheus_metrics(
        self, prometheus_metrics: List[str]
    ) -> Optional[Dict[str, Any]]:
        """
        Fetch metrics from Prometheus server using PromQL queries.
        """
        logger.info(
            f"Fetching prometheus metrics {prometheus_metrics} for replica {self._replica_id}",
            extra={"log_to_stderr": False},
        )

        try:
            prom_addr = RAY_SERVE_REPLICA_AUTOSCALING_METRIC_PROMETHEUS_HOST
            logger.info(f"Prometheus address: {prom_addr}")
            metrics_result = {}

            for metric in prometheus_metrics:
                # Add label selector for this replica
                query = f'{metric}{{replica="{self._replica_id.unique_id}"}}'
                logger.info(f"Querying prometheus with: {query}")
                response = self._prometheus_handler(
                    prom_addr,
                    query,
                    timeout=RAY_SERVE_RECORD_AUTOSCALING_STATS_TIMEOUT_S,
                )
                logger.info(f"Prometheus response: {response}")

                # Extract metric values from response data
                result = response.get("data", {}).get("result", [])
                if result:
                    # Get first matching metric value
                    metrics_result[metric] = result[0].get("value", [None, 0])[1]

            logger.info(f"Final prometheus metrics result: {metrics_result}")
            return metrics_result if metrics_result else None

        except Exception as e:
            logger.error(f"Error fetching prometheus metrics: {e}")
            return None

    async def _fetch_custom_autoscaling_metrics(
        self,
    ) -> Optional[Dict[str, Union[int, float]]]:
        try:
            res = await asyncio.wait_for(
                self._record_autoscaling_stats_fn(),
                timeout=RAY_SERVE_RECORD_AUTOSCALING_STATS_TIMEOUT_S,
            )

            # Perform validation only first call
            if not self._checked_custom_metrics:
                # Enforce return type to be Dict[str, Union[int, float]]
                if not isinstance(res, dict):
                    logger.error(
                        f"User autoscaling stats method returned {type(res).__name__}, "
                        f"expected Dict[str, Union[int, float]]. Disabling autoscaling stats."
                    )
                    self._custom_metrics_enabled = False
                    return None

                for key, value in res.items():
                    if not isinstance(value, (int, float)):
                        logger.error(
                            f"User autoscaling stats method returned invalid value type "
                            f"{type(value).__name__} for key '{key}', expected int or float. "
                            f"Disabling autoscaling stats."
                        )
                        self._custom_metrics_enabled = False
                        return None

                self._checked_custom_metrics = True

            return res
        except asyncio.TimeoutError as timeout_err:
            logger.error(
                f"Replica autoscaling stats timed out after {RAY_SERVE_RECORD_AUTOSCALING_STATS_TIMEOUT_S}s."
            )
            self.record_autoscaling_stats_failed_counter.inc(
                tags={
                    "app_name": self._deployment_id.app_name,
                    "deployment_name": self._deployment_id.name,
                    "replica_id": self._replica_id.unique_id,
                    "exception_name": timeout_err.__class__.__name__,
                }
            )
        except Exception as err:
            logger.error(f"Replica autoscaling stats failed. {err}")
            self.record_autoscaling_stats_failed_counter.inc(
                tags={
                    "app_name": self._deployment_id.app_name,
                    "deployment_name": self._deployment_id.name,
                    "replica_id": self._replica_id.unique_id,
                    "exception_name": err.__class__.__name__,
                }
            )
        return None

    async def _add_autoscaling_metrics_point_async(self) -> None:
        metrics_dict = {}
        if self.should_collect_ongoing_requests():
            metrics_dict = {RUNNING_REQUESTS_KEY: self._num_ongoing_requests}

        # Use cached availability flag to avoid repeated runtime checks
        if self._custom_metrics_enabled:
            custom_metrics = await self._fetch_custom_autoscaling_metrics()
            if custom_metrics:
                metrics_dict.update(custom_metrics)

        if self._prometheus_metrics_enabled:
            prom_metrics = await self._fetch_prometheus_metrics(
                self._prometheus_queries
            )
            if prom_metrics:
                metrics_dict.update(prom_metrics)

        self._metrics_store.add_metrics_point(
            metrics_dict,
            time.time(),
        )


StatusCodeCallback = Callable[[str], None]


class ReplicaBase(ABC):
    def __init__(
        self,
        replica_id: ReplicaID,
        deployment_def: Callable,
        init_args: Tuple,
        init_kwargs: Dict,
        deployment_config: DeploymentConfig,
        version: DeploymentVersion,
        ingress: bool,
        route_prefix: str,
<<<<<<< HEAD
        rank: ReplicaRank,
        prometheus_handler: Callable[..., Any] = default_prometheus_handler,
=======
>>>>>>> f06b0ec7
    ):
        self._version = version
        self._replica_id = replica_id
        self._deployment_id = replica_id.deployment_id
        self._deployment_config = deployment_config
        self._ingress = ingress
        self._route_prefix = route_prefix
        self._component_name = f"{self._deployment_id.name}"
        if self._deployment_id.app_name:
            self._component_name = (
                f"{self._deployment_id.app_name}_" + self._component_name
            )

        self._component_id = self._replica_id.unique_id
        self._configure_logger_and_profilers(self._deployment_config.logging_config)
        self._event_loop = get_or_create_event_loop()

        self._user_callable_wrapper = UserCallableWrapper(
            deployment_def,
            init_args,
            init_kwargs,
            deployment_id=self._deployment_id,
            run_sync_methods_in_threadpool=RAY_SERVE_RUN_SYNC_IN_THREADPOOL,
            run_user_code_in_separate_thread=RAY_SERVE_RUN_USER_CODE_IN_SEPARATE_THREAD,
            local_testing_mode=False,
            deployment_config=deployment_config,
        )
        self._semaphore = Semaphore(lambda: self.max_ongoing_requests)

        # Guards against calling the user's callable constructor multiple times.
        self._user_callable_initialized = False
        self._user_callable_initialized_lock = asyncio.Lock()
        self._initialization_latency: Optional[float] = None

        # Track deployment handles created dynamically via get_deployment_handle()
        self._dynamically_created_handles: Set[DeploymentID] = set()

        # Flipped to `True` when health checks pass and `False` when they fail. May be
        # used by replica subclass implementations.
        self._healthy = False
        # Flipped to `True` once graceful shutdown is initiated. May be used by replica
        # subclass implementations.
        self._shutting_down = False

        # Will be populated with the wrapped ASGI app if the user callable is an
        # `ASGIAppReplicaWrapper` (i.e., they are using the FastAPI integration).
        self._user_callable_asgi_app: Optional[ASGIApp] = None

        # Set metadata for logs and metrics.
        # servable_object will be populated in `initialize_and_get_metadata`.
        self._set_internal_replica_context(servable_object=None, rank=None)

        self._metrics_manager = create_replica_metrics_manager(
            replica_id=replica_id,
            event_loop=self._event_loop,
            autoscaling_config=self._deployment_config.autoscaling_config,
            ingress=ingress,
            prometheus_handler=prometheus_handler,
        )

        self._internal_grpc_port: Optional[int] = None
        self._docs_path: Optional[str] = None
        self._http_port: Optional[int] = None
        self._grpc_port: Optional[int] = None

        self._rank: Optional[ReplicaRank] = None

    @property
    def max_ongoing_requests(self) -> int:
        return self._deployment_config.max_ongoing_requests

    def get_num_ongoing_requests(self) -> int:
        return self._metrics_manager.get_num_ongoing_requests()

    def get_metadata(self) -> ReplicaMetadata:
        current_rank = ray.serve.context._get_internal_replica_context().rank
        # Extract route patterns from ASGI app if available
        route_patterns = None
        if self._user_callable_asgi_app is not None:
            # _user_callable_asgi_app is the actual ASGI app (FastAPI/Starlette)
            # It's set when initialize_callable() returns an ASGI app
            if hasattr(self._user_callable_asgi_app, "routes"):
                route_patterns = extract_route_patterns(self._user_callable_asgi_app)

        return (
            self._version.deployment_config,
            self._version,
            self._initialization_latency,
            self._internal_grpc_port,
            self._docs_path,
            self._http_port,
            self._grpc_port,
            current_rank,
            route_patterns,
            self.list_outbound_deployments(),
        )

    def get_dynamically_created_handles(self) -> Set[DeploymentID]:
        return self._dynamically_created_handles

    def list_outbound_deployments(self) -> List[DeploymentID]:
        """List all outbound deployment IDs this replica calls into.

        This includes:
        - Handles created via get_deployment_handle()
        - Handles passed as init args/kwargs to the deployment constructor

        This is used to determine which deployments are reachable from this replica.
        The list of DeploymentIDs can change over time as new handles can be created at runtime.
        Also its not guaranteed that the list of DeploymentIDs are identical across replicas
        because it depends on user code.

        Returns:
            A list of DeploymentIDs that this replica calls into.
        """
        seen_deployment_ids: Set[DeploymentID] = set()

        # First, collect dynamically created handles
        for deployment_id in self.get_dynamically_created_handles():
            seen_deployment_ids.add(deployment_id)

        # Get the init args/kwargs
        init_args = self._user_callable_wrapper._init_args
        init_kwargs = self._user_callable_wrapper._init_kwargs

        # Use _PyObjScanner to find all DeploymentHandle objects in:
        # The init_args and init_kwargs (handles might be passed as init args)
        scanner = _PyObjScanner(source_type=DeploymentHandle)
        try:
            handles = scanner.find_nodes((init_args, init_kwargs))

            for handle in handles:
                deployment_id = handle.deployment_id
                seen_deployment_ids.add(deployment_id)
        finally:
            scanner.clear()

        return list(seen_deployment_ids)

    def _set_internal_replica_context(
        self, *, servable_object: Callable = None, rank: ReplicaRank = None
    ):
        # Calculate world_size from deployment config instead of storing it
        world_size = self._deployment_config.num_replicas

        # Create callback for registering dynamically created handles
        def register_handle_callback(deployment_id: DeploymentID) -> None:
            self._dynamically_created_handles.add(deployment_id)

        ray.serve.context._set_internal_replica_context(
            replica_id=self._replica_id,
            servable_object=servable_object,
            _deployment_config=self._deployment_config,
            rank=rank,
            world_size=world_size,
            handle_registration_callback=register_handle_callback,
        )

    def _configure_logger_and_profilers(
        self, logging_config: Union[None, Dict, LoggingConfig]
    ):

        if logging_config is None:
            logging_config = {}
        if isinstance(logging_config, dict):
            logging_config = LoggingConfig(**logging_config)

        configure_component_logger(
            component_type=ServeComponentType.REPLICA,
            component_name=self._component_name,
            component_id=self._component_id,
            logging_config=logging_config,
            buffer_size=RAY_SERVE_REQUEST_PATH_LOG_BUFFER_SIZE,
        )
        configure_component_memory_profiler(
            component_type=ServeComponentType.REPLICA,
            component_name=self._component_name,
            component_id=self._component_id,
        )

        if logging_config.encoding == EncodingType.JSON:
            # Create logging context for access logs as a performance optimization.
            # While logging_utils can automatically add Ray core and Serve access log context,
            # we pre-compute it here since context evaluation is expensive and this context
            # will be reused for multiple access log entries.
            ray_core_logging_context = CoreContextFilter.get_ray_core_logging_context()
            # remove task level log keys from ray core logging context, it would be nice
            # to have task level log keys here but we are letting those go in favor of
            # performance optimization. Also we cannot include task level log keys here because
            # they would referance the current task (__init__) and not the task that is logging.
            for key in CoreContextFilter.TASK_LEVEL_LOG_KEYS:
                ray_core_logging_context.pop(key, None)
            self._access_log_context = {
                **ray_core_logging_context,
                SERVE_LOG_DEPLOYMENT: self._component_name,
                SERVE_LOG_REPLICA: self._component_id,
                SERVE_LOG_COMPONENT: ServeComponentType.REPLICA,
                SERVE_LOG_APPLICATION: self._deployment_id.app_name,
                "skip_context_filter": True,
                "serve_access_log": True,
            }
        else:
            self._access_log_context = {
                "skip_context_filter": True,
                "serve_access_log": True,
            }

    def _can_accept_request(self, request_metadata: RequestMetadata) -> bool:
        # This replica gates concurrent request handling with an asyncio.Semaphore.
        # Each in-flight request acquires the semaphore. When the number of ongoing
        # requests reaches max_ongoing_requests, the semaphore becomes locked.
        # A new request can be accepted if the semaphore is currently unlocked.
        return not self._semaphore.locked()

    def _maybe_get_http_route(
        self, request_metadata: RequestMetadata, request_args: Tuple[Any]
    ) -> Optional[str]:
        """Get the matched route string for ASGI apps to be used in logs & metrics.

        If this replica does not wrap an ASGI app or there is no matching for the
        request, returns the existing route from the request metadata.
        """
        route = request_metadata.route
        if self._user_callable_asgi_app is not None:
            req: StreamingHTTPRequest = request_args[0]
            try:
                matched_route = get_asgi_route_name(
                    self._user_callable_asgi_app, req.asgi_scope
                )
            except Exception:
                matched_route = None
                logger.exception(
                    "Failed unexpectedly trying to get route name for request. "
                    "Routes in metric tags and log messages may be inaccurate. "
                    "Please file a GitHub issue containing this traceback."
                )

            # If there is no match in the ASGI app, don't overwrite the route_prefix
            # from the proxy.
            if matched_route is not None:
                route = matched_route

        return route

    @contextmanager
    def _handle_errors_and_metrics(
        self, request_metadata: RequestMetadata
    ) -> Generator[StatusCodeCallback, None, None]:
        start_time = time.time()
        user_exception = None

        status_code = None

        def _status_code_callback(s: str):
            nonlocal status_code
            status_code = s

        try:
            yield _status_code_callback
        except asyncio.CancelledError as e:
            user_exception = e
            self._on_request_cancelled(request_metadata, e)
        except Exception as e:
            user_exception = e
            logger.exception("Request failed.")
            self._on_request_failed(request_metadata, e)

        latency_ms = (time.time() - start_time) * 1000
        self._record_errors_and_metrics(
            user_exception, status_code, latency_ms, request_metadata
        )

        if user_exception is not None:
            raise user_exception from None

    def _record_errors_and_metrics(
        self,
        user_exception: Optional[BaseException],
        status_code: Optional[str],
        latency_ms: float,
        request_metadata: RequestMetadata,
    ):
        http_method = request_metadata._http_method
        http_route = request_metadata.route
        call_method = request_metadata.call_method
        if user_exception is None:
            status_str = "OK"
        elif isinstance(user_exception, asyncio.CancelledError):
            status_str = "CANCELLED"
        else:
            status_str = "ERROR"

        # Mutating self._access_log_context is not thread safe, but since this
        # is only called from the same thread, it is safe. Mutating the same object
        # because creating a new dict is expensive.
        self._access_log_context[SERVE_LOG_ROUTE] = http_route
        self._access_log_context[SERVE_LOG_REQUEST_ID] = request_metadata.request_id
        logger.info(
            access_log_msg(
                method=http_method or "CALL",
                route=http_route if self._ingress and http_route else call_method,
                # Prefer the HTTP status code if it was populated.
                status=status_code or status_str,
                latency_ms=latency_ms,
            ),
            extra=self._access_log_context,
        )
        self._metrics_manager.record_request_metrics(
            route=http_route,
            latency_ms=latency_ms,
            was_error=user_exception is not None,
        )

    def _unpack_proxy_args(
        self,
        request_metadata: RequestMetadata,
        request_args: Tuple[Any],
        request_kwargs: Dict[str, Any],
    ):
        if request_metadata.is_http_request:
            assert len(request_args) == 1 and isinstance(
                request_args[0], StreamingHTTPRequest
            )
            request: StreamingHTTPRequest = request_args[0]
            scope = request.asgi_scope
            receive = ASGIReceiveProxy(
                scope, request_metadata, request.receive_asgi_messages
            )

            request_metadata._http_method = scope.get("method", "WS")
            request_metadata.route = self._maybe_get_http_route(
                request_metadata, request_args
            )

            request_args = (scope, receive)
        elif request_metadata.is_grpc_request:
            assert len(request_args) == 1 and isinstance(request_args[0], gRPCRequest)
            request: gRPCRequest = request_args[0]

            method_info = self._user_callable_wrapper.get_user_method_info(
                request_metadata.call_method
            )
            request_args = (request.user_request_proto,)
            request_kwargs = (
                {GRPC_CONTEXT_ARG_NAME: request_metadata.grpc_context}
                if method_info.takes_grpc_context_kwarg
                else {}
            )

        return request_args, request_kwargs

    async def handle_request(
        self, request_metadata: RequestMetadata, *request_args, **request_kwargs
    ) -> Tuple[bytes, Any]:
        request_args, request_kwargs = self._unpack_proxy_args(
            request_metadata, request_args, request_kwargs
        )
        with self._wrap_request(request_metadata):
            async with self._start_request(request_metadata):
                return await self._user_callable_wrapper.call_user_method(
                    request_metadata, request_args, request_kwargs
                )

    async def handle_request_streaming(
        self, request_metadata: RequestMetadata, *request_args, **request_kwargs
    ) -> AsyncGenerator[Any, None]:
        """Generator that is the entrypoint for all `stream=True` handle calls."""
        request_args, request_kwargs = self._unpack_proxy_args(
            request_metadata, request_args, request_kwargs
        )
        with self._wrap_request(request_metadata) as status_code_callback:
            async with self._start_request(request_metadata):
                if request_metadata.is_http_request:
                    scope, receive = request_args
                    async for msgs in self._user_callable_wrapper.call_http_entrypoint(
                        request_metadata,
                        status_code_callback,
                        scope,
                        receive,
                    ):
                        yield pickle.dumps(msgs)
                else:
                    async for result in self._user_callable_wrapper.call_user_generator(
                        request_metadata,
                        request_args,
                        request_kwargs,
                    ):
                        yield result

    async def handle_request_with_rejection(
        self, request_metadata: RequestMetadata, *request_args, **request_kwargs
    ):
        # Check if the replica has capacity for the request.
        if not self._can_accept_request(request_metadata):
            limit = self.max_ongoing_requests
            logger.warning(
                f"Replica at capacity of max_ongoing_requests={limit}, "
                f"rejecting request {request_metadata.request_id}.",
                extra={"log_to_stderr": False},
            )
            yield ReplicaQueueLengthInfo(False, self.get_num_ongoing_requests())
            return

        request_args, request_kwargs = self._unpack_proxy_args(
            request_metadata, request_args, request_kwargs
        )
        with self._wrap_request(request_metadata) as status_code_callback:
            async with self._start_request(request_metadata):
                yield ReplicaQueueLengthInfo(
                    accepted=True,
                    # NOTE(edoakes): `_wrap_request` will increment the number
                    # of ongoing requests to include this one, so re-fetch the value.
                    num_ongoing_requests=self.get_num_ongoing_requests(),
                )

                if request_metadata.is_http_request:
                    scope, receive = request_args
                    async for msgs in self._user_callable_wrapper.call_http_entrypoint(
                        request_metadata,
                        status_code_callback,
                        scope,
                        receive,
                    ):
                        yield pickle.dumps(msgs)
                elif request_metadata.is_streaming:
                    async for result in self._user_callable_wrapper.call_user_generator(
                        request_metadata,
                        request_args,
                        request_kwargs,
                    ):
                        yield result
                else:
                    yield await self._user_callable_wrapper.call_user_method(
                        request_metadata, request_args, request_kwargs
                    )

    @abstractmethod
    async def _on_initialized(self):
        raise NotImplementedError

    async def initialize(
        self, deployment_config: Optional[DeploymentConfig], rank: Optional[ReplicaRank]
    ):
        if rank is not None:
            self._rank = rank
            self._set_internal_replica_context(
                servable_object=self._user_callable_wrapper.user_callable, rank=rank
            )
        try:
            # Ensure that initialization is only performed once.
            # When controller restarts, it will call this method again.
            async with self._user_callable_initialized_lock:
                self._initialization_start_time = time.time()
                if not self._user_callable_initialized:
                    self._user_callable_asgi_app = (
                        await self._user_callable_wrapper.initialize_callable()
                    )
                    if self._user_callable_asgi_app:
                        self._docs_path = (
                            self._user_callable_wrapper._callable.docs_path
                        )
                    await self._on_initialized()
                    self._user_callable_initialized = True

                    if self._user_callable_wrapper is not None:
                        initialized = (
                            hasattr(
                                self._user_callable_wrapper, "_user_autoscaling_stats"
                            )
                            and self._user_callable_wrapper._user_autoscaling_stats
                            is not None
                        )

                        self._metrics_manager.enable_custom_autoscaling_metrics(
                            custom_metrics_enabled=initialized,
                            record_autoscaling_stats_fn=self._user_callable_wrapper.call_record_autoscaling_stats,
                        )

                if deployment_config is not None:
                    await self._user_callable_wrapper.set_sync_method_threadpool_limit(
                        deployment_config.max_ongoing_requests
                    )
                    rank = ray.serve.context._get_internal_replica_context().rank
                    await self._user_callable_wrapper.call_reconfigure(
                        deployment_config.user_config,
                        rank=rank,
                    )

            # A new replica should not be considered healthy until it passes
            # an initial health check. If an initial health check fails,
            # consider it an initialization failure.
            await self.check_health()
        except Exception:
            raise RuntimeError(traceback.format_exc()) from None

    async def reconfigure(
        self,
        deployment_config: DeploymentConfig,
        rank: ReplicaRank,
        route_prefix: Optional[str] = None,
    ):
        try:
            user_config_changed = (
                deployment_config.user_config != self._deployment_config.user_config
            )
            rank_changed = rank != self._rank
            self._rank = rank
            logging_config_changed = (
                deployment_config.logging_config
                != self._deployment_config.logging_config
            )
            self._deployment_config = deployment_config
            self._version = DeploymentVersion.from_deployment_version(
                self._version, deployment_config, route_prefix
            )

            self._metrics_manager.set_autoscaling_config(
                deployment_config.autoscaling_config
            )
            if logging_config_changed:
                self._configure_logger_and_profilers(deployment_config.logging_config)

            await self._user_callable_wrapper.set_sync_method_threadpool_limit(
                deployment_config.max_ongoing_requests
            )
            if user_config_changed or rank_changed:
                await self._user_callable_wrapper.call_reconfigure(
                    deployment_config.user_config,
                    rank=rank,
                )

            # We need to update internal replica context to reflect the new
            # deployment_config and rank.
            self._set_internal_replica_context(
                servable_object=self._user_callable_wrapper.user_callable,
                rank=rank,
            )

            self._route_prefix = self._version.route_prefix

        except Exception:
            raise RuntimeError(traceback.format_exc()) from None

    def set_prometheus_handler(self, prometheus_handler: Callable[..., Any]):
        """Update the prometheus handler for testing purposes."""
        self._metrics_manager.set_prometheus_handler(prometheus_handler)

    @abstractmethod
    def _on_request_cancelled(
        self, request_metadata: RequestMetadata, e: asyncio.CancelledError
    ):
        pass

    @abstractmethod
    def _on_request_failed(self, request_metadata: RequestMetadata, e: Exception):
        pass

    @abstractmethod
    @contextmanager
    def _wrap_request(
        self, request_metadata: RequestMetadata
    ) -> Generator[StatusCodeCallback, None, None]:
        pass

    @asynccontextmanager
    async def _start_request(self, request_metadata: RequestMetadata):
        async with self._semaphore:
            try:
                self._metrics_manager.inc_num_ongoing_requests(request_metadata)
                yield
            finally:
                self._metrics_manager.dec_num_ongoing_requests(request_metadata)

    async def _drain_ongoing_requests(self):
        """Wait for any ongoing requests to finish.

        Sleep for a grace period before the first time we check the number of ongoing
        requests to allow the notification to remove this replica to propagate to
        callers first.
        """
        wait_loop_period_s = self._deployment_config.graceful_shutdown_wait_loop_s
        while True:
            await asyncio.sleep(wait_loop_period_s)

            num_ongoing_requests = self._metrics_manager.get_num_ongoing_requests()
            if num_ongoing_requests > 0:
                logger.info(
                    f"Waiting for an additional {wait_loop_period_s}s to shut down "
                    f"because there are {num_ongoing_requests} ongoing requests."
                )
            else:
                logger.info(
                    "Graceful shutdown complete; replica exiting.",
                    extra={"log_to_stderr": False},
                )
                break

    async def shutdown(self):
        try:
            await self._user_callable_wrapper.call_destructor()
        except:  # noqa: E722
            # We catch a blanket exception since the constructor may still be
            # running, so instance variables used by the destructor may not exist.
            if self._user_callable_initialized:
                logger.exception(
                    "__del__ ran before replica finished initializing, and "
                    "raised an exception."
                )
            else:
                logger.exception("__del__ raised an exception.")

        await self._metrics_manager.shutdown()

    async def perform_graceful_shutdown(self):
        self._shutting_down = True

        # If the replica was never initialized it never served traffic, so we
        # can skip the wait period.
        if self._user_callable_initialized:
            await self._drain_ongoing_requests()

        await self.shutdown()

    async def check_health(self):
        try:
            # If there's no user-defined health check, nothing runs on the user code event
            # loop and no future is returned.
            f = self._user_callable_wrapper.call_user_health_check()
            if f is not None:
                await f
            self._healthy = True
        except Exception as e:
            logger.warning("Replica health check failed.")
            self._healthy = False
            raise e from None

    async def record_routing_stats(self) -> Dict[str, Any]:
        try:
            f = self._user_callable_wrapper.call_user_record_routing_stats()
            if f is not None:
                return await f
            return {}
        except Exception as e:
            logger.warning("Replica record routing stats failed.")
            raise e from None


class Replica(ReplicaBase):
    async def _on_initialized(self):
        # Get current rank from replica context during initialization
        current_rank = ray.serve.context._get_internal_replica_context().rank
        self._set_internal_replica_context(
            servable_object=self._user_callable_wrapper.user_callable,
            rank=current_rank,
        )

        # Save the initialization latency if the replica is initializing
        # for the first time.
        if self._initialization_latency is None:
            self._initialization_latency = time.time() - self._initialization_start_time

    def _on_request_cancelled(
        self, metadata: RequestMetadata, e: asyncio.CancelledError
    ):
        """Recursively cancels child requests."""
        requests_pending_assignment = (
            ray.serve.context._get_requests_pending_assignment(
                metadata.internal_request_id
            )
        )
        for task in requests_pending_assignment.values():
            task.cancel()

        # Cancel child requests that have already been assigned.
        in_flight_requests = _get_in_flight_requests(metadata.internal_request_id)
        for replica_result in in_flight_requests.values():
            replica_result.cancel()

    def _on_request_failed(self, request_metadata: RequestMetadata, e: Exception):
        if ray.util.pdb._is_ray_debugger_post_mortem_enabled():
            ray.util.pdb._post_mortem()

    @contextmanager
    def _wrap_request(
        self, request_metadata: RequestMetadata
    ) -> Generator[StatusCodeCallback, None, None]:
        """Context manager that wraps user method calls.

        1) Sets the request context var with appropriate metadata.
        2) Records the access log message (if not disabled).
        3) Records per-request metrics via the metrics manager.
        """
        ray.serve.context._serve_request_context.set(
            ray.serve.context._RequestContext(
                route=request_metadata.route,
                request_id=request_metadata.request_id,
                _internal_request_id=request_metadata.internal_request_id,
                app_name=self._deployment_id.app_name,
                multiplexed_model_id=request_metadata.multiplexed_model_id,
                grpc_context=request_metadata.grpc_context,
            )
        )

        with self._handle_errors_and_metrics(request_metadata) as status_code_callback:
            yield status_code_callback


class ReplicaActor:
    """Actor definition for replicas of Ray Serve deployments.

    This class defines the interface that the controller and deployment handles
    (i.e., from proxies and other replicas) use to interact with a replica.

    All interaction with the user-provided callable is done via the
    `UserCallableWrapper` class.
    """

    async def __init__(
        self,
        replica_id: ReplicaID,
        serialized_deployment_def: bytes,
        serialized_init_args: bytes,
        serialized_init_kwargs: bytes,
        deployment_config_proto_bytes: bytes,
        version: DeploymentVersion,
        ingress: bool,
        route_prefix: str,
    ):
        deployment_config = DeploymentConfig.from_proto_bytes(
            deployment_config_proto_bytes
        )
        deployment_def = cloudpickle.loads(serialized_deployment_def)
        if isinstance(deployment_def, str):
            deployment_def = _load_deployment_def_from_import_path(deployment_def)
        self._replica_impl: ReplicaBase = create_replica_impl(
            replica_id=replica_id,
            deployment_def=deployment_def,
            init_args=cloudpickle.loads(serialized_init_args),
            init_kwargs=cloudpickle.loads(serialized_init_kwargs),
            deployment_config=deployment_config,
            version=version,
            ingress=ingress,
            route_prefix=route_prefix,
        )

    def push_proxy_handle(self, handle: ActorHandle):
        # NOTE(edoakes): it's important to call a method on the proxy handle to
        # initialize its state in the C++ core worker.
        handle.pong.remote()

    def get_num_ongoing_requests(self) -> int:
        """Fetch the number of ongoing requests at this replica (queue length).

        This runs on a separate thread (using a Ray concurrency group) so it will
        not be blocked by user code.
        """
        return self._replica_impl.get_num_ongoing_requests()

    async def is_allocated(self) -> str:
        """poke the replica to check whether it's alive.

        When calling this method on an ActorHandle, it will complete as
        soon as the actor has started running. We use this mechanism to
        detect when a replica has been allocated a worker slot.
        At this time, the replica can transition from PENDING_ALLOCATION
        to PENDING_INITIALIZATION startup state.

        Returns:
            The PID, actor ID, node ID, node IP, and log filepath id of the replica.
        """

        return (
            os.getpid(),
            ray.get_runtime_context().get_actor_id(),
            ray.get_runtime_context().get_worker_id(),
            ray.get_runtime_context().get_node_id(),
            ray.util.get_node_ip_address(),
            ray.util.get_node_instance_id(),
            get_component_logger_file_path(),
        )

    def list_outbound_deployments(self) -> Optional[List[DeploymentID]]:
        return self._replica_impl.list_outbound_deployments()

    async def initialize_and_get_metadata(
        self, deployment_config: DeploymentConfig = None, rank: ReplicaRank = None
    ) -> ReplicaMetadata:
        """Handles initializing the replica.

        Returns: 5-tuple containing
            1. DeploymentConfig of the replica
            2. DeploymentVersion of the replica
            3. Initialization duration in seconds
            4. Port
            5. FastAPI `docs_path`, if relevant (i.e. this is an ingress deployment integrated with FastAPI).
        """
        # Unused `_after` argument is for scheduling: passing an ObjectRef
        # allows delaying this call until after the `_after` call has returned.
        await self._replica_impl.initialize(deployment_config, rank)
        return self._replica_impl.get_metadata()

    async def check_health(self):
        await self._replica_impl.check_health()

    async def record_routing_stats(self) -> Dict[str, Any]:
        return await self._replica_impl.record_routing_stats()

    async def reconfigure(
        self, deployment_config, rank: ReplicaRank, route_prefix: Optional[str] = None
    ) -> ReplicaMetadata:
        await self._replica_impl.reconfigure(deployment_config, rank, route_prefix)
        return self._replica_impl.get_metadata()

    def set_prometheus_handler(self, prometheus_handler: Callable[..., Any]):
        """Update the prometheus handler for testing purposes."""
        self._replica_impl.set_prometheus_handler(prometheus_handler)

    def _preprocess_request_args(
        self,
        pickled_request_metadata: bytes,
        request_args: Tuple[Any],
    ) -> Tuple[RequestMetadata, Tuple[Any]]:
        request_metadata = pickle.loads(pickled_request_metadata)
        if request_metadata.is_http_request or request_metadata.is_grpc_request:
            request_args = (pickle.loads(request_args[0]),)

        return request_metadata, request_args

    async def handle_request(
        self,
        pickled_request_metadata: bytes,
        *request_args,
        **request_kwargs,
    ) -> Tuple[bytes, Any]:
        """Entrypoint for `stream=False` calls."""
        request_metadata, request_args = self._preprocess_request_args(
            pickled_request_metadata, request_args
        )
        result = await self._replica_impl.handle_request(
            request_metadata, *request_args, **request_kwargs
        )
        if request_metadata.is_grpc_request:
            result = (request_metadata.grpc_context, result.SerializeToString())

        return result

    async def handle_request_streaming(
        self,
        pickled_request_metadata: bytes,
        *request_args,
        **request_kwargs,
    ) -> AsyncGenerator[Any, None]:
        """Generator that is the entrypoint for all `stream=True` handle calls."""
        request_metadata, request_args = self._preprocess_request_args(
            pickled_request_metadata, request_args
        )
        async for result in self._replica_impl.handle_request_streaming(
            request_metadata, *request_args, **request_kwargs
        ):
            if request_metadata.is_grpc_request:
                result = (request_metadata.grpc_context, result.SerializeToString())

            yield result

    async def handle_request_with_rejection(
        self,
        pickled_request_metadata: bytes,
        *request_args,
        **request_kwargs,
    ) -> AsyncGenerator[Any, None]:
        """Entrypoint for all requests with strict max_ongoing_requests enforcement.

        The first response from this generator is always a system message indicating
        if the request was accepted (the replica has capacity for the request) or
        rejected (the replica is already at max_ongoing_requests).

        For non-streaming requests, there will only be one more message, the unary
        result of the user request handler.

        For streaming requests, the subsequent messages will be the results of the
        user request handler (which must be a generator).
        """
        request_metadata, request_args = self._preprocess_request_args(
            pickled_request_metadata, request_args
        )
        async for result in self._replica_impl.handle_request_with_rejection(
            request_metadata, *request_args, **request_kwargs
        ):
            if isinstance(result, ReplicaQueueLengthInfo):
                yield pickle.dumps(result)
            else:
                if request_metadata.is_grpc_request:
                    result = (request_metadata.grpc_context, result.SerializeToString())

                yield result

    async def handle_request_from_java(
        self,
        proto_request_metadata: bytes,
        *request_args,
        **request_kwargs,
    ) -> Any:
        from ray.serve.generated.serve_pb2 import (
            RequestMetadata as RequestMetadataProto,
        )

        proto = RequestMetadataProto.FromString(proto_request_metadata)
        request_metadata: RequestMetadata = RequestMetadata(
            request_id=proto.request_id,
            internal_request_id=proto.internal_request_id,
            call_method=proto.call_method,
            multiplexed_model_id=proto.multiplexed_model_id,
            route=proto.route,
        )
        return await self._replica_impl.handle_request(
            request_metadata, *request_args, **request_kwargs
        )

    async def perform_graceful_shutdown(self):
        await self._replica_impl.perform_graceful_shutdown()


@dataclass
class UserMethodInfo:
    """Wrapper for a user method and its relevant metadata."""

    callable: Callable
    name: str
    is_asgi_app: bool
    takes_any_args: bool
    takes_grpc_context_kwarg: bool

    @classmethod
    def from_callable(cls, c: Callable, *, is_asgi_app: bool) -> "UserMethodInfo":
        params = inspect.signature(c).parameters
        return cls(
            callable=c,
            name=c.__name__,
            is_asgi_app=is_asgi_app,
            takes_any_args=len(params) > 0,
            takes_grpc_context_kwarg=GRPC_CONTEXT_ARG_NAME in params,
        )


class UserCallableWrapper:
    """Wraps a user-provided callable that is used to handle requests to a replica."""

    service_unavailable_exceptions = (BackPressureError, DeploymentUnavailableError)

    def __init__(
        self,
        deployment_def: Callable,
        init_args: Tuple,
        init_kwargs: Dict,
        *,
        deployment_id: DeploymentID,
        run_sync_methods_in_threadpool: bool,
        run_user_code_in_separate_thread: bool,
        local_testing_mode: bool,
        deployment_config: DeploymentConfig,
    ):
        if not (inspect.isfunction(deployment_def) or inspect.isclass(deployment_def)):
            raise TypeError(
                "deployment_def must be a function or class. Instead, its type was "
                f"{type(deployment_def)}."
            )

        self._deployment_def = deployment_def
        self._init_args = init_args
        self._init_kwargs = init_kwargs
        self._is_function = inspect.isfunction(deployment_def)
        self._deployment_id = deployment_id
        self._local_testing_mode = local_testing_mode
        self._destructor_called = False
        self._run_sync_methods_in_threadpool = run_sync_methods_in_threadpool
        self._run_user_code_in_separate_thread = run_user_code_in_separate_thread
        self._warned_about_sync_method_change = False
        self._cached_user_method_info: Dict[str, UserMethodInfo] = {}
        # This is for performance optimization https://docs.python.org/3/howto/logging.html#optimization
        self._is_enabled_for_debug = logger.isEnabledFor(logging.DEBUG)
        # Will be populated in `initialize_callable`.
        self._callable = None
        self._deployment_config = deployment_config

        if self._run_user_code_in_separate_thread:
            # All interactions with user code run on this loop to avoid blocking the
            # replica's main event loop.
            self._user_code_event_loop: asyncio.AbstractEventLoop = (
                asyncio.new_event_loop()
            )

            def _run_user_code_event_loop():
                # Required so that calls to get the current running event loop work
                # properly in user code.
                asyncio.set_event_loop(self._user_code_event_loop)
                self._user_code_event_loop.run_forever()

            self._user_code_event_loop_thread = threading.Thread(
                daemon=True,
                target=_run_user_code_event_loop,
            )
            self._user_code_event_loop_thread.start()
        else:
            self._user_code_event_loop = asyncio.get_running_loop()

    @property
    def event_loop(self) -> asyncio.AbstractEventLoop:
        return self._user_code_event_loop

    def _run_user_code(f: Callable) -> Callable:
        """Decorator to run a coroutine method on the user code event loop.

        The method will be modified to be a sync function that returns a
        `asyncio.Future` if user code is running in a separate event loop.
        Otherwise, it will return the coroutine directly.
        """
        assert inspect.iscoroutinefunction(
            f
        ), "_run_user_code can only be used on coroutine functions."

        @functools.wraps(f)
        def wrapper(self, *args, **kwargs) -> Any:
            coro = f(self, *args, **kwargs)
            if self._run_user_code_in_separate_thread:
                fut = asyncio.run_coroutine_threadsafe(coro, self._user_code_event_loop)
                if self._local_testing_mode:
                    return fut

                return asyncio.wrap_future(fut)
            else:
                return coro

        return wrapper

    @_run_user_code
    async def set_sync_method_threadpool_limit(self, limit: int):
        # NOTE(edoakes): the limit is thread local, so this must
        # be run on the user code event loop.
        to_thread.current_default_thread_limiter().total_tokens = limit

    def get_user_method_info(self, method_name: str) -> UserMethodInfo:
        """Get UserMethodInfo for the provided call method name.

        This method is cached to avoid repeated expensive calls to `inspect.signature`.
        """
        if method_name in self._cached_user_method_info:
            return self._cached_user_method_info[method_name]

        if self._is_function:
            user_method = self._callable
        elif hasattr(self._callable, method_name):
            user_method = getattr(self._callable, method_name)
        else:
            # Filter to methods that don't start with '__' prefix.
            def callable_method_filter(attr):
                if attr.startswith("__"):
                    return False
                elif not callable(getattr(self._callable, attr)):
                    return False

                return True

            methods = list(filter(callable_method_filter, dir(self._callable)))
            raise RayServeException(
                f"Tried to call a method '{method_name}' "
                "that does not exist. Available methods: "
                f"{methods}."
            )

        info = UserMethodInfo.from_callable(
            user_method,
            is_asgi_app=isinstance(self._callable, ASGIAppReplicaWrapper),
        )
        self._cached_user_method_info[method_name] = info
        return info

    async def _send_user_result_over_asgi(
        self,
        result: Any,
        asgi_args: ASGIArgs,
    ):
        """Handle the result from user code and send it over the ASGI interface.

        If the result is already a Response type, it is sent directly. Otherwise, it
        is converted to a custom Response type that handles serialization for
        common Python objects.
        """
        scope, receive, send = asgi_args.to_args_tuple()
        if isinstance(result, starlette.responses.Response):
            await result(scope, receive, send)
        else:
            await Response(result).send(scope, receive, send)

    async def _call_func_or_gen(
        self,
        callable: Callable,
        *,
        args: Optional[Tuple[Any]] = None,
        kwargs: Optional[Dict[str, Any]] = None,
        is_streaming: bool = False,
        generator_result_callback: Optional[Callable] = None,
        run_sync_methods_in_threadpool_override: Optional[bool] = None,
    ) -> Tuple[Any, bool]:
        """Call the callable with the provided arguments.

        This is a convenience wrapper that will work for `def`, `async def`,
        generator, and async generator functions.

        Returns the result and a boolean indicating if the result was a sync generator
        that has already been consumed.
        """
        sync_gen_consumed = False
        args = args if args is not None else tuple()
        kwargs = kwargs if kwargs is not None else dict()
        run_sync_in_threadpool = (
            self._run_sync_methods_in_threadpool
            if run_sync_methods_in_threadpool_override is None
            else run_sync_methods_in_threadpool_override
        )
        is_sync_method = (
            inspect.isfunction(callable) or inspect.ismethod(callable)
        ) and not (
            inspect.iscoroutinefunction(callable)
            or inspect.isasyncgenfunction(callable)
        )

        if is_sync_method and run_sync_in_threadpool:
            is_generator = inspect.isgeneratorfunction(callable)
            if is_generator:
                sync_gen_consumed = True
                if not is_streaming:
                    # TODO(edoakes): make this check less redundant with the one in
                    # _handle_user_method_result.
                    raise TypeError(
                        f"Method '{callable.__name__}' returned a generator. "
                        "You must use `handle.options(stream=True)` to call "
                        "generators on a deployment."
                    )

            def run_callable():
                result = callable(*args, **kwargs)
                if is_generator:
                    for r in result:
                        generator_result_callback(r)

                    result = None

                return result

            # NOTE(edoakes): we use anyio.to_thread here because it's what Starlette
            # uses (and therefore FastAPI too). The max size of the threadpool is
            # set to max_ongoing_requests in the replica wrapper.
            # anyio.to_thread propagates ContextVars to the worker thread automatically.
            result = await to_thread.run_sync(run_callable)
        else:
            if (
                is_sync_method
                and not self._warned_about_sync_method_change
                and run_sync_methods_in_threadpool_override is None
            ):
                self._warned_about_sync_method_change = True
                warnings.warn(
                    RAY_SERVE_RUN_SYNC_IN_THREADPOOL_WARNING.format(
                        method_name=callable.__name__,
                    )
                )

            result = callable(*args, **kwargs)
            if inspect.iscoroutine(result):
                result = await result

        return result, sync_gen_consumed

    @property
    def user_callable(self) -> Optional[Callable]:
        return self._callable

    async def _initialize_asgi_callable(self) -> None:
        self._callable: ASGIAppReplicaWrapper

        app: Starlette = self._callable.app

        # The reason we need to do this is because BackPressureError is a serve internal exception
        # and FastAPI doesn't know how to handle it, so it treats it as a 500 error.
        # With same reasoning, we are not handling TimeoutError because it's a generic exception
        # the FastAPI knows how to handle. See https://www.starlette.io/exceptions/
        def handle_exception(_: Request, exc: Exception):
            return self.handle_exception(exc)

        for exc in self.service_unavailable_exceptions:
            app.add_exception_handler(exc, handle_exception)

        await self._callable._run_asgi_lifespan_startup()

    @_run_user_code
    async def initialize_callable(self) -> Optional[ASGIApp]:
        """Initialize the user callable.

        If the callable is an ASGI app wrapper (e.g., using @serve.ingress), returns
        the ASGI app object, which may be used *read only* by the caller.
        """
        if self._callable is not None:
            raise RuntimeError("initialize_callable should only be called once.")

        # This closure initializes user code and finalizes replica
        # startup. By splitting the initialization step like this,
        # we can already access this actor before the user code
        # has finished initializing.
        # The supervising state manager can then wait
        # for allocation of this replica by using the `is_allocated`
        # method. After that, it calls `reconfigure` to trigger
        # user code initialization.
        logger.info(
            "Started initializing replica.",
            extra={"log_to_stderr": False},
        )

        if self._is_function:
            self._callable = self._deployment_def
        else:
            # This allows deployments to define an async __init__
            # method (mostly used for testing).
            self._callable = self._deployment_def.__new__(self._deployment_def)
            await self._call_func_or_gen(
                self._callable.__init__,
                args=self._init_args,
                kwargs=self._init_kwargs,
                # Always run the constructor on the main user code thread.
                run_sync_methods_in_threadpool_override=False,
            )

            if isinstance(self._callable, ASGIAppReplicaWrapper):
                await self._initialize_asgi_callable()

            if isinstance(self._callable, TaskConsumerWrapper):
                self._callable.initialize_callable(
                    self._deployment_config.max_ongoing_requests
                )
                ServeUsageTag.NUM_REPLICAS_USING_ASYNCHRONOUS_INFERENCE.record("1")

        self._user_health_check = getattr(self._callable, HEALTH_CHECK_METHOD, None)
        self._user_record_routing_stats = getattr(
            self._callable, REQUEST_ROUTING_STATS_METHOD, None
        )
        self._user_autoscaling_stats = getattr(
            self._callable, "record_autoscaling_stats", None
        )

        logger.info(
            "Finished initializing replica.",
            extra={"log_to_stderr": False},
        )

        return (
            self._callable.app
            if isinstance(self._callable, ASGIAppReplicaWrapper)
            else None
        )

    def _raise_if_not_initialized(self, method_name: str):
        if self._callable is None:
            raise RuntimeError(
                f"`initialize_callable` must be called before `{method_name}`."
            )

    def call_user_health_check(self) -> Optional[concurrent.futures.Future]:
        self._raise_if_not_initialized("call_user_health_check")

        # If the user provided a health check, call it on the user code thread. If user
        # code blocks the event loop the health check may time out.
        #
        # To avoid this issue for basic cases without a user-defined health check, skip
        # interacting with the user callable entirely.
        if self._user_health_check is not None:
            return self._call_user_health_check()

        return None

    def call_user_record_routing_stats(self) -> Optional[concurrent.futures.Future]:
        self._raise_if_not_initialized("call_user_record_routing_stats")

        if self._user_record_routing_stats is not None:
            return self._call_user_record_routing_stats()

        return None

    def call_record_autoscaling_stats(self) -> Optional[concurrent.futures.Future]:
        self._raise_if_not_initialized("call_record_autoscaling_stats")

        if self._user_autoscaling_stats is not None:
            return self._call_user_autoscaling_stats()

        return None

    @_run_user_code
    async def _call_user_health_check(self):
        await self._call_func_or_gen(self._user_health_check)

    @_run_user_code
    async def _call_user_record_routing_stats(self) -> Dict[str, Any]:
        result, _ = await self._call_func_or_gen(self._user_record_routing_stats)
        return result

    @_run_user_code
    async def _call_user_autoscaling_stats(self) -> Dict[str, Union[int, float]]:
        result, _ = await self._call_func_or_gen(self._user_autoscaling_stats)
        return result

    @_run_user_code
    async def call_reconfigure(self, user_config: Optional[Any], rank: ReplicaRank):
        self._raise_if_not_initialized("call_reconfigure")

        # NOTE(edoakes): there is the possibility of a race condition in user code if
        # they don't have any form of concurrency control between `reconfigure` and
        # other methods. See https://github.com/ray-project/ray/pull/42159.

        # NOTE(abrar): The only way to subscribe to rank changes is to provide some user config.
        # We can relax this in the future as more use cases arise for rank. I am reluctant to
        # introduce behavior change for a feature we might not need.
        user_subscribed_to_rank = False
        if not self._is_function and hasattr(self._callable, RECONFIGURE_METHOD):
            reconfigure_method = getattr(self._callable, RECONFIGURE_METHOD)
            params = inspect.signature(reconfigure_method).parameters
            user_subscribed_to_rank = "rank" in params
        if user_config is not None or user_subscribed_to_rank:
            if self._is_function:
                raise ValueError(
                    "deployment_def must be a class to use user_config or rank"
                )
            elif not hasattr(self._callable, RECONFIGURE_METHOD):
                raise RayServeException(
                    "user_config or rank specified but deployment "
                    + self._deployment_id
                    + " missing "
                    + RECONFIGURE_METHOD
                    + " method"
                )
            kwargs = {}
            if user_subscribed_to_rank:
                # For backwards compatibility, only pass rank if it is an argument to the reconfigure method.
                kwargs["rank"] = rank
            await self._call_func_or_gen(
                getattr(self._callable, RECONFIGURE_METHOD),
                args=(user_config,),
                kwargs=kwargs,
            )

    async def _handle_user_method_result(
        self,
        result: Any,
        user_method_info: UserMethodInfo,
        *,
        is_streaming: bool,
        is_http_request: bool,
        sync_gen_consumed: bool,
        generator_result_callback: Optional[Callable],
        asgi_args: Optional[ASGIArgs],
    ) -> Any:
        """Postprocess the result of a user method.

        User methods can be regular unary functions or return a sync or async generator.
        This method will raise an exception if the result is not of the expected type
        (e.g., non-generator for streaming requests or generator for unary requests).

        Generator outputs will be written to the `generator_result_callback`.

        Note that HTTP requests are an exception: they are *always* streaming requests,
        but for ASGI apps (like FastAPI), the actual method will be a regular function
        implementing the ASGI `__call__` protocol.
        """
        result_is_gen = inspect.isgenerator(result)
        result_is_async_gen = inspect.isasyncgen(result)
        if is_streaming:
            if result_is_gen:
                for r in result:
                    generator_result_callback(r)
            elif result_is_async_gen:
                async for r in result:
                    generator_result_callback(r)
            elif is_http_request and not user_method_info.is_asgi_app:
                # For the FastAPI codepath, the response has already been sent over
                # ASGI, but for the vanilla deployment codepath we need to send it.
                await self._send_user_result_over_asgi(result, asgi_args)
            elif not is_http_request and not sync_gen_consumed:
                # If a unary method is called with stream=True for anything EXCEPT
                # an HTTP request, raise an error.
                # HTTP requests are always streaming regardless of if the method
                # returns a generator, because it's provided the result queue as its
                # ASGI `send` interface to stream back results.
                raise TypeError(
                    f"Called method '{user_method_info.name}' with "
                    "`handle.options(stream=True)` but it did not return a "
                    "generator."
                )
        else:
            assert (
                not is_http_request
            ), "All HTTP requests go through the streaming codepath."

            if result_is_gen or result_is_async_gen:
                raise TypeError(
                    f"Method '{user_method_info.name}' returned a generator. "
                    "You must use `handle.options(stream=True)` to call "
                    "generators on a deployment."
                )

        return result

    async def call_http_entrypoint(
        self,
        request_metadata: RequestMetadata,
        status_code_callback: StatusCodeCallback,
        scope: Scope,
        receive: Receive,
    ) -> Any:
        result_queue = MessageQueue()
        user_method_info = self.get_user_method_info(request_metadata.call_method)

        if self._run_user_code_in_separate_thread:
            # `asyncio.Event`s are not thread safe, so `call_soon_threadsafe` must be
            # used to interact with the result queue from the user callable thread.
            system_event_loop = asyncio.get_running_loop()

            async def enqueue(item: Any):
                system_event_loop.call_soon_threadsafe(result_queue.put_nowait, item)

            call_future = self._call_http_entrypoint(
                user_method_info, scope, receive, enqueue
            )
        else:

            async def enqueue(item: Any):
                result_queue.put_nowait(item)

            call_future = asyncio.create_task(
                self._call_http_entrypoint(user_method_info, scope, receive, enqueue)
            )

        first_message_peeked = False
        async for messages in result_queue.fetch_messages_from_queue(call_future):
            # HTTP (ASGI) messages are only consumed by the proxy so batch them
            # and use vanilla pickle (we know it's safe because these messages
            # only contain primitive Python types).
            # Peek the first ASGI message to determine the status code.
            if not first_message_peeked:
                msg = messages[0]
                first_message_peeked = True
                if msg["type"] == "http.response.start":
                    # HTTP responses begin with exactly one
                    # "http.response.start" message containing the "status"
                    # field. Other response types like WebSockets may not.
                    status_code_callback(str(msg["status"]))

            yield messages

    @_run_user_code
    async def _call_http_entrypoint(
        self,
        user_method_info: UserMethodInfo,
        scope: Scope,
        receive: Receive,
        send: Send,
    ) -> Any:
        """Call an HTTP entrypoint.

        `send` is used to communicate the results of streaming responses.

        Raises any exception raised by the user code so it can be propagated as a
        `RayTaskError`.
        """
        self._raise_if_not_initialized("_call_http_entrypoint")

        if self._is_enabled_for_debug:
            logger.debug(
                f"Started executing request to method '{user_method_info.name}'.",
                extra={"log_to_stderr": False, "serve_access_log": True},
            )

        if user_method_info.is_asgi_app:
            request_args = (scope, receive, send)
        elif not user_method_info.takes_any_args:
            # Edge case to support empty HTTP handlers: don't pass the Request
            # argument if the callable has no parameters.
            request_args = tuple()
        else:
            # Non-FastAPI HTTP handlers take only the starlette `Request`.
            request_args = (starlette.requests.Request(scope, receive, send),)

        receive_task = None
        try:
            if hasattr(receive, "fetch_until_disconnect"):
                receive_task = asyncio.create_task(receive.fetch_until_disconnect())

            result, sync_gen_consumed = await self._call_func_or_gen(
                user_method_info.callable,
                args=request_args,
                kwargs={},
                is_streaming=True,
                generator_result_callback=send,
            )
            final_result = await self._handle_user_method_result(
                result,
                user_method_info,
                is_streaming=True,
                is_http_request=True,
                sync_gen_consumed=sync_gen_consumed,
                generator_result_callback=send,
                asgi_args=ASGIArgs(scope, receive, send),
            )

            if receive_task is not None and not receive_task.done():
                receive_task.cancel()

            return final_result
        except Exception as e:
            if not user_method_info.is_asgi_app:
                response = self.handle_exception(e)
                await self._send_user_result_over_asgi(
                    response, ASGIArgs(scope, receive, send)
                )

            if receive_task is not None and not receive_task.done():
                receive_task.cancel()

            raise
        except asyncio.CancelledError:
            if receive_task is not None and not receive_task.done():
                # Do NOT cancel the receive task if the request has been
                # cancelled, but the call is a batched call. This is
                # because we cannot guarantee cancelling the batched
                # call, so in the case that the call continues executing
                # we should continue fetching data from the client.
                if not hasattr(user_method_info.callable, "set_max_batch_size"):
                    receive_task.cancel()

            raise

    async def call_user_generator(
        self,
        request_metadata: RequestMetadata,
        request_args: Tuple[Any],
        request_kwargs: Dict[str, Any],
    ) -> AsyncGenerator[Any, None]:
        """Calls a user method for a streaming call and yields its results.

        The user method is called in an asyncio `Task` and places its results on a
        `result_queue`. This method pulls and yields from the `result_queue`.
        """
        if not self._run_user_code_in_separate_thread:
            gen = await self._call_user_generator(
                request_metadata, request_args, request_kwargs
            )
            async for result in gen:
                yield result
        else:
            result_queue = MessageQueue()

            # `asyncio.Event`s are not thread safe, so `call_soon_threadsafe` must be
            # used to interact with the result queue from the user callable thread.
            system_event_loop = asyncio.get_running_loop()

            def _enqueue_thread_safe(item: Any):
                system_event_loop.call_soon_threadsafe(result_queue.put_nowait, item)

            call_future = self._call_user_generator(
                request_metadata,
                request_args,
                request_kwargs,
                enqueue=_enqueue_thread_safe,
            )

            async for messages in result_queue.fetch_messages_from_queue(call_future):
                for msg in messages:
                    yield msg

    @_run_user_code
    async def _call_user_generator(
        self,
        request_metadata: RequestMetadata,
        request_args: Tuple[Any],
        request_kwargs: Dict[str, Any],
        *,
        enqueue: Optional[Callable] = None,
    ) -> Optional[AsyncGenerator[Any, None]]:
        """Call a user generator.

        The `generator_result_callback` is used to communicate the results of generator
        methods.

        Raises any exception raised by the user code so it can be propagated as a
        `RayTaskError`.
        """
        self._raise_if_not_initialized("_call_user_generator")

        request_args = request_args if request_args is not None else tuple()
        request_kwargs = request_kwargs if request_kwargs is not None else dict()

        user_method_info = self.get_user_method_info(request_metadata.call_method)
        callable = user_method_info.callable
        is_sync_method = (
            inspect.isfunction(callable) or inspect.ismethod(callable)
        ) and not (
            inspect.iscoroutinefunction(callable)
            or inspect.isasyncgenfunction(callable)
        )

        if self._is_enabled_for_debug:
            logger.debug(
                f"Started executing request to method '{user_method_info.name}'.",
                extra={"log_to_stderr": False, "serve_access_log": True},
            )

        async def _call_generator_async() -> AsyncGenerator[Any, None]:
            gen = callable(*request_args, **request_kwargs)
            if inspect.iscoroutine(gen):
                gen = await gen

            if inspect.isgenerator(gen):
                for result in gen:
                    yield result
            elif inspect.isasyncgen(gen):
                async for result in gen:
                    yield result
            else:
                raise TypeError(
                    f"Called method '{user_method_info.name}' with "
                    "`handle.options(stream=True)` but it did not return a generator."
                )

        def _call_generator_sync():
            gen = callable(*request_args, **request_kwargs)
            if inspect.isgenerator(gen):
                for result in gen:
                    enqueue(result)
            else:
                raise TypeError(
                    f"Called method '{user_method_info.name}' with "
                    "`handle.options(stream=True)` but it did not return a generator."
                )

        if enqueue and is_sync_method and self._run_sync_methods_in_threadpool:
            await to_thread.run_sync(_call_generator_sync)
        elif enqueue:

            async def gen_coro_wrapper():
                async for result in _call_generator_async():
                    enqueue(result)

            await gen_coro_wrapper()
        else:
            return _call_generator_async()

    @_run_user_code
    async def call_user_method(
        self,
        request_metadata: RequestMetadata,
        request_args: Tuple[Any],
        request_kwargs: Dict[str, Any],
    ) -> Any:
        """Call a (unary) user method.

        Raises any exception raised by the user code so it can be propagated as a
        `RayTaskError`.
        """
        self._raise_if_not_initialized("call_user_method")

        if self._is_enabled_for_debug:
            logger.debug(
                f"Started executing request to method '{request_metadata.call_method}'.",
                extra={"log_to_stderr": False, "serve_access_log": True},
            )

        user_method_info = self.get_user_method_info(request_metadata.call_method)
        result, _ = await self._call_func_or_gen(
            user_method_info.callable,
            args=request_args,
            kwargs=request_kwargs,
            is_streaming=False,
        )
        if inspect.isgenerator(result) or inspect.isasyncgen(result):
            raise TypeError(
                f"Method '{user_method_info.name}' returned a generator. "
                "You must use `handle.options(stream=True)` to call "
                "generators on a deployment."
            )
        return result

    def handle_exception(self, exc: Exception):
        if isinstance(exc, self.service_unavailable_exceptions):
            return starlette.responses.Response(exc.message, status_code=503)
        else:
            return starlette.responses.Response(
                "Internal Server Error", status_code=500
            )

    @_run_user_code
    async def call_destructor(self):
        """Explicitly call the `__del__` method of the user callable.

        Calling this multiple times has no effect; only the first call will
        actually call the destructor.
        """
        if self._callable is None:
            logger.debug(
                "This replica has not yet started running user code. "
                "Skipping __del__."
            )
            return

        # Only run the destructor once. This is safe because there is no `await` between
        # checking the flag here and flipping it to `True` below.
        if self._destructor_called:
            return

        self._destructor_called = True
        try:
            if hasattr(self._callable, "__del__"):
                # Make sure to accept `async def __del__(self)` as well.
                await self._call_func_or_gen(
                    self._callable.__del__,
                    # Always run the destructor on the main user callable thread.
                    run_sync_methods_in_threadpool_override=False,
                )

            if hasattr(self._callable, "__serve_multiplex_wrapper"):
                await getattr(self._callable, "__serve_multiplex_wrapper").shutdown()

        except Exception as e:
            logger.exception(f"Exception during graceful shutdown of replica: {e}")<|MERGE_RESOLUTION|>--- conflicted
+++ resolved
@@ -586,11 +586,7 @@
         version: DeploymentVersion,
         ingress: bool,
         route_prefix: str,
-<<<<<<< HEAD
-        rank: ReplicaRank,
         prometheus_handler: Callable[..., Any] = default_prometheus_handler,
-=======
->>>>>>> f06b0ec7
     ):
         self._version = version
         self._replica_id = replica_id
