import inspect
import json
from typing import Any, Callable, Dict, List, Optional, Set, Tuple, Union

from google.protobuf.descriptor import FieldDescriptor
from google.protobuf.message import Message

from ray import cloudpickle
from ray._common.utils import import_attr
from ray._private import ray_option_utils
from ray._private.pydantic_compat import (
    BaseModel,
    Field,
    NonNegativeFloat,
    NonNegativeInt,
    PositiveFloat,
    PositiveInt,
    root_validator,
    validator,
    PrivateAttr,
)
from ray._common.utils import import_attr
from ray._private.serialization import pickle_dumps
from ray._private.utils import resources_from_ray_options
from ray.serve._private.constants import (
    DEFAULT_GRACEFUL_SHUTDOWN_TIMEOUT_S,
    DEFAULT_GRACEFUL_SHUTDOWN_WAIT_LOOP_S,
    DEFAULT_HEALTH_CHECK_PERIOD_S,
    DEFAULT_HEALTH_CHECK_TIMEOUT_S,
    DEFAULT_MAX_ONGOING_REQUESTS,
    DEFAULT_REPLICA_SCHEDULER,
    DEFAULT_REQUEST_SCHEDULING_STATS_PERIOD_S,
    DEFAULT_REQUEST_SCHEDULING_STATS_TIMEOUT_S,
    MAX_REPLICAS_PER_NODE_MAX_VALUE,
    DEFAULT_REPLICA_SCHEDULER,
)
from ray.serve._private.utils import DEFAULT, DeploymentOptionUpdateType
from ray.serve.config import AutoscalingConfig
from ray.serve.generated.serve_pb2 import (
    AutoscalingConfig as AutoscalingConfigProto,
    DeploymentConfig as DeploymentConfigProto,
    DeploymentLanguage,
    EncodingType as EncodingTypeProto,
    LoggingConfig as LoggingConfigProto,
    ReplicaConfig as ReplicaConfigProto,
)
from ray.util.placement_group import validate_placement_group


def _needs_pickle(deployment_language: DeploymentLanguage, is_cross_language: bool):
    """From Serve client API's perspective, decide whether pickling is needed."""
    if deployment_language == DeploymentLanguage.PYTHON and not is_cross_language:
        # Python client deploying Python replicas.
        return True
    elif deployment_language == DeploymentLanguage.JAVA and is_cross_language:
        # Python client deploying Java replicas,
        # using xlang serialization via cloudpickle.
        return True
    else:
        return False


def _proto_to_dict(proto: Message) -> Dict:
    """Recursively convert a protobuf into a Python dictionary.

    This is an alternative to protobuf's `MessageToDict`. Unlike
    `MessageToDict`, this function doesn't add an extra base64
    encoding to bytes when constructing a json response.
    """
    data = {}
    # Fill data with non-empty fields.
    for field, value in proto.ListFields():
        # Handle repeated fields
        if field.label == FieldDescriptor.LABEL_REPEATED:
            # if we dont do this block the repeated field will be a list of
            # `google.protobuf.internal.containers.RepeatedScalarFieldContainer
            # Explicitly convert to list
            if field.type == FieldDescriptor.TYPE_MESSAGE:
                data[field.name] = [
                    _proto_to_dict(v) for v in value
                ]  # Convert each item
            else:
                data[field.name] = list(value)  # Convert to list directly
        # Recursively call if the field is another protobuf.
        elif field.type == FieldDescriptor.TYPE_MESSAGE:
            data[field.name] = _proto_to_dict(value)
        else:
            data[field.name] = value

    # Fill data default values.
    for field in proto.DESCRIPTOR.fields:
        if (
            field.name not in data  # skip the fields that are already set
            and field.type != FieldDescriptor.TYPE_MESSAGE  # skip nested messages
            and not field.containing_oneof  # skip optional fields
        ):
            data[field.name] = field.default_value
    return data


class DeploymentConfig(BaseModel):
    """Internal datastructure wrapping config options for a deployment.

    Args:
        num_replicas: The number of processes to start up that
            handles requests to this deployment. Defaults to 1.
        max_ongoing_requests: The maximum number of queries
            that is sent to a replica of this deployment without receiving
            a response. Defaults to 5.
        max_queued_requests: Maximum number of requests to this deployment that will be
            queued at each *caller* (proxy or DeploymentHandle). Once this limit is
            reached, subsequent requests will raise a BackPressureError (for handles) or
            return an HTTP 503 status code (for HTTP requests). Defaults to -1 (no
            limit).
        user_config: Arguments to pass to the reconfigure
            method of the deployment. The reconfigure method is called if
            user_config is not None. Must be JSON-serializable.
        graceful_shutdown_wait_loop_s: Duration
            that deployment replicas wait until there is no more work to
            be done before shutting down.
        graceful_shutdown_timeout_s: Controller waits for this duration
            to forcefully kill the replica for shutdown.
        health_check_period_s: Frequency at which the controller health
            checks replicas.
        health_check_timeout_s: Timeout that the controller waits for a
            response from the replica's health check before marking it
            unhealthy.
        request_scheduling_stats_period_s: Frequency at which the controller
            record request scheduling stats.
        request_scheduling_stats_timeout_s: Timeout that the controller waits
            for a response from the replica's record scheduling stats call.
        autoscaling_config: Autoscaling configuration.
        logging_config: Configuration for deployment logs.
        user_configured_option_names: The names of options manually
            configured by the user.
    """
    num_replicas: Optional[NonNegativeInt] = Field(
        default=1, update_type=DeploymentOptionUpdateType.LightWeight
    )
    max_ongoing_requests: PositiveInt = Field(
        default=DEFAULT_MAX_ONGOING_REQUESTS,
        update_type=DeploymentOptionUpdateType.NeedsActorReconfigure,
    )
    max_queued_requests: int = Field(
        default=-1,
        update_type=DeploymentOptionUpdateType.LightWeight,
    )
    user_config: Any = Field(
        default=None, update_type=DeploymentOptionUpdateType.NeedsActorReconfigure
    )

    graceful_shutdown_timeout_s: NonNegativeFloat = Field(
        default=DEFAULT_GRACEFUL_SHUTDOWN_TIMEOUT_S,
        update_type=DeploymentOptionUpdateType.NeedsReconfigure,
    )
    graceful_shutdown_wait_loop_s: NonNegativeFloat = Field(
        default=DEFAULT_GRACEFUL_SHUTDOWN_WAIT_LOOP_S,
        update_type=DeploymentOptionUpdateType.NeedsActorReconfigure,
    )

    health_check_period_s: PositiveFloat = Field(
        default=DEFAULT_HEALTH_CHECK_PERIOD_S,
        update_type=DeploymentOptionUpdateType.NeedsReconfigure,
    )
    health_check_timeout_s: PositiveFloat = Field(
        default=DEFAULT_HEALTH_CHECK_TIMEOUT_S,
        update_type=DeploymentOptionUpdateType.NeedsReconfigure,
    )

    request_scheduling_stats_period_s: PositiveFloat = Field(
        default=DEFAULT_REQUEST_SCHEDULING_STATS_PERIOD_S,
        update_type=DeploymentOptionUpdateType.NeedsReconfigure,
    )
    request_scheduling_stats_timeout_s: PositiveFloat = Field(
        default=DEFAULT_REQUEST_SCHEDULING_STATS_TIMEOUT_S,
        update_type=DeploymentOptionUpdateType.NeedsReconfigure,
    )

    autoscaling_config: Optional[AutoscalingConfig] = Field(
        default=None, update_type=DeploymentOptionUpdateType.NeedsActorReconfigure
    )

    # This flag is used to let replica know they are deployed from
    # a different language.
    is_cross_language: bool = False

    # This flag is used to let controller know which language does
    # the deployment use.
    deployment_language: Any = DeploymentLanguage.PYTHON

    version: Optional[str] = Field(
        default=None,
        update_type=DeploymentOptionUpdateType.HeavyWeight,
    )

    logging_config: Optional[dict] = Field(
        default=None,
        update_type=DeploymentOptionUpdateType.NeedsActorReconfigure,
    )


    # Contains the names of deployment options manually set by the user
    user_configured_option_names: Set[str] = set()

    # Cloudpickled replica scheduler definition.
<<<<<<< HEAD
    _serialized_replica_scheduler_def: bytes = PrivateAttr(default=b"")

    # # Custom replica scheduler config. Defaults to the power of two replica scheduler.
    _replica_scheduler: Union[str, Callable] = PrivateAttr(
        default=DEFAULT_REPLICA_SCHEDULER
    )

=======
    serialized_replica_scheduler_def: bytes = Field(default=b"")

    # Custom replica scheduler config. Defaults to the power of two replica scheduler.
    replica_scheduler: Union[str, Callable] = Field(default=DEFAULT_REPLICA_SCHEDULER)
>>>>>>> d1dd98b5

    class Config:
        validate_assignment = True
        arbitrary_types_allowed = True

    @validator("user_config", always=True)
    def user_config_json_serializable(cls, v):
        if isinstance(v, bytes):
            return v
        if v is not None:
            try:
                json.dumps(v)
            except TypeError as e:
                raise ValueError(f"user_config is not JSON-serializable: {str(e)}.")

        return v

    @validator("logging_config", always=True)
    def logging_config_valid(cls, v):
        if v is None:
            return v
        if not isinstance(v, dict):
            raise TypeError(
                f"Got invalid type '{type(v)}' for logging_config. "
                "Expected a dictionary."
            )
        # Handle default value
        from ray.serve.schema import LoggingConfig

        v = LoggingConfig(**v).dict()
        return v

    @validator("max_queued_requests", always=True)
    def validate_max_queued_requests(cls, v):
        if not isinstance(v, int):
            raise TypeError("max_queued_requests must be an integer.")

        if v < 1 and v != -1:
            raise ValueError(
                "max_queued_requests must be -1 (no limit) or a positive integer."
            )

        return v

    def needs_pickle(self):
        return _needs_pickle(self.deployment_language, self.is_cross_language)

<<<<<<< HEAD
    def __init__(self, **kwargs):
        super().__init__(**kwargs)
        self.serialize_replica_scheduler()

    def serialize_replica_scheduler(self) -> None:
        """Serialize replica scheduler with cloudpickle.

        Import the replica scheduler if it's passed in as a string import path. Then
        cloudpickle the replica scheduler and set `_serialized_replica_scheduler_def`
        if not already set.
        """
        values = self.dict()
        replica_scheduler = values.get("_replica_scheduler")
=======
    # def __init__(self, **kwargs):
    #     super().__init__(**kwargs)
    #     self.serialize_replica_scheduler()

    @root_validator
    def serialize_replica_scheduler(cls, values) -> Dict[str, Any]:
        """Serialize replica scheduler with cloudpickle.

        Import the replica scheduler if it's passed in as a string import path.
        Then cloudpickle the replica scheduler and set
        `_serialized_replica_scheduler_def` if not already set.
        """
        replica_scheduler = values.get("replica_scheduler")
        # print(f"serialize_replica_scheduler is called {replica_scheduler=}")
>>>>>>> d1dd98b5
        if isinstance(replica_scheduler, Callable):
            replica_scheduler = (
                f"{replica_scheduler.__module__}.{replica_scheduler.__name__}"
            )
<<<<<<< HEAD
=======

>>>>>>> d1dd98b5
        if not replica_scheduler:
            replica_scheduler = DEFAULT_REPLICA_SCHEDULER

        replica_scheduler_path = replica_scheduler
        replica_scheduler = import_attr(replica_scheduler)

<<<<<<< HEAD
        if not values.get("_serialized_replica_scheduler_def"):
            self._serialized_replica_scheduler_def = cloudpickle.dumps(
                replica_scheduler
            )
        self._replica_scheduler = replica_scheduler_path

    def get_replica_scheduler(self) -> Callable:
        """Deserialize replica scheduler from cloudpickled bytes."""
        return cloudpickle.loads(self._serialized_replica_scheduler_def)
=======
        # if not values.get("serialized_replica_scheduler_def"):
        values["serialized_replica_scheduler_def"] = cloudpickle.dumps(
            replica_scheduler
        )
        values["replica_scheduler"] = replica_scheduler_path
        # print(f"{values['replica_scheduler']=} {values['serialized_replica_scheduler_def']=}")
        return values

    def get_replica_scheduler_class(self) -> Callable:
        """Deserialize replica scheduler from cloudpickled bytes."""
        # print(f"in get_replica_scheduler_class {self.serialized_replica_scheduler_def=}")
        return cloudpickle.loads(self.serialized_replica_scheduler_def)
>>>>>>> d1dd98b5

    def to_proto(self):
        data = self.dict()
        if data.get("user_config") is not None:
            if self.needs_pickle():
                data["user_config"] = cloudpickle.dumps(data["user_config"])
        if data.get("autoscaling_config"):
            data["autoscaling_config"] = AutoscalingConfigProto(
                **data["autoscaling_config"]
            )
        if data.get("logging_config"):
            if "encoding" in data["logging_config"]:
                data["logging_config"]["encoding"] = EncodingTypeProto.Value(
                    data["logging_config"]["encoding"]
                )

            data["logging_config"] = LoggingConfigProto(**data["logging_config"])
        data["user_configured_option_names"] = list(
            data["user_configured_option_names"]
        )
        return DeploymentConfigProto(**data)

    def to_proto_bytes(self):
        return self.to_proto().SerializeToString()

    @classmethod
    def from_proto(cls, proto: DeploymentConfigProto):
        data = _proto_to_dict(proto)
        if "user_config" in data:
            if data["user_config"] != b"":
                deployment_language = (
                    data["deployment_language"]
                    if "deployment_language" in data
                    else DeploymentLanguage.PYTHON
                )
                is_cross_language = (
                    data["is_cross_language"] if "is_cross_language" in data else False
                )
                needs_pickle = _needs_pickle(deployment_language, is_cross_language)
                if needs_pickle:
                    data["user_config"] = cloudpickle.loads(proto.user_config)
                else:
                    data["user_config"] = proto.user_config
            else:
                data["user_config"] = None
        if "autoscaling_config" in data:
            if not data["autoscaling_config"].get("upscale_smoothing_factor"):
                data["autoscaling_config"]["upscale_smoothing_factor"] = None
            if not data["autoscaling_config"].get("downscale_smoothing_factor"):
                data["autoscaling_config"]["downscale_smoothing_factor"] = None
            if not data["autoscaling_config"].get("upscaling_factor"):
                data["autoscaling_config"]["upscaling_factor"] = None
            if not data["autoscaling_config"].get("downscaling_factor"):
                data["autoscaling_config"]["downscaling_factor"] = None
            if not data["autoscaling_config"].get("target_ongoing_requests"):
                data["autoscaling_config"]["target_ongoing_requests"] = None
            data["autoscaling_config"] = AutoscalingConfig(**data["autoscaling_config"])
        if "version" in data:
            if data["version"] == "":
                data["version"] = None
        if "user_configured_option_names" in data:
            data["user_configured_option_names"] = set(
                data["user_configured_option_names"]
            )
        if "logging_config" in data:
            if "encoding" in data["logging_config"]:
                data["logging_config"]["encoding"] = EncodingTypeProto.Name(
                    data["logging_config"]["encoding"]
                )

        return cls(**data)

    @classmethod
    def from_proto_bytes(cls, proto_bytes: bytes):
        proto = DeploymentConfigProto.FromString(proto_bytes)
        return cls.from_proto(proto)

    @classmethod
    def from_default(cls, **kwargs):
        """Creates a default DeploymentConfig and overrides it with kwargs.

        Ignores any kwargs set to DEFAULT.VALUE.

        Raises:
            TypeError: when a keyword that's not an argument to the class is
                passed in.
        """
        # print(f"in from_default {kwargs=}")
        # config = cls(replica_scheduler=kwargs.pop("replica_scheduler"))
        config = cls()
        valid_config_options = set(config.dict().keys())
        # valid_config_options.add("_replica_scheduler")

        # Friendly error if a non-DeploymentConfig kwarg was passed in
        for key, val in kwargs.items():
            if key not in valid_config_options:
                raise TypeError(
                    f'Got invalid Deployment config option "{key}" '
                    f"(with value {val}) as keyword argument. All Deployment "
                    "config options must come from this list: "
                    f"{list(valid_config_options)}."
                )

        kwargs = {key: val for key, val in kwargs.items() if val != DEFAULT.VALUE}

        for key, val in kwargs.items():
            config.__setattr__(key, val)

        return config


def handle_num_replicas_auto(
    max_ongoing_requests: Union[int, DEFAULT],
    autoscaling_config: Optional[Union[Dict, AutoscalingConfig, DEFAULT]],
):
    """Return modified `max_ongoing_requests` and `autoscaling_config`
    for when num_replicas="auto".

    If `autoscaling_config` is unspecified, returns the modified value
    AutoscalingConfig.default().
    If it is specified, the specified fields in `autoscaling_config`
    override that of AutoscalingConfig.default().
    """

    if autoscaling_config in [DEFAULT.VALUE, None]:
        # If autoscaling config wasn't specified, use default
        # configuration
        autoscaling_config = AutoscalingConfig.default()
    else:
        # If autoscaling config was specified, values specified in
        # autoscaling config overrides the default configuration
        default_config = AutoscalingConfig.default().dict(exclude_unset=True)
        autoscaling_config = (
            autoscaling_config
            if isinstance(autoscaling_config, dict)
            else autoscaling_config.dict(exclude_unset=True)
        )
        default_config.update(autoscaling_config)
        autoscaling_config = AutoscalingConfig(**default_config)

    return max_ongoing_requests, autoscaling_config


class ReplicaConfig:
    """Internal datastructure wrapping config options for a deployment's replicas.

    Provides five main properties (see property docstrings for more info):
        deployment_def: the code, or a reference to the code, that this
            replica should run.
        init_args: the deployment_def's init_args.
        init_kwargs: the deployment_def's init_kwargs.
        ray_actor_options: the Ray actor options to pass into the replica's
            actor.
        resource_dict: contains info on this replica's actor's resource needs.

    Offers a serialized equivalent (e.g. serialized_deployment_def) for
    deployment_def, init_args, and init_kwargs. Deserializes these properties
    when they're first accessed, if they were not passed in directly through
    create().

    Use the classmethod create() to make a ReplicaConfig with the deserialized
    properties.

    Note: overwriting or setting any property after the ReplicaConfig has been
    constructed is currently undefined behavior. The config's fields should not
    be modified externally after it is created.
    """

    def __init__(
        self,
        deployment_def_name: str,
        serialized_deployment_def: bytes,
        serialized_init_args: bytes,
        serialized_init_kwargs: bytes,
        ray_actor_options: Dict,
        placement_group_bundles: Optional[List[Dict[str, float]]] = None,
        placement_group_strategy: Optional[str] = None,
        max_replicas_per_node: Optional[int] = None,
        needs_pickle: bool = True,
    ):
        """Construct a ReplicaConfig with serialized properties.

        All parameters are required. See classmethod create() for defaults.
        """
        self.deployment_def_name = deployment_def_name

        # Store serialized versions of code properties.
        self.serialized_deployment_def = serialized_deployment_def
        self.serialized_init_args = serialized_init_args
        self.serialized_init_kwargs = serialized_init_kwargs

        # Deserialize properties when first accessed. See @property methods.
        self._deployment_def = None
        self._init_args = None
        self._init_kwargs = None

        # Configure ray_actor_options. These are the Ray options ultimately
        # passed into the replica's actor when it's created.
        self.ray_actor_options = ray_actor_options

        self.placement_group_bundles = placement_group_bundles
        self.placement_group_strategy = placement_group_strategy

        self.max_replicas_per_node = max_replicas_per_node

        self._validate()

        # Create resource_dict. This contains info about the replica's resource
        # needs. It does NOT set the replica's resource usage. That's done by
        # the ray_actor_options.
        self.resource_dict = resources_from_ray_options(self.ray_actor_options)
        self.needs_pickle = needs_pickle

    def _validate(self):
        self._validate_ray_actor_options()
        self._validate_placement_group_options()
        self._validate_max_replicas_per_node()

        if (
            self.max_replicas_per_node is not None
            and self.placement_group_bundles is not None
        ):
            raise ValueError(
                "Setting max_replicas_per_node is not allowed when "
                "placement_group_bundles is provided."
            )

    def update(
        self,
        ray_actor_options: dict,
        placement_group_bundles: Optional[List[Dict[str, float]]] = None,
        placement_group_strategy: Optional[str] = None,
        max_replicas_per_node: Optional[int] = None,
    ):
        self.ray_actor_options = ray_actor_options

        self.placement_group_bundles = placement_group_bundles
        self.placement_group_strategy = placement_group_strategy

        self.max_replicas_per_node = max_replicas_per_node

        self._validate()

        self.resource_dict = resources_from_ray_options(self.ray_actor_options)

    @classmethod
    def create(
        cls,
        deployment_def: Union[Callable, str],
        init_args: Optional[Tuple[Any]] = None,
        init_kwargs: Optional[Dict[Any, Any]] = None,
        ray_actor_options: Optional[Dict] = None,
        placement_group_bundles: Optional[List[Dict[str, float]]] = None,
        placement_group_strategy: Optional[str] = None,
        max_replicas_per_node: Optional[int] = None,
        deployment_def_name: Optional[str] = None,
    ):
        """Create a ReplicaConfig from deserialized parameters."""

        if not callable(deployment_def) and not isinstance(deployment_def, str):
            raise TypeError("@serve.deployment must be called on a class or function.")

        if not (init_args is None or isinstance(init_args, (tuple, list))):
            raise TypeError("init_args must be a tuple.")

        if not (init_kwargs is None or isinstance(init_kwargs, dict)):
            raise TypeError("init_kwargs must be a dict.")

        if inspect.isfunction(deployment_def):
            if init_args:
                raise ValueError("init_args not supported for function deployments.")
            elif init_kwargs:
                raise ValueError("init_kwargs not supported for function deployments.")

        if not isinstance(deployment_def, (Callable, str)):
            raise TypeError(
                f'Got invalid type "{type(deployment_def)}" for '
                "deployment_def. Expected deployment_def to be a "
                "class, function, or string."
            )
        # Set defaults
        if init_args is None:
            init_args = ()
        if init_kwargs is None:
            init_kwargs = {}
        if ray_actor_options is None:
            ray_actor_options = {}
        if deployment_def_name is None:
            if isinstance(deployment_def, str):
                deployment_def_name = deployment_def
            else:
                deployment_def_name = deployment_def.__name__

        config = cls(
            deployment_def_name,
            pickle_dumps(
                deployment_def,
                f"Could not serialize the deployment {repr(deployment_def)}",
            ),
            pickle_dumps(init_args, "Could not serialize the deployment init args"),
            pickle_dumps(init_kwargs, "Could not serialize the deployment init kwargs"),
            ray_actor_options,
            placement_group_bundles,
            placement_group_strategy,
            max_replicas_per_node,
        )

        config._deployment_def = deployment_def
        config._init_args = init_args
        config._init_kwargs = init_kwargs

        return config

    def _validate_ray_actor_options(self):
        if not isinstance(self.ray_actor_options, dict):
            raise TypeError(
                f'Got invalid type "{type(self.ray_actor_options)}" for '
                "ray_actor_options. Expected a dictionary."
            )
        # Please keep this in sync with the docstring for the ray_actor_options
        # kwarg in api.py.
        allowed_ray_actor_options = {
            # Resource options
            "accelerator_type",
            "memory",
            "num_cpus",
            "num_gpus",
            "resources",
            # Other options
            "runtime_env",
        }

        for option in self.ray_actor_options:
            if option not in allowed_ray_actor_options:
                raise ValueError(
                    f"Specifying '{option}' in ray_actor_options is not allowed. "
                    f"Allowed options: {allowed_ray_actor_options}"
                )
        ray_option_utils.validate_actor_options(self.ray_actor_options, in_options=True)

        # Set Serve replica defaults
        if self.ray_actor_options.get("num_cpus") is None:
            self.ray_actor_options["num_cpus"] = 1

    def _validate_max_replicas_per_node(self) -> None:
        if self.max_replicas_per_node is None:
            return
        if not isinstance(self.max_replicas_per_node, int):
            raise TypeError(
                f"Get invalid type '{type(self.max_replicas_per_node)}' for "
                "max_replicas_per_node. Expected None or an integer "
                f"in the range of [1, {MAX_REPLICAS_PER_NODE_MAX_VALUE}]."
            )
        if (
            self.max_replicas_per_node < 1
            or self.max_replicas_per_node > MAX_REPLICAS_PER_NODE_MAX_VALUE
        ):
            raise ValueError(
                f"Invalid max_replicas_per_node {self.max_replicas_per_node}. "
                "Valid values are None or an integer "
                f"in the range of [1, {MAX_REPLICAS_PER_NODE_MAX_VALUE}]."
            )

    def _validate_placement_group_options(self) -> None:
        if self.placement_group_strategy is not None:
            if self.placement_group_bundles is None:
                raise ValueError(
                    "If `placement_group_strategy` is provided, "
                    "`placement_group_bundles` must also be provided."
                )

        if self.placement_group_bundles is not None:
            validate_placement_group(
                bundles=self.placement_group_bundles,
                strategy=self.placement_group_strategy or "PACK",
                lifetime="detached",
            )

            resource_error_prefix = (
                "When using `placement_group_bundles`, the replica actor "
                "will be placed in the first bundle, so the resource "
                "requirements for the actor must be a subset of the first "
                "bundle."
            )

            first_bundle = self.placement_group_bundles[0]

            # Validate that the replica actor fits in the first bundle.
            bundle_cpu = first_bundle.get("CPU", 0)
            replica_actor_num_cpus = self.ray_actor_options.get("num_cpus", 0)
            if bundle_cpu < replica_actor_num_cpus:
                raise ValueError(
                    f"{resource_error_prefix} `num_cpus` for the actor is "
                    f"{replica_actor_num_cpus}, but the bundle only has "
                    f"{bundle_cpu} `CPU` specified."
                )

            bundle_gpu = first_bundle.get("GPU", 0)
            replica_actor_num_gpus = self.ray_actor_options.get("num_gpus", 0)
            if bundle_gpu < replica_actor_num_gpus:
                raise ValueError(
                    f"{resource_error_prefix} `num_gpus` for the actor is "
                    f"{replica_actor_num_gpus}, but the bundle only has "
                    f"{bundle_gpu} `GPU` specified."
                )

            replica_actor_resources = self.ray_actor_options.get("resources", {})
            for actor_resource, actor_value in replica_actor_resources.items():
                bundle_value = first_bundle.get(actor_resource, 0)
                if bundle_value < actor_value:
                    raise ValueError(
                        f"{resource_error_prefix} `{actor_resource}` requirement "
                        f"for the actor is {actor_value}, but the bundle only "
                        f"has {bundle_value} `{actor_resource}` specified."
                    )

    @property
    def deployment_def(self) -> Union[Callable, str]:
        """The code, or a reference to the code, that this replica runs.

        For Python replicas, this can be one of the following:
            - Function (Callable)
            - Class (Callable)
            - Import path (str)

        For Java replicas, this can be one of the following:
            - Class path (str)
        """
        if self._deployment_def is None:
            if self.needs_pickle:
                self._deployment_def = cloudpickle.loads(self.serialized_deployment_def)
            else:
                self._deployment_def = self.serialized_deployment_def.decode(
                    encoding="utf-8"
                )

        return self._deployment_def

    @property
    def init_args(self) -> Optional[Union[Tuple[Any], bytes]]:
        """The init_args for a Python class.

        This property is only meaningful if deployment_def is a Python class.
        Otherwise, it is None.
        """
        if self._init_args is None:
            if self.needs_pickle:
                self._init_args = cloudpickle.loads(self.serialized_init_args)
            else:
                self._init_args = self.serialized_init_args

        return self._init_args

    @property
    def init_kwargs(self) -> Optional[Tuple[Any]]:
        """The init_kwargs for a Python class.

        This property is only meaningful if deployment_def is a Python class.
        Otherwise, it is None.
        """

        if self._init_kwargs is None:
            self._init_kwargs = cloudpickle.loads(self.serialized_init_kwargs)

        return self._init_kwargs

    @classmethod
    def from_proto(cls, proto: ReplicaConfigProto, needs_pickle: bool = True):
        return ReplicaConfig(
            proto.deployment_def_name,
            proto.deployment_def,
            proto.init_args if proto.init_args != b"" else None,
            proto.init_kwargs if proto.init_kwargs != b"" else None,
            json.loads(proto.ray_actor_options),
            json.loads(proto.placement_group_bundles)
            if proto.placement_group_bundles
            else None,
            proto.placement_group_strategy
            if proto.placement_group_strategy != ""
            else None,
            proto.max_replicas_per_node if proto.max_replicas_per_node else None,
            needs_pickle,
        )

    @classmethod
    def from_proto_bytes(cls, proto_bytes: bytes, needs_pickle: bool = True):
        proto = ReplicaConfigProto.FromString(proto_bytes)
        return cls.from_proto(proto, needs_pickle)

    def to_proto(self):
        return ReplicaConfigProto(
            deployment_def_name=self.deployment_def_name,
            deployment_def=self.serialized_deployment_def,
            init_args=self.serialized_init_args,
            init_kwargs=self.serialized_init_kwargs,
            ray_actor_options=json.dumps(self.ray_actor_options),
            placement_group_bundles=json.dumps(self.placement_group_bundles)
            if self.placement_group_bundles is not None
            else "",
            placement_group_strategy=self.placement_group_strategy,
            max_replicas_per_node=self.max_replicas_per_node
            if self.max_replicas_per_node is not None
            else 0,
        )

    def to_proto_bytes(self):
        return self.to_proto().SerializeToString()<|MERGE_RESOLUTION|>--- conflicted
+++ resolved
@@ -203,20 +203,10 @@
     user_configured_option_names: Set[str] = set()
 
     # Cloudpickled replica scheduler definition.
-<<<<<<< HEAD
-    _serialized_replica_scheduler_def: bytes = PrivateAttr(default=b"")
-
-    # # Custom replica scheduler config. Defaults to the power of two replica scheduler.
-    _replica_scheduler: Union[str, Callable] = PrivateAttr(
-        default=DEFAULT_REPLICA_SCHEDULER
-    )
-
-=======
     serialized_replica_scheduler_def: bytes = Field(default=b"")
 
     # Custom replica scheduler config. Defaults to the power of two replica scheduler.
     replica_scheduler: Union[str, Callable] = Field(default=DEFAULT_REPLICA_SCHEDULER)
->>>>>>> d1dd98b5
 
     class Config:
         validate_assignment = True
@@ -264,21 +254,6 @@
     def needs_pickle(self):
         return _needs_pickle(self.deployment_language, self.is_cross_language)
 
-<<<<<<< HEAD
-    def __init__(self, **kwargs):
-        super().__init__(**kwargs)
-        self.serialize_replica_scheduler()
-
-    def serialize_replica_scheduler(self) -> None:
-        """Serialize replica scheduler with cloudpickle.
-
-        Import the replica scheduler if it's passed in as a string import path. Then
-        cloudpickle the replica scheduler and set `_serialized_replica_scheduler_def`
-        if not already set.
-        """
-        values = self.dict()
-        replica_scheduler = values.get("_replica_scheduler")
-=======
     # def __init__(self, **kwargs):
     #     super().__init__(**kwargs)
     #     self.serialize_replica_scheduler()
@@ -293,32 +268,16 @@
         """
         replica_scheduler = values.get("replica_scheduler")
         # print(f"serialize_replica_scheduler is called {replica_scheduler=}")
->>>>>>> d1dd98b5
         if isinstance(replica_scheduler, Callable):
             replica_scheduler = (
                 f"{replica_scheduler.__module__}.{replica_scheduler.__name__}"
             )
-<<<<<<< HEAD
-=======
-
->>>>>>> d1dd98b5
         if not replica_scheduler:
             replica_scheduler = DEFAULT_REPLICA_SCHEDULER
 
         replica_scheduler_path = replica_scheduler
         replica_scheduler = import_attr(replica_scheduler)
 
-<<<<<<< HEAD
-        if not values.get("_serialized_replica_scheduler_def"):
-            self._serialized_replica_scheduler_def = cloudpickle.dumps(
-                replica_scheduler
-            )
-        self._replica_scheduler = replica_scheduler_path
-
-    def get_replica_scheduler(self) -> Callable:
-        """Deserialize replica scheduler from cloudpickled bytes."""
-        return cloudpickle.loads(self._serialized_replica_scheduler_def)
-=======
         # if not values.get("serialized_replica_scheduler_def"):
         values["serialized_replica_scheduler_def"] = cloudpickle.dumps(
             replica_scheduler
@@ -331,7 +290,6 @@
         """Deserialize replica scheduler from cloudpickled bytes."""
         # print(f"in get_replica_scheduler_class {self.serialized_replica_scheduler_def=}")
         return cloudpickle.loads(self.serialized_replica_scheduler_def)
->>>>>>> d1dd98b5
 
     def to_proto(self):
         data = self.dict()
