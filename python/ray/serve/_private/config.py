--- conflicted
+++ resolved
@@ -257,7 +257,6 @@
             if self.needs_pickle():
                 data["user_config"] = cloudpickle.dumps(data["user_config"])
         if data.get("autoscaling_config"):
-<<<<<<< HEAD
             autoscaling_config_dict = data["autoscaling_config"]
 
             if "prometheus_metrics" in autoscaling_config_dict:
@@ -273,13 +272,11 @@
                         "prometheus_metrics"
                     ] = PrometheusCustomMetricsProto(metrics=metrics_msgs)
 
-=======
             # By setting the serialized policy def, on the protobuf level, AutoscalingConfig constructor will not
             # try to import the policy from the string import path when the protobuf is deserialized on the controller side
             data["autoscaling_config"]["policy"][
                 "_serialized_policy_def"
             ] = self.autoscaling_config.policy._serialized_policy_def
->>>>>>> eec5c69d
             data["autoscaling_config"] = AutoscalingConfigProto(
                 **autoscaling_config_dict
             )
