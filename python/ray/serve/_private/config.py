import inspect
import json
from typing import Any, Callable, Dict, List, Optional, Set, Tuple, Union

from google.protobuf.json_format import MessageToDict
<<<<<<< HEAD
from pydantic import Field, validator

from ray import cloudpickle
from ray._private import ray_option_utils
=======

from ray import cloudpickle
from ray._private import ray_option_utils
from ray._private.pydantic_compat import (
    BaseModel,
    Field,
    NonNegativeFloat,
    NonNegativeInt,
    PositiveFloat,
    validator,
)
>>>>>>> e4feeb41
from ray._private.serialization import pickle_dumps
from ray._private.utils import resources_from_ray_options
from ray.serve._private.constants import MAX_REPLICAS_PER_NODE_MAX_VALUE
from ray.serve._private.utils import DEFAULT, DeploymentOptionUpdateType
from ray.serve.config import AutoscalingConfig, BaseDeploymentModel
from ray.serve.generated.serve_pb2 import AutoscalingConfig as AutoscalingConfigProto
from ray.serve.generated.serve_pb2 import DeploymentConfig as DeploymentConfigProto
from ray.serve.generated.serve_pb2 import DeploymentLanguage
from ray.serve.generated.serve_pb2 import ReplicaConfig as ReplicaConfigProto
from ray.util.placement_group import PlacementGroupStrategy


def _needs_pickle(deployment_language: DeploymentLanguage, is_cross_language: bool):
    """From Serve client API's perspective, decide whether pickling is needed."""
    if deployment_language == DeploymentLanguage.PYTHON and not is_cross_language:
        # Python client deploying Python replicas.
        return True
    elif deployment_language == DeploymentLanguage.JAVA and is_cross_language:
        # Python client deploying Java replicas,
        # using xlang serialization via cloudpickle.
        return True
    else:
        return False


class InternalDeploymentConfig(BaseDeploymentModel):
    """Internal datastructure wrapping config options for a deployment."""

    # This flag is used to let replica know they are deployed from
    # a different language.
    is_cross_language: bool = False

    # This flag is used to let controller know which language does
    # the deploymnent use.
    deployment_language: Any = DeploymentLanguage.PYTHON

    version: Optional[str] = Field(
        default=None,
        update_type=DeploymentOptionUpdateType.HeavyWeight,
    )

    # Contains the names of deployment options manually set by the user
    user_configured_option_names: Set[str] = set()

    class Config:
        validate_assignment = True
        arbitrary_types_allowed = True

    @validator("user_config", always=True)
    def user_config_json_serializable(cls, v):
        if isinstance(v, bytes):
            return v
        if v is not None:
            try:
                json.dumps(v)
            except TypeError as e:
                raise ValueError(f"user_config is not JSON-serializable: {str(e)}.")

        return v

    def needs_pickle(self):
        return _needs_pickle(self.deployment_language, self.is_cross_language)

    def to_proto(self):
        data = self.dict()
        if data.get("user_config") is not None:
            if self.needs_pickle():
                data["user_config"] = cloudpickle.dumps(data["user_config"])
        if data.get("autoscaling_config"):
            data["autoscaling_config"] = AutoscalingConfigProto(
                **data["autoscaling_config"]
            )
        data["user_configured_option_names"] = list(
            data["user_configured_option_names"]
        )
        # TODO(zcin): This is temporary before these options are moved
        # from ReplicaConfig to DeploymentConfig
        del data["ray_actor_options"]
        del data["placement_group_bundles"]
        del data["placement_group_strategy"]
        del data["max_replicas_per_node"]
        return DeploymentConfigProto(**data)

    def to_proto_bytes(self):
        return self.to_proto().SerializeToString()

    @classmethod
    def from_proto(cls, proto: DeploymentConfigProto):
        data = MessageToDict(
            proto,
            including_default_value_fields=True,
            preserving_proto_field_name=True,
            use_integers_for_enums=True,
        )
        if "user_config" in data:
            if data["user_config"] != "":
                deployment_language = (
                    data["deployment_language"]
                    if "deployment_language" in data
                    else DeploymentLanguage.PYTHON
                )
                is_cross_language = (
                    data["is_cross_language"] if "is_cross_language" in data else False
                )
                needs_pickle = _needs_pickle(deployment_language, is_cross_language)
                if needs_pickle:
                    data["user_config"] = cloudpickle.loads(proto.user_config)
                else:
                    # after MessageToDict, bytes data has been deal with base64
                    data["user_config"] = proto.user_config
            else:
                data["user_config"] = None
        if "autoscaling_config" in data:
            if not data["autoscaling_config"].get("upscale_smoothing_factor"):
                data["autoscaling_config"]["upscale_smoothing_factor"] = None
            if not data["autoscaling_config"].get("downscale_smoothing_factor"):
                data["autoscaling_config"]["downscale_smoothing_factor"] = None
            data["autoscaling_config"] = AutoscalingConfig(**data["autoscaling_config"])
        if "num_replicas" in data and data["num_replicas"] == 0:
            data["num_replicas"] = None
        if "version" in data:
            if data["version"] == "":
                data["version"] = None
        if "user_configured_option_names" in data:
            data["user_configured_option_names"] = set(
                data["user_configured_option_names"]
            )
        return cls(**data)

    @classmethod
    def from_proto_bytes(cls, proto_bytes: bytes):
        proto = DeploymentConfigProto.FromString(proto_bytes)
        return cls.from_proto(proto)

    @classmethod
    def from_default(cls, **kwargs):
        """Creates a default DeploymentConfig and overrides it with kwargs.

        Ignores any kwargs set to DEFAULT.VALUE.

        Raises:
            TypeError: when a keyword that's not an argument to the class is
                passed in.
        """

        config = cls()
        valid_config_options = set(config.dict().keys())

        # Friendly error if a non-DeploymentConfig kwarg was passed in
        for key, val in kwargs.items():
            if key not in valid_config_options:
                raise TypeError(
                    f'Got invalid Deployment config option "{key}" '
                    f"(with value {val}) as keyword argument. All Deployment "
                    "config options must come from this list: "
                    f"{list(valid_config_options)}."
                )

        kwargs = {key: val for key, val in kwargs.items() if val != DEFAULT.VALUE}

        for key, val in kwargs.items():
            config.__setattr__(key, val)

        return config


class ReplicaInitInfo:
    """Internal datastructure wrapping config options for a deployment's replicas.

    Provides five main properties (see property docstrings for more info):
        deployment_def: the code, or a reference to the code, that this
            replica should run.
        init_args: the deployment_def's init_args.
        init_kwargs: the deployment_def's init_kwargs.
        ray_actor_options: the Ray actor options to pass into the replica's
            actor.
        resource_dict: contains info on this replica's actor's resource needs.

    Offers a serialized equivalent (e.g. serialized_deployment_def) for
    deployment_def, init_args, and init_kwargs. Deserializes these properties
    when they're first accessed, if they were not passed in directly through
    create().

    Use the classmethod create() to make a ReplicaConfig with the deserialized
    properties.

    Note: overwriting or setting any property after the ReplicaConfig has been
    constructed is currently undefined behavior. The config's fields should not
    be modified externally after it is created.
    """

    def __init__(
        self,
        deployment_def_name: str,
        serialized_deployment_def: bytes,
        serialized_init_args: bytes,
        serialized_init_kwargs: bytes,
        ray_actor_options: Dict,
        placement_group_bundles: Optional[List[Dict[str, float]]] = None,
        placement_group_strategy: Optional[str] = None,
        max_replicas_per_node: Optional[int] = None,
        needs_pickle: bool = True,
    ):
        """Construct a ReplicaConfig with serialized properties.

        All parameters are required. See classmethod create() for defaults.
        """
        self.deployment_def_name = deployment_def_name

        # Store serialized versions of code properties.
        self.serialized_deployment_def = serialized_deployment_def
        self.serialized_init_args = serialized_init_args
        self.serialized_init_kwargs = serialized_init_kwargs

        # Deserialize properties when first accessed. See @property methods.
        self._deployment_def = None
        self._init_args = None
        self._init_kwargs = None

        # Configure ray_actor_options. These are the Ray options ultimately
        # passed into the replica's actor when it's created.
        self.ray_actor_options = ray_actor_options
        self._validate_ray_actor_options()

        self.placement_group_bundles = placement_group_bundles
        self.placement_group_strategy = placement_group_strategy
        self._validate_placement_group_options()

        self.max_replicas_per_node = max_replicas_per_node
        self._validate_max_replicas_per_node()

        # Create resource_dict. This contains info about the replica's resource
        # needs. It does NOT set the replica's resource usage. That's done by
        # the ray_actor_options.
        self.resource_dict = resources_from_ray_options(self.ray_actor_options)
        self.needs_pickle = needs_pickle

    def update_ray_actor_options(self, ray_actor_options):
        self.ray_actor_options = ray_actor_options
        self._validate_ray_actor_options()
        self.resource_dict = resources_from_ray_options(self.ray_actor_options)

    def update_placement_group_options(
        self,
        placement_group_bundles: Optional[List[Dict[str, float]]],
        placement_group_strategy: Optional[str],
    ):
        self.placement_group_bundles = placement_group_bundles
        self.placement_group_strategy = placement_group_strategy
        self._validate_placement_group_options()

    def update_max_replicas_per_node(
        self,
        max_replicas_per_node: Optional[int],
    ):
        self.max_replicas_per_node = max_replicas_per_node
        self._validate_max_replicas_per_node()

    @classmethod
    def create(
        cls,
        deployment_def: Union[Callable, str],
        init_args: Optional[Tuple[Any]] = None,
        init_kwargs: Optional[Dict[Any, Any]] = None,
        ray_actor_options: Optional[Dict] = None,
        placement_group_bundles: Optional[List[Dict[str, float]]] = None,
        placement_group_strategy: Optional[str] = None,
        max_replicas_per_node: Optional[int] = None,
        deployment_def_name: Optional[str] = None,
    ):
        """Create a ReplicaConfig from deserialized parameters."""

        if not callable(deployment_def) and not isinstance(deployment_def, str):
            raise TypeError("@serve.deployment must be called on a class or function.")

        if not (init_args is None or isinstance(init_args, (tuple, list))):
            raise TypeError("init_args must be a tuple.")

        if not (init_kwargs is None or isinstance(init_kwargs, dict)):
            raise TypeError("init_kwargs must be a dict.")

        if inspect.isfunction(deployment_def):
            if init_args:
                raise ValueError("init_args not supported for function deployments.")
            elif init_kwargs:
                raise ValueError("init_kwargs not supported for function deployments.")

        if not isinstance(deployment_def, (Callable, str)):
            raise TypeError(
                f'Got invalid type "{type(deployment_def)}" for '
                "deployment_def. Expected deployment_def to be a "
                "class, function, or string."
            )
        # Set defaults
        if init_args is None:
            init_args = ()
        if init_kwargs is None:
            init_kwargs = {}
        if ray_actor_options is None:
            ray_actor_options = {}
        if deployment_def_name is None:
            if isinstance(deployment_def, str):
                deployment_def_name = deployment_def
            else:
                deployment_def_name = deployment_def.__name__

        config = cls(
            deployment_def_name,
            pickle_dumps(
                deployment_def,
                f"Could not serialize the deployment {repr(deployment_def)}",
            ),
            pickle_dumps(init_args, "Could not serialize the deployment init args"),
            pickle_dumps(init_kwargs, "Could not serialize the deployment init kwargs"),
            ray_actor_options,
            placement_group_bundles,
            placement_group_strategy,
            max_replicas_per_node,
        )

        config._deployment_def = deployment_def
        config._init_args = init_args
        config._init_kwargs = init_kwargs

        return config

    def _validate_ray_actor_options(self):
        if not isinstance(self.ray_actor_options, dict):
            raise TypeError(
                f'Got invalid type "{type(self.ray_actor_options)}" for '
                "ray_actor_options. Expected a dictionary."
            )
        # Please keep this in sync with the docstring for the ray_actor_options
        # kwarg in api.py.
        allowed_ray_actor_options = {
            # Resource options
            "accelerator_type",
            "memory",
            "num_cpus",
            "num_gpus",
            "object_store_memory",
            "resources",
            # Other options
            "runtime_env",
        }

        for option in self.ray_actor_options:
            if option not in allowed_ray_actor_options:
                raise ValueError(
                    f"Specifying '{option}' in ray_actor_options is not allowed. "
                    f"Allowed options: {allowed_ray_actor_options}"
                )
        ray_option_utils.validate_actor_options(self.ray_actor_options, in_options=True)

        # Set Serve replica defaults
        if self.ray_actor_options.get("num_cpus") is None:
            self.ray_actor_options["num_cpus"] = 1

    def _validate_max_replicas_per_node(self) -> None:
        if self.max_replicas_per_node is None:
            return
        if not isinstance(self.max_replicas_per_node, int):
            raise TypeError(
                f"Get invalid type '{type(self.max_replicas_per_node)}' for "
                "max_replicas_per_node. Expected None or an integer "
                f"in the range of [1, {MAX_REPLICAS_PER_NODE_MAX_VALUE}]."
            )
        if (
            self.max_replicas_per_node < 1
            or self.max_replicas_per_node > MAX_REPLICAS_PER_NODE_MAX_VALUE
        ):
            raise ValueError(
                f"Invalid max_replicas_per_node {self.max_replicas_per_node}. "
                "Valid values are None or an integer "
                f"in the range of [1, {MAX_REPLICAS_PER_NODE_MAX_VALUE}]."
            )

    def _validate_placement_group_options(self) -> None:
        try:
            PlacementGroupStrategy(self.placement_group_strategy)
        except ValueError:
            valid_strategies = [s.value for s in PlacementGroupStrategy]
            if (
                self.placement_group_strategy is not None
                and self.placement_group_strategy not in valid_strategies
            ):
                raise ValueError(
                    "Invalid placement group strategy "
                    f"'{self.placement_group_strategy}'. Supported strategies are: "
                    f"{valid_strategies}."
                )

        if (
            self.placement_group_strategy is not None
            and self.placement_group_bundles is None
        ):
            raise ValueError(
                "If `placement_group_strategy` is provided, `placement_group_bundles` "
                "must also be provided."
            )

        if self.placement_group_bundles is not None:
            if (
                not isinstance(self.placement_group_bundles, list)
                or len(self.placement_group_bundles) == 0
            ):
                raise ValueError(
                    "`placement_group_bundles` must be a non-empty list of resource "
                    'dictionaries. For example: `[{"CPU": 1.0}, {"GPU": 1.0}]`.'
                )

            for i, bundle in enumerate(self.placement_group_bundles):
                if (
                    not isinstance(bundle, dict)
                    or not all(isinstance(k, str) for k in bundle.keys())
                    or not all(isinstance(v, (int, float)) for v in bundle.values())
                ):
                    raise ValueError(
                        "`placement_group_bundles` must be a non-empty list of "
                        "resource dictionaries. For example: "
                        '`[{"CPU": 1.0}, {"GPU": 1.0}]`.'
                    )

                # Validate that the replica actor fits in the first bundle.
                if i == 0:
                    bundle_cpu = bundle.get("CPU", 0)
                    replica_actor_num_cpus = self.ray_actor_options.get("num_cpus", 0)
                    if bundle_cpu < replica_actor_num_cpus:
                        raise ValueError(
                            "When using `placement_group_bundles`, the replica actor "
                            "will be placed in the first bundle, so the resource "
                            "requirements for the actor must be a subset of the first "
                            "bundle. `num_cpus` for the actor is "
                            f"{replica_actor_num_cpus} but the bundle only has "
                            f"{bundle_cpu} `CPU` specified."
                        )

                    bundle_gpu = bundle.get("GPU", 0)
                    replica_actor_num_gpus = self.ray_actor_options.get("num_gpus", 0)
                    if bundle_gpu < replica_actor_num_gpus:
                        raise ValueError(
                            "When using `placement_group_bundles`, the replica actor "
                            "will be placed in the first bundle, so the resource "
                            "requirements for the actor must be a subset of the first "
                            "bundle. `num_gpus` for the actor is "
                            f"{replica_actor_num_gpus} but the bundle only has "
                            f"{bundle_gpu} `GPU` specified."
                        )

                    replica_actor_resources = self.ray_actor_options.get(
                        "resources", {}
                    )
                    for actor_resource, actor_value in replica_actor_resources.items():
                        bundle_value = bundle.get(actor_resource, 0)
                        if bundle_value < actor_value:
                            raise ValueError(
                                "When using `placement_group_bundles`, the replica "
                                "actor will be placed in the first bundle, so the "
                                "resource requirements for the actor must be a subset "
                                f"of the first bundle. `{actor_resource}` requirement "
                                f"for the actor is {actor_value} but the bundle only "
                                f"has {bundle_value} `{actor_resource}` specified."
                            )

    @property
    def deployment_def(self) -> Union[Callable, str]:
        """The code, or a reference to the code, that this replica runs.

        For Python replicas, this can be one of the following:
            - Function (Callable)
            - Class (Callable)
            - Import path (str)

        For Java replicas, this can be one of the following:
            - Class path (str)
        """
        if self._deployment_def is None:
            if self.needs_pickle:
                self._deployment_def = cloudpickle.loads(self.serialized_deployment_def)
            else:
                self._deployment_def = self.serialized_deployment_def.decode(
                    encoding="utf-8"
                )

        return self._deployment_def

    @property
    def init_args(self) -> Optional[Union[Tuple[Any], bytes]]:
        """The init_args for a Python class.

        This property is only meaningful if deployment_def is a Python class.
        Otherwise, it is None.
        """
        if self._init_args is None:
            if self.needs_pickle:
                self._init_args = cloudpickle.loads(self.serialized_init_args)
            else:
                self._init_args = self.serialized_init_args

        return self._init_args

    @property
    def init_kwargs(self) -> Optional[Tuple[Any]]:
        """The init_kwargs for a Python class.

        This property is only meaningful if deployment_def is a Python class.
        Otherwise, it is None.
        """

        if self._init_kwargs is None:
            self._init_kwargs = cloudpickle.loads(self.serialized_init_kwargs)

        return self._init_kwargs

    @classmethod
    def from_proto(cls, proto: ReplicaConfigProto, needs_pickle: bool = True):
        return ReplicaInitInfo(
            proto.deployment_def_name,
            proto.deployment_def,
            proto.init_args if proto.init_args != b"" else None,
            proto.init_kwargs if proto.init_kwargs != b"" else None,
            json.loads(proto.ray_actor_options),
            json.loads(proto.placement_group_bundles)
            if proto.placement_group_bundles
            else None,
            proto.placement_group_strategy
            if proto.placement_group_strategy != ""
            else None,
            proto.max_replicas_per_node if proto.max_replicas_per_node else None,
            needs_pickle,
        )

    @classmethod
    def from_proto_bytes(cls, proto_bytes: bytes, needs_pickle: bool = True):
        proto = ReplicaConfigProto.FromString(proto_bytes)
        return cls.from_proto(proto, needs_pickle)

    def to_proto(self):
        return ReplicaConfigProto(
            deployment_def_name=self.deployment_def_name,
            deployment_def=self.serialized_deployment_def,
            init_args=self.serialized_init_args,
            init_kwargs=self.serialized_init_kwargs,
            ray_actor_options=json.dumps(self.ray_actor_options),
            placement_group_bundles=json.dumps(self.placement_group_bundles)
            if self.placement_group_bundles is not None
            else "",
            placement_group_strategy=self.placement_group_strategy,
            max_replicas_per_node=self.max_replicas_per_node
            if self.max_replicas_per_node is not None
            else 0,
        )

    def to_proto_bytes(self):
        return self.to_proto().SerializeToString()<|MERGE_RESOLUTION|>--- conflicted
+++ resolved
@@ -3,24 +3,10 @@
 from typing import Any, Callable, Dict, List, Optional, Set, Tuple, Union
 
 from google.protobuf.json_format import MessageToDict
-<<<<<<< HEAD
-from pydantic import Field, validator
 
 from ray import cloudpickle
 from ray._private import ray_option_utils
-=======
-
-from ray import cloudpickle
-from ray._private import ray_option_utils
-from ray._private.pydantic_compat import (
-    BaseModel,
-    Field,
-    NonNegativeFloat,
-    NonNegativeInt,
-    PositiveFloat,
-    validator,
-)
->>>>>>> e4feeb41
+from ray._private.pydantic_compat import Field, validator
 from ray._private.serialization import pickle_dumps
 from ray._private.utils import resources_from_ray_options
 from ray.serve._private.constants import MAX_REPLICAS_PER_NODE_MAX_VALUE
