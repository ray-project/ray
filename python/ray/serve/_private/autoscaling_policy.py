import logging
import math
<<<<<<< HEAD
from decimal import ROUND_HALF_UP, Decimal
from inspect import isclass
from typing import List, Optional

import ray
from ray.serve._private.constants import CONTROL_LOOP_PERIOD_S, SERVE_LOGGER_NAME
from ray.serve.autoscaling_policy import (
    AutoscalingContext,
    AutoscalingPolicy,
    TargetCapacityScaleDirection,
)
=======
from abc import ABCMeta, abstractmethod
from typing import List, Optional

from ray.serve._private.common import TargetCapacityDirection
from ray.serve._private.constants import CONTROL_LOOP_PERIOD_S, SERVE_LOGGER_NAME
from ray.serve._private.utils import get_capacity_adjusted_num_replicas
>>>>>>> 4f406ad3
from ray.serve.config import AutoscalingConfig

logger = logging.getLogger(SERVE_LOGGER_NAME)


def calculate_desired_num_replicas(
    autoscaling_config: AutoscalingConfig,
    current_num_ongoing_requests: List[float],
    override_min_replicas: Optional[float] = None,
    override_max_replicas: Optional[float] = None,
) -> int:  # (desired replicas):
    """Returns the number of replicas to scale to based on the given metrics.

    Args:
        autoscaling_config: The autoscaling parameters to use for this
            calculation.
        current_num_ongoing_requests (List[float]): A list of the number of
            ongoing requests for each replica.  Assumes each entry has already
            been time-averaged over the desired lookback window.
        override_min_replicas: Overrides min_replicas from the config
            when calculating the final number of replicas.
        override_max_replicas: Overrides max_replicas from the config
            when calculating the final number of replicas.

    Returns:
        desired_num_replicas: The desired number of replicas to scale to, based
            on the input metrics and the current number of replicas.

    """
    current_num_replicas = len(current_num_ongoing_requests)
    if current_num_replicas == 0:
        raise ValueError("Number of replicas cannot be zero")

    # The number of ongoing requests per replica, averaged over all replicas.
    num_ongoing_requests_per_replica: float = sum(current_num_ongoing_requests) / len(
        current_num_ongoing_requests
    )

    # Example: if error_ratio == 2.0, we have two times too many ongoing
    # requests per replica, so we desire twice as many replicas.
    error_ratio: float = (
        num_ongoing_requests_per_replica
        / autoscaling_config.target_num_ongoing_requests_per_replica
    )

    # If error ratio >= 1, then the number of ongoing requests per
    # replica exceeds the target and we will make an upscale decision,
    # so we apply the upscale smoothing factor. Otherwise, the number of
    # ongoing requests per replica is lower than the target and we will
    # make a downscale decision, so we apply the downscale smoothing
    # factor.
    if error_ratio >= 1:
        smoothing_factor = autoscaling_config.get_upscale_smoothing_factor()
    else:
        smoothing_factor = autoscaling_config.get_downscale_smoothing_factor()

    # Multiply the distance to 1 by the smoothing ("gain") factor (default=1).
    smoothed_error_ratio = 1 + ((error_ratio - 1) * smoothing_factor)
    desired_num_replicas = math.ceil(current_num_replicas * smoothed_error_ratio)

    # If error_ratio = 0, meaning there is no more traffic, and desired
    # num replicas is stuck at a positive number due to the math.ceil
    # above, decrease desired_num_replicas by one so that the deployment
    # can eventually scale to 0.
    if (
        error_ratio == 0
        and desired_num_replicas == current_num_replicas
        and desired_num_replicas >= 1
    ):
        desired_num_replicas -= 1

    min_replicas = autoscaling_config.min_replicas
    max_replicas = autoscaling_config.max_replicas
    if override_min_replicas is not None:
        min_replicas = override_min_replicas
    if override_max_replicas is not None:
        max_replicas = override_max_replicas

    # Ensure scaled_min_replicas <= desired_num_replicas <= scaled_max_replicas.
    desired_num_replicas = max(min_replicas, min(max_replicas, desired_num_replicas))

    return desired_num_replicas


def get_capacity_adjusted_num_replicas(
    num_replicas: int, target_capacity: Optional[float]
) -> int:
    """Return the target state `num_replicas` adjusted by the `target_capacity`.

    The output will only ever be 0 if `target_capacity` is 0 or `num_replicas` is
    0 (to support autoscaling deployments using scale-to-zero).

    Rather than using the default `round` behavior in Python, which rounds half to
    even, uses the `decimal` module to round half up (standard rounding behavior).
    """
    if target_capacity is None or target_capacity == 100:
        return num_replicas

    if target_capacity == 0 or num_replicas == 0:
        return 0

    adjusted_num_replicas = Decimal(num_replicas * target_capacity) / Decimal(100.0)
    rounded_adjusted_num_replicas = adjusted_num_replicas.to_integral_value(
        rounding=ROUND_HALF_UP
    )
    return max(1, int(rounded_adjusted_num_replicas))


class BasicAutoscalingPolicy(AutoscalingPolicy):
    """The default autoscaling policy based on basic thresholds for scaling.
    There is a minimum threshold for the average queue length in the cluster
    to scale up and a maximum threshold to scale down. Each period, a 'scale
    up' or 'scale down' decision is made. This decision must be made for a
    specified number of periods in a row before the number of replicas is
    actually scaled. See config options for more details.  Assumes
    `get_decision_num_replicas` is called once every CONTROL_LOOP_PERIOD_S
    seconds.
    """

    def __init__(self, config: AutoscalingConfig):
        self.config = config
        # TODO(architkulkarni): Make configurable via AutoscalingConfig
        self.loop_period_s = CONTROL_LOOP_PERIOD_S
        self.scale_up_consecutive_periods = int(
            config.upscale_delay_s / self.loop_period_s
        )
        self.scale_down_consecutive_periods = int(
            config.downscale_delay_s / self.loop_period_s
        )

        # Keeps track of previous decisions. Each time the load is above
        # 'scale_up_threshold', the counter is incremented and each time it is
        # below 'scale_down_threshold', the counter is decremented. When the
        # load is between the thresholds or a scaling decision is made, the
        # counter is reset to 0.
        # TODO(architkulkarni): It may be too noisy to reset the counter each
        # time the direction changes, especially if we calculate frequently
        # (like every 0.1s).  A potentially less noisy option is to not reset
        # the counter, and instead only increment/decrement until we reach
        # scale_up_periods or scale_down_periods.
        self.decision_counter = 0

<<<<<<< HEAD
    def _calculate_base_desired_replica_numbers(
        self, context: AutoscalingContext
=======
    def get_decision_num_replicas(
        self,
        curr_target_num_replicas: int,
        current_num_ongoing_requests: List[float],
        current_handle_queued_queries: float,
        target_capacity: Optional[float] = None,
        target_capacity_direction: Optional[TargetCapacityDirection] = None,
>>>>>>> 4f406ad3
    ) -> int:
        if len(context.current_num_ongoing_requests) == 0:
            # When 0 replicas and queries are queued, scale up the replicas
            if context.current_handle_queued_queries > 0:
                return max(
                    math.ceil(1 * self.config.get_upscale_smoothing_factor()),
                    context.curr_target_num_replicas,
                )
            return context.curr_target_num_replicas

        decision_num_replicas = context.curr_target_num_replicas

        desired_num_replicas = calculate_desired_num_replicas(
<<<<<<< HEAD
            self.config, context.current_num_ongoing_requests
=======
            self.config,
            current_num_ongoing_requests,
            override_min_replicas=self.get_current_lower_bound(
                target_capacity,
                target_capacity_direction,
            ),
            override_max_replicas=get_capacity_adjusted_num_replicas(
                self.config.max_replicas,
                target_capacity,
            ),
>>>>>>> 4f406ad3
        )
        # Scale up.
        if desired_num_replicas > context.curr_target_num_replicas:
            # If the previous decision was to scale down (the counter was
            # negative), we reset it and then increment it (set to 1).
            # Otherwise, just increment.
            if self.decision_counter < 0:
                self.decision_counter = 0
            self.decision_counter += 1

            # Only actually scale the replicas if we've made this decision for
            # 'scale_up_consecutive_periods' in a row.
            if self.decision_counter > self.scale_up_consecutive_periods:
                self.decision_counter = 0
                decision_num_replicas = desired_num_replicas

        # Scale down.
        elif desired_num_replicas < context.curr_target_num_replicas:
            # If the previous decision was to scale up (the counter was
            # positive), reset it to zero before decrementing.
            if self.decision_counter > 0:
                self.decision_counter = 0
            self.decision_counter -= 1

            # Only actually scale the replicas if we've made this decision for
            # 'scale_down_consecutive_periods' in a row.
            if self.decision_counter < -self.scale_down_consecutive_periods:
                self.decision_counter = 0
                decision_num_replicas = desired_num_replicas

        # Do nothing.
        else:
            self.decision_counter = 0

        return decision_num_replicas

<<<<<<< HEAD
    def _clip_desired_replica_numbers(
        self,
        context: AutoscalingContext,
        decision_num_replicas: int,
    ) -> Optional[int]:
        if (
            getattr(context, "target_capacity", None) is None
            or getattr(context, "target_capacity_scale_direction", None) is None
        ):
            return decision_num_replicas

        # Clip the replica count by capacity-adjusted bounds.
        upper_bound = get_capacity_adjusted_num_replicas(
            self.config.max_replicas, context.target_capacity
        )
        if (
            context.target_capacity_scale_direction == TargetCapacityScaleDirection.UP
            and self.config.initial_replicas is not None
        ):
            lower_bound = get_capacity_adjusted_num_replicas(
                self.config.initial_replicas, context.target_capacity
            )
        else:
            lower_bound = get_capacity_adjusted_num_replicas(
                self.config.min_replicas, context.target_capacity
            )

        clipped_decision_num_replicas = max(
            lower_bound, min(decision_num_replicas, upper_bound)
        )

        if (
            clipped_decision_num_replicas == context.curr_target_num_replicas
            and context.adjust_capacity is False
        ):
            return

        return clipped_decision_num_replicas

    def get_decision_num_replicas(
        self, autoscaling_context: AutoscalingContext
    ) -> Optional[int]:
        base_desired_replica_numbers = self._calculate_base_desired_replica_numbers(
            context=autoscaling_context,
        )
        decision_num_replicas = self._clip_desired_replica_numbers(
            context=autoscaling_context,
            decision_num_replicas=base_desired_replica_numbers,
        )

        return decision_num_replicas


class CustomScalingPolicy(AutoscalingPolicy):
    """A custom autoscaling policy to handle user specified scaling logic."""

    def __init__(self, config: AutoscalingConfig):
        self.config = config
        self.custom_scaling_actor_handle = None
        self.custom_scaling_remote_func = None
        self.custom_scaling_ref = None
        self._setup_remote_callable()

    def _setup_remote_callable(self):
        """Set up the remote callable for the custom scaling policy.

        If the custom scaling policy is a class, then create an actor handle for it.
        Else, create a remote function for it.
        """
        autoscaling_policy_callable = self.config.get_autoscaling_policy()
        if isclass(autoscaling_policy_callable):
            assert issubclass(autoscaling_policy_callable, AutoscalingPolicy)

            self.custom_scaling_actor_handle = ray.remote(
                autoscaling_policy_callable
            ).remote(self.config)
        else:
            self.custom_scaling_remote_func = ray.remote(autoscaling_policy_callable)

    def get_custom_scaling_ref(self, autoscaling_context: AutoscalingContext):
        """Get the custom scaling reference.

        If the custom scaling policy is a class, then call get_decision_num_replicas().
        Else, call the remote function.
        """
        if self.custom_scaling_actor_handle:
            return self.custom_scaling_actor_handle.get_decision_num_replicas.remote(
                autoscaling_context
            )

        return self.custom_scaling_remote_func.remote(autoscaling_context)

    def get_decision_num_replicas(
        self, autoscaling_context: AutoscalingContext
    ) -> Optional[int]:
        """Make a decision to scale replicas.

        Returns the new number of replicas to scale to. Or None if the custom scaling
        function call is not finished yet, finished but not returning an integer or
        None, or throw exception.
        """

        if self.custom_scaling_ref is None:
            # TODO (genesu): add a timeout for this
            self.custom_scaling_ref = self.get_custom_scaling_ref(autoscaling_context)

        finished, _ = ray.wait([self.custom_scaling_ref], timeout=0)
        try:
            if self.custom_scaling_ref in finished:
                decision_num_replicas = ray.get(self.custom_scaling_ref)
                self.custom_scaling_ref = None
                if (
                    isinstance(decision_num_replicas, int)
                    and decision_num_replicas
                    != autoscaling_context.curr_target_num_replicas
                ):
                    return decision_num_replicas
                elif not isinstance(decision_num_replicas, (int, type(None))):
                    logger.error(
                        "Custom scaling policy must return an integer or None. "
                        f"Received type {type(decision_num_replicas)}, "
                        f"for {decision_num_replicas}."
                    )
        except Exception as e:
            # TODO (genesu): add exponential backoff for this
            logger.error(f"Error in custom scaling policy:\n{e}")
            self.custom_scaling_ref = None

        return None


class AutoscalingPolicyManager:
    """Managing autoscaling policies and the lifecycle of the scaling function calls."""

    def __init__(self, config: Optional[AutoscalingConfig]):
        self.config = config
        self.autoscaling_policy = None
        self._create_policy()

    def _create_policy(self):
        """Creates an autoscaling policy based on the given config."""
        if self.config:
            if self.config.get_autoscaling_policy() != BasicAutoscalingPolicy:
                self.autoscaling_policy = CustomScalingPolicy(self.config)
            else:
                self.autoscaling_policy = BasicAutoscalingPolicy(self.config)

    def should_autoscale(self) -> bool:
        """Returns whether autoscaling should be performed."""
        return self.config is not None

    def get_decision_num_replicas(
        self, autoscaling_context: AutoscalingContext
    ) -> Optional[int]:
        """Interface with the autoscaling policy to get a decision to scale replicas.

        If the autoscaling policy is not ready or returning the same number as the
        current replica number, return None to not execute autoscaling.
        """
        decision_num_replicas = self.autoscaling_policy.get_decision_num_replicas(
            autoscaling_context
        )
        if decision_num_replicas == autoscaling_context.curr_target_num_replicas:
            return None

        return decision_num_replicas
=======
    def apply_bounds(
        self,
        curr_target_num_replicas: int,
        target_capacity: Optional[float] = None,
        target_capacity_direction: Optional[TargetCapacityDirection] = None,
    ) -> int:
        """Clips curr_target_num_replicas using the current bounds."""

        upper_bound = get_capacity_adjusted_num_replicas(
            self.config.max_replicas,
            target_capacity,
        )
        lower_bound = self.get_current_lower_bound(
            target_capacity, target_capacity_direction
        )
        return max(lower_bound, min(upper_bound, curr_target_num_replicas))

    def get_current_lower_bound(
        self,
        target_capacity: Optional[float] = None,
        target_capacity_direction: Optional[TargetCapacityDirection] = None,
    ) -> int:
        """Get the autoscaling lower bound, including target_capacity changes.

        The autoscaler uses initial_replicas scaled by target_capacity only
        if the target capacity direction is UP.
        """

        if self.config.initial_replicas is not None and (
            target_capacity_direction == TargetCapacityDirection.UP
        ):
            return get_capacity_adjusted_num_replicas(
                self.config.initial_replicas,
                target_capacity,
            )
        else:
            return get_capacity_adjusted_num_replicas(
                self.config.min_replicas,
                target_capacity,
            )
>>>>>>> 4f406ad3
<|MERGE_RESOLUTION|>--- conflicted
+++ resolved
@@ -1,6 +1,5 @@
 import logging
 import math
-<<<<<<< HEAD
 from decimal import ROUND_HALF_UP, Decimal
 from inspect import isclass
 from typing import List, Optional
@@ -10,16 +9,8 @@
 from ray.serve.autoscaling_policy import (
     AutoscalingContext,
     AutoscalingPolicy,
-    TargetCapacityScaleDirection,
+    TargetCapacityDirection,
 )
-=======
-from abc import ABCMeta, abstractmethod
-from typing import List, Optional
-
-from ray.serve._private.common import TargetCapacityDirection
-from ray.serve._private.constants import CONTROL_LOOP_PERIOD_S, SERVE_LOGGER_NAME
-from ray.serve._private.utils import get_capacity_adjusted_num_replicas
->>>>>>> 4f406ad3
 from ray.serve.config import AutoscalingConfig
 
 logger = logging.getLogger(SERVE_LOGGER_NAME)
@@ -162,18 +153,8 @@
         # scale_up_periods or scale_down_periods.
         self.decision_counter = 0
 
-<<<<<<< HEAD
-    def _calculate_base_desired_replica_numbers(
-        self, context: AutoscalingContext
-=======
     def get_decision_num_replicas(
-        self,
-        curr_target_num_replicas: int,
-        current_num_ongoing_requests: List[float],
-        current_handle_queued_queries: float,
-        target_capacity: Optional[float] = None,
-        target_capacity_direction: Optional[TargetCapacityDirection] = None,
->>>>>>> 4f406ad3
+        self, autoscaling_context: AutoscalingContext
     ) -> int:
         if len(context.current_num_ongoing_requests) == 0:
             # When 0 replicas and queries are queued, scale up the replicas
@@ -182,28 +163,24 @@
                     math.ceil(1 * self.config.get_upscale_smoothing_factor()),
                     context.curr_target_num_replicas,
                 )
-            return context.curr_target_num_replicas
-
-        decision_num_replicas = context.curr_target_num_replicas
+            return autoscaling_context.curr_target_num_replicas
+
+        decision_num_replicas = autoscaling_context.curr_target_num_replicas
 
         desired_num_replicas = calculate_desired_num_replicas(
-<<<<<<< HEAD
-            self.config, context.current_num_ongoing_requests
-=======
             self.config,
-            current_num_ongoing_requests,
+            autoscaling_context.current_num_ongoing_requests,
             override_min_replicas=self.get_current_lower_bound(
-                target_capacity,
-                target_capacity_direction,
+                autoscaling_context.target_capacity,
+                autoscaling_context.target_capacity_direction,
             ),
             override_max_replicas=get_capacity_adjusted_num_replicas(
                 self.config.max_replicas,
-                target_capacity,
+                autoscaling_context.target_capacity,
             ),
->>>>>>> 4f406ad3
         )
         # Scale up.
-        if desired_num_replicas > context.curr_target_num_replicas:
+        if desired_num_replicas > autoscaling_context.curr_target_num_replicas:
             # If the previous decision was to scale down (the counter was
             # negative), we reset it and then increment it (set to 1).
             # Otherwise, just increment.
@@ -218,7 +195,7 @@
                 decision_num_replicas = desired_num_replicas
 
         # Scale down.
-        elif desired_num_replicas < context.curr_target_num_replicas:
+        elif desired_num_replicas < autoscaling_context.curr_target_num_replicas:
             # If the previous decision was to scale up (the counter was
             # positive), reset it to zero before decrementing.
             if self.decision_counter > 0:
@@ -237,59 +214,46 @@
 
         return decision_num_replicas
 
-<<<<<<< HEAD
-    def _clip_desired_replica_numbers(
+    def apply_bounds(
         self,
-        context: AutoscalingContext,
-        decision_num_replicas: int,
-    ) -> Optional[int]:
-        if (
-            getattr(context, "target_capacity", None) is None
-            or getattr(context, "target_capacity_scale_direction", None) is None
+        curr_target_num_replicas: int,
+        target_capacity: Optional[float] = None,
+        target_capacity_direction: Optional[TargetCapacityDirection] = None,
+    ) -> int:
+        """Clips curr_target_num_replicas using the current bounds."""
+
+        upper_bound = get_capacity_adjusted_num_replicas(
+            self.config.max_replicas,
+            target_capacity,
+        )
+        lower_bound = self.get_current_lower_bound(
+            target_capacity, target_capacity_direction
+        )
+        return max(lower_bound, min(upper_bound, curr_target_num_replicas))
+
+    def get_current_lower_bound(
+        self,
+        target_capacity: Optional[float] = None,
+        target_capacity_direction: Optional[TargetCapacityDirection] = None,
+    ) -> int:
+        """Get the autoscaling lower bound, including target_capacity changes.
+
+        The autoscaler uses initial_replicas scaled by target_capacity only
+        if the target capacity direction is UP.
+        """
+
+        if self.config.initial_replicas is not None and (
+            target_capacity_direction == TargetCapacityDirection.UP
         ):
-            return decision_num_replicas
-
-        # Clip the replica count by capacity-adjusted bounds.
-        upper_bound = get_capacity_adjusted_num_replicas(
-            self.config.max_replicas, context.target_capacity
-        )
-        if (
-            context.target_capacity_scale_direction == TargetCapacityScaleDirection.UP
-            and self.config.initial_replicas is not None
-        ):
-            lower_bound = get_capacity_adjusted_num_replicas(
-                self.config.initial_replicas, context.target_capacity
+            return get_capacity_adjusted_num_replicas(
+                self.config.initial_replicas,
+                target_capacity,
             )
         else:
-            lower_bound = get_capacity_adjusted_num_replicas(
-                self.config.min_replicas, context.target_capacity
+            return get_capacity_adjusted_num_replicas(
+                self.config.min_replicas,
+                target_capacity,
             )
-
-        clipped_decision_num_replicas = max(
-            lower_bound, min(decision_num_replicas, upper_bound)
-        )
-
-        if (
-            clipped_decision_num_replicas == context.curr_target_num_replicas
-            and context.adjust_capacity is False
-        ):
-            return
-
-        return clipped_decision_num_replicas
-
-    def get_decision_num_replicas(
-        self, autoscaling_context: AutoscalingContext
-    ) -> Optional[int]:
-        base_desired_replica_numbers = self._calculate_base_desired_replica_numbers(
-            context=autoscaling_context,
-        )
-        decision_num_replicas = self._clip_desired_replica_numbers(
-            context=autoscaling_context,
-            decision_num_replicas=base_desired_replica_numbers,
-        )
-
-        return decision_num_replicas
-
 
 class CustomScalingPolicy(AutoscalingPolicy):
     """A custom autoscaling policy to handle user specified scaling logic."""
@@ -403,46 +367,4 @@
         if decision_num_replicas == autoscaling_context.curr_target_num_replicas:
             return None
 
-        return decision_num_replicas
-=======
-    def apply_bounds(
-        self,
-        curr_target_num_replicas: int,
-        target_capacity: Optional[float] = None,
-        target_capacity_direction: Optional[TargetCapacityDirection] = None,
-    ) -> int:
-        """Clips curr_target_num_replicas using the current bounds."""
-
-        upper_bound = get_capacity_adjusted_num_replicas(
-            self.config.max_replicas,
-            target_capacity,
-        )
-        lower_bound = self.get_current_lower_bound(
-            target_capacity, target_capacity_direction
-        )
-        return max(lower_bound, min(upper_bound, curr_target_num_replicas))
-
-    def get_current_lower_bound(
-        self,
-        target_capacity: Optional[float] = None,
-        target_capacity_direction: Optional[TargetCapacityDirection] = None,
-    ) -> int:
-        """Get the autoscaling lower bound, including target_capacity changes.
-
-        The autoscaler uses initial_replicas scaled by target_capacity only
-        if the target capacity direction is UP.
-        """
-
-        if self.config.initial_replicas is not None and (
-            target_capacity_direction == TargetCapacityDirection.UP
-        ):
-            return get_capacity_adjusted_num_replicas(
-                self.config.initial_replicas,
-                target_capacity,
-            )
-        else:
-            return get_capacity_adjusted_num_replicas(
-                self.config.min_replicas,
-                target_capacity,
-            )
->>>>>>> 4f406ad3
+        return decision_num_replicas