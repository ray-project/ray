import logging
import time
from collections import defaultdict
from typing import Any, Callable, Dict, List, Optional, Set, Tuple

from ray.serve._private.common import (
    RUNNING_REQUESTS_KEY,
    ApplicationName,
    DeploymentID,
    HandleMetricReport,
    ReplicaID,
    ReplicaMetricReport,
    TargetCapacityDirection,
    TimeSeries,
)
from ray.serve._private.constants import (
    RAY_SERVE_AGGREGATE_METRICS_AT_CONTROLLER,
    RAY_SERVE_MIN_HANDLE_METRICS_TIMEOUT_S,
    SERVE_LOGGER_NAME,
)
from ray.serve._private.deployment_info import DeploymentInfo
from ray.serve._private.metrics_utils import (
    aggregate_timeseries,
    merge_instantaneous_total,
)
from ray.serve._private.usage import ServeUsageTag
from ray.serve._private.utils import get_capacity_adjusted_num_replicas
from ray.serve.config import AutoscalingContext, AutoscalingPolicy

logger = logging.getLogger(SERVE_LOGGER_NAME)


class DeploymentAutoscalingState:
    """Manages autoscaling for a single deployment."""

    def __init__(self, deployment_id: DeploymentID):
        self._deployment_id = deployment_id

        # Map from handle ID to handle request metric report. Metrics
        # are removed from this dict either when the actor on which the
        # handle lived dies, or after a period of no updates.
        self._handle_requests: Dict[str, HandleMetricReport] = dict()
        # Map from replica ID to replica request metric report. Metrics
        # are removed from this dict when a replica is stopped.
        # Prometheus + Custom metrics from each replica are also included
        self._replica_metrics: Dict[ReplicaID, ReplicaMetricReport] = dict()

        self._deployment_info = None
        self._config = None
        self._policy: Optional[
            Callable[[AutoscalingContext], Tuple[int, Optional[Dict[str, Any]]]]
        ] = None
        # user defined policy returns a dictionary of state that is persisted between autoscaling decisions
        # content of the dictionary is determined by the user defined policy
        self._policy_state: Optional[Dict[str, Any]] = None
        self._running_replicas: List[ReplicaID] = []
        self._target_capacity: Optional[float] = None
        self._target_capacity_direction: Optional[TargetCapacityDirection] = None
        # Track timestamps of last scale up and scale down events
        self._last_scale_up_time: Optional[float] = None
        self._last_scale_down_time: Optional[float] = None

    def register(self, info: DeploymentInfo, curr_target_num_replicas: int) -> int:
        """Registers an autoscaling deployment's info.

        Returns the number of replicas the target should be set to.
        """

        config = info.deployment_config.autoscaling_config
        if config is None:
            raise ValueError(
                f"Autoscaling config is not set for deployment {self._deployment_id}"
            )
        if (
            self._deployment_info is None or self._deployment_info.config_changed(info)
        ) and config.initial_replicas is not None:
            target_num_replicas = config.initial_replicas
        else:
            target_num_replicas = curr_target_num_replicas

        self._deployment_info = info
        self._config = config
        self._policy = self._config.policy.get_policy()
        self._target_capacity = info.target_capacity
        self._target_capacity_direction = info.target_capacity_direction
        self._policy_state = {}

        # Log when custom autoscaling policy is used for deployment
        if not self._config.policy.is_default_policy_function():
            logger.info(
                f"Using custom autoscaling policy '{self._config.policy.policy_function}' "
                f"for deployment '{self._deployment_id}'."
            )
            # Record telemetry for custom autoscaling policy usage
            ServeUsageTag.CUSTOM_AUTOSCALING_POLICY_USED.record("1")

        return self.apply_bounds(target_num_replicas)

    def on_replica_stopped(self, replica_id: ReplicaID):
        if replica_id in self._replica_metrics:
            del self._replica_metrics[replica_id]

    def get_num_replicas_lower_bound(self) -> int:
        if self._config.initial_replicas is not None and (
            self._target_capacity_direction == TargetCapacityDirection.UP
        ):
            return get_capacity_adjusted_num_replicas(
                self._config.initial_replicas,
                self._target_capacity,
            )
        else:
            return get_capacity_adjusted_num_replicas(
                self._config.min_replicas,
                self._target_capacity,
            )

    def get_num_replicas_upper_bound(self) -> int:
        return get_capacity_adjusted_num_replicas(
            self._config.max_replicas,
            self._target_capacity,
        )

    def update_running_replica_ids(self, running_replicas: List[ReplicaID]):
        """Update cached set of running replica IDs for this deployment."""
        self._running_replicas = running_replicas

    def record_scale_up(self):
        """Record a scale up event by updating the timestamp."""
        self._last_scale_up_time = time.time()

    def record_scale_down(self):
        """Record a scale down event by updating the timestamp."""
        self._last_scale_down_time = time.time()

    def is_within_bounds(self, num_replicas_running_at_target_version: int):
        """Whether or not this deployment is within the autoscaling bounds.

        Returns: True if the number of running replicas for the current
            deployment version is within the autoscaling bounds. False
            otherwise.
        """

        return (
            self.apply_bounds(num_replicas_running_at_target_version)
            == num_replicas_running_at_target_version
        )

    def apply_bounds(self, num_replicas: int) -> int:
        """Clips a replica count with current autoscaling bounds.

        This takes into account target capacity.
        """

        return max(
            self.get_num_replicas_lower_bound(),
            min(self.get_num_replicas_upper_bound(), num_replicas),
        )

    def record_request_metrics_for_replica(
        self, replica_metric_report: ReplicaMetricReport
    ) -> None:
        """Records average number of ongoing requests at a replica."""
        replica_id = replica_metric_report.replica_id
        send_timestamp = replica_metric_report.timestamp

        if (
            replica_id not in self._replica_metrics
            or send_timestamp > self._replica_metrics[replica_id].timestamp
        ):
            self._replica_metrics[replica_id] = replica_metric_report

    def record_request_metrics_for_handle(
        self,
        handle_metric_report: HandleMetricReport,
    ) -> None:
        """Records average number of queued and running requests at a handle for this
        deployment.
        """
        handle_id = handle_metric_report.handle_id
        send_timestamp = handle_metric_report.timestamp
        if (
            handle_id not in self._handle_requests
            or send_timestamp > self._handle_requests[handle_id].timestamp
        ):
            self._handle_requests[handle_id] = handle_metric_report

    def drop_stale_handle_metrics(self, alive_serve_actor_ids: Set[str]) -> None:
        """Drops handle metrics that are no longer valid.

        This includes handles that live on Serve Proxy or replica actors
        that have died AND handles from which the controller hasn't
        received an update for too long.
        """

        timeout_s = max(
            2 * self._config.metrics_interval_s,
            RAY_SERVE_MIN_HANDLE_METRICS_TIMEOUT_S,
        )
        for handle_id, handle_metric in list(self._handle_requests.items()):
            # Drop metrics for handles that are on Serve proxy/replica
            # actors that have died
            if (
                handle_metric.is_serve_component_source
                and handle_metric.actor_id is not None
                and handle_metric.actor_id not in alive_serve_actor_ids
            ):
                del self._handle_requests[handle_id]
                if handle_metric.total_requests > 0:
                    logger.debug(
                        f"Dropping metrics for handle '{handle_id}' because the Serve "
                        f"actor it was on ({handle_metric.actor_id}) is no longer "
                        f"alive. It had {handle_metric.total_requests} ongoing requests"
                    )
            # Drop metrics for handles that haven't sent an update in a while.
            # This is expected behavior for handles that were on replicas or
            # proxies that have been shut down.
            elif time.time() - handle_metric.timestamp >= timeout_s:
                del self._handle_requests[handle_id]
                if handle_metric.total_requests > 0:
                    actor_id = handle_metric.actor_id
                    actor_info = f"on actor '{actor_id}' " if actor_id else ""
                    logger.info(
                        f"Dropping stale metrics for handle '{handle_id}' {actor_info}"
                        f"because no update was received for {timeout_s:.1f}s. "
                        f"Ongoing requests was: {handle_metric.total_requests}."
                    )

    def get_decision_num_replicas(
        self, curr_target_num_replicas: int, _skip_bound_check: bool = False
    ) -> int:
        """Decide the target number of replicas to autoscale to.

        The decision is based off of the number of requests received
        for this deployment. After the decision number of replicas is
        returned by the policy, it is then bounded by the bounds min
        and max adjusted by the target capacity and returned. If
        `_skip_bound_check` is True, then the bounds are not applied.
        """
        if self._policy is None:
            raise ValueError(f"Policy is not set for deployment {self._deployment_id}.")
        autoscaling_context = self.get_autoscaling_context(curr_target_num_replicas)
        decision_num_replicas, self._policy_state = self._policy(autoscaling_context)
        if _skip_bound_check:
            return decision_num_replicas

        return self.apply_bounds(decision_num_replicas)

<<<<<<< HEAD
    def get_autoscaling_context(
        self,
        curr_target_num_replicas,
        override_policy_state: Optional[Dict[str, Any]] = None,
    ):
        total_num_requests = self.get_total_num_requests()
        total_queued_requests = self._get_queued_requests()
        # NOTE: for non additive aggregation functions, total_running_requests is not
        # accurate, consider this is a approximation.
        total_running_requests = total_num_requests - total_queued_requests
        # Adding this to overwrite policy state during application level autoscaling
        if override_policy_state is not None:
            current_policy_state = override_policy_state.copy()
        elif self._policy_state is not None:
            current_policy_state = self._policy_state.copy()
        else:
            current_policy_state = {}

        autoscaling_context: AutoscalingContext = AutoscalingContext(
=======
    def get_autoscaling_context(self, curr_target_num_replicas) -> AutoscalingContext:
        return AutoscalingContext(
>>>>>>> e59cebad
            deployment_id=self._deployment_id,
            deployment_name=self._deployment_id.name,
            app_name=self._deployment_id.app_name,
            current_num_replicas=len(self._running_replicas),
            target_num_replicas=curr_target_num_replicas,
            running_replicas=self._running_replicas,
            total_num_requests=self.get_total_num_requests,
            capacity_adjusted_min_replicas=self.get_num_replicas_lower_bound(),
            capacity_adjusted_max_replicas=self.get_num_replicas_upper_bound(),
            policy_state=current_policy_state,
            current_time=time.time(),
            config=self._config,
            total_queued_requests=self._get_queued_requests,
            aggregated_metrics=self._get_aggregated_custom_metrics,
            raw_metrics=self._get_raw_custom_metrics,
            last_scale_up_time=self._last_scale_up_time,
            last_scale_down_time=self._last_scale_down_time,
        )

    def _collect_replica_running_requests(self) -> List[TimeSeries]:
        """Collect running requests timeseries from replicas for aggregation.

        Returns:
            List of timeseries data.
        """
        timeseries_list = []

        for replica_id in self._running_replicas:
            replica_metric_report = self._replica_metrics.get(replica_id, None)
            if (
                replica_metric_report is not None
                and RUNNING_REQUESTS_KEY in replica_metric_report.metrics
            ):
                timeseries_list.append(
                    replica_metric_report.metrics[RUNNING_REQUESTS_KEY]
                )

        return timeseries_list

    def _collect_handle_queued_requests(self) -> List[TimeSeries]:
        """Collect queued requests timeseries from all handles.

        Returns:
            List of timeseries data.
        """
        timeseries_list = []
        for handle_metric_report in self._handle_requests.values():
            timeseries_list.append(handle_metric_report.queued_requests)
        return timeseries_list

    def _collect_handle_running_requests(self) -> List[TimeSeries]:
        """Collect running requests timeseries from handles when not collected on replicas.

        Returns:
            List of timeseries data.

        Example:
            If there are 2 handles, each managing 2 replicas, and the running requests metrics are:
            - Handle 1: Replica 1: 5, Replica 2: 7
            - Handle 2: Replica 1: 3, Replica 2: 1
            and the timestamp is 0.1 and 0.2 respectively
            Then the returned list will be:
            [
                [TimeStampedValue(timestamp=0.1, value=5.0)],
                [TimeStampedValue(timestamp=0.2, value=7.0)],
                [TimeStampedValue(timestamp=0.1, value=3.0)],
                [TimeStampedValue(timestamp=0.2, value=1.0)]
            ]
        """
        timeseries_list = []

        for handle_metric in self._handle_requests.values():
            for replica_id in self._running_replicas:
                if (
                    RUNNING_REQUESTS_KEY not in handle_metric.metrics
                    or replica_id not in handle_metric.metrics[RUNNING_REQUESTS_KEY]
                ):
                    continue
                timeseries_list.append(
                    handle_metric.metrics[RUNNING_REQUESTS_KEY][replica_id]
                )

        return timeseries_list

    def _merge_and_aggregate_timeseries(
        self,
        timeseries_list: List[TimeSeries],
    ) -> float:
        """Aggregate and average a metric from timeseries data using instantaneous merge.

        Args:
            timeseries_list: A list of TimeSeries (TimeSeries), where each
                TimeSeries represents measurements from a single source (replica, handle, etc.).
                Each list is sorted by timestamp ascending.

        Returns:
            The time-weighted average of the metric

        Example:
            If the timeseries_list is:
            [
                [
                    TimeStampedValue(timestamp=0.1, value=5.0),
                    TimeStampedValue(timestamp=0.2, value=7.0),
                ],
                [
                    TimeStampedValue(timestamp=0.2, value=3.0),
                    TimeStampedValue(timestamp=0.3, value=1.0),
                ]
            ]
            Then the returned value will be:
            (5.0*0.1 + 7.0*0.2 + 3.0*0.2 + 1.0*0.3) / (0.1 + 0.2 + 0.2 + 0.3) = 4.5 / 0.8 = 5.625
        """

        if not timeseries_list:
            return 0.0

        # Use instantaneous merge approach - no arbitrary windowing needed
        merged_timeseries = merge_instantaneous_total(timeseries_list)
        if merged_timeseries:
            # assume that the last recorded metric is valid for last_window_s seconds
            last_metric_time = merged_timeseries[-1].timestamp
            # we dont want to make any assumption about how long the last metric will be valid
            # only conclude that the last metric is valid for last_window_s seconds that is the
            # difference between the current time and the last metric recorded time
            last_window_s = time.time() - last_metric_time
            # adding a check to negative values caused by clock skew
            # between replicas and controller. Also add a small epsilon to avoid division by zero
            if last_window_s <= 0:
                last_window_s = 1e-3
            # Calculate the aggregated metric value
            value = aggregate_timeseries(
                merged_timeseries,
                aggregation_function=self._config.aggregation_function,
                last_window_s=last_window_s,
            )
            return value if value is not None else 0.0

        return 0.0

    def _calculate_total_requests_aggregate_mode(self) -> float:
        """Calculate total requests using aggregate metrics mode with timeseries data.

        This method works with raw timeseries metrics data and performs aggregation
        at the controller level, providing more accurate and stable metrics compared
        to simple mode.

        Processing Steps:
            1. Collect raw timeseries data (eg: running request) from replicas (if available)
            2. Collect queued requests from handles (always tracked at handle level)
            3. Collect raw timeseries data (eg: running request) from handles (if not available from replicas)
            4. Merge timeseries using instantaneous approach for mathematically correct totals
            5. Calculate time-weighted average running requests from the merged timeseries

        Key Differences from Simple Mode:
            - Uses raw timeseries data instead of pre-aggregated metrics
            - Performs instantaneous merging for exact gauge semantics
            - Aggregates at the controller level rather than using pre-computed averages
            - Uses time-weighted averaging over the look_back_period_s interval for accurate calculations

        Metrics Collection:
            Running requests are collected with either replica-level or handle-level metrics.

            Queued requests are always collected from handles regardless of where
            running requests are collected.

        Timeseries Aggregation:
            Raw timeseries data from multiple sources is merged using an instantaneous
            approach that treats gauges as right-continuous step functions. This provides
            mathematically correct totals without arbitrary windowing bias.

        Example with Numbers:
            Assume metrics_interval_s = 0.5s, current time = 2.0s

            Step 1: Collect raw timeseries from 2 replicas (r1, r2)
            replica_metrics = [
                {"running_requests": [(t=0.2, val=5), (t=0.8, val=7), (t=1.5, val=6)]},  # r1
                {"running_requests": [(t=0.1, val=3), (t=0.9, val=4), (t=1.4, val=8)]}   # r2
            ]

            Step 2: Collect queued requests from handles
            handle_queued = 2 + 3 = 5  # total from all handles

            Step 3: No handle metrics needed (replica metrics available)
            handle_metrics = []

            Step 4: Merge timeseries using instantaneous approach
            # Create delta events: r1 starts at 5 (t=0.2), changes to 7 (t=0.8), then 6 (t=1.5)
            #                      r2 starts at 3 (t=0.1), changes to 4 (t=0.9), then 8 (t=1.4)
            # Merged instantaneous total: [(t=0.1, val=3), (t=0.2, val=8), (t=0.8, val=10), (t=0.9, val=11), (t=1.4, val=15), (t=1.5, val=14)]
            merged_timeseries = {"running_requests": [(0.1, 3), (0.2, 8), (0.8, 10), (0.9, 11), (1.4, 15), (1.5, 14)]}

            Step 5: Calculate time-weighted average over full timeseries (t=0.1 to t=1.5+0.5=2.0)
            # Time-weighted calculation: (3*0.1 + 8*0.6 + 10*0.1 + 11*0.5 + 15*0.1 + 14*0.5) / 2.0 = 10.05
            avg_running = 10.05

            Final result: total_requests = avg_running + queued = 10.05 + 5 = 15.05

        Returns:
            Total number of requests (average running + queued) calculated from
            timeseries data aggregation.
        """
        # Collect replica-based running requests (returns List[TimeSeries])
        replica_timeseries = self._collect_replica_running_requests()
        metrics_collected_on_replicas = len(replica_timeseries) > 0

        # Collect queued requests from handles (returns List[TimeSeries])
        queued_timeseries = self._collect_handle_queued_requests()

        if not metrics_collected_on_replicas:
            # Collect handle-based running requests if not collected on replicas
            handle_timeseries = self._collect_handle_running_requests()
        else:
            handle_timeseries = []

        # Collect all timeseries for ongoing requests
        ongoing_requests_timeseries = []

        # Add replica timeseries
        ongoing_requests_timeseries.extend(replica_timeseries)

        # Add handle timeseries if replica metrics weren't collected
        if not metrics_collected_on_replicas:
            ongoing_requests_timeseries.extend(handle_timeseries)

        # Add queued timeseries
        ongoing_requests_timeseries.extend(queued_timeseries)

        # Aggregate and add running requests to total
        ongoing_requests = self._merge_and_aggregate_timeseries(
            ongoing_requests_timeseries
        )

        return ongoing_requests

    def _calculate_total_requests_simple_mode(self) -> float:
        """Calculate total requests using simple aggregated metrics mode.

        This method works with pre-aggregated metrics that are computed by averaging
        (or other functions) over the past look_back_period_s seconds.

        Metrics Collection:
            Metrics can be collected at two levels:
            1. Replica level: Each replica reports one aggregated metric value
            2. Handle level: Each handle reports metrics for multiple replicas

        Replica-Level Metrics Example:
            For 3 replicas (r1, r2, r3), metrics might look like:
            {
                "r1": 10,
                "r2": 20,
                "r3": 30
            }
            Total requests = 10 + 20 + 30 = 60

        Handle-Level Metrics Example:
            For 3 handles (h1, h2, h3), each managing 2 replicas:
            - h1 manages r1, r2
            - h2 manages r2, r3
            - h3 manages r3, r1

            Metrics structure:
            {
                "h1": {"r1": 10, "r2": 20},
                "h2": {"r2": 20, "r3": 30},
                "h3": {"r3": 30, "r1": 10}
            }

            Total requests = 10 + 20 + 20 + 30 + 30 + 10 = 120

            Note: We can safely sum all handle metrics because each unique request
            is counted only once across all handles (no double-counting).

        Queued Requests:
            Queued request metrics are always tracked at the handle level, regardless
            of whether running request metrics are collected at replicas or handles.

        Returns:
            Total number of requests (running + queued) across all replicas/handles.
        """
        total_requests = 0

        for id in self._running_replicas:
            if id in self._replica_metrics:
                total_requests += self._replica_metrics[id].aggregated_metrics.get(
                    RUNNING_REQUESTS_KEY, 0
                )

        metrics_collected_on_replicas = total_requests > 0

        # Add handle metrics
        for handle_metric in self._handle_requests.values():
            total_requests += handle_metric.aggregated_queued_requests
            # Add running requests from handles if not collected on replicas
            if not metrics_collected_on_replicas:
                for replica_id in self._running_replicas:
                    if replica_id in handle_metric.aggregated_metrics.get(
                        RUNNING_REQUESTS_KEY, {}
                    ):
                        total_requests += handle_metric.aggregated_metrics.get(
                            RUNNING_REQUESTS_KEY
                        ).get(replica_id)
        return total_requests

    def get_total_num_requests(self) -> float:
        """Get average total number of requests aggregated over the past
        `look_back_period_s` number of seconds.

        If there are 0 running replicas, then returns the total number
        of requests queued at handles

        This code assumes that the metrics are either emmited on handles
        or on replicas, but not both. Its the responsibility of the writer
        to ensure enclusivity of the metrics.
        """
        if RAY_SERVE_AGGREGATE_METRICS_AT_CONTROLLER:
            return self._calculate_total_requests_aggregate_mode()
        else:
            return self._calculate_total_requests_simple_mode()

    def get_replica_metrics(self) -> Dict[ReplicaID, List[TimeSeries]]:
        """Get the raw replica metrics dict."""
        metric_values = defaultdict(list)
        for id in self._running_replicas:
            if id in self._replica_metrics and self._replica_metrics[id].metrics:
                for k, v in self._replica_metrics[id].metrics.items():
                    metric_values[k].append(v)

        return metric_values

    def _get_queued_requests(self) -> float:
        """Calculate the total number of queued requests across all handles.

        Returns:
            Sum of queued requests at all handles. Uses aggregated values in simple mode,
            or aggregates timeseries data in aggregate mode.
        """
        if RAY_SERVE_AGGREGATE_METRICS_AT_CONTROLLER:
            # Aggregate mode: collect and aggregate timeseries
            queued_timeseries = self._collect_handle_queued_requests()
            if not queued_timeseries:
                return 0.0

            return self._merge_and_aggregate_timeseries(queued_timeseries)
        else:
            # Simple mode: sum pre-aggregated values
            return sum(
                handle_metric.aggregated_queued_requests
                for handle_metric in self._handle_requests.values()
            )

    def _get_aggregated_custom_metrics(self) -> Dict[str, Dict[ReplicaID, float]]:
        """Aggregate custom metrics from replica metric reports.

        This method aggregates raw timeseries data from replicas on the controller,
        similar to how ongoing requests are aggregated.

        Returns:
            Dict mapping metric name to dict of replica ID to aggregated metric value.
        """
        aggregated_metrics = defaultdict(dict)

        for replica_id in self._running_replicas:
            replica_metric_report = self._replica_metrics.get(replica_id)
            if replica_metric_report is None:
                continue

            for metric_name, timeseries in replica_metric_report.metrics.items():
                # Aggregate the timeseries for this custom metric
                aggregated_value = self._merge_and_aggregate_timeseries([timeseries])
                aggregated_metrics[metric_name][replica_id] = aggregated_value

        return dict(aggregated_metrics)

    def _get_raw_custom_metrics(
        self,
    ) -> Dict[str, Dict[ReplicaID, TimeSeries]]:
        """Extract raw custom metric values from replica metric reports.

        Returns:
            Dict mapping metric name to dict of replica ID to raw metric timeseries.
        """
        raw_metrics = defaultdict(dict)

        for replica_id in self._running_replicas:
            replica_metric_report = self._replica_metrics.get(replica_id)
            if replica_metric_report is None:
                continue

            for metric_name, timeseries in replica_metric_report.metrics.items():
                # Extract values from TimeStampedValue list
                raw_metrics[metric_name][replica_id] = timeseries

        return dict(raw_metrics)


class ApplicationAutoscalingState:
    """Manages autoscaling for a single application."""

    def __init__(
        self,
        app_name: ApplicationName,
    ):
        self._app_name = app_name
        self._deployment_autoscaling_states: Dict[
            DeploymentID, DeploymentAutoscalingState
        ] = {}
        self._policy: Optional[
            Callable[
                [Dict[DeploymentID, AutoscalingContext]],
                Tuple[Dict[DeploymentID, int], Optional[Dict[DeploymentID, Dict]]],
            ]
        ] = None
        # user defined policy returns a dictionary of state that is persisted between autoscaling decisions
        # content of the dictionary is determined by the user defined policy but is keyed by deployment id
        self._policy_state: Optional[Dict[DeploymentID, Dict]] = None

    @property
    def deployments(self):
        return self._deployment_autoscaling_states.keys()

    def register(
        self,
        autoscaling_policy: AutoscalingPolicy,
    ):
        """Register or update application-level autoscaling config and deployments.

        This will overwrite the deployment-level policies with the application-level policy.

        Args:
            autoscaling_policy: The autoscaling policy to register.
        """
        self._policy = autoscaling_policy.get_policy()
        self._policy_state = {}

        # Log when custom autoscaling policy is used for application
        if not autoscaling_policy.is_default_policy_function():
            logger.info(
                f"Using custom autoscaling policy '{autoscaling_policy.policy_function}' "
                f"for application '{self._app_name}'."
            )
            # Record telemetry for custom autoscaling policy usage
            ServeUsageTag.CUSTOM_AUTOSCALING_POLICY_USED.record("1")

    def has_policy(self) -> bool:
        return self._policy is not None

    def register_deployment(
        self,
        deployment_id: DeploymentID,
        info: DeploymentInfo,
        curr_target_num_replicas: int,
    ) -> int:
        """Register a single deployment under this application."""
        if deployment_id not in self._deployment_autoscaling_states:
            self._deployment_autoscaling_states[
                deployment_id
            ] = DeploymentAutoscalingState(deployment_id)

        if info.deployment_config.autoscaling_config is None:
            raise ValueError(
                f"Autoscaling config is not set for deployment {deployment_id}"
            )

        # if the deployment-level policy is not the default policy, and the application has a policy,
        # warn the user that the application-level policy will take precedence
        if (
            not info.deployment_config.autoscaling_config.policy.is_default_policy_function()
            and self.has_policy()
        ):
            logger.warning(
                f"User provided both a deployment-level and an application-level policy for deployment {deployment_id}. "
                "The application-level policy will take precedence."
            )

        return self._deployment_autoscaling_states[deployment_id].register(
            info,
            curr_target_num_replicas,
        )

    def deregister_deployment(self, deployment_id: DeploymentID):
        if deployment_id not in self._deployment_autoscaling_states:
            logger.warning(
                f"Cannot deregister autoscaling state for deployment {deployment_id} because it is not registered"
            )
            return
        self._deployment_autoscaling_states.pop(deployment_id)

    def should_autoscale_deployment(self, deployment_id: DeploymentID):
        return deployment_id in self._deployment_autoscaling_states

    def _validate_policy_state(
        self, policy_state: Optional[Dict[DeploymentID, Dict[str, Any]]]
    ):
        """Validate that the returned policy_state from an application-level policy is correctly formatted."""
        if policy_state is None:
            return

        assert isinstance(
            policy_state, dict
        ), "Application-level autoscaling policy must return policy_state as Dict[DeploymentID, Dict[str, Any]]"

        # Check that all keys are valid deployment IDs
        for deployment_id in policy_state.keys():
            assert (
                deployment_id in self._deployment_autoscaling_states
            ), f"Policy state contains invalid deployment ID: {deployment_id}"
            assert isinstance(
                policy_state[deployment_id], dict
            ), f"Policy state for deployment {deployment_id} must be a dictionary, got {type(policy_state[deployment_id])}"

    def get_decision_num_replicas(
        self,
        deployment_to_target_num_replicas: Dict[DeploymentID, int],
        _skip_bound_check: bool = False,
    ) -> Dict[DeploymentID, int]:
        """
        Decide scaling for all deployments in this application by calling
        each deployment's autoscaling policy.
        """
        if self.has_policy():
            # Using app-level policy
            autoscaling_contexts = {
                deployment_id: state.get_autoscaling_context(
                    deployment_to_target_num_replicas[deployment_id],
                    self._policy_state.get(deployment_id, {})
                    if self._policy_state
                    else {},
                )
                for deployment_id, state in self._deployment_autoscaling_states.items()
            }
            # Policy returns decisions: {deployment_id -> decision} and
            # policy state: {deployment_id -> Dict}
            decisions, returned_policy_state = self._policy(autoscaling_contexts)

            # Validate returned policy_state
            self._validate_policy_state(returned_policy_state)
            self._policy_state = returned_policy_state

            # Validate returned decisions
            assert (
                type(decisions) is dict
            ), "Autoscaling policy must return a dictionary of deployment_name -> decision_num_replicas"

            # assert that deployment_id is in decisions is valid
            for deployment_id in decisions.keys():
                assert (
                    deployment_id in self._deployment_autoscaling_states
                ), f"Deployment {deployment_id} is not registered"
                assert (
                    deployment_id in deployment_to_target_num_replicas
                ), f"Deployment {deployment_id} is invalid"

            return {
                deployment_id: (
                    self._deployment_autoscaling_states[deployment_id].apply_bounds(
                        num_replicas
                    )
                    if not _skip_bound_check
                    else num_replicas
                )
                for deployment_id, num_replicas in decisions.items()
            }
        else:
            # Using deployment-level policy
            return {
                deployment_id: deployment_autoscaling_state.get_decision_num_replicas(
                    curr_target_num_replicas=deployment_to_target_num_replicas[
                        deployment_id
                    ],
                    _skip_bound_check=_skip_bound_check,
                )
                for deployment_id, deployment_autoscaling_state in self._deployment_autoscaling_states.items()
            }

    def update_running_replica_ids(
        self, deployment_id: DeploymentID, running_replicas: List[ReplicaID]
    ):
        self._deployment_autoscaling_states[deployment_id].update_running_replica_ids(
            running_replicas
        )

    def record_scale_up(self, deployment_id: DeploymentID):
        """Record a scale up event for a deployment."""
        if deployment_id in self._deployment_autoscaling_states:
            self._deployment_autoscaling_states[deployment_id].record_scale_up()

    def record_scale_down(self, deployment_id: DeploymentID):
        """Record a scale down event for a deployment."""
        if deployment_id in self._deployment_autoscaling_states:
            self._deployment_autoscaling_states[deployment_id].record_scale_down()

    def on_replica_stopped(self, replica_id: ReplicaID):
        dep_id = replica_id.deployment_id
        if dep_id in self._deployment_autoscaling_states:
            self._deployment_autoscaling_states[dep_id].on_replica_stopped(replica_id)

    def get_total_num_requests_for_deployment(
        self, deployment_id: DeploymentID
    ) -> float:
        return self._deployment_autoscaling_states[
            deployment_id
        ].get_total_num_requests()

    def get_replica_metrics_by_deployment_id(self, deployment_id: DeploymentID):
        return self._deployment_autoscaling_states[deployment_id].get_replica_metrics()

    def is_within_bounds(
        self, deployment_id: DeploymentID, num_replicas_running_at_target_version: int
    ) -> bool:
        return self._deployment_autoscaling_states[deployment_id].is_within_bounds(
            num_replicas_running_at_target_version
        )

    def record_request_metrics_for_replica(
        self, replica_metric_report: ReplicaMetricReport
    ):
        dep_id = replica_metric_report.replica_id.deployment_id
        # Defensively guard against delayed replica metrics arriving
        # after the deployment's been deleted
        if dep_id in self._deployment_autoscaling_states:
            self._deployment_autoscaling_states[
                dep_id
            ].record_request_metrics_for_replica(replica_metric_report)

    def record_request_metrics_for_handle(
        self, handle_metric_report: HandleMetricReport
    ):
        dep_id = handle_metric_report.deployment_id
        if dep_id in self._deployment_autoscaling_states:
            self._deployment_autoscaling_states[
                dep_id
            ].record_request_metrics_for_handle(handle_metric_report)

    def drop_stale_handle_metrics(self, alive_serve_actor_ids: Set[str]):
        """Drops handle metrics that are no longer valid.

        This includes handles that live on Serve Proxy or replica actors
        that have died AND handles from which the controller hasn't
        received an update for too long.
        """
        for dep_state in self._deployment_autoscaling_states.values():
            dep_state.drop_stale_handle_metrics(alive_serve_actor_ids)


class AutoscalingStateManager:
    """Manages all things autoscaling related.

    Keeps track of request metrics for each application and its deployments,
    and decides on the target number of replicas to autoscale to.
    """

    def __init__(self):
        self._app_autoscaling_states: Dict[
            ApplicationName, ApplicationAutoscalingState
        ] = {}

    def register_deployment(
        self,
        deployment_id: DeploymentID,
        info: DeploymentInfo,
        curr_target_num_replicas: int,
    ) -> int:
        """Register autoscaling deployment info."""
        assert info.deployment_config.autoscaling_config
        app_name = deployment_id.app_name
        app_state = self._app_autoscaling_states.setdefault(
            app_name, ApplicationAutoscalingState(app_name)
        )
        logger.info(f"Registering autoscaling state for deployment {deployment_id}")
        return app_state.register_deployment(
            deployment_id, info, curr_target_num_replicas
        )

    def deregister_deployment(self, deployment_id: DeploymentID):
        """Remove deployment from tracking."""
        app_state = self._app_autoscaling_states.get(deployment_id.app_name)
        if app_state:
            logger.info(
                f"Deregistering autoscaling state for deployment {deployment_id}"
            )
            app_state.deregister_deployment(deployment_id)

    def register_application(
        self,
        app_name: ApplicationName,
        autoscaling_policy: AutoscalingPolicy,
    ):
        app_state = self._app_autoscaling_states.setdefault(
            app_name, ApplicationAutoscalingState(app_name)
        )
        logger.info(f"Registering autoscaling state for application {app_name}")
        app_state.register(autoscaling_policy)

    def deregister_application(self, app_name: ApplicationName):
        """Remove application from tracking."""
        if app_name in self._app_autoscaling_states:
            logger.info(f"Deregistering autoscaling state for application {app_name}")
            self._app_autoscaling_states.pop(app_name, None)

    def _application_has_policy(self, app_name: ApplicationName) -> bool:
        return (
            app_name in self._app_autoscaling_states
            and self._app_autoscaling_states[app_name].has_policy()
        )

    def get_decision_num_replicas(
        self,
        app_name: ApplicationName,
        deployment_to_target_num_replicas: Dict[DeploymentID, int],
    ) -> Dict[DeploymentID, int]:
        """
        Decide scaling for all deployments in the application.

        Args:
            app_name: The name of the application.
            deployment_to_target_num_replicas: A dictionary of deployment_id to target number of replicas.

        Returns:
            A dictionary of deployment_id to decision number of replicas.
        """
        return self._app_autoscaling_states[app_name].get_decision_num_replicas(
            deployment_to_target_num_replicas
        )

    def should_autoscale_application(self, app_name: ApplicationName):
        return app_name in self._app_autoscaling_states

    def should_autoscale_deployment(self, deployment_id: DeploymentID):
        return (
            deployment_id.app_name in self._app_autoscaling_states
            and self._app_autoscaling_states[
                deployment_id.app_name
            ].should_autoscale_deployment(deployment_id)
        )

    def update_running_replica_ids(
        self, deployment_id: DeploymentID, running_replicas: List[ReplicaID]
    ):
        app_state = self._app_autoscaling_states.get(deployment_id.app_name)
        if app_state:
            app_state.update_running_replica_ids(deployment_id, running_replicas)

    def record_scale_up(self, deployment_id: DeploymentID):
        """Record a scale up event for a deployment.

        Args:
            deployment_id: The ID of the deployment being scaled up.
        """
        app_state = self._app_autoscaling_states.get(deployment_id.app_name)
        if app_state:
            app_state.record_scale_up(deployment_id)

    def record_scale_down(self, deployment_id: DeploymentID):
        """Record a scale down event for a deployment.

        Args:
            deployment_id: The ID of the deployment being scaled down.
        """
        app_state = self._app_autoscaling_states.get(deployment_id.app_name)
        if app_state:
            app_state.record_scale_down(deployment_id)

    def on_replica_stopped(self, replica_id: ReplicaID):
        app_state = self._app_autoscaling_states.get(replica_id.deployment_id.app_name)
        if app_state:
            app_state.on_replica_stopped(replica_id)

    def get_metrics_for_deployment(
        self, deployment_id: DeploymentID
    ) -> Dict[ReplicaID, List[TimeSeries]]:
        if deployment_id.app_name in self._app_autoscaling_states:
            return self._app_autoscaling_states[
                deployment_id.app_name
            ].get_replica_metrics_by_deployment_id(deployment_id)
        else:
            return {}

    def get_total_num_requests_for_deployment(
        self, deployment_id: DeploymentID
    ) -> float:
        if deployment_id.app_name in self._app_autoscaling_states:
            return self._app_autoscaling_states[
                deployment_id.app_name
            ].get_total_num_requests_for_deployment(deployment_id)
        else:
            return 0

    def is_within_bounds(
        self, deployment_id: DeploymentID, num_replicas_running_at_target_version: int
    ) -> bool:
        app_state = self._app_autoscaling_states[deployment_id.app_name]
        return app_state.is_within_bounds(
            deployment_id, num_replicas_running_at_target_version
        )

    def record_request_metrics_for_replica(
        self, replica_metric_report: ReplicaMetricReport
    ) -> None:
        app_state = self._app_autoscaling_states.get(
            replica_metric_report.replica_id.deployment_id.app_name
        )
        if app_state:
            app_state.record_request_metrics_for_replica(replica_metric_report)

    def record_request_metrics_for_handle(
        self,
        handle_metric_report: HandleMetricReport,
    ) -> None:
        """Update request metric for a specific handle."""
        app_state = self._app_autoscaling_states.get(
            handle_metric_report.deployment_id.app_name
        )
        if app_state:
            app_state.record_request_metrics_for_handle(handle_metric_report)

    def drop_stale_handle_metrics(self, alive_serve_actor_ids: Set[str]) -> None:
        for app_state in self._app_autoscaling_states.values():
            app_state.drop_stale_handle_metrics(alive_serve_actor_ids)<|MERGE_RESOLUTION|>--- conflicted
+++ resolved
@@ -245,17 +245,11 @@
 
         return self.apply_bounds(decision_num_replicas)
 
-<<<<<<< HEAD
     def get_autoscaling_context(
         self,
         curr_target_num_replicas,
         override_policy_state: Optional[Dict[str, Any]] = None,
-    ):
-        total_num_requests = self.get_total_num_requests()
-        total_queued_requests = self._get_queued_requests()
-        # NOTE: for non additive aggregation functions, total_running_requests is not
-        # accurate, consider this is a approximation.
-        total_running_requests = total_num_requests - total_queued_requests
+    ) -> AutoscalingContext:
         # Adding this to overwrite policy state during application level autoscaling
         if override_policy_state is not None:
             current_policy_state = override_policy_state.copy()
@@ -263,12 +257,7 @@
             current_policy_state = self._policy_state.copy()
         else:
             current_policy_state = {}
-
-        autoscaling_context: AutoscalingContext = AutoscalingContext(
-=======
-    def get_autoscaling_context(self, curr_target_num_replicas) -> AutoscalingContext:
         return AutoscalingContext(
->>>>>>> e59cebad
             deployment_id=self._deployment_id,
             deployment_name=self._deployment_id.name,
             app_name=self._deployment_id.app_name,
