import logging
import time
from collections import defaultdict
from typing import Any, Callable, Dict, List, Optional, Set, Tuple

from ray.serve._private.common import (
    ONGOING_REQUESTS_KEY,
    RUNNING_REQUESTS_KEY,
    ApplicationName,
    DeploymentID,
    HandleMetricReport,
    ReplicaID,
    ReplicaMetricReport,
    TargetCapacityDirection,
    TimeStampedValue,
)
from ray.serve._private.constants import (
    RAY_SERVE_AGGREGATE_METRICS_AT_CONTROLLER,
    RAY_SERVE_MIN_HANDLE_METRICS_TIMEOUT_S,
    SERVE_LOGGER_NAME,
)
from ray.serve._private.deployment_info import DeploymentInfo
from ray.serve._private.metrics_utils import (
    aggregate_timeseries,
    merge_timeseries_dicts,
)
from ray.serve._private.utils import get_capacity_adjusted_num_replicas
from ray.serve.config import AutoscalingContext, AutoscalingPolicy

logger = logging.getLogger(SERVE_LOGGER_NAME)


class DeploymentAutoscalingState:
    """Manages autoscaling for a single deployment."""

    def __init__(self, deployment_id: DeploymentID):
        self._deployment_id = deployment_id

        # Map from handle ID to handle request metric report. Metrics
        # are removed from this dict either when the actor on which the
        # handle lived dies, or after a period of no updates.
        self._handle_requests: Dict[str, HandleMetricReport] = dict()
        # Map from replica ID to replica request metric report. Metrics
        # are removed from this dict when a replica is stopped.
        # Prometheus + Custom metrics from each replica are also included
        self._replica_metrics: Dict[ReplicaID, ReplicaMetricReport] = dict()

        self._deployment_info = None
        self._config = None
        self._policy: Optional[
            Callable[[AutoscalingContext], Tuple[int, Optional[Dict[str, Any]]]]
        ] = None
        # user defined policy returns a dictionary of state that is persisted between autoscaling decisions
        # content of the dictionary is determined by the user defined policy
        self._policy_state: Optional[Dict[str, Any]] = None
        self._running_replicas: List[ReplicaID] = []
        self._target_capacity: Optional[float] = None
        self._target_capacity_direction: Optional[TargetCapacityDirection] = None

    def register(self, info: DeploymentInfo, curr_target_num_replicas: int) -> int:
        """Registers an autoscaling deployment's info.

        Returns the number of replicas the target should be set to.
        """

        config = info.deployment_config.autoscaling_config
        if config is None:
            raise ValueError(
                f"Autoscaling config is not set for deployment {self._deployment_id}"
            )
        if (
            self._deployment_info is None or self._deployment_info.config_changed(info)
        ) and config.initial_replicas is not None:
            target_num_replicas = config.initial_replicas
        else:
            target_num_replicas = curr_target_num_replicas

        self._deployment_info = info
        self._config = config
        self._policy = self._config.policy.get_policy()
        self._target_capacity = info.target_capacity
        self._target_capacity_direction = info.target_capacity_direction
        self._policy_state = {}

        return self.apply_bounds(target_num_replicas)

    def on_replica_stopped(self, replica_id: ReplicaID):
        if replica_id in self._replica_metrics:
            del self._replica_metrics[replica_id]

    def get_num_replicas_lower_bound(self) -> int:
        if self._config.initial_replicas is not None and (
            self._target_capacity_direction == TargetCapacityDirection.UP
        ):
            return get_capacity_adjusted_num_replicas(
                self._config.initial_replicas,
                self._target_capacity,
            )
        else:
            return get_capacity_adjusted_num_replicas(
                self._config.min_replicas,
                self._target_capacity,
            )

    def get_num_replicas_upper_bound(self) -> int:
        return get_capacity_adjusted_num_replicas(
            self._config.max_replicas,
            self._target_capacity,
        )

    def update_running_replica_ids(self, running_replicas: List[ReplicaID]):
        """Update cached set of running replica IDs for this deployment."""
        self._running_replicas = running_replicas

    def is_within_bounds(self, num_replicas_running_at_target_version: int):
        """Whether or not this deployment is within the autoscaling bounds.

        Returns: True if the number of running replicas for the current
            deployment version is within the autoscaling bounds. False
            otherwise.
        """

        return (
            self.apply_bounds(num_replicas_running_at_target_version)
            == num_replicas_running_at_target_version
        )

    def apply_bounds(self, num_replicas: int) -> int:
        """Clips a replica count with current autoscaling bounds.

        This takes into account target capacity.
        """

        return max(
            self.get_num_replicas_lower_bound(),
            min(self.get_num_replicas_upper_bound(), num_replicas),
        )

    def record_request_metrics_for_replica(
        self, replica_metric_report: ReplicaMetricReport
    ) -> None:
        """Records average number of ongoing requests at a replica."""
        replica_id = replica_metric_report.replica_id
        send_timestamp = replica_metric_report.timestamp

        if (
            replica_id not in self._replica_metrics
            or send_timestamp > self._replica_metrics[replica_id].timestamp
        ):
            self._replica_metrics[replica_id] = replica_metric_report

    def record_request_metrics_for_handle(
        self,
        handle_metric_report: HandleMetricReport,
    ) -> None:
        """Records average number of queued and running requests at a handle for this
        deployment.
        """
        handle_id = handle_metric_report.handle_id
        send_timestamp = handle_metric_report.timestamp
        if (
            handle_id not in self._handle_requests
            or send_timestamp > self._handle_requests[handle_id].timestamp
        ):
            self._handle_requests[handle_id] = handle_metric_report

    def drop_stale_handle_metrics(self, alive_serve_actor_ids: Set[str]) -> None:
        """Drops handle metrics that are no longer valid.

        This includes handles that live on Serve Proxy or replica actors
        that have died AND handles from which the controller hasn't
        received an update for too long.
        """

        timeout_s = max(
            2 * self._config.metrics_interval_s,
            RAY_SERVE_MIN_HANDLE_METRICS_TIMEOUT_S,
        )
        for handle_id, handle_metric in list(self._handle_requests.items()):
            # Drop metrics for handles that are on Serve proxy/replica
            # actors that have died
            if (
                handle_metric.is_serve_component_source
                and handle_metric.actor_id is not None
                and handle_metric.actor_id not in alive_serve_actor_ids
            ):
                del self._handle_requests[handle_id]
                if handle_metric.total_requests > 0:
                    logger.debug(
                        f"Dropping metrics for handle '{handle_id}' because the Serve "
                        f"actor it was on ({handle_metric.actor_id}) is no longer "
                        f"alive. It had {handle_metric.total_requests} ongoing requests"
                    )
            # Drop metrics for handles that haven't sent an update in a while.
            # This is expected behavior for handles that were on replicas or
            # proxies that have been shut down.
            elif time.time() - handle_metric.timestamp >= timeout_s:
                del self._handle_requests[handle_id]
                if handle_metric.total_requests > 0:
                    actor_id = handle_metric.actor_id
                    actor_info = f"on actor '{actor_id}' " if actor_id else ""
                    logger.info(
                        f"Dropping stale metrics for handle '{handle_id}' {actor_info}"
                        f"because no update was received for {timeout_s:.1f}s. "
                        f"Ongoing requests was: {handle_metric.total_requests}."
                    )

    def get_decision_num_replicas(
        self, curr_target_num_replicas: int, _skip_bound_check: bool = False
    ) -> int:
        """Decide the target number of replicas to autoscale to.

        The decision is based off of the number of requests received
        for this deployment. After the decision number of replicas is
        returned by the policy, it is then bounded by the bounds min
        and max adjusted by the target capacity and returned. If
        `_skip_bound_check` is True, then the bounds are not applied.
        """
        if self._policy is None:
            raise ValueError(f"Policy is not set for deployment {self._deployment_id}.")
        autoscaling_context = self.get_autoscaling_context(curr_target_num_replicas)
        decision_num_replicas, self._policy_state = self._policy(autoscaling_context)
        if _skip_bound_check:
            return decision_num_replicas

        return self.apply_bounds(decision_num_replicas)

    def get_autoscaling_context(self, curr_target_num_replicas):
        autoscaling_context: AutoscalingContext = AutoscalingContext(
            deployment_id=self._deployment_id,
            deployment_name=self._deployment_id.name,
            app_name=self._deployment_id.app_name,
            current_num_replicas=len(self._running_replicas),
            target_num_replicas=curr_target_num_replicas,
            running_replicas=self._running_replicas,
            total_num_requests=self.get_total_num_requests(),
            capacity_adjusted_min_replicas=self.get_num_replicas_lower_bound(),
            capacity_adjusted_max_replicas=self.get_num_replicas_upper_bound(),
            policy_state=(
                self._policy_state.copy() if self._policy_state is not None else {}
            ),
            current_time=time.time(),
            config=self._config,
            queued_requests=None,
            requests_per_replica=None,
            aggregated_metrics=None,
            raw_metrics=None,
            last_scale_up_time=None,
            last_scale_down_time=None,
        )

        return autoscaling_context

    def _collect_replica_running_requests(self) -> List[List[TimeStampedValue]]:
        """Collect running requests timeseries from replicas for aggregation.

        Returns:
            List of timeseries data (List[TimeStampedValue]).
        """
        timeseries_list = []

        for replica_id in self._running_replicas:
            replica_metric_report = self._replica_metrics.get(replica_id, None)
            if (
                replica_metric_report is not None
                and RUNNING_REQUESTS_KEY in replica_metric_report.metrics
            ):
                timeseries_list.append(
                    replica_metric_report.metrics[RUNNING_REQUESTS_KEY]
                )

        return timeseries_list

    def _collect_handle_queued_requests(self) -> List[List[TimeStampedValue]]:
        """Collect queued requests timeseries from all handles.

        Returns:
            List of timeseries data (List[TimeStampedValue]).
        """
        timeseries_list = []
        for handle_metric_report in self._handle_requests.values():
            timeseries_list.append(handle_metric_report.queued_requests)
        return timeseries_list

    def _collect_handle_running_requests(self) -> List[List[TimeStampedValue]]:
        """Collect running requests timeseries from handles when not collected on replicas.

        Returns:
            List of timeseries data (List[TimeStampedValue]).

        Example:
            If there are 2 handles, each managing 2 replicas, and the running requests metrics are:
            - Handle 1: Replica 1: 5, Replica 2: 7
            - Handle 2: Replica 1: 3, Replica 2: 1
            and the timestamp is 0.1 and 0.2 respectively
            Then the returned list will be:
            [
                [TimeStampedValue(timestamp=0.1, value=5.0)],
                [TimeStampedValue(timestamp=0.2, value=7.0)],
                [TimeStampedValue(timestamp=0.1, value=3.0)],
                [TimeStampedValue(timestamp=0.2, value=1.0)]
            ]
        """
        timeseries_list = []

        for handle_metric in self._handle_requests.values():
            for replica_id in self._running_replicas:
                if (
                    RUNNING_REQUESTS_KEY not in handle_metric.metrics
                    or replica_id not in handle_metric.metrics[RUNNING_REQUESTS_KEY]
                ):
                    continue
                timeseries_list.append(
                    handle_metric.metrics[RUNNING_REQUESTS_KEY][replica_id]
                )

        return timeseries_list

    def _aggregate_ongoing_requests(
        self, metrics_timeseries_dicts: List[Dict[str, List[TimeStampedValue]]]
    ) -> float:
        """Aggregate and average ongoing requests from timeseries data using instantaneous merge.

        Args:
            metrics_timeseries_dicts: A list of dictionaries, each containing a key-value pair:
                - The key is the name of the metric (ONGOING_REQUESTS_KEY)
                - The value is a list of TimeStampedValue objects, each representing a single measurement of the metric
                this list is sorted by timestamp ascending

        Returns:
            The time-weighted average of the ongoing requests

        Example:
            If the metrics_timeseries_dicts is:
            [
                {
                    "ongoing_requests": [
                        TimeStampedValue(timestamp=0.1, value=5.0),
                        TimeStampedValue(timestamp=0.2, value=7.0),
                    ]
                },
                {
                    "ongoing_requests": [
                        TimeStampedValue(timestamp=0.2, value=3.0),
                        TimeStampedValue(timestamp=0.3, value=1.0),
                    ]
                }
            ]
            Then the returned value will be:
            (5.0*0.1 + 7.0*0.2 + 3.0*0.2 + 1.0*0.3) / (0.1 + 0.2 + 0.2 + 0.3) = 4.5 / 0.8 = 5.625
        """

        if not metrics_timeseries_dicts:
            return 0.0

        # Use instantaneous merge approach - no arbitrary windowing needed
        aggregated_metrics = merge_timeseries_dicts(*metrics_timeseries_dicts)
        ongoing_requests_timeseries = aggregated_metrics.get(ONGOING_REQUESTS_KEY, [])
        if ongoing_requests_timeseries:
            # assume that the last recorded metric is valid for last_window_s seconds
            last_metric_time = ongoing_requests_timeseries[-1].timestamp
            # we dont want to make any assumption about how long the last metric will be valid
            # only conclude that the last metric is valid for last_window_s seconds that is the
            # difference between the current time and the last metric recorded time
            last_window_s = time.time() - last_metric_time
            # adding a check to negative values caused by clock skew
            # between replicas and controller. Also add a small epsilon to avoid division by zero
            if last_window_s <= 0:
                last_window_s = 1e-3
            # Calculate the aggregated running requests
            value = aggregate_timeseries(
                ongoing_requests_timeseries,
                aggregation_function=self._config.aggregation_function,
                last_window_s=last_window_s,
            )
            return value if value is not None else 0.0

        return 0.0

    def _calculate_total_requests_aggregate_mode(self) -> float:
        """Calculate total requests using aggregate metrics mode with timeseries data.

        This method works with raw timeseries metrics data and performs aggregation
        at the controller level, providing more accurate and stable metrics compared
        to simple mode.

        Processing Steps:
            1. Collect raw timeseries data (eg: running request) from replicas (if available)
            2. Collect queued requests from handles (always tracked at handle level)
            3. Collect raw timeseries data (eg: running request) from handles (if not available from replicas)
            4. Merge timeseries using instantaneous approach for mathematically correct totals
            5. Calculate time-weighted average running requests from the merged timeseries

        Key Differences from Simple Mode:
            - Uses raw timeseries data instead of pre-aggregated metrics
            - Performs instantaneous merging for exact gauge semantics
            - Aggregates at the controller level rather than using pre-computed averages
            - Uses time-weighted averaging over the look_back_period_s interval for accurate calculations

        Metrics Collection:
            Running requests are collected with either replica-level or handle-level metrics.

            Queued requests are always collected from handles regardless of where
            running requests are collected.

        Timeseries Aggregation:
            Raw timeseries data from multiple sources is merged using an instantaneous
            approach that treats gauges as right-continuous step functions. This provides
            mathematically correct totals without arbitrary windowing bias.

        Example with Numbers:
            Assume metrics_interval_s = 0.5s, current time = 2.0s

            Step 1: Collect raw timeseries from 2 replicas (r1, r2)
            replica_metrics = [
                {"running_requests": [(t=0.2, val=5), (t=0.8, val=7), (t=1.5, val=6)]},  # r1
                {"running_requests": [(t=0.1, val=3), (t=0.9, val=4), (t=1.4, val=8)]}   # r2
            ]

            Step 2: Collect queued requests from handles
            handle_queued = 2 + 3 = 5  # total from all handles

            Step 3: No handle metrics needed (replica metrics available)
            handle_metrics = []

            Step 4: Merge timeseries using instantaneous approach
            # Create delta events: r1 starts at 5 (t=0.2), changes to 7 (t=0.8), then 6 (t=1.5)
            #                      r2 starts at 3 (t=0.1), changes to 4 (t=0.9), then 8 (t=1.4)
            # Merged instantaneous total: [(t=0.1, val=3), (t=0.2, val=8), (t=0.8, val=10), (t=0.9, val=11), (t=1.4, val=15), (t=1.5, val=14)]
            merged_timeseries = {"running_requests": [(0.1, 3), (0.2, 8), (0.8, 10), (0.9, 11), (1.4, 15), (1.5, 14)]}

            Step 5: Calculate time-weighted average over full timeseries (t=0.1 to t=1.5+0.5=2.0)
            # Time-weighted calculation: (3*0.1 + 8*0.6 + 10*0.1 + 11*0.5 + 15*0.1 + 14*0.5) / 2.0 = 10.05
            avg_running = 10.05

            Final result: total_requests = avg_running + queued = 10.05 + 5 = 15.05

        Returns:
            Total number of requests (average running + queued) calculated from
            timeseries data aggregation.
        """
        # Collect replica-based running requests (returns List[List[TimeStampedValue]])
        replica_timeseries = self._collect_replica_running_requests()
        metrics_collected_on_replicas = len(replica_timeseries) > 0

        # Collect queued requests from handles (returns List[List[TimeStampedValue]])
        queued_timeseries = self._collect_handle_queued_requests()

        if not metrics_collected_on_replicas:
            # Collect handle-based running requests if not collected on replicas
            handle_timeseries = self._collect_handle_running_requests()
        else:
            handle_timeseries = []

        # Create minimal dictionary objects only when needed
        ongoing_requests_metrics = []

        # Add replica timeseries with minimal dict wrapping
        for timeseries in replica_timeseries:
            ongoing_requests_metrics.append({ONGOING_REQUESTS_KEY: timeseries})

        # Add handle timeseries if replica metrics weren't collected
        if not metrics_collected_on_replicas:
            for timeseries in handle_timeseries:
                ongoing_requests_metrics.append({ONGOING_REQUESTS_KEY: timeseries})

        # Add queued timeseries with minimal dict wrapping
        for timeseries in queued_timeseries:
            ongoing_requests_metrics.append({ONGOING_REQUESTS_KEY: timeseries})
        # Aggregate and add running requests to total
        ongoing_requests = self._aggregate_ongoing_requests(ongoing_requests_metrics)

        return ongoing_requests

    def _calculate_total_requests_simple_mode(self) -> float:
        """Calculate total requests using simple aggregated metrics mode.

        This method works with pre-aggregated metrics that are computed by averaging
        (or other functions) over the past look_back_period_s seconds.

        Metrics Collection:
            Metrics can be collected at two levels:
            1. Replica level: Each replica reports one aggregated metric value
            2. Handle level: Each handle reports metrics for multiple replicas

        Replica-Level Metrics Example:
            For 3 replicas (r1, r2, r3), metrics might look like:
            {
                "r1": 10,
                "r2": 20,
                "r3": 30
            }
            Total requests = 10 + 20 + 30 = 60

        Handle-Level Metrics Example:
            For 3 handles (h1, h2, h3), each managing 2 replicas:
            - h1 manages r1, r2
            - h2 manages r2, r3
            - h3 manages r3, r1

            Metrics structure:
            {
                "h1": {"r1": 10, "r2": 20},
                "h2": {"r2": 20, "r3": 30},
                "h3": {"r3": 30, "r1": 10}
            }

            Total requests = 10 + 20 + 20 + 30 + 30 + 10 = 120

            Note: We can safely sum all handle metrics because each unique request
            is counted only once across all handles (no double-counting).

        Queued Requests:
            Queued request metrics are always tracked at the handle level, regardless
            of whether running request metrics are collected at replicas or handles.

        Returns:
            Total number of requests (running + queued) across all replicas/handles.
        """
        total_requests = 0

        for id in self._running_replicas:
            if id in self._replica_metrics:
                total_requests += self._replica_metrics[id].aggregated_metrics.get(
                    RUNNING_REQUESTS_KEY, 0
                )

        metrics_collected_on_replicas = total_requests > 0

        # Add handle metrics
        for handle_metric in self._handle_requests.values():
            total_requests += handle_metric.aggregated_queued_requests
            # Add running requests from handles if not collected on replicas
            if not metrics_collected_on_replicas:
                for replica_id in self._running_replicas:
                    if replica_id in handle_metric.aggregated_metrics.get(
                        RUNNING_REQUESTS_KEY, {}
                    ):
                        total_requests += handle_metric.aggregated_metrics.get(
                            RUNNING_REQUESTS_KEY
                        ).get(replica_id)
        return total_requests

    def get_total_num_requests(self) -> float:
        """Get average total number of requests aggregated over the past
        `look_back_period_s` number of seconds.

        If there are 0 running replicas, then returns the total number
        of requests queued at handles

        This code assumes that the metrics are either emmited on handles
        or on replicas, but not both. Its the responsibility of the writer
        to ensure enclusivity of the metrics.
        """
        if RAY_SERVE_AGGREGATE_METRICS_AT_CONTROLLER:
            return self._calculate_total_requests_aggregate_mode()
        else:
            return self._calculate_total_requests_simple_mode()

    def get_replica_metrics(self, agg_func: str) -> Dict[ReplicaID, List[Any]]:
        """Get the raw replica metrics dict."""
        # arcyleung TODO: pass agg_func from autoscaling policy https://github.com/ray-project/ray/pull/51905
        # Dummy implementation of mean agg_func across all values of the same metrics key

        metric_values = defaultdict(list)
        for id in self._running_replicas:
            if id in self._replica_metrics and self._replica_metrics[id].metrics:
                for k, v in self._replica_metrics[id].metrics.items():
                    metric_values[k].append(v)

        return metric_values


class ApplicationAutoscalingState:
    """Manages autoscaling for a single application."""

    def __init__(
        self,
        app_name: ApplicationName,
    ):
        self._app_name = app_name
        self._deployment_autoscaling_states: Dict[
            DeploymentID, DeploymentAutoscalingState
        ] = {}
        self._policy: Optional[
            Callable[
                [Dict[DeploymentID, AutoscalingContext]],
                Tuple[Dict[DeploymentID, int], Optional[Dict[str, Dict]]],
            ]
        ] = None
<<<<<<< HEAD
=======
        # user defined policy returns a dictionary of state that is persisted between autoscaling decisions
        # content of the dictionary is determined by the user defined policy
>>>>>>> 2b6663bf
        self._policy_state: Optional[Dict[str, Any]] = None

    @property
    def deployments(self):
        return self._deployment_autoscaling_states.keys()

    def register(
        self,
        autoscaling_policy: AutoscalingPolicy,
    ):
<<<<<<< HEAD
        """Register or update application-level autoscaling config and deployments."""
=======
        """Register or update application-level autoscaling config and deployments.

        This will overwrite the deployment-level policies with the application-level policy.

        Args:
            autoscaling_policy: The autoscaling policy to register.
        """
>>>>>>> 2b6663bf
        self._policy = autoscaling_policy.get_policy()
        self._policy_state = {}

    def has_policy(self) -> bool:
        return self._policy is not None

    def register_deployment(
        self,
        deployment_id: DeploymentID,
        info: DeploymentInfo,
        curr_target_num_replicas: int,
    ) -> int:
        """Register a single deployment under this application."""
        if deployment_id not in self._deployment_autoscaling_states:
            self._deployment_autoscaling_states[
                deployment_id
            ] = DeploymentAutoscalingState(deployment_id)

        if info.deployment_config.autoscaling_config is None:
            raise ValueError(
                f"Autoscaling config is not set for deployment {deployment_id}"
            )

        # if the deployment-level policy is not the default policy, and the application has a policy,
        # warn the user that the application-level policy will take precedence
        if (
            not info.deployment_config.autoscaling_config.policy.is_default_policy_function()
            and self.has_policy()
        ):
            logger.warning(
                f"User provided both a deployment-level and an application-level policy for deployment {deployment_id}. "
                "The application-level policy will take precedence."
            )

        return self._deployment_autoscaling_states[deployment_id].register(
            info,
            curr_target_num_replicas,
        )

    def deregister_deployment(self, deployment_id: DeploymentID):
        if deployment_id not in self._deployment_autoscaling_states:
            logger.warning(
                f"Cannot deregister autoscaling state for deployment {deployment_id} because it is not registered"
            )
            return
        self._deployment_autoscaling_states.pop(deployment_id)

    def should_autoscale_deployment(self, deployment_id: DeploymentID):
        return deployment_id in self._deployment_autoscaling_states

    def get_decision_num_replicas(
        self,
        deployment_to_target_num_replicas: Dict[DeploymentID, int],
        _skip_bound_check: bool = False,
    ) -> Dict[DeploymentID, int]:
        """
        Decide scaling for all deployments in this application by calling
        each deployment's autoscaling policy.
        """
        if self.has_policy():
            # Using app-level policy
            autoscaling_contexts = {
                deployment_id: state.get_autoscaling_context(
                    deployment_to_target_num_replicas[deployment_id]
                )
                for deployment_id, state in self._deployment_autoscaling_states.items()
            }

            # Policy returns {deployment_name -> decision}
            decisions, self._policy_state = self._policy(autoscaling_contexts)

            assert (
                type(decisions) is dict
            ), "Autoscaling policy must return a dictionary of deployment_name -> decision_num_replicas"

<<<<<<< HEAD
=======
            # assert that deployment_id is in decisions is valid
            for deployment_id in decisions.keys():
                assert (
                    deployment_id in self._deployment_autoscaling_states
                ), f"Deployment {deployment_id} is not registered"
                assert (
                    deployment_id in deployment_to_target_num_replicas
                ), f"Deployment {deployment_id} is invalid"

>>>>>>> 2b6663bf
            return {
                deployment_id: (
                    self._deployment_autoscaling_states[deployment_id].apply_bounds(
                        num_replicas
                    )
                    if not _skip_bound_check
                    else num_replicas
                )
                for deployment_id, num_replicas in decisions.items()
            }
        else:
            # Using deployment-level policy
            return {
                deployment_id: deployment_autoscaling_state.get_decision_num_replicas(
                    curr_target_num_replicas=deployment_to_target_num_replicas[
                        deployment_id
                    ],
                    _skip_bound_check=_skip_bound_check,
                )
                for deployment_id, deployment_autoscaling_state in self._deployment_autoscaling_states.items()
            }

    def update_running_replica_ids(
        self, deployment_id: DeploymentID, running_replicas: List[ReplicaID]
    ):
        self._deployment_autoscaling_states[deployment_id].update_running_replica_ids(
            running_replicas
        )

    def on_replica_stopped(self, replica_id: ReplicaID):
        dep_id = replica_id.deployment_id
        if dep_id in self._deployment_autoscaling_states:
            self._deployment_autoscaling_states[dep_id].on_replica_stopped(replica_id)

    def get_total_num_requests_for_deployment(
        self, deployment_id: DeploymentID
    ) -> float:
        return self._deployment_autoscaling_states[
            deployment_id
        ].get_total_num_requests()

    def get_replica_metrics_by_deployment_id(
        self, deployment_id: DeploymentID, agg_func="mean"
    ):
        return self._deployment_autoscaling_states[deployment_id].get_replica_metrics(
            agg_func
        )

    def is_within_bounds(
        self, deployment_id: DeploymentID, num_replicas_running_at_target_version: int
    ) -> bool:
        return self._deployment_autoscaling_states[deployment_id].is_within_bounds(
            num_replicas_running_at_target_version
        )

    def record_request_metrics_for_replica(
        self, replica_metric_report: ReplicaMetricReport
    ):
        dep_id = replica_metric_report.replica_id.deployment_id
        # Defensively guard against delayed replica metrics arriving
        # after the deployment's been deleted
        if dep_id in self._deployment_autoscaling_states:
            self._deployment_autoscaling_states[
                dep_id
            ].record_request_metrics_for_replica(replica_metric_report)

    def record_request_metrics_for_handle(
        self, handle_metric_report: HandleMetricReport
    ):
        dep_id = handle_metric_report.deployment_id
        if dep_id in self._deployment_autoscaling_states:
            self._deployment_autoscaling_states[
                dep_id
            ].record_request_metrics_for_handle(handle_metric_report)

    def drop_stale_handle_metrics(self, alive_serve_actor_ids: Set[str]):
        """Drops handle metrics that are no longer valid.

        This includes handles that live on Serve Proxy or replica actors
        that have died AND handles from which the controller hasn't
        received an update for too long.
        """
        for dep_state in self._deployment_autoscaling_states.values():
            dep_state.drop_stale_handle_metrics(alive_serve_actor_ids)


class AutoscalingStateManager:
    """Manages all things autoscaling related.

    Keeps track of request metrics for each application and its deployments,
    and decides on the target number of replicas to autoscale to.
    """

    def __init__(self):
        self._app_autoscaling_states: Dict[
            ApplicationName, ApplicationAutoscalingState
        ] = {}

    def register_deployment(
        self,
        deployment_id: DeploymentID,
        info: DeploymentInfo,
        curr_target_num_replicas: int,
    ) -> int:
        """Register autoscaling deployment info."""
        assert info.deployment_config.autoscaling_config
        app_name = deployment_id.app_name
        app_state = self._app_autoscaling_states.setdefault(
            app_name, ApplicationAutoscalingState(app_name)
        )
        logger.info(f"Registering autoscaling state for deployment {deployment_id}")
        return app_state.register_deployment(
            deployment_id, info, curr_target_num_replicas
        )

    def deregister_deployment(self, deployment_id: DeploymentID):
        """Remove deployment from tracking."""
        app_state = self._app_autoscaling_states.get(deployment_id.app_name)
        if app_state:
            logger.info(
                f"Deregistering autoscaling state for deployment {deployment_id}"
            )
            app_state.deregister_deployment(deployment_id)

    def register_application(
        self,
        app_name: ApplicationName,
        autoscaling_policy: AutoscalingPolicy,
    ):
        app_state = self._app_autoscaling_states.setdefault(
            app_name, ApplicationAutoscalingState(app_name)
        )
        logger.info(f"Registering autoscaling state for application {app_name}")
        app_state.register(autoscaling_policy)

    def deregister_application(self, app_name: ApplicationName):
        """Remove application from tracking."""
        if app_name in self._app_autoscaling_states:
            logger.info(f"Deregistering autoscaling state for application {app_name}")
            self._app_autoscaling_states.pop(app_name, None)
<<<<<<< HEAD
        else:
            logger.warning(
                f"Cannot deregister autoscaling state for application {app_name} because it is not registered"
            )
        self._policy = None
        self._policy_state = None

    def application_has_policy(self, app_name: ApplicationName) -> bool:
=======

    def _application_has_policy(self, app_name: ApplicationName) -> bool:
>>>>>>> 2b6663bf
        return (
            app_name in self._app_autoscaling_states
            and self._app_autoscaling_states[app_name].has_policy()
        )

    def get_decision_num_replicas(
        self,
        app_name: ApplicationName,
        deployment_to_target_num_replicas: Dict[DeploymentID, int],
    ) -> Dict[DeploymentID, int]:
        """
        Decide scaling for all deployments in the application.

        Args:
            app_name: The name of the application.
            deployment_to_target_num_replicas: A dictionary of deployment_id to target number of replicas.

        Returns:
            A dictionary of deployment_id to decision number of replicas.
        """
        return self._app_autoscaling_states[app_name].get_decision_num_replicas(
            deployment_to_target_num_replicas
        )

    def should_autoscale_application(self, app_name: ApplicationName):
        return app_name in self._app_autoscaling_states

    def should_autoscale_deployment(self, deployment_id: DeploymentID):
        return (
            deployment_id.app_name in self._app_autoscaling_states
            and self._app_autoscaling_states[
                deployment_id.app_name
            ].should_autoscale_deployment(deployment_id)
        )

    def update_running_replica_ids(
        self, deployment_id: DeploymentID, running_replicas: List[ReplicaID]
    ):
        app_state = self._app_autoscaling_states.get(deployment_id.app_name)
        if app_state:
            app_state.update_running_replica_ids(deployment_id, running_replicas)
        else:
            logger.warning(
                f"Cannot update running replica ids for deployment "
                f"{deployment_id} because the application {deployment_id.app_name} is not registered"
            )

    def on_replica_stopped(self, replica_id: ReplicaID):
        app_state = self._app_autoscaling_states.get(replica_id.deployment_id.app_name)
        if app_state:
            app_state.on_replica_stopped(replica_id)
        else:
            logger.warning(
                f"Cannot invoke callback on replica stopped for replica "
                f"{replica_id} because the application {replica_id.deployment_id.app_name} is not registered"
            )

    def get_metrics_for_deployment(
        self, deployment_id: DeploymentID, agg_func="mean"
    ) -> Dict[ReplicaID, List[Any]]:
        if deployment_id.app_name in self._app_autoscaling_states:
            return self._app_autoscaling_states[
                deployment_id.app_name
            ].get_replica_metrics_by_deployment_id(deployment_id, agg_func)
        else:
            logger.warning(
                f"Cannot get metrics for deployment "
                f"{deployment_id} because the application {deployment_id.app_name} is not registered"
            )
            return {}

    def get_total_num_requests_for_deployment(
        self, deployment_id: DeploymentID
    ) -> float:
        if deployment_id.app_name in self._app_autoscaling_states:
            return self._app_autoscaling_states[
                deployment_id.app_name
            ].get_total_num_requests_for_deployment(deployment_id)
        else:
            logger.warning(
                f"Cannot get total number of requests for deployment "
                f"{deployment_id} because the application {deployment_id.app_name} is not registered"
            )
            return 0

    def is_within_bounds(
        self, deployment_id: DeploymentID, num_replicas_running_at_target_version: int
    ) -> bool:
        app_state = self._app_autoscaling_states[deployment_id.app_name]
        return app_state.is_within_bounds(
            deployment_id, num_replicas_running_at_target_version
        )

    def record_request_metrics_for_replica(
        self, replica_metric_report: ReplicaMetricReport
    ) -> None:
        app_state = self._app_autoscaling_states.get(
            replica_metric_report.replica_id.deployment_id.app_name
        )
        if app_state:
            app_state.record_request_metrics_for_replica(replica_metric_report)
        else:
            logger.warning(
                f"Cannot record request metrics for replica "
                f"{replica_metric_report.replica_id} because the application {replica_metric_report.replica_id.deployment_id.app_name} is not registered"
            )

    def record_request_metrics_for_handle(
        self,
        handle_metric_report: HandleMetricReport,
    ) -> None:
        """Update request metric for a specific handle."""
        app_state = self._app_autoscaling_states.get(
            handle_metric_report.deployment_id.app_name
        )
        if app_state:
            app_state.record_request_metrics_for_handle(handle_metric_report)
        else:
            logger.warning(
                f"Cannot record request metrics for handle "
                f"{handle_metric_report.handle_id} because the application {handle_metric_report.deployment_id.app_name} is not registered"
            )

    def drop_stale_handle_metrics(self, alive_serve_actor_ids: Set[str]) -> None:
        for app_state in self._app_autoscaling_states.values():
            app_state.drop_stale_handle_metrics(alive_serve_actor_ids)<|MERGE_RESOLUTION|>--- conflicted
+++ resolved
@@ -588,11 +588,8 @@
                 Tuple[Dict[DeploymentID, int], Optional[Dict[str, Dict]]],
             ]
         ] = None
-<<<<<<< HEAD
-=======
         # user defined policy returns a dictionary of state that is persisted between autoscaling decisions
         # content of the dictionary is determined by the user defined policy
->>>>>>> 2b6663bf
         self._policy_state: Optional[Dict[str, Any]] = None
 
     @property
@@ -603,9 +600,6 @@
         self,
         autoscaling_policy: AutoscalingPolicy,
     ):
-<<<<<<< HEAD
-        """Register or update application-level autoscaling config and deployments."""
-=======
         """Register or update application-level autoscaling config and deployments.
 
         This will overwrite the deployment-level policies with the application-level policy.
@@ -613,7 +607,6 @@
         Args:
             autoscaling_policy: The autoscaling policy to register.
         """
->>>>>>> 2b6663bf
         self._policy = autoscaling_policy.get_policy()
         self._policy_state = {}
 
@@ -689,8 +682,6 @@
                 type(decisions) is dict
             ), "Autoscaling policy must return a dictionary of deployment_name -> decision_num_replicas"
 
-<<<<<<< HEAD
-=======
             # assert that deployment_id is in decisions is valid
             for deployment_id in decisions.keys():
                 assert (
@@ -700,7 +691,6 @@
                     deployment_id in deployment_to_target_num_replicas
                 ), f"Deployment {deployment_id} is invalid"
 
->>>>>>> 2b6663bf
             return {
                 deployment_id: (
                     self._deployment_autoscaling_states[deployment_id].apply_bounds(
@@ -841,19 +831,8 @@
         if app_name in self._app_autoscaling_states:
             logger.info(f"Deregistering autoscaling state for application {app_name}")
             self._app_autoscaling_states.pop(app_name, None)
-<<<<<<< HEAD
-        else:
-            logger.warning(
-                f"Cannot deregister autoscaling state for application {app_name} because it is not registered"
-            )
-        self._policy = None
-        self._policy_state = None
-
-    def application_has_policy(self, app_name: ApplicationName) -> bool:
-=======
 
     def _application_has_policy(self, app_name: ApplicationName) -> bool:
->>>>>>> 2b6663bf
         return (
             app_name in self._app_autoscaling_states
             and self._app_autoscaling_states[app_name].has_policy()
