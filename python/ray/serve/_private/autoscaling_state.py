--- conflicted
+++ resolved
@@ -502,7 +502,6 @@
 
         return total_requests
 
-<<<<<<< HEAD
     def get_total_num_requests(self) -> float:
         """Get average total number of requests aggregated over the past
         `look_back_period_s` number of seconds.
@@ -518,7 +517,7 @@
             return self._calculate_total_requests_aggregate_mode()
         else:
             return self._calculate_total_requests_simple_mode()
-=======
+
     def get_replica_metrics(self, agg_func: str) -> Dict[ReplicaID, List[Any]]:
         """Get the raw replica metrics dict."""
         # arcyleung TODO: pass agg_func from autoscaling policy https://github.com/ray-project/ray/pull/51905
@@ -531,7 +530,6 @@
                     metric_values[k].append(v)
 
         return metric_values
->>>>>>> 414d8a89
 
 
 class AutoscalingStateManager:
