import logging
import time
from collections import defaultdict
from dataclasses import dataclass
from typing import Any, Dict, List, Optional, Set

from ray.serve._private.common import (
    ONGOING_REQUESTS_KEY,
    RUNNING_REQUESTS_KEY,
    DeploymentID,
    HandleMetricReport,
    ReplicaID,
    ReplicaMetricReport,
    TargetCapacityDirection,
    TimeStampedValue,
)
from ray.serve._private.constants import (
    RAY_SERVE_AGGREGATE_METRICS_AT_CONTROLLER,
    RAY_SERVE_MIN_HANDLE_METRICS_TIMEOUT_S,
    SERVE_LOGGER_NAME,
)
from ray.serve._private.deployment_info import DeploymentInfo
from ray.serve._private.metrics_utils import (
    aggregate_timeseries,
    merge_timeseries_dicts,
)
from ray.serve._private.utils import get_capacity_adjusted_num_replicas

logger = logging.getLogger(SERVE_LOGGER_NAME)


@dataclass
class AutoscalingContext:
    """Rich context provided to custom autoscaling policies."""

    # Deployment information
    deployment_id: DeploymentID
    deployment_name: str
    app_name: Optional[str]

    # Current state
    current_num_replicas: int
    target_num_replicas: int
    running_replicas: List[ReplicaID]

    # Built-in metrics
    total_num_requests: float
    queued_requests: Optional[float]
    requests_per_replica: Dict[ReplicaID, float]

    # Custom metrics
    aggregated_metrics: Dict[str, Dict[ReplicaID, float]]
    raw_metrics: Dict[str, Dict[ReplicaID, List[float]]]

    # Capacity and bounds
    capacity_adjusted_min_replicas: int
    capacity_adjusted_max_replicas: int

    # Policy state
    policy_state: Dict[str, Any]

    # Timing
    last_scale_up_time: Optional[float]
    last_scale_down_time: Optional[float]
    current_time: Optional[float]

    # Config
    config: Optional[Any]


class AutoscalingState:
    """Manages autoscaling for a single deployment."""

    def __init__(self, deployment_id: DeploymentID):
        self._deployment_id = deployment_id

        # Map from handle ID to handle request metric report. Metrics
        # are removed from this dict either when the actor on which the
        # handle lived dies, or after a period of no updates.
        self._handle_requests: Dict[str, HandleMetricReport] = dict()
        # Map from replica ID to replica request metric report. Metrics
        # are removed from this dict when a replica is stopped.
        # Prometheus + Custom metrics from each replica are also included
        self._replica_metrics: Dict[ReplicaID, ReplicaMetricReport] = dict()

        self._deployment_info = None
        self._config = None
        self._policy = None
        self._running_replicas: List[ReplicaID] = []
        self._target_capacity: Optional[float] = None
        self._target_capacity_direction: Optional[TargetCapacityDirection] = None

    def register(self, info: DeploymentInfo, curr_target_num_replicas: int) -> int:
        """Registers an autoscaling deployment's info.

        Returns the number of replicas the target should be set to.
        """

        config = info.deployment_config.autoscaling_config
        if (
            self._deployment_info is None or self._deployment_info.config_changed(info)
        ) and config.initial_replicas is not None:
            target_num_replicas = config.initial_replicas
        else:
            target_num_replicas = curr_target_num_replicas

        self._deployment_info = info
        self._config = config
        self._policy = self._config.get_policy()
        self._target_capacity = info.target_capacity
        self._target_capacity_direction = info.target_capacity_direction
        self._policy_state = {}

        return self.apply_bounds(target_num_replicas)

    def on_replica_stopped(self, replica_id: ReplicaID):
        if replica_id in self._replica_metrics:
            del self._replica_metrics[replica_id]

    def get_num_replicas_lower_bound(self) -> int:
        if self._config.initial_replicas is not None and (
            self._target_capacity_direction == TargetCapacityDirection.UP
        ):
            return get_capacity_adjusted_num_replicas(
                self._config.initial_replicas,
                self._target_capacity,
            )
        else:
            return get_capacity_adjusted_num_replicas(
                self._config.min_replicas,
                self._target_capacity,
            )

    def get_num_replicas_upper_bound(self) -> int:
        return get_capacity_adjusted_num_replicas(
            self._config.max_replicas,
            self._target_capacity,
        )

    def update_running_replica_ids(self, running_replicas: List[ReplicaID]):
        """Update cached set of running replica IDs for this deployment."""
        self._running_replicas = running_replicas

    def is_within_bounds(self, num_replicas_running_at_target_version: int):
        """Whether or not this deployment is within the autoscaling bounds.

        Returns: True if the number of running replicas for the current
            deployment version is within the autoscaling bounds. False
            otherwise.
        """

        return (
            self.apply_bounds(num_replicas_running_at_target_version)
            == num_replicas_running_at_target_version
        )

    def apply_bounds(self, num_replicas: int) -> int:
        """Clips a replica count with current autoscaling bounds.

        This takes into account target capacity.
        """

        return max(
            self.get_num_replicas_lower_bound(),
            min(self.get_num_replicas_upper_bound(), num_replicas),
        )

    def record_request_metrics_for_replica(
        self, replica_metric_report: ReplicaMetricReport
    ) -> None:
        """Records average number of ongoing requests at a replica."""
        replica_id = replica_metric_report.replica_id
        send_timestamp = replica_metric_report.timestamp

        if (
            replica_id not in self._replica_metrics
            or send_timestamp > self._replica_metrics[replica_id].timestamp
        ):
            self._replica_metrics[replica_id] = replica_metric_report

    def record_request_metrics_for_handle(
        self,
        handle_metric_report: HandleMetricReport,
    ) -> None:
        """Records average number of queued and running requests at a handle for this
        deployment.
        """
        handle_id = handle_metric_report.handle_id
        send_timestamp = handle_metric_report.timestamp
        if (
            handle_id not in self._handle_requests
            or send_timestamp > self._handle_requests[handle_id].timestamp
        ):
            self._handle_requests[handle_id] = handle_metric_report

    def drop_stale_handle_metrics(self, alive_serve_actor_ids: Set[str]) -> None:
        """Drops handle metrics that are no longer valid.

        This includes handles that live on Serve Proxy or replica actors
        that have died AND handles from which the controller hasn't
        received an update for too long.
        """

        timeout_s = max(
            2 * self._config.metrics_interval_s,
            RAY_SERVE_MIN_HANDLE_METRICS_TIMEOUT_S,
        )
        for handle_id, handle_metric in list(self._handle_requests.items()):
            # Drop metrics for handles that are on Serve proxy/replica
            # actors that have died
            if (
                handle_metric.is_serve_component_source
                and handle_metric.actor_id is not None
                and handle_metric.actor_id not in alive_serve_actor_ids
            ):
                del self._handle_requests[handle_id]
                if handle_metric.total_requests > 0:
                    logger.debug(
                        f"Dropping metrics for handle '{handle_id}' because the Serve "
                        f"actor it was on ({handle_metric.actor_id}) is no longer "
                        f"alive. It had {handle_metric.total_requests} ongoing requests"
                    )
            # Drop metrics for handles that haven't sent an update in a while.
            # This is expected behavior for handles that were on replicas or
            # proxies that have been shut down.
            elif time.time() - handle_metric.timestamp >= timeout_s:
                del self._handle_requests[handle_id]
                if handle_metric.total_requests > 0:
                    actor_id = handle_metric.actor_id
                    actor_info = f"on actor '{actor_id}' " if actor_id else ""
                    logger.info(
                        f"Dropping stale metrics for handle '{handle_id}' {actor_info}"
                        f"because no update was received for {timeout_s:.1f}s. "
                        f"Ongoing requests was: {handle_metric.total_requests}."
                    )

    def get_decision_num_replicas(
        self, curr_target_num_replicas: int, _skip_bound_check: bool = False
    ) -> int:
        """Decide the target number of replicas to autoscale to.

        The decision is based off of the number of requests received
        for this deployment. After the decision number of replicas is
        returned by the policy, it is then bounded by the bounds min
        and max adjusted by the target capacity and returned. If
        `_skip_bound_check` is True, then the bounds are not applied.
        """

        autoscaling_context: AutoscalingContext = AutoscalingContext(
            deployment_id=self._deployment_id,
            deployment_name=self._deployment_id.name,
            app_name=self._deployment_id.app_name,
            current_num_replicas=len(self._running_replicas),
            target_num_replicas=curr_target_num_replicas,
            running_replicas=self._running_replicas,
            total_num_requests=self.get_total_num_requests(),
            capacity_adjusted_min_replicas=self.get_num_replicas_lower_bound(),
            capacity_adjusted_max_replicas=self.get_num_replicas_upper_bound(),
            policy_state=self._policy_state.copy(),
            current_time=time.time(),
            config=self._config,
            queued_requests=None,
            requests_per_replica=None,
            aggregated_metrics=None,
            raw_metrics=None,
            last_scale_up_time=None,
            last_scale_down_time=None,
        )

        decision_num_replicas, self._policy_state = self._policy(autoscaling_context)

        if _skip_bound_check:
            return decision_num_replicas

        return self.apply_bounds(decision_num_replicas)

    def _collect_replica_running_requests(self) -> List[List[TimeStampedValue]]:
        """Collect running requests timeseries from replicas for aggregation.

        Returns:
            List of timeseries data (List[TimeStampedValue]).
        """
        timeseries_list = []

        for replica_id in self._running_replicas:
            replica_metric_report = self._replica_metrics.get(replica_id, None)
            if (
                replica_metric_report is not None
                and RUNNING_REQUESTS_KEY in replica_metric_report.metrics
            ):
                timeseries_list.append(
                    replica_metric_report.metrics[RUNNING_REQUESTS_KEY]
                )

        return timeseries_list

    def _collect_handle_queued_requests(self) -> List[List[TimeStampedValue]]:
        """Collect queued requests timeseries from all handles.

        Returns:
            List of timeseries data (List[TimeStampedValue]).
        """
        timeseries_list = []
        for handle_metric_report in self._handle_requests.values():
            timeseries_list.append(handle_metric_report.queued_requests)
        return timeseries_list

    def _collect_handle_running_requests(self) -> List[List[TimeStampedValue]]:
        """Collect running requests timeseries from handles when not collected on replicas.

        Returns:
            List of timeseries data (List[TimeStampedValue]).

        Example:
            If there are 2 handles, each managing 2 replicas, and the running requests metrics are:
            - Handle 1: Replica 1: 5, Replica 2: 7
            - Handle 2: Replica 1: 3, Replica 2: 1
            and the timestamp is 0.1 and 0.2 respectively
            Then the returned list will be:
            [
                [TimeStampedValue(timestamp=0.1, value=5.0)],
                [TimeStampedValue(timestamp=0.2, value=7.0)],
                [TimeStampedValue(timestamp=0.1, value=3.0)],
                [TimeStampedValue(timestamp=0.2, value=1.0)]
            ]
        """
        timeseries_list = []

        for handle_metric in self._handle_requests.values():
            for replica_id in self._running_replicas:
                if (
                    RUNNING_REQUESTS_KEY not in handle_metric.metrics
                    or replica_id not in handle_metric.metrics[RUNNING_REQUESTS_KEY]
                ):
                    continue
                timeseries_list.append(
                    handle_metric.metrics[RUNNING_REQUESTS_KEY][replica_id]
                )

        return timeseries_list

    def _aggregate_ongoing_requests(
        self, metrics_timeseries_dicts: List[Dict[str, List[TimeStampedValue]]]
    ) -> float:
        """Aggregate and average ongoing requests from timeseries data using instantaneous merge.

        Args:
            metrics_timeseries_dicts: A list of dictionaries, each containing a key-value pair:
                - The key is the name of the metric (ONGOING_REQUESTS_KEY)
                - The value is a list of TimeStampedValue objects, each representing a single measurement of the metric
                this list is sorted by timestamp ascending

        Returns:
            The time-weighted average of the ongoing requests

        Example:
            If the metrics_timeseries_dicts is:
            [
                {
                    "ongoing_requests": [
                        TimeStampedValue(timestamp=0.1, value=5.0),
                        TimeStampedValue(timestamp=0.2, value=7.0),
                    ]
                },
                {
                    "ongoing_requests": [
                        TimeStampedValue(timestamp=0.2, value=3.0),
                        TimeStampedValue(timestamp=0.3, value=1.0),
                    ]
                }
            ]
            Then the returned value will be:
            (5.0*0.1 + 7.0*0.2 + 3.0*0.2 + 1.0*0.3) / (0.1 + 0.2 + 0.2 + 0.3) = 4.5 / 0.8 = 5.625
        """

        if not metrics_timeseries_dicts:
            return 0.0

        # Use instantaneous merge approach - no arbitrary windowing needed
        aggregated_metrics = merge_timeseries_dicts(*metrics_timeseries_dicts)
        ongoing_requests_timeseries = aggregated_metrics.get(ONGOING_REQUESTS_KEY, [])
        if ongoing_requests_timeseries:
            # assume that the last recorded metric is valid for last_window_s seconds
            last_metric_time = ongoing_requests_timeseries[-1].timestamp
            # we dont want to make any assumption about how long the last metric will be valid
            # only conclude that the last metric is valid for last_window_s seconds that is the
            # difference between the current time and the last metric recorded time
            last_window_s = time.time() - last_metric_time
            # adding a check to negative values caused by clock skew
            # between replicas and controller. Also add a small epsilon to avoid division by zero
            if last_window_s <= 0:
                last_window_s = 1e-3
<<<<<<< HEAD
            # Calculate the aggregated running requests
            value = aggregate_timeseries(
                running_requests_timeseries,
                aggregation_function=self._config.aggregation_function,
                last_window_s=last_window_s,
            )
            return value if value is not None else 0.0
=======
            # Calculate the time-weighted average of the running requests
            avg_ongoing = time_weighted_average(
                ongoing_requests_timeseries, last_window_s=last_window_s
            )
            return avg_ongoing if avg_ongoing is not None else 0.0
>>>>>>> b506cac3

        return 0.0

    def _calculate_total_requests_aggregate_mode(self) -> float:
        """Calculate total requests using aggregate metrics mode with timeseries data.

        This method works with raw timeseries metrics data and performs aggregation
        at the controller level, providing more accurate and stable metrics compared
        to simple mode.

        Processing Steps:
            1. Collect raw timeseries data (eg: running request) from replicas (if available)
            2. Collect queued requests from handles (always tracked at handle level)
            3. Collect raw timeseries data (eg: running request) from handles (if not available from replicas)
            4. Merge timeseries using instantaneous approach for mathematically correct totals
            5. Calculate time-weighted average running requests from the merged timeseries

        Key Differences from Simple Mode:
            - Uses raw timeseries data instead of pre-aggregated metrics
            - Performs instantaneous merging for exact gauge semantics
            - Aggregates at the controller level rather than using pre-computed averages
            - Uses time-weighted averaging over the look_back_period_s interval for accurate calculations

        Metrics Collection:
            Running requests are collected with either replica-level or handle-level metrics.

            Queued requests are always collected from handles regardless of where
            running requests are collected.

        Timeseries Aggregation:
            Raw timeseries data from multiple sources is merged using an instantaneous
            approach that treats gauges as right-continuous step functions. This provides
            mathematically correct totals without arbitrary windowing bias.

        Example with Numbers:
            Assume metrics_interval_s = 0.5s, current time = 2.0s

            Step 1: Collect raw timeseries from 2 replicas (r1, r2)
            replica_metrics = [
                {"running_requests": [(t=0.2, val=5), (t=0.8, val=7), (t=1.5, val=6)]},  # r1
                {"running_requests": [(t=0.1, val=3), (t=0.9, val=4), (t=1.4, val=8)]}   # r2
            ]

            Step 2: Collect queued requests from handles
            handle_queued = 2 + 3 = 5  # total from all handles

            Step 3: No handle metrics needed (replica metrics available)
            handle_metrics = []

            Step 4: Merge timeseries using instantaneous approach
            # Create delta events: r1 starts at 5 (t=0.2), changes to 7 (t=0.8), then 6 (t=1.5)
            #                      r2 starts at 3 (t=0.1), changes to 4 (t=0.9), then 8 (t=1.4)
            # Merged instantaneous total: [(t=0.1, val=3), (t=0.2, val=8), (t=0.8, val=10), (t=0.9, val=11), (t=1.4, val=15), (t=1.5, val=14)]
            merged_timeseries = {"running_requests": [(0.1, 3), (0.2, 8), (0.8, 10), (0.9, 11), (1.4, 15), (1.5, 14)]}

            Step 5: Calculate time-weighted average over full timeseries (t=0.1 to t=1.5+0.5=2.0)
            # Time-weighted calculation: (3*0.1 + 8*0.6 + 10*0.1 + 11*0.5 + 15*0.1 + 14*0.5) / 2.0 = 10.05
            avg_running = 10.05

            Final result: total_requests = avg_running + queued = 10.05 + 5 = 15.05

        Returns:
            Total number of requests (average running + queued) calculated from
            timeseries data aggregation.
        """
        # Collect replica-based running requests (returns List[List[TimeStampedValue]])
        replica_timeseries = self._collect_replica_running_requests()
        metrics_collected_on_replicas = len(replica_timeseries) > 0

        # Collect queued requests from handles (returns List[List[TimeStampedValue]])
        queued_timeseries = self._collect_handle_queued_requests()

        if not metrics_collected_on_replicas:
            # Collect handle-based running requests if not collected on replicas
            handle_timeseries = self._collect_handle_running_requests()
        else:
            handle_timeseries = []

        # Create minimal dictionary objects only when needed
        ongoing_requests_metrics = []

        # Add replica timeseries with minimal dict wrapping
        for timeseries in replica_timeseries:
            ongoing_requests_metrics.append({ONGOING_REQUESTS_KEY: timeseries})

        # Add handle timeseries if replica metrics weren't collected
        if not metrics_collected_on_replicas:
            for timeseries in handle_timeseries:
                ongoing_requests_metrics.append({ONGOING_REQUESTS_KEY: timeseries})

        # Add queued timeseries with minimal dict wrapping
        for timeseries in queued_timeseries:
            ongoing_requests_metrics.append({ONGOING_REQUESTS_KEY: timeseries})
        # Aggregate and add running requests to total
        ongoing_requests = self._aggregate_ongoing_requests(ongoing_requests_metrics)

        return ongoing_requests

    def _calculate_total_requests_simple_mode(self) -> float:
        """Calculate total requests using simple aggregated metrics mode.

        This method works with pre-aggregated metrics that are computed by averaging
        (or other functions) over the past look_back_period_s seconds.

        Metrics Collection:
            Metrics can be collected at two levels:
            1. Replica level: Each replica reports one aggregated metric value
            2. Handle level: Each handle reports metrics for multiple replicas

        Replica-Level Metrics Example:
            For 3 replicas (r1, r2, r3), metrics might look like:
            {
                "r1": 10,
                "r2": 20,
                "r3": 30
            }
            Total requests = 10 + 20 + 30 = 60

        Handle-Level Metrics Example:
            For 3 handles (h1, h2, h3), each managing 2 replicas:
            - h1 manages r1, r2
            - h2 manages r2, r3
            - h3 manages r3, r1

            Metrics structure:
            {
                "h1": {"r1": 10, "r2": 20},
                "h2": {"r2": 20, "r3": 30},
                "h3": {"r3": 30, "r1": 10}
            }

            Total requests = 10 + 20 + 20 + 30 + 30 + 10 = 120

            Note: We can safely sum all handle metrics because each unique request
            is counted only once across all handles (no double-counting).

        Queued Requests:
            Queued request metrics are always tracked at the handle level, regardless
            of whether running request metrics are collected at replicas or handles.

        Returns:
            Total number of requests (running + queued) across all replicas/handles.
        """
        total_requests = 0

        for id in self._running_replicas:
            if id in self._replica_metrics:
                total_requests += self._replica_metrics[id].aggregated_metrics.get(
                    RUNNING_REQUESTS_KEY, 0
                )

        metrics_collected_on_replicas = total_requests > 0

        # Add handle metrics
        for handle_metric in self._handle_requests.values():
            total_requests += handle_metric.aggregated_queued_requests
            # Add running requests from handles if not collected on replicas
            if not metrics_collected_on_replicas:
                for replica_id in self._running_replicas:
                    if replica_id in handle_metric.aggregated_metrics.get(
                        RUNNING_REQUESTS_KEY, {}
                    ):
                        total_requests += handle_metric.aggregated_metrics.get(
                            RUNNING_REQUESTS_KEY
                        ).get(replica_id)
        return total_requests

    def get_total_num_requests(self) -> float:
        """Get average total number of requests aggregated over the past
        `look_back_period_s` number of seconds.

        If there are 0 running replicas, then returns the total number
        of requests queued at handles

        This code assumes that the metrics are either emmited on handles
        or on replicas, but not both. Its the responsibility of the writer
        to ensure enclusivity of the metrics.
        """
        if RAY_SERVE_AGGREGATE_METRICS_AT_CONTROLLER:
            return self._calculate_total_requests_aggregate_mode()
        else:
            return self._calculate_total_requests_simple_mode()

    def get_replica_metrics(self, agg_func: str) -> Dict[ReplicaID, List[Any]]:
        """Get the raw replica metrics dict."""
        # arcyleung TODO: pass agg_func from autoscaling policy https://github.com/ray-project/ray/pull/51905
        # Dummy implementation of mean agg_func across all values of the same metrics key

        metric_values = defaultdict(list)
        for id in self._running_replicas:
            if id in self._replica_metrics and self._replica_metrics[id].metrics:
                for k, v in self._replica_metrics[id].metrics.items():
                    metric_values[k].append(v)

        return metric_values


class AutoscalingStateManager:
    """Manages all things autoscaling related.

    Keeps track of request metrics for each deployment and decides on
    the target number of replicas to autoscale to based on those metrics.
    """

    def __init__(self):
        self._autoscaling_states: Dict[DeploymentID, AutoscalingState] = {}

    def register_deployment(
        self,
        deployment_id: DeploymentID,
        info: DeploymentInfo,
        curr_target_num_replicas: int,
    ) -> int:
        """Register autoscaling deployment info."""
        assert info.deployment_config.autoscaling_config
        if deployment_id not in self._autoscaling_states:
            self._autoscaling_states[deployment_id] = AutoscalingState(deployment_id)
        return self._autoscaling_states[deployment_id].register(
            info, curr_target_num_replicas
        )

    def deregister_deployment(self, deployment_id: DeploymentID):
        """Remove deployment from tracking."""
        self._autoscaling_states.pop(deployment_id, None)

    def update_running_replica_ids(
        self, deployment_id: DeploymentID, running_replicas: List[ReplicaID]
    ):
        self._autoscaling_states[deployment_id].update_running_replica_ids(
            running_replicas
        )

    def on_replica_stopped(self, replica_id: ReplicaID):
        deployment_id = replica_id.deployment_id
        if deployment_id in self._autoscaling_states:
            self._autoscaling_states[deployment_id].on_replica_stopped(replica_id)

    def get_metrics(self) -> Dict[DeploymentID, float]:
        return {
            deployment_id: self.get_total_num_requests(deployment_id)
            for deployment_id in self._autoscaling_states
        }

    def get_all_metrics(
        self, agg_func="mean"
    ) -> Dict[DeploymentID, Dict[ReplicaID, List[Any]]]:
        return {
            deployment_id: self._autoscaling_states[deployment_id].get_replica_metrics(
                agg_func
            )
            for deployment_id in self._autoscaling_states
        }

    def get_target_num_replicas(
        self, deployment_id: DeploymentID, curr_target_num_replicas: int
    ) -> int:
        return self._autoscaling_states[deployment_id].get_decision_num_replicas(
            curr_target_num_replicas=curr_target_num_replicas,
        )

    def get_total_num_requests(self, deployment_id: DeploymentID) -> float:
        return self._autoscaling_states[deployment_id].get_total_num_requests()

    def is_within_bounds(
        self, deployment_id: DeploymentID, num_replicas_running_at_target_version: int
    ) -> bool:
        return self._autoscaling_states[deployment_id].is_within_bounds(
            num_replicas_running_at_target_version
        )

    def record_request_metrics_for_replica(
        self, replica_metric_report: ReplicaMetricReport
    ) -> None:
        deployment_id = replica_metric_report.replica_id.deployment_id
        # Defensively guard against delayed replica metrics arriving
        # after the deployment's been deleted
        if deployment_id in self._autoscaling_states:
            self._autoscaling_states[deployment_id].record_request_metrics_for_replica(
                replica_metric_report
            )

    def record_request_metrics_for_handle(
        self,
        handle_metric_report: HandleMetricReport,
    ) -> None:
        """Update request metric for a specific handle."""

        deployment_id = handle_metric_report.deployment_id
        if deployment_id in self._autoscaling_states:
            self._autoscaling_states[deployment_id].record_request_metrics_for_handle(
                handle_metric_report
            )

    def drop_stale_handle_metrics(self, alive_serve_actor_ids: Set[str]) -> None:
        """Drops handle metrics that are no longer valid.

        This includes handles that live on Serve Proxy or replica actors
        that have died AND handles from which the controller hasn't
        received an update for too long.
        """

        for autoscaling_state in self._autoscaling_states.values():
            autoscaling_state.drop_stale_handle_metrics(alive_serve_actor_ids)<|MERGE_RESOLUTION|>--- conflicted
+++ resolved
@@ -390,21 +390,13 @@
             # between replicas and controller. Also add a small epsilon to avoid division by zero
             if last_window_s <= 0:
                 last_window_s = 1e-3
-<<<<<<< HEAD
             # Calculate the aggregated running requests
             value = aggregate_timeseries(
-                running_requests_timeseries,
+                ongoing_requests_timeseries,
                 aggregation_function=self._config.aggregation_function,
                 last_window_s=last_window_s,
             )
             return value if value is not None else 0.0
-=======
-            # Calculate the time-weighted average of the running requests
-            avg_ongoing = time_weighted_average(
-                ongoing_requests_timeseries, last_window_s=last_window_s
-            )
-            return avg_ongoing if avg_ongoing is not None else 0.0
->>>>>>> b506cac3
 
         return 0.0
 
