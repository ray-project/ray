--- conflicted
+++ resolved
@@ -1,12 +1,7 @@
 import logging
 import time
 from collections import defaultdict
-<<<<<<< HEAD
-from dataclasses import dataclass
 from typing import Any, Callable, Dict, List, Optional, Set, Tuple
-=======
-from typing import Any, Dict, List, Optional, Set
->>>>>>> f92189e6
 
 from ray.serve._private.common import (
     ONGOING_REQUESTS_KEY,
@@ -35,50 +30,7 @@
 logger = logging.getLogger(SERVE_LOGGER_NAME)
 
 
-<<<<<<< HEAD
-@dataclass
-class AutoscalingContext:
-    """Rich context provided to custom autoscaling policies."""
-
-    # Deployment information
-    deployment_id: DeploymentID
-    deployment_name: str
-    app_name: Optional[str]
-
-    # Current state
-    current_num_replicas: int
-    target_num_replicas: int
-    running_replicas: List[ReplicaID]
-
-    # Built-in metrics
-    total_num_requests: float
-    queued_requests: Optional[float]
-    requests_per_replica: Dict[ReplicaID, float]
-
-    # Custom metrics
-    aggregated_metrics: Dict[str, Dict[ReplicaID, float]]
-    raw_metrics: Dict[str, Dict[ReplicaID, List[float]]]
-
-    # Capacity and bounds
-    capacity_adjusted_min_replicas: int
-    capacity_adjusted_max_replicas: int
-
-    # Policy state
-    policy_state: Dict[str, Any]
-
-    # Timing
-    last_scale_up_time: Optional[float]
-    last_scale_down_time: Optional[float]
-    current_time: Optional[float]
-
-    # Config
-    config: Optional[Any]
-
-
 class DeploymentAutoscalingState:
-=======
-class AutoscalingState:
->>>>>>> f92189e6
     """Manages autoscaling for a single deployment."""
 
     def __init__(self, deployment_id: DeploymentID):
