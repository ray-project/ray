import logging
import time
from collections import defaultdict
from typing import Any, Callable, Dict, List, Optional, Set, Tuple

from ray.serve._private.common import (
    RUNNING_REQUESTS_KEY,
    ApplicationName,
    DeploymentID,
    HandleMetricReport,
    ReplicaID,
    ReplicaMetricReport,
    TargetCapacityDirection,
    TimeSeries,
)
from ray.serve._private.constants import (
    RAY_SERVE_AGGREGATE_METRICS_AT_CONTROLLER,
    RAY_SERVE_MIN_HANDLE_METRICS_TIMEOUT_S,
    SERVE_LOGGER_NAME,
)
from ray.serve._private.deployment_info import DeploymentInfo
from ray.serve._private.metrics_utils import (
    aggregate_timeseries,
    merge_instantaneous_total,
)
from ray.serve._private.usage import ServeUsageTag
from ray.serve._private.utils import get_capacity_adjusted_num_replicas
from ray.serve.config import AutoscalingContext, AutoscalingPolicy
from ray.util import metrics

logger = logging.getLogger(SERVE_LOGGER_NAME)


class DeploymentAutoscalingState:
    """Manages autoscaling for a single deployment."""

    def __init__(self, deployment_id: DeploymentID):
        self._deployment_id = deployment_id

        # Map from handle ID to handle request metric report. Metrics
        # are removed from this dict either when the actor on which the
        # handle lived dies, or after a period of no updates.
        self._handle_requests: Dict[str, HandleMetricReport] = dict()
        # Map from replica ID to replica request metric report. Metrics
        # are removed from this dict when a replica is stopped.
        # Prometheus + Custom metrics from each replica are also included
        self._replica_metrics: Dict[ReplicaID, ReplicaMetricReport] = dict()

        self._deployment_info = None
        self._config = None
        self._policy: Optional[
            Callable[[AutoscalingContext], Tuple[int, Optional[Dict[str, Any]]]]
        ] = None
        # user defined policy returns a dictionary of state that is persisted between autoscaling decisions
        # content of the dictionary is determined by the user defined policy
        self._policy_state: Optional[Dict[str, Any]] = None
        self._running_replicas: List[ReplicaID] = []
        self._target_capacity: Optional[float] = None
        self._target_capacity_direction: Optional[TargetCapacityDirection] = None
        # Track timestamps of last scale up and scale down events
        self._last_scale_up_time: Optional[float] = None
        self._last_scale_down_time: Optional[float] = None

        self.autoscaling_decision_gauge = metrics.Gauge(
            "serve_autoscaling_desired_replicas",
            description=(
                "The raw autoscaling decision (number of replicas) from the autoscaling "
                "policy before applying min/max bounds."
            ),
            tag_keys=("deployment", "application"),
        )

        self.autoscaling_total_requests_gauge = metrics.Gauge(
            "serve_autoscaling_total_requests",
            description=(
                "Total number of requests as seen by the autoscaler. This is the input "
                "to the autoscaling decision."
            ),
            tag_keys=("deployment", "application"),
        )

        self.autoscaling_policy_execution_time_gauge = metrics.Gauge(
            "serve_autoscaling_policy_execution_time_ms",
            description=(
                "Time taken to execute the autoscaling policy in milliseconds. "
                "High values may indicate a slow or complex policy."
            ),
            tag_keys=("deployment", "application", "policy_scope"),
        )

    def register(self, info: DeploymentInfo, curr_target_num_replicas: int) -> int:
        """Registers an autoscaling deployment's info.

        Returns the number of replicas the target should be set to.
        """

        config = info.deployment_config.autoscaling_config
        if config is None:
            raise ValueError(
                f"Autoscaling config is not set for deployment {self._deployment_id}"
            )
        if (
            self._deployment_info is None or self._deployment_info.config_changed(info)
        ) and config.initial_replicas is not None:
            target_num_replicas = config.initial_replicas
        else:
            target_num_replicas = curr_target_num_replicas

        self._deployment_info = info
        self._config = config
        self._policy = self._config.policy.get_policy()
        self._target_capacity = info.target_capacity
        self._target_capacity_direction = info.target_capacity_direction
        self._policy_state = {}

        # Log when custom autoscaling policy is used for deployment
        if not self._config.policy.is_default_policy_function():
            logger.info(
                f"Using custom autoscaling policy '{self._config.policy.policy_function}' "
                f"for deployment '{self._deployment_id}'."
            )
            # Record telemetry for custom autoscaling policy usage
            ServeUsageTag.CUSTOM_AUTOSCALING_POLICY_USED.record("1")

        return self.apply_bounds(target_num_replicas)

    def on_replica_stopped(self, replica_id: ReplicaID):
        if replica_id in self._replica_metrics:
            del self._replica_metrics[replica_id]

    def get_num_replicas_lower_bound(self) -> int:
        if self._config.initial_replicas is not None and (
            self._target_capacity_direction == TargetCapacityDirection.UP
        ):
            return get_capacity_adjusted_num_replicas(
                self._config.initial_replicas,
                self._target_capacity,
            )
        else:
            return get_capacity_adjusted_num_replicas(
                self._config.min_replicas,
                self._target_capacity,
            )

    def get_num_replicas_upper_bound(self) -> int:
        return get_capacity_adjusted_num_replicas(
            self._config.max_replicas,
            self._target_capacity,
        )

    def update_running_replica_ids(self, running_replicas: List[ReplicaID]):
        """Update cached set of running replica IDs for this deployment."""
        self._running_replicas = running_replicas

    def record_scale_up(self):
        """Record a scale up event by updating the timestamp."""
        self._last_scale_up_time = time.time()

    def record_scale_down(self):
        """Record a scale down event by updating the timestamp."""
        self._last_scale_down_time = time.time()

    def is_within_bounds(self, num_replicas_running_at_target_version: int):
        """Whether or not this deployment is within the autoscaling bounds.

        Returns: True if the number of running replicas for the current
            deployment version is within the autoscaling bounds. False
            otherwise.
        """

        return (
            self.apply_bounds(num_replicas_running_at_target_version)
            == num_replicas_running_at_target_version
        )

    def apply_bounds(self, num_replicas: int) -> int:
        """Clips a replica count with current autoscaling bounds.

        This takes into account target capacity.
        """

        return max(
            self.get_num_replicas_lower_bound(),
            min(self.get_num_replicas_upper_bound(), num_replicas),
        )

    def record_request_metrics_for_replica(
        self, replica_metric_report: ReplicaMetricReport
    ) -> None:
        """Records average number of ongoing requests at a replica."""
        replica_id = replica_metric_report.replica_id
        send_timestamp = replica_metric_report.timestamp

        if (
            replica_id not in self._replica_metrics
            or send_timestamp > self._replica_metrics[replica_id].timestamp
        ):
            self._replica_metrics[replica_id] = replica_metric_report

    def record_request_metrics_for_handle(
        self,
        handle_metric_report: HandleMetricReport,
    ) -> None:
        """Records average number of queued and running requests at a handle for this
        deployment.
        """
        handle_id = handle_metric_report.handle_id
        send_timestamp = handle_metric_report.timestamp
        if (
            handle_id not in self._handle_requests
            or send_timestamp > self._handle_requests[handle_id].timestamp
        ):
            self._handle_requests[handle_id] = handle_metric_report

    def drop_stale_handle_metrics(self, alive_serve_actor_ids: Set[str]) -> None:
        """Drops handle metrics that are no longer valid.

        This includes handles that live on Serve Proxy or replica actors
        that have died AND handles from which the controller hasn't
        received an update for too long.
        """

        timeout_s = max(
            2 * self._config.metrics_interval_s,
            RAY_SERVE_MIN_HANDLE_METRICS_TIMEOUT_S,
        )
        for handle_id, handle_metric in list(self._handle_requests.items()):
            # Drop metrics for handles that are on Serve proxy/replica
            # actors that have died
            if (
                handle_metric.is_serve_component_source
                and handle_metric.actor_id is not None
                and handle_metric.actor_id not in alive_serve_actor_ids
            ):
                del self._handle_requests[handle_id]
                if handle_metric.total_requests > 0:
                    logger.debug(
                        f"Dropping metrics for handle '{handle_id}' because the Serve "
                        f"actor it was on ({handle_metric.actor_id}) is no longer "
                        f"alive. It had {handle_metric.total_requests} ongoing requests"
                    )
            # Drop metrics for handles that haven't sent an update in a while.
            # This is expected behavior for handles that were on replicas or
            # proxies that have been shut down.
            elif time.time() - handle_metric.timestamp >= timeout_s:
                del self._handle_requests[handle_id]
                if handle_metric.total_requests > 0:
                    actor_id = handle_metric.actor_id
                    actor_info = f"on actor '{actor_id}' " if actor_id else ""
                    logger.info(
                        f"Dropping stale metrics for handle '{handle_id}' {actor_info}"
                        f"because no update was received for {timeout_s:.1f}s. "
                        f"Ongoing requests was: {handle_metric.total_requests}."
                    )

    def record_autoscaling_metrics(
        self,
        decision_num_replicas: int,
        total_num_requests: float,
        policy_execution_time_ms: float,
        policy_scope: str,
    ):
        tags = {
            "deployment": self._deployment_id.name,
            "application": self._deployment_id.app_name,
        }
        self.autoscaling_decision_gauge.set(decision_num_replicas, tags=tags)
        self.autoscaling_total_requests_gauge.set(total_num_requests, tags=tags)
        self.autoscaling_policy_execution_time_gauge.set(
            policy_execution_time_ms, tags={**tags, "policy_scope": policy_scope}
        )

    def get_decision_num_replicas(
        self, curr_target_num_replicas: int, _skip_bound_check: bool = False
    ) -> int:
        """Decide the target number of replicas to autoscale to.

        The decision is based off of the number of requests received
        for this deployment. After the decision number of replicas is
        returned by the policy, it is then bounded by the bounds min
        and max adjusted by the target capacity and returned. If
        `_skip_bound_check` is True, then the bounds are not applied.
        """
        if self._policy is None:
            raise ValueError(f"Policy is not set for deployment {self._deployment_id}.")
        autoscaling_context = self.get_autoscaling_context(curr_target_num_replicas)

        # Time the policy execution
        start_time = time.time()
        decision_num_replicas, self._policy_state = self._policy(autoscaling_context)
        policy_execution_time_ms = (time.time() - start_time) * 1000

        self.record_autoscaling_metrics(
            decision_num_replicas,
            autoscaling_context.total_num_requests,
            policy_execution_time_ms,
            "deployment",
        )

        if _skip_bound_check:
            return decision_num_replicas

        return self.apply_bounds(decision_num_replicas)

    def get_autoscaling_context(
        self,
        curr_target_num_replicas,
        override_policy_state: Optional[Dict[str, Any]] = None,
    ) -> AutoscalingContext:
        # Adding this to overwrite policy state during application level autoscaling
        if override_policy_state is not None:
            current_policy_state = override_policy_state.copy()
        elif self._policy_state is not None:
            current_policy_state = self._policy_state.copy()
        else:
            current_policy_state = {}
        return AutoscalingContext(
            deployment_id=self._deployment_id,
            deployment_name=self._deployment_id.name,
            app_name=self._deployment_id.app_name,
            current_num_replicas=len(self._running_replicas),
            target_num_replicas=curr_target_num_replicas,
            running_replicas=self._running_replicas,
            total_num_requests=self.get_total_num_requests,
            capacity_adjusted_min_replicas=self.get_num_replicas_lower_bound(),
            capacity_adjusted_max_replicas=self.get_num_replicas_upper_bound(),
            policy_state=current_policy_state,
            current_time=time.time(),
            config=self._config,
            total_queued_requests=self._get_queued_requests,
            aggregated_metrics=self._get_aggregated_custom_metrics,
            raw_metrics=self._get_raw_custom_metrics,
            last_scale_up_time=self._last_scale_up_time,
            last_scale_down_time=self._last_scale_down_time,
        )

    def _collect_replica_running_requests(self) -> List[TimeSeries]:
        """Collect running requests timeseries from replicas for aggregation.

        Returns:
            List of timeseries data.
        """
        timeseries_list = []

        for replica_id in self._running_replicas:
            replica_metric_report = self._replica_metrics.get(replica_id, None)
            if (
                replica_metric_report is not None
                and RUNNING_REQUESTS_KEY in replica_metric_report.metrics
            ):
                timeseries_list.append(
                    replica_metric_report.metrics[RUNNING_REQUESTS_KEY]
                )

        return timeseries_list

    def _collect_handle_queued_requests(self) -> List[TimeSeries]:
        """Collect queued requests timeseries from all handles.

        Returns:
            List of timeseries data.
        """
        timeseries_list = []
        for handle_metric_report in self._handle_requests.values():
            timeseries_list.append(handle_metric_report.queued_requests)
        return timeseries_list

    def _collect_handle_running_requests(self) -> List[TimeSeries]:
        """Collect running requests timeseries from handles when not collected on replicas.

        Returns:
            List of timeseries data.

        Example:
            If there are 2 handles, each managing 2 replicas, and the running requests metrics are:
            - Handle 1: Replica 1: 5, Replica 2: 7
            - Handle 2: Replica 1: 3, Replica 2: 1
            and the timestamp is 0.1 and 0.2 respectively
            Then the returned list will be:
            [
                [TimeStampedValue(timestamp=0.1, value=5.0)],
                [TimeStampedValue(timestamp=0.2, value=7.0)],
                [TimeStampedValue(timestamp=0.1, value=3.0)],
                [TimeStampedValue(timestamp=0.2, value=1.0)]
            ]
        """
        timeseries_list = []

        for handle_metric in self._handle_requests.values():
            for replica_id in self._running_replicas:
                if (
                    RUNNING_REQUESTS_KEY not in handle_metric.metrics
                    or replica_id not in handle_metric.metrics[RUNNING_REQUESTS_KEY]
                ):
                    continue
                timeseries_list.append(
                    handle_metric.metrics[RUNNING_REQUESTS_KEY][replica_id]
                )

        return timeseries_list

    def _merge_and_aggregate_timeseries(
        self,
        timeseries_list: List[TimeSeries],
    ) -> float:
        """Aggregate and average a metric from timeseries data using instantaneous merge.

        Args:
            timeseries_list: A list of TimeSeries (TimeSeries), where each
                TimeSeries represents measurements from a single source (replica, handle, etc.).
                Each list is sorted by timestamp ascending.

        Returns:
            The time-weighted average of the metric

        Example:
            If the timeseries_list is:
            [
                [
                    TimeStampedValue(timestamp=0.1, value=5.0),
                    TimeStampedValue(timestamp=0.2, value=7.0),
                ],
                [
                    TimeStampedValue(timestamp=0.2, value=3.0),
                    TimeStampedValue(timestamp=0.3, value=1.0),
                ]
            ]
            Then the returned value will be:
            (5.0*0.1 + 7.0*0.2 + 3.0*0.2 + 1.0*0.3) / (0.1 + 0.2 + 0.2 + 0.3) = 4.5 / 0.8 = 5.625
        """

        if not timeseries_list:
            return 0.0

        # Use instantaneous merge approach - no arbitrary windowing needed
        merged_timeseries = merge_instantaneous_total(timeseries_list)
        if merged_timeseries:
            # assume that the last recorded metric is valid for last_window_s seconds
            last_metric_time = merged_timeseries[-1].timestamp
            # we dont want to make any assumption about how long the last metric will be valid
            # only conclude that the last metric is valid for last_window_s seconds that is the
            # difference between the current time and the last metric recorded time
            last_window_s = time.time() - last_metric_time
            # adding a check to negative values caused by clock skew
            # between replicas and controller. Also add a small epsilon to avoid division by zero
            if last_window_s <= 0:
                last_window_s = 1e-3
            # Calculate the aggregated metric value
            value = aggregate_timeseries(
                merged_timeseries,
                aggregation_function=self._config.aggregation_function,
                last_window_s=last_window_s,
            )
            return value if value is not None else 0.0

        return 0.0

    def _calculate_total_requests_aggregate_mode(self) -> float:
        """Calculate total requests using aggregate metrics mode with timeseries data.

        This method works with raw timeseries metrics data and performs aggregation
        at the controller level, providing more accurate and stable metrics compared
        to simple mode.

        Processing Steps:
            1. Collect raw timeseries data (eg: running request) from replicas (if available)
            2. Collect queued requests from handles (always tracked at handle level)
            3. Collect raw timeseries data (eg: running request) from handles (if not available from replicas)
            4. Merge timeseries using instantaneous approach for mathematically correct totals
            5. Calculate time-weighted average running requests from the merged timeseries

        Key Differences from Simple Mode:
            - Uses raw timeseries data instead of pre-aggregated metrics
            - Performs instantaneous merging for exact gauge semantics
            - Aggregates at the controller level rather than using pre-computed averages
            - Uses time-weighted averaging over the look_back_period_s interval for accurate calculations

        Metrics Collection:
            Running requests are collected with either replica-level or handle-level metrics.

            Queued requests are always collected from handles regardless of where
            running requests are collected.

        Timeseries Aggregation:
            Raw timeseries data from multiple sources is merged using an instantaneous
            approach that treats gauges as right-continuous step functions. This provides
            mathematically correct totals without arbitrary windowing bias.

        Example with Numbers:
            Assume metrics_interval_s = 0.5s, current time = 2.0s

            Step 1: Collect raw timeseries from 2 replicas (r1, r2)
            replica_metrics = [
                {"running_requests": [(t=0.2, val=5), (t=0.8, val=7), (t=1.5, val=6)]},  # r1
                {"running_requests": [(t=0.1, val=3), (t=0.9, val=4), (t=1.4, val=8)]}   # r2
            ]

            Step 2: Collect queued requests from handles
            handle_queued = 2 + 3 = 5  # total from all handles

            Step 3: No handle metrics needed (replica metrics available)
            handle_metrics = []

            Step 4: Merge timeseries using instantaneous approach
            # Create delta events: r1 starts at 5 (t=0.2), changes to 7 (t=0.8), then 6 (t=1.5)
            #                      r2 starts at 3 (t=0.1), changes to 4 (t=0.9), then 8 (t=1.4)
            # Merged instantaneous total: [(t=0.1, val=3), (t=0.2, val=8), (t=0.8, val=10), (t=0.9, val=11), (t=1.4, val=15), (t=1.5, val=14)]
            merged_timeseries = {"running_requests": [(0.1, 3), (0.2, 8), (0.8, 10), (0.9, 11), (1.4, 15), (1.5, 14)]}

            Step 5: Calculate time-weighted average over full timeseries (t=0.1 to t=1.5+0.5=2.0)
            # Time-weighted calculation: (3*0.1 + 8*0.6 + 10*0.1 + 11*0.5 + 15*0.1 + 14*0.5) / 2.0 = 10.05
            avg_running = 10.05

            Final result: total_requests = avg_running + queued = 10.05 + 5 = 15.05

        Returns:
            Total number of requests (average running + queued) calculated from
            timeseries data aggregation.
        """
        # Collect replica-based running requests (returns List[TimeSeries])
        replica_timeseries = self._collect_replica_running_requests()
        metrics_collected_on_replicas = len(replica_timeseries) > 0

        # Collect queued requests from handles (returns List[TimeSeries])
        queued_timeseries = self._collect_handle_queued_requests()

        if not metrics_collected_on_replicas:
            # Collect handle-based running requests if not collected on replicas
            handle_timeseries = self._collect_handle_running_requests()
        else:
            handle_timeseries = []

        # Collect all timeseries for ongoing requests
        ongoing_requests_timeseries = []

        # Add replica timeseries
        ongoing_requests_timeseries.extend(replica_timeseries)

        # Add handle timeseries if replica metrics weren't collected
        if not metrics_collected_on_replicas:
            ongoing_requests_timeseries.extend(handle_timeseries)

        # Add queued timeseries
        ongoing_requests_timeseries.extend(queued_timeseries)

        # Aggregate and add running requests to total
        ongoing_requests = self._merge_and_aggregate_timeseries(
            ongoing_requests_timeseries
        )

        return ongoing_requests

    def _calculate_total_requests_simple_mode(self) -> float:
        """Calculate total requests using simple aggregated metrics mode.

        This method works with pre-aggregated metrics that are computed by averaging
        (or other functions) over the past look_back_period_s seconds.

        Metrics Collection:
            Metrics can be collected at two levels:
            1. Replica level: Each replica reports one aggregated metric value
            2. Handle level: Each handle reports metrics for multiple replicas

        Replica-Level Metrics Example:
            For 3 replicas (r1, r2, r3), metrics might look like:
            {
                "r1": 10,
                "r2": 20,
                "r3": 30
            }
            Total requests = 10 + 20 + 30 = 60

        Handle-Level Metrics Example:
            For 3 handles (h1, h2, h3), each managing 2 replicas:
            - h1 manages r1, r2
            - h2 manages r2, r3
            - h3 manages r3, r1

            Metrics structure:
            {
                "h1": {"r1": 10, "r2": 20},
                "h2": {"r2": 20, "r3": 30},
                "h3": {"r3": 30, "r1": 10}
            }

            Total requests = 10 + 20 + 20 + 30 + 30 + 10 = 120

            Note: We can safely sum all handle metrics because each unique request
            is counted only once across all handles (no double-counting).

        Queued Requests:
            Queued request metrics are always tracked at the handle level, regardless
            of whether running request metrics are collected at replicas or handles.

        Returns:
            Total number of requests (running + queued) across all replicas/handles.
        """
        total_requests = 0

        for id in self._running_replicas:
            if id in self._replica_metrics:
                total_requests += self._replica_metrics[id].aggregated_metrics.get(
                    RUNNING_REQUESTS_KEY, 0
                )

        metrics_collected_on_replicas = total_requests > 0

        # Add handle metrics
        for handle_metric in self._handle_requests.values():
            total_requests += handle_metric.aggregated_queued_requests
            # Add running requests from handles if not collected on replicas
            if not metrics_collected_on_replicas:
                for replica_id in self._running_replicas:
                    if replica_id in handle_metric.aggregated_metrics.get(
                        RUNNING_REQUESTS_KEY, {}
                    ):
                        total_requests += handle_metric.aggregated_metrics.get(
                            RUNNING_REQUESTS_KEY
                        ).get(replica_id)
        return total_requests

    def get_total_num_requests(self) -> float:
        """Get average total number of requests aggregated over the past
        `look_back_period_s` number of seconds.

        If there are 0 running replicas, then returns the total number
        of requests queued at handles

        This code assumes that the metrics are either emmited on handles
        or on replicas, but not both. Its the responsibility of the writer
        to ensure enclusivity of the metrics.
        """
        if RAY_SERVE_AGGREGATE_METRICS_AT_CONTROLLER:
            return self._calculate_total_requests_aggregate_mode()
        else:
            return self._calculate_total_requests_simple_mode()

    def get_replica_metrics(self) -> Dict[ReplicaID, List[TimeSeries]]:
        """Get the raw replica metrics dict."""
        metric_values = defaultdict(list)
        for id in self._running_replicas:
            if id in self._replica_metrics and self._replica_metrics[id].metrics:
                for k, v in self._replica_metrics[id].metrics.items():
                    metric_values[k].append(v)

        return metric_values

    def _get_queued_requests(self) -> float:
        """Calculate the total number of queued requests across all handles.

        Returns:
            Sum of queued requests at all handles. Uses aggregated values in simple mode,
            or aggregates timeseries data in aggregate mode.
        """
        if RAY_SERVE_AGGREGATE_METRICS_AT_CONTROLLER:
            # Aggregate mode: collect and aggregate timeseries
            queued_timeseries = self._collect_handle_queued_requests()
            if not queued_timeseries:
                return 0.0

            return self._merge_and_aggregate_timeseries(queued_timeseries)
        else:
            # Simple mode: sum pre-aggregated values
            return sum(
                handle_metric.aggregated_queued_requests
                for handle_metric in self._handle_requests.values()
            )

    def _get_aggregated_custom_metrics(self) -> Dict[str, Dict[ReplicaID, float]]:
        """Aggregate custom metrics from replica metric reports.

        This method aggregates raw timeseries data from replicas on the controller,
        similar to how ongoing requests are aggregated.

        Returns:
            Dict mapping metric name to dict of replica ID to aggregated metric value.
        """
        aggregated_metrics = defaultdict(dict)

        for replica_id in self._running_replicas:
            replica_metric_report = self._replica_metrics.get(replica_id)
            if replica_metric_report is None:
                continue

            for metric_name, timeseries in replica_metric_report.metrics.items():
                # Aggregate the timeseries for this custom metric
                aggregated_value = self._merge_and_aggregate_timeseries([timeseries])
                aggregated_metrics[metric_name][replica_id] = aggregated_value

        return dict(aggregated_metrics)

    def _get_raw_custom_metrics(
        self,
    ) -> Dict[str, Dict[ReplicaID, TimeSeries]]:
        """Extract raw custom metric values from replica metric reports.

        Returns:
            Dict mapping metric name to dict of replica ID to raw metric timeseries.
        """
        raw_metrics = defaultdict(dict)

        for replica_id in self._running_replicas:
            replica_metric_report = self._replica_metrics.get(replica_id)
            if replica_metric_report is None:
                continue

            for metric_name, timeseries in replica_metric_report.metrics.items():
                # Extract values from TimeStampedValue list
                raw_metrics[metric_name][replica_id] = timeseries

        return dict(raw_metrics)


class ApplicationAutoscalingState:
    """Manages autoscaling for a single application."""

    def __init__(
        self,
        app_name: ApplicationName,
    ):
        self._app_name = app_name
        self._deployment_autoscaling_states: Dict[
            DeploymentID, DeploymentAutoscalingState
        ] = {}
        self._policy: Optional[
            Callable[
                [Dict[DeploymentID, AutoscalingContext]],
                Tuple[Dict[DeploymentID, int], Optional[Dict[DeploymentID, Dict]]],
            ]
        ] = None
        # user defined policy returns a dictionary of state that is persisted between autoscaling decisions
        # content of the dictionary is determined by the user defined policy but is keyed by deployment id
        self._policy_state: Optional[Dict[DeploymentID, Dict]] = None

    @property
    def deployments(self):
        return self._deployment_autoscaling_states.keys()

    def register(
        self,
        autoscaling_policy: AutoscalingPolicy,
    ):
        """Register or update application-level autoscaling config and deployments.

        This will overwrite the deployment-level policies with the application-level policy.

        Args:
            autoscaling_policy: The autoscaling policy to register.
        """
        self._policy = autoscaling_policy.get_policy()
        self._policy_state = {}

        # Log when custom autoscaling policy is used for application
        if not autoscaling_policy.is_default_policy_function():
            logger.info(
                f"Using custom autoscaling policy '{autoscaling_policy.policy_function}' "
                f"for application '{self._app_name}'."
            )
            # Record telemetry for custom autoscaling policy usage
            ServeUsageTag.CUSTOM_AUTOSCALING_POLICY_USED.record("1")

    def has_policy(self) -> bool:
        return self._policy is not None

    def register_deployment(
        self,
        deployment_id: DeploymentID,
        info: DeploymentInfo,
        curr_target_num_replicas: int,
    ) -> int:
        """Register a single deployment under this application."""
        if deployment_id not in self._deployment_autoscaling_states:
            self._deployment_autoscaling_states[
                deployment_id
            ] = DeploymentAutoscalingState(deployment_id)

        if info.deployment_config.autoscaling_config is None:
            raise ValueError(
                f"Autoscaling config is not set for deployment {deployment_id}"
            )

        # if the deployment-level policy is not the default policy, and the application has a policy,
        # warn the user that the application-level policy will take precedence
        if (
            not info.deployment_config.autoscaling_config.policy.is_default_policy_function()
            and self.has_policy()
        ):
            logger.warning(
                f"User provided both a deployment-level and an application-level policy for deployment {deployment_id}. "
                "The application-level policy will take precedence."
            )

        return self._deployment_autoscaling_states[deployment_id].register(
            info,
            curr_target_num_replicas,
        )

    def deregister_deployment(self, deployment_id: DeploymentID):
        if deployment_id not in self._deployment_autoscaling_states:
            logger.warning(
                f"Cannot deregister autoscaling state for deployment {deployment_id} because it is not registered"
            )
            return
        self._deployment_autoscaling_states.pop(deployment_id)

    def should_autoscale_deployment(self, deployment_id: DeploymentID):
        return deployment_id in self._deployment_autoscaling_states

    def _validate_policy_state(
        self, policy_state: Optional[Dict[DeploymentID, Dict[str, Any]]]
    ):
        """Validate that the returned policy_state from an application-level policy is correctly formatted."""
        if policy_state is None:
            return

        assert isinstance(
            policy_state, dict
        ), "Application-level autoscaling policy must return policy_state as Dict[DeploymentID, Dict[str, Any]]"

        # Check that all keys are valid deployment IDs
        for deployment_id in policy_state.keys():
            assert (
                deployment_id in self._deployment_autoscaling_states
            ), f"Policy state contains invalid deployment ID: {deployment_id}"
            assert isinstance(
                policy_state[deployment_id], dict
            ), f"Policy state for deployment {deployment_id} must be a dictionary, got {type(policy_state[deployment_id])}"

    def get_decision_num_replicas(
        self,
        deployment_to_target_num_replicas: Dict[DeploymentID, int],
        _skip_bound_check: bool = False,
    ) -> Dict[DeploymentID, int]:
        """
        Decide scaling for all deployments in this application by calling
        each deployment's autoscaling policy.
        """
        if self.has_policy():
            # Using app-level policy
            autoscaling_contexts = {
                deployment_id: state.get_autoscaling_context(
                    deployment_to_target_num_replicas[deployment_id],
                    self._policy_state.get(deployment_id, {})
                    if self._policy_state
                    else {},
                )
                for deployment_id, state in self._deployment_autoscaling_states.items()
            }
            # Policy returns decisions: {deployment_id -> decision} and
            # policy state: {deployment_id -> Dict}
            decisions, returned_policy_state = self._policy(autoscaling_contexts)

<<<<<<< HEAD
            # Time the policy execution
            start_time = time.time()
            # Policy returns {deployment_name -> decision}
            decisions, self._policy_state = self._policy(autoscaling_contexts)
            policy_execution_time_ms = (time.time() - start_time) * 1000
=======
            # Validate returned policy_state
            self._validate_policy_state(returned_policy_state)
            self._policy_state = returned_policy_state
>>>>>>> b13361a8

            # Validate returned decisions
            assert (
                type(decisions) is dict
            ), "Autoscaling policy must return a dictionary of deployment_name -> decision_num_replicas"

            # assert that deployment_id is in decisions is valid
            for deployment_id in decisions.keys():
                assert (
                    deployment_id in self._deployment_autoscaling_states
                ), f"Deployment {deployment_id} is not registered"
                assert (
                    deployment_id in deployment_to_target_num_replicas
                ), f"Deployment {deployment_id} is invalid"

            results = {}
            for deployment_id, num_replicas in decisions.items():
                deployment_autoscaling_state = self._deployment_autoscaling_states[
                    deployment_id
                ]
                deployment_autoscaling_state.record_autoscaling_metrics(
                    num_replicas,
                    autoscaling_contexts[deployment_id].total_num_requests,
                    policy_execution_time_ms,
                    "application",
                )
                results[deployment_id] = (
                    self._deployment_autoscaling_states[deployment_id].apply_bounds(
                        num_replicas
                    )
                    if not _skip_bound_check
                    else num_replicas
                )
            return results
        else:
            # Using deployment-level policy
            return {
                deployment_id: deployment_autoscaling_state.get_decision_num_replicas(
                    curr_target_num_replicas=deployment_to_target_num_replicas[
                        deployment_id
                    ],
                    _skip_bound_check=_skip_bound_check,
                )
                for deployment_id, deployment_autoscaling_state in self._deployment_autoscaling_states.items()
            }

    def update_running_replica_ids(
        self, deployment_id: DeploymentID, running_replicas: List[ReplicaID]
    ):
        self._deployment_autoscaling_states[deployment_id].update_running_replica_ids(
            running_replicas
        )

    def record_scale_up(self, deployment_id: DeploymentID):
        """Record a scale up event for a deployment."""
        if deployment_id in self._deployment_autoscaling_states:
            self._deployment_autoscaling_states[deployment_id].record_scale_up()

    def record_scale_down(self, deployment_id: DeploymentID):
        """Record a scale down event for a deployment."""
        if deployment_id in self._deployment_autoscaling_states:
            self._deployment_autoscaling_states[deployment_id].record_scale_down()

    def on_replica_stopped(self, replica_id: ReplicaID):
        dep_id = replica_id.deployment_id
        if dep_id in self._deployment_autoscaling_states:
            self._deployment_autoscaling_states[dep_id].on_replica_stopped(replica_id)

    def get_total_num_requests_for_deployment(
        self, deployment_id: DeploymentID
    ) -> float:
        return self._deployment_autoscaling_states[
            deployment_id
        ].get_total_num_requests()

    def get_replica_metrics_by_deployment_id(self, deployment_id: DeploymentID):
        return self._deployment_autoscaling_states[deployment_id].get_replica_metrics()

    def is_within_bounds(
        self, deployment_id: DeploymentID, num_replicas_running_at_target_version: int
    ) -> bool:
        return self._deployment_autoscaling_states[deployment_id].is_within_bounds(
            num_replicas_running_at_target_version
        )

    def record_request_metrics_for_replica(
        self, replica_metric_report: ReplicaMetricReport
    ):
        dep_id = replica_metric_report.replica_id.deployment_id
        # Defensively guard against delayed replica metrics arriving
        # after the deployment's been deleted
        if dep_id in self._deployment_autoscaling_states:
            self._deployment_autoscaling_states[
                dep_id
            ].record_request_metrics_for_replica(replica_metric_report)

    def record_request_metrics_for_handle(
        self, handle_metric_report: HandleMetricReport
    ):
        dep_id = handle_metric_report.deployment_id
        if dep_id in self._deployment_autoscaling_states:
            self._deployment_autoscaling_states[
                dep_id
            ].record_request_metrics_for_handle(handle_metric_report)

    def drop_stale_handle_metrics(self, alive_serve_actor_ids: Set[str]):
        """Drops handle metrics that are no longer valid.

        This includes handles that live on Serve Proxy or replica actors
        that have died AND handles from which the controller hasn't
        received an update for too long.
        """
        for dep_state in self._deployment_autoscaling_states.values():
            dep_state.drop_stale_handle_metrics(alive_serve_actor_ids)


class AutoscalingStateManager:
    """Manages all things autoscaling related.

    Keeps track of request metrics for each application and its deployments,
    and decides on the target number of replicas to autoscale to.
    """

    def __init__(self):
        self._app_autoscaling_states: Dict[
            ApplicationName, ApplicationAutoscalingState
        ] = {}

    def register_deployment(
        self,
        deployment_id: DeploymentID,
        info: DeploymentInfo,
        curr_target_num_replicas: int,
    ) -> int:
        """Register autoscaling deployment info."""
        assert info.deployment_config.autoscaling_config
        app_name = deployment_id.app_name
        app_state = self._app_autoscaling_states.setdefault(
            app_name, ApplicationAutoscalingState(app_name)
        )
        logger.info(f"Registering autoscaling state for deployment {deployment_id}")
        return app_state.register_deployment(
            deployment_id, info, curr_target_num_replicas
        )

    def deregister_deployment(self, deployment_id: DeploymentID):
        """Remove deployment from tracking."""
        app_state = self._app_autoscaling_states.get(deployment_id.app_name)
        if app_state:
            logger.info(
                f"Deregistering autoscaling state for deployment {deployment_id}"
            )
            app_state.deregister_deployment(deployment_id)

    def register_application(
        self,
        app_name: ApplicationName,
        autoscaling_policy: AutoscalingPolicy,
    ):
        app_state = self._app_autoscaling_states.setdefault(
            app_name, ApplicationAutoscalingState(app_name)
        )
        logger.info(f"Registering autoscaling state for application {app_name}")
        app_state.register(autoscaling_policy)

    def deregister_application(self, app_name: ApplicationName):
        """Remove application from tracking."""
        if app_name in self._app_autoscaling_states:
            logger.info(f"Deregistering autoscaling state for application {app_name}")
            self._app_autoscaling_states.pop(app_name, None)

    def _application_has_policy(self, app_name: ApplicationName) -> bool:
        return (
            app_name in self._app_autoscaling_states
            and self._app_autoscaling_states[app_name].has_policy()
        )

    def get_decision_num_replicas(
        self,
        app_name: ApplicationName,
        deployment_to_target_num_replicas: Dict[DeploymentID, int],
    ) -> Dict[DeploymentID, int]:
        """
        Decide scaling for all deployments in the application.

        Args:
            app_name: The name of the application.
            deployment_to_target_num_replicas: A dictionary of deployment_id to target number of replicas.

        Returns:
            A dictionary of deployment_id to decision number of replicas.
        """
        return self._app_autoscaling_states[app_name].get_decision_num_replicas(
            deployment_to_target_num_replicas
        )

    def should_autoscale_application(self, app_name: ApplicationName):
        return app_name in self._app_autoscaling_states

    def should_autoscale_deployment(self, deployment_id: DeploymentID):
        return (
            deployment_id.app_name in self._app_autoscaling_states
            and self._app_autoscaling_states[
                deployment_id.app_name
            ].should_autoscale_deployment(deployment_id)
        )

    def update_running_replica_ids(
        self, deployment_id: DeploymentID, running_replicas: List[ReplicaID]
    ):
        app_state = self._app_autoscaling_states.get(deployment_id.app_name)
        if app_state:
            app_state.update_running_replica_ids(deployment_id, running_replicas)

    def record_scale_up(self, deployment_id: DeploymentID):
        """Record a scale up event for a deployment.

        Args:
            deployment_id: The ID of the deployment being scaled up.
        """
        app_state = self._app_autoscaling_states.get(deployment_id.app_name)
        if app_state:
            app_state.record_scale_up(deployment_id)

    def record_scale_down(self, deployment_id: DeploymentID):
        """Record a scale down event for a deployment.

        Args:
            deployment_id: The ID of the deployment being scaled down.
        """
        app_state = self._app_autoscaling_states.get(deployment_id.app_name)
        if app_state:
            app_state.record_scale_down(deployment_id)

    def on_replica_stopped(self, replica_id: ReplicaID):
        app_state = self._app_autoscaling_states.get(replica_id.deployment_id.app_name)
        if app_state:
            app_state.on_replica_stopped(replica_id)

    def get_metrics_for_deployment(
        self, deployment_id: DeploymentID
    ) -> Dict[ReplicaID, List[TimeSeries]]:
        if deployment_id.app_name in self._app_autoscaling_states:
            return self._app_autoscaling_states[
                deployment_id.app_name
            ].get_replica_metrics_by_deployment_id(deployment_id)
        else:
            return {}

    def get_total_num_requests_for_deployment(
        self, deployment_id: DeploymentID
    ) -> float:
        if deployment_id.app_name in self._app_autoscaling_states:
            return self._app_autoscaling_states[
                deployment_id.app_name
            ].get_total_num_requests_for_deployment(deployment_id)
        else:
            return 0

    def is_within_bounds(
        self, deployment_id: DeploymentID, num_replicas_running_at_target_version: int
    ) -> bool:
        app_state = self._app_autoscaling_states[deployment_id.app_name]
        return app_state.is_within_bounds(
            deployment_id, num_replicas_running_at_target_version
        )

    def record_request_metrics_for_replica(
        self, replica_metric_report: ReplicaMetricReport
    ) -> None:
        app_state = self._app_autoscaling_states.get(
            replica_metric_report.replica_id.deployment_id.app_name
        )
        if app_state:
            app_state.record_request_metrics_for_replica(replica_metric_report)

    def record_request_metrics_for_handle(
        self,
        handle_metric_report: HandleMetricReport,
    ) -> None:
        """Update request metric for a specific handle."""
        app_state = self._app_autoscaling_states.get(
            handle_metric_report.deployment_id.app_name
        )
        if app_state:
            app_state.record_request_metrics_for_handle(handle_metric_report)

    def drop_stale_handle_metrics(self, alive_serve_actor_ids: Set[str]) -> None:
        for app_state in self._app_autoscaling_states.values():
            app_state.drop_stale_handle_metrics(alive_serve_actor_ids)<|MERGE_RESOLUTION|>--- conflicted
+++ resolved
@@ -850,17 +850,14 @@
             # policy state: {deployment_id -> Dict}
             decisions, returned_policy_state = self._policy(autoscaling_contexts)
 
-<<<<<<< HEAD
             # Time the policy execution
             start_time = time.time()
             # Policy returns {deployment_name -> decision}
             decisions, self._policy_state = self._policy(autoscaling_contexts)
             policy_execution_time_ms = (time.time() - start_time) * 1000
-=======
             # Validate returned policy_state
             self._validate_policy_state(returned_policy_state)
             self._policy_state = returned_policy_state
->>>>>>> b13361a8
 
             # Validate returned decisions
             assert (
