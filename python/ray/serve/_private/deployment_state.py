import json
import logging
import math
import os
import random
import time
import traceback
from collections import defaultdict
from copy import copy
from dataclasses import dataclass
from enum import Enum
from typing import Any, Callable, Dict, List, Optional, Set, Tuple

import ray
from ray import ObjectRef, cloudpickle
from ray._private import ray_constants
from ray.actor import ActorHandle
from ray.exceptions import RayActorError, RayError, RayTaskError, RuntimeEnvSetupError
from ray.serve import metrics
from ray.serve._private import default_impl
from ray.serve._private.autoscaling_state import AutoscalingStateManager
from ray.serve._private.cluster_node_info_cache import ClusterNodeInfoCache
from ray.serve._private.common import (
    DeploymentID,
    DeploymentStatus,
    DeploymentStatusInfo,
    DeploymentStatusInternalTrigger,
    DeploymentStatusTrigger,
    DeploymentTargetInfo,
    Duration,
    ReplicaID,
    ReplicaSchedulingInfo,
    ReplicaState,
    RunningReplicaInfo,
)
from ray.serve._private.config import DeploymentConfig
from ray.serve._private.constants import (
    MAX_DEPLOYMENT_CONSTRUCTOR_RETRY_COUNT,
    MAX_PER_REPLICA_RETRY_COUNT,
    RAY_SERVE_ENABLE_TASK_EVENTS,
    RAY_SERVE_FORCE_STOP_UNHEALTHY_REPLICAS,
    RAY_SERVE_USE_COMPACT_SCHEDULING_STRATEGY,
    REPLICA_HEALTH_CHECK_UNHEALTHY_THRESHOLD,
    SERVE_LOGGER_NAME,
    SERVE_NAMESPACE,
)
from ray.serve._private.deployment_info import DeploymentInfo
from ray.serve._private.deployment_scheduler import (
    DeploymentDownscaleRequest,
    DeploymentScheduler,
    ReplicaSchedulingRequest,
    ReplicaSchedulingRequestStatus,
    SpreadDeploymentSchedulingPolicy,
)
from ray.serve._private.long_poll import LongPollHost, LongPollNamespace
from ray.serve._private.storage.kv_store import KVStoreBase
from ray.serve._private.usage import ServeUsageTag
from ray.serve._private.utils import (
    JavaActorHandleProxy,
    check_obj_ref_ready_nowait,
    get_capacity_adjusted_num_replicas,
    get_random_string,
    msgpack_deserialize,
    msgpack_serialize,
)
from ray.serve._private.version import DeploymentVersion
from ray.serve.generated.serve_pb2 import DeploymentLanguage
from ray.serve.schema import (
    DeploymentDetails,
    ReplicaDetails,
    _deployment_info_to_schema,
)
from ray.util.placement_group import PlacementGroup

logger = logging.getLogger(SERVE_LOGGER_NAME)


class ReplicaStartupStatus(Enum):
    PENDING_ALLOCATION = 1
    PENDING_INITIALIZATION = 2
    SUCCEEDED = 3
    FAILED = 4


class ReplicaHealthCheckResponse(Enum):
    NONE = 1
    SUCCEEDED = 2
    APP_FAILURE = 3
    ACTOR_CRASHED = 4


@dataclass
class DeploymentTargetState:
    """The current goal state for a deployment.

    info: contains the information needed to initialize a replica.
    target_num_replicas: the number of replicas to run. This should already
        be adjusted by the target_capacity.
    version: the goal version of the deployment.
    deleting: whether the deployment is being deleted.
    """

    info: Optional[DeploymentInfo]
    target_num_replicas: int
    version: Optional[DeploymentVersion]
    deleting: bool

    @classmethod
    def default(cls) -> "DeploymentTargetState":
        return cls(None, -1, None, False)

    @classmethod
    def create(
        cls,
        info: DeploymentInfo,
        target_num_replicas: int,
        *,
        deleting: bool = False,
    ) -> "DeploymentTargetState":
        if deleting:
            if target_num_replicas != 0:
                raise ValueError(
                    "target_num_replicas must be 0 when setting target state "
                    f"to deleting. Got {target_num_replicas} instead."
                )

        version = DeploymentVersion(
            info.version,
            deployment_config=info.deployment_config,
            ray_actor_options=info.replica_config.ray_actor_options,
            placement_group_bundles=info.replica_config.placement_group_bundles,
            placement_group_strategy=info.replica_config.placement_group_strategy,
            max_replicas_per_node=info.replica_config.max_replicas_per_node,
        )

        return cls(info, target_num_replicas, version, deleting)

    def is_scaled_copy_of(self, other_target_state: "DeploymentTargetState") -> bool:
        """Checks if this target state is a scaled copy of another target state.

        A target state is a scaled copy of another target state if all
        configurable info is identical, other than target_num_replicas.

        Returns: True if this target state contains a non-None DeploymentInfo
            and is a scaled copy of the other target state.
        """

        if other_target_state.info is None:
            return False

        return all(
            [
                self.info.replica_config.ray_actor_options
                == other_target_state.info.replica_config.ray_actor_options,
                self.info.replica_config.placement_group_bundles
                == other_target_state.info.replica_config.placement_group_bundles,
                self.info.replica_config.placement_group_strategy
                == other_target_state.info.replica_config.placement_group_strategy,
                self.info.replica_config.max_replicas_per_node
                == other_target_state.info.replica_config.max_replicas_per_node,
                self.info.deployment_config.dict(exclude={"num_replicas"})
                == other_target_state.info.deployment_config.dict(
                    exclude={"num_replicas"}
                ),
                # TODO(zcin): version can be None, this is from an outdated codepath.
                # We should remove outdated code, so version can never be None.
                self.version,
                self.version == other_target_state.version,
            ]
        )


@dataclass
class DeploymentStateUpdateResult:
    deleted: bool
    any_replicas_recovering: bool
    upscale: List[ReplicaSchedulingRequest]
    downscale: Optional[DeploymentDownscaleRequest]


CHECKPOINT_KEY = "serve-deployment-state-checkpoint"
SLOW_STARTUP_WARNING_S = int(os.environ.get("SERVE_SLOW_STARTUP_WARNING_S", 30))
SLOW_STARTUP_WARNING_PERIOD_S = int(
    os.environ.get("SERVE_SLOW_STARTUP_WARNING_PERIOD_S", 30)
)

ALL_REPLICA_STATES = list(ReplicaState)
_SCALING_LOG_ENABLED = os.environ.get("SERVE_ENABLE_SCALING_LOG", "0") != "0"


def print_verbose_scaling_log():
    assert _SCALING_LOG_ENABLED

    log_path = "/tmp/ray/session_latest/logs/monitor.log"
    last_n_lines = 50
    autoscaler_log_last_n_lines = []
    if os.path.exists(log_path):
        with open(log_path) as f:
            autoscaler_log_last_n_lines = f.readlines()[-last_n_lines:]

    debug_info = {
        "nodes": ray.nodes(),
        "available_resources": ray.available_resources(),
        "total_resources": ray.cluster_resources(),
        "autoscaler_logs": autoscaler_log_last_n_lines,
    }
    logger.error(f"Scaling information\n{json.dumps(debug_info, indent=2)}")


class ActorReplicaWrapper:
    """Wraps a Ray actor for a deployment replica.

    This is primarily defined so that we can mock out actual Ray operations
    for unit testing.

    *All Ray API calls should be made here, not in DeploymentState.*
    """

    def __init__(
        self,
        replica_id: ReplicaID,
        version: DeploymentVersion,
    ):
        self._replica_id = replica_id
        self._deployment_id = replica_id.deployment_id
        self._actor_name = replica_id.to_full_id_str()

        # Populated in either self.start() or self.recover()
        self._allocated_obj_ref: ObjectRef = None
        self._ready_obj_ref: ObjectRef = None

        self._actor_resources: Dict[str, float] = None
        # If the replica is being started, this will be the true version
        # If the replica is being recovered, this will be the target
        # version, which may be inconsistent with the actual replica
        # version. If so, the actual version will be updated later after
        # recover() and check_ready()
        self._version: DeploymentVersion = version
        self._healthy: bool = True
        self._health_check_ref: Optional[ObjectRef] = None
        self._last_health_check_time: float = 0.0
        self._consecutive_health_check_failures = 0
        self._initialization_latency_s: Optional[float] = None
        self._port: Optional[int] = None
<<<<<<< HEAD
        self._scheduling_stats: Dict[str, Any] = {}
        self._record_scheduling_stats_ref: Optional[ObjectRef] = None
        self._last_record_scheduling_stats_time: float = 0.0

=======
        self._docs_path: Optional[str] = None
>>>>>>> 3e663c94
        # Populated in `on_scheduled` or `recover`.
        self._actor_handle: ActorHandle = None
        self._placement_group: PlacementGroup = None

        # Populated after replica is allocated.
        self._pid: int = None
        self._actor_id: str = None
        self._worker_id: str = None
        self._node_id: str = None
        self._node_ip: str = None
        self._node_instance_id: str = None
        self._log_file_path: str = None

        # Populated in self.stop().
        self._graceful_shutdown_ref: ObjectRef = None

        # todo: will be confused with deployment_config.is_cross_language
        self._is_cross_language = False
        self._deployment_is_cross_language = False

    @property
    def replica_id(self) -> str:
        return self._replica_id

    @property
    def deployment_name(self) -> str:
        return self._deployment_id.name

    @property
    def app_name(self) -> str:
        return self._deployment_id.app_name

    @property
    def is_cross_language(self) -> bool:
        return self._is_cross_language

    @property
    def actor_handle(self) -> Optional[ActorHandle]:
        if not self._actor_handle:
            try:
                self._actor_handle = ray.get_actor(
                    self._actor_name, namespace=SERVE_NAMESPACE
                )
            except ValueError:
                self._actor_handle = None

        if self._is_cross_language:
            assert isinstance(self._actor_handle, JavaActorHandleProxy)
            return self._actor_handle.handle

        return self._actor_handle

    @property
    def placement_group_bundles(self) -> Optional[List[Dict[str, float]]]:
        if not self._placement_group:
            return None

        return self._placement_group.bundle_specs

    @property
    def version(self) -> DeploymentVersion:
        """Replica version. This can be incorrect during state recovery.

        If the controller crashes and the deployment state is being
        recovered, this will temporarily be the deployment-wide target
        version, which may be inconsistent with the actual version
        running on the replica actor. If so, the actual version will be
        updated when the replica transitions from RECOVERING -> RUNNING
        """
        return self._version

    @property
    def deployment_config(self) -> DeploymentConfig:
        """Deployment config. This can return an incorrect config during state recovery.

        If the controller hasn't yet recovered the up-to-date version
        from the running replica actor, this property will return the
        current target config for the deployment.
        """
        return self._version.deployment_config

    @property
    def docs_path(self) -> Optional[str]:
        return self._docs_path

    @property
    def max_ongoing_requests(self) -> int:
        return self.deployment_config.max_ongoing_requests

    @property
    def max_queued_requests(self) -> int:
        return self.deployment_config.max_queued_requests

    @property
    def graceful_shutdown_timeout_s(self) -> float:
        return self.deployment_config.graceful_shutdown_timeout_s

    @property
    def health_check_period_s(self) -> float:
        return self.deployment_config.health_check_period_s

    @property
    def health_check_timeout_s(self) -> float:
        return self.deployment_config.health_check_timeout_s

    @property
    def request_scheduling_stats_period_s(self) -> float:
        return self.deployment_config.request_scheduling_stats_period_s

    @property
    def request_scheduling_stats_timeout_s(self) -> float:
        return self.deployment_config.request_scheduling_stats_timeout_s

    @property
    def pid(self) -> Optional[int]:
        """Returns the pid of the actor, None if not started."""
        return self._pid

    @property
    def actor_id(self) -> Optional[str]:
        """Returns the actor id, None if not started."""
        return self._actor_id

    @property
    def worker_id(self) -> Optional[str]:
        """Returns the worker id, None if not started."""
        return self._worker_id

    @property
    def node_id(self) -> Optional[str]:
        """Returns the node id of the actor, None if not placed."""
        return self._node_id

    @property
    def node_ip(self) -> Optional[str]:
        """Returns the node ip of the actor, None if not placed."""
        return self._node_ip

    @property
    def node_instance_id(self) -> Optional[str]:
        """Returns the node instance id of the actor, None if not placed."""
        return self._node_instance_id

    @property
    def log_file_path(self) -> Optional[str]:
        """Returns the relative log file path of the actor, None if not placed."""
        return self._log_file_path

    @property
    def initialization_latency_s(self) -> Optional[float]:
        """Returns the initialization latency for the replica actor.

        Returns None if the replica hasn't started yet.

        Note: this value isn't checkpointed, so if the controller restarts,
        this value goes back to None.
        """

        return self._initialization_latency_s

    def start(self, deployment_info: DeploymentInfo) -> ReplicaSchedulingRequest:
        """Start the current DeploymentReplica instance.

        The replica will be in the STARTING and PENDING_ALLOCATION states
        until the deployment scheduler schedules the underlying actor.
        """
        self._actor_resources = deployment_info.replica_config.resource_dict
        # it is currently not possible to create a placement group
        # with no resources (https://github.com/ray-project/ray/issues/20401)
        self._deployment_is_cross_language = (
            deployment_info.deployment_config.is_cross_language
        )

        logger.info(
            f"Starting {self.replica_id}.",
            extra={"log_to_stderr": False},
        )

        actor_def = deployment_info.actor_def
        if (
            deployment_info.deployment_config.deployment_language
            == DeploymentLanguage.PYTHON
        ):
            if deployment_info.replica_config.serialized_init_args is None:
                serialized_init_args = cloudpickle.dumps(())
            else:
                serialized_init_args = (
                    cloudpickle.dumps(
                        msgpack_deserialize(
                            deployment_info.replica_config.serialized_init_args
                        )
                    )
                    if self._deployment_is_cross_language
                    else deployment_info.replica_config.serialized_init_args
                )
            init_args = (
                self.replica_id,
                cloudpickle.dumps(deployment_info.replica_config.deployment_def)
                if self._deployment_is_cross_language
                else deployment_info.replica_config.serialized_deployment_def,
                serialized_init_args,
                deployment_info.replica_config.serialized_init_kwargs
                if deployment_info.replica_config.serialized_init_kwargs
                else cloudpickle.dumps({}),
                deployment_info.deployment_config.to_proto_bytes(),
                self._version,
            )
        # TODO(simon): unify the constructor arguments across language
        elif (
            deployment_info.deployment_config.deployment_language
            == DeploymentLanguage.JAVA
        ):
            self._is_cross_language = True
            actor_def = ray.cross_language.java_actor_class(
                "io.ray.serve.replica.RayServeWrappedReplica"
            )
            init_args = (
                # String deploymentName,
                self.deployment_name,
                # String replicaID,
                self.replica_id.to_full_id_str(),
                # String deploymentDef
                deployment_info.replica_config.deployment_def_name,
                # byte[] initArgsbytes
                msgpack_serialize(
                    cloudpickle.loads(
                        deployment_info.replica_config.serialized_init_args
                    )
                )
                if self._deployment_is_cross_language
                else deployment_info.replica_config.serialized_init_args,
                # byte[] deploymentConfigBytes,
                deployment_info.deployment_config.to_proto_bytes(),
                # byte[] deploymentVersionBytes,
                self._version.to_proto().SerializeToString(),
                # String controllerName
                # String appName
                self.app_name,
            )

        actor_options = {
            "name": self._actor_name,
            "namespace": SERVE_NAMESPACE,
            "lifetime": "detached",
            "enable_task_events": RAY_SERVE_ENABLE_TASK_EVENTS,
        }
        actor_options.update(deployment_info.replica_config.ray_actor_options)

        # A replica's default `max_concurrency` value can prevent it from
        # respecting the configured `max_ongoing_requests`. To avoid this
        # unintentional behavior, use `max_ongoing_requests` to override
        # the Actor's `max_concurrency` if it is larger.
        if (
            deployment_info.deployment_config.max_ongoing_requests
            > ray_constants.DEFAULT_MAX_CONCURRENCY_ASYNC
        ):
            actor_options[
                "max_concurrency"
            ] = deployment_info.deployment_config.max_ongoing_requests

        return ReplicaSchedulingRequest(
            replica_id=self.replica_id,
            actor_def=actor_def,
            actor_resources=self._actor_resources,
            actor_options=actor_options,
            actor_init_args=init_args,
            placement_group_bundles=(
                deployment_info.replica_config.placement_group_bundles
            ),
            placement_group_strategy=(
                deployment_info.replica_config.placement_group_strategy
            ),
            max_replicas_per_node=(
                deployment_info.replica_config.max_replicas_per_node
            ),
            on_scheduled=self.on_scheduled,
        )

    def on_scheduled(
        self,
        actor_handle: ActorHandle,
        placement_group: Optional[PlacementGroup] = None,
    ):
        self._actor_handle = actor_handle
        self._placement_group = placement_group

        # Perform auto method name translation for java handles.
        # See https://github.com/ray-project/ray/issues/21474
        deployment_config = copy(self._version.deployment_config)
        deployment_config.user_config = self._format_user_config(
            deployment_config.user_config
        )
        if self._is_cross_language:
            self._actor_handle = JavaActorHandleProxy(self._actor_handle)
            self._allocated_obj_ref = self._actor_handle.is_allocated.remote()
            self._ready_obj_ref = self._actor_handle.is_initialized.remote(
                deployment_config.to_proto_bytes()
            )
        else:
            self._allocated_obj_ref = self._actor_handle.is_allocated.remote()
            replica_ready_check_func = self._actor_handle.initialize_and_get_metadata
            self._ready_obj_ref = replica_ready_check_func.remote(
                deployment_config,
                # Ensure that `is_allocated` will execute
                # before `initialize_and_get_metadata`,
                # because `initialize_and_get_metadata` runs
                # user code that could block the replica
                # asyncio loop. If that happens before `is_allocated` is executed,
                # the `is_allocated` call won't be able to run.
                self._allocated_obj_ref,
            )

    def _format_user_config(self, user_config: Any):
        temp = copy(user_config)
        if user_config is not None and self._deployment_is_cross_language:
            if self._is_cross_language:
                temp = msgpack_serialize(temp)
            else:
                temp = msgpack_deserialize(temp)
        return temp

    def reconfigure(self, version: DeploymentVersion) -> bool:
        """
        Update replica version. Also, updates the deployment config on the actor
        behind this DeploymentReplica instance if necessary.

        Returns: whether the actor is being updated.
        """
        updating = False
        if self._version.requires_actor_reconfigure(version):
            # Call into replica actor reconfigure() with updated user config and
            # graceful_shutdown_wait_loop_s
            updating = True
            deployment_config = copy(version.deployment_config)
            deployment_config.user_config = self._format_user_config(
                deployment_config.user_config
            )
            self._ready_obj_ref = self._actor_handle.reconfigure.remote(
                deployment_config
            )

        self._version = version
        return updating

    def recover(self) -> bool:
        """Recover replica version from a live replica actor.

        When controller dies, the deployment state loses the info on the version that's
        running on each individual replica actor, so as part of the recovery process, we
        need to recover the version that is running on the replica actor.

        Also confirm that actor is allocated and initialized before marking as running.

        Returns: False if the replica actor is no longer alive; the
            actor could have been killed in the time between when the
            controller fetching all Serve actors in the cluster and when
            the controller tries to recover it. Otherwise, return True.
        """
        logger.info(f"Recovering {self.replica_id}.")
        try:
            self._actor_handle = ray.get_actor(
                self._actor_name, namespace=SERVE_NAMESPACE
            )
        except ValueError:
            logger.warning(
                f"Failed to get handle to replica {self._actor_name} "
                "during controller recovery. Marking as dead."
            )
            return False

        try:
            self._placement_group = ray.util.get_placement_group(
                self._actor_name,
            )
        except ValueError:
            # ValueError is raised if the placement group does not exist.
            self._placement_group = None

        # Re-fetch initialization proof
        self._allocated_obj_ref = self._actor_handle.is_allocated.remote()

        # Running actor handle already has all info needed, thus successful
        # starting simply means retrieving replica version hash from actor
        if self._is_cross_language:
            self._ready_obj_ref = self._actor_handle.check_health.remote()
        else:
            self._ready_obj_ref = (
                self._actor_handle.initialize_and_get_metadata.remote()
            )

        return True

    def check_ready(self) -> Tuple[ReplicaStartupStatus, Optional[str]]:
        """
        Check if current replica has started by making ray API calls on
        relevant actor / object ref.

        Replica initialization calls __init__(), reconfigure(), and check_health().

        Returns:
            state (ReplicaStartupStatus):
                PENDING_ALLOCATION: replica is waiting for a worker to start
                PENDING_INITIALIZATION: replica initialization hasn't finished.
                FAILED: replica initialization failed.
                SUCCEEDED: replica initialization succeeded.
            error_msg:
                None: for PENDING_ALLOCATION, PENDING_INITIALIZATION or SUCCEEDED states
                str: for FAILED state
        """

        # Check whether the replica has been allocated.
        if self._allocated_obj_ref is None or not check_obj_ref_ready_nowait(
            self._allocated_obj_ref
        ):
            return ReplicaStartupStatus.PENDING_ALLOCATION, None

        if not self._is_cross_language:
            try:
                (
                    self._pid,
                    self._actor_id,
                    self._worker_id,
                    self._node_id,
                    self._node_ip,
                    self._node_instance_id,
                    self._log_file_path,
                ) = ray.get(self._allocated_obj_ref)
            except RayTaskError as e:
                logger.exception(
                    f"Exception in {self._replica_id}, the replica will be stopped."
                )
                return ReplicaStartupStatus.FAILED, str(e.as_instanceof_cause())
            except RuntimeEnvSetupError as e:
                msg = f"Exception when allocating {self._replica_id}: {str(e)}"
                logger.exception(msg)
                return ReplicaStartupStatus.FAILED, msg
            except Exception:
                msg = (
                    f"Exception when allocating {self._replica_id}:\n"
                    + traceback.format_exc()
                )
                logger.exception(msg)
                return ReplicaStartupStatus.FAILED, msg

        # Check whether replica initialization has completed.
        replica_ready = check_obj_ref_ready_nowait(self._ready_obj_ref)
        # In case of deployment constructor failure, ray.get will help to
        # surface exception to each update() cycle.
        if not replica_ready:
            return ReplicaStartupStatus.PENDING_INITIALIZATION, None
        else:
            try:
                # TODO(simon): fully implement reconfigure for Java replicas.
                if self._is_cross_language:
                    return ReplicaStartupStatus.SUCCEEDED, None

                # todo: The replica's userconfig whitch java client created
                #  is different from the controller's userconfig
                if not self._deployment_is_cross_language:
                    # This should only update version if the replica is being recovered.
                    # If this is checking on a replica that is newly started, this
                    # should return a version that is identical to what's already stored
                    (
                        _,
                        self._version,
                        self._initialization_latency_s,
                        self._port,
                        self._docs_path,
                    ) = ray.get(self._ready_obj_ref)
            except RayTaskError as e:
                logger.exception(
                    f"Exception in {self._replica_id}, the replica will be stopped."
                )
                # NOTE(zcin): we should use str(e) instead of traceback.format_exc()
                # here because the full details of the error is not displayed properly
                # with traceback.format_exc().
                return ReplicaStartupStatus.FAILED, str(e.as_instanceof_cause())
            except Exception as e:
                logger.exception(
                    f"Exception in {self._replica_id}, the replica will be stopped."
                )
                return ReplicaStartupStatus.FAILED, repr(e)

        return ReplicaStartupStatus.SUCCEEDED, None

    @property
    def actor_resources(self) -> Optional[Dict[str, float]]:
        return self._actor_resources

    @property
    def available_resources(self) -> Dict[str, float]:
        return ray.available_resources()

    def graceful_stop(self) -> Duration:
        """Request the actor to exit gracefully.

        Returns the timeout after which to kill the actor.
        """
        try:
            handle = ray.get_actor(self._actor_name, namespace=SERVE_NAMESPACE)
            if self._is_cross_language:
                handle = JavaActorHandleProxy(handle)
            self._graceful_shutdown_ref = handle.perform_graceful_shutdown.remote()
        except ValueError:
            # ValueError thrown from ray.get_actor means actor has already been deleted.
            pass

        return self.graceful_shutdown_timeout_s

    def check_stopped(self) -> bool:
        """Check if the actor has exited."""
        try:
            handle = ray.get_actor(self._actor_name, namespace=SERVE_NAMESPACE)
            stopped = check_obj_ref_ready_nowait(self._graceful_shutdown_ref)
            if stopped:
                try:
                    ray.get(self._graceful_shutdown_ref)
                except Exception:
                    logger.exception(
                        "Exception when trying to gracefully shutdown replica:\n"
                        + traceback.format_exc()
                    )

                ray.kill(handle, no_restart=True)
        except ValueError:
            # ValueError thrown from ray.get_actor means actor has already been deleted.
            stopped = True
        finally:
            # Remove the placement group both if the actor has already been deleted or
            # it was just killed above.
            if stopped and self._placement_group is not None:
                ray.util.remove_placement_group(self._placement_group)

        return stopped

    def _check_active_health_check(self) -> ReplicaHealthCheckResponse:
        """Check the active health check (if any).

        self._health_check_ref will be reset to `None` when the active health
        check is deemed to have succeeded or failed. This method *does not*
        start a new health check, that's up to the caller.

        Returns:
            - NONE if there's no active health check, or it hasn't returned
              yet and the timeout is not up.
            - SUCCEEDED if the active health check succeeded.
            - APP_FAILURE if the active health check failed (or didn't return
              before the timeout).
            - ACTOR_CRASHED if the underlying actor crashed.
        """
        if self._health_check_ref is None:
            # There is no outstanding health check.
            response = ReplicaHealthCheckResponse.NONE
        elif check_obj_ref_ready_nowait(self._health_check_ref):
            # Object ref is ready, ray.get it to check for exceptions.
            try:
                ray.get(self._health_check_ref)
                # Health check succeeded without exception.
                response = ReplicaHealthCheckResponse.SUCCEEDED
            except RayActorError:
                # Health check failed due to actor crashing.
                response = ReplicaHealthCheckResponse.ACTOR_CRASHED
            except RayError as e:
                # Health check failed due to application-level exception.
                logger.warning(f"Health check for {self._replica_id} failed: {e}")
                response = ReplicaHealthCheckResponse.APP_FAILURE
        elif time.time() - self._last_health_check_time > self.health_check_timeout_s:
            # Health check hasn't returned and the timeout is up, consider it failed.
            logger.warning(
                "Didn't receive health check response for replica "
                f"{self._replica_id} after "
                f"{self.health_check_timeout_s}s, marking it unhealthy."
            )
            response = ReplicaHealthCheckResponse.APP_FAILURE
        else:
            # Health check hasn't returned and the timeout isn't up yet.
            response = ReplicaHealthCheckResponse.NONE

        if response is not ReplicaHealthCheckResponse.NONE:
            self._health_check_ref = None

        return response

    def _should_start_new_health_check(self) -> bool:
        """Determines if a new health check should be kicked off.

        A health check will be started if:
            1) There is not already an active health check.
            2) It has been more than health_check_period_s since the
               previous health check was *started*.

        This assumes that self._health_check_ref is reset to `None` when an
        active health check succeeds or fails (due to returning or timeout).
        """
        if self._health_check_ref is not None:
            # There's already an active health check.
            return False

        # If there's no active health check, kick off another and reset
        # the timer if it's been long enough since the last health
        # check. Add some randomness to avoid synchronizing across all
        # replicas.
        time_since_last = time.time() - self._last_health_check_time
        randomized_period = self.health_check_period_s * random.uniform(0.9, 1.1)
        return time_since_last > randomized_period

    def _should_record_scheduling_stats(self) -> bool:
        """Determines if a new record scheduling stats should be kicked off.

        A record scheduling stats will be started if:
            1) There is not already an active record scheduling stats.
            2) It has been more than request_scheduling_stats_period_s since
               the previous record scheduling stats was *started*.

        This assumes that self._record_scheduling_stats_ref is reset to `None`
        when an active record scheduling stats succeeds or fails (due to
        returning or timeout).
        """
        if self._record_scheduling_stats_ref is not None:
            # There's already an active record scheduling stats.
            return False

        # If there's no active record scheduling stats, kick off another and
        # reset the timer if it's been long enough since the last record
        # scheduling stats. Add some randomness to avoid synchronizing across
        # all replicas.
        time_since_last = time.time() - self._last_record_scheduling_stats_time
        randomized_period = self.request_scheduling_stats_period_s * random.uniform(
            0.9, 1.1
        )
        return time_since_last > randomized_period

    def check_health(self) -> bool:
        """Check if the actor is healthy.

        self._healthy should *only* be modified in this method.

        This is responsible for:
            1) Checking the outstanding health check (if any).
            2) Determining the replica health based on the health check results.
            3) Kicking off a new health check if needed.
        """
        response: ReplicaHealthCheckResponse = self._check_active_health_check()
        if response is ReplicaHealthCheckResponse.NONE:
            # No info; don't update replica health.
            pass
        elif response is ReplicaHealthCheckResponse.SUCCEEDED:
            # Health check succeeded. Reset the consecutive failure counter
            # and mark the replica healthy.
            if self._consecutive_health_check_failures > 0:
                logger.info(
                    f"{self._replica_id} passed the health check after "
                    f"{self._consecutive_health_check_failures} consecutive failures."
                )
            self._consecutive_health_check_failures = 0
            self._healthy = True
        elif response is ReplicaHealthCheckResponse.APP_FAILURE:
            # Health check failed. If it has failed more than N times in a row,
            # mark the replica unhealthy.
            self._consecutive_health_check_failures += 1
            if (
                self._consecutive_health_check_failures
                >= REPLICA_HEALTH_CHECK_UNHEALTHY_THRESHOLD
            ):
                logger.warning(
                    f"Replica {self._replica_id} failed the health "
                    f"check {self._consecutive_health_check_failures} "
                    "times in a row, marking it unhealthy."
                )
                self._healthy = False
        elif response is ReplicaHealthCheckResponse.ACTOR_CRASHED:
            # Actor crashed, mark the replica unhealthy immediately.
            logger.warning(
                f"Actor for {self._replica_id} crashed, marking "
                "it unhealthy immediately."
            )
            self._healthy = False
        else:
            assert False, f"Unknown response type: {response}."

        if self._should_start_new_health_check():
            self._last_health_check_time = time.time()
            self._health_check_ref = self._actor_handle.check_health.remote()

        return self._healthy

    def get_scheduling_stats(self) -> Dict[str, Any]:
        """Get the scheduling stats for the replica."""
        if self._record_scheduling_stats_ref is None:
            # There's no active record scheduling stats.
            pass
        elif check_obj_ref_ready_nowait(self._record_scheduling_stats_ref):
            # Object ref is ready, ray.get it to check for exceptions.
            try:
                self._scheduling_stats = ray.get(self._record_scheduling_stats_ref)
            except Exception:
                logger.exception(
                    "Exception when trying to get scheduling stats:\n"
                    + traceback.format_exc()
                )
            self._record_scheduling_stats_ref = None
        elif (
            time.time() - self._last_record_scheduling_stats_time
            > self.request_scheduling_stats_timeout_s
        ):
            # Record scheduling stats hasn't returned and the timeout is up, retrying.
            logger.warning(
                "Didn't receive scheduling stats response for replica "
                f"{self._replica_id} after "
                f"{self.request_scheduling_stats_timeout_s}s, retrying."
            )
            self._record_scheduling_stats_ref = None

        if self._should_record_scheduling_stats():
            self._last_record_scheduling_stats_time = time.time()
            self._record_scheduling_stats_ref = (
                self._actor_handle.record_scheduling_stats.remote()
            )

        return self._scheduling_stats

    def force_stop(self):
        """Force the actor to exit without shutting down gracefully."""
        try:
            ray.kill(ray.get_actor(self._actor_name, namespace=SERVE_NAMESPACE))
        except ValueError:
            pass


class DeploymentReplica:
    """Manages state transitions for deployment replicas.

    This is basically a checkpointable lightweight state machine.
    """

    def __init__(
        self,
        replica_id: ReplicaID,
        version: DeploymentVersion,
    ):
        self._replica_id = replica_id
        self._actor = ActorReplicaWrapper(replica_id, version)
        self._start_time = None
        self._actor_details = ReplicaDetails(
            actor_name=replica_id.to_full_id_str(),
            replica_id=self._replica_id.unique_id,
            state=ReplicaState.STARTING,
            start_time_s=0,
        )
        self._multiplexed_model_ids: List[str] = []
        self._scheduling_stats: Dict[str, Any] = {}

    def get_running_replica_info(
        self, cluster_node_info_cache: ClusterNodeInfoCache
    ) -> RunningReplicaInfo:
        return RunningReplicaInfo(
            replica_id=self._replica_id,
            node_id=self.actor_node_id,
            node_ip=self._actor.node_ip,
            availability_zone=cluster_node_info_cache.get_node_az(self.actor_node_id),
            actor_handle=self._actor.actor_handle,
            max_ongoing_requests=self._actor.max_ongoing_requests,
            is_cross_language=self._actor.is_cross_language,
            multiplexed_model_ids=self.multiplexed_model_ids,
            scheduling_stats=self.scheduling_stats,
            port=self._actor._port,
        )

    def record_multiplexed_model_ids(self, multiplexed_model_ids: List[str]):
        """Record the multiplexed model ids for this replica."""
        self._multiplexed_model_ids = multiplexed_model_ids

    def record_scheduling_stats(self, scheduling_stats: Optional[Dict[str, Any]]):
        """Record the scheduling stats for this replica.

        Recording scheduling_stats as an empty dictionary is valid. But skip
        update if the scheduling_stats is None.
        """
        if scheduling_stats is not None:
            self._scheduling_stats = scheduling_stats

    @property
    def multiplexed_model_ids(self) -> List[str]:
        return self._multiplexed_model_ids

    @property
    def scheduling_stats(self) -> Dict[str, Any]:
        return self._scheduling_stats

    @property
    def actor_details(self) -> ReplicaDetails:
        return self._actor_details

    @property
    def replica_id(self) -> ReplicaID:
        return self._replica_id

    @property
    def deployment_name(self) -> str:
        return self._replica_id.deployment_id.name

    @property
    def app_name(self) -> str:
        return self._replica_id.deployment_id.app_name

    @property
    def version(self):
        return self._actor.version

    @property
    def docs_path(self) -> Optional[str]:
        return self._actor.docs_path

    @property
    def actor_id(self) -> str:
        return self._actor.actor_id

    @property
    def actor_handle(self) -> ActorHandle:
        return self._actor.actor_handle

    @property
    def actor_node_id(self) -> Optional[str]:
        """Returns the node id of the actor, None if not placed."""
        return self._actor.node_id

    @property
    def actor_pid(self) -> Optional[int]:
        """Returns the node id of the actor, None if not placed."""
        return self._actor.pid

    @property
    def initialization_latency_s(self) -> Optional[float]:
        """Returns how long the replica took to initialize."""

        return self._actor.initialization_latency_s

    def start(self, deployment_info: DeploymentInfo) -> ReplicaSchedulingRequest:
        """
        Start a new actor for current DeploymentReplica instance.
        """
        replica_scheduling_request = self._actor.start(deployment_info)
        self._start_time = time.time()
        self.update_actor_details(start_time_s=self._start_time)
        return replica_scheduling_request

    def reconfigure(self, version: DeploymentVersion) -> bool:
        """
        Update replica version. Also, updates the deployment config on the actor
        behind this DeploymentReplica instance if necessary.

        Returns: whether the actor is being updated.
        """
        return self._actor.reconfigure(version)

    def recover(self) -> bool:
        """
        Recover states in DeploymentReplica instance by fetching running actor
        status

        Returns: False if the replica is no longer alive at the time
            when this method is called.
        """
        # If replica is no longer alive
        if not self._actor.recover():
            return False

        self._start_time = time.time()
        self.update_actor_details(start_time_s=self._start_time)
        return True

    def check_started(
        self,
    ) -> Tuple[ReplicaStartupStatus, Optional[str], Optional[float]]:
        """Check if the replica has started. If so, transition to RUNNING.

        Should handle the case where the replica has already stopped.

        Returns:
            status: Most recent state of replica by
                querying actor obj ref
        """
        is_ready = self._actor.check_ready()
        self.update_actor_details(
            pid=self._actor.pid,
            node_id=self._actor.node_id,
            node_ip=self._actor.node_ip,
            node_instance_id=self._actor.node_instance_id,
            actor_id=self._actor.actor_id,
            worker_id=self._actor.worker_id,
            log_file_path=self._actor.log_file_path,
        )

        return is_ready

    def stop(self, graceful: bool = True) -> None:
        """Stop the replica.

        Should handle the case where the replica is already stopped.
        """
        state = self._actor_details.state
        logger.info(
            f"Stopping {self.replica_id} (currently {state}).",
            extra={"log_to_stderr": False},
        )
        timeout_s = self._actor.graceful_stop()
        if not graceful:
            timeout_s = 0
        self._shutdown_deadline = time.time() + timeout_s

    def check_stopped(self) -> bool:
        """Check if the replica has finished stopping."""
        if self._actor.check_stopped():
            return True

        timeout_passed = time.time() >= self._shutdown_deadline
        if timeout_passed:
            # Graceful period passed, kill it forcefully.
            # This will be called repeatedly until the replica shuts down.
            logger.info(
                f"{self.replica_id} did not shut down after grace "
                "period, force-killing it. "
            )

            self._actor.force_stop()
        return False

    def check_health(self) -> bool:
        """Check if the replica is healthy.

        Returns `True` if the replica is healthy, else `False`.
        """
        return self._actor.check_health()

    def get_scheduling_stats(self) -> Optional[Dict[str, Any]]:
        """Get the latest response from the scheduling stats on the replica.

        Returns None if the replica is still calculating the stats.
        """
        return self._actor.get_scheduling_stats()

    def update_state(self, state: ReplicaState) -> None:
        """Updates state in actor details."""
        self.update_actor_details(state=state)

    def update_actor_details(self, **kwargs) -> None:
        details_kwargs = self._actor_details.dict()
        details_kwargs.update(kwargs)
        self._actor_details = ReplicaDetails(**details_kwargs)

    def resource_requirements(self) -> Tuple[str, str]:
        """Returns required and currently available resources.

        Only resources with nonzero requirements will be included in the
        required dict and only resources in the required dict will be
        included in the available dict (filtered for relevance).
        """
        if self._actor.actor_resources is None:
            return "UNKNOWN", "UNKNOWN"

        if self._actor.placement_group_bundles is not None:
            required = self._actor.placement_group_bundles
        else:
            required = {
                k: v
                for k, v in self._actor.actor_resources.items()
                if v is not None and v > 0
            }

        available = {
            k: v for k, v in self._actor.available_resources.items() if k in required
        }

        # Use json.dumps() instead of str() here to avoid double-quoting keys
        # when dumping these objects. See
        # https://github.com/ray-project/ray/issues/26210 for the issue.
        return json.dumps(required), json.dumps(available)


class ReplicaStateContainer:
    """Container for mapping ReplicaStates to lists of DeploymentReplicas."""

    def __init__(self):
        self._replicas: Dict[ReplicaState, List[DeploymentReplica]] = defaultdict(list)

    def add(self, state: ReplicaState, replica: DeploymentReplica):
        """Add the provided replica under the provided state.

        Args:
            state: state to add the replica under.
            replica: replica to add.
        """
        assert isinstance(state, ReplicaState), f"Type: {type(state)}"
        replica.update_state(state)
        self._replicas[state].append(replica)

    def get(
        self, states: Optional[List[ReplicaState]] = None
    ) -> List[DeploymentReplica]:
        """Get all replicas of the given states.

        This does not remove them from the container. Replicas are returned
        in order of state as passed in.

        Args:
            states: states to consider. If not specified, all replicas
                are considered.
        """
        if states is None:
            states = ALL_REPLICA_STATES

        assert isinstance(states, list)

        return sum((self._replicas[state] for state in states), [])

    def pop(
        self,
        exclude_version: Optional[DeploymentVersion] = None,
        states: Optional[List[ReplicaState]] = None,
        max_replicas: Optional[int] = math.inf,
    ) -> List[DeploymentReplica]:
        """Get and remove all replicas of the given states.

        This removes the replicas from the container. Replicas are returned
        in order of state as passed in.

        Args:
            exclude_version: if specified, replicas of the
                provided version will *not* be removed.
            states: states to consider. If not specified, all replicas
                are considered.
            max_replicas: max number of replicas to return. If not
                specified, will pop all replicas matching the criteria.
        """
        if states is None:
            states = ALL_REPLICA_STATES

        assert exclude_version is None or isinstance(exclude_version, DeploymentVersion)
        assert isinstance(states, list)

        replicas = []
        for state in states:
            popped = []
            remaining = []

            for replica in self._replicas[state]:
                if len(replicas) + len(popped) == max_replicas:
                    remaining.append(replica)
                elif exclude_version is not None and replica.version == exclude_version:
                    remaining.append(replica)
                else:
                    popped.append(replica)

            self._replicas[state] = remaining
            replicas.extend(popped)

        return replicas

    def count(
        self,
        exclude_version: Optional[DeploymentVersion] = None,
        version: Optional[DeploymentVersion] = None,
        states: Optional[List[ReplicaState]] = None,
    ):
        """Get the total count of replicas of the given states.

        Args:
            exclude_version: version to exclude. If not
                specified, all versions are considered.
            version: version to filter to. If not specified,
                all versions are considered.
            states: states to consider. If not specified, all replicas
                are considered.
        """
        if states is None:
            states = ALL_REPLICA_STATES
        assert isinstance(states, list)
        assert exclude_version is None or isinstance(exclude_version, DeploymentVersion)
        assert version is None or isinstance(version, DeploymentVersion)
        if exclude_version is None and version is None:
            return sum(len(self._replicas[state]) for state in states)
        elif exclude_version is None and version is not None:
            return sum(
                len(list(filter(lambda r: r.version == version, self._replicas[state])))
                for state in states
            )
        elif exclude_version is not None and version is None:
            return sum(
                len(
                    list(
                        filter(
                            lambda r: r.version != exclude_version,
                            self._replicas[state],
                        )
                    )
                )
                for state in states
            )
        else:
            raise ValueError(
                "Only one of `version` or `exclude_version` may be provided."
            )

    def __str__(self):
        return str(self._replicas)

    def __repr__(self):
        return repr(self._replicas)


class DeploymentState:
    """Manages the target state and replicas for a single deployment."""

    FORCE_STOP_UNHEALTHY_REPLICAS = RAY_SERVE_FORCE_STOP_UNHEALTHY_REPLICAS

    def __init__(
        self,
        id: DeploymentID,
        long_poll_host: LongPollHost,
        deployment_scheduler: DeploymentScheduler,
        cluster_node_info_cache: ClusterNodeInfoCache,
        autoscaling_state_manager: AutoscalingStateManager,
    ):
        self._id = id
        self._long_poll_host: LongPollHost = long_poll_host
        self._deployment_scheduler = deployment_scheduler
        self._cluster_node_info_cache = cluster_node_info_cache
        self._autoscaling_state_manager = autoscaling_state_manager

        # Each time we set a new deployment goal, we're trying to save new
        # DeploymentInfo and bring current deployment to meet new status.
        self._target_state: DeploymentTargetState = DeploymentTargetState.default()

        self._prev_startup_warning: float = time.time()
        self._replica_constructor_error_msg: Optional[str] = None
        # Counter for how many times replicas failed to start. This is reset to 0 when:
        # (1) The deployment is deployed / re-deployed.
        # (2) The deployment reaches the HEALTHY state.
        self._replica_constructor_retry_counter: int = 0
        # Flag for whether any replicas of the target version has successfully started.
        # This is reset to False when the deployment is re-deployed.
        self._replica_has_started: bool = False

        self._replicas: ReplicaStateContainer = ReplicaStateContainer()
        self._curr_status_info: DeploymentStatusInfo = DeploymentStatusInfo(
            self._id.name,
            DeploymentStatus.UPDATING,
            DeploymentStatusTrigger.CONFIG_UPDATE_STARTED,
        )

        self.replica_average_ongoing_requests: Dict[str, float] = {}

        self.health_check_gauge = metrics.Gauge(
            "serve_deployment_replica_healthy",
            description=(
                "Tracks whether this deployment replica is healthy. 1 means "
                "healthy, 0 means unhealthy."
            ),
            tag_keys=("deployment", "replica", "application"),
        )

        # Whether the replica scheduling info have been updated since the last
        # time we checked.
        self._replica_scheduling_info_updated = False

        self._last_broadcasted_running_replica_infos: List[RunningReplicaInfo] = []
        self._last_broadcasted_availability: bool = True
        self._last_broadcasted_deployment_config = None

        self._docs_path: Optional[str] = None

    def should_autoscale(self) -> bool:
        """
        Check if the deployment is under autoscaling
        """
        return self._id in self._autoscaling_state_manager._autoscaling_states

    def get_checkpoint_data(self) -> DeploymentTargetState:
        """
        Return deployment's target state submitted by user's deployment call.
        Should be persisted and outlive current ray cluster.
        """
        return self._target_state

    def recover_target_state_from_checkpoint(
        self, target_state_checkpoint: DeploymentTargetState
    ):
        logger.info(f"Recovering target state for {self._id} from checkpoint.")
        self._target_state = target_state_checkpoint
        self._deployment_scheduler.on_deployment_deployed(
            self._id, self._target_state.info.replica_config
        )
        if self._target_state.info.deployment_config.autoscaling_config:
            self._autoscaling_state_manager.register_deployment(
                self._id,
                self._target_state.info,
                self._target_state.target_num_replicas,
            )

    def recover_current_state_from_replica_actor_names(
        self, replica_actor_names: List[str]
    ):
        """Recover deployment state from live replica actors found in the cluster."""

        assert self._target_state is not None, (
            "Target state should be recovered successfully first before "
            "recovering current state from replica actor names."
        )
        logger.info(
            f"Recovering current state for {self._id} "
            f"from {len(replica_actor_names)} live actors."
        )
        # All current states use default value, only attach running replicas.
        for replica_actor_name in replica_actor_names:
            replica_id = ReplicaID.from_full_id_str(replica_actor_name)
            new_deployment_replica = DeploymentReplica(
                replica_id,
                self._target_state.version,
            )
            # If replica is no longer alive, simply don't add it to the
            # deployment state manager to track.
            if not new_deployment_replica.recover():
                logger.warning(f"{replica_id} died before controller could recover it.")
                continue

            self._replicas.add(ReplicaState.RECOVERING, new_deployment_replica)
            self._deployment_scheduler.on_replica_recovering(replica_id)
            logger.debug(f"RECOVERING {replica_id}.")

        # TODO(jiaodong): this currently halts all traffic in the cluster
        # briefly because we will broadcast a replica update with everything in
        # RECOVERING. We should have a grace period where we recover the state
        # of the replicas before doing this update.

    @property
    def target_info(self) -> DeploymentInfo:
        return self._target_state.info

    @property
    def target_version(self) -> DeploymentVersion:
        return self._target_state.version

    @property
    def target_num_replicas(self) -> int:
        return self._target_state.target_num_replicas

    @property
    def curr_status_info(self) -> DeploymentStatusInfo:
        return self._curr_status_info

    @property
    def deployment_name(self) -> str:
        return self._id.name

    @property
    def app_name(self) -> str:
        return self._id.app_name

    @property
    def docs_path(self) -> Optional[str]:
        return self._docs_path

    @property
    def _failed_to_start_threshold(self) -> int:
        return min(
            MAX_DEPLOYMENT_CONSTRUCTOR_RETRY_COUNT,
            self._target_state.target_num_replicas * MAX_PER_REPLICA_RETRY_COUNT,
        )

    def _replica_startup_failing(self) -> bool:
        """Check whether replicas are currently failing and the number of
        failures has exceeded a threshold.
        """
        return (
            self._target_state.target_num_replicas > 0
            and self._replica_constructor_retry_counter
            >= self._failed_to_start_threshold
        )

    def _terminally_failed(self) -> bool:
        """Check whether the current version is terminally errored.

        The version is considered terminally errored if the number of
        replica failures has exceeded a threshold, and there hasn't been
        any replicas of the target version that has successfully started.
        """
        return not self._replica_has_started and self._replica_startup_failing()

    def get_alive_replica_actor_ids(self) -> Set[str]:
        return {replica.actor_id for replica in self._replicas.get()}

    def get_running_replica_ids(self) -> List[ReplicaID]:
        return [
            replica.replica_id
            for replica in self._replicas.get(
                [ReplicaState.RUNNING, ReplicaState.PENDING_MIGRATION]
            )
        ]

    def get_running_replica_infos(self) -> List[RunningReplicaInfo]:
        return [
            replica.get_running_replica_info(self._cluster_node_info_cache)
            for replica in self._replicas.get(
                [ReplicaState.RUNNING, ReplicaState.PENDING_MIGRATION]
            )
        ]

    def get_num_running_replicas(self, version: DeploymentVersion = None) -> int:
        return self._replicas.count(states=[ReplicaState.RUNNING], version=version)

    def get_active_node_ids(self) -> Set[str]:
        """Get the node ids of all running replicas in this deployment.

        This is used to determine which node has replicas. Only nodes with replicas and
        head node should have active proxies.
        """
        active_states = [
            ReplicaState.STARTING,
            ReplicaState.UPDATING,
            ReplicaState.RECOVERING,
            ReplicaState.RUNNING,
            # NOTE(zcin): We still want a proxy to run on a draining
            # node before all the replicas are migrated.
            ReplicaState.PENDING_MIGRATION,
        ]
        return {
            replica.actor_node_id
            for replica in self._replicas.get(active_states)
            if replica.actor_node_id is not None
        }

    def list_replica_details(self) -> List[ReplicaDetails]:
        return [replica.actor_details for replica in self._replicas.get()]

    def broadcast_running_replicas_if_changed(self) -> None:
        """Broadcasts the set of running replicas over long poll if it has changed.

        Keeps an in-memory record of the last set of running replicas that was broadcast
        to determine if it has changed.

        The set will also be broadcast if any replicas have an updated set of
        multiplexed model IDs.
        """
        running_replica_infos = self.get_running_replica_infos()
        is_available = not self._terminally_failed()

        running_replicas_changed = (
            set(self._last_broadcasted_running_replica_infos)
            != set(running_replica_infos)
            or self._replica_scheduling_info_updated
        )
        availability_changed = is_available != self._last_broadcasted_availability
        if not running_replicas_changed and not availability_changed:
            return

        deployment_metadata = DeploymentTargetInfo(
            is_available=is_available,
            running_replicas=running_replica_infos,
        )
        self._long_poll_host.notify_changed(
            {
                (
                    LongPollNamespace.DEPLOYMENT_TARGETS,
                    self._id,
                ): deployment_metadata,
                # NOTE(zcin): notify changed for Java routers. Since Java only
                # supports 1.x API, there is no concept of applications in Java,
                # so the key should remain a string describing the deployment
                # name. If there are no Java routers, this is a no-op.
                (
                    LongPollNamespace.DEPLOYMENT_TARGETS,
                    self._id.name,
                ): deployment_metadata,
            }
        )
        self._last_broadcasted_running_replica_infos = running_replica_infos
        self._last_broadcasted_availability = is_available
        self._replica_scheduling_info_updated = False

    def broadcast_deployment_config_if_changed(self) -> None:
        """Broadcasts the deployment config over long poll if it has changed.

        Keeps an in-memory record of the last config that was broadcast to determine
        if it has changed.
        """
        current_deployment_config = self._target_state.info.deployment_config
        if self._last_broadcasted_deployment_config == current_deployment_config:
            return

        self._long_poll_host.notify_changed(
            {(LongPollNamespace.DEPLOYMENT_CONFIG, self._id): current_deployment_config}
        )

        self._last_broadcasted_deployment_config = current_deployment_config

    def _set_target_state_deleting(self) -> None:
        """Set the target state for the deployment to be deleted."""
        target_state = DeploymentTargetState.create(
            info=self._target_state.info,
            target_num_replicas=0,
            deleting=True,
        )

        self._target_state = target_state
        self._curr_status_info = self._curr_status_info.handle_transition(
            trigger=DeploymentStatusInternalTrigger.DELETE
        )
        logger.info(
            f"Deleting {self._id}",
            extra={"log_to_stderr": False},
        )

    def _set_target_state(
        self,
        target_info: DeploymentInfo,
        target_num_replicas: int,
    ) -> None:
        """Set the target state for the deployment to the provided info.

        Args:
            target_info: The info with which to set the target state.
            target_num_replicas: The number of replicas that this deployment
                should attempt to run.
            status_trigger: The driver that triggered this change of state.
        """
        new_target_state = DeploymentTargetState.create(
            target_info, target_num_replicas, deleting=False
        )

        if self._target_state.version == new_target_state.version:
            # Record either num replica or autoscaling config lightweight update
            if (
                self._target_state.version.deployment_config.autoscaling_config
                != new_target_state.version.deployment_config.autoscaling_config
            ):
                ServeUsageTag.AUTOSCALING_CONFIG_LIGHTWEIGHT_UPDATED.record("True")
            elif (
                self._target_state.version.deployment_config.num_replicas
                != new_target_state.version.deployment_config.num_replicas
            ):
                ServeUsageTag.NUM_REPLICAS_LIGHTWEIGHT_UPDATED.record("True")

        self._target_state = new_target_state

    def deploy(self, deployment_info: DeploymentInfo) -> bool:
        """Deploy the deployment.

        If the deployment already exists with the same version, config,
        target_capacity, and target_capacity_direction,
        this method returns False.

        Returns:
            bool: Whether or not the deployment is being updated.
        """

        curr_deployment_info = self._target_state.info
        if curr_deployment_info is not None:
            # Redeploying should not reset the deployment's start time.
            if not self._target_state.deleting:
                deployment_info.start_time_ms = curr_deployment_info.start_time_ms

            deployment_settings_changed = (
                self._target_state.deleting
                or curr_deployment_info.deployment_config
                != deployment_info.deployment_config
                or curr_deployment_info.replica_config.ray_actor_options
                != deployment_info.replica_config.ray_actor_options
                or deployment_info.version is None
                or curr_deployment_info.version != deployment_info.version
            )
            target_capacity_changed = (
                curr_deployment_info.target_capacity != deployment_info.target_capacity
                or curr_deployment_info.target_capacity_direction
                != deployment_info.target_capacity_direction
            )
        else:
            deployment_settings_changed = True
            target_capacity_changed = True

        # Exit early if the deployment info hasn't changed. Ensures this method
        # is idempotent.
        if not deployment_settings_changed and not target_capacity_changed:
            return False

        if deployment_info.deployment_config.autoscaling_config:
            target_num_replicas = self._autoscaling_state_manager.register_deployment(
                self._id, deployment_info, self._target_state.target_num_replicas
            )
        else:
            self._autoscaling_state_manager.deregister_deployment(self._id)
            target_num_replicas = get_capacity_adjusted_num_replicas(
                deployment_info.deployment_config.num_replicas,
                deployment_info.target_capacity,
            )

        old_target_state = self._target_state
        self._set_target_state(deployment_info, target_num_replicas=target_num_replicas)
        self._deployment_scheduler.on_deployment_deployed(
            self._id, deployment_info.replica_config
        )

        # Determine if the updated target state simply scales the current state.
        if self._target_state.is_scaled_copy_of(old_target_state):
            old_num = old_target_state.target_num_replicas
            new_num = self._target_state.target_num_replicas

            if new_num > old_num:
                self._curr_status_info = self._curr_status_info.handle_transition(
                    trigger=DeploymentStatusInternalTrigger.MANUALLY_INCREASE_NUM_REPLICAS,  # noqa: E501
                    message=f"Upscaling from {old_num} to {new_num} replicas.",
                )
            elif new_num < old_num:
                self._curr_status_info = self._curr_status_info.handle_transition(
                    trigger=DeploymentStatusInternalTrigger.MANUALLY_DECREASE_NUM_REPLICAS,  # noqa: E501
                    message=f"Downscaling from {old_num} to {new_num} replicas.",
                )
        else:
            # Otherwise, the deployment configuration has actually been updated.
            self._curr_status_info = self._curr_status_info.handle_transition(
                trigger=DeploymentStatusInternalTrigger.CONFIG_UPDATE
            )

        logger.info(
            f"Deploying new version of {self._id} "
            f"(initial target replicas: {target_num_replicas})."
        )
        self._replica_constructor_retry_counter = 0
        self._replica_has_started = False
        return True

    def autoscale(self) -> int:
        """Autoscale the deployment based on metrics."""

        if self._target_state.deleting:
            return

        decision_num_replicas = self._autoscaling_state_manager.get_target_num_replicas(
            deployment_id=self._id,
            curr_target_num_replicas=self._target_state.target_num_replicas,
        )

        if (
            decision_num_replicas is None
            or decision_num_replicas == self._target_state.target_num_replicas
        ):
            return

        new_info = copy(self._target_state.info)
        new_info.version = self._target_state.version.code_version

        old_num = self._target_state.target_num_replicas
        self._set_target_state(new_info, decision_num_replicas)

        # The deployment should only transition to UPSCALING/DOWNSCALING
        # if it's within the autoscaling bounds
        if not self._autoscaling_state_manager.is_within_bounds(
            self._id,
            self._replicas.count(
                states=[ReplicaState.RUNNING], version=self._target_state.version
            ),
        ):
            return

        curr_stats_str = (
            f"Current ongoing requests: "
            f"{self._autoscaling_state_manager.get_total_num_requests(self._id):.2f}, "
            f"current running replicas: "
            f"{self._replicas.count(states=[ReplicaState.RUNNING])}."
        )
        new_num = self._target_state.target_num_replicas
        if new_num > old_num:
            logger.info(
                f"Upscaling {self._id} from {old_num} to {new_num} replicas. "
                f"{curr_stats_str}"
            )
            self._curr_status_info = self._curr_status_info.handle_transition(
                trigger=DeploymentStatusInternalTrigger.AUTOSCALE_UP,
                message=f"Upscaling from {old_num} to {new_num} replicas.",
            )
        elif new_num < old_num:
            logger.info(
                f"Downscaling {self._id} from {old_num} to {new_num} replicas. "
                f"{curr_stats_str}"
            )
            self._curr_status_info = self._curr_status_info.handle_transition(
                trigger=DeploymentStatusInternalTrigger.AUTOSCALE_DOWN,
                message=f"Downscaling from {old_num} to {new_num} replicas.",
            )

    def delete(self) -> None:
        if not self._target_state.deleting:
            self._set_target_state_deleting()

    def _stop_or_update_outdated_version_replicas(self, max_to_stop=math.inf) -> bool:
        """Stop or update replicas with outdated versions.

        Stop replicas with versions that require the actor to be restarted, and
        reconfigure replicas that require refreshing deployment config values.

        Args:
            max_to_stop: max number of replicas to stop, by default,
                         it stops all replicas with an outdated version.
        """
        replicas_to_update = self._replicas.pop(
            exclude_version=self._target_state.version,
            states=[
                ReplicaState.STARTING,
                ReplicaState.PENDING_MIGRATION,
                ReplicaState.RUNNING,
            ],
        )
        replicas_changed = False
        code_version_changes = 0
        reconfigure_changes = 0
        for replica in replicas_to_update:
            if (code_version_changes + reconfigure_changes) >= max_to_stop:
                self._replicas.add(replica.actor_details.state, replica)
            # If the new version requires the actors to be restarted, stop the replica.
            # A new one with the correct version will be started later as part of the
            # normal scale-up process.
            elif replica.version.requires_actor_restart(self._target_state.version):
                code_version_changes += 1
                # If the replica is still `STARTING`, we don't need to go through the
                # graceful stop period.
                graceful_stop = replica.actor_details.state == ReplicaState.RUNNING
                self._stop_replica(replica, graceful_stop=graceful_stop)
                replicas_changed = True
            # Otherwise, only lightweight options in deployment config is a mismatch, so
            # we update it dynamically without restarting the replica.
            elif replica.actor_details.state == ReplicaState.RUNNING:
                reconfigure_changes += 1
                if replica.version.requires_long_poll_broadcast(
                    self._target_state.version
                ):
                    replicas_changed = True
                actor_updating = replica.reconfigure(self._target_state.version)
                if actor_updating:
                    self._replicas.add(ReplicaState.UPDATING, replica)
                else:
                    self._replicas.add(ReplicaState.RUNNING, replica)
            # We don't allow going from STARTING, PENDING_MIGRATION to UPDATING.
            else:
                self._replicas.add(replica.actor_details.state, replica)

        if code_version_changes > 0:
            logger.info(
                f"Stopping {code_version_changes} replicas of {self._id} "
                "with outdated versions."
            )

        if reconfigure_changes > 0:
            logger.info(
                f"Updating {reconfigure_changes} replicas of {self._id} "
                "with outdated deployment configs."
            )
            # Record user config lightweight update
            ServeUsageTag.USER_CONFIG_LIGHTWEIGHT_UPDATED.record("True")

        return replicas_changed

    def _check_and_stop_outdated_version_replicas(self) -> bool:
        """Stops replicas with outdated versions to implement rolling updates.

        This includes both explicit code version updates and changes to the
        user_config.

        Returns whether any replicas were stopped.
        """
        # Short circuit if target replicas is 0 (the deployment is being
        # deleted) because this will be handled in the main loop.
        if self._target_state.target_num_replicas == 0:
            return False

        # We include STARTING and UPDATING replicas here
        # because if there are replicas still pending startup, we may as well
        # terminate them and start new version replicas instead.
        old_running_replicas = self._replicas.count(
            exclude_version=self._target_state.version,
            states=[
                ReplicaState.STARTING,
                ReplicaState.UPDATING,
                ReplicaState.RUNNING,
            ],
        )
        old_stopping_replicas = self._replicas.count(
            exclude_version=self._target_state.version, states=[ReplicaState.STOPPING]
        )
        new_running_replicas = self._replicas.count(
            version=self._target_state.version, states=[ReplicaState.RUNNING]
        )

        # If the deployment is currently scaling down, let the scale down
        # complete before doing a rolling update.
        if (
            self._target_state.target_num_replicas
            < old_running_replicas + old_stopping_replicas
        ):
            return False

        # The number of replicas that are currently in transition between
        # an old version and the new version. Note that we cannot directly
        # count the number of stopping replicas because once replicas finish
        # stopping, they are removed from the data structure.
        pending_replicas = (
            self._target_state.target_num_replicas
            - new_running_replicas
            - old_running_replicas
        )

        # Maximum number of replicas that can be updating at any given time.
        # There should never be more than rollout_size old replicas stopping
        # or rollout_size new replicas starting.
        rollout_size = max(int(0.2 * self._target_state.target_num_replicas), 1)
        max_to_stop = max(rollout_size - pending_replicas, 0)

        return self._stop_or_update_outdated_version_replicas(max_to_stop)

    def scale_deployment_replicas(
        self,
    ) -> Tuple[List[ReplicaSchedulingRequest], DeploymentDownscaleRequest]:
        """Scale the given deployment to the number of replicas."""

        assert (
            self._target_state.target_num_replicas >= 0
        ), "Target number of replicas must be greater than or equal to 0."

        upscale = []
        downscale = None

        self._check_and_stop_outdated_version_replicas()

        current_replicas = self._replicas.count(
            states=[ReplicaState.STARTING, ReplicaState.UPDATING, ReplicaState.RUNNING]
        )
        recovering_replicas = self._replicas.count(states=[ReplicaState.RECOVERING])

        delta_replicas = (
            self._target_state.target_num_replicas
            - current_replicas
            - recovering_replicas
        )
        if delta_replicas == 0:
            return (upscale, downscale)

        elif delta_replicas > 0:
            to_add = delta_replicas
            if to_add > 0 and not self._terminally_failed():
                logger.info(f"Adding {to_add} replica{'s' * (to_add>1)} to {self._id}.")
                for _ in range(to_add):
                    replica_id = ReplicaID(get_random_string(), deployment_id=self._id)
                    new_deployment_replica = DeploymentReplica(
                        replica_id,
                        self._target_state.version,
                    )
                    upscale.append(
                        new_deployment_replica.start(self._target_state.info)
                    )

                    self._replicas.add(ReplicaState.STARTING, new_deployment_replica)

        elif delta_replicas < 0:
            to_remove = -delta_replicas
            removed_replicas = f"{to_remove} replica{'s' if to_remove > 1 else ''}"
            logger.info(f"Removing {removed_replicas} from {self._id}.")
            downscale = DeploymentDownscaleRequest(
                deployment_id=self._id, num_to_stop=to_remove
            )

        return upscale, downscale

    def check_curr_status(self) -> Tuple[bool, bool]:
        """Check the current deployment status.

        Checks the difference between the target vs. running replica count for
        the target version.

        This will update the current deployment status depending on the state
        of the replicas.

        Returns (deleted, any_replicas_recovering).
        """
        # TODO(edoakes): we could make this more efficient in steady-state by
        # having a "healthy" flag that gets flipped if an update or replica
        # failure happens.

        target_version = self._target_state.version

        any_replicas_recovering = (
            self._replicas.count(states=[ReplicaState.RECOVERING]) > 0
        )
        all_running_replica_cnt = self._replicas.count(states=[ReplicaState.RUNNING])
        running_at_target_version_replica_cnt = self._replicas.count(
            states=[ReplicaState.RUNNING], version=target_version
        )

        # Got to make a call to complete current deploy() goal after
        # start failure threshold reached, while we might still have
        # pending replicas in current goal.
        if running_at_target_version_replica_cnt > 0:
            # At least one RUNNING replica at target state, partial
            # success; We can stop tracking constructor failures and
            # leave it to the controller to fully scale to target
            # number of replicas and only return as completed once
            # reached target replica count
            self._replica_has_started = True
        elif self._replica_startup_failing():
            self._curr_status_info = self._curr_status_info.handle_transition(
                trigger=DeploymentStatusInternalTrigger.REPLICA_STARTUP_FAILED,
                message=(
                    "The deployment failed to start "
                    f"{self._replica_constructor_retry_counter} times "
                    "in a row. This may be due to a problem with its "
                    "constructor or initial health check failing. See "
                    "controller logs for details. Error:\n"
                    f"{self._replica_constructor_error_msg}"
                ),
            )
            return False, any_replicas_recovering

        # If we have pending ops, the current goal is *not* ready.
        if (
            self._replicas.count(
                states=[
                    ReplicaState.STARTING,
                    ReplicaState.UPDATING,
                    ReplicaState.RECOVERING,
                    ReplicaState.STOPPING,
                ]
            )
            == 0
        ):
            # Check for deleting and a non-zero number of deployments.
            if self._target_state.deleting and all_running_replica_cnt == 0:
                return True, any_replicas_recovering

            if (
                self._target_state.target_num_replicas
                == running_at_target_version_replica_cnt
                and running_at_target_version_replica_cnt == all_running_replica_cnt
            ):
                self._curr_status_info = self._curr_status_info.handle_transition(
                    trigger=DeploymentStatusInternalTrigger.HEALTHY
                )
                self._replica_constructor_retry_counter = 0
                return False, any_replicas_recovering

        return False, any_replicas_recovering

    def _check_startup_replicas(
        self, original_state: ReplicaState, stop_on_slow=False
    ) -> List[Tuple[DeploymentReplica, ReplicaStartupStatus]]:
        """
        Common helper function for startup actions tracking and status
        transition: STARTING, UPDATING and RECOVERING.

        Args:
            stop_on_slow: If we consider a replica failed upon observing it's
                slow to reach running state.
        """
        slow_replicas = []
        for replica in self._replicas.pop(states=[original_state]):
            start_status, error_msg = replica.check_started()
            if start_status == ReplicaStartupStatus.SUCCEEDED:
                # This replica should be now be added to handle's replica
                # set.
                self._replicas.add(ReplicaState.RUNNING, replica)
                self._deployment_scheduler.on_replica_running(
                    replica.replica_id, replica.actor_node_id
                )

                # if replica version is the same as the target version,
                # we update the docs path
                if replica.version == self._target_state.version:
                    self._docs_path = replica.docs_path

                # Log the startup latency.
                e2e_replica_start_latency = time.time() - replica._start_time
                replica_startup_message = (
                    f"{replica.replica_id} started successfully "
                    f"on node '{replica.actor_node_id}' after "
                    f"{e2e_replica_start_latency:.1f}s (PID: {replica.actor_pid})."
                )
                if replica.initialization_latency_s is not None:
                    # This condition should always be True. The initialization
                    # latency is only None before the replica has initialized.
                    replica_startup_message += (
                        " Replica constructor, "
                        "reconfigure method, and initial health check took "
                        f"{replica.initialization_latency_s:.1f}s."
                    )
                logger.info(replica_startup_message, extra={"log_to_stderr": False})

            elif start_status == ReplicaStartupStatus.FAILED:
                # Replica reconfigure (deploy / upgrade) failed
                self.record_replica_startup_failure(error_msg)
                self._stop_replica(replica)
            elif start_status in [
                ReplicaStartupStatus.PENDING_ALLOCATION,
                ReplicaStartupStatus.PENDING_INITIALIZATION,
            ]:
                is_slow = time.time() - replica._start_time > SLOW_STARTUP_WARNING_S
                if is_slow:
                    slow_replicas.append((replica, start_status))

                # Does it make sense to stop replicas in PENDING_ALLOCATION
                # state?
                if is_slow and stop_on_slow:
                    self._stop_replica(replica, graceful_stop=False)
                else:
                    self._replicas.add(original_state, replica)

        return slow_replicas

    def record_replica_startup_failure(self, error_msg: str):
        """Record that a replica failed to start."""

        # There is no need to record replica failures if the target is 0.
        if self._target_state.target_num_replicas == 0:
            return

        # Increase startup failure counter
        self._replica_constructor_retry_counter += 1
        self._replica_constructor_error_msg = error_msg

        # Update the deployment message only if replicas are failing during
        # the very first time the controller is trying to start replicas of
        # this version.
        retrying_msg = ""
        if not self._replica_has_started:
            remaining_retries = max(
                self._failed_to_start_threshold
                - self._replica_constructor_retry_counter,
                0,
            )
            retrying_msg = f" {remaining_retries} more time(s)"

        message = (
            f"A replica failed to start with exception. Retrying{retrying_msg}. "
            f"Error:\n{error_msg}"
        )
        self._curr_status_info = self._curr_status_info.update_message(message)

    def stop_replicas(self, replicas_to_stop) -> None:
        for replica in self._replicas.pop():
            if replica.replica_id in replicas_to_stop:
                self._stop_replica(replica)
            else:
                self._replicas.add(replica.actor_details.state, replica)

    def _stop_replica(self, replica: DeploymentReplica, graceful_stop=True):
        """Stop replica
        1. Stop the replica.
        2. Change the replica into stopping state.
        3. Set the health replica stats to 0.
        """
        logger.debug(f"Adding STOPPING to replica: {replica.replica_id}.")
        replica.stop(graceful=graceful_stop)
        self._replicas.add(ReplicaState.STOPPING, replica)
        self._deployment_scheduler.on_replica_stopping(replica.replica_id)
        self.health_check_gauge.set(
            0,
            tags={
                "deployment": self.deployment_name,
                "replica": replica.replica_id.unique_id,
                "application": self.app_name,
            },
        )

    def check_and_update_replicas(self):
        """
        Check current state of all DeploymentReplica being tracked, and compare
        with state container from previous update() cycle to see if any state
        transition happened.
        """

        for replica in self._replicas.pop(
            states=[ReplicaState.RUNNING, ReplicaState.PENDING_MIGRATION]
        ):
            if replica.check_health():
                self._replicas.add(replica.actor_details.state, replica)
                self.health_check_gauge.set(
                    1,
                    tags={
                        "deployment": self.deployment_name,
                        "replica": replica.replica_id.unique_id,
                        "application": self.app_name,
                    },
                )
                scheduling_stats = replica.get_scheduling_stats()
                replica.record_scheduling_stats(scheduling_stats)
            else:
                logger.warning(
                    f"Replica {replica.replica_id} failed health check, stopping it."
                )
                self.health_check_gauge.set(
                    0,
                    tags={
                        "deployment": self.deployment_name,
                        "replica": replica.replica_id.unique_id,
                        "application": self.app_name,
                    },
                )
                self._stop_replica(
                    replica, graceful_stop=not self.FORCE_STOP_UNHEALTHY_REPLICAS
                )
                # If this is a replica of the target version, the deployment
                # enters the "UNHEALTHY" status until the replica is
                # recovered or a new deploy happens.
                if replica.version == self._target_state.version:
                    self._curr_status_info = self._curr_status_info.handle_transition(
                        trigger=DeploymentStatusInternalTrigger.HEALTH_CHECK_FAILED,
                        message="A replica's health check failed. This "
                        "deployment will be UNHEALTHY until the replica "
                        "recovers or a new deploy happens.",
                    )

        slow_start_replicas = []
        slow_start = self._check_startup_replicas(ReplicaState.STARTING)
        slow_update = self._check_startup_replicas(ReplicaState.UPDATING)
        slow_recover = self._check_startup_replicas(
            ReplicaState.RECOVERING, stop_on_slow=True
        )

        slow_start_replicas = slow_start + slow_update + slow_recover

        if (
            len(slow_start_replicas)
            and time.time() - self._prev_startup_warning > SLOW_STARTUP_WARNING_PERIOD_S
        ):
            pending_allocation = []
            pending_initialization = []

            for replica, startup_status in slow_start_replicas:
                if startup_status == ReplicaStartupStatus.PENDING_ALLOCATION:
                    pending_allocation.append(replica)
                if startup_status == ReplicaStartupStatus.PENDING_INITIALIZATION:
                    pending_initialization.append(replica)

            if len(pending_allocation) > 0:
                required, available = pending_allocation[0].resource_requirements()
                message = (
                    f"Deployment '{self.deployment_name}' in application "
                    f"'{self.app_name}' has {len(pending_allocation)} replicas that "
                    f"have taken more than {SLOW_STARTUP_WARNING_S}s to be scheduled. "
                    "This may be due to waiting for the cluster to auto-scale or for a "
                    "runtime environment to be installed. "
                    f"Resources required for each replica: {required}, "
                    f"total resources available: {available}. "
                    "Use `ray status` for more details."
                )
                logger.warning(message)
                if _SCALING_LOG_ENABLED:
                    print_verbose_scaling_log()
                # If status is UNHEALTHY, leave the status and message as is.
                # The issue that caused the deployment to be unhealthy should be
                # prioritized over this resource availability issue.
                if self._curr_status_info.status not in [
                    DeploymentStatus.UNHEALTHY,
                    DeploymentStatus.DEPLOY_FAILED,
                ]:
                    self._curr_status_info = self._curr_status_info.update_message(
                        message
                    )

            if len(pending_initialization) > 0:
                message = (
                    f"Deployment '{self.deployment_name}' in application "
                    f"'{self.app_name}' has {len(pending_initialization)} replicas "
                    f"that have taken more than {SLOW_STARTUP_WARNING_S}s to "
                    "initialize.\n"
                    "This may be caused by a slow __init__ or reconfigure method."
                )
                logger.warning(message)
                # If status is UNHEALTHY, leave the status and message as is.
                # The issue that caused the deployment to be unhealthy should be
                # prioritized over this resource availability issue.
                if self._curr_status_info.status not in [
                    DeploymentStatus.UNHEALTHY,
                    DeploymentStatus.DEPLOY_FAILED,
                ]:
                    self._curr_status_info = self._curr_status_info.update_message(
                        message
                    )

            self._prev_startup_warning = time.time()

        for replica in self._replicas.pop(states=[ReplicaState.STOPPING]):
            stopped = replica.check_stopped()
            if not stopped:
                self._replicas.add(ReplicaState.STOPPING, replica)
            else:
                logger.info(f"{replica.replica_id} is stopped.")
                self._autoscaling_state_manager.on_replica_stopped(replica.replica_id)

    def _choose_pending_migration_replicas_to_stop(
        self,
        replicas: List[DeploymentReplica],
        deadlines: Dict[str, int],
        min_replicas_to_stop: int,
    ) -> Tuple[List[DeploymentReplica], List[DeploymentReplica]]:
        """Returns a partition of replicas to stop and to keep.

        Args:
            replicas: The current list of replicas pending migration.
            deadlines: The current draining node deadlines.
            min_replicas_to_stop: The minimum number of replicas to stop.
        """
        to_stop = []
        remaining = []

        # Stop replicas whose deadline is up
        for replica in replicas:
            assert replica.actor_node_id in deadlines

            curr_timestamp_ms = time.time() * 1000
            timeout_ms = replica._actor.graceful_shutdown_timeout_s * 1000
            if curr_timestamp_ms >= deadlines[replica.actor_node_id] - timeout_ms:
                to_stop.append(replica)
            else:
                remaining.append(replica)

        # Stop excess PENDING_MIGRATION replicas when new "replacement"
        # replicas have transitioned to RUNNING. The replicas with the
        # earliest deadlines should be chosen greedily.
        remaining.sort(key=lambda r: deadlines[r.actor_node_id])
        num_excess = min_replicas_to_stop - len(to_stop)

        if num_excess > 0:
            to_stop.extend(remaining[:num_excess])
            remaining = remaining[num_excess:]

        return to_stop, remaining

    def migrate_replicas_on_draining_nodes(self, draining_nodes: Dict[str, int]):
        # Move replicas back to running if they are no longer on a draining node.
        # If this causes the number of replicas to exceed the target state,
        # they will be scaled down because `scale_deployment_replicas` is called on
        # each deployment after this
        for replica in self._replicas.pop(states=[ReplicaState.PENDING_MIGRATION]):
            if replica.actor_node_id not in draining_nodes:
                self._replicas.add(ReplicaState.RUNNING, replica)
            else:
                self._replicas.add(ReplicaState.PENDING_MIGRATION, replica)

        # Migrate replicas on draining nodes
        for replica in self._replicas.pop(
            states=[ReplicaState.UPDATING, ReplicaState.RUNNING, ReplicaState.STARTING]
        ):
            if replica.actor_node_id in draining_nodes:
                # For RUNNING replicas, migrate them safely by starting
                # a replacement replica first.
                if replica.actor_details.state == ReplicaState.RUNNING:
                    logger.info(
                        f"Migrating {replica.replica_id} from draining node "
                        f"'{replica.actor_node_id}'. A new replica will be created on "
                        "another node."
                    )
                    self._replicas.add(ReplicaState.PENDING_MIGRATION, replica)
                # For replicas that are STARTING or UPDATING, might as
                # well terminate them immediately to allow replacement
                # replicas to start. Otherwise we need to wait for them
                # to transition to RUNNING before starting migration.
                else:
                    self._stop_replica(replica, graceful_stop=True)
            else:
                self._replicas.add(replica.actor_details.state, replica)

        num_running = self._replicas.count(states=[ReplicaState.RUNNING])
        num_draining = self._replicas.count(states=[ReplicaState.PENDING_MIGRATION])
        num_pending_migration_replicas_to_stop = (
            num_running + num_draining - self._target_state.target_num_replicas
        )

        (
            replicas_to_stop,
            replicas_to_keep,
        ) = self._choose_pending_migration_replicas_to_stop(
            self._replicas.pop(states=[ReplicaState.PENDING_MIGRATION]),
            draining_nodes,
            num_pending_migration_replicas_to_stop,
        )
        for replica in replicas_to_stop:
            logger.info(
                f"Stopping {replica.replica_id} "
                f"on draining node {replica.actor_node_id}."
            )
            self._stop_replica(replica, graceful_stop=True)

        for replica in replicas_to_keep:
            self._replicas.add(ReplicaState.PENDING_MIGRATION, replica)

    def record_scheduling_info(self, info: ReplicaSchedulingInfo) -> None:
        """Records the multiplexed model IDs of a replica.

        Args:
            info: ReplicaSchedulingInfo including deployment name, replica tag,
                multiplex model ids, and scheduling stats.
        """
        # Find the replica
        for replica in self._replicas.get():
            if replica.replica_id == info.replica_id:
                if info.multiplexed_model_ids is not None:
                    replica.record_multiplexed_model_ids(info.multiplexed_model_ids)
                if info.scheduling_stats is not None:
                    replica.record_scheduling_stats(info.scheduling_stats)
                self._replica_scheduling_info_updated = True
                return

        logger.warning(f"{info.replica_id} not found.")

    def _stop_one_running_replica_for_testing(self):
        running_replicas = self._replicas.pop(states=[ReplicaState.RUNNING])
        replica_to_stop = running_replicas.pop()
        replica_to_stop.stop(graceful=False)
        self._replicas.add(ReplicaState.STOPPING, replica_to_stop)
        for replica in running_replicas:
            self._replicas.add(ReplicaState.RUNNING, replica)


class DeploymentStateManager:
    """Manages all state for deployments in the system.

    This class is *not* thread safe, so any state-modifying methods should be
    called with a lock held.
    """

    def __init__(
        self,
        kv_store: KVStoreBase,
        long_poll_host: LongPollHost,
        all_current_actor_names: List[str],
        all_current_placement_group_names: List[str],
        cluster_node_info_cache: ClusterNodeInfoCache,
        autoscaling_state_manager: AutoscalingStateManager,
        head_node_id_override: Optional[str] = None,
        create_placement_group_fn_override: Optional[Callable] = None,
    ):
        self._kv_store = kv_store
        self._long_poll_host = long_poll_host
        self._cluster_node_info_cache = cluster_node_info_cache
        self._deployment_scheduler = default_impl.create_deployment_scheduler(
            cluster_node_info_cache,
            head_node_id_override,
            create_placement_group_fn_override,
        )
        self._autoscaling_state_manager = autoscaling_state_manager

        self._shutting_down = False

        self._deployment_states: Dict[DeploymentID, DeploymentState] = {}

        self._recover_from_checkpoint(
            all_current_actor_names, all_current_placement_group_names
        )

    def _create_deployment_state(self, deployment_id):
        self._deployment_scheduler.on_deployment_created(
            deployment_id, SpreadDeploymentSchedulingPolicy()
        )

        return DeploymentState(
            deployment_id,
            self._long_poll_host,
            self._deployment_scheduler,
            self._cluster_node_info_cache,
            self._autoscaling_state_manager,
        )

    def _map_actor_names_to_deployment(
        self, all_current_actor_names: List[str]
    ) -> Dict[str, List[str]]:
        """
        Given a list of all actor names queried from current ray cluster,
        map them to corresponding deployments.

        Example:
            Args:
                [A#zxc123, B#xcv234, A#qwe234]
            Returns:
                {
                    A: [A#zxc123, A#qwe234]
                    B: [B#xcv234]
                }
        """
        all_replica_names = [
            actor_name
            for actor_name in all_current_actor_names
            if ReplicaID.is_full_id_str(actor_name)
        ]
        deployment_to_current_replicas = defaultdict(list)
        if len(all_replica_names) > 0:
            for replica_name in all_replica_names:
                replica_id = ReplicaID.from_full_id_str(replica_name)
                deployment_to_current_replicas[replica_id.deployment_id].append(
                    replica_name
                )

        return deployment_to_current_replicas

    def _detect_and_remove_leaked_placement_groups(
        self,
        all_current_actor_names: List[str],
        all_current_placement_group_names: List[str],
    ):
        """Detect and remove any placement groups not associated with a replica.

        This can happen under certain rare circumstances:
            - The controller creates a placement group then crashes before creating
            the associated replica actor.
            - While the controller is down, a replica actor crashes but its placement
            group still exists.

        In both of these (or any other unknown cases), we simply need to remove the
        leaked placement groups.
        """
        leaked_pg_names = []
        for pg_name in all_current_placement_group_names:
            if (
                ReplicaID.is_full_id_str(pg_name)
                and pg_name not in all_current_actor_names
            ):
                leaked_pg_names.append(pg_name)

        if len(leaked_pg_names) > 0:
            logger.warning(
                f"Detected leaked placement groups: {leaked_pg_names}. "
                "The placement groups will be removed. This can happen in rare "
                "circumstances when the controller crashes and should not cause any "
                "issues. If this happens repeatedly, please file an issue on GitHub."
            )

        for leaked_pg_name in leaked_pg_names:
            try:
                pg = ray.util.get_placement_group(leaked_pg_name)
                ray.util.remove_placement_group(pg)
            except Exception:
                logger.exception(
                    f"Failed to remove leaked placement group {leaked_pg_name}."
                )

    def _recover_from_checkpoint(
        self,
        all_current_actor_names: List[str],
        all_current_placement_group_names: List[str],
    ):
        """
        Recover from checkpoint upon controller failure with all actor names
        found in current cluster.

        Each deployment resumes target state from checkpoint if available.

        For current state it will prioritize reconstructing from current
        actor names found that matches deployment tag if applicable.
        """
        self._detect_and_remove_leaked_placement_groups(
            all_current_actor_names,
            all_current_placement_group_names,
        )

        deployment_to_current_replicas = self._map_actor_names_to_deployment(
            all_current_actor_names
        )
        checkpoint = self._kv_store.get(CHECKPOINT_KEY)
        if checkpoint is not None:
            deployment_state_info = cloudpickle.loads(checkpoint)

            for deployment_id, checkpoint_data in deployment_state_info.items():
                deployment_state = self._create_deployment_state(deployment_id)
                deployment_state.recover_target_state_from_checkpoint(checkpoint_data)
                if len(deployment_to_current_replicas[deployment_id]) > 0:
                    deployment_state.recover_current_state_from_replica_actor_names(  # noqa: E501
                        deployment_to_current_replicas[deployment_id]
                    )
                self._deployment_states[deployment_id] = deployment_state

    def shutdown(self):
        """
        Shutdown all running replicas by notifying the controller, and leave
        it to the controller event loop to take actions afterwards.

        Once shutdown signal is received, it will also prevent any new
        deployments or replicas from being created.

        One can send multiple shutdown signals but won't effectively make any
        difference compare to calling it once.
        """
        self._shutting_down = True

        for deployment_state in self._deployment_states.values():
            deployment_state.delete()

        # TODO(jiaodong): This might not be 100% safe since we deleted
        # everything without ensuring all shutdown goals are completed
        # yet. Need to address in follow-up PRs.
        self._kv_store.delete(CHECKPOINT_KEY)

        # TODO(jiaodong): Need to add some logic to prevent new replicas
        # from being created once shutdown signal is sent.

    def is_ready_for_shutdown(self) -> bool:
        """Return whether all deployments are shutdown.

        Check there are no deployment states and no checkpoints.
        """
        return (
            self._shutting_down
            and len(self._deployment_states) == 0
            and self._kv_store.get(CHECKPOINT_KEY) is None
        )

    def save_checkpoint(self) -> None:
        """Write a checkpoint of all deployment states."""
        if self._shutting_down:
            # Once we're told to shut down, stop writing checkpoints.
            # Calling .shutdown() deletes any existing checkpoint.
            return

        deployment_state_info = {
            deployment_id: deployment_state.get_checkpoint_data()
            for deployment_id, deployment_state in self._deployment_states.items()
        }

        self._kv_store.put(
            CHECKPOINT_KEY,
            cloudpickle.dumps(deployment_state_info),
        )

    def get_running_replica_infos(
        self,
    ) -> Dict[DeploymentID, List[RunningReplicaInfo]]:
        return {
            id: deployment_state.get_running_replica_infos()
            for id, deployment_state in self._deployment_states.items()
        }

    def get_deployment_infos(self) -> Dict[DeploymentID, DeploymentInfo]:
        infos: Dict[DeploymentID, DeploymentInfo] = {}
        for deployment_id, deployment_state in self._deployment_states.items():
            infos[deployment_id] = deployment_state.target_info

        return infos

    def get_deployment(self, deployment_id: DeploymentID) -> Optional[DeploymentInfo]:
        if deployment_id in self._deployment_states:
            return self._deployment_states[deployment_id].target_info
        else:
            return None

    def get_deployment_docs_path(self, deployment_id: DeploymentID) -> Optional[str]:
        if deployment_id in self._deployment_states:
            return self._deployment_states[deployment_id].docs_path

    def get_deployment_details(self, id: DeploymentID) -> Optional[DeploymentDetails]:
        """Gets detailed info on a deployment.

        Returns:
            DeploymentDetails: if the deployment is live.
            None: if the deployment is deleted.
        """
        statuses = self.get_deployment_statuses([id])
        if len(statuses) == 0:
            return None
        else:
            status_info = statuses[0]
            deployment_state = self._deployment_states[id]
            return DeploymentDetails(
                name=id.name,
                status=status_info.status,
                status_trigger=status_info.status_trigger,
                message=status_info.message,
                deployment_config=_deployment_info_to_schema(
                    id.name, self.get_deployment(id)
                ),
                target_num_replicas=deployment_state._target_state.target_num_replicas,
                required_resources=deployment_state.target_info.replica_config.resource_dict,
                replicas=deployment_state.list_replica_details(),
            )

    def get_deployment_statuses(
        self, ids: Optional[List[DeploymentID]] = None
    ) -> List[DeploymentStatusInfo]:
        """
        Return the statuses of the deployments with the given `ids`.
        If `ids` is `None`, returns the status of all deployments.
        """
        if ids is None:
            # fast path for returning all deployments,
            # avoids checking `if ids is None` in a loop
            return [
                state.curr_status_info for state in self._deployment_states.values()
            ]
        else:
            statuses = []
            for id in ids:
                state = self._deployment_states.get(id)
                if state is not None:
                    statuses.append(state.curr_status_info)
            return statuses

    def get_alive_replica_actor_ids(self) -> Set[str]:
        alive_replica_actor_ids = set()
        for ds in self._deployment_states.values():
            alive_replica_actor_ids |= ds.get_alive_replica_actor_ids()

        return alive_replica_actor_ids

    def deploy(
        self,
        deployment_id: DeploymentID,
        deployment_info: DeploymentInfo,
    ) -> bool:
        """Deploy the deployment.

        If the deployment already exists with the same version and config,
        this is a no-op and returns False.

        Returns:
            bool: Whether or not the deployment is being updated.
        """
        if deployment_id not in self._deployment_states:
            self._deployment_states[deployment_id] = self._create_deployment_state(
                deployment_id
            )
            self._record_deployment_usage()

        return self._deployment_states[deployment_id].deploy(deployment_info)

    def get_deployments_in_application(self, app_name: str) -> List[str]:
        """Return list of deployment names in application."""

        deployments = []
        for deployment_id in self._deployment_states:
            if deployment_id.app_name == app_name:
                deployments.append(deployment_id.name)

        return deployments

    def delete_deployment(self, id: DeploymentID):
        # This method must be idempotent. We should validate that the
        # specified deployment exists on the client.
        if id in self._deployment_states:
            self._deployment_states[id].delete()

    def update(self) -> bool:
        """Updates the state of all deployments to match their goal state.

        Returns True if any of the deployments have replicas in the RECOVERING state.
        """

        deleted_ids = []
        any_recovering = False
        upscales: Dict[DeploymentID, List[ReplicaSchedulingRequest]] = {}
        downscales: Dict[DeploymentID, DeploymentDownscaleRequest] = {}

        # STEP 1: Update current state
        for deployment_state in self._deployment_states.values():
            if deployment_state.should_autoscale():
                deployment_state.autoscale()

            deployment_state.check_and_update_replicas()

        # STEP 2: Check current status
        for deployment_state in self._deployment_states.values():
            deployment_state.check_curr_status()

        # STEP 3: Drain nodes
        draining_nodes = self._cluster_node_info_cache.get_draining_nodes()
        allow_new_compaction = len(draining_nodes) == 0 and all(
            ds.curr_status_info.status == DeploymentStatus.HEALTHY
            # TODO(zcin): Make sure that status should never be healthy if
            # the number of running replicas at target version is not at
            # target number, so we can remove this defensive check.
            and ds.get_num_running_replicas(ds.target_version) == ds.target_num_replicas
            # To be extra conservative, only actively compact if there
            # are no non-running replicas
            and len(ds._replicas.get()) == ds.target_num_replicas
            for ds in self._deployment_states.values()
        )
        if RAY_SERVE_USE_COMPACT_SCHEDULING_STRATEGY:
            # Tuple of target node to compact, and its draining deadline
            node_info: Optional[
                Tuple[str, float]
            ] = self._deployment_scheduler.get_node_to_compact(
                allow_new_compaction=allow_new_compaction
            )
            if node_info:
                target_node_id, deadline = node_info
                draining_nodes = {target_node_id: deadline}

        for deployment_id, deployment_state in self._deployment_states.items():
            deployment_state.migrate_replicas_on_draining_nodes(draining_nodes)

        # STEP 4: Scale replicas
        for deployment_id, deployment_state in self._deployment_states.items():
            upscale, downscale = deployment_state.scale_deployment_replicas()

            if upscale:
                upscales[deployment_id] = upscale
            if downscale:
                downscales[deployment_id] = downscale

        # STEP 5: Update status
        for deployment_id, deployment_state in self._deployment_states.items():
            deleted, any_replicas_recovering = deployment_state.check_curr_status()

            if deleted:
                deleted_ids.append(deployment_id)
            any_recovering |= any_replicas_recovering

        # Take a checkpoint before actually affecting the state of the cluster
        # by starting/stopping replicas.
        self.save_checkpoint()

        # STEP 6: Schedule all STARTING replicas and stop all STOPPING replicas
        deployment_to_replicas_to_stop = self._deployment_scheduler.schedule(
            upscales, downscales
        )
        for deployment_id, replicas_to_stop in deployment_to_replicas_to_stop.items():
            self._deployment_states[deployment_id].stop_replicas(replicas_to_stop)
        for deployment_id, scheduling_requests in upscales.items():
            self._handle_scheduling_request_failures(deployment_id, scheduling_requests)

        # STEP 7: Broadcast long poll information
        for deployment_id, deployment_state in self._deployment_states.items():
            deployment_state.broadcast_running_replicas_if_changed()
            deployment_state.broadcast_deployment_config_if_changed()
            if deployment_state.should_autoscale():
                self._autoscaling_state_manager.update_running_replica_ids(
                    deployment_id=deployment_id,
                    running_replicas=deployment_state.get_running_replica_ids(),
                )

        # STEP 8: Cleanup
        for deployment_id in deleted_ids:
            self._deployment_scheduler.on_deployment_deleted(deployment_id)
            self._autoscaling_state_manager.deregister_deployment(deployment_id)
            del self._deployment_states[deployment_id]

        if len(deleted_ids):
            self._record_deployment_usage()

        return any_recovering

    def _handle_scheduling_request_failures(
        self,
        deployment_id: DeploymentID,
        scheduling_requests: List[ReplicaSchedulingRequest],
    ):
        """Updates internal datastructures when replicas fail to be scheduled."""
        failed_replicas: List[ReplicaID] = []
        for scheduling_request in scheduling_requests:
            if (
                scheduling_request.status
                == ReplicaSchedulingRequestStatus.PLACEMENT_GROUP_CREATION_FAILED
            ):
                failed_replicas.append(scheduling_request.replica_id)
                self._deployment_states[deployment_id].record_replica_startup_failure(
                    "Replica scheduling failed. Failed to create a placement "
                    f"group for replica {scheduling_request.replica_id}. "
                    "See Serve controller logs for more details."
                )
            elif (
                scheduling_request.status
                == ReplicaSchedulingRequestStatus.ACTOR_CREATION_FAILED
            ):
                failed_replicas.append(scheduling_request.replica_id)
                self._deployment_states[deployment_id].record_replica_startup_failure(
                    "Replica scheduling failed. Failed to create an actor "
                    f"for replica {scheduling_request.replica_id}. "
                    "See Serve controller logs for more details."
                )
        if failed_replicas:
            self._deployment_states[deployment_id].stop_replicas(failed_replicas)

    def _record_deployment_usage(self):
        ServeUsageTag.NUM_DEPLOYMENTS.record(str(len(self._deployment_states)))

        num_gpu_deployments = 0
        for deployment_state in self._deployment_states.values():
            if (
                deployment_state.target_info is not None
                and deployment_state.target_info.replica_config is not None
                and deployment_state.target_info.replica_config.ray_actor_options
                is not None
                and (
                    deployment_state.target_info.replica_config.ray_actor_options.get(
                        "num_gpus", 0
                    )
                    > 0
                )
            ):
                num_gpu_deployments += 1
        ServeUsageTag.NUM_GPU_DEPLOYMENTS.record(str(num_gpu_deployments))

    def record_replica_scheduling_info(self, info: ReplicaSchedulingInfo):
        """Record replica scheduling information for a replica.

        Args:
            info: ReplicaSchedulingInfo including deployment name, replica tag,
                multiplex model ids, and scheduling stats.
        """
        deployment_id = info.replica_id.deployment_id
        if deployment_id not in self._deployment_states:
            app_msg = f" in application '{deployment_id.app_name}'"
            logger.error(
                f"Deployment '{deployment_id.name}'{app_msg} not found in state "
                "manager."
            )
            return
        self._deployment_states[deployment_id].record_scheduling_info(info)

    def get_active_node_ids(self) -> Set[str]:
        """Return set of node ids with running replicas of any deployment.

        This is used to determine which node has replicas. Only nodes with replicas and
        head node should have active proxies.
        """
        node_ids = set()
        for deployment_state in self._deployment_states.values():
            node_ids.update(deployment_state.get_active_node_ids())
        return node_ids<|MERGE_RESOLUTION|>--- conflicted
+++ resolved
@@ -242,14 +242,11 @@
         self._consecutive_health_check_failures = 0
         self._initialization_latency_s: Optional[float] = None
         self._port: Optional[int] = None
-<<<<<<< HEAD
         self._scheduling_stats: Dict[str, Any] = {}
         self._record_scheduling_stats_ref: Optional[ObjectRef] = None
         self._last_record_scheduling_stats_time: float = 0.0
 
-=======
         self._docs_path: Optional[str] = None
->>>>>>> 3e663c94
         # Populated in `on_scheduled` or `recover`.
         self._actor_handle: ActorHandle = None
         self._placement_group: PlacementGroup = None
