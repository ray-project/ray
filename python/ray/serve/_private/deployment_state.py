--- conflicted
+++ resolved
@@ -2040,14 +2040,9 @@
                     replica.replica_id, replica.actor_node_id
                 )
                 logger.info(
-<<<<<<< HEAD
                     f"{replica.replica_id} started successfully "
-                    f"on node {replica.actor_node_id}.",
+                    f"on node '{replica.actor_node_id}'.",
                     extra={"log_to_stderr": False},
-=======
-                    f"Replica {replica.replica_tag} started successfully "
-                    f"on node '{replica.actor_node_id}'.",
->>>>>>> 1a77f83e
                 )
             elif start_status == ReplicaStartupStatus.FAILED:
                 # Replica reconfigure (deploy / upgrade) failed
