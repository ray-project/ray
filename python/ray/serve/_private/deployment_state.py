--- conflicted
+++ resolved
@@ -2331,20 +2331,11 @@
 
         return to_stop, remaining
 
-<<<<<<< HEAD
-    def _migrate_replicas_on_draining_nodes(self):
-        draining_node_deadlines = self._cluster_node_info_cache.get_draining_nodes()
-        for replica in self._replicas.pop(
-            states=[ReplicaState.UPDATING, ReplicaState.RUNNING, ReplicaState.STARTING]
-        ):
-            if replica.actor_node_id in draining_node_deadlines:
-=======
     def _migrate_replicas_on_draining_nodes(self, draining_nodes: Dict[str, int]):
         for replica in self._replicas.pop(
             states=[ReplicaState.UPDATING, ReplicaState.RUNNING, ReplicaState.STARTING]
         ):
             if replica.actor_node_id in draining_nodes:
->>>>>>> 2a127766
                 # For RUNNING replicas, migrate them safely by starting
                 # a replacement replica first.
                 if replica.actor_details.state == ReplicaState.RUNNING:
@@ -2369,11 +2360,7 @@
             replicas_to_keep,
         ) = self._choose_pending_migration_replicas_to_stop(
             self._replicas.pop(states=[ReplicaState.PENDING_MIGRATION]),
-<<<<<<< HEAD
-            draining_node_deadlines,
-=======
             draining_nodes,
->>>>>>> 2a127766
             num_pending_migration_replicas_to_stop,
         )
         for replica in replicas_to_stop:
@@ -2387,11 +2374,7 @@
         for replica in replicas_to_keep:
             self._replicas.add(ReplicaState.PENDING_MIGRATION, replica)
 
-<<<<<<< HEAD
-    def update(self) -> DeploymentStateUpdateResult:
-=======
     def update(self, *, allow_active_compaction: bool) -> DeploymentStateUpdateResult:
->>>>>>> 2a127766
         """Attempts to reconcile this deployment to match its goal state.
 
         This is an asynchronous call; it's expected to be called repeatedly.
@@ -2411,9 +2394,6 @@
             # Check the state of existing replicas and transition if necessary.
             self._check_and_update_replicas()
 
-<<<<<<< HEAD
-            self._migrate_replicas_on_draining_nodes()
-=======
             draining_nodes = self._cluster_node_info_cache.get_draining_nodes()
             if RAY_SERVE_USE_COMPACT_SCHEDULING_STRATEGY and allow_active_compaction:
                 (
@@ -2423,7 +2403,6 @@
                 if node and node not in draining_nodes:
                     draining_nodes[node] = deadline
             self._migrate_replicas_on_draining_nodes(draining_nodes=draining_nodes)
->>>>>>> 2a127766
 
             upscale, downscale = self._scale_deployment_replicas()
 
