--- conflicted
+++ resolved
@@ -1627,12 +1627,7 @@
             )
 
         logger.info(
-<<<<<<< HEAD
             f"Deploying new version of {self._id} "
-=======
-            f"Deploying new version of deployment '{self.deployment_name}' in "
-            f"application '{self.app_name}' "
->>>>>>> 1a77f83e
             f"(initial target replicas: {target_num_replicas})."
         )
         self._replica_constructor_retry_counter = 0
