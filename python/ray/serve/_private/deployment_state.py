import json
import logging
import math
import os
import random
import time
import traceback
from collections import defaultdict
from copy import copy
from dataclasses import dataclass
from enum import Enum
from typing import Any, Callable, Dict, List, Optional, Set, Tuple

import ray
from ray import ObjectRef, cloudpickle
from ray.actor import ActorHandle
from ray.exceptions import RayActorError, RayError, RayTaskError, RuntimeEnvSetupError
from ray.serve import metrics
from ray.serve._private import default_impl
from ray.serve._private.autoscaling_policy import AutoscalingPolicyManager
from ray.serve._private.cluster_node_info_cache import ClusterNodeInfoCache
from ray.serve._private.common import (
    DeploymentID,
    DeploymentStatus,
    DeploymentStatusInfo,
    DeploymentStatusInternalTrigger,
    DeploymentStatusTrigger,
    Duration,
    MultiplexedReplicaInfo,
    ReplicaID,
    ReplicaState,
    RunningReplicaInfo,
)
from ray.serve._private.config import DeploymentConfig
from ray.serve._private.constants import (
    MAX_DEPLOYMENT_CONSTRUCTOR_RETRY_COUNT,
    RAY_SERVE_COLLECT_AUTOSCALING_METRICS_ON_HANDLE,
    RAY_SERVE_EAGERLY_START_REPLACEMENT_REPLICAS,
    RAY_SERVE_FORCE_STOP_UNHEALTHY_REPLICAS,
    REPLICA_HEALTH_CHECK_UNHEALTHY_THRESHOLD,
    SERVE_LOGGER_NAME,
    SERVE_NAMESPACE,
)
from ray.serve._private.deployment_info import DeploymentInfo
from ray.serve._private.deployment_scheduler import (
    DeploymentDownscaleRequest,
    DeploymentScheduler,
    ReplicaSchedulingRequest,
    SpreadDeploymentSchedulingPolicy,
)
from ray.serve._private.long_poll import LongPollHost, LongPollNamespace
from ray.serve._private.storage.kv_store import KVStoreBase
from ray.serve._private.usage import ServeUsageTag
from ray.serve._private.utils import (
    JavaActorHandleProxy,
    check_obj_ref_ready_nowait,
    get_capacity_adjusted_num_replicas,
    get_random_string,
    msgpack_deserialize,
    msgpack_serialize,
)
from ray.serve._private.version import DeploymentVersion, VersionedReplica
from ray.serve.generated.serve_pb2 import DeploymentLanguage
from ray.serve.schema import (
    DeploymentDetails,
    ReplicaDetails,
    _deployment_info_to_schema,
)
from ray.util.placement_group import PlacementGroup

logger = logging.getLogger(SERVE_LOGGER_NAME)


class ReplicaStartupStatus(Enum):
    PENDING_ALLOCATION = 1
    PENDING_INITIALIZATION = 2
    SUCCEEDED = 3
    FAILED = 4


class ReplicaHealthCheckResponse(Enum):
    NONE = 1
    SUCCEEDED = 2
    APP_FAILURE = 3
    ACTOR_CRASHED = 4


@dataclass
class DeploymentTargetState:
    """The current goal state for a deployment.

    info: contains the information needed to initialize a replica.
    target_num_replicas: the number of replicas to run. This should already
        be adjusted by the target_capacity.
    version: the goal version of the deployment.
    deleting: whether the deployment is being deleted.
    """

    info: Optional[DeploymentInfo]
    target_num_replicas: int
    version: Optional[DeploymentVersion]
    deleting: bool

    @classmethod
    def default(cls) -> "DeploymentTargetState":
        return cls(None, -1, None, False)

    @classmethod
    def create(
        cls,
        info: DeploymentInfo,
        target_num_replicas: int,
        *,
        deleting: bool = False,
    ) -> "DeploymentTargetState":
        if deleting:
            if target_num_replicas != 0:
                raise ValueError(
                    "target_num_replicas must be 0 when setting target state "
                    f"to deleting. Got {target_num_replicas} instead."
                )

        version = DeploymentVersion(
            info.version,
            deployment_config=info.deployment_config,
            ray_actor_options=info.replica_config.ray_actor_options,
            placement_group_bundles=info.replica_config.placement_group_bundles,
            placement_group_strategy=info.replica_config.placement_group_strategy,
            max_replicas_per_node=info.replica_config.max_replicas_per_node,
        )

        return cls(info, target_num_replicas, version, deleting)

    def is_scaled_copy_of(self, other_target_state: "DeploymentTargetState") -> bool:
        """Checks if this target state is a scaled copy of another target state.

        A target state is a scaled copy of another target state if all
        configurable info is identical, other than target_num_replicas.

        Returns: True if this target state contains a non-None DeploymentInfo
            and is a scaled copy of the other target state.
        """

        if other_target_state.info is None:
            return False

        return all(
            [
                self.info.replica_config.ray_actor_options
                == other_target_state.info.replica_config.ray_actor_options,
                self.info.replica_config.placement_group_bundles
                == other_target_state.info.replica_config.placement_group_bundles,
                self.info.replica_config.placement_group_strategy
                == other_target_state.info.replica_config.placement_group_strategy,
                self.info.replica_config.max_replicas_per_node
                == other_target_state.info.replica_config.max_replicas_per_node,
                self.info.deployment_config.dict(exclude={"num_replicas"})
                == other_target_state.info.deployment_config.dict(
                    exclude={"num_replicas"}
                ),
                # TODO(zcin): version can be None, this is from an outdated codepath.
                # We should remove outdated code, so version can never be None.
                self.version,
                self.version == other_target_state.version,
            ]
        )


@dataclass
class DeploymentStateUpdateResult:
    deleted: bool
    any_replicas_recovering: bool
    upscale: List[ReplicaSchedulingRequest]
    downscale: Optional[DeploymentDownscaleRequest]


CHECKPOINT_KEY = "serve-deployment-state-checkpoint"
SLOW_STARTUP_WARNING_S = int(os.environ.get("SERVE_SLOW_STARTUP_WARNING_S", 30))
SLOW_STARTUP_WARNING_PERIOD_S = int(
    os.environ.get("SERVE_SLOW_STARTUP_WARNING_PERIOD_S", 30)
)

EXPONENTIAL_BACKOFF_FACTOR = float(os.environ.get("EXPONENTIAL_BACKOFF_FACTOR", 2.0))
MAX_BACKOFF_TIME_S = int(os.environ.get("SERVE_MAX_BACKOFF_TIME_S", 64))

ALL_REPLICA_STATES = list(ReplicaState)
_SCALING_LOG_ENABLED = os.environ.get("SERVE_ENABLE_SCALING_LOG", "0") != "0"


@dataclass
class HandleRequestMetric:
    queued_requests: float
    running_requests: Dict[str, float]
    timestamp: float


def print_verbose_scaling_log():
    assert _SCALING_LOG_ENABLED

    log_path = "/tmp/ray/session_latest/logs/monitor.log"
    last_n_lines = 50
    autoscaler_log_last_n_lines = []
    if os.path.exists(log_path):
        with open(log_path) as f:
            autoscaler_log_last_n_lines = f.readlines()[-last_n_lines:]

    debug_info = {
        "nodes": ray.nodes(),
        "available_resources": ray.available_resources(),
        "total_resources": ray.cluster_resources(),
        "autoscaler_logs": autoscaler_log_last_n_lines,
    }
    logger.error(f"Scaling information\n{json.dumps(debug_info, indent=2)}")


class ActorReplicaWrapper:
    """Wraps a Ray actor for a deployment replica.

    This is primarily defined so that we can mock out actual Ray operations
    for unit testing.

    *All Ray API calls should be made here, not in DeploymentState.*
    """

    def __init__(
        self,
        replica_id: ReplicaID,
        version: DeploymentVersion,
    ):
        self._replica_id = replica_id
        self._deployment_id = replica_id.deployment_id
        self._actor_name = replica_id.to_full_id_str()

        # Populated in either self.start() or self.recover()
        self._allocated_obj_ref: ObjectRef = None
        self._ready_obj_ref: ObjectRef = None

        self._actor_resources: Dict[str, float] = None
        # If the replica is being started, this will be the true version
        # If the replica is being recovered, this will be the target
        # version, which may be inconsistent with the actual replica
        # version. If so, the actual version will be updated later after
        # recover() and check_ready()
        self._version: DeploymentVersion = version
        self._healthy: bool = True
        self._health_check_ref: Optional[ObjectRef] = None
        self._last_health_check_time: float = 0.0
        self._consecutive_health_check_failures = 0

        # Populated in `on_scheduled` or `recover`.
        self._actor_handle: ActorHandle = None
        self._placement_group: PlacementGroup = None

        # Populated after replica is allocated.
        self._pid: int = None
        self._actor_id: str = None
        self._worker_id: str = None
        self._node_id: str = None
        self._node_ip: str = None
        self._log_file_path: str = None

        # Populated in self.stop().
        self._graceful_shutdown_ref: ObjectRef = None

        # todo: will be confused with deployment_config.is_cross_language
        self._is_cross_language = False
        self._deployment_is_cross_language = False

    @property
    def replica_id(self) -> str:
        return self._replica_id

    @property
    def deployment_name(self) -> str:
        return self._deployment_id.name

    @property
    def app_name(self) -> str:
        return self._deployment_id.app_name

    @property
    def is_cross_language(self) -> bool:
        return self._is_cross_language

    @property
    def actor_handle(self) -> Optional[ActorHandle]:
        if not self._actor_handle:
            try:
                self._actor_handle = ray.get_actor(
                    self._actor_name, namespace=SERVE_NAMESPACE
                )
            except ValueError:
                self._actor_handle = None

        if self._is_cross_language:
            assert isinstance(self._actor_handle, JavaActorHandleProxy)
            return self._actor_handle.handle

        return self._actor_handle

    @property
    def placement_group_bundles(self) -> Optional[List[Dict[str, float]]]:
        if not self._placement_group:
            return None

        return self._placement_group.bundle_specs

    @property
    def version(self) -> DeploymentVersion:
        """Replica version. This can be incorrect during state recovery.

        If the controller crashes and the deployment state is being
        recovered, this will temporarily be the deployment-wide target
        version, which may be inconsistent with the actual version
        running on the replica actor. If so, the actual version will be
        updated when the replica transitions from RECOVERING -> RUNNING
        """
        return self._version

    @property
    def deployment_config(self) -> DeploymentConfig:
        """Deployment config. This can return an incorrect config during state recovery.

        If the controller hasn't yet recovered the up-to-date version
        from the running replica actor, this property will return the
        current target config for the deployment.
        """
        return self._version.deployment_config

    @property
    def max_concurrent_queries(self) -> int:
        return self.deployment_config.max_concurrent_queries

    @property
    def max_queued_requests(self) -> int:
        return self.deployment_config.max_queued_requests

    @property
    def graceful_shutdown_timeout_s(self) -> float:
        return self.deployment_config.graceful_shutdown_timeout_s

    @property
    def health_check_period_s(self) -> float:
        return self.deployment_config.health_check_period_s

    @property
    def health_check_timeout_s(self) -> float:
        return self.deployment_config.health_check_timeout_s

    @property
    def pid(self) -> Optional[int]:
        """Returns the pid of the actor, None if not started."""
        return self._pid

    @property
    def actor_id(self) -> Optional[str]:
        """Returns the actor id, None if not started."""
        return self._actor_id

    @property
    def worker_id(self) -> Optional[str]:
        """Returns the worker id, None if not started."""
        return self._worker_id

    @property
    def node_id(self) -> Optional[str]:
        """Returns the node id of the actor, None if not placed."""
        return self._node_id

    @property
    def node_ip(self) -> Optional[str]:
        """Returns the node ip of the actor, None if not placed."""
        return self._node_ip

    @property
    def log_file_path(self) -> Optional[str]:
        """Returns the relative log file path of the actor, None if not placed."""
        return self._log_file_path

    def start(self, deployment_info: DeploymentInfo) -> ReplicaSchedulingRequest:
        """Start the current DeploymentReplica instance.

        The replica will be in the STARTING and PENDING_ALLOCATION states
        until the deployment scheduler schedules the underlying actor.
        """
        self._actor_resources = deployment_info.replica_config.resource_dict
        # it is currently not possible to create a placement group
        # with no resources (https://github.com/ray-project/ray/issues/20401)
        self._deployment_is_cross_language = (
            deployment_info.deployment_config.is_cross_language
        )

        logger.info(
            f"Starting {self.replica_id}.",
            extra={"log_to_stderr": False},
        )

        actor_def = deployment_info.actor_def
        if (
            deployment_info.deployment_config.deployment_language
            == DeploymentLanguage.PYTHON
        ):
            if deployment_info.replica_config.serialized_init_args is None:
                serialized_init_args = cloudpickle.dumps(())
            else:
                serialized_init_args = (
                    cloudpickle.dumps(
                        msgpack_deserialize(
                            deployment_info.replica_config.serialized_init_args
                        )
                    )
                    if self._deployment_is_cross_language
                    else deployment_info.replica_config.serialized_init_args
                )
            init_args = (
                self.replica_id,
                cloudpickle.dumps(deployment_info.replica_config.deployment_def)
                if self._deployment_is_cross_language
                else deployment_info.replica_config.serialized_deployment_def,
                serialized_init_args,
                deployment_info.replica_config.serialized_init_kwargs
                if deployment_info.replica_config.serialized_init_kwargs
                else cloudpickle.dumps({}),
                deployment_info.deployment_config.to_proto_bytes(),
                self._version,
            )
        # TODO(simon): unify the constructor arguments across language
        elif (
            deployment_info.deployment_config.deployment_language
            == DeploymentLanguage.JAVA
        ):
            self._is_cross_language = True
            actor_def = ray.cross_language.java_actor_class(
                "io.ray.serve.replica.RayServeWrappedReplica"
            )
            init_args = (
                # String deploymentName,
                self.deployment_name,
                # String replicaID,
                self.replica_id.to_full_id_str(),
                # String deploymentDef
                deployment_info.replica_config.deployment_def_name,
                # byte[] initArgsbytes
                msgpack_serialize(
                    cloudpickle.loads(
                        deployment_info.replica_config.serialized_init_args
                    )
                )
                if self._deployment_is_cross_language
                else deployment_info.replica_config.serialized_init_args,
                # byte[] deploymentConfigBytes,
                deployment_info.deployment_config.to_proto_bytes(),
                # byte[] deploymentVersionBytes,
                self._version.to_proto().SerializeToString(),
                # String controllerName
                # String appName
                self.app_name,
            )

        actor_options = {
            "name": self._actor_name,
            "namespace": SERVE_NAMESPACE,
            "lifetime": "detached",
        }
        actor_options.update(deployment_info.replica_config.ray_actor_options)

        return ReplicaSchedulingRequest(
            replica_id=self.replica_id,
            actor_def=actor_def,
            actor_resources=self._actor_resources,
            actor_options=actor_options,
            actor_init_args=init_args,
            placement_group_bundles=(
                deployment_info.replica_config.placement_group_bundles
            ),
            placement_group_strategy=(
                deployment_info.replica_config.placement_group_strategy
            ),
            max_replicas_per_node=(
                deployment_info.replica_config.max_replicas_per_node
            ),
            on_scheduled=self.on_scheduled,
        )

    def on_scheduled(
        self,
        actor_handle: ActorHandle,
        placement_group: Optional[PlacementGroup] = None,
    ):
        self._actor_handle = actor_handle
        self._placement_group = placement_group

        # Perform auto method name translation for java handles.
        # See https://github.com/ray-project/ray/issues/21474
        deployment_config = copy(self._version.deployment_config)
        deployment_config.user_config = self._format_user_config(
            deployment_config.user_config
        )
        if self._is_cross_language:
            self._actor_handle = JavaActorHandleProxy(self._actor_handle)
            self._allocated_obj_ref = self._actor_handle.is_allocated.remote()
            self._ready_obj_ref = self._actor_handle.is_initialized.remote(
                deployment_config.to_proto_bytes()
            )
        else:
            self._allocated_obj_ref = self._actor_handle.is_allocated.remote()
            replica_ready_check_func = self._actor_handle.initialize_and_get_metadata
            self._ready_obj_ref = replica_ready_check_func.remote(
                deployment_config,
                # Ensure that `is_allocated` will execute
                # before `initialize_and_get_metadata`,
                # because `initialize_and_get_metadata` runs
                # user code that could block the replica
                # asyncio loop. If that happens before `is_allocated` is executed,
                # the `is_allocated` call won't be able to run.
                self._allocated_obj_ref,
            )

    def _format_user_config(self, user_config: Any):
        temp = copy(user_config)
        if user_config is not None and self._deployment_is_cross_language:
            if self._is_cross_language:
                temp = msgpack_serialize(temp)
            else:
                temp = msgpack_deserialize(temp)
        return temp

    def reconfigure(self, version: DeploymentVersion) -> bool:
        """
        Update replica version. Also, updates the deployment config on the actor
        behind this DeploymentReplica instance if necessary.

        Returns: whether the actor is being updated.
        """
        updating = False
        if self._version.requires_actor_reconfigure(version):
            # Call into replica actor reconfigure() with updated user config and
            # graceful_shutdown_wait_loop_s
            updating = True
            deployment_config = copy(version.deployment_config)
            deployment_config.user_config = self._format_user_config(
                deployment_config.user_config
            )
            self._ready_obj_ref = self._actor_handle.reconfigure.remote(
                deployment_config
            )

        self._version = version
        return updating

    def recover(self) -> bool:
        """Recover replica version from a live replica actor.

        When controller dies, the deployment state loses the info on the version that's
        running on each individual replica actor, so as part of the recovery process, we
        need to recover the version that is running on the replica actor.

        Also confirm that actor is allocated and initialized before marking as running.

        Returns: False if the replica actor is no longer alive; the
            actor could have been killed in the time between when the
            controller fetching all Serve actors in the cluster and when
            the controller tries to recover it. Otherwise, return True.
        """
        logger.info(f"Recovering {self.replica_id}.")
        try:
            self._actor_handle = ray.get_actor(
                self._actor_name, namespace=SERVE_NAMESPACE
            )
        except ValueError:
            logger.warning(
                f"Failed to get handle to replica {self._actor_name} "
                "during controller recovery. Marking as dead."
            )
            return False

        try:
            self._placement_group = ray.util.get_placement_group(
                self._actor_name,
            )
        except ValueError:
            # ValueError is raised if the placement group does not exist.
            self._placement_group = None

        # Re-fetch initialization proof
        self._allocated_obj_ref = self._actor_handle.is_allocated.remote()

        # Running actor handle already has all info needed, thus successful
        # starting simply means retrieving replica version hash from actor
        if self._is_cross_language:
            self._ready_obj_ref = self._actor_handle.check_health.remote()
        else:
            self._ready_obj_ref = (
                self._actor_handle.initialize_and_get_metadata.remote()
            )

        return True

    def check_ready(self) -> Tuple[ReplicaStartupStatus, Optional[str]]:
        """
        Check if current replica has started by making ray API calls on
        relevant actor / object ref.

        Replica initialization calls __init__(), reconfigure(), and check_health().

        Returns:
            state (ReplicaStartupStatus):
                PENDING_ALLOCATION: replica is waiting for a worker to start
                PENDING_INITIALIZATION: replica initialization hasn't finished.
                FAILED: replica initialization failed.
                SUCCEEDED: replica initialization succeeded.
            error_msg:
                None: for PENDING_ALLOCATION, PENDING_INITIALIZATION or SUCCEEDED states
                str: for FAILED state
        """

        # Check whether the replica has been allocated.
        if self._allocated_obj_ref is None or not check_obj_ref_ready_nowait(
            self._allocated_obj_ref
        ):
            return ReplicaStartupStatus.PENDING_ALLOCATION, None

        if not self._is_cross_language:
            try:
                (
                    self._pid,
                    self._actor_id,
                    self._worker_id,
                    self._node_id,
                    self._node_ip,
                    self._log_file_path,
                ) = ray.get(self._allocated_obj_ref)
            except RayTaskError as e:
                logger.exception(
                    f"Exception in {self._replica_id}, " "the replica will be stopped."
                )
                return ReplicaStartupStatus.FAILED, str(e.as_instanceof_cause())
            except RuntimeEnvSetupError as e:
                msg = f"Exception when allocating {self._replica_id}: {str(e)}"
                logger.exception(msg)
                return ReplicaStartupStatus.FAILED, msg
            except Exception:
                msg = (
                    f"Exception when allocating {self._replica_id}:\n"
                    + traceback.format_exc()
                )
                logger.exception(msg)
                return ReplicaStartupStatus.FAILED, msg

        # Check whether relica initialization has completed.
        replica_ready = check_obj_ref_ready_nowait(self._ready_obj_ref)
        # In case of deployment constructor failure, ray.get will help to
        # surface exception to each update() cycle.
        if not replica_ready:
            return ReplicaStartupStatus.PENDING_INITIALIZATION, None
        else:
            try:
                # TODO(simon): fully implement reconfigure for Java replicas.
                if self._is_cross_language:
                    return ReplicaStartupStatus.SUCCEEDED, None

                # todo: The replica's userconfig whitch java client created
                #  is different from the controller's userconfig
                if not self._deployment_is_cross_language:
                    # This should only update version if the replica is being recovered.
                    # If this is checking on a replica that is newly started, this
                    # should return a version that is identical to what's already stored
                    _, self._version = ray.get(self._ready_obj_ref)
            except RayTaskError as e:
                logger.exception(
                    f"Exception in {self._replica_id}, " "the replica will be stopped."
                )
                # NOTE(zcin): we should use str(e) instead of traceback.format_exc()
                # here because the full details of the error is not displayed properly
                # with traceback.format_exc().
                return ReplicaStartupStatus.FAILED, str(e.as_instanceof_cause())
            except Exception as e:
                logger.exception(
                    f"Exception in {self._replica_id}, " "the replica will be stopped."
                )
                return ReplicaStartupStatus.FAILED, repr(e)

        return ReplicaStartupStatus.SUCCEEDED, None

    @property
    def actor_resources(self) -> Optional[Dict[str, float]]:
        return self._actor_resources

    @property
    def available_resources(self) -> Dict[str, float]:
        return ray.available_resources()

    def graceful_stop(self) -> Duration:
        """Request the actor to exit gracefully.

        Returns the timeout after which to kill the actor.
        """
        try:
            handle = ray.get_actor(self._actor_name, namespace=SERVE_NAMESPACE)
            if self._is_cross_language:
                handle = JavaActorHandleProxy(handle)
            self._graceful_shutdown_ref = handle.perform_graceful_shutdown.remote()
        except ValueError:
            # ValueError thrown from ray.get_actor means actor has already been deleted.
            pass

        return self.graceful_shutdown_timeout_s

    def check_stopped(self) -> bool:
        """Check if the actor has exited."""
        try:
            handle = ray.get_actor(self._actor_name, namespace=SERVE_NAMESPACE)
            stopped = check_obj_ref_ready_nowait(self._graceful_shutdown_ref)
            if stopped:
                try:
                    ray.get(self._graceful_shutdown_ref)
                except Exception:
                    logger.exception(
                        "Exception when trying to gracefully shutdown replica:\n"
                        + traceback.format_exc()
                    )

                ray.kill(handle, no_restart=True)
        except ValueError:
            # ValueError thrown from ray.get_actor means actor has already been deleted.
            stopped = True
        finally:
            # Remove the placement group both if the actor has already been deleted or
            # it was just killed above.
            if stopped and self._placement_group is not None:
                ray.util.remove_placement_group(self._placement_group)

        return stopped

    def _check_active_health_check(self) -> ReplicaHealthCheckResponse:
        """Check the active health check (if any).

        self._health_check_ref will be reset to `None` when the active health
        check is deemed to have succeeded or failed. This method *does not*
        start a new health check, that's up to the caller.

        Returns:
            - NONE if there's no active health check, or it hasn't returned
              yet and the timeout is not up.
            - SUCCEEDED if the active health check succeeded.
            - APP_FAILURE if the active health check failed (or didn't return
              before the timeout).
            - ACTOR_CRASHED if the underlying actor crashed.
        """
        if self._health_check_ref is None:
            # There is no outstanding health check.
            response = ReplicaHealthCheckResponse.NONE
        elif check_obj_ref_ready_nowait(self._health_check_ref):
            # Object ref is ready, ray.get it to check for exceptions.
            try:
                ray.get(self._health_check_ref)
                # Health check succeeded without exception.
                response = ReplicaHealthCheckResponse.SUCCEEDED
            except RayActorError:
                # Health check failed due to actor crashing.
                response = ReplicaHealthCheckResponse.ACTOR_CRASHED
            except RayError as e:
                # Health check failed due to application-level exception.
                logger.warning(f"Health check for {self._replica_id} failed: {e}")
                response = ReplicaHealthCheckResponse.APP_FAILURE
        elif time.time() - self._last_health_check_time > self.health_check_timeout_s:
            # Health check hasn't returned and the timeout is up, consider it failed.
            logger.warning(
                "Didn't receive health check response for replica "
                f"{self._replica_id} after "
                f"{self.health_check_timeout_s}s, marking it unhealthy."
            )
            response = ReplicaHealthCheckResponse.APP_FAILURE
        else:
            # Health check hasn't returned and the timeout isn't up yet.
            response = ReplicaHealthCheckResponse.NONE

        if response is not ReplicaHealthCheckResponse.NONE:
            self._health_check_ref = None

        return response

    def _should_start_new_health_check(self) -> bool:
        """Determines if a new health check should be kicked off.

        A health check will be started if:
            1) There is not already an active health check.
            2) It has been more than health_check_period_s since the
               previous health check was *started*.

        This assumes that self._health_check_ref is reset to `None` when an
        active health check succeeds or fails (due to returning or timeout).
        """
        if self._health_check_ref is not None:
            # There's already an active health check.
            return False

        # If there's no active health check, kick off another and reset
        # the timer if it's been long enough since the last health
        # check. Add some randomness to avoid synchronizing across all
        # replicas.
        time_since_last = time.time() - self._last_health_check_time
        randomized_period = self.health_check_period_s * random.uniform(0.9, 1.1)
        return time_since_last > randomized_period

    def check_health(self) -> bool:
        """Check if the actor is healthy.

        self._healthy should *only* be modified in this method.

        This is responsible for:
            1) Checking the outstanding health check (if any).
            2) Determining the replica health based on the health check results.
            3) Kicking off a new health check if needed.
        """
        response: ReplicaHealthCheckResponse = self._check_active_health_check()
        if response is ReplicaHealthCheckResponse.NONE:
            # No info; don't update replica health.
            pass
        elif response is ReplicaHealthCheckResponse.SUCCEEDED:
            # Health check succeeded. Reset the consecutive failure counter
            # and mark the replica healthy.
            self._consecutive_health_check_failures = 0
            self._healthy = True
        elif response is ReplicaHealthCheckResponse.APP_FAILURE:
            # Health check failed. If it has failed more than N times in a row,
            # mark the replica unhealthy.
            self._consecutive_health_check_failures += 1
            if (
                self._consecutive_health_check_failures
                >= REPLICA_HEALTH_CHECK_UNHEALTHY_THRESHOLD
            ):
                logger.warning(
                    f"Replica {self._replica_id} failed the health "
                    f"check {self._consecutive_health_check_failures} "
                    "times in a row, marking it unhealthy."
                )
                self._healthy = False
        elif response is ReplicaHealthCheckResponse.ACTOR_CRASHED:
            # Actor crashed, mark the replica unhealthy immediately.
            logger.warning(
                f"Actor for {self._replica_id} crashed, marking "
                "it unhealthy immediately."
            )
            self._healthy = False
        else:
            assert False, f"Unknown response type: {response}."

        if self._should_start_new_health_check():
            self._last_health_check_time = time.time()
            self._health_check_ref = self._actor_handle.check_health.remote()

        return self._healthy

    def force_stop(self):
        """Force the actor to exit without shutting down gracefully."""
        try:
            ray.kill(ray.get_actor(self._actor_name, namespace=SERVE_NAMESPACE))
        except ValueError:
            pass


class DeploymentReplica(VersionedReplica):
    """Manages state transitions for deployment replicas.

    This is basically a checkpointable lightweight state machine.
    """

    def __init__(
        self,
        replica_id: ReplicaID,
        version: DeploymentVersion,
    ):
        self._replica_id = replica_id
        self._actor = ActorReplicaWrapper(replica_id, version)
        self._start_time = None
        self._actor_details = ReplicaDetails(
            actor_name=replica_id.to_full_id_str(),
            replica_id=self._replica_id.unique_id,
            state=ReplicaState.STARTING,
            start_time_s=0,
        )
        self._multiplexed_model_ids: List = []

    def get_running_replica_info(
        self, cluster_node_info_cache: ClusterNodeInfoCache
    ) -> RunningReplicaInfo:
        return RunningReplicaInfo(
            replica_id=self._replica_id,
            node_id=self.actor_node_id,
            availability_zone=cluster_node_info_cache.get_node_az(self.actor_node_id),
            actor_handle=self._actor.actor_handle,
            max_concurrent_queries=self._actor.max_concurrent_queries,
            is_cross_language=self._actor.is_cross_language,
            multiplexed_model_ids=self.multiplexed_model_ids,
        )

    def record_multiplexed_model_ids(self, multiplexed_model_ids: List[str]):
        """Record the multiplexed model ids for this replica."""
        self._multiplexed_model_ids = multiplexed_model_ids

    @property
    def multiplexed_model_ids(self) -> List[str]:
        return self._multiplexed_model_ids

    @property
    def actor_details(self) -> ReplicaDetails:
        return self._actor_details

    @property
    def replica_id(self) -> ReplicaID:
        return self._replica_id

    @property
    def deployment_name(self) -> str:
        return self._replica_id.deployment_id.name

    @property
    def app_name(self) -> str:
<<<<<<< HEAD
        return self._replica_id.deployment_id.app_name
=======
        return self._deployment_id.app_name
>>>>>>> 042f6be1

    @property
    def version(self):
        return self._actor.version

    @property
    def actor_handle(self) -> ActorHandle:
        return self._actor.actor_handle

    @property
    def actor_node_id(self) -> Optional[str]:
        """Returns the node id of the actor, None if not placed."""
        return self._actor.node_id

    def start(self, deployment_info: DeploymentInfo) -> ReplicaSchedulingRequest:
        """
        Start a new actor for current DeploymentReplica instance.
        """
        replica_scheduling_request = self._actor.start(deployment_info)
        self._start_time = time.time()
        self.update_actor_details(start_time_s=self._start_time)
        return replica_scheduling_request

    def reconfigure(self, version: DeploymentVersion) -> bool:
        """
        Update replica version. Also, updates the deployment config on the actor
        behind this DeploymentReplica instance if necessary.

        Returns: whether the actor is being updated.
        """
        return self._actor.reconfigure(version)

    def recover(self) -> bool:
        """
        Recover states in DeploymentReplica instance by fetching running actor
        status

        Returns: False if the replica is no longer alive at the time
            when this method is called.
        """
        # If replica is no longer alive
        if not self._actor.recover():
            return False

        self._start_time = time.time()
        self.update_actor_details(start_time_s=self._start_time)
        return True

    def check_started(self) -> Tuple[ReplicaStartupStatus, Optional[str]]:
        """Check if the replica has started. If so, transition to RUNNING.

        Should handle the case where the replica has already stopped.

        Returns:
            status: Most recent state of replica by
                querying actor obj ref
        """
        is_ready = self._actor.check_ready()
        self.update_actor_details(
            pid=self._actor.pid,
            node_id=self._actor.node_id,
            node_ip=self._actor.node_ip,
            actor_id=self._actor.actor_id,
            worker_id=self._actor.worker_id,
            log_file_path=self._actor.log_file_path,
        )
        return is_ready

    def stop(self, graceful: bool = True) -> None:
        """Stop the replica.

        Should handle the case where the replica is already stopped.
        """
        state = self._actor_details.state
        logger.info(
            f"Stopping {self.replica_id} (currently {state}).",
            extra={"log_to_stderr": False},
        )
        timeout_s = self._actor.graceful_stop()
        if not graceful:
            timeout_s = 0
        self._shutdown_deadline = time.time() + timeout_s

    def check_stopped(self) -> bool:
        """Check if the replica has finished stopping."""
        if self._actor.check_stopped():
            return True

        timeout_passed = time.time() >= self._shutdown_deadline
        if timeout_passed:
            # Graceful period passed, kill it forcefully.
            # This will be called repeatedly until the replica shuts down.
            logger.info(
                f"{self.replica_id} did not shut down after grace "
                "period, force-killing it. "
            )

            self._actor.force_stop()
        return False

    def check_health(self) -> bool:
        """Check if the replica is healthy.

        Returns `True` if the replica is healthy, else `False`.
        """
        return self._actor.check_health()

    def update_state(self, state: ReplicaState) -> None:
        """Updates state in actor details."""
        self.update_actor_details(state=state)

    def update_actor_details(self, **kwargs) -> None:
        details_kwargs = self._actor_details.dict()
        details_kwargs.update(kwargs)
        self._actor_details = ReplicaDetails(**details_kwargs)

    def resource_requirements(self) -> Tuple[str, str]:
        """Returns required and currently available resources.

        Only resources with nonzero requirements will be included in the
        required dict and only resources in the required dict will be
        included in the available dict (filtered for relevance).
        """
        if self._actor.actor_resources is None:
            return "UNKNOWN", "UNKNOWN"

        if self._actor.placement_group_bundles is not None:
            required = self._actor.placement_group_bundles
        else:
            required = {
                k: v
                for k, v in self._actor.actor_resources.items()
                if v is not None and v > 0
            }

        available = {
            k: v for k, v in self._actor.available_resources.items() if k in required
        }

        # Use json.dumps() instead of str() here to avoid double-quoting keys
        # when dumping these objects. See
        # https://github.com/ray-project/ray/issues/26210 for the issue.
        return json.dumps(required), json.dumps(available)


class ReplicaStateContainer:
    """Container for mapping ReplicaStates to lists of DeploymentReplicas."""

    def __init__(self):
        self._replicas: Dict[ReplicaState, List[DeploymentReplica]] = defaultdict(list)

    def add(self, state: ReplicaState, replica: VersionedReplica):
        """Add the provided replica under the provided state.

        Args:
            state: state to add the replica under.
            replica: replica to add.
        """
        assert isinstance(state, ReplicaState)
        assert isinstance(replica, VersionedReplica)
        replica.update_state(state)
        self._replicas[state].append(replica)

    def get(
        self, states: Optional[List[ReplicaState]] = None
    ) -> List[DeploymentReplica]:
        """Get all replicas of the given states.

        This does not remove them from the container. Replicas are returned
        in order of state as passed in.

        Args:
            states: states to consider. If not specified, all replicas
                are considered.
        """
        if states is None:
            states = ALL_REPLICA_STATES

        assert isinstance(states, list)

        return sum((self._replicas[state] for state in states), [])

    def pop(
        self,
        exclude_version: Optional[DeploymentVersion] = None,
        states: Optional[List[ReplicaState]] = None,
        max_replicas: Optional[int] = math.inf,
    ) -> List[VersionedReplica]:
        """Get and remove all replicas of the given states.

        This removes the replicas from the container. Replicas are returned
        in order of state as passed in.

        Args:
            exclude_version: if specified, replicas of the
                provided version will *not* be removed.
            states: states to consider. If not specified, all replicas
                are considered.
            max_replicas: max number of replicas to return. If not
                specified, will pop all replicas matching the criteria.
        """
        if states is None:
            states = ALL_REPLICA_STATES

        assert exclude_version is None or isinstance(exclude_version, DeploymentVersion)
        assert isinstance(states, list)

        replicas = []
        for state in states:
            popped = []
            remaining = []

            for replica in self._replicas[state]:
                if len(replicas) + len(popped) == max_replicas:
                    remaining.append(replica)
                elif exclude_version is not None and replica.version == exclude_version:
                    remaining.append(replica)
                else:
                    popped.append(replica)

            self._replicas[state] = remaining
            replicas.extend(popped)

        return replicas

    def count(
        self,
        exclude_version: Optional[DeploymentVersion] = None,
        version: Optional[DeploymentVersion] = None,
        states: Optional[List[ReplicaState]] = None,
    ):
        """Get the total count of replicas of the given states.

        Args:
            exclude_version: version to exclude. If not
                specified, all versions are considered.
            version: version to filter to. If not specified,
                all versions are considered.
            states: states to consider. If not specified, all replicas
                are considered.
        """
        if states is None:
            states = ALL_REPLICA_STATES
        assert isinstance(states, list)
        assert exclude_version is None or isinstance(exclude_version, DeploymentVersion)
        assert version is None or isinstance(version, DeploymentVersion)
        if exclude_version is None and version is None:
            return sum(len(self._replicas[state]) for state in states)
        elif exclude_version is None and version is not None:
            return sum(
                len(list(filter(lambda r: r.version == version, self._replicas[state])))
                for state in states
            )
        elif exclude_version is not None and version is None:
            return sum(
                len(
                    list(
                        filter(
                            lambda r: r.version != exclude_version,
                            self._replicas[state],
                        )
                    )
                )
                for state in states
            )
        else:
            raise ValueError(
                "Only one of `version` or `exclude_version` may be provided."
            )

    def __str__(self):
        return str(self._replicas)

    def __repr__(self):
        return repr(self._replicas)


class DeploymentState:
    """Manages the target state and replicas for a single deployment."""

    FORCE_STOP_UNHEALTHY_REPLICAS = RAY_SERVE_FORCE_STOP_UNHEALTHY_REPLICAS

    def __init__(
        self,
        id: DeploymentID,
        long_poll_host: LongPollHost,
        deployment_scheduler: DeploymentScheduler,
        cluster_node_info_cache: ClusterNodeInfoCache,
        _save_checkpoint_func: Callable,
    ):
        self._id = id
        self._long_poll_host: LongPollHost = long_poll_host
        self._deployment_scheduler = deployment_scheduler
        self._cluster_node_info_cache = cluster_node_info_cache
        self._save_checkpoint_func = _save_checkpoint_func

        # Each time we set a new deployment goal, we're trying to save new
        # DeploymentInfo and bring current deployment to meet new status.
        self._target_state: DeploymentTargetState = DeploymentTargetState.default()
        self._prev_startup_warning: float = time.time()
        # Exponential backoff when retrying a consistently failing deployment
        self._last_retry: float = 0.0
        self._backoff_time_s: int = 1
        self._replica_constructor_retry_counter: int = 0
        self._replica_constructor_error_msg: Optional[str] = None
        self._replicas: ReplicaStateContainer = ReplicaStateContainer()
        self._curr_status_info: DeploymentStatusInfo = DeploymentStatusInfo(
            self._id.name,
            DeploymentStatus.UPDATING,
            DeploymentStatusTrigger.CONFIG_UPDATE_STARTED,
        )

        self.replica_average_ongoing_requests: Dict[str, float] = dict()

        # Map from handle ID to (# requests recorded at handle, recording timestamp)
        self.handle_requests: Dict[str, HandleRequestMetric] = dict()
        self.requests_queued_at_handles: Dict[str, float] = dict()
        # Number of ongoing requests reported by replicas
        self.replica_average_ongoing_requests: Dict[str, float] = dict()

        self.health_check_gauge = metrics.Gauge(
            "serve_deployment_replica_healthy",
            description=(
                "Tracks whether this deployment replica is healthy. 1 means "
                "healthy, 0 means unhealthy."
            ),
            tag_keys=("deployment", "replica", "application"),
        )

        # Whether the multiplexed model ids have been updated since the last
        # time we checked.
        self._multiplexed_model_ids_updated = False

        self._last_broadcasted_running_replica_infos: List[RunningReplicaInfo] = []
        self._last_broadcasted_deployment_config = None

    @property
    def autoscaling_policy_manager(self) -> AutoscalingPolicyManager:
        return self._target_state.info.autoscaling_policy_manager

    def should_autoscale(self) -> bool:
        """
        Check if the deployment is under autoscaling
        """
        return self.autoscaling_policy_manager.should_autoscale()

    def get_autoscale_metric_lookback_period(self) -> float:
        """
        Return the autoscaling metrics look back period
        """
        return self.autoscaling_policy_manager.config.look_back_period_s

    def get_checkpoint_data(self) -> DeploymentTargetState:
        """
        Return deployment's target state submitted by user's deployment call.
        Should be persisted and outlive current ray cluster.
        """
        return self._target_state

    def recover_target_state_from_checkpoint(
        self, target_state_checkpoint: DeploymentTargetState
    ):
        logger.info(
            f"Recovering target state for deployment {self.deployment_name} in "
            f"application {self.app_name} from checkpoint."
        )
        self._target_state = target_state_checkpoint

    def recover_current_state_from_replica_actor_names(
        self, replica_actor_names: List[str]
    ):
        """Recover deployment state from live replica actors found in the cluster."""

        assert self._target_state is not None, (
            "Target state should be recovered successfully first before "
            "recovering current state from replica actor names."
        )
        logger.info(
            f"Recovering current state for deployment '{self.deployment_name}' "
            f"in application '{self.app_name}' from {len(replica_actor_names)} total "
            "actors."
        )
        # All current states use default value, only attach running replicas.
        for replica_actor_name in replica_actor_names:
            replica_id = ReplicaID.from_full_id_str(replica_actor_name)
            new_deployment_replica = DeploymentReplica(
                replica_id,
                self._target_state.version,
            )
            # If replica is no longer alive, simply don't add it to the
            # deployment state manager to track.
            if not new_deployment_replica.recover():
                logger.warning(f"{replica_id} died before controller could recover it.")
                continue

            self._replicas.add(ReplicaState.RECOVERING, new_deployment_replica)
            self._deployment_scheduler.on_replica_recovering(replica_id)
            logger.debug(f"RECOVERING {replica_id}.")

        # TODO(jiaodong): this currently halts all traffic in the cluster
        # briefly because we will broadcast a replica update with everything in
        # RECOVERING. We should have a grace period where we recover the state
        # of the replicas before doing this update.

    @property
    def target_info(self) -> DeploymentInfo:
        return self._target_state.info

    @property
    def curr_status_info(self) -> DeploymentStatusInfo:
        return self._curr_status_info

    @property
    def deployment_name(self) -> str:
        return self._id.name

    @property
    def app_name(self) -> str:
        return self._id.app_name

    def get_running_replica_infos(self) -> List[RunningReplicaInfo]:
        return [
            replica.get_running_replica_info(self._cluster_node_info_cache)
            for replica in self._replicas.get(
                [ReplicaState.RUNNING, ReplicaState.PENDING_MIGRATION]
            )
        ]

    def get_active_node_ids(self) -> Set[str]:
        """Get the node ids of all running replicas in this deployment.

        This is used to determine which node has replicas. Only nodes with replicas and
        head node should have active proxies.
        """
        active_states = [
            ReplicaState.STARTING,
            ReplicaState.UPDATING,
            ReplicaState.RECOVERING,
            ReplicaState.RUNNING,
            # NOTE(zcin): We still want a proxy to run on a draining
            # node before all the replicas are migrated.
            ReplicaState.PENDING_MIGRATION,
        ]
        return {
            replica.actor_node_id
            for replica in self._replicas.get(active_states)
            if replica.actor_node_id is not None
        }

    def list_replica_details(self) -> List[ReplicaDetails]:
        return [replica.actor_details for replica in self._replicas.get()]

    def broadcast_running_replicas_if_changed(self) -> None:
        """Broadcasts the set of running replicas over long poll if it has changed.

        Keeps an in-memory record of the last set of running replicas that was broadcast
        to determine if it has changed.

        The set will also be broadcast if any replicas have an updated set of
        multiplexed model IDs.
        """
        running_replica_infos = self.get_running_replica_infos()
        if (
            set(self._last_broadcasted_running_replica_infos)
            == set(running_replica_infos)
            and not self._multiplexed_model_ids_updated
        ):
            return

        self._long_poll_host.notify_changed(
            (LongPollNamespace.RUNNING_REPLICAS, self._id),
            running_replica_infos,
        )
        # NOTE(zcin): notify changed for Java routers. Since Java only
        # supports 1.x API, there is no concept of applications in Java,
        # so the key should remain a string describing the deployment
        # name. If there are no Java routers, this is a no-op.
        self._long_poll_host.notify_changed(
            (LongPollNamespace.RUNNING_REPLICAS, self._id.name),
            running_replica_infos,
        )
        self._last_broadcasted_running_replica_infos = running_replica_infos
        self._multiplexed_model_ids_updated = False

    def broadcast_deployment_config_if_changed(self) -> None:
        """Broadcasts the deployment config over long poll if it has changed.

        Keeps an in-memory record of the last config that was broadcast to determine
        if it has changed.
        """
        current_deployment_config = self._target_state.info.deployment_config
        if self._last_broadcasted_deployment_config == current_deployment_config:
            return

        self._long_poll_host.notify_changed(
            (LongPollNamespace.DEPLOYMENT_CONFIG, self._id),
            current_deployment_config,
        )

        self._last_broadcasted_deployment_config = current_deployment_config

    def _set_target_state_deleting(self) -> None:
        """Set the target state for the deployment to be deleted."""

        # We must write ahead the target state in case of GCS failure (we don't
        # want to set the target state, then fail because we can't checkpoint it).
        target_state = DeploymentTargetState.create(
            info=self._target_state.info,
            target_num_replicas=0,
            deleting=True,
        )
        self._save_checkpoint_func(writeahead_checkpoints={self._id: target_state})

        self._target_state = target_state
        self._curr_status_info = self._curr_status_info.handle_transition(
            trigger=DeploymentStatusInternalTrigger.DELETE
        )
        app_msg = f" in application '{self.app_name}'" if self.app_name else ""
        logger.info(
            f"Deleting deployment {self.deployment_name}{app_msg}",
            extra={"log_to_stderr": False},
        )

    def _set_target_state(
        self,
        target_info: DeploymentInfo,
        target_num_replicas: int,
    ) -> None:
        """Set the target state for the deployment to the provided info.

        Args:
            target_info: The info with which to set the target state.
            target_num_replicas: The number of replicas that this deployment
                should attempt to run.
            status_trigger: The driver that triggered this change of state.
        """

        # We must write ahead the target state in case of GCS failure (we don't
        # want to set the target state, then fail because we can't checkpoint it).
        new_target_state = DeploymentTargetState.create(
            target_info, target_num_replicas, deleting=False
        )
        self._save_checkpoint_func(writeahead_checkpoints={self._id: new_target_state})

        if self._target_state.version == new_target_state.version:
            # Record either num replica or autoscaling config lightweight update
            if (
                self._target_state.version.deployment_config.autoscaling_config
                != new_target_state.version.deployment_config.autoscaling_config
            ):
                ServeUsageTag.AUTOSCALING_CONFIG_LIGHTWEIGHT_UPDATED.record("True")
            elif (
                self._target_state.version.deployment_config.num_replicas
                != new_target_state.version.deployment_config.num_replicas
            ):
                ServeUsageTag.NUM_REPLICAS_LIGHTWEIGHT_UPDATED.record("True")

        self._target_state = new_target_state

    def deploy(self, deployment_info: DeploymentInfo) -> bool:
        """Deploy the deployment.

        If the deployment already exists with the same version, config,
        target_capacity, and target_capacity_direction,
        this method returns False.

        Returns:
            bool: Whether or not the deployment is being updated.
        """

        curr_deployment_info = self._target_state.info
        if curr_deployment_info is not None:
            # Redeploying should not reset the deployment's start time.
            if not self._target_state.deleting:
                deployment_info.start_time_ms = curr_deployment_info.start_time_ms

            deployment_settings_changed = (
                self._target_state.deleting
                or curr_deployment_info.deployment_config
                != deployment_info.deployment_config
                or curr_deployment_info.replica_config.ray_actor_options
                != deployment_info.replica_config.ray_actor_options
                or deployment_info.version is None
                or curr_deployment_info.version != deployment_info.version
            )
            target_capacity_changed = (
                curr_deployment_info.target_capacity != deployment_info.target_capacity
                or curr_deployment_info.target_capacity_direction
                != deployment_info.target_capacity_direction
            )
        else:
            deployment_settings_changed = True
            target_capacity_changed = True

        # Exit early if the deployment info hasn't changed. Ensures this method
        # is idempotent.
        if not deployment_settings_changed and not target_capacity_changed:
            return False

        # Decide new target num_replicas.
        autoscaling_policy_manager = deployment_info.autoscaling_policy_manager
        if autoscaling_policy_manager.should_autoscale():
            initial_replicas = autoscaling_policy_manager.config.initial_replicas
            if deployment_settings_changed and initial_replicas is not None:
                target_num_replicas = get_capacity_adjusted_num_replicas(
                    initial_replicas,
                    deployment_info.target_capacity,
                )
            else:
                target_num_replicas = autoscaling_policy_manager.apply_bounds(
                    self._target_state.target_num_replicas,
                    deployment_info.target_capacity,
                    deployment_info.target_capacity_direction,
                )

            downscale_smoothing_factor = (
                autoscaling_policy_manager.config.get_downscale_smoothing_factor()
            )
            if downscale_smoothing_factor <= 0.5:
                logger.warning(
                    "The downscale smoothing factor for deployment "
                    f"'{self.deployment_name}' is set to a low value: "
                    f"{downscale_smoothing_factor}. This means the "
                    "deployment is unlikely to scale below "
                    f"{int(1 / downscale_smoothing_factor)} replicas. "
                    "The recommended minimum smoothing factor is 0.6."
                )
        else:
            target_num_replicas = get_capacity_adjusted_num_replicas(
                deployment_info.deployment_config.num_replicas,
                deployment_info.target_capacity,
            )

        old_target_state = self._target_state
        self._set_target_state(deployment_info, target_num_replicas=target_num_replicas)

        # Determine if the updated target state simply scales the current state.
        if self._target_state.is_scaled_copy_of(old_target_state):
            old_num = old_target_state.target_num_replicas
            new_num = self._target_state.target_num_replicas

            if new_num > old_num:
                self._curr_status_info = self._curr_status_info.handle_transition(
                    trigger=DeploymentStatusInternalTrigger.MANUALLY_INCREASE_NUM_REPLICAS,  # noqa: E501
                    message=f"Upscaling from {old_num} to {new_num} replicas.",
                )
            elif new_num < old_num:
                self._curr_status_info = self._curr_status_info.handle_transition(
                    trigger=DeploymentStatusInternalTrigger.MANUALLY_DECREASE_NUM_REPLICAS,  # noqa: E501
                    message=f"Downscaling from {old_num} to {new_num} replicas.",
                )
        else:
            # Otherwise, the deployment configuration has actually been updated.
            self._curr_status_info = self._curr_status_info.handle_transition(
                trigger=DeploymentStatusInternalTrigger.CONFIG_UPDATE
            )

        logger.info(
            f"Deploying new version of deployment {self.deployment_name} in "
            f"application '{self.app_name}'. Setting initial target number of "
            f"replicas to {target_num_replicas}."
        )
        self._replica_constructor_retry_counter = 0
        self._backoff_time_s = 1
        return True

    def get_total_num_requests(self) -> float:
        """Get average total number of requests aggregated over the past
        `look_back_period_s` number of seconds.

        If there are 0 running replicas, then returns the total number
        of requests queued at handles

        If the flag RAY_SERVE_COLLECT_AUTOSCALING_METRICS_ON_HANDLE is
        set to 1, the returned average includes both queued and ongoing
        requests. Otherwise, the returned average includes only ongoing
        requests.
        """

        total_requests = 0
        running_replicas = self._replicas.get(
            [ReplicaState.RUNNING, ReplicaState.PENDING_MIGRATION]
        )

        if (
            RAY_SERVE_COLLECT_AUTOSCALING_METRICS_ON_HANDLE
            or len(running_replicas) == 0
        ):
            for handle_metric in self.handle_requests.values():
                total_requests += handle_metric.queued_requests
                for replica in running_replicas:
                    id = replica.replica_id
                    if id in handle_metric.running_requests:
                        total_requests += handle_metric.running_requests[id]
        else:
            for replica in running_replicas:
                id = replica.replica_id
                if id in self.replica_average_ongoing_requests:
                    total_requests += self.replica_average_ongoing_requests[id][1]

        return total_requests

    def autoscale(self) -> int:
        """Autoscale the deployment based on metrics."""

        if self._target_state.deleting:
            return

        total_num_requests = self.get_total_num_requests()
        num_running_replicas = len(self.get_running_replica_infos())
        autoscaling_policy_manager = self.autoscaling_policy_manager
        decision_num_replicas = autoscaling_policy_manager.get_decision_num_replicas(
            curr_target_num_replicas=self._target_state.target_num_replicas,
            total_num_requests=total_num_requests,
            num_running_replicas=num_running_replicas,
            target_capacity=self._target_state.info.target_capacity,
            target_capacity_direction=self._target_state.info.target_capacity_direction,
        )

        if (
            decision_num_replicas is None
            or decision_num_replicas == self._target_state.target_num_replicas
        ):
            return

        logger.info(
            f"Autoscaling replicas for deployment '{self.deployment_name}' in "
            f"application '{self.app_name}' to {decision_num_replicas}. "
            f"Current number of requests: {total_num_requests}. Current number of "
            f"running replicas: {num_running_replicas}."
        )

        new_info = copy(self._target_state.info)
        new_info.version = self._target_state.version.code_version

        old_num = self._target_state.target_num_replicas
        self._set_target_state(new_info, decision_num_replicas)

        # The deployment should only transition to UPSCALING/DOWNSCALING
        # if it's within the autoscaling bounds
        if not self._is_within_autoscaling_bounds():
            return

        new_num = self._target_state.target_num_replicas
        if new_num > old_num:
            self._curr_status_info = self._curr_status_info.handle_transition(
                trigger=DeploymentStatusInternalTrigger.AUTOSCALE_UP,
                message=f"Upscaling from {old_num} to {new_num} replicas.",
            )
        elif new_num < old_num:
            self._curr_status_info = self._curr_status_info.handle_transition(
                trigger=DeploymentStatusInternalTrigger.AUTOSCALE_DOWN,
                message=f"Downscaling from {old_num} to {new_num} replicas.",
            )

    def _is_within_autoscaling_bounds(self) -> bool:
        """Whether or not this deployment is within the autoscaling bounds.

        This method should only be used for autoscaling deployments. It raises
        an assertion error otherwise.

        Returns: True if the number of running replicas for the current
            deployment version is within the autoscaling bounds. False
            otherwise.
        """

        target_version = self._target_state.version
        num_replicas_running_at_target_version = self._replicas.count(
            states=[ReplicaState.RUNNING], version=target_version
        )

        assert self.autoscaling_policy_manager is not None

        return (
            self.autoscaling_policy_manager.apply_bounds(
                num_replicas_running_at_target_version,
                self._target_state.info.target_capacity,
                self._target_state.info.target_capacity_direction,
            )
            == num_replicas_running_at_target_version
        )

    def delete(self) -> None:
        if not self._target_state.deleting:
            self._set_target_state_deleting()

    def _stop_or_update_outdated_version_replicas(self, max_to_stop=math.inf) -> bool:
        """Stop or update replicas with outdated versions.

        Stop replicas with versions that require the actor to be restarted, and
        reconfigure replicas that require refreshing deployment config values.

        Args:
            max_to_stop: max number of replicas to stop, by default,
            it will stop all replicas with outdated version.
        """
        replicas_to_update = self._replicas.pop(
            exclude_version=self._target_state.version,
            states=[
                ReplicaState.STARTING,
                ReplicaState.PENDING_MIGRATION,
                ReplicaState.RUNNING,
            ],
        )
        replicas_changed = False
        code_version_changes = 0
        reconfigure_changes = 0
        for replica in replicas_to_update:
            if (code_version_changes + reconfigure_changes) >= max_to_stop:
                self._replicas.add(replica.actor_details.state, replica)
            # If the new version requires the actors to be restarted, stop the replica.
            # A new one with the correct version will be started later as part of the
            # normal scale-up process.
            elif replica.version.requires_actor_restart(self._target_state.version):
                code_version_changes += 1
                # If the replica is still `STARTING`, we don't need to go through the
                # graceful stop period.
                graceful_stop = replica.actor_details.state == ReplicaState.RUNNING
                self._stop_replica(replica, graceful_stop=graceful_stop)
                replicas_changed = True
            # Otherwise, only lightweight options in deployment config is a mismatch, so
            # we update it dynamically without restarting the replica.
            elif replica.actor_details.state == ReplicaState.RUNNING:
                reconfigure_changes += 1
                if replica.version.requires_long_poll_broadcast(
                    self._target_state.version
                ):
                    replicas_changed = True
                actor_updating = replica.reconfigure(self._target_state.version)
                if actor_updating:
                    self._replicas.add(ReplicaState.UPDATING, replica)
                else:
                    self._replicas.add(ReplicaState.RUNNING, replica)
            # We don't allow going from STARTING, PENDING_MIGRATION to UPDATING.
            else:
                self._replicas.add(replica.actor_details.state, replica)

        if code_version_changes > 0:
            logger.info(
                f"Stopping {code_version_changes} replicas of deployment "
                f"'{self.deployment_name}' in application '{self.app_name}' with "
                "outdated versions."
            )

        if reconfigure_changes > 0:
            logger.info(
                f"Updating {reconfigure_changes} replicas of deployment "
                f"'{self.deployment_name}' in application '{self.app_name}' with "
                "outdated deployment configs."
            )
            # Record user config lightweight update
            ServeUsageTag.USER_CONFIG_LIGHTWEIGHT_UPDATED.record("True")

        return replicas_changed

    def _check_and_stop_outdated_version_replicas(self) -> bool:
        """Stops replicas with outdated versions to implement rolling updates.

        This includes both explicit code version updates and changes to the
        user_config.

        Returns whether any replicas were stopped.
        """
        # Short circuit if target replicas is 0 (the deployment is being
        # deleted) because this will be handled in the main loop.
        if self._target_state.target_num_replicas == 0:
            return False

        # We include STARTING and UPDATING replicas here
        # because if there are replicas still pending startup, we may as well
        # terminate them and start new version replicas instead.
        old_running_replicas = self._replicas.count(
            exclude_version=self._target_state.version,
            states=[
                ReplicaState.STARTING,
                ReplicaState.UPDATING,
                ReplicaState.RUNNING,
            ],
        )
        old_stopping_replicas = self._replicas.count(
            exclude_version=self._target_state.version, states=[ReplicaState.STOPPING]
        )
        new_running_replicas = self._replicas.count(
            version=self._target_state.version, states=[ReplicaState.RUNNING]
        )

        # If the deployment is currently scaling down, let the scale down
        # complete before doing a rolling update.
        if (
            self._target_state.target_num_replicas
            < old_running_replicas + old_stopping_replicas
        ):
            return False

        # The number of replicas that are currently in transition between
        # an old version and the new version. Note that we cannot directly
        # count the number of stopping replicas because once replicas finish
        # stopping, they are removed from the data structure.
        pending_replicas = (
            self._target_state.target_num_replicas
            - new_running_replicas
            - old_running_replicas
        )

        # Maximum number of replicas that can be updating at any given time.
        # There should never be more than rollout_size old replicas stopping
        # or rollout_size new replicas starting.
        rollout_size = max(int(0.2 * self._target_state.target_num_replicas), 1)
        max_to_stop = max(rollout_size - pending_replicas, 0)

        return self._stop_or_update_outdated_version_replicas(max_to_stop)

    def _scale_deployment_replicas(
        self,
    ) -> Tuple[List[ReplicaSchedulingRequest], DeploymentDownscaleRequest]:
        """Scale the given deployment to the number of replicas."""

        assert (
            self._target_state.target_num_replicas >= 0
        ), "Target number of replicas must be greater than or equal to 0."

        upscale = []
        downscale = None

        self._check_and_stop_outdated_version_replicas()

        current_replicas = self._replicas.count(
            states=[ReplicaState.STARTING, ReplicaState.UPDATING, ReplicaState.RUNNING]
        )
        recovering_replicas = self._replicas.count(states=[ReplicaState.RECOVERING])

        delta_replicas = (
            self._target_state.target_num_replicas
            - current_replicas
            - recovering_replicas
        )
        if delta_replicas == 0:
            return (upscale, downscale)

        elif delta_replicas > 0:
            to_add = delta_replicas
            if not RAY_SERVE_EAGERLY_START_REPLACEMENT_REPLICAS:
                # Don't ever exceed target_num_replicas.
                stopping_replicas = self._replicas.count(states=[ReplicaState.STOPPING])
                to_add = max(delta_replicas - stopping_replicas, 0)

            if to_add > 0:
                # Exponential backoff
                failed_to_start_threshold = min(
                    MAX_DEPLOYMENT_CONSTRUCTOR_RETRY_COUNT,
                    self._target_state.target_num_replicas * 3,
                )
                if self._replica_constructor_retry_counter >= failed_to_start_threshold:
                    # Wait 1, 2, 4, ... seconds before consecutive retries, with random
                    # offset added to avoid synchronization
                    if (
                        time.time() - self._last_retry
                        < self._backoff_time_s + random.uniform(0, 3)
                    ):
                        return upscale, downscale

                self._last_retry = time.time()
                logger.info(
                    f"Adding {to_add} replica{'s' if to_add > 1 else ''} to deployment "
                    f"{self.deployment_name} in application '{self.app_name}'."
                )
                for _ in range(to_add):
                    replica_id = ReplicaID(get_random_string(), deployment_id=self._id)
                    new_deployment_replica = DeploymentReplica(
                        replica_id,
                        self._target_state.version,
                    )
                    upscale.append(
                        new_deployment_replica.start(self._target_state.info)
                    )

                    self._replicas.add(ReplicaState.STARTING, new_deployment_replica)
                    logger.debug(f"Adding STARTING to {replica_id}.")

        elif delta_replicas < 0:
            to_remove = -delta_replicas
            logger.info(
                f"Removing {to_remove} replica{'s' if to_remove > 1 else ''} "
                f"from deployment '{self.deployment_name}' in application "
                f"'{self.app_name}'."
            )
            downscale = DeploymentDownscaleRequest(
                deployment_id=self._id, num_to_stop=to_remove
            )

        return upscale, downscale

    def _check_curr_status(self) -> Tuple[bool, bool]:
        """Check the current deployment status.

        Checks the difference between the target vs. running replica count for
        the target version.

        This will update the current deployment status depending on the state
        of the replicas.

        Returns (deleted, any_replicas_recovering).
        """
        # TODO(edoakes): we could make this more efficient in steady-state by
        # having a "healthy" flag that gets flipped if an update or replica
        # failure happens.

        target_version = self._target_state.version

        any_replicas_recovering = (
            self._replicas.count(states=[ReplicaState.RECOVERING]) > 0
        )
        all_running_replica_cnt = self._replicas.count(states=[ReplicaState.RUNNING])
        running_at_target_version_replica_cnt = self._replicas.count(
            states=[ReplicaState.RUNNING], version=target_version
        )

        failed_to_start_count = self._replica_constructor_retry_counter
        failed_to_start_threshold = min(
            MAX_DEPLOYMENT_CONSTRUCTOR_RETRY_COUNT,
            self._target_state.target_num_replicas * 3,
        )

        # Got to make a call to complete current deploy() goal after
        # start failure threshold reached, while we might still have
        # pending replicas in current goal.
        if (
            failed_to_start_count >= failed_to_start_threshold
            and failed_to_start_threshold != 0
        ):
            if running_at_target_version_replica_cnt > 0:
                # At least one RUNNING replica at target state, partial
                # success; We can stop tracking constructor failures and
                # leave it to the controller to fully scale to target
                # number of replicas and only return as completed once
                # reached target replica count
                self._replica_constructor_retry_counter = -1
            else:
                self._curr_status_info = self._curr_status_info.handle_transition(
                    trigger=DeploymentStatusInternalTrigger.REPLICA_STARTUP_FAILED,
                    message=(
                        f"The deployment failed to start {failed_to_start_count} times "
                        "in a row. This may be due to a problem with its "
                        "constructor or initial health check failing. See "
                        "controller logs for details. Retrying after "
                        f"{self._backoff_time_s} seconds. Error:\n"
                        f"{self._replica_constructor_error_msg}"
                    ),
                )
                return False, any_replicas_recovering

        # If we have pending ops, the current goal is *not* ready.
        if (
            self._replicas.count(
                states=[
                    ReplicaState.STARTING,
                    ReplicaState.UPDATING,
                    ReplicaState.RECOVERING,
                    ReplicaState.STOPPING,
                ]
            )
            == 0
        ):
            # Check for deleting and a non-zero number of deployments.
            if self._target_state.deleting and all_running_replica_cnt == 0:
                return True, any_replicas_recovering

            if (
                self._target_state.target_num_replicas
                == running_at_target_version_replica_cnt
                and running_at_target_version_replica_cnt == all_running_replica_cnt
            ):
                self._curr_status_info = self._curr_status_info.handle_transition(
                    trigger=DeploymentStatusInternalTrigger.HEALTHY
                )
                return False, any_replicas_recovering

        return False, any_replicas_recovering

    def _check_startup_replicas(
        self, original_state: ReplicaState, stop_on_slow=False
    ) -> List[Tuple[DeploymentReplica, ReplicaStartupStatus]]:
        """
        Common helper function for startup actions tracking and status
        transition: STARTING, UPDATING and RECOVERING.

        Args:
            stop_on_slow: If we consider a replica failed upon observing it's
                slow to reach running state.
        """
        slow_replicas = []
        replicas_failed = False
        for replica in self._replicas.pop(states=[original_state]):
            start_status, error_msg = replica.check_started()
            if start_status == ReplicaStartupStatus.SUCCEEDED:
                # This replica should be now be added to handle's replica
                # set.
                self._replicas.add(ReplicaState.RUNNING, replica)
                self._deployment_scheduler.on_replica_running(
                    replica.replica_id, replica.actor_node_id
                )
                logger.info(
                    f"{replica.replica_id} started successfully "
                    f"on node {replica.actor_node_id}.",
                    extra={"log_to_stderr": False},
                )
            elif start_status == ReplicaStartupStatus.FAILED:
                # Replica reconfigure (deploy / upgrade) failed
                if self._replica_constructor_retry_counter >= 0:
                    # Increase startup failure counter if we're tracking it
                    self._replica_constructor_retry_counter += 1
                    self._replica_constructor_error_msg = error_msg

                replicas_failed = True
                self._stop_replica(replica)
            elif start_status in [
                ReplicaStartupStatus.PENDING_ALLOCATION,
                ReplicaStartupStatus.PENDING_INITIALIZATION,
            ]:
                is_slow = time.time() - replica._start_time > SLOW_STARTUP_WARNING_S
                if is_slow:
                    slow_replicas.append((replica, start_status))

                # Does it make sense to stop replicas in PENDING_ALLOCATION
                # state?
                if is_slow and stop_on_slow:
                    self._stop_replica(replica, graceful_stop=False)
                else:
                    self._replicas.add(original_state, replica)

        # If replicas have failed enough times, execute exponential backoff
        # Wait 1, 2, 4, ... seconds before consecutive retries (or use a custom
        # backoff factor by setting EXPONENTIAL_BACKOFF_FACTOR)
        failed_to_start_threshold = min(
            MAX_DEPLOYMENT_CONSTRUCTOR_RETRY_COUNT,
            self._target_state.target_num_replicas * 3,
        )
        if (
            replicas_failed
            and self._replica_constructor_retry_counter > failed_to_start_threshold
        ):
            self._backoff_time_s = min(
                EXPONENTIAL_BACKOFF_FACTOR * self._backoff_time_s, MAX_BACKOFF_TIME_S
            )

        return slow_replicas

    def stop_replicas(self, replicas_to_stop) -> None:
        for replica in self._replicas.pop():
            if replica.replica_id in replicas_to_stop:
                self._stop_replica(replica)
            else:
                self._replicas.add(replica.actor_details.state, replica)

    def _stop_replica(self, replica: VersionedReplica, graceful_stop=True):
        """Stop replica
        1. Stop the replica.
        2. Change the replica into stopping state.
        3. Set the health replica stats to 0.
        """
        logger.debug(f"Adding STOPPING to replica: {replica.replica_id}.")
        replica.stop(graceful=graceful_stop)
        self._replicas.add(ReplicaState.STOPPING, replica)
        self._deployment_scheduler.on_replica_stopping(replica.replica_id)
        self.health_check_gauge.set(
            0,
            tags={
                "deployment": self.deployment_name,
                "replica": replica.replica_id.unique_id,
                "application": self.app_name,
            },
        )

    def _check_and_update_replicas(self):
        """
        Check current state of all DeploymentReplica being tracked, and compare
        with state container from previous update() cycle to see if any state
        transition happened.
        """

        for replica in self._replicas.pop(
            states=[ReplicaState.RUNNING, ReplicaState.PENDING_MIGRATION]
        ):
            if replica.check_health():
                self._replicas.add(replica.actor_details.state, replica)
                self.health_check_gauge.set(
                    1,
                    tags={
                        "deployment": self.deployment_name,
                        "replica": replica.replica_id.unique_id,
                        "application": self.app_name,
                    },
                )
            else:
                logger.warning(
                    f"Replica {replica.replica_id} failed health check, stopping it."
                )
                self.health_check_gauge.set(
                    0,
                    tags={
                        "deployment": self.deployment_name,
                        "replica": replica.replica_id.unique_id,
                        "application": self.app_name,
                    },
                )
                self._stop_replica(
                    replica, graceful_stop=not self.FORCE_STOP_UNHEALTHY_REPLICAS
                )
                # If this is a replica of the target version, the deployment
                # enters the "UNHEALTHY" status until the replica is
                # recovered or a new deploy happens.
                if replica.version == self._target_state.version:
                    self._curr_status_info = self._curr_status_info.handle_transition(
                        trigger=DeploymentStatusInternalTrigger.HEALTH_CHECK_FAILED,
                        message="A replica's health check failed. This "
                        "deployment will be UNHEALTHY until the replica "
                        "recovers or a new deploy happens.",
                    )

        slow_start_replicas = []
        slow_start = self._check_startup_replicas(ReplicaState.STARTING)
        slow_update = self._check_startup_replicas(ReplicaState.UPDATING)
        slow_recover = self._check_startup_replicas(
            ReplicaState.RECOVERING, stop_on_slow=True
        )

        slow_start_replicas = slow_start + slow_update + slow_recover

        if (
            len(slow_start_replicas)
            and time.time() - self._prev_startup_warning > SLOW_STARTUP_WARNING_PERIOD_S
        ):
            pending_allocation = []
            pending_initialization = []

            for replica, startup_status in slow_start_replicas:
                if startup_status == ReplicaStartupStatus.PENDING_ALLOCATION:
                    pending_allocation.append(replica)
                if startup_status == ReplicaStartupStatus.PENDING_INITIALIZATION:
                    pending_initialization.append(replica)

            if len(pending_allocation) > 0:
                required, available = pending_allocation[0].resource_requirements()
                message = (
                    f"Deployment '{self.deployment_name}' in application "
                    f"'{self.app_name}' {len(pending_allocation)} replicas that have "
                    f"taken more than {SLOW_STARTUP_WARNING_S}s to be scheduled. This "
                    "may be due to waiting for the cluster to auto-scale or for a "
                    "runtime environment to be installed. Resources required for each "
                    f"replica: {required}, total resources available: {available}. Use "
                    "`ray status` for more details."
                )
                logger.warning(message)
                if _SCALING_LOG_ENABLED:
                    print_verbose_scaling_log()
                # If status is UNHEALTHY, leave the status and message as is.
                # The issue that caused the deployment to be unhealthy should be
                # prioritized over this resource availability issue.
                if self._curr_status_info.status != DeploymentStatus.UNHEALTHY:
                    self._curr_status_info = self._curr_status_info.update_message(
                        message
                    )

            if len(pending_initialization) > 0:
                message = (
                    f"Deployment '{self.deployment_name}' in application "
                    f"'{self.app_name}' has {len(pending_initialization)} replicas "
                    f"that have taken more than {SLOW_STARTUP_WARNING_S}s to "
                    "initialize. This may be caused by a slow __init__ or reconfigure "
                    "method."
                )
                logger.warning(message)
                # If status is UNHEALTHY, leave the status and message as is.
                # The issue that caused the deployment to be unhealthy should be
                # prioritized over this resource availability issue.
                if self._curr_status_info.status != DeploymentStatus.UNHEALTHY:
                    self._curr_status_info = self._curr_status_info.update_message(
                        message
                    )

            self._prev_startup_warning = time.time()

        for replica in self._replicas.pop(states=[ReplicaState.STOPPING]):
            stopped = replica.check_stopped()
            if not stopped:
                self._replicas.add(ReplicaState.STOPPING, replica)
            else:
                logger.info(f"{replica.replica_id} is stopped.")
                # NOTE(zcin): We need to remove the replica from in-memory metrics store
                # here instead of _stop_replica because the replica will continue to
                # send metrics while it's still alive.
                if replica.replica_id in self.replica_average_ongoing_requests:
                    del self.replica_average_ongoing_requests[replica.replica_id]

    def _choose_pending_migration_replicas_to_stop(
        self,
        replicas: List[DeploymentReplica],
        deadlines: Dict[str, int],
        min_replicas_to_stop: int,
    ) -> Tuple[List[DeploymentReplica], List[DeploymentReplica]]:
        """Returns a partition of replicas to stop and to keep.

        Args:
            replicas: The current list of replicas pending migration.
            deadlines: The current draining node deadlines.
            min_replicas_to_stop: The minimum number of replicas to stop.
        """
        to_stop = list()
        remaining = list()

        # Stop replicas whose deadline is up
        for replica in replicas:
            curr_timestamp_ms = time.time() * 1000
            timeout_ms = replica._actor.graceful_shutdown_timeout_s * 1000
            if (
                replica.actor_node_id in deadlines
                and curr_timestamp_ms >= deadlines[replica.actor_node_id] - timeout_ms
            ):
                to_stop.append(replica)
            else:
                remaining.append(replica)

        # Stop excess PENDING_MIGRATION replicas when new "replacement"
        # replicas have transitioned to RUNNING. The replicas with the
        # earliest deadlines should be chosen greedily.
        def order(deadline: int):
            if deadline:
                return deadline
            else:
                return float("inf")

        # remaining.sort(key=lambda r: order(deadlines[r.actor_node_id]))
        remaining.sort(key=lambda r: deadlines[r.actor_node_id])
        num_excess = min_replicas_to_stop - len(to_stop)

        if num_excess > 0:
            to_stop.extend(remaining[:num_excess])
            remaining = remaining[num_excess:]

        return to_stop, remaining

    def _migrate_replicas_on_draining_nodes(self):
        draining_node_deadlines = self._cluster_node_info_cache.get_draining_nodes()
        for replica in self._replicas.pop(
            states=[ReplicaState.UPDATING, ReplicaState.RUNNING, ReplicaState.STARTING]
        ):
            if replica.actor_node_id in draining_node_deadlines:
                # For RUNNING replicas, migrate them safely by starting
                # a replacement replica first.
                if replica.actor_details.state == ReplicaState.RUNNING:
                    self._replicas.add(ReplicaState.PENDING_MIGRATION, replica)
                # For replicas that are STARTING or UPDATING, might as
                # well terminate them immediately to allow replacement
                # replicas to start. Otherwise we need to wait for them
                # to transition to RUNNING before starting migration.
                else:
                    self._stop_replica(replica, graceful_stop=True)
            else:
                self._replicas.add(replica.actor_details.state, replica)

        num_running = self._replicas.count(states=[ReplicaState.RUNNING])
        num_draining = self._replicas.count(states=[ReplicaState.PENDING_MIGRATION])
        num_pending_migration_replicas_to_stop = (
            num_running + num_draining - self._target_state.target_num_replicas
        )

        (
            replicas_to_stop,
            replicas_to_keep,
        ) = self._choose_pending_migration_replicas_to_stop(
            self._replicas.pop(states=[ReplicaState.PENDING_MIGRATION]),
            draining_node_deadlines,
            num_pending_migration_replicas_to_stop,
        )
        for replica in replicas_to_stop:
            logger.info(
                f"Stopping {replica.replica_id} "
                f"on draining node {replica.actor_node_id}."
            )
            self._stop_replica(replica, graceful_stop=True)

        for replica in replicas_to_keep:
            self._replicas.add(ReplicaState.PENDING_MIGRATION, replica)

    def update(self) -> DeploymentStateUpdateResult:
        """Attempts to reconcile this deployment to match its goal state.

        This is an asynchronous call; it's expected to be called repeatedly.

        Also updates the internal DeploymentStatusInfo based on the current
        state of the system.
        """

        deleted, any_replicas_recovering = False, False
        upscale = []
        downscale = None
        try:
            # Add or remove DeploymentReplica instances in self._replicas.
            # This should be the only place we adjust total number of replicas
            # we manage.

            # Check the state of existing replicas and transition if necessary.
            self._check_and_update_replicas()

            self._migrate_replicas_on_draining_nodes()

            upscale, downscale = self._scale_deployment_replicas()

            deleted, any_replicas_recovering = self._check_curr_status()
        except Exception:
            logger.exception(
                "Exception occurred trying to update deployment state:\n"
                + traceback.format_exc()
            )
            self._curr_status_info = self._curr_status_info.handle_transition(
                trigger=DeploymentStatusInternalTrigger.INTERNAL_ERROR,
                message="Failed to update deployment:" f"\n{traceback.format_exc()}",
            )

        return DeploymentStateUpdateResult(
            deleted=deleted,
            any_replicas_recovering=any_replicas_recovering,
            upscale=upscale,
            downscale=downscale,
        )

    def record_autoscaling_metrics(
        self, replica_id: ReplicaID, window_avg: float, send_timestamp: float
    ) -> None:
        """Records average ongoing requests at replicas."""

        if (
            replica_id not in self.replica_average_ongoing_requests
            or send_timestamp > self.replica_average_ongoing_requests[replica_id][0]
        ):
            self.replica_average_ongoing_requests[replica_id] = (
                send_timestamp,
                window_avg,
            )

    def record_request_metrics_for_handle(
        self,
        handle_id: str,
        queued_requests: float,
        running_requests: Dict[str, float],
        send_timestamp: float,
    ) -> None:
        """Update request metric for a specific handle."""

        if (
            handle_id not in self.handle_requests
            or send_timestamp > self.handle_requests[handle_id].timestamp
        ):
            self.handle_requests[handle_id] = HandleRequestMetric(
                queued_requests=queued_requests,
                running_requests=running_requests,
                timestamp=send_timestamp,
            )

    def record_multiplexed_model_ids(
        self, replica_id: ReplicaID, multiplexed_model_ids: List[str]
    ) -> None:
        """Records the multiplexed model IDs of a replica.

        Args:
            replica_name: Name of the replica.
            multiplexed_model_ids: List of model IDs that replica is serving.
        """
        # Find the replica
        for replica in self._replicas.get():
            if replica.replica_id == replica_id:
                replica.record_multiplexed_model_ids(multiplexed_model_ids)
                self._multiplexed_model_ids_updated = True
                return

        logger.warning(f"{replica_id} not found.")

    def _stop_one_running_replica_for_testing(self):
        running_replicas = self._replicas.pop(states=[ReplicaState.RUNNING])
        replica_to_stop = running_replicas.pop()
        replica_to_stop.stop(graceful=False)
        self._replicas.add(ReplicaState.STOPPING, replica_to_stop)
        for replica in running_replicas:
            self._replicas.add(ReplicaState.RUNNING, replica)


class DeploymentStateManager:
    """Manages all state for deployments in the system.

    This class is *not* thread safe, so any state-modifying methods should be
    called with a lock held.
    """

    def __init__(
        self,
        kv_store: KVStoreBase,
        long_poll_host: LongPollHost,
        all_current_actor_names: List[str],
        all_current_placement_group_names: List[str],
        cluster_node_info_cache: ClusterNodeInfoCache,
        head_node_id_override: Optional[str] = None,
    ):
        self._kv_store = kv_store
        self._long_poll_host = long_poll_host
        self._cluster_node_info_cache = cluster_node_info_cache
        self._deployment_scheduler = default_impl.create_deployment_scheduler(
            cluster_node_info_cache,
            head_node_id_override,
        )

        self._deployment_states: Dict[DeploymentID, DeploymentState] = dict()

        self._recover_from_checkpoint(
            all_current_actor_names, all_current_placement_group_names
        )

    def _create_deployment_state(self, deployment_id):
        self._deployment_scheduler.on_deployment_created(
            deployment_id, SpreadDeploymentSchedulingPolicy()
        )

        return DeploymentState(
            deployment_id,
            self._long_poll_host,
            self._deployment_scheduler,
            self._cluster_node_info_cache,
            self._save_checkpoint_func,
        )

    def record_autoscaling_metrics(
        self, replica_id: ReplicaID, window_avg: float, send_timestamp: float
    ):
        if window_avg is not None:
            self._deployment_states[
                replica_id.deployment_id
            ].record_autoscaling_metrics(replica_id, window_avg, send_timestamp)

    def record_handle_metrics(
        self,
        deployment_id: str,
        handle_id: str,
        queued_requests: float,
        running_requests: Dict[str, float],
        send_timestamp: float,
    ):
        # NOTE(zcin): There can be handles to deleted deployments still
        # sending metrics to the controller
        if deployment_id in self._deployment_states:
            self._deployment_states[deployment_id].record_request_metrics_for_handle(
                handle_id, queued_requests, running_requests, send_timestamp
            )

    def get_autoscaling_metrics(self):
        """Return autoscaling metrics (used for dumping from controller)"""

        return {
            deployment: deployment_state.get_total_num_requests()
            for deployment, deployment_state in self._deployment_states.items()
        }

    def _map_actor_names_to_deployment(
        self, all_current_actor_names: List[str]
    ) -> Dict[str, List[str]]:
        """
        Given a list of all actor names queried from current ray cluster,
        map them to corresponding deployments.

        Example:
            Args:
                [A#zxc123, B#xcv234, A#qwe234]
            Returns:
                {
                    A: [A#zxc123, A#qwe234]
                    B: [B#xcv234]
                }
        """
        all_replica_names = [
            actor_name
            for actor_name in all_current_actor_names
            if ReplicaID.is_full_id_str(actor_name)
        ]
        deployment_to_current_replicas = defaultdict(list)
        if len(all_replica_names) > 0:
            for replica_name in all_replica_names:
                replica_id = ReplicaID.from_full_id_str(replica_name)
                deployment_to_current_replicas[replica_id.deployment_id].append(
                    replica_name
                )

        return deployment_to_current_replicas

    def _detect_and_remove_leaked_placement_groups(
        self,
        all_current_actor_names: List[str],
        all_current_placement_group_names: List[str],
    ):
        """Detect and remove any placement groups not associated with a replica.

        This can happen under certain rare circumstances:
            - The controller creates a placement group then crashes before creating
            the associated replica actor.
            - While the controller is down, a replica actor crashes but its placement
            group still exists.

        In both of these (or any other unknown cases), we simply need to remove the
        leaked placement groups.
        """
        leaked_pg_names = []
        for pg_name in all_current_placement_group_names:
            if (
                ReplicaID.is_full_id_str(pg_name)
                and pg_name not in all_current_actor_names
            ):
                leaked_pg_names.append(pg_name)

        if len(leaked_pg_names) > 0:
            logger.warning(
                f"Detected leaked placement groups: {leaked_pg_names}. "
                "The placement groups will be removed. This can happen in rare "
                "circumstances when the controller crashes and should not cause any "
                "issues. If this happens repeatedly, please file an issue on GitHub."
            )

        for leaked_pg_name in leaked_pg_names:
            try:
                pg = ray.util.get_placement_group(leaked_pg_name)
                ray.util.remove_placement_group(pg)
            except Exception:
                logger.exception(
                    f"Failed to remove leaked placement group {leaked_pg_name}."
                )

    def _recover_from_checkpoint(
        self,
        all_current_actor_names: List[str],
        all_current_placement_group_names: List[str],
    ):
        """
        Recover from checkpoint upon controller failure with all actor names
        found in current cluster.

        Each deployment resumes target state from checkpoint if available.

        For current state it will prioritize reconstructing from current
        actor names found that matches deployment tag if applicable.
        """
        self._detect_and_remove_leaked_placement_groups(
            all_current_actor_names,
            all_current_placement_group_names,
        )

        deployment_to_current_replicas = self._map_actor_names_to_deployment(
            all_current_actor_names
        )
        checkpoint = self._kv_store.get(CHECKPOINT_KEY)
        if checkpoint is not None:
            deployment_state_info = cloudpickle.loads(checkpoint)

            for deployment_id, checkpoint_data in deployment_state_info.items():
                deployment_state = self._create_deployment_state(deployment_id)
                deployment_state.recover_target_state_from_checkpoint(checkpoint_data)
                if len(deployment_to_current_replicas[deployment_id]) > 0:
                    deployment_state.recover_current_state_from_replica_actor_names(  # noqa: E501
                        deployment_to_current_replicas[deployment_id]
                    )
                self._deployment_states[deployment_id] = deployment_state

    def shutdown(self):
        """
        Shutdown all running replicas by notifying the controller, and leave
        it to the controller event loop to take actions afterwards.

        Once shutdown signal is received, it will also prevent any new
        deployments or replicas from being created.

        One can send multiple shutdown signals but won't effectively make any
        difference compare to calling it once.
        """

        for deployment_state in self._deployment_states.values():
            deployment_state.delete()

        # TODO(jiaodong): This might not be 100% safe since we deleted
        # everything without ensuring all shutdown goals are completed
        # yet. Need to address in follow-up PRs.
        self._kv_store.delete(CHECKPOINT_KEY)

        # TODO(jiaodong): Need to add some logic to prevent new replicas
        # from being created once shutdown signal is sent.

    def is_ready_for_shutdown(self) -> bool:
        """Return whether all deployments are shutdown.

        Check there are no deployment states and no checkpoints.
        """
        return (
            len(self._deployment_states) == 0
            and self._kv_store.get(CHECKPOINT_KEY) is None
        )

    def _save_checkpoint_func(
        self, *, writeahead_checkpoints: Optional[Dict[str, Tuple]]
    ) -> None:
        """Write a checkpoint of all deployment states.
        By default, this checkpoints the current in-memory state of each
        deployment. However, these can be overwritten by passing
        `writeahead_checkpoints` in order to checkpoint an update before
        applying it to the in-memory state.
        """

        deployment_state_info = {
            deployment_id: deployment_state.get_checkpoint_data()
            for deployment_id, deployment_state in self._deployment_states.items()
        }

        if writeahead_checkpoints is not None:
            deployment_state_info.update(writeahead_checkpoints)

        self._kv_store.put(
            CHECKPOINT_KEY,
            cloudpickle.dumps(deployment_state_info),
        )

    def get_running_replica_infos(
        self,
    ) -> Dict[DeploymentID, List[RunningReplicaInfo]]:
        return {
            id: deployment_state.get_running_replica_infos()
            for id, deployment_state in self._deployment_states.items()
        }

    def get_deployment_infos(self) -> Dict[DeploymentID, DeploymentInfo]:
        infos: Dict[DeploymentID, DeploymentInfo] = {}
        for deployment_id, deployment_state in self._deployment_states.items():
            infos[deployment_id] = deployment_state.target_info

        return infos

    def get_deployment(self, deployment_id: DeploymentID) -> Optional[DeploymentInfo]:
        if deployment_id in self._deployment_states:
            return self._deployment_states[deployment_id].target_info
        else:
            return None

    def get_deployment_details(self, id: DeploymentID) -> Optional[DeploymentDetails]:
        """Gets detailed info on a deployment.

        Returns:
            DeploymentDetails: if the deployment is live.
            None: if the deployment is deleted.
        """
        statuses = self.get_deployment_statuses([id])
        if len(statuses) == 0:
            return None
        else:
            status_info = statuses[0]
            return DeploymentDetails(
                name=id.name,
                status=status_info.status,
                status_trigger=status_info.status_trigger,
                message=status_info.message,
                deployment_config=_deployment_info_to_schema(
                    id.name, self.get_deployment(id)
                ),
                replicas=self._deployment_states[id].list_replica_details(),
            )

    def get_deployment_statuses(
        self, ids: List[DeploymentID] = None
    ) -> List[DeploymentStatusInfo]:
        statuses = []
        for id, state in self._deployment_states.items():
            if not ids or id in ids:
                statuses.append(state.curr_status_info)
        return statuses

    def deploy(
        self,
        deployment_id: DeploymentID,
        deployment_info: DeploymentInfo,
    ) -> bool:
        """Deploy the deployment.

        If the deployment already exists with the same version and config,
        this is a no-op and returns False.

        Returns:
            bool: Whether or not the deployment is being updated.
        """
        if deployment_id not in self._deployment_states:
            self._deployment_states[deployment_id] = self._create_deployment_state(
                deployment_id
            )
            self._record_deployment_usage()

        return self._deployment_states[deployment_id].deploy(deployment_info)

    def get_deployments_in_application(self, app_name: str) -> List[str]:
        """Return list of deployment names in application."""

        deployments = []
        for deployment_id in self._deployment_states:
            if deployment_id.app_name == app_name:
                deployments.append(deployment_id.name)

        return deployments

    def delete_deployment(self, id: DeploymentID):
        # This method must be idempotent. We should validate that the
        # specified deployment exists on the client.
        if id in self._deployment_states:
            self._deployment_states[id].delete()

    def update(self) -> bool:
        """Updates the state of all deployments to match their goal state.

        Returns True if any of the deployments have replicas in the RECOVERING state.
        """

        deleted_ids = []
        any_recovering = False
        upscales = {}
        downscales = {}

        for deployment_id, deployment_state in self._deployment_states.items():
            if deployment_state.should_autoscale():
                deployment_state.autoscale()

            deployment_state_update_result = deployment_state.update()
            if deployment_state_update_result.upscale:
                upscales[deployment_id] = deployment_state_update_result.upscale
            if deployment_state_update_result.downscale:
                downscales[deployment_id] = deployment_state_update_result.downscale
            if deployment_state_update_result.deleted:
                deleted_ids.append(deployment_id)

            any_recovering |= deployment_state_update_result.any_replicas_recovering

        deployment_to_replicas_to_stop = self._deployment_scheduler.schedule(
            upscales, downscales
        )
        for deployment_id, replicas_to_stop in deployment_to_replicas_to_stop.items():
            self._deployment_states[deployment_id].stop_replicas(replicas_to_stop)

        for deployment_state in self._deployment_states.values():
            deployment_state.broadcast_running_replicas_if_changed()
            deployment_state.broadcast_deployment_config_if_changed()

        for deployment_id in deleted_ids:
            self._deployment_scheduler.on_deployment_deleted(deployment_id)
            del self._deployment_states[deployment_id]

        if len(deleted_ids):
            self._record_deployment_usage()

        return any_recovering

    def _record_deployment_usage(self):
        ServeUsageTag.NUM_DEPLOYMENTS.record(str(len(self._deployment_states)))

        num_gpu_deployments = 0
        for deployment_state in self._deployment_states.values():
            if (
                deployment_state.target_info is not None
                and deployment_state.target_info.replica_config is not None
                and deployment_state.target_info.replica_config.ray_actor_options
                is not None
                and (
                    deployment_state.target_info.replica_config.ray_actor_options.get(
                        "num_gpus", 0
                    )
                    > 0
                )
            ):
                num_gpu_deployments += 1
        ServeUsageTag.NUM_GPU_DEPLOYMENTS.record(str(num_gpu_deployments))

    def record_multiplexed_replica_info(self, info: MultiplexedReplicaInfo):
        """
        Record multiplexed model ids for a multiplexed replica.

        Args:
            info: Multiplexed replica info including deployment name,
                replica tag and model ids.
        """
<<<<<<< HEAD
        deployment_id = info.replica_id.deployment_id
        if deployment_id not in self._deployment_states:
            app_msg = f" in application '{deployment_id.app_name}'"
=======
        if info.deployment_id not in self._deployment_states:
            app_msg = f" in application '{info.deployment_id.app_name}'"
>>>>>>> 042f6be1
            logger.error(
                f"Deployment {deployment_id.name}{app_msg} not found in state "
                "manager."
            )
            return
        self._deployment_states[deployment_id].record_multiplexed_model_ids(
            info.replica_id, info.model_ids
        )

    def get_active_node_ids(self) -> Set[str]:
        """Return set of node ids with running replicas of any deployment.

        This is used to determine which node has replicas. Only nodes with replicas and
        head node should have active proxies.
        """
        node_ids = set()
        for deployment_state in self._deployment_states.values():
            node_ids.update(deployment_state.get_active_node_ids())
        return node_ids<|MERGE_RESOLUTION|>--- conflicted
+++ resolved
@@ -917,11 +917,7 @@
 
     @property
     def app_name(self) -> str:
-<<<<<<< HEAD
         return self._replica_id.deployment_id.app_name
-=======
-        return self._deployment_id.app_name
->>>>>>> 042f6be1
 
     @property
     def version(self):
@@ -2807,16 +2803,11 @@
             info: Multiplexed replica info including deployment name,
                 replica tag and model ids.
         """
-<<<<<<< HEAD
         deployment_id = info.replica_id.deployment_id
         if deployment_id not in self._deployment_states:
             app_msg = f" in application '{deployment_id.app_name}'"
-=======
-        if info.deployment_id not in self._deployment_states:
-            app_msg = f" in application '{info.deployment_id.app_name}'"
->>>>>>> 042f6be1
             logger.error(
-                f"Deployment {deployment_id.name}{app_msg} not found in state "
+                f"Deployment '{deployment_id.name}'{app_msg} not found in state "
                 "manager."
             )
             return
