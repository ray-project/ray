from dataclasses import dataclass
import itertools
import json
import logging
import math
import os
import random
import time
import traceback
from collections import defaultdict, OrderedDict
from copy import copy
from enum import Enum
from typing import Any, Callable, Dict, List, Optional, Tuple, Union

import ray
from ray import ObjectRef, cloudpickle
from ray._private.usage.usage_lib import (
    TagKey,
    record_extra_usage_tag,
)
from ray.actor import ActorHandle
from ray.exceptions import RayActorError, RayError
<<<<<<< HEAD
from ray.serve._private.autoscaling_policy import (
    AutoscalingPolicy,
    BasicAutoscalingPolicy,
)
=======

>>>>>>> d87a2513
from ray.serve._private.autoscaling_metrics import InMemoryMetricsStore
from ray.serve._private.common import (
    DeploymentInfo,
    DeploymentStatus,
    DeploymentStatusInfo,
    Duration,
    ReplicaName,
    ReplicaTag,
    RunningReplicaInfo,
    ReplicaState,
)
from ray.serve.schema import (
    DeploymentDetails,
    ReplicaDetails,
    _deployment_info_to_schema,
)
from ray.serve.config import DeploymentConfig
from ray.serve._private.constants import (
    MAX_DEPLOYMENT_CONSTRUCTOR_RETRY_COUNT,
    MAX_NUM_DELETED_DEPLOYMENTS,
    REPLICA_HEALTH_CHECK_UNHEALTHY_THRESHOLD,
    SERVE_LOGGER_NAME,
    SERVE_NAMESPACE,
)
from ray.serve.generated.serve_pb2 import DeploymentLanguage
from ray.serve._private.long_poll import LongPollHost, LongPollNamespace
from ray.serve._private.storage.kv_store import KVStoreBase
from ray.serve._private.utils import (
    JavaActorHandleProxy,
    format_actor_name,
    get_random_letters,
    msgpack_serialize,
    msgpack_deserialize,
    get_all_node_ids,
)
from ray.serve._private.version import DeploymentVersion, VersionedReplica

from ray.serve import metrics
from ray._raylet import GcsClient
from ray.util.scheduling_strategies import NodeAffinitySchedulingStrategy

logger = logging.getLogger(SERVE_LOGGER_NAME)


class ReplicaStartupStatus(Enum):
    PENDING_ALLOCATION = 1
    PENDING_INITIALIZATION = 2
    SUCCEEDED = 3
    FAILED = 4


class ReplicaHealthCheckResponse(Enum):
    NONE = 1
    SUCCEEDED = 2
    APP_FAILURE = 3
    ACTOR_CRASHED = 4


@dataclass
class DeploymentTargetState:
    info: Optional[DeploymentInfo]
    num_replicas: int
    version: Optional[DeploymentVersion]
    autoscaling_policy: Optional[AutoscalingPolicy]
    deleting: bool

    @classmethod
    def default(cls) -> "DeploymentTargetState":
        return cls(None, -1, None, None, False)

    @classmethod
    def from_deployment_info(
        cls,
        info: DeploymentInfo,
        num_replicas_from_autoscaling: int = 1,
        *,
        deleting: bool = False,
    ) -> "DeploymentTargetState":
        if deleting:
            num_replicas = 0
            version = None
            autoscaling_policy = None
        else:
<<<<<<< HEAD
            autoscaling_config = info.deployment_config.autoscaling_config
            if autoscaling_config is not None:
                num_replicas = num_replicas_from_autoscaling
                autoscaling_policy = BasicAutoscalingPolicy(
                    info.deployment_config.autoscaling_config
                )
            else:
                num_replicas = info.deployment_config.num_replicas
                autoscaling_policy = None
=======
            # If autoscaling config is not none, num replicas should be decided based on
            # the autoscaling policy and passed in as autoscaled_num_replicas
            if info.autoscaled_num_replicas is not None:
                num_replicas = info.autoscaled_num_replicas
            else:
                num_replicas = info.deployment_config.num_replicas
>>>>>>> d87a2513
            version = DeploymentVersion(
                info.version,
                deployment_config=info.deployment_config,
                ray_actor_options=info.replica_config.ray_actor_options,
            )

        return cls(info, num_replicas, version, autoscaling_policy, deleting)


CHECKPOINT_KEY = "serve-deployment-state-checkpoint"
SLOW_STARTUP_WARNING_S = int(os.environ.get("SERVE_SLOW_STARTUP_WARNING_S", 30))
SLOW_STARTUP_WARNING_PERIOD_S = int(
    os.environ.get("SERVE_SLOW_STARTUP_WARNING_PERIOD_S", 30)
)

EXPONENTIAL_BACKOFF_FACTOR = float(os.environ.get("EXPONENTIAL_BACKOFF_FACTOR", 2.0))
MAX_BACKOFF_TIME_S = int(os.environ.get("SERVE_MAX_BACKOFF_TIME_S", 64))

ALL_REPLICA_STATES = list(ReplicaState)
_SCALING_LOG_ENABLED = os.environ.get("SERVE_ENABLE_SCALING_LOG", "0") != "0"


def print_verbose_scaling_log():
    assert _SCALING_LOG_ENABLED

    log_path = "/tmp/ray/session_latest/logs/monitor.log"
    last_n_lines = 50
    autoscaler_log_last_n_lines = []
    if os.path.exists(log_path):
        with open(log_path) as f:
            autoscaler_log_last_n_lines = f.readlines()[-last_n_lines:]

    debug_info = {
        "nodes": ray.nodes(),
        "available_resources": ray.available_resources(),
        "total_resources": ray.cluster_resources(),
        "autoscaler_logs": autoscaler_log_last_n_lines,
    }
    logger.error(f"Scaling information\n{json.dumps(debug_info, indent=2)}")


def rank_replicas_for_stopping(
    all_available_replicas: List["DeploymentReplica"],
) -> List["DeploymentReplica"]:
    """Prioritize replicas that have fewest copies on a node.

    This algorithm helps to scale down more intelligently because it can
    relinquish node faster. Note that this algorithm doesn't consider other
    deployments or other actors on the same node. See more at
    https://github.com/ray-project/ray/issues/20599.
    """
    # Categorize replicas to node they belong to.
    node_to_replicas = defaultdict(list)
    for replica in all_available_replicas:
        node_to_replicas[replica.actor_node_id].append(replica)

    # Replicas not in running state might have _node_id = None.
    # We will prioritize those first.
    node_to_replicas.setdefault(None, [])
    return list(
        itertools.chain.from_iterable(
            [
                node_to_replicas.pop(None),
            ]
            + sorted(node_to_replicas.values(), key=lambda lst: len(lst))
        )
    )


class ActorReplicaWrapper:
    """Wraps a Ray actor for a deployment replica.

    This is primarily defined so that we can mock out actual Ray operations
    for unit testing.

    *All Ray API calls should be made here, not in DeploymentState.*
    """

    def __init__(
        self,
        actor_name: str,
        detached: bool,
        controller_name: str,
        replica_tag: ReplicaTag,
        deployment_name: str,
        # Spread replicas to avoid correlated failures on a single node.
        # This is a soft spread, so if there is only space on a single node
        # the replicas will be placed there.
        scheduling_strategy: Union[str, NodeAffinitySchedulingStrategy] = "SPREAD",
    ):
        self._actor_name = actor_name
        self._detached = detached
        self._controller_name = controller_name

        self._replica_tag = replica_tag
        self._deployment_name = deployment_name

        # Populated in either self.start() or self.recover()
        self._allocated_obj_ref: ObjectRef = None
        self._ready_obj_ref: ObjectRef = None

        self._actor_resources: Dict[str, float] = None
        self._version: DeploymentVersion = None
        self._healthy: bool = True
        self._health_check_ref: Optional[ObjectRef] = None
        self._last_health_check_time: float = 0.0
        self._consecutive_health_check_failures = 0
        # NOTE: storing these is necessary to keep the actor and PG alive in
        # the non-detached case.
        self._actor_handle: ActorHandle = None

        self._pid: int = None
        self._actor_id: str = None
        if isinstance(scheduling_strategy, NodeAffinitySchedulingStrategy):
            self._node_id = scheduling_strategy.node_id
        else:
            # Populated after replica is allocated.
            self._node_id: str = None
        self._node_ip: str = None

        # Populated in self.stop().
        self._graceful_shutdown_ref: ObjectRef = None

        # todo: will be confused with deployment_config.is_cross_language
        self._is_cross_language = False
        self._deployment_is_cross_language = False

        self.scheduling_strategy = scheduling_strategy

    @property
    def replica_tag(self) -> str:
        return self._replica_tag

    @property
    def deployment_name(self) -> str:
        return self._deployment_name

    @property
    def is_cross_language(self) -> bool:
        return self._is_cross_language

    @property
    def actor_handle(self) -> Optional[ActorHandle]:
        if not self._actor_handle:
            try:
                self._actor_handle = ray.get_actor(
                    self._actor_name, namespace=SERVE_NAMESPACE
                )
            except ValueError:
                self._actor_handle = None

        if self._is_cross_language:
            assert isinstance(self._actor_handle, JavaActorHandleProxy)
            return self._actor_handle.handle

        return self._actor_handle

    @property
    def version(self) -> Optional[DeploymentVersion]:
        return self._version

    @property
    def deployment_config(self) -> Optional[DeploymentConfig]:
        if self._version:
            return self._version.deployment_config

    @property
    def max_concurrent_queries(self) -> Optional[int]:
        if self.deployment_config:
            return self.deployment_config.max_concurrent_queries

    @property
    def graceful_shutdown_timeout_s(self) -> Optional[float]:
        if self.deployment_config:
            return self.deployment_config.graceful_shutdown_timeout_s

    @property
    def health_check_period_s(self) -> Optional[float]:
        if self.deployment_config:
            return self.deployment_config.health_check_period_s

    @property
    def health_check_timeout_s(self) -> Optional[float]:
        if self.deployment_config:
            return self.deployment_config.health_check_timeout_s

    @property
    def pid(self) -> Optional[int]:
        """Returns the pid of the actor, None if not started."""
        return self._pid

    @property
    def actor_id(self) -> Optional[str]:
        """Returns the actor id, None if not started."""
        return self._actor_id

    @property
    def node_id(self) -> Optional[str]:
        """Returns the node id of the actor, None if not placed."""
        return self._node_id

    @property
    def node_ip(self) -> Optional[str]:
        """Returns the node ip of the actor, None if not placed."""
        return self._node_ip

    def _check_obj_ref_ready(self, obj_ref: ObjectRef) -> bool:
        ready, _ = ray.wait([obj_ref], timeout=0)
        return len(ready) == 1

    def start(self, deployment_info: DeploymentInfo, version: DeploymentVersion):
        """
        Start a new actor for current DeploymentReplica instance.
        """
        self._version = version

        self._actor_resources = deployment_info.replica_config.resource_dict
        # it is currently not possible to create a placement group
        # with no resources (https://github.com/ray-project/ray/issues/20401)
        self._deployment_is_cross_language = (
            deployment_info.deployment_config.is_cross_language
        )

        logger.info(
            f"Starting replica {self.replica_tag} for deployment "
            f"{self.deployment_name}.",
            extra={"log_to_stderr": False},
        )

        actor_def = deployment_info.actor_def
        if (
            deployment_info.deployment_config.deployment_language
            == DeploymentLanguage.PYTHON
        ):
            if deployment_info.replica_config.serialized_init_args is None:
                serialized_init_args = cloudpickle.dumps(())
            else:
                serialized_init_args = (
                    cloudpickle.dumps(
                        msgpack_deserialize(
                            deployment_info.replica_config.serialized_init_args
                        )
                    )
                    if self._deployment_is_cross_language
                    else deployment_info.replica_config.serialized_init_args
                )
            init_args = (
                self.deployment_name,
                self.replica_tag,
                cloudpickle.dumps(deployment_info.replica_config.deployment_def)
                if self._deployment_is_cross_language
                else deployment_info.replica_config.serialized_deployment_def,
                serialized_init_args,
                deployment_info.replica_config.serialized_init_kwargs
                if deployment_info.replica_config.serialized_init_kwargs
                else cloudpickle.dumps({}),
                deployment_info.deployment_config.to_proto_bytes(),
                version,
                self._controller_name,
                self._detached,
                deployment_info.app_name,
            )
        # TODO(simon): unify the constructor arguments across language
        elif (
            deployment_info.deployment_config.deployment_language
            == DeploymentLanguage.JAVA
        ):
            self._is_cross_language = True
            actor_def = ray.cross_language.java_actor_class(
                "io.ray.serve.replica.RayServeWrappedReplica"
            )
            init_args = (
                # String deploymentName,
                self.deployment_name,
                # String replicaTag,
                self.replica_tag,
                # String deploymentDef
                deployment_info.replica_config.deployment_def_name,
                # byte[] initArgsbytes
                msgpack_serialize(
                    cloudpickle.loads(
                        deployment_info.replica_config.serialized_init_args
                    )
                )
                if self._deployment_is_cross_language
                else deployment_info.replica_config.serialized_init_args,
                # byte[] deploymentConfigBytes,
                deployment_info.deployment_config.to_proto_bytes(),
                # byte[] deploymentVersionBytes,
                version.to_proto().SerializeToString(),
                # String controllerName
                self._controller_name,
            )

        self._actor_handle = actor_def.options(
            name=self._actor_name,
            namespace=SERVE_NAMESPACE,
            lifetime="detached" if self._detached else None,
            scheduling_strategy=self.scheduling_strategy,
            **deployment_info.replica_config.ray_actor_options,
        ).remote(*init_args)

        # Perform auto method name translation for java handles.
        # See https://github.com/ray-project/ray/issues/21474
        deployment_config = copy(deployment_info.deployment_config)
        deployment_config.user_config = self._format_user_config(
            deployment_config.user_config
        )
        if self._is_cross_language:
            self._actor_handle = JavaActorHandleProxy(self._actor_handle)
            self._allocated_obj_ref = self._actor_handle.is_allocated.remote()
            self._ready_obj_ref = self._actor_handle.is_initialized.remote(
                deployment_config.to_proto_bytes()
            )
        else:
            self._allocated_obj_ref = self._actor_handle.is_allocated.remote()
            self._ready_obj_ref = self._actor_handle.is_initialized.remote(
                deployment_config,
                # Ensure that `is_allocated` will execute before `reconfigure`,
                # because `reconfigure` runs user code that could block the replica
                # asyncio loop. If that happens before `is_allocated` is executed,
                # the `is_allocated` call won't be able to run.
                self._allocated_obj_ref,
            )

    def _format_user_config(self, user_config: Any):
        temp = copy(user_config)
        if user_config is not None and self._deployment_is_cross_language:
            if self._is_cross_language:
                temp = msgpack_serialize(temp)
            else:
                temp = msgpack_deserialize(temp)
        return temp

    def reconfigure(self, version: DeploymentVersion) -> bool:
        """
        Update replica version. Also, updates the deployment config on the actor
        behind this DeploymentReplica instance if necessary.

        Returns: whether the actor is being updated.
        """
        updating = False
        if self._version.requires_actor_reconfigure(version):
            # Call into replica actor reconfigure() with updated user config and
            # graceful_shutdown_wait_loop_s
            updating = True
            deployment_config = copy(version.deployment_config)
            deployment_config.user_config = self._format_user_config(
                deployment_config.user_config
            )
            self._ready_obj_ref = self._actor_handle.reconfigure.remote(
                deployment_config
            )

        self._version = version
        return updating

    def recover(self):
        """
        Recover states in DeploymentReplica instance by fetching running actor
        status
        """
        logger.info(
            f"Recovering replica {self.replica_tag} for deployment "
            f"{self.deployment_name}."
        )
        self._actor_handle = self.actor_handle

        # Re-fetch initialization proof
        self._allocated_obj_ref = self._actor_handle.is_allocated.remote()

        # Running actor handle already has all info needed, thus successful
        # starting simply means retrieving replica version hash from actor
        if self._is_cross_language:
            self._ready_obj_ref = self._actor_handle.check_health.remote()
        else:
            self._ready_obj_ref = self._actor_handle.get_metadata.remote()

    def check_ready(self) -> ReplicaStartupStatus:
        """
        Check if current replica has started by making ray API calls on
        relevant actor / object ref.

        Replica initialization calls __init__(), reconfigure(), and check_health().

        Returns:
            state (ReplicaStartupStatus):
                PENDING_ALLOCATION:
                    - replica is waiting for a worker to start
                PENDING_INITIALIZATION
                    - replica initialization hasn't finished.
                FAILED:
                    - replica initialization failed.
                SUCCEEDED:
                    - replica initialization succeeded.
        """

        # Check whether the replica has been allocated.
        if not self._check_obj_ref_ready(self._allocated_obj_ref):
            return ReplicaStartupStatus.PENDING_ALLOCATION

        # Check whether relica initialization has completed.
        replica_ready = self._check_obj_ref_ready(self._ready_obj_ref)
        # In case of deployment constructor failure, ray.get will help to
        # surface exception to each update() cycle.
        if not replica_ready:
            return ReplicaStartupStatus.PENDING_INITIALIZATION
        else:
            try:
                # TODO(simon): fully implement reconfigure for Java replicas.
                if self._is_cross_language:
                    return ReplicaStartupStatus.SUCCEEDED

                # todo: The replica's userconfig whitch java client created
                #  is different from the controller's userconfig
                if not self._deployment_is_cross_language:
                    _, self._version = ray.get(self._ready_obj_ref)

                self._pid, self._actor_id, self._node_id, self._node_ip = ray.get(
                    self._allocated_obj_ref
                )
            except Exception:
                logger.exception(
                    f"Exception in replica '{self._replica_tag}', "
                    "the replica will be stopped."
                )
                return ReplicaStartupStatus.FAILED

        return ReplicaStartupStatus.SUCCEEDED

    @property
    def actor_resources(self) -> Optional[Dict[str, float]]:
        return self._actor_resources

    @property
    def available_resources(self) -> Dict[str, float]:
        return ray.available_resources()

    def graceful_stop(self) -> Duration:
        """Request the actor to exit gracefully.

        Returns the timeout after which to kill the actor.
        """
        try:
            handle = ray.get_actor(self._actor_name, namespace=SERVE_NAMESPACE)
            self._graceful_shutdown_ref = handle.prepare_for_shutdown.remote()
        except ValueError:
            pass

        return self.graceful_shutdown_timeout_s

    def check_stopped(self) -> bool:
        """Check if the actor has exited."""
        try:
            handle = ray.get_actor(self._actor_name, namespace=SERVE_NAMESPACE)
            stopped = self._check_obj_ref_ready(self._graceful_shutdown_ref)
            if stopped:
                ray.kill(handle, no_restart=True)
        except ValueError:
            stopped = True

        return stopped

    def _check_active_health_check(self) -> ReplicaHealthCheckResponse:
        """Check the active health check (if any).

        self._health_check_ref will be reset to `None` when the active health
        check is deemed to have succeeded or failed. This method *does not*
        start a new health check, that's up to the caller.

        Returns:
            - NONE if there's no active health check, or it hasn't returned
              yet and the timeout is not up.
            - SUCCEEDED if the active health check succeeded.
            - APP_FAILURE if the active health check failed (or didn't return
              before the timeout).
            - ACTOR_CRASHED if the underlying actor crashed.
        """
        if self._health_check_ref is None:
            # There is no outstanding health check.
            response = ReplicaHealthCheckResponse.NONE
        elif self._check_obj_ref_ready(self._health_check_ref):
            # Object ref is ready, ray.get it to check for exceptions.
            try:
                ray.get(self._health_check_ref)
                # Health check succeeded without exception.
                response = ReplicaHealthCheckResponse.SUCCEEDED
            except RayActorError:
                # Health check failed due to actor crashing.
                response = ReplicaHealthCheckResponse.ACTOR_CRASHED
            except RayError as e:
                # Health check failed due to application-level exception.
                logger.warning(
                    f"Health check for replica {self._replica_tag} failed: {e}"
                )
                response = ReplicaHealthCheckResponse.APP_FAILURE
        elif time.time() - self._last_health_check_time > self.health_check_timeout_s:
            # Health check hasn't returned and the timeout is up, consider it failed.
            logger.warning(
                "Didn't receive health check response for replica "
                f"{self._replica_tag} after "
                f"{self.health_check_timeout_s}s, marking it unhealthy."
            )
            response = ReplicaHealthCheckResponse.APP_FAILURE
        else:
            # Health check hasn't returned and the timeout isn't up yet.
            response = ReplicaHealthCheckResponse.NONE

        if response is not ReplicaHealthCheckResponse.NONE:
            self._health_check_ref = None

        return response

    def _should_start_new_health_check(self) -> bool:
        """Determines if a new health check should be kicked off.

        A health check will be started if:
            1) There is not already an active health check.
            2) It has been more than health_check_period_s since the
               previous health check was *started*.

        This assumes that self._health_check_ref is reset to `None` when an
        active health check succeeds or fails (due to returning or timeout).
        """
        if self._health_check_ref is not None:
            # There's already an active health check.
            return False

        # If there's no active health check, kick off another and reset
        # the timer if it's been long enough since the last health
        # check. Add some randomness to avoid synchronizing across all
        # replicas.
        time_since_last = time.time() - self._last_health_check_time
        randomized_period = self.health_check_period_s * random.uniform(0.9, 1.1)
        return time_since_last > randomized_period

    def check_health(self) -> bool:
        """Check if the actor is healthy.

        self._healthy should *only* be modified in this method.

        This is responsible for:
            1) Checking the outstanding health check (if any).
            2) Determining the replica health based on the health check results.
            3) Kicking off a new health check if needed.
        """
        response: ReplicaHealthCheckResponse = self._check_active_health_check()
        if response is ReplicaHealthCheckResponse.NONE:
            # No info; don't update replica health.
            pass
        elif response is ReplicaHealthCheckResponse.SUCCEEDED:
            # Health check succeeded. Reset the consecutive failure counter
            # and mark the replica healthy.
            self._consecutive_health_check_failures = 0
            self._healthy = True
        elif response is ReplicaHealthCheckResponse.APP_FAILURE:
            # Health check failed. If it has failed more than N times in a row,
            # mark the replica unhealthy.
            self._consecutive_health_check_failures += 1
            if (
                self._consecutive_health_check_failures
                >= REPLICA_HEALTH_CHECK_UNHEALTHY_THRESHOLD
            ):
                logger.warning(
                    f"Replica {self._replica_tag} failed the health "
                    f"check {self._consecutive_health_check_failures} "
                    "times in a row, marking it unhealthy."
                )
                self._healthy = False
        elif response is ReplicaHealthCheckResponse.ACTOR_CRASHED:
            # Actor crashed, mark the replica unhealthy immediately.
            logger.warning(
                f"Actor for replica {self._replica_tag} crashed, marking "
                "it unhealthy immediately."
            )
            self._healthy = False
        else:
            assert False, f"Unknown response type: {response}."

        if self._should_start_new_health_check():
            self._last_health_check_time = time.time()
            self._health_check_ref = self._actor_handle.check_health.remote()

        return self._healthy

    def force_stop(self):
        """Force the actor to exit without shutting down gracefully."""
        try:
            ray.kill(ray.get_actor(self._actor_name, namespace=SERVE_NAMESPACE))
        except ValueError:
            pass


class DeploymentReplica(VersionedReplica):
    """Manages state transitions for deployment replicas.

    This is basically a checkpointable lightweight state machine.
    """

    def __init__(
        self,
        controller_name: str,
        detached: bool,
        replica_tag: ReplicaTag,
        deployment_name: str,
        version: DeploymentVersion,
        # Spread replicas to avoid correlated failures on a single node.
        # This is a soft spread, so if there is only space on a single node
        # the replicas will be placed there.
        scheduling_strategy: Union[str, NodeAffinitySchedulingStrategy] = "SPREAD",
    ):
        self._actor = ActorReplicaWrapper(
            f"{ReplicaName.prefix}{format_actor_name(replica_tag)}",
            detached,
            controller_name,
            replica_tag,
            deployment_name,
            scheduling_strategy,
        )
        self._controller_name = controller_name
        self._deployment_name = deployment_name
        self._replica_tag = replica_tag
        self._start_time = None
        self._prev_slow_startup_warning_time = None

    def get_running_replica_info(self) -> RunningReplicaInfo:
        return RunningReplicaInfo(
            deployment_name=self._deployment_name,
            replica_tag=self._replica_tag,
            actor_handle=self._actor.actor_handle,
            max_concurrent_queries=self._actor.max_concurrent_queries,
            is_cross_language=self._actor.is_cross_language,
        )

    def get_replica_details(self, state: ReplicaState) -> ReplicaDetails:
        """Get replica details.

        Args:
            state: The state of the replica, which is not stored within a
                DeploymentReplica object
        """
        return ReplicaDetails(
            replica_id=self.replica_tag,
            state=state,
            pid=self._actor.pid,
            actor_name=self._actor._actor_name,
            actor_id=self._actor.actor_id,
            node_id=self._actor.node_id,
            node_ip=self._actor.node_ip,
            start_time_s=self._start_time,
        )

    @property
    def replica_tag(self) -> ReplicaTag:
        return self._replica_tag

    @property
    def deployment_name(self) -> str:
        return self._deployment_name

    @property
    def version(self):
        return self._actor.version

    @property
    def actor_handle(self) -> ActorHandle:
        return self._actor.actor_handle

    @property
    def actor_node_id(self) -> Optional[str]:
        """Returns the node id of the actor, None if not placed."""
        return self._actor.node_id

    def start(self, deployment_info: DeploymentInfo, version: DeploymentVersion):
        """
        Start a new actor for current DeploymentReplica instance.
        """
        self._actor.start(deployment_info, version)
        self._start_time = time.time()
        self._prev_slow_startup_warning_time = time.time()

    def reconfigure(self, version: DeploymentVersion) -> bool:
        """
        Update replica version. Also, updates the deployment config on the actor
        behind this DeploymentReplica instance if necessary.

        Returns: whether the actor is being updated.
        """
        return self._actor.reconfigure(version)

    def recover(self):
        """
        Recover states in DeploymentReplica instance by fetching running actor
        status
        """
        self._actor.recover()
        self._start_time = time.time()
        # Replica version is fetched from recovered replica dynamically in
        # check_started() below

    def check_started(self) -> ReplicaStartupStatus:
        """Check if the replica has started. If so, transition to RUNNING.

        Should handle the case where the replica has already stopped.

        Returns:
            status: Most recent state of replica by
                querying actor obj ref
        """
        return self._actor.check_ready()

    def stop(self, graceful: bool = True) -> None:
        """Stop the replica.

        Should handle the case where the replica is already stopped.
        """
        logger.info(
            f"Stopping replica {self.replica_tag} for deployment "
            f"{self.deployment_name}.",
            extra={"log_to_stderr": False},
        )
        timeout_s = self._actor.graceful_stop()
        if not graceful:
            timeout_s = 0
        self._shutdown_deadline = time.time() + timeout_s

    def check_stopped(self) -> bool:
        """Check if the replica has finished stopping."""
        if self._actor.check_stopped():
            return True

        timeout_passed = time.time() > self._shutdown_deadline
        if timeout_passed:
            # Graceful period passed, kill it forcefully.
            # This will be called repeatedly until the replica shuts down.
            logger.info(
                f"Replica {self.replica_tag} did not shut down after grace "
                "period, force-killing it. "
            )

            self._actor.force_stop()
        return False

    def check_health(self) -> bool:
        """Check if the replica is healthy.

        Returns `True` if the replica is healthy, else `False`.
        """
        return self._actor.check_health()

    def resource_requirements(self) -> Tuple[str, str]:
        """Returns required and currently available resources.

        Only resources with nonzero requirements will be included in the
        required dict and only resources in the required dict will be
        included in the available dict (filtered for relevance).
        """
        # NOTE(edoakes):
        if self._actor.actor_resources is None:
            return "UNKNOWN", "UNKNOWN"

        required = {
            k: v
            for k, v in self._actor.actor_resources.items()
            if v is not None and v > 0
        }
        available = {
            k: v for k, v in self._actor.available_resources.items() if k in required
        }

        # Use json.dumps() instead of str() here to avoid double-quoting keys
        # when dumping these dictionaries. See
        # https://github.com/ray-project/ray/issues/26210 for the issue.
        return json.dumps(required), json.dumps(available)


class ReplicaStateContainer:
    """Container for mapping ReplicaStates to lists of DeploymentReplicas."""

    def __init__(self):
        self._replicas: Dict[ReplicaState, List[DeploymentReplica]] = defaultdict(list)

    def add(self, state: ReplicaState, replica: VersionedReplica):
        """Add the provided replica under the provided state.

        Args:
            state: state to add the replica under.
            replica: replica to add.
        """
        assert isinstance(state, ReplicaState)
        assert isinstance(replica, VersionedReplica)
        self._replicas[state].append(replica)

    def get(
        self, states: Optional[List[ReplicaState]] = None
    ) -> List[DeploymentReplica]:
        """Get all replicas of the given states.

        This does not remove them from the container. Replicas are returned
        in order of state as passed in.

        Args:
            states: states to consider. If not specified, all replicas
                are considered.
        """
        if states is None:
            states = ALL_REPLICA_STATES

        assert isinstance(states, list)

        return sum((self._replicas[state] for state in states), [])

    def pop(
        self,
        exclude_version: Optional[DeploymentVersion] = None,
        states: Optional[List[ReplicaState]] = None,
        max_replicas: Optional[int] = math.inf,
        ranking_function: Optional[
            Callable[[List["DeploymentReplica"]], List["DeploymentReplica"]]
        ] = None,
    ) -> List[VersionedReplica]:
        """Get and remove all replicas of the given states.

        This removes the replicas from the container. Replicas are returned
        in order of state as passed in.

        Args:
            exclude_version: if specified, replicas of the
                provided version will *not* be removed.
            states: states to consider. If not specified, all replicas
                are considered.
            max_replicas: max number of replicas to return. If not
                specified, will pop all replicas matching the criteria.
            ranking_function: optional function to sort the replicas
                within each state before they are truncated to max_replicas and
                returned.
        """
        if states is None:
            states = ALL_REPLICA_STATES

        assert exclude_version is None or isinstance(exclude_version, DeploymentVersion)
        assert isinstance(states, list)

        replicas = []
        for state in states:
            popped = []
            remaining = []

            replicas_to_process = self._replicas[state]
            if ranking_function:
                replicas_to_process = ranking_function(replicas_to_process)

            for replica in replicas_to_process:
                if len(replicas) + len(popped) == max_replicas:
                    remaining.append(replica)
                elif exclude_version is not None and replica.version == exclude_version:
                    remaining.append(replica)
                else:
                    popped.append(replica)
            self._replicas[state] = remaining
            replicas.extend(popped)

        return replicas

    def count(
        self,
        exclude_version: Optional[DeploymentVersion] = None,
        version: Optional[DeploymentVersion] = None,
        states: Optional[List[ReplicaState]] = None,
    ):
        """Get the total count of replicas of the given states.

        Args:
            exclude_version: version to exclude. If not
                specified, all versions are considered.
            version: version to filter to. If not specified,
                all versions are considered.
            states: states to consider. If not specified, all replicas
                are considered.
        """
        if states is None:
            states = ALL_REPLICA_STATES
        assert isinstance(states, list)
        assert exclude_version is None or isinstance(exclude_version, DeploymentVersion)
        assert version is None or isinstance(version, DeploymentVersion)
        if exclude_version is None and version is None:
            return sum(len(self._replicas[state]) for state in states)
        elif exclude_version is None and version is not None:
            return sum(
                len(list(filter(lambda r: r.version == version, self._replicas[state])))
                for state in states
            )
        elif exclude_version is not None and version is None:
            return sum(
                len(
                    list(
                        filter(
                            lambda r: r.version != exclude_version,
                            self._replicas[state],
                        )
                    )
                )
                for state in states
            )
        else:
            raise ValueError(
                "Only one of `version` or `exclude_version` may be provided."
            )

    def __str__(self):
        return str(self._replicas)

    def __repr__(self):
        return repr(self._replicas)


class DeploymentState:
    """Manages the target state and replicas for a single deployment."""

    def __init__(
        self,
        name: str,
        controller_name: str,
        detached: bool,
        long_poll_host: LongPollHost,
        _save_checkpoint_func: Callable,
    ):

        self._name = name
        self._controller_name: str = controller_name
        self._detached: bool = detached
        self._long_poll_host: LongPollHost = long_poll_host
        self._save_checkpoint_func = _save_checkpoint_func

        # Each time we set a new deployment goal, we're trying to save new
        # DeploymentInfo and bring current deployment to meet new status.
        self._target_state: DeploymentTargetState = DeploymentTargetState.default()
        self._prev_startup_warning: float = time.time()
        # Exponential backoff when retrying a consistently failing deployment
        self._last_retry: float = 0.0
        self._backoff_time_s: int = 1
        self._replica_constructor_retry_counter: int = 0
        self._replicas: ReplicaStateContainer = ReplicaStateContainer()
        self._curr_status_info: DeploymentStatusInfo = DeploymentStatusInfo(
            self._name, DeploymentStatus.UPDATING
        )

        self.health_check_gauge = metrics.Gauge(
            "serve_deployment_replica_healthy",
            description=(
                "Tracks whether this deployment replica is healthy. 1 means "
                "healthy, 0 means unhealthy."
            ),
            tag_keys=("deployment", "replica", "application"),
        )

    def should_autoscale(self) -> bool:
        """
        Check if the deployment is under autoscaling
        """
        return self._target_state.autoscaling_policy is not None

    def get_autoscale_metric_lookback_period(self) -> float:
        """
        Return the autoscaling metrics look back period
        """
        return self._target_state.autoscaling_policy.config.look_back_period_s

    def get_checkpoint_data(self) -> DeploymentTargetState:
        """
        Return deployment's target state submitted by user's deployment call.
        Should be persisted and outlive current ray cluster.
        """
        return self._target_state

    def recover_target_state_from_checkpoint(
        self, target_state_checkpoint: DeploymentTargetState
    ):
        logger.info(
            f"Recovering target state for deployment {self._name} from checkpoint."
        )
        self._target_state = target_state_checkpoint

    def recover_current_state_from_replica_actor_names(
        self, replica_actor_names: List[str]
    ):
        assert self._target_state is not None, (
            "Target state should be recovered successfully first before "
            "recovering current state from replica actor names."
        )

        logger.info(
            "Recovering current state for deployment "
            f"{self._name} from {len(replica_actor_names)} total actors."
        )
        # All current states use default value, only attach running replicas.
        for replica_actor_name in replica_actor_names:
            replica_name: ReplicaName = ReplicaName.from_str(replica_actor_name)
            new_deployment_replica = DeploymentReplica(
                self._controller_name,
                self._detached,
                replica_name.replica_tag,
                replica_name.deployment_tag,
                None,
            )
            new_deployment_replica.recover()
            self._replicas.add(ReplicaState.RECOVERING, new_deployment_replica)
            logger.debug(
                f"RECOVERING replica: {new_deployment_replica.replica_tag}, "
                f"deployment: {self._name}."
            )

        # TODO(jiaodong): this currently halts all traffic in the cluster
        # briefly because we will broadcast a replica update with everything in
        # RECOVERING. We should have a grace period where we recover the state
        # of the replicas before doing this update.

    @property
    def target_info(self) -> DeploymentInfo:
        return self._target_state.info

    @property
    def curr_status_info(self) -> DeploymentStatusInfo:
        return self._curr_status_info

    @property
    def app_name(self) -> str:
        if self.target_info.app_name:
            return self.target_info.app_name
        return ""

    def get_running_replica_infos(self) -> List[RunningReplicaInfo]:
        return [
            replica.get_running_replica_info()
            for replica in self._replicas.get([ReplicaState.RUNNING])
        ]

    def list_replica_details(self) -> List[ReplicaDetails]:
        return [
            replica.get_replica_details(state)
            for state in ReplicaState
            for replica in self._replicas.get([state])
        ]

    def _notify_running_replicas_changed(self):
        self._long_poll_host.notify_changed(
            (LongPollNamespace.RUNNING_REPLICAS, self._name),
            self.get_running_replica_infos(),
        )

    def _set_target_state_deleting(self) -> None:
        """Set the target state for the deployment to be deleted."""

        # We must write ahead the target state in case of GCS failure (we don't
        # want to set the target state, then fail because we can't checkpoint it).
        target_state = DeploymentTargetState.from_deployment_info(
            self._target_state.info, deleting=True
        )
        self._save_checkpoint_func(writeahead_checkpoints={self._name: target_state})

        self._target_state = target_state
        self._curr_status_info = DeploymentStatusInfo(
            self._name, DeploymentStatus.UPDATING
        )
        logger.info(f"Deleting deployment {self._name}.")

    def _set_target_state(
        self, target_info: DeploymentInfo, num_replicas_from_autoscaling: int = None
    ) -> None:
        """Set the target state for the deployment to the provided info."""

        # We must write ahead the target state in case of GCS failure (we don't
        # want to set the target state, then fail because we can't checkpoint it).
        if num_replicas_from_autoscaling is not None:
            target_state = DeploymentTargetState.from_deployment_info(
                target_info, num_replicas_from_autoscaling
            )
        else:
            target_state = DeploymentTargetState.from_deployment_info(target_info)

        self._save_checkpoint_func(writeahead_checkpoints={self._name: target_state})

        if self._target_state.version == target_state.version:
            # Record either num replica or autoscaling config lightweight update
            if (
                self._target_state.version.deployment_config.autoscaling_config
                != target_state.version.deployment_config.autoscaling_config
            ):
                record_extra_usage_tag(
                    TagKey.SERVE_AUTOSCALING_CONFIG_LIGHTWEIGHT_UPDATED, "True"
                )
            elif (
                self._target_state.version.deployment_config.num_replicas
                != target_state.version.deployment_config.num_replicas
            ):
                record_extra_usage_tag(
                    TagKey.SERVE_NUM_REPLICAS_LIGHTWEIGHT_UPDATED, "True"
                )

        self._target_state = target_state
        self._curr_status_info = DeploymentStatusInfo(
            self._name, DeploymentStatus.UPDATING
        )
        self._replica_constructor_retry_counter = 0
        self._backoff_time_s = 1

        logger.info(f"Deploying new version of deployment {self._name}.")

    def deploy(self, deployment_info: DeploymentInfo) -> bool:
        """Deploy the deployment.

        If the deployment already exists with the same version and config,
        this is a no-op and returns False.

        Returns:
            bool: Whether or not the deployment is being updated.
        """
        existing_info = self._target_state.info

        # Ensures this method is idempotent.
        if existing_info is not None:
            # Redeploying should not reset the deployment's start time.
            if not self._target_state.deleting:
                deployment_info.start_time_ms = existing_info.start_time_ms

            if (
                not self._target_state.deleting
                and existing_info.deployment_config == deployment_info.deployment_config
                and existing_info.replica_config.ray_actor_options
                == deployment_info.replica_config.ray_actor_options
                and deployment_info.version is not None
                and existing_info.version == deployment_info.version
            ):
                return False

<<<<<<< HEAD
        # Autoscaling stuff
        autoscaling_config = deployment_info.deployment_config.autoscaling_config
        if autoscaling_config is not None:
            if autoscaling_config.initial_replicas is not None:
                num_replicas = autoscaling_config.initial_replicas
            else:
                if existing_info is None:
                    num_replicas = autoscaling_config.min_replicas
                else:
                    num_replicas = self._target_state.num_replicas
            self._set_target_state(deployment_info, num_replicas)
        else:
            self._set_target_state(deployment_info)

=======
        # If autoscaling config is not none, decide initial num replicas
        autoscaling_config = deployment_info.deployment_config.autoscaling_config
        if autoscaling_config is not None:
            if autoscaling_config.initial_replicas is not None:
                autoscaled_num_replicas = autoscaling_config.initial_replicas
            else:
                if existing_info is not None:
                    autoscaled_num_replicas = self._target_state.num_replicas
                else:
                    autoscaled_num_replicas = autoscaling_config.min_replicas
            deployment_info.set_autoscaled_num_replicas(autoscaled_num_replicas)

        self._set_target_state(deployment_info)
>>>>>>> d87a2513
        return True

    def autoscale(
        self,
        current_num_ongoing_requests: List[float],
        current_handle_queued_queries: int,
    ):
        """
        Autoscale the deployment based on metrics

        Args:
            current_num_ongoing_requests: a list of number of running requests of all
                replicas in the deployment
            current_handle_queued_queries: The number of handle queued queries,
                if there are multiple handles, the max number of queries at
                a single handle should be passed in
        """
        if self._target_state.deleting:
            return

        curr_info = self._target_state.info
        autoscaling_policy = self._target_state.autoscaling_policy
        decision_num_replicas = autoscaling_policy.get_decision_num_replicas(
            curr_target_num_replicas=self._target_state.num_replicas,
            current_num_ongoing_requests=current_num_ongoing_requests,
            current_handle_queued_queries=current_handle_queued_queries,
        )
        if decision_num_replicas == self._target_state.num_replicas:
            return

        new_config = copy(curr_info)
<<<<<<< HEAD
=======
        new_config.set_autoscaled_num_replicas(decision_num_replicas)
>>>>>>> d87a2513
        if new_config.version is None:
            new_config.version = self._target_state.version.code_version

        self._set_target_state(new_config, decision_num_replicas)

    def delete(self) -> None:
        if not self._target_state.deleting:
            self._set_target_state_deleting()

    def _stop_or_update_outdated_version_replicas(self, max_to_stop=math.inf) -> int:
        """Stop or update replicas with outdated versions.

        Stop replicas with versions that require the actor to be restarted, and
        reconfigure replicas that require refreshing deployment config values.

        Args:
            max_to_stop: max number of replicas to stop, by default,
            it will stop all replicas with wrong version.
        """
        replicas_to_update = self._replicas.pop(
            exclude_version=self._target_state.version,
            states=[ReplicaState.STARTING, ReplicaState.RUNNING],
            max_replicas=max_to_stop,
            ranking_function=rank_replicas_for_stopping,
        )
        replicas_changed = False
        code_version_changes = 0
        reconfigure_changes = 0
        for replica in replicas_to_update:
            # If the new version requires the actors to be restarted, stop the replica.
            # A new one with the correct version will be started later as part of the
            # normal scale-up process.
            if replica.version.requires_actor_restart(self._target_state.version):
                code_version_changes += 1
                self._stop_replica(replica)
                replicas_changed = True
            # Otherwise, only lightweight options in deployment config is a mismatch, so
            # we update it dynamically without restarting the replica.
            else:
                reconfigure_changes += 1
                if replica.version.requires_long_poll_broadcast(
                    self._target_state.version
                ):
                    replicas_changed = True
                actor_updating = replica.reconfigure(self._target_state.version)
                if actor_updating:
                    self._replicas.add(ReplicaState.UPDATING, replica)
                else:
                    self._replicas.add(ReplicaState.RUNNING, replica)
                logger.debug(
                    "Adding UPDATING to replica_tag: "
                    f"{replica.replica_tag}, deployment_name: {self._name}"
                )

        if code_version_changes > 0:
            logger.info(
                f"Stopping {code_version_changes} replicas of "
                f"deployment '{self._name}' with outdated versions."
            )

        if reconfigure_changes > 0:
            logger.info(
                f"Updating {reconfigure_changes} replicas of deployment '{self._name}' "
                "with outdated deployment configs."
            )
            # Record user config lightweight update
            record_extra_usage_tag(TagKey.SERVE_USER_CONFIG_LIGHTWEIGHT_UPDATED, "True")

        return replicas_changed

    def _check_and_stop_wrong_version_replicas(self) -> bool:
        """Stops replicas with outdated versions to implement rolling updates.

        This includes both explicit code version updates and changes to the
        user_config.

        Returns whether any replicas were stopped.
        """
        # Short circuit if target replicas is 0 (the deployment is being
        # deleted) because this will be handled in the main loop.
        if self._target_state.num_replicas == 0:
            return False

        # We include STARTING and UPDATING replicas here
        # because if there are replicas still pending startup, we may as well
        # terminate them and start new version replicas instead.
        old_running_replicas = self._replicas.count(
            exclude_version=self._target_state.version,
            states=[ReplicaState.STARTING, ReplicaState.UPDATING, ReplicaState.RUNNING],
        )
        old_stopping_replicas = self._replicas.count(
            exclude_version=self._target_state.version, states=[ReplicaState.STOPPING]
        )
        new_running_replicas = self._replicas.count(
            version=self._target_state.version, states=[ReplicaState.RUNNING]
        )

        # If the deployment is currently scaling down, let the scale down
        # complete before doing a rolling update.
        if (
            self._target_state.num_replicas
            < old_running_replicas + old_stopping_replicas
        ):
            return 0

        # The number of replicas that are currently in transition between
        # an old version and the new version. Note that we cannot directly
        # count the number of stopping replicas because once replicas finish
        # stopping, they are removed from the data structure.
        pending_replicas = (
            self._target_state.num_replicas
            - new_running_replicas
            - old_running_replicas
        )

        # Maximum number of replicas that can be updating at any given time.
        # There should never be more than rollout_size old replicas stopping
        # or rollout_size new replicas starting.
        rollout_size = max(int(0.2 * self._target_state.num_replicas), 1)
        max_to_stop = max(rollout_size - pending_replicas, 0)

        return self._stop_or_update_outdated_version_replicas(max_to_stop)

    def _scale_deployment_replicas(self) -> bool:
        """Scale the given deployment to the number of replicas."""

        assert (
            self._target_state.num_replicas >= 0
        ), "Number of replicas must be greater than or equal to 0."

        replicas_changed = self._check_and_stop_wrong_version_replicas()

        current_replicas = self._replicas.count(
            states=[ReplicaState.STARTING, ReplicaState.UPDATING, ReplicaState.RUNNING]
        )
        recovering_replicas = self._replicas.count(states=[ReplicaState.RECOVERING])

        delta_replicas = (
            self._target_state.num_replicas - current_replicas - recovering_replicas
        )
        if delta_replicas == 0:
            return replicas_changed

        elif delta_replicas > 0:
            # Don't ever exceed self._target_state.num_replicas.
            stopping_replicas = self._replicas.count(
                states=[
                    ReplicaState.STOPPING,
                ]
            )
            to_add = max(delta_replicas - stopping_replicas, 0)
            if to_add > 0:
                # Exponential backoff
                failed_to_start_threshold = min(
                    MAX_DEPLOYMENT_CONSTRUCTOR_RETRY_COUNT,
                    self._target_state.num_replicas * 3,
                )
                if self._replica_constructor_retry_counter >= failed_to_start_threshold:
                    # Wait 1, 2, 4, ... seconds before consecutive retries, with random
                    # offset added to avoid synchronization
                    if (
                        time.time() - self._last_retry
                        < self._backoff_time_s + random.uniform(0, 3)
                    ):
                        return replicas_changed

                self._last_retry = time.time()
                logger.info(
                    f"Adding {to_add} replica{'s' if to_add > 1 else ''} "
                    f"to deployment {self._name}."
                )
                for _ in range(to_add):
                    replica_name = ReplicaName(self._name, get_random_letters())
                    new_deployment_replica = DeploymentReplica(
                        self._controller_name,
                        self._detached,
                        replica_name.replica_tag,
                        replica_name.deployment_tag,
                        self._target_state.version,
                    )
                    new_deployment_replica.start(
                        self._target_state.info, self._target_state.version
                    )

                    self._replicas.add(ReplicaState.STARTING, new_deployment_replica)
                    logger.debug(
                        "Adding STARTING to replica_tag: "
                        f"{replica_name}, deployment: {self._name}"
                    )

        elif delta_replicas < 0:
            replicas_changed = True
            to_remove = -delta_replicas
            logger.info(
                f"Removing {to_remove} replica{'s' if to_remove > 1 else ''} "
                f"from deployment '{self._name}'."
            )
            replicas_to_stop = self._replicas.pop(
                states=[
                    ReplicaState.STARTING,
                    ReplicaState.UPDATING,
                    ReplicaState.RECOVERING,
                    ReplicaState.RUNNING,
                ],
                max_replicas=to_remove,
                ranking_function=rank_replicas_for_stopping,
            )

            for replica in replicas_to_stop:
                logger.debug(
                    f"Adding STOPPING to replica_tag: {replica}, "
                    f"deployment_name: {self._name}"
                )
                self._stop_replica(replica)

        return replicas_changed

    def _check_curr_status(self) -> Tuple[bool, bool]:
        """Check the current deployment status.

        Checks the difference between the target vs. running replica count for
        the target version.

        This will update the current deployment status depending on the state
        of the replicas.

        Returns (deleted, any_replicas_recovering).
        """
        # TODO(edoakes): we could make this more efficient in steady-state by
        # having a "healthy" flag that gets flipped if an update or replica
        # failure happens.

        target_version = self._target_state.version
        target_replica_count = self._target_state.num_replicas

        any_replicas_recovering = (
            self._replicas.count(states=[ReplicaState.RECOVERING]) > 0
        )
        all_running_replica_cnt = self._replicas.count(states=[ReplicaState.RUNNING])
        running_at_target_version_replica_cnt = self._replicas.count(
            states=[ReplicaState.RUNNING], version=target_version
        )

        failed_to_start_count = self._replica_constructor_retry_counter
        failed_to_start_threshold = min(
            MAX_DEPLOYMENT_CONSTRUCTOR_RETRY_COUNT, target_replica_count * 3
        )

        # Got to make a call to complete current deploy() goal after
        # start failure threshold reached, while we might still have
        # pending replicas in current goal.
        if (
            failed_to_start_count >= failed_to_start_threshold
            and failed_to_start_threshold != 0
        ):
            if running_at_target_version_replica_cnt > 0:
                # At least one RUNNING replica at target state, partial
                # success; We can stop tracking constructor failures and
                # leave it to the controller to fully scale to target
                # number of replicas and only return as completed once
                # reached target replica count
                self._replica_constructor_retry_counter = -1
            else:
                self._curr_status_info = DeploymentStatusInfo(
                    name=self._name,
                    status=DeploymentStatus.UNHEALTHY,
                    message=(
                        f"The Deployment failed to start {failed_to_start_count} times "
                        "in a row. This may be due to a problem with the deployment "
                        "constructor or the initial health check failing. See logs for "
                        f"details. Retrying after {self._backoff_time_s} seconds."
                    ),
                )
                return False, any_replicas_recovering

        # If we have pending ops, the current goal is *not* ready.
        if (
            self._replicas.count(
                states=[
                    ReplicaState.STARTING,
                    ReplicaState.UPDATING,
                    ReplicaState.RECOVERING,
                    ReplicaState.STOPPING,
                ]
            )
            == 0
        ):
            # Check for deleting.
            if self._target_state.deleting and all_running_replica_cnt == 0:
                return True, any_replicas_recovering

            # Check for a non-zero number of deployments.
            if target_replica_count == running_at_target_version_replica_cnt:
                self._curr_status_info = DeploymentStatusInfo(
                    self._name, DeploymentStatus.HEALTHY
                )
                return False, any_replicas_recovering

        return False, any_replicas_recovering

    def _check_startup_replicas(
        self, original_state: ReplicaState, stop_on_slow=False
    ) -> Tuple[List[Tuple[DeploymentReplica, ReplicaStartupStatus]], bool]:
        """
        Common helper function for startup actions tracking and status
        transition: STARTING, UPDATING and RECOVERING.

        Args:
            stop_on_slow: If we consider a replica failed upon observing it's
                slow to reach running state.
        """
        slow_replicas = []
        transitioned_to_running = False
        replicas_failed = False
        for replica in self._replicas.pop(states=[original_state]):
            start_status = replica.check_started()
            if start_status == ReplicaStartupStatus.SUCCEEDED:
                # This replica should be now be added to handle's replica
                # set.
                self._replicas.add(ReplicaState.RUNNING, replica)
                transitioned_to_running = True
                logger.info(
                    f"Replica {replica.replica_tag} started successfully.",
                    extra={"log_to_stderr": False},
                )
            elif start_status == ReplicaStartupStatus.FAILED:
                # Replica reconfigure (deploy / upgrade) failed
                if self._replica_constructor_retry_counter >= 0:
                    # Increase startup failure counter if we're tracking it
                    self._replica_constructor_retry_counter += 1

                replicas_failed = True
                self._stop_replica(replica)
            elif start_status in [
                ReplicaStartupStatus.PENDING_ALLOCATION,
                ReplicaStartupStatus.PENDING_INITIALIZATION,
            ]:

                is_slow = time.time() - replica._start_time > SLOW_STARTUP_WARNING_S
                if is_slow:
                    slow_replicas.append((replica, start_status))

                # Does it make sense to stop replicas in PENDING_ALLOCATION
                # state?
                if is_slow and stop_on_slow:
                    self._stop_replica(replica, graceful_stop=False)
                else:
                    self._replicas.add(original_state, replica)

        # If replicas have failed enough times, execute exponential backoff
        # Wait 1, 2, 4, ... seconds before consecutive retries (or use a custom
        # backoff factor by setting EXPONENTIAL_BACKOFF_FACTOR)
        failed_to_start_threshold = min(
            MAX_DEPLOYMENT_CONSTRUCTOR_RETRY_COUNT,
            self._target_state.num_replicas * 3,
        )
        if (
            replicas_failed
            and self._replica_constructor_retry_counter > failed_to_start_threshold
        ):
            self._backoff_time_s = min(
                EXPONENTIAL_BACKOFF_FACTOR * self._backoff_time_s, MAX_BACKOFF_TIME_S
            )

        return slow_replicas, transitioned_to_running

    def _stop_replica(self, replica, graceful_stop=True):
        """Stop replica
        1. Stop the replica.
        2. Change the replica into stopping state.
        3. Set the health replica stats to 0.
        """
        replica.stop(graceful=graceful_stop)
        self._replicas.add(ReplicaState.STOPPING, replica)
        self.health_check_gauge.set(
            0,
            tags={
                "deployment": self._name,
                "replica": replica.replica_tag,
                "application": self.app_name,
            },
        )

    def _check_and_update_replicas(self) -> bool:
        """
        Check current state of all DeploymentReplica being tracked, and compare
        with state container from previous update() cycle to see if any state
        transition happened.

        Returns if any running replicas transitioned to another state.
        """

        running_replicas_changed = False
        for replica in self._replicas.pop(states=[ReplicaState.RUNNING]):
            if replica.check_health():
                self._replicas.add(ReplicaState.RUNNING, replica)
                self.health_check_gauge.set(
                    1,
                    tags={
                        "deployment": self._name,
                        "replica": replica.replica_tag,
                        "application": self.app_name,
                    },
                )
            else:
                running_replicas_changed = True
                logger.warning(
                    f"Replica {replica.replica_tag} of deployment "
                    f"{self._name} failed health check, stopping it."
                )
                self.health_check_gauge.set(
                    0,
                    tags={
                        "deployment": self._name,
                        "replica": replica.replica_tag,
                        "application": self.app_name,
                    },
                )
                self._stop_replica(replica, graceful_stop=False)
                # If this is a replica of the target version, the deployment
                # enters the "UNHEALTHY" status until the replica is
                # recovered or a new deploy happens.
                if replica.version == self._target_state.version:
                    self._curr_status_info: DeploymentStatusInfo = DeploymentStatusInfo(
                        name=self._name,
                        status=DeploymentStatus.UNHEALTHY,
                        message="A replica's health check failed. This "
                        "deployment will be UNHEALTHY until the replica "
                        "recovers or a new deploy happens.",
                    )

        slow_start_replicas = []
        slow_start, starting_to_running = self._check_startup_replicas(
            ReplicaState.STARTING
        )
        slow_update, updating_to_running = self._check_startup_replicas(
            ReplicaState.UPDATING
        )
        slow_recover, recovering_to_running = self._check_startup_replicas(
            ReplicaState.RECOVERING, stop_on_slow=True
        )

        slow_start_replicas = slow_start + slow_update + slow_recover
        running_replicas_changed = (
            running_replicas_changed
            or starting_to_running
            or updating_to_running
            or recovering_to_running
        )

        if (
            len(slow_start_replicas)
            and time.time() - self._prev_startup_warning > SLOW_STARTUP_WARNING_PERIOD_S
        ):

            pending_allocation = []
            pending_initialization = []

            for replica, startup_status in slow_start_replicas:
                if startup_status == ReplicaStartupStatus.PENDING_ALLOCATION:
                    pending_allocation.append(replica)
                if startup_status == ReplicaStartupStatus.PENDING_INITIALIZATION:
                    pending_initialization.append(replica)

            if len(pending_allocation) > 0:
                required, available = pending_allocation[0].resource_requirements()
                message = (
                    f'Deployment "{self._name}" has '
                    f"{len(pending_allocation)} replicas that have taken "
                    f"more than {SLOW_STARTUP_WARNING_S}s to be scheduled. "
                    f"This may be caused by waiting for the cluster to "
                    f"auto-scale, or waiting for a runtime environment "
                    f"to install. "
                    f"Resources required for each replica: {required}, "
                    f"resources available: {available}."
                )
                logger.warning(message)
                if _SCALING_LOG_ENABLED:
                    print_verbose_scaling_log()
                # If status is UNHEALTHY, leave the status and message as is.
                # The issue that caused the deployment to be unhealthy should be
                # prioritized over this resource availability issue.
                if self._curr_status_info.status != DeploymentStatus.UNHEALTHY:
                    self._curr_status_info = DeploymentStatusInfo(
                        name=self._name,
                        status=DeploymentStatus.UPDATING,
                        message=message,
                    )

            if len(pending_initialization) > 0:
                message = (
                    f"Deployment {self._name} has "
                    f"{len(pending_initialization)} replicas that have taken "
                    f"more than {SLOW_STARTUP_WARNING_S}s to initialize. This "
                    f"may be caused by a slow __init__ or reconfigure method."
                )
                logger.warning(message)
                # If status is UNHEALTHY, leave the status and message as is.
                # The issue that caused the deployment to be unhealthy should be
                # prioritized over this resource availability issue.
                if self._curr_status_info.status != DeploymentStatus.UNHEALTHY:
                    self._curr_status_info = DeploymentStatusInfo(
                        name=self._name,
                        status=DeploymentStatus.UPDATING,
                        message=message,
                    )

            self._prev_startup_warning = time.time()

        for replica in self._replicas.pop(states=[ReplicaState.STOPPING]):
            stopped = replica.check_stopped()
            if not stopped:
                self._replicas.add(ReplicaState.STOPPING, replica)

        return running_replicas_changed

    def update(self) -> Tuple[bool, bool]:
        """Attempts to reconcile this deployment to match its goal state.

        This is an asynchronous call; it's expected to be called repeatedly.

        Also updates the internal DeploymentStatusInfo based on the current
        state of the system.

        Returns (deleted, any_replicas_recovering).
        """
        deleted, any_replicas_recovering = False, False
        try:
            # Add or remove DeploymentReplica instances in self._replicas.
            # This should be the only place we adjust total number of replicas
            # we manage.

            running_replicas_changed = self._scale_deployment_replicas()

            # Check the state of existing replicas and transition if necessary.
            running_replicas_changed |= self._check_and_update_replicas()

            if running_replicas_changed:
                self._notify_running_replicas_changed()

            deleted, any_replicas_recovering = self._check_curr_status()
        except Exception:
            self._curr_status_info = DeploymentStatusInfo(
                name=self._name,
                status=DeploymentStatus.UNHEALTHY,
                message="Failed to update deployment:" f"\n{traceback.format_exc()}",
            )

        return deleted, any_replicas_recovering

    def _stop_one_running_replica_for_testing(self):
        running_replicas = self._replicas.pop(states=[ReplicaState.RUNNING])
        replica_to_stop = running_replicas.pop()
        replica_to_stop.stop(graceful=False)
        self._replicas.add(ReplicaState.STOPPING, replica_to_stop)
        for replica in running_replicas:
            self._replicas.add(ReplicaState.RUNNING, replica)


class DriverDeploymentState(DeploymentState):
    """Manages the target state and replicas for a single driver deployment."""

    def __init__(
        self,
        name: str,
        controller_name: str,
        detached: bool,
        long_poll_host: LongPollHost,
        _save_checkpoint_func: Callable,
        gcs_client: GcsClient = None,
    ):
        super().__init__(
            name, controller_name, detached, long_poll_host, _save_checkpoint_func
        )
        if gcs_client:
            self._gcs_client = gcs_client
        else:
            self._gcs_client = GcsClient(address=ray.get_runtime_context().gcs_address)

    def _get_all_node_ids(self):
        # Test mock purpose
        return get_all_node_ids(self._gcs_client)

    def _deploy_driver(self) -> bool:
        """Deploy the driver deployment to each node."""
        all_nodes = self._get_all_node_ids()
        deployed_nodes = set()
        for replica in self._replicas.get(
            [
                ReplicaState.STARTING,
                ReplicaState.RUNNING,
                ReplicaState.RECOVERING,
                ReplicaState.UPDATING,
                ReplicaState.STOPPING,
            ]
        ):
            if replica.actor_node_id:
                deployed_nodes.add(replica.actor_node_id)
        replica_changed = False
        for node_id, _ in all_nodes:
            if node_id in deployed_nodes:
                continue
            replica_name = ReplicaName(self._name, get_random_letters())
            new_deployment_replica = DeploymentReplica(
                self._controller_name,
                self._detached,
                replica_name.replica_tag,
                replica_name.deployment_tag,
                self._target_state.version,
                NodeAffinitySchedulingStrategy(node_id, soft=False),
            )
            new_deployment_replica.start(
                self._target_state.info, self._target_state.version
            )

            self._replicas.add(ReplicaState.STARTING, new_deployment_replica)
            replica_changed = True
        return replica_changed

    def _stop_all_replicas(self) -> bool:
        replica_changed = False
        for replica in self._replicas.pop(
            states=[
                ReplicaState.STARTING,
                ReplicaState.RUNNING,
                ReplicaState.RECOVERING,
            ]
        ):
            self._stop_replica(replica)
            replica_changed = True
        return replica_changed

    def _calculate_max_replicas_to_stop(self) -> int:
        nums_nodes = len(self._get_all_node_ids())
        rollout_size = max(int(0.2 * nums_nodes), 1)
        old_running_replicas = self._replicas.count(
            exclude_version=self._target_state.version,
            states=[ReplicaState.STARTING, ReplicaState.UPDATING, ReplicaState.RUNNING],
        )
        new_running_replicas = self._replicas.count(
            version=self._target_state.version, states=[ReplicaState.RUNNING]
        )
        pending_replicas = nums_nodes - new_running_replicas - old_running_replicas
        return max(rollout_size - pending_replicas, 0)

    def update(self) -> Tuple[bool, bool]:
        """Returns (deleted, any_replicas_recovering)."""
        try:
            if self._target_state.deleting:
                self._stop_all_replicas()
            else:
                num_nodes = len(self._get_all_node_ids())
                # For driver deployment, when there are new node,
                # it is supposed to update the target state.
                if self._target_state.num_replicas != num_nodes:
                    self._target_state.num_replicas = num_nodes
                    curr_info = self._target_state.info
                    new_config = copy(curr_info)
                    new_config.deployment_config.num_replicas = num_nodes
                    if new_config.version is None:
                        new_config.version = self._target_state.version.code_version
                    self._set_target_state(new_config)
                max_to_stop = self._calculate_max_replicas_to_stop()
                self._stop_or_update_outdated_version_replicas(max_to_stop)
                self._deploy_driver()
            self._check_and_update_replicas()
            return self._check_curr_status()
        except Exception:
            self._curr_status_info = DeploymentStatusInfo(
                name=self._name,
                status=DeploymentStatus.UNHEALTHY,
                message="Failed to update deployment:" f"\n{traceback.format_exc()}",
            )
            return False, False

    def should_autoscale(self) -> bool:
        return False


class DeploymentStateManager:
    """Manages all state for deployments in the system.

    This class is *not* thread safe, so any state-modifying methods should be
    called with a lock held.
    """

    def __init__(
        self,
        controller_name: str,
        detached: bool,
        kv_store: KVStoreBase,
        long_poll_host: LongPollHost,
        all_current_actor_names: List[str],
    ):

        self._controller_name = controller_name
        self._detached = detached
        self._kv_store = kv_store
        self._long_poll_host = long_poll_host

        self._create_deployment_state: Callable = lambda name: DeploymentState(
            name,
            controller_name,
            detached,
            long_poll_host,
            self._save_checkpoint_func,
        )

        self._create_driver_deployment_state: Callable = (
            lambda name: DriverDeploymentState(
                name,
                controller_name,
                detached,
                long_poll_host,
                self._save_checkpoint_func,
            )
        )

        self._deployment_states: Dict[str, DeploymentState] = dict()
        self._deleted_deployment_metadata: Dict[str, DeploymentInfo] = OrderedDict()

        self._recover_from_checkpoint(all_current_actor_names)

        # TODO(simon): move autoscaling related stuff into a manager.
        self.autoscaling_metrics_store = InMemoryMetricsStore()
        self.handle_metrics_store = InMemoryMetricsStore()

    def record_autoscaling_metrics(self, data: Dict[str, float], send_timestamp: float):
        self.autoscaling_metrics_store.add_metrics_point(data, send_timestamp)

    def record_handle_metrics(self, data: Dict[str, float], send_timestamp: float):
        self.handle_metrics_store.add_metrics_point(data, send_timestamp)

    def get_autoscaling_metrics(self):
        """
        Return autoscaling metrics (used for dumping from controller)
        """
        return self.autoscaling_metrics_store.data

    def _map_actor_names_to_deployment(
        self, all_current_actor_names: List[str]
    ) -> Dict[str, List[str]]:
        """
        Given a list of all actor names queried from current ray cluster,
        map them to corresponding deployments.

        Example:
            Args:
                [A#zxc123, B#xcv234, A#qwe234]
            Returns:
                {
                    A: [A#zxc123, A#qwe234]
                    B: [B#xcv234]
                }
        """
        all_replica_names = [
            actor_name
            for actor_name in all_current_actor_names
            if ReplicaName.is_replica_name(actor_name)
        ]
        deployment_to_current_replicas = defaultdict(list)
        if len(all_replica_names) > 0:
            # Each replica tag is formatted as "deployment_name#random_letter"
            for replica_name in all_replica_names:
                replica_tag = ReplicaName.from_str(replica_name)
                deployment_to_current_replicas[replica_tag.deployment_tag].append(
                    replica_name
                )

        return deployment_to_current_replicas

    def _recover_from_checkpoint(self, all_current_actor_names: List[str]) -> None:
        """
        Recover from checkpoint upon controller failure with all actor names
        found in current cluster.

        Each deployment resumes target state from checkpoint if available.

        For current state it will prioritize reconstructing from current
        actor names found that matches deployment tag if applicable.
        """
        deployment_to_current_replicas = self._map_actor_names_to_deployment(
            all_current_actor_names
        )
        checkpoint = self._kv_store.get(CHECKPOINT_KEY)
        if checkpoint is not None:
            (
                deployment_state_info,
                self._deleted_deployment_metadata,
            ) = cloudpickle.loads(checkpoint)

            for deployment_tag, checkpoint_data in deployment_state_info.items():
                if checkpoint_data.info.is_driver_deployment:
                    deployment_state = self._create_driver_deployment_state(
                        deployment_tag
                    )
                else:
                    deployment_state = self._create_deployment_state(deployment_tag)
                deployment_state.recover_target_state_from_checkpoint(checkpoint_data)
                if len(deployment_to_current_replicas[deployment_tag]) > 0:
                    deployment_state.recover_current_state_from_replica_actor_names(  # noqa: E501
                        deployment_to_current_replicas[deployment_tag]
                    )
                self._deployment_states[deployment_tag] = deployment_state

    def shutdown(self):
        """
        Shutdown all running replicas by notifying the controller, and leave
        it to the controller event loop to take actions afterwards.

        Once shutdown signal is received, it will also prevent any new
        deployments or replicas from being created.

        One can send multiple shutdown signals but won't effectively make any
        difference compare to calling it once.
        """

        for deployment_state in self._deployment_states.values():
            deployment_state.delete()

        # TODO(jiaodong): This might not be 100% safe since we deleted
        # everything without ensuring all shutdown goals are completed
        # yet. Need to address in follow-up PRs.
        self._kv_store.delete(CHECKPOINT_KEY)

        # TODO(jiaodong): Need to add some logic to prevent new replicas
        # from being created once shutdown signal is sent.

    def _save_checkpoint_func(
        self, *, writeahead_checkpoints: Optional[Dict[str, Tuple]]
    ) -> None:
        """Write a checkpoint of all deployment states.
        By default, this checkpoints the current in-memory state of each
        deployment. However, these can be overwritten by passing
        `writeahead_checkpoints` in order to checkpoint an update before
        applying it to the in-memory state.
        """

        deployment_state_info = {
            deployment_name: deployment_state.get_checkpoint_data()
            for deployment_name, deployment_state in self._deployment_states.items()
        }

        if writeahead_checkpoints is not None:
            deployment_state_info.update(writeahead_checkpoints)

        self._kv_store.put(
            CHECKPOINT_KEY,
            cloudpickle.dumps(
                (deployment_state_info, self._deleted_deployment_metadata)
            ),
        )

    def get_deployments_in_application(self, app_name: str) -> List[str]:
        """Return list of deployment names in application."""
        states = []
        for name, deployment_state in self._deployment_states.items():
            if deployment_state.target_info.app_name == app_name:
                states.append(name)

        return states

    def get_running_replica_infos(
        self,
    ) -> Dict[str, List[RunningReplicaInfo]]:
        return {
            name: deployment_state.get_running_replica_infos()
            for name, deployment_state in self._deployment_states.items()
        }

    def get_deployment_configs(
        self, filter_tag: Optional[str] = None, include_deleted: Optional[bool] = False
    ) -> Dict[str, DeploymentConfig]:
        configs: Dict[str, DeploymentConfig] = {}
        for deployment_name, deployment_state in self._deployment_states.items():
            if filter_tag is None or deployment_name == filter_tag:
                configs[
                    deployment_name
                ] = deployment_state.target_info.deployment_config

        if include_deleted:
            for name, info in self._deleted_deployment_metadata.items():
                if filter_tag is None or name == filter_tag:
                    configs[name] = info.deployment_config

        return configs

    def get_deployment(
        self, deployment_name: str, include_deleted: Optional[bool] = False
    ) -> Optional[DeploymentInfo]:
        if deployment_name in self._deployment_states:
            return self._deployment_states[deployment_name].target_info
        elif include_deleted and deployment_name in self._deleted_deployment_metadata:
            return self._deleted_deployment_metadata[deployment_name]
        else:
            return None

    def get_deployment_details(
        self, deployment_name: str
    ) -> Optional[DeploymentDetails]:
        """Gets detailed info on a deployment.

        Returns:
            DeploymentDetails: if the deployment is live.
            None: if the deployment is deleted.
        """
        statuses = self.get_deployment_statuses([deployment_name])
        if len(statuses) == 0:
            return None
        else:
            status_info = statuses[0]
            return DeploymentDetails(
                name=deployment_name,
                status=status_info.status,
                message=status_info.message,
                deployment_config=_deployment_info_to_schema(
                    deployment_name, self.get_deployment(deployment_name)
                ),
                replicas=self._deployment_states[
                    deployment_name
                ].list_replica_details(),
            )

    def get_deployment_statuses(
        self, names: List[str] = None
    ) -> List[DeploymentStatusInfo]:
        statuses = []
        for name, state in self._deployment_states.items():
            if not names or name in names:
                statuses.append(state.curr_status_info)
        return statuses

    def deploy(self, deployment_name: str, deployment_info: DeploymentInfo) -> bool:
        """Deploy the deployment.

        If the deployment already exists with the same version and config,
        this is a no-op and returns False.

        Returns:
            bool: Whether or not the deployment is being updated.
        """
        if deployment_name in self._deleted_deployment_metadata:
            del self._deleted_deployment_metadata[deployment_name]

        if deployment_name not in self._deployment_states:
            if deployment_info.is_driver_deployment:
                self._deployment_states[
                    deployment_name
                ] = self._create_driver_deployment_state(deployment_name)
            else:
                self._deployment_states[
                    deployment_name
                ] = self._create_deployment_state(deployment_name)
            self._record_deployment_usage()

        return self._deployment_states[deployment_name].deploy(deployment_info)

    def get_deployments_in_application(self, app_name: str) -> List[str]:
        """Return list of deployment names in application."""
        states = []
        for name, deployment_state in self._deployment_states.items():
            if deployment_state.target_info.app_name == app_name:
                states.append(name)

        return states

    def delete_deployment(self, deployment_name: str):
        # This method must be idempotent. We should validate that the
        # specified deployment exists on the client.
        if deployment_name in self._deployment_states:
            self._deployment_states[deployment_name].delete()

    def get_replica_ongoing_request_metrics(
        self, deployment_name: str, look_back_period_s
    ) -> List[float]:
        """
        Return replica average ongoing requests
        Args:
            deployment_name: deployment name
            look_back_period_s: the look back time period to collect the requests
                metrics
        Returns:
            List of ongoing requests, the length of list indicate the number
                of replicas
        """

        replicas = self._deployment_states[deployment_name]._replicas
        running_replicas = replicas.get([ReplicaState.RUNNING])

        current_num_ongoing_requests = []
        for replica in running_replicas:
            replica_tag = replica.replica_tag
            num_ongoing_requests = self.autoscaling_metrics_store.window_average(
                replica_tag,
                time.time() - look_back_period_s,
            )
            if num_ongoing_requests is not None:
                current_num_ongoing_requests.append(num_ongoing_requests)
        return current_num_ongoing_requests

    def get_handle_queueing_metrics(
        self, deployment_name: str, look_back_period_s
    ) -> int:
        """
        Return handle queue length metrics
        Args:
            deployment_name: deployment name
            look_back_period_s: the look back time period to collect the requests
                metrics
        Returns:
            if multiple handles queue length, return the max number of queue length.
        """
        current_handle_queued_queries = self.handle_metrics_store.max(
            deployment_name,
            time.time() - look_back_period_s,
        )

        if current_handle_queued_queries is None:
            current_handle_queued_queries = 0
        return current_handle_queued_queries

    def update(self) -> bool:
        """Updates the state of all deployments to match their goal state.

        Returns True if any of the deployments have replicas in the RECOVERING state.
        """
        deleted_tags = []
        any_recovering = False
        for deployment_name, deployment_state in self._deployment_states.items():
            if deployment_state.should_autoscale():
                current_num_ongoing_requests = self.get_replica_ongoing_request_metrics(
                    deployment_name,
                    deployment_state.get_autoscale_metric_lookback_period(),
                )
                current_handle_queued_queries = self.get_handle_queueing_metrics(
                    deployment_name,
                    deployment_state.get_autoscale_metric_lookback_period(),
                )
                deployment_state.autoscale(
                    current_num_ongoing_requests, current_handle_queued_queries
                )
            deleted, recovering = deployment_state.update()
            if deleted:
                deleted_tags.append(deployment_name)
                deployment_info = deployment_state.target_info
                deployment_info.end_time_ms = int(time.time() * 1000)
                if len(self._deleted_deployment_metadata) > MAX_NUM_DELETED_DEPLOYMENTS:
                    self._deleted_deployment_metadata.popitem(last=False)
                self._deleted_deployment_metadata[deployment_name] = deployment_info

            any_recovering |= recovering

        for tag in deleted_tags:
            del self._deployment_states[tag]

        if len(deleted_tags):
            self._record_deployment_usage()

        return any_recovering

    def _record_deployment_usage(self):
        record_extra_usage_tag(
            TagKey.SERVE_NUM_DEPLOYMENTS, str(len(self._deployment_states))
        )

        num_gpu_deployments = 0
        for deployment_state in self._deployment_states.values():
            if (
                deployment_state.target_info is not None
                and deployment_state.target_info.replica_config is not None
                and deployment_state.target_info.replica_config.ray_actor_options
                is not None
                and (
                    deployment_state.target_info.replica_config.ray_actor_options.get(
                        "num_gpus", 0
                    )
                    > 0
                )
            ):
                num_gpu_deployments += 1
        record_extra_usage_tag(
            TagKey.SERVE_NUM_GPU_DEPLOYMENTS, str(num_gpu_deployments)
        )<|MERGE_RESOLUTION|>--- conflicted
+++ resolved
@@ -20,14 +20,6 @@
 )
 from ray.actor import ActorHandle
 from ray.exceptions import RayActorError, RayError
-<<<<<<< HEAD
-from ray.serve._private.autoscaling_policy import (
-    AutoscalingPolicy,
-    BasicAutoscalingPolicy,
-)
-=======
-
->>>>>>> d87a2513
 from ray.serve._private.autoscaling_metrics import InMemoryMetricsStore
 from ray.serve._private.common import (
     DeploymentInfo,
@@ -91,51 +83,33 @@
     info: Optional[DeploymentInfo]
     num_replicas: int
     version: Optional[DeploymentVersion]
-    autoscaling_policy: Optional[AutoscalingPolicy]
     deleting: bool
 
     @classmethod
     def default(cls) -> "DeploymentTargetState":
-        return cls(None, -1, None, None, False)
+        return cls(None, -1, None, False)
 
     @classmethod
     def from_deployment_info(
-        cls,
-        info: DeploymentInfo,
-        num_replicas_from_autoscaling: int = 1,
-        *,
-        deleting: bool = False,
+        cls, info: DeploymentInfo, *, deleting: bool = False
     ) -> "DeploymentTargetState":
         if deleting:
             num_replicas = 0
             version = None
-            autoscaling_policy = None
         else:
-<<<<<<< HEAD
-            autoscaling_config = info.deployment_config.autoscaling_config
-            if autoscaling_config is not None:
-                num_replicas = num_replicas_from_autoscaling
-                autoscaling_policy = BasicAutoscalingPolicy(
-                    info.deployment_config.autoscaling_config
-                )
-            else:
-                num_replicas = info.deployment_config.num_replicas
-                autoscaling_policy = None
-=======
             # If autoscaling config is not none, num replicas should be decided based on
             # the autoscaling policy and passed in as autoscaled_num_replicas
             if info.autoscaled_num_replicas is not None:
                 num_replicas = info.autoscaled_num_replicas
             else:
                 num_replicas = info.deployment_config.num_replicas
->>>>>>> d87a2513
             version = DeploymentVersion(
                 info.version,
                 deployment_config=info.deployment_config,
                 ray_actor_options=info.replica_config.ray_actor_options,
             )
 
-        return cls(info, num_replicas, version, autoscaling_policy, deleting)
+        return cls(info, num_replicas, version, deleting)
 
 
 CHECKPOINT_KEY = "serve-deployment-state-checkpoint"
@@ -1089,13 +1063,13 @@
         """
         Check if the deployment is under autoscaling
         """
-        return self._target_state.autoscaling_policy is not None
+        return self._target_state.info.autoscaling_policy is not None
 
     def get_autoscale_metric_lookback_period(self) -> float:
         """
         Return the autoscaling metrics look back period
         """
-        return self._target_state.autoscaling_policy.config.look_back_period_s
+        return self._target_state.info.autoscaling_policy.config.look_back_period_s
 
     def get_checkpoint_data(self) -> DeploymentTargetState:
         """
@@ -1195,20 +1169,12 @@
         )
         logger.info(f"Deleting deployment {self._name}.")
 
-    def _set_target_state(
-        self, target_info: DeploymentInfo, num_replicas_from_autoscaling: int = None
-    ) -> None:
+    def _set_target_state(self, target_info: DeploymentInfo) -> None:
         """Set the target state for the deployment to the provided info."""
 
         # We must write ahead the target state in case of GCS failure (we don't
         # want to set the target state, then fail because we can't checkpoint it).
-        if num_replicas_from_autoscaling is not None:
-            target_state = DeploymentTargetState.from_deployment_info(
-                target_info, num_replicas_from_autoscaling
-            )
-        else:
-            target_state = DeploymentTargetState.from_deployment_info(target_info)
-
+        target_state = DeploymentTargetState.from_deployment_info(target_info)
         self._save_checkpoint_func(writeahead_checkpoints={self._name: target_state})
 
         if self._target_state.version == target_state.version:
@@ -1264,22 +1230,6 @@
             ):
                 return False
 
-<<<<<<< HEAD
-        # Autoscaling stuff
-        autoscaling_config = deployment_info.deployment_config.autoscaling_config
-        if autoscaling_config is not None:
-            if autoscaling_config.initial_replicas is not None:
-                num_replicas = autoscaling_config.initial_replicas
-            else:
-                if existing_info is None:
-                    num_replicas = autoscaling_config.min_replicas
-                else:
-                    num_replicas = self._target_state.num_replicas
-            self._set_target_state(deployment_info, num_replicas)
-        else:
-            self._set_target_state(deployment_info)
-
-=======
         # If autoscaling config is not none, decide initial num replicas
         autoscaling_config = deployment_info.deployment_config.autoscaling_config
         if autoscaling_config is not None:
@@ -1293,7 +1243,6 @@
             deployment_info.set_autoscaled_num_replicas(autoscaled_num_replicas)
 
         self._set_target_state(deployment_info)
->>>>>>> d87a2513
         return True
 
     def autoscale(
@@ -1315,7 +1264,7 @@
             return
 
         curr_info = self._target_state.info
-        autoscaling_policy = self._target_state.autoscaling_policy
+        autoscaling_policy = self._target_state.info.autoscaling_policy
         decision_num_replicas = autoscaling_policy.get_decision_num_replicas(
             curr_target_num_replicas=self._target_state.num_replicas,
             current_num_ongoing_requests=current_num_ongoing_requests,
@@ -1325,14 +1274,11 @@
             return
 
         new_config = copy(curr_info)
-<<<<<<< HEAD
-=======
         new_config.set_autoscaled_num_replicas(decision_num_replicas)
->>>>>>> d87a2513
         if new_config.version is None:
             new_config.version = self._target_state.version.code_version
 
-        self._set_target_state(new_config, decision_num_replicas)
+        self._set_target_state(new_config)
 
     def delete(self) -> None:
         if not self._target_state.deleting:
@@ -2182,15 +2128,6 @@
             ),
         )
 
-    def get_deployments_in_application(self, app_name: str) -> List[str]:
-        """Return list of deployment names in application."""
-        states = []
-        for name, deployment_state in self._deployment_states.items():
-            if deployment_state.target_info.app_name == app_name:
-                states.append(name)
-
-        return states
-
     def get_running_replica_infos(
         self,
     ) -> Dict[str, List[RunningReplicaInfo]]:
