import json
import logging
import math
import os
import random
import time
import traceback
from collections import defaultdict
from copy import copy
from dataclasses import dataclass
from enum import Enum
from typing import Any, Callable, Dict, List, Optional, Set, Tuple

import ray
from ray import ObjectRef, cloudpickle
from ray.actor import ActorHandle
from ray.exceptions import RayActorError, RayError, RayTaskError, RuntimeEnvSetupError
from ray.serve import metrics
from ray.serve._private import default_impl
from ray.serve._private.autoscaling_policy import AutoscalingPolicyManager
from ray.serve._private.cluster_node_info_cache import ClusterNodeInfoCache
from ray.serve._private.common import (
    DeploymentID,
    DeploymentStatus,
    DeploymentStatusInfo,
    DeploymentStatusInternalTrigger,
    DeploymentStatusTrigger,
    Duration,
    MultiplexedReplicaInfo,
    ReplicaID,
    ReplicaState,
    RunningReplicaInfo,
)
from ray.serve._private.config import DeploymentConfig
from ray.serve._private.constants import (
    MAX_DEPLOYMENT_CONSTRUCTOR_RETRY_COUNT,
    RAY_SERVE_COLLECT_AUTOSCALING_METRICS_ON_HANDLE,
    RAY_SERVE_EAGERLY_START_REPLACEMENT_REPLICAS,
    RAY_SERVE_ENABLE_TASK_EVENTS,
    RAY_SERVE_FORCE_STOP_UNHEALTHY_REPLICAS,
    RAY_SERVE_USE_COMPACT_SCHEDULING_STRATEGY,
    REPLICA_HEALTH_CHECK_UNHEALTHY_THRESHOLD,
    SERVE_LOGGER_NAME,
    SERVE_NAMESPACE,
)
from ray.serve._private.deployment_info import DeploymentInfo
from ray.serve._private.deployment_scheduler import (
    DeploymentDownscaleRequest,
    DeploymentScheduler,
    ReplicaSchedulingRequest,
    SpreadDeploymentSchedulingPolicy,
)
from ray.serve._private.long_poll import LongPollHost, LongPollNamespace
from ray.serve._private.storage.kv_store import KVStoreBase
from ray.serve._private.usage import ServeUsageTag
from ray.serve._private.utils import (
    JavaActorHandleProxy,
    check_obj_ref_ready_nowait,
    get_capacity_adjusted_num_replicas,
    get_random_string,
    msgpack_deserialize,
    msgpack_serialize,
)
from ray.serve._private.version import DeploymentVersion, VersionedReplica
from ray.serve.generated.serve_pb2 import DeploymentLanguage
from ray.serve.schema import (
    DeploymentDetails,
    ReplicaDetails,
    _deployment_info_to_schema,
)
from ray.util.placement_group import PlacementGroup

logger = logging.getLogger(SERVE_LOGGER_NAME)


class ReplicaStartupStatus(Enum):
    PENDING_ALLOCATION = 1
    PENDING_INITIALIZATION = 2
    SUCCEEDED = 3
    FAILED = 4


class ReplicaHealthCheckResponse(Enum):
    NONE = 1
    SUCCEEDED = 2
    APP_FAILURE = 3
    ACTOR_CRASHED = 4


@dataclass
class DeploymentTargetState:
    """The current goal state for a deployment.

    info: contains the information needed to initialize a replica.
    target_num_replicas: the number of replicas to run. This should already
        be adjusted by the target_capacity.
    version: the goal version of the deployment.
    deleting: whether the deployment is being deleted.
    """

    info: Optional[DeploymentInfo]
    target_num_replicas: int
    version: Optional[DeploymentVersion]
    deleting: bool

    @classmethod
    def default(cls) -> "DeploymentTargetState":
        return cls(None, -1, None, False)

    @classmethod
    def create(
        cls,
        info: DeploymentInfo,
        target_num_replicas: int,
        *,
        deleting: bool = False,
    ) -> "DeploymentTargetState":
        if deleting:
            if target_num_replicas != 0:
                raise ValueError(
                    "target_num_replicas must be 0 when setting target state "
                    f"to deleting. Got {target_num_replicas} instead."
                )

        version = DeploymentVersion(
            info.version,
            deployment_config=info.deployment_config,
            ray_actor_options=info.replica_config.ray_actor_options,
            placement_group_bundles=info.replica_config.placement_group_bundles,
            placement_group_strategy=info.replica_config.placement_group_strategy,
            max_replicas_per_node=info.replica_config.max_replicas_per_node,
        )

        return cls(info, target_num_replicas, version, deleting)

    def is_scaled_copy_of(self, other_target_state: "DeploymentTargetState") -> bool:
        """Checks if this target state is a scaled copy of another target state.

        A target state is a scaled copy of another target state if all
        configurable info is identical, other than target_num_replicas.

        Returns: True if this target state contains a non-None DeploymentInfo
            and is a scaled copy of the other target state.
        """

        if other_target_state.info is None:
            return False

        return all(
            [
                self.info.replica_config.ray_actor_options
                == other_target_state.info.replica_config.ray_actor_options,
                self.info.replica_config.placement_group_bundles
                == other_target_state.info.replica_config.placement_group_bundles,
                self.info.replica_config.placement_group_strategy
                == other_target_state.info.replica_config.placement_group_strategy,
                self.info.replica_config.max_replicas_per_node
                == other_target_state.info.replica_config.max_replicas_per_node,
                self.info.deployment_config.dict(exclude={"num_replicas"})
                == other_target_state.info.deployment_config.dict(
                    exclude={"num_replicas"}
                ),
                # TODO(zcin): version can be None, this is from an outdated codepath.
                # We should remove outdated code, so version can never be None.
                self.version,
                self.version == other_target_state.version,
            ]
        )


@dataclass
class DeploymentStateUpdateResult:
    deleted: bool
    any_replicas_recovering: bool
    upscale: List[ReplicaSchedulingRequest]
    downscale: Optional[DeploymentDownscaleRequest]


CHECKPOINT_KEY = "serve-deployment-state-checkpoint"
SLOW_STARTUP_WARNING_S = int(os.environ.get("SERVE_SLOW_STARTUP_WARNING_S", 30))
SLOW_STARTUP_WARNING_PERIOD_S = int(
    os.environ.get("SERVE_SLOW_STARTUP_WARNING_PERIOD_S", 30)
)

EXPONENTIAL_BACKOFF_FACTOR = float(os.environ.get("EXPONENTIAL_BACKOFF_FACTOR", 2.0))
MAX_BACKOFF_TIME_S = int(os.environ.get("SERVE_MAX_BACKOFF_TIME_S", 64))

ALL_REPLICA_STATES = list(ReplicaState)
_SCALING_LOG_ENABLED = os.environ.get("SERVE_ENABLE_SCALING_LOG", "0") != "0"


@dataclass
class HandleRequestMetric:
    queued_requests: float
    running_requests: Dict[str, float]
    timestamp: float


def print_verbose_scaling_log():
    assert _SCALING_LOG_ENABLED

    log_path = "/tmp/ray/session_latest/logs/monitor.log"
    last_n_lines = 50
    autoscaler_log_last_n_lines = []
    if os.path.exists(log_path):
        with open(log_path) as f:
            autoscaler_log_last_n_lines = f.readlines()[-last_n_lines:]

    debug_info = {
        "nodes": ray.nodes(),
        "available_resources": ray.available_resources(),
        "total_resources": ray.cluster_resources(),
        "autoscaler_logs": autoscaler_log_last_n_lines,
    }
    logger.error(f"Scaling information\n{json.dumps(debug_info, indent=2)}")


class ActorReplicaWrapper:
    """Wraps a Ray actor for a deployment replica.

    This is primarily defined so that we can mock out actual Ray operations
    for unit testing.

    *All Ray API calls should be made here, not in DeploymentState.*
    """

    def __init__(
        self,
        replica_id: ReplicaID,
        version: DeploymentVersion,
    ):
        self._replica_id = replica_id
        self._deployment_id = replica_id.deployment_id
        self._actor_name = replica_id.to_full_id_str()

        # Populated in either self.start() or self.recover()
        self._allocated_obj_ref: ObjectRef = None
        self._ready_obj_ref: ObjectRef = None

        self._actor_resources: Dict[str, float] = None
        # If the replica is being started, this will be the true version
        # If the replica is being recovered, this will be the target
        # version, which may be inconsistent with the actual replica
        # version. If so, the actual version will be updated later after
        # recover() and check_ready()
        self._version: DeploymentVersion = version
        self._healthy: bool = True
        self._health_check_ref: Optional[ObjectRef] = None
        self._last_health_check_time: float = 0.0
        self._consecutive_health_check_failures = 0

        # Populated in `on_scheduled` or `recover`.
        self._actor_handle: ActorHandle = None
        self._placement_group: PlacementGroup = None

        # Populated after replica is allocated.
        self._pid: int = None
        self._actor_id: str = None
        self._worker_id: str = None
        self._node_id: str = None
        self._node_ip: str = None
        self._log_file_path: str = None

        # Populated in self.stop().
        self._graceful_shutdown_ref: ObjectRef = None

        # todo: will be confused with deployment_config.is_cross_language
        self._is_cross_language = False
        self._deployment_is_cross_language = False

    @property
    def replica_id(self) -> str:
        return self._replica_id

    @property
    def deployment_name(self) -> str:
        return self._deployment_id.name

    @property
    def app_name(self) -> str:
        return self._deployment_id.app_name

    @property
    def is_cross_language(self) -> bool:
        return self._is_cross_language

    @property
    def actor_handle(self) -> Optional[ActorHandle]:
        if not self._actor_handle:
            try:
                self._actor_handle = ray.get_actor(
                    self._actor_name, namespace=SERVE_NAMESPACE
                )
            except ValueError:
                self._actor_handle = None

        if self._is_cross_language:
            assert isinstance(self._actor_handle, JavaActorHandleProxy)
            return self._actor_handle.handle

        return self._actor_handle

    @property
    def placement_group_bundles(self) -> Optional[List[Dict[str, float]]]:
        if not self._placement_group:
            return None

        return self._placement_group.bundle_specs

    @property
    def version(self) -> DeploymentVersion:
        """Replica version. This can be incorrect during state recovery.

        If the controller crashes and the deployment state is being
        recovered, this will temporarily be the deployment-wide target
        version, which may be inconsistent with the actual version
        running on the replica actor. If so, the actual version will be
        updated when the replica transitions from RECOVERING -> RUNNING
        """
        return self._version

    @property
    def deployment_config(self) -> DeploymentConfig:
        """Deployment config. This can return an incorrect config during state recovery.

        If the controller hasn't yet recovered the up-to-date version
        from the running replica actor, this property will return the
        current target config for the deployment.
        """
        return self._version.deployment_config

    @property
    def max_ongoing_requests(self) -> int:
        return self.deployment_config.max_ongoing_requests

    @property
    def max_queued_requests(self) -> int:
        return self.deployment_config.max_queued_requests

    @property
    def graceful_shutdown_timeout_s(self) -> float:
        return self.deployment_config.graceful_shutdown_timeout_s

    @property
    def health_check_period_s(self) -> float:
        return self.deployment_config.health_check_period_s

    @property
    def health_check_timeout_s(self) -> float:
        return self.deployment_config.health_check_timeout_s

    @property
    def pid(self) -> Optional[int]:
        """Returns the pid of the actor, None if not started."""
        return self._pid

    @property
    def actor_id(self) -> Optional[str]:
        """Returns the actor id, None if not started."""
        return self._actor_id

    @property
    def worker_id(self) -> Optional[str]:
        """Returns the worker id, None if not started."""
        return self._worker_id

    @property
    def node_id(self) -> Optional[str]:
        """Returns the node id of the actor, None if not placed."""
        return self._node_id

    @property
    def node_ip(self) -> Optional[str]:
        """Returns the node ip of the actor, None if not placed."""
        return self._node_ip

    @property
    def log_file_path(self) -> Optional[str]:
        """Returns the relative log file path of the actor, None if not placed."""
        return self._log_file_path

    def start(self, deployment_info: DeploymentInfo) -> ReplicaSchedulingRequest:
        """Start the current DeploymentReplica instance.

        The replica will be in the STARTING and PENDING_ALLOCATION states
        until the deployment scheduler schedules the underlying actor.
        """
        self._actor_resources = deployment_info.replica_config.resource_dict
        # it is currently not possible to create a placement group
        # with no resources (https://github.com/ray-project/ray/issues/20401)
        self._deployment_is_cross_language = (
            deployment_info.deployment_config.is_cross_language
        )

        logger.info(
            f"Starting {self.replica_id}.",
            extra={"log_to_stderr": False},
        )

        actor_def = deployment_info.actor_def
        if (
            deployment_info.deployment_config.deployment_language
            == DeploymentLanguage.PYTHON
        ):
            if deployment_info.replica_config.serialized_init_args is None:
                serialized_init_args = cloudpickle.dumps(())
            else:
                serialized_init_args = (
                    cloudpickle.dumps(
                        msgpack_deserialize(
                            deployment_info.replica_config.serialized_init_args
                        )
                    )
                    if self._deployment_is_cross_language
                    else deployment_info.replica_config.serialized_init_args
                )
            init_args = (
                self.replica_id,
                cloudpickle.dumps(deployment_info.replica_config.deployment_def)
                if self._deployment_is_cross_language
                else deployment_info.replica_config.serialized_deployment_def,
                serialized_init_args,
                deployment_info.replica_config.serialized_init_kwargs
                if deployment_info.replica_config.serialized_init_kwargs
                else cloudpickle.dumps({}),
                deployment_info.deployment_config.to_proto_bytes(),
                self._version,
            )
        # TODO(simon): unify the constructor arguments across language
        elif (
            deployment_info.deployment_config.deployment_language
            == DeploymentLanguage.JAVA
        ):
            self._is_cross_language = True
            actor_def = ray.cross_language.java_actor_class(
                "io.ray.serve.replica.RayServeWrappedReplica"
            )
            init_args = (
                # String deploymentName,
                self.deployment_name,
                # String replicaID,
                self.replica_id.to_full_id_str(),
                # String deploymentDef
                deployment_info.replica_config.deployment_def_name,
                # byte[] initArgsbytes
                msgpack_serialize(
                    cloudpickle.loads(
                        deployment_info.replica_config.serialized_init_args
                    )
                )
                if self._deployment_is_cross_language
                else deployment_info.replica_config.serialized_init_args,
                # byte[] deploymentConfigBytes,
                deployment_info.deployment_config.to_proto_bytes(),
                # byte[] deploymentVersionBytes,
                self._version.to_proto().SerializeToString(),
                # String controllerName
                # String appName
                self.app_name,
            )

        actor_options = {
            "name": self._actor_name,
            "namespace": SERVE_NAMESPACE,
            "lifetime": "detached",
            "enable_task_events": RAY_SERVE_ENABLE_TASK_EVENTS,
        }
        actor_options.update(deployment_info.replica_config.ray_actor_options)

        return ReplicaSchedulingRequest(
            replica_id=self.replica_id,
            actor_def=actor_def,
            actor_resources=self._actor_resources,
            actor_options=actor_options,
            actor_init_args=init_args,
            placement_group_bundles=(
                deployment_info.replica_config.placement_group_bundles
            ),
            placement_group_strategy=(
                deployment_info.replica_config.placement_group_strategy
            ),
            max_replicas_per_node=(
                deployment_info.replica_config.max_replicas_per_node
            ),
            on_scheduled=self.on_scheduled,
        )

    def on_scheduled(
        self,
        actor_handle: ActorHandle,
        placement_group: Optional[PlacementGroup] = None,
    ):
        self._actor_handle = actor_handle
        self._placement_group = placement_group

        # Perform auto method name translation for java handles.
        # See https://github.com/ray-project/ray/issues/21474
        deployment_config = copy(self._version.deployment_config)
        deployment_config.user_config = self._format_user_config(
            deployment_config.user_config
        )
        if self._is_cross_language:
            self._actor_handle = JavaActorHandleProxy(self._actor_handle)
            self._allocated_obj_ref = self._actor_handle.is_allocated.remote()
            self._ready_obj_ref = self._actor_handle.is_initialized.remote(
                deployment_config.to_proto_bytes()
            )
        else:
            self._allocated_obj_ref = self._actor_handle.is_allocated.remote()
            replica_ready_check_func = self._actor_handle.initialize_and_get_metadata
            self._ready_obj_ref = replica_ready_check_func.remote(
                deployment_config,
                # Ensure that `is_allocated` will execute
                # before `initialize_and_get_metadata`,
                # because `initialize_and_get_metadata` runs
                # user code that could block the replica
                # asyncio loop. If that happens before `is_allocated` is executed,
                # the `is_allocated` call won't be able to run.
                self._allocated_obj_ref,
            )

    def _format_user_config(self, user_config: Any):
        temp = copy(user_config)
        if user_config is not None and self._deployment_is_cross_language:
            if self._is_cross_language:
                temp = msgpack_serialize(temp)
            else:
                temp = msgpack_deserialize(temp)
        return temp

    def reconfigure(self, version: DeploymentVersion) -> bool:
        """
        Update replica version. Also, updates the deployment config on the actor
        behind this DeploymentReplica instance if necessary.

        Returns: whether the actor is being updated.
        """
        updating = False
        if self._version.requires_actor_reconfigure(version):
            # Call into replica actor reconfigure() with updated user config and
            # graceful_shutdown_wait_loop_s
            updating = True
            deployment_config = copy(version.deployment_config)
            deployment_config.user_config = self._format_user_config(
                deployment_config.user_config
            )
            self._ready_obj_ref = self._actor_handle.reconfigure.remote(
                deployment_config
            )

        self._version = version
        return updating

    def recover(self) -> bool:
        """Recover replica version from a live replica actor.

        When controller dies, the deployment state loses the info on the version that's
        running on each individual replica actor, so as part of the recovery process, we
        need to recover the version that is running on the replica actor.

        Also confirm that actor is allocated and initialized before marking as running.

        Returns: False if the replica actor is no longer alive; the
            actor could have been killed in the time between when the
            controller fetching all Serve actors in the cluster and when
            the controller tries to recover it. Otherwise, return True.
        """
        logger.info(f"Recovering {self.replica_id}.")
        try:
            self._actor_handle = ray.get_actor(
                self._actor_name, namespace=SERVE_NAMESPACE
            )
        except ValueError:
            logger.warning(
                f"Failed to get handle to replica {self._actor_name} "
                "during controller recovery. Marking as dead."
            )
            return False

        try:
            self._placement_group = ray.util.get_placement_group(
                self._actor_name,
            )
        except ValueError:
            # ValueError is raised if the placement group does not exist.
            self._placement_group = None

        # Re-fetch initialization proof
        self._allocated_obj_ref = self._actor_handle.is_allocated.remote()

        # Running actor handle already has all info needed, thus successful
        # starting simply means retrieving replica version hash from actor
        if self._is_cross_language:
            self._ready_obj_ref = self._actor_handle.check_health.remote()
        else:
            self._ready_obj_ref = (
                self._actor_handle.initialize_and_get_metadata.remote()
            )

        return True

    def check_ready(self) -> Tuple[ReplicaStartupStatus, Optional[str]]:
        """
        Check if current replica has started by making ray API calls on
        relevant actor / object ref.

        Replica initialization calls __init__(), reconfigure(), and check_health().

        Returns:
            state (ReplicaStartupStatus):
                PENDING_ALLOCATION: replica is waiting for a worker to start
                PENDING_INITIALIZATION: replica initialization hasn't finished.
                FAILED: replica initialization failed.
                SUCCEEDED: replica initialization succeeded.
            error_msg:
                None: for PENDING_ALLOCATION, PENDING_INITIALIZATION or SUCCEEDED states
                str: for FAILED state
        """

        # Check whether the replica has been allocated.
        if self._allocated_obj_ref is None or not check_obj_ref_ready_nowait(
            self._allocated_obj_ref
        ):
            return ReplicaStartupStatus.PENDING_ALLOCATION, None

        if not self._is_cross_language:
            try:
                (
                    self._pid,
                    self._actor_id,
                    self._worker_id,
                    self._node_id,
                    self._node_ip,
                    self._log_file_path,
                ) = ray.get(self._allocated_obj_ref)
            except RayTaskError as e:
                logger.exception(
                    f"Exception in {self._replica_id}, " "the replica will be stopped."
                )
                return ReplicaStartupStatus.FAILED, str(e.as_instanceof_cause())
            except RuntimeEnvSetupError as e:
                msg = f"Exception when allocating {self._replica_id}: {str(e)}"
                logger.exception(msg)
                return ReplicaStartupStatus.FAILED, msg
            except Exception:
                msg = (
                    f"Exception when allocating {self._replica_id}:\n"
                    + traceback.format_exc()
                )
                logger.exception(msg)
                return ReplicaStartupStatus.FAILED, msg

        # Check whether relica initialization has completed.
        replica_ready = check_obj_ref_ready_nowait(self._ready_obj_ref)
        # In case of deployment constructor failure, ray.get will help to
        # surface exception to each update() cycle.
        if not replica_ready:
            return ReplicaStartupStatus.PENDING_INITIALIZATION, None
        else:
            try:
                # TODO(simon): fully implement reconfigure for Java replicas.
                if self._is_cross_language:
                    return ReplicaStartupStatus.SUCCEEDED, None

                # todo: The replica's userconfig whitch java client created
                #  is different from the controller's userconfig
                if not self._deployment_is_cross_language:
                    # This should only update version if the replica is being recovered.
                    # If this is checking on a replica that is newly started, this
                    # should return a version that is identical to what's already stored
                    _, self._version = ray.get(self._ready_obj_ref)
            except RayTaskError as e:
                logger.exception(
                    f"Exception in {self._replica_id}, " "the replica will be stopped."
                )
                # NOTE(zcin): we should use str(e) instead of traceback.format_exc()
                # here because the full details of the error is not displayed properly
                # with traceback.format_exc().
                return ReplicaStartupStatus.FAILED, str(e.as_instanceof_cause())
            except Exception as e:
                logger.exception(
                    f"Exception in {self._replica_id}, " "the replica will be stopped."
                )
                return ReplicaStartupStatus.FAILED, repr(e)

        return ReplicaStartupStatus.SUCCEEDED, None

    @property
    def actor_resources(self) -> Optional[Dict[str, float]]:
        return self._actor_resources

    @property
    def available_resources(self) -> Dict[str, float]:
        return ray.available_resources()

    def graceful_stop(self) -> Duration:
        """Request the actor to exit gracefully.

        Returns the timeout after which to kill the actor.
        """
        try:
            handle = ray.get_actor(self._actor_name, namespace=SERVE_NAMESPACE)
            if self._is_cross_language:
                handle = JavaActorHandleProxy(handle)
            self._graceful_shutdown_ref = handle.perform_graceful_shutdown.remote()
        except ValueError:
            # ValueError thrown from ray.get_actor means actor has already been deleted.
            pass

        return self.graceful_shutdown_timeout_s

    def check_stopped(self) -> bool:
        """Check if the actor has exited."""
        try:
            handle = ray.get_actor(self._actor_name, namespace=SERVE_NAMESPACE)
            stopped = check_obj_ref_ready_nowait(self._graceful_shutdown_ref)
            if stopped:
                try:
                    ray.get(self._graceful_shutdown_ref)
                except Exception:
                    logger.exception(
                        "Exception when trying to gracefully shutdown replica:\n"
                        + traceback.format_exc()
                    )

                ray.kill(handle, no_restart=True)
        except ValueError:
            # ValueError thrown from ray.get_actor means actor has already been deleted.
            stopped = True
        finally:
            # Remove the placement group both if the actor has already been deleted or
            # it was just killed above.
            if stopped and self._placement_group is not None:
                ray.util.remove_placement_group(self._placement_group)

        return stopped

    def _check_active_health_check(self) -> ReplicaHealthCheckResponse:
        """Check the active health check (if any).

        self._health_check_ref will be reset to `None` when the active health
        check is deemed to have succeeded or failed. This method *does not*
        start a new health check, that's up to the caller.

        Returns:
            - NONE if there's no active health check, or it hasn't returned
              yet and the timeout is not up.
            - SUCCEEDED if the active health check succeeded.
            - APP_FAILURE if the active health check failed (or didn't return
              before the timeout).
            - ACTOR_CRASHED if the underlying actor crashed.
        """
        if self._health_check_ref is None:
            # There is no outstanding health check.
            response = ReplicaHealthCheckResponse.NONE
        elif check_obj_ref_ready_nowait(self._health_check_ref):
            # Object ref is ready, ray.get it to check for exceptions.
            try:
                ray.get(self._health_check_ref)
                # Health check succeeded without exception.
                response = ReplicaHealthCheckResponse.SUCCEEDED
            except RayActorError:
                # Health check failed due to actor crashing.
                response = ReplicaHealthCheckResponse.ACTOR_CRASHED
            except RayError as e:
                # Health check failed due to application-level exception.
                logger.warning(f"Health check for {self._replica_id} failed: {e}")
                response = ReplicaHealthCheckResponse.APP_FAILURE
        elif time.time() - self._last_health_check_time > self.health_check_timeout_s:
            # Health check hasn't returned and the timeout is up, consider it failed.
            logger.warning(
                "Didn't receive health check response for replica "
                f"{self._replica_id} after "
                f"{self.health_check_timeout_s}s, marking it unhealthy."
            )
            response = ReplicaHealthCheckResponse.APP_FAILURE
        else:
            # Health check hasn't returned and the timeout isn't up yet.
            response = ReplicaHealthCheckResponse.NONE

        if response is not ReplicaHealthCheckResponse.NONE:
            self._health_check_ref = None

        return response

    def _should_start_new_health_check(self) -> bool:
        """Determines if a new health check should be kicked off.

        A health check will be started if:
            1) There is not already an active health check.
            2) It has been more than health_check_period_s since the
               previous health check was *started*.

        This assumes that self._health_check_ref is reset to `None` when an
        active health check succeeds or fails (due to returning or timeout).
        """
        if self._health_check_ref is not None:
            # There's already an active health check.
            return False

        # If there's no active health check, kick off another and reset
        # the timer if it's been long enough since the last health
        # check. Add some randomness to avoid synchronizing across all
        # replicas.
        time_since_last = time.time() - self._last_health_check_time
        randomized_period = self.health_check_period_s * random.uniform(0.9, 1.1)
        return time_since_last > randomized_period

    def check_health(self) -> bool:
        """Check if the actor is healthy.

        self._healthy should *only* be modified in this method.

        This is responsible for:
            1) Checking the outstanding health check (if any).
            2) Determining the replica health based on the health check results.
            3) Kicking off a new health check if needed.
        """
        response: ReplicaHealthCheckResponse = self._check_active_health_check()
        if response is ReplicaHealthCheckResponse.NONE:
            # No info; don't update replica health.
            pass
        elif response is ReplicaHealthCheckResponse.SUCCEEDED:
            # Health check succeeded. Reset the consecutive failure counter
            # and mark the replica healthy.
            self._consecutive_health_check_failures = 0
            self._healthy = True
        elif response is ReplicaHealthCheckResponse.APP_FAILURE:
            # Health check failed. If it has failed more than N times in a row,
            # mark the replica unhealthy.
            self._consecutive_health_check_failures += 1
            if (
                self._consecutive_health_check_failures
                >= REPLICA_HEALTH_CHECK_UNHEALTHY_THRESHOLD
            ):
                logger.warning(
                    f"Replica {self._replica_id} failed the health "
                    f"check {self._consecutive_health_check_failures} "
                    "times in a row, marking it unhealthy."
                )
                self._healthy = False
        elif response is ReplicaHealthCheckResponse.ACTOR_CRASHED:
            # Actor crashed, mark the replica unhealthy immediately.
            logger.warning(
                f"Actor for {self._replica_id} crashed, marking "
                "it unhealthy immediately."
            )
            self._healthy = False
        else:
            assert False, f"Unknown response type: {response}."

        if self._should_start_new_health_check():
            self._last_health_check_time = time.time()
            self._health_check_ref = self._actor_handle.check_health.remote()

        return self._healthy

    def force_stop(self):
        """Force the actor to exit without shutting down gracefully."""
        try:
            ray.kill(ray.get_actor(self._actor_name, namespace=SERVE_NAMESPACE))
        except ValueError:
            pass


class DeploymentReplica(VersionedReplica):
    """Manages state transitions for deployment replicas.

    This is basically a checkpointable lightweight state machine.
    """

    def __init__(
        self,
        replica_id: ReplicaID,
        version: DeploymentVersion,
    ):
        self._replica_id = replica_id
        self._actor = ActorReplicaWrapper(replica_id, version)
        self._start_time = None
        self._actor_details = ReplicaDetails(
            actor_name=replica_id.to_full_id_str(),
            replica_id=self._replica_id.unique_id,
            state=ReplicaState.STARTING,
            start_time_s=0,
        )
        self._multiplexed_model_ids: List = []

    def get_running_replica_info(
        self, cluster_node_info_cache: ClusterNodeInfoCache
    ) -> RunningReplicaInfo:
        return RunningReplicaInfo(
            replica_id=self._replica_id,
            node_id=self.actor_node_id,
            availability_zone=cluster_node_info_cache.get_node_az(self.actor_node_id),
            actor_handle=self._actor.actor_handle,
            max_ongoing_requests=self._actor.max_ongoing_requests,
            is_cross_language=self._actor.is_cross_language,
            multiplexed_model_ids=self.multiplexed_model_ids,
        )

    def record_multiplexed_model_ids(self, multiplexed_model_ids: List[str]):
        """Record the multiplexed model ids for this replica."""
        self._multiplexed_model_ids = multiplexed_model_ids

    @property
    def multiplexed_model_ids(self) -> List[str]:
        return self._multiplexed_model_ids

    @property
    def actor_details(self) -> ReplicaDetails:
        return self._actor_details

    @property
    def replica_id(self) -> ReplicaID:
        return self._replica_id

    @property
    def deployment_name(self) -> str:
        return self._replica_id.deployment_id.name

    @property
    def app_name(self) -> str:
        return self._replica_id.deployment_id.app_name

    @property
    def version(self):
        return self._actor.version

    @property
    def actor_handle(self) -> ActorHandle:
        return self._actor.actor_handle

    @property
    def actor_node_id(self) -> Optional[str]:
        """Returns the node id of the actor, None if not placed."""
        return self._actor.node_id

    def start(self, deployment_info: DeploymentInfo) -> ReplicaSchedulingRequest:
        """
        Start a new actor for current DeploymentReplica instance.
        """
        replica_scheduling_request = self._actor.start(deployment_info)
        self._start_time = time.time()
        self.update_actor_details(start_time_s=self._start_time)
        return replica_scheduling_request

    def reconfigure(self, version: DeploymentVersion) -> bool:
        """
        Update replica version. Also, updates the deployment config on the actor
        behind this DeploymentReplica instance if necessary.

        Returns: whether the actor is being updated.
        """
        return self._actor.reconfigure(version)

    def recover(self) -> bool:
        """
        Recover states in DeploymentReplica instance by fetching running actor
        status

        Returns: False if the replica is no longer alive at the time
            when this method is called.
        """
        # If replica is no longer alive
        if not self._actor.recover():
            return False

        self._start_time = time.time()
        self.update_actor_details(start_time_s=self._start_time)
        return True

    def check_started(self) -> Tuple[ReplicaStartupStatus, Optional[str]]:
        """Check if the replica has started. If so, transition to RUNNING.

        Should handle the case where the replica has already stopped.

        Returns:
            status: Most recent state of replica by
                querying actor obj ref
        """
        is_ready = self._actor.check_ready()
        self.update_actor_details(
            pid=self._actor.pid,
            node_id=self._actor.node_id,
            node_ip=self._actor.node_ip,
            actor_id=self._actor.actor_id,
            worker_id=self._actor.worker_id,
            log_file_path=self._actor.log_file_path,
        )
        return is_ready

    def stop(self, graceful: bool = True) -> None:
        """Stop the replica.

        Should handle the case where the replica is already stopped.
        """
        state = self._actor_details.state
        logger.info(
            f"Stopping {self.replica_id} (currently {state}).",
            extra={"log_to_stderr": False},
        )
        timeout_s = self._actor.graceful_stop()
        if not graceful:
            timeout_s = 0
        self._shutdown_deadline = time.time() + timeout_s

    def check_stopped(self) -> bool:
        """Check if the replica has finished stopping."""
        if self._actor.check_stopped():
            return True

        timeout_passed = time.time() >= self._shutdown_deadline
        if timeout_passed:
            # Graceful period passed, kill it forcefully.
            # This will be called repeatedly until the replica shuts down.
            logger.info(
                f"{self.replica_id} did not shut down after grace "
                "period, force-killing it. "
            )

            self._actor.force_stop()
        return False

    def check_health(self) -> bool:
        """Check if the replica is healthy.

        Returns `True` if the replica is healthy, else `False`.
        """
        return self._actor.check_health()

    def update_state(self, state: ReplicaState) -> None:
        """Updates state in actor details."""
        self.update_actor_details(state=state)

    def update_actor_details(self, **kwargs) -> None:
        details_kwargs = self._actor_details.dict()
        details_kwargs.update(kwargs)
        self._actor_details = ReplicaDetails(**details_kwargs)

    def resource_requirements(self) -> Tuple[str, str]:
        """Returns required and currently available resources.

        Only resources with nonzero requirements will be included in the
        required dict and only resources in the required dict will be
        included in the available dict (filtered for relevance).
        """
        if self._actor.actor_resources is None:
            return "UNKNOWN", "UNKNOWN"

        if self._actor.placement_group_bundles is not None:
            required = self._actor.placement_group_bundles
        else:
            required = {
                k: v
                for k, v in self._actor.actor_resources.items()
                if v is not None and v > 0
            }

        available = {
            k: v for k, v in self._actor.available_resources.items() if k in required
        }

        # Use json.dumps() instead of str() here to avoid double-quoting keys
        # when dumping these objects. See
        # https://github.com/ray-project/ray/issues/26210 for the issue.
        return json.dumps(required), json.dumps(available)


class ReplicaStateContainer:
    """Container for mapping ReplicaStates to lists of DeploymentReplicas."""

    def __init__(self):
        self._replicas: Dict[ReplicaState, List[DeploymentReplica]] = defaultdict(list)

    def add(self, state: ReplicaState, replica: VersionedReplica):
        """Add the provided replica under the provided state.

        Args:
            state: state to add the replica under.
            replica: replica to add.
        """
        assert isinstance(state, ReplicaState)
        assert isinstance(replica, VersionedReplica)
        replica.update_state(state)
        self._replicas[state].append(replica)

    def get(
        self, states: Optional[List[ReplicaState]] = None
    ) -> List[DeploymentReplica]:
        """Get all replicas of the given states.

        This does not remove them from the container. Replicas are returned
        in order of state as passed in.

        Args:
            states: states to consider. If not specified, all replicas
                are considered.
        """
        if states is None:
            states = ALL_REPLICA_STATES

        assert isinstance(states, list)

        return sum((self._replicas[state] for state in states), [])

    def pop(
        self,
        exclude_version: Optional[DeploymentVersion] = None,
        states: Optional[List[ReplicaState]] = None,
        max_replicas: Optional[int] = math.inf,
    ) -> List[VersionedReplica]:
        """Get and remove all replicas of the given states.

        This removes the replicas from the container. Replicas are returned
        in order of state as passed in.

        Args:
            exclude_version: if specified, replicas of the
                provided version will *not* be removed.
            states: states to consider. If not specified, all replicas
                are considered.
            max_replicas: max number of replicas to return. If not
                specified, will pop all replicas matching the criteria.
        """
        if states is None:
            states = ALL_REPLICA_STATES

        assert exclude_version is None or isinstance(exclude_version, DeploymentVersion)
        assert isinstance(states, list)

        replicas = []
        for state in states:
            popped = []
            remaining = []

            for replica in self._replicas[state]:
                if len(replicas) + len(popped) == max_replicas:
                    remaining.append(replica)
                elif exclude_version is not None and replica.version == exclude_version:
                    remaining.append(replica)
                else:
                    popped.append(replica)

            self._replicas[state] = remaining
            replicas.extend(popped)

        return replicas

    def count(
        self,
        exclude_version: Optional[DeploymentVersion] = None,
        version: Optional[DeploymentVersion] = None,
        states: Optional[List[ReplicaState]] = None,
    ):
        """Get the total count of replicas of the given states.

        Args:
            exclude_version: version to exclude. If not
                specified, all versions are considered.
            version: version to filter to. If not specified,
                all versions are considered.
            states: states to consider. If not specified, all replicas
                are considered.
        """
        if states is None:
            states = ALL_REPLICA_STATES
        assert isinstance(states, list)
        assert exclude_version is None or isinstance(exclude_version, DeploymentVersion)
        assert version is None or isinstance(version, DeploymentVersion)
        if exclude_version is None and version is None:
            return sum(len(self._replicas[state]) for state in states)
        elif exclude_version is None and version is not None:
            return sum(
                len(list(filter(lambda r: r.version == version, self._replicas[state])))
                for state in states
            )
        elif exclude_version is not None and version is None:
            return sum(
                len(
                    list(
                        filter(
                            lambda r: r.version != exclude_version,
                            self._replicas[state],
                        )
                    )
                )
                for state in states
            )
        else:
            raise ValueError(
                "Only one of `version` or `exclude_version` may be provided."
            )

    def __str__(self):
        return str(self._replicas)

    def __repr__(self):
        return repr(self._replicas)


class DeploymentState:
    """Manages the target state and replicas for a single deployment."""

    FORCE_STOP_UNHEALTHY_REPLICAS = RAY_SERVE_FORCE_STOP_UNHEALTHY_REPLICAS

    def __init__(
        self,
        id: DeploymentID,
        long_poll_host: LongPollHost,
        deployment_scheduler: DeploymentScheduler,
        cluster_node_info_cache: ClusterNodeInfoCache,
        _save_checkpoint_func: Callable,
    ):
        self._id = id
        self._long_poll_host: LongPollHost = long_poll_host
        self._deployment_scheduler = deployment_scheduler
        self._cluster_node_info_cache = cluster_node_info_cache
        self._save_checkpoint_func = _save_checkpoint_func

        # Each time we set a new deployment goal, we're trying to save new
        # DeploymentInfo and bring current deployment to meet new status.
        self._target_state: DeploymentTargetState = DeploymentTargetState.default()
        self._prev_startup_warning: float = time.time()
        # Exponential backoff when retrying a consistently failing deployment
        self._last_retry: float = 0.0
        self._backoff_time_s: int = 1
        self._replica_constructor_retry_counter: int = 0
        self._replica_constructor_error_msg: Optional[str] = None
        self._replicas: ReplicaStateContainer = ReplicaStateContainer()
        self._curr_status_info: DeploymentStatusInfo = DeploymentStatusInfo(
            self._id.name,
            DeploymentStatus.UPDATING,
            DeploymentStatusTrigger.CONFIG_UPDATE_STARTED,
        )

        self.replica_average_ongoing_requests: Dict[str, float] = dict()

        # Map from handle ID to (# requests recorded at handle, recording timestamp)
        self.handle_requests: Dict[str, HandleRequestMetric] = dict()
        self.requests_queued_at_handles: Dict[str, float] = dict()
        # Number of ongoing requests reported by replicas
        self.replica_average_ongoing_requests: Dict[str, float] = dict()

        self.health_check_gauge = metrics.Gauge(
            "serve_deployment_replica_healthy",
            description=(
                "Tracks whether this deployment replica is healthy. 1 means "
                "healthy, 0 means unhealthy."
            ),
            tag_keys=("deployment", "replica", "application"),
        )

        # Whether the multiplexed model ids have been updated since the last
        # time we checked.
        self._multiplexed_model_ids_updated = False

        self._last_broadcasted_running_replica_infos: List[RunningReplicaInfo] = []
        self._last_broadcasted_deployment_config = None

    @property
    def autoscaling_policy_manager(self) -> AutoscalingPolicyManager:
        return self._target_state.info.autoscaling_policy_manager

    def should_autoscale(self) -> bool:
        """
        Check if the deployment is under autoscaling
        """
        return self.autoscaling_policy_manager.should_autoscale()

    def get_autoscale_metric_lookback_period(self) -> float:
        """
        Return the autoscaling metrics look back period
        """
        return self.autoscaling_policy_manager.config.look_back_period_s

    def get_checkpoint_data(self) -> DeploymentTargetState:
        """
        Return deployment's target state submitted by user's deployment call.
        Should be persisted and outlive current ray cluster.
        """
        return self._target_state

    def recover_target_state_from_checkpoint(
        self, target_state_checkpoint: DeploymentTargetState
    ):
        logger.info(f"Recovering target state for {self._id} from checkpoint.")
        self._target_state = target_state_checkpoint
        self._deployment_scheduler.on_deployment_deployed(
            self._id, self._target_state.info.replica_config
        )

    def recover_current_state_from_replica_actor_names(
        self, replica_actor_names: List[str]
    ):
        """Recover deployment state from live replica actors found in the cluster."""

        assert self._target_state is not None, (
            "Target state should be recovered successfully first before "
            "recovering current state from replica actor names."
        )
        logger.info(
            f"Recovering current state for {self._id} "
            f"from {len(replica_actor_names)} live actors."
        )
        # All current states use default value, only attach running replicas.
        for replica_actor_name in replica_actor_names:
            replica_id = ReplicaID.from_full_id_str(replica_actor_name)
            new_deployment_replica = DeploymentReplica(
                replica_id,
                self._target_state.version,
            )
            # If replica is no longer alive, simply don't add it to the
            # deployment state manager to track.
            if not new_deployment_replica.recover():
                logger.warning(f"{replica_id} died before controller could recover it.")
                continue

            self._replicas.add(ReplicaState.RECOVERING, new_deployment_replica)
            self._deployment_scheduler.on_replica_recovering(replica_id)
            logger.debug(f"RECOVERING {replica_id}.")

        # TODO(jiaodong): this currently halts all traffic in the cluster
        # briefly because we will broadcast a replica update with everything in
        # RECOVERING. We should have a grace period where we recover the state
        # of the replicas before doing this update.

    @property
    def target_info(self) -> DeploymentInfo:
        return self._target_state.info

    @property
    def target_version(self) -> DeploymentVersion:
        return self._target_state.version

    @property
    def target_num_replicas(self) -> int:
        return self._target_state.target_num_replicas

    @property
    def curr_status_info(self) -> DeploymentStatusInfo:
        return self._curr_status_info

    @property
    def deployment_name(self) -> str:
        return self._id.name

    @property
    def app_name(self) -> str:
        return self._id.app_name

    def get_running_replica_infos(self) -> List[RunningReplicaInfo]:
        return [
            replica.get_running_replica_info(self._cluster_node_info_cache)
            for replica in self._replicas.get(
                [ReplicaState.RUNNING, ReplicaState.PENDING_MIGRATION]
            )
        ]

    def get_num_running_replicas(self, version: DeploymentVersion = None) -> int:
        return self._replicas.count(states=[ReplicaState.RUNNING], version=version)

    def get_active_node_ids(self) -> Set[str]:
        """Get the node ids of all running replicas in this deployment.

        This is used to determine which node has replicas. Only nodes with replicas and
        head node should have active proxies.
        """
        active_states = [
            ReplicaState.STARTING,
            ReplicaState.UPDATING,
            ReplicaState.RECOVERING,
            ReplicaState.RUNNING,
            # NOTE(zcin): We still want a proxy to run on a draining
            # node before all the replicas are migrated.
            ReplicaState.PENDING_MIGRATION,
        ]
        return {
            replica.actor_node_id
            for replica in self._replicas.get(active_states)
            if replica.actor_node_id is not None
        }

    def list_replica_details(self) -> List[ReplicaDetails]:
        return [replica.actor_details for replica in self._replicas.get()]

    def broadcast_running_replicas_if_changed(self) -> None:
        """Broadcasts the set of running replicas over long poll if it has changed.

        Keeps an in-memory record of the last set of running replicas that was broadcast
        to determine if it has changed.

        The set will also be broadcast if any replicas have an updated set of
        multiplexed model IDs.
        """
        running_replica_infos = self.get_running_replica_infos()
        if (
            set(self._last_broadcasted_running_replica_infos)
            == set(running_replica_infos)
            and not self._multiplexed_model_ids_updated
        ):
            return

        self._long_poll_host.notify_changed(
            (LongPollNamespace.RUNNING_REPLICAS, self._id),
            running_replica_infos,
        )
        # NOTE(zcin): notify changed for Java routers. Since Java only
        # supports 1.x API, there is no concept of applications in Java,
        # so the key should remain a string describing the deployment
        # name. If there are no Java routers, this is a no-op.
        self._long_poll_host.notify_changed(
            (LongPollNamespace.RUNNING_REPLICAS, self._id.name),
            running_replica_infos,
        )
        self._last_broadcasted_running_replica_infos = running_replica_infos
        self._multiplexed_model_ids_updated = False

    def broadcast_deployment_config_if_changed(self) -> None:
        """Broadcasts the deployment config over long poll if it has changed.

        Keeps an in-memory record of the last config that was broadcast to determine
        if it has changed.
        """
        current_deployment_config = self._target_state.info.deployment_config
        if self._last_broadcasted_deployment_config == current_deployment_config:
            return

        self._long_poll_host.notify_changed(
            (LongPollNamespace.DEPLOYMENT_CONFIG, self._id),
            current_deployment_config,
        )

        self._last_broadcasted_deployment_config = current_deployment_config

    def _set_target_state_deleting(self) -> None:
        """Set the target state for the deployment to be deleted."""

        # We must write ahead the target state in case of GCS failure (we don't
        # want to set the target state, then fail because we can't checkpoint it).
        target_state = DeploymentTargetState.create(
            info=self._target_state.info,
            target_num_replicas=0,
            deleting=True,
        )
        self._save_checkpoint_func(writeahead_checkpoints={self._id: target_state})

        self._target_state = target_state
        self._curr_status_info = self._curr_status_info.handle_transition(
            trigger=DeploymentStatusInternalTrigger.DELETE
        )
        logger.info(
            f"Deleting {self._id}",
            extra={"log_to_stderr": False},
        )

    def _set_target_state(
        self,
        target_info: DeploymentInfo,
        target_num_replicas: int,
    ) -> None:
        """Set the target state for the deployment to the provided info.

        Args:
            target_info: The info with which to set the target state.
            target_num_replicas: The number of replicas that this deployment
                should attempt to run.
            status_trigger: The driver that triggered this change of state.
        """

        # We must write ahead the target state in case of GCS failure (we don't
        # want to set the target state, then fail because we can't checkpoint it).
        new_target_state = DeploymentTargetState.create(
            target_info, target_num_replicas, deleting=False
        )
        self._save_checkpoint_func(writeahead_checkpoints={self._id: new_target_state})

        if self._target_state.version == new_target_state.version:
            # Record either num replica or autoscaling config lightweight update
            if (
                self._target_state.version.deployment_config.autoscaling_config
                != new_target_state.version.deployment_config.autoscaling_config
            ):
                ServeUsageTag.AUTOSCALING_CONFIG_LIGHTWEIGHT_UPDATED.record("True")
            elif (
                self._target_state.version.deployment_config.num_replicas
                != new_target_state.version.deployment_config.num_replicas
            ):
                ServeUsageTag.NUM_REPLICAS_LIGHTWEIGHT_UPDATED.record("True")

        self._target_state = new_target_state

    def deploy(self, deployment_info: DeploymentInfo) -> bool:
        """Deploy the deployment.

        If the deployment already exists with the same version, config,
        target_capacity, and target_capacity_direction,
        this method returns False.

        Returns:
            bool: Whether or not the deployment is being updated.
        """

        curr_deployment_info = self._target_state.info
        if curr_deployment_info is not None:
            # Redeploying should not reset the deployment's start time.
            if not self._target_state.deleting:
                deployment_info.start_time_ms = curr_deployment_info.start_time_ms

            deployment_settings_changed = (
                self._target_state.deleting
                or curr_deployment_info.deployment_config
                != deployment_info.deployment_config
                or curr_deployment_info.replica_config.ray_actor_options
                != deployment_info.replica_config.ray_actor_options
                or deployment_info.version is None
                or curr_deployment_info.version != deployment_info.version
            )
            target_capacity_changed = (
                curr_deployment_info.target_capacity != deployment_info.target_capacity
                or curr_deployment_info.target_capacity_direction
                != deployment_info.target_capacity_direction
            )
        else:
            deployment_settings_changed = True
            target_capacity_changed = True

        # Exit early if the deployment info hasn't changed. Ensures this method
        # is idempotent.
        if not deployment_settings_changed and not target_capacity_changed:
            return False

        # Decide new target num_replicas.
        autoscaling_policy_manager = deployment_info.autoscaling_policy_manager
        if autoscaling_policy_manager.should_autoscale():
            initial_replicas = autoscaling_policy_manager.config.initial_replicas
            if deployment_settings_changed and initial_replicas is not None:
                target_num_replicas = get_capacity_adjusted_num_replicas(
                    initial_replicas,
                    deployment_info.target_capacity,
                )
            else:
                target_num_replicas = autoscaling_policy_manager.apply_bounds(
                    self._target_state.target_num_replicas,
                    deployment_info.target_capacity,
                    deployment_info.target_capacity_direction,
                )

            downscale_smoothing_factor = (
                autoscaling_policy_manager.config.get_downscale_smoothing_factor()
            )
            if downscale_smoothing_factor <= 0.5:
                logger.warning(
                    "The downscale smoothing factor for deployment "
                    f"'{self.deployment_name}' is set to a low value: "
                    f"{downscale_smoothing_factor}. This means the "
                    "deployment is unlikely to scale below "
                    f"{int(1 / downscale_smoothing_factor)} replicas. "
                    "The recommended minimum smoothing factor is 0.6."
                )
        else:
            target_num_replicas = get_capacity_adjusted_num_replicas(
                deployment_info.deployment_config.num_replicas,
                deployment_info.target_capacity,
            )

        old_target_state = self._target_state
        self._set_target_state(deployment_info, target_num_replicas=target_num_replicas)
        self._deployment_scheduler.on_deployment_deployed(
            self._id, deployment_info.replica_config
        )

        # Determine if the updated target state simply scales the current state.
        if self._target_state.is_scaled_copy_of(old_target_state):
            old_num = old_target_state.target_num_replicas
            new_num = self._target_state.target_num_replicas

            if new_num > old_num:
                self._curr_status_info = self._curr_status_info.handle_transition(
                    trigger=DeploymentStatusInternalTrigger.MANUALLY_INCREASE_NUM_REPLICAS,  # noqa: E501
                    message=f"Upscaling from {old_num} to {new_num} replicas.",
                )
            elif new_num < old_num:
                self._curr_status_info = self._curr_status_info.handle_transition(
                    trigger=DeploymentStatusInternalTrigger.MANUALLY_DECREASE_NUM_REPLICAS,  # noqa: E501
                    message=f"Downscaling from {old_num} to {new_num} replicas.",
                )
        else:
            # Otherwise, the deployment configuration has actually been updated.
            self._curr_status_info = self._curr_status_info.handle_transition(
                trigger=DeploymentStatusInternalTrigger.CONFIG_UPDATE
            )

        logger.info(
            f"Deploying new version of {self._id} "
            f"(initial target replicas: {target_num_replicas})."
        )
        self._replica_constructor_retry_counter = 0
        self._backoff_time_s = 1
        return True

    def get_total_num_requests(self) -> float:
        """Get average total number of requests aggregated over the past
        `look_back_period_s` number of seconds.

        If there are 0 running replicas, then returns the total number
        of requests queued at handles

        If the flag RAY_SERVE_COLLECT_AUTOSCALING_METRICS_ON_HANDLE is
        set to 1, the returned average includes both queued and ongoing
        requests. Otherwise, the returned average includes only ongoing
        requests.
        """

        total_requests = 0
        running_replicas = self._replicas.get(
            [ReplicaState.RUNNING, ReplicaState.PENDING_MIGRATION]
        )

        if (
            RAY_SERVE_COLLECT_AUTOSCALING_METRICS_ON_HANDLE
            or len(running_replicas) == 0
        ):
            for handle_metric in self.handle_requests.values():
                total_requests += handle_metric.queued_requests
                for replica in running_replicas:
                    id = replica.replica_id
                    if id in handle_metric.running_requests:
                        total_requests += handle_metric.running_requests[id]
        else:
            for replica in running_replicas:
                id = replica.replica_id
                if id in self.replica_average_ongoing_requests:
                    total_requests += self.replica_average_ongoing_requests[id][1]

        return total_requests

    def autoscale(self) -> int:
        """Autoscale the deployment based on metrics."""

        if self._target_state.deleting:
            return

        total_num_requests = self.get_total_num_requests()
        num_running_replicas = len(self.get_running_replica_infos())
        autoscaling_policy_manager = self.autoscaling_policy_manager
        decision_num_replicas = autoscaling_policy_manager.get_decision_num_replicas(
            curr_target_num_replicas=self._target_state.target_num_replicas,
            total_num_requests=total_num_requests,
            num_running_replicas=num_running_replicas,
            target_capacity=self._target_state.info.target_capacity,
            target_capacity_direction=self._target_state.info.target_capacity_direction,
        )

        if (
            decision_num_replicas is None
            or decision_num_replicas == self._target_state.target_num_replicas
        ):
            return

        logger.info(
            f"Autoscaling {self._id} to {decision_num_replicas} replicas. "
            f"Current num requests: {total_num_requests}, "
            f"current num running replicas: {num_running_replicas}."
        )

        new_info = copy(self._target_state.info)
        new_info.version = self._target_state.version.code_version

        old_num = self._target_state.target_num_replicas
        self._set_target_state(new_info, decision_num_replicas)

        # The deployment should only transition to UPSCALING/DOWNSCALING
        # if it's within the autoscaling bounds
        if not self._is_within_autoscaling_bounds():
            return

        new_num = self._target_state.target_num_replicas
        if new_num > old_num:
            self._curr_status_info = self._curr_status_info.handle_transition(
                trigger=DeploymentStatusInternalTrigger.AUTOSCALE_UP,
                message=f"Upscaling from {old_num} to {new_num} replicas.",
            )
        elif new_num < old_num:
            self._curr_status_info = self._curr_status_info.handle_transition(
                trigger=DeploymentStatusInternalTrigger.AUTOSCALE_DOWN,
                message=f"Downscaling from {old_num} to {new_num} replicas.",
            )

    def _is_within_autoscaling_bounds(self) -> bool:
        """Whether or not this deployment is within the autoscaling bounds.

        This method should only be used for autoscaling deployments. It raises
        an assertion error otherwise.

        Returns: True if the number of running replicas for the current
            deployment version is within the autoscaling bounds. False
            otherwise.
        """

        target_version = self._target_state.version
        num_replicas_running_at_target_version = self._replicas.count(
            states=[ReplicaState.RUNNING], version=target_version
        )

        assert self.autoscaling_policy_manager is not None

        return (
            self.autoscaling_policy_manager.apply_bounds(
                num_replicas_running_at_target_version,
                self._target_state.info.target_capacity,
                self._target_state.info.target_capacity_direction,
            )
            == num_replicas_running_at_target_version
        )

    def delete(self) -> None:
        if not self._target_state.deleting:
            self._set_target_state_deleting()

    def _stop_or_update_outdated_version_replicas(self, max_to_stop=math.inf) -> bool:
        """Stop or update replicas with outdated versions.

        Stop replicas with versions that require the actor to be restarted, and
        reconfigure replicas that require refreshing deployment config values.

        Args:
            max_to_stop: max number of replicas to stop, by default,
            it will stop all replicas with outdated version.
        """
        replicas_to_update = self._replicas.pop(
            exclude_version=self._target_state.version,
            states=[
                ReplicaState.STARTING,
                ReplicaState.PENDING_MIGRATION,
                ReplicaState.RUNNING,
            ],
        )
        replicas_changed = False
        code_version_changes = 0
        reconfigure_changes = 0
        for replica in replicas_to_update:
            if (code_version_changes + reconfigure_changes) >= max_to_stop:
                self._replicas.add(replica.actor_details.state, replica)
            # If the new version requires the actors to be restarted, stop the replica.
            # A new one with the correct version will be started later as part of the
            # normal scale-up process.
            elif replica.version.requires_actor_restart(self._target_state.version):
                code_version_changes += 1
                # If the replica is still `STARTING`, we don't need to go through the
                # graceful stop period.
                graceful_stop = replica.actor_details.state == ReplicaState.RUNNING
                self._stop_replica(replica, graceful_stop=graceful_stop)
                replicas_changed = True
            # Otherwise, only lightweight options in deployment config is a mismatch, so
            # we update it dynamically without restarting the replica.
            elif replica.actor_details.state == ReplicaState.RUNNING:
                reconfigure_changes += 1
                if replica.version.requires_long_poll_broadcast(
                    self._target_state.version
                ):
                    replicas_changed = True
                actor_updating = replica.reconfigure(self._target_state.version)
                if actor_updating:
                    self._replicas.add(ReplicaState.UPDATING, replica)
                else:
                    self._replicas.add(ReplicaState.RUNNING, replica)
            # We don't allow going from STARTING, PENDING_MIGRATION to UPDATING.
            else:
                self._replicas.add(replica.actor_details.state, replica)

        if code_version_changes > 0:
            logger.info(
                f"Stopping {code_version_changes} replicas of {self._id} "
                "with outdated versions."
            )

        if reconfigure_changes > 0:
            logger.info(
                f"Updating {reconfigure_changes} replicas of {self._id} "
                "with outdated deployment configs."
            )
            # Record user config lightweight update
            ServeUsageTag.USER_CONFIG_LIGHTWEIGHT_UPDATED.record("True")

        return replicas_changed

    def _check_and_stop_outdated_version_replicas(self) -> bool:
        """Stops replicas with outdated versions to implement rolling updates.

        This includes both explicit code version updates and changes to the
        user_config.

        Returns whether any replicas were stopped.
        """
        # Short circuit if target replicas is 0 (the deployment is being
        # deleted) because this will be handled in the main loop.
        if self._target_state.target_num_replicas == 0:
            return False

        # We include STARTING and UPDATING replicas here
        # because if there are replicas still pending startup, we may as well
        # terminate them and start new version replicas instead.
        old_running_replicas = self._replicas.count(
            exclude_version=self._target_state.version,
            states=[
                ReplicaState.STARTING,
                ReplicaState.UPDATING,
                ReplicaState.RUNNING,
            ],
        )
        old_stopping_replicas = self._replicas.count(
            exclude_version=self._target_state.version, states=[ReplicaState.STOPPING]
        )
        new_running_replicas = self._replicas.count(
            version=self._target_state.version, states=[ReplicaState.RUNNING]
        )

        # If the deployment is currently scaling down, let the scale down
        # complete before doing a rolling update.
        if (
            self._target_state.target_num_replicas
            < old_running_replicas + old_stopping_replicas
        ):
            return False

        # The number of replicas that are currently in transition between
        # an old version and the new version. Note that we cannot directly
        # count the number of stopping replicas because once replicas finish
        # stopping, they are removed from the data structure.
        pending_replicas = (
            self._target_state.target_num_replicas
            - new_running_replicas
            - old_running_replicas
        )

        # Maximum number of replicas that can be updating at any given time.
        # There should never be more than rollout_size old replicas stopping
        # or rollout_size new replicas starting.
        rollout_size = max(int(0.2 * self._target_state.target_num_replicas), 1)
        max_to_stop = max(rollout_size - pending_replicas, 0)

        return self._stop_or_update_outdated_version_replicas(max_to_stop)

    def _scale_deployment_replicas(
        self,
    ) -> Tuple[List[ReplicaSchedulingRequest], DeploymentDownscaleRequest]:
        """Scale the given deployment to the number of replicas."""

        assert (
            self._target_state.target_num_replicas >= 0
        ), "Target number of replicas must be greater than or equal to 0."

        upscale = []
        downscale = None

        self._check_and_stop_outdated_version_replicas()

        current_replicas = self._replicas.count(
            states=[ReplicaState.STARTING, ReplicaState.UPDATING, ReplicaState.RUNNING]
        )
        recovering_replicas = self._replicas.count(states=[ReplicaState.RECOVERING])

        delta_replicas = (
            self._target_state.target_num_replicas
            - current_replicas
            - recovering_replicas
        )
        if delta_replicas == 0:
            return (upscale, downscale)

        elif delta_replicas > 0:
            to_add = delta_replicas
            if not RAY_SERVE_EAGERLY_START_REPLACEMENT_REPLICAS:
                # Don't ever exceed target_num_replicas.
                stopping_replicas = self._replicas.count(states=[ReplicaState.STOPPING])
                to_add = max(delta_replicas - stopping_replicas, 0)

            if to_add > 0:
                # Exponential backoff
                failed_to_start_threshold = min(
                    MAX_DEPLOYMENT_CONSTRUCTOR_RETRY_COUNT,
                    self._target_state.target_num_replicas * 3,
                )
                if self._replica_constructor_retry_counter >= failed_to_start_threshold:
                    # Wait 1, 2, 4, ... seconds before consecutive retries, with random
                    # offset added to avoid synchronization
                    if (
                        time.time() - self._last_retry
                        < self._backoff_time_s + random.uniform(0, 3)
                    ):
                        return upscale, downscale

                self._last_retry = time.time()
                added_replicas = f"{to_add} replica{'s' if to_add > 1 else ''}"
                logger.info(f"Adding {added_replicas} to {self._id}.")
                for _ in range(to_add):
                    replica_id = ReplicaID(get_random_string(), deployment_id=self._id)
                    new_deployment_replica = DeploymentReplica(
                        replica_id,
                        self._target_state.version,
                    )
                    upscale.append(
                        new_deployment_replica.start(self._target_state.info)
                    )

                    self._replicas.add(ReplicaState.STARTING, new_deployment_replica)
<<<<<<< HEAD
                    logger.debug(f"Adding STARTING to {replica_id}.")
=======
>>>>>>> d4cc12ad

        elif delta_replicas < 0:
            to_remove = -delta_replicas
            removed_replicas = f"{to_remove} replica{'s' if to_remove > 1 else ''}"
            logger.info(f"Removing {removed_replicas} from {self._id}.")
            downscale = DeploymentDownscaleRequest(
                deployment_id=self._id, num_to_stop=to_remove
            )

        return upscale, downscale

    def _check_curr_status(self) -> Tuple[bool, bool]:
        """Check the current deployment status.

        Checks the difference between the target vs. running replica count for
        the target version.

        This will update the current deployment status depending on the state
        of the replicas.

        Returns (deleted, any_replicas_recovering).
        """
        # TODO(edoakes): we could make this more efficient in steady-state by
        # having a "healthy" flag that gets flipped if an update or replica
        # failure happens.

        target_version = self._target_state.version

        any_replicas_recovering = (
            self._replicas.count(states=[ReplicaState.RECOVERING]) > 0
        )
        all_running_replica_cnt = self._replicas.count(states=[ReplicaState.RUNNING])
        running_at_target_version_replica_cnt = self._replicas.count(
            states=[ReplicaState.RUNNING], version=target_version
        )

        failed_to_start_count = self._replica_constructor_retry_counter
        failed_to_start_threshold = min(
            MAX_DEPLOYMENT_CONSTRUCTOR_RETRY_COUNT,
            self._target_state.target_num_replicas * 3,
        )

        # Got to make a call to complete current deploy() goal after
        # start failure threshold reached, while we might still have
        # pending replicas in current goal.
        if (
            failed_to_start_count >= failed_to_start_threshold
            and failed_to_start_threshold != 0
        ):
            if running_at_target_version_replica_cnt > 0:
                # At least one RUNNING replica at target state, partial
                # success; We can stop tracking constructor failures and
                # leave it to the controller to fully scale to target
                # number of replicas and only return as completed once
                # reached target replica count
                self._replica_constructor_retry_counter = -1
            else:
                self._curr_status_info = self._curr_status_info.handle_transition(
                    trigger=DeploymentStatusInternalTrigger.REPLICA_STARTUP_FAILED,
                    message=(
                        f"The deployment failed to start {failed_to_start_count} times "
                        "in a row. This may be due to a problem with its "
                        "constructor or initial health check failing. See "
                        "controller logs for details. Retrying after "
                        f"{self._backoff_time_s} seconds. Error:\n"
                        f"{self._replica_constructor_error_msg}"
                    ),
                )
                return False, any_replicas_recovering

        # If we have pending ops, the current goal is *not* ready.
        if (
            self._replicas.count(
                states=[
                    ReplicaState.STARTING,
                    ReplicaState.UPDATING,
                    ReplicaState.RECOVERING,
                    ReplicaState.STOPPING,
                ]
            )
            == 0
        ):
            # Check for deleting and a non-zero number of deployments.
            if self._target_state.deleting and all_running_replica_cnt == 0:
                return True, any_replicas_recovering

            if (
                self._target_state.target_num_replicas
                == running_at_target_version_replica_cnt
                and running_at_target_version_replica_cnt == all_running_replica_cnt
            ):
                self._curr_status_info = self._curr_status_info.handle_transition(
                    trigger=DeploymentStatusInternalTrigger.HEALTHY
                )
                return False, any_replicas_recovering

        return False, any_replicas_recovering

    def _check_startup_replicas(
        self, original_state: ReplicaState, stop_on_slow=False
    ) -> List[Tuple[DeploymentReplica, ReplicaStartupStatus]]:
        """
        Common helper function for startup actions tracking and status
        transition: STARTING, UPDATING and RECOVERING.

        Args:
            stop_on_slow: If we consider a replica failed upon observing it's
                slow to reach running state.
        """
        slow_replicas = []
        replicas_failed = False
        for replica in self._replicas.pop(states=[original_state]):
            start_status, error_msg = replica.check_started()
            if start_status == ReplicaStartupStatus.SUCCEEDED:
                # This replica should be now be added to handle's replica
                # set.
                self._replicas.add(ReplicaState.RUNNING, replica)
                self._deployment_scheduler.on_replica_running(
                    replica.replica_id, replica.actor_node_id
                )
                logger.info(
                    f"{replica.replica_id} started successfully "
                    f"on node '{replica.actor_node_id}'.",
                    extra={"log_to_stderr": False},
                )
            elif start_status == ReplicaStartupStatus.FAILED:
                # Replica reconfigure (deploy / upgrade) failed
                if self._replica_constructor_retry_counter >= 0:
                    # Increase startup failure counter if we're tracking it
                    self._replica_constructor_retry_counter += 1
                    self._replica_constructor_error_msg = error_msg

                replicas_failed = True
                self._stop_replica(replica)
            elif start_status in [
                ReplicaStartupStatus.PENDING_ALLOCATION,
                ReplicaStartupStatus.PENDING_INITIALIZATION,
            ]:
                is_slow = time.time() - replica._start_time > SLOW_STARTUP_WARNING_S
                if is_slow:
                    slow_replicas.append((replica, start_status))

                # Does it make sense to stop replicas in PENDING_ALLOCATION
                # state?
                if is_slow and stop_on_slow:
                    self._stop_replica(replica, graceful_stop=False)
                else:
                    self._replicas.add(original_state, replica)

        # If replicas have failed enough times, execute exponential backoff
        # Wait 1, 2, 4, ... seconds before consecutive retries (or use a custom
        # backoff factor by setting EXPONENTIAL_BACKOFF_FACTOR)
        failed_to_start_threshold = min(
            MAX_DEPLOYMENT_CONSTRUCTOR_RETRY_COUNT,
            self._target_state.target_num_replicas * 3,
        )
        if (
            replicas_failed
            and self._replica_constructor_retry_counter > failed_to_start_threshold
        ):
            self._backoff_time_s = min(
                EXPONENTIAL_BACKOFF_FACTOR * self._backoff_time_s, MAX_BACKOFF_TIME_S
            )

        return slow_replicas

    def stop_replicas(self, replicas_to_stop) -> None:
        for replica in self._replicas.pop():
            if replica.replica_id in replicas_to_stop:
                self._stop_replica(replica)
            else:
                self._replicas.add(replica.actor_details.state, replica)

    def _stop_replica(self, replica: VersionedReplica, graceful_stop=True):
        """Stop replica
        1. Stop the replica.
        2. Change the replica into stopping state.
        3. Set the health replica stats to 0.
        """
        logger.debug(f"Adding STOPPING to replica: {replica.replica_id}.")
        replica.stop(graceful=graceful_stop)
        self._replicas.add(ReplicaState.STOPPING, replica)
        self._deployment_scheduler.on_replica_stopping(replica.replica_id)
        self.health_check_gauge.set(
            0,
            tags={
                "deployment": self.deployment_name,
                "replica": replica.replica_id.unique_id,
                "application": self.app_name,
            },
        )

    def _check_and_update_replicas(self):
        """
        Check current state of all DeploymentReplica being tracked, and compare
        with state container from previous update() cycle to see if any state
        transition happened.
        """

        for replica in self._replicas.pop(
            states=[ReplicaState.RUNNING, ReplicaState.PENDING_MIGRATION]
        ):
            if replica.check_health():
                self._replicas.add(replica.actor_details.state, replica)
                self.health_check_gauge.set(
                    1,
                    tags={
                        "deployment": self.deployment_name,
                        "replica": replica.replica_id.unique_id,
                        "application": self.app_name,
                    },
                )
            else:
                logger.warning(
                    f"Replica {replica.replica_id} failed health check, stopping it."
                )
                self.health_check_gauge.set(
                    0,
                    tags={
                        "deployment": self.deployment_name,
                        "replica": replica.replica_id.unique_id,
                        "application": self.app_name,
                    },
                )
                self._stop_replica(
                    replica, graceful_stop=not self.FORCE_STOP_UNHEALTHY_REPLICAS
                )
                # If this is a replica of the target version, the deployment
                # enters the "UNHEALTHY" status until the replica is
                # recovered or a new deploy happens.
                if replica.version == self._target_state.version:
                    self._curr_status_info = self._curr_status_info.handle_transition(
                        trigger=DeploymentStatusInternalTrigger.HEALTH_CHECK_FAILED,
                        message="A replica's health check failed. This "
                        "deployment will be UNHEALTHY until the replica "
                        "recovers or a new deploy happens.",
                    )

        slow_start_replicas = []
        slow_start = self._check_startup_replicas(ReplicaState.STARTING)
        slow_update = self._check_startup_replicas(ReplicaState.UPDATING)
        slow_recover = self._check_startup_replicas(
            ReplicaState.RECOVERING, stop_on_slow=True
        )

        slow_start_replicas = slow_start + slow_update + slow_recover

        if (
            len(slow_start_replicas)
            and time.time() - self._prev_startup_warning > SLOW_STARTUP_WARNING_PERIOD_S
        ):
            pending_allocation = []
            pending_initialization = []

            for replica, startup_status in slow_start_replicas:
                if startup_status == ReplicaStartupStatus.PENDING_ALLOCATION:
                    pending_allocation.append(replica)
                if startup_status == ReplicaStartupStatus.PENDING_INITIALIZATION:
                    pending_initialization.append(replica)

            if len(pending_allocation) > 0:
                required, available = pending_allocation[0].resource_requirements()
                message = (
                    f"Deployment '{self.deployment_name}' in application "
                    f"'{self.app_name}' {len(pending_allocation)} replicas that have "
                    f"taken more than {SLOW_STARTUP_WARNING_S}s to be scheduled. This "
                    "may be due to waiting for the cluster to auto-scale or for a "
                    "runtime environment to be installed. Resources required for each "
                    f"replica: {required}, total resources available: {available}. Use "
                    "`ray status` for more details."
                )
                logger.warning(message)
                if _SCALING_LOG_ENABLED:
                    print_verbose_scaling_log()
                # If status is UNHEALTHY, leave the status and message as is.
                # The issue that caused the deployment to be unhealthy should be
                # prioritized over this resource availability issue.
                if self._curr_status_info.status != DeploymentStatus.UNHEALTHY:
                    self._curr_status_info = self._curr_status_info.update_message(
                        message
                    )

            if len(pending_initialization) > 0:
                message = (
                    f"Deployment '{self.deployment_name}' in application "
                    f"'{self.app_name}' has {len(pending_initialization)} replicas "
                    f"that have taken more than {SLOW_STARTUP_WARNING_S}s to "
                    "initialize. This may be caused by a slow __init__ or reconfigure "
                    "method."
                )
                logger.warning(message)
                # If status is UNHEALTHY, leave the status and message as is.
                # The issue that caused the deployment to be unhealthy should be
                # prioritized over this resource availability issue.
                if self._curr_status_info.status != DeploymentStatus.UNHEALTHY:
                    self._curr_status_info = self._curr_status_info.update_message(
                        message
                    )

            self._prev_startup_warning = time.time()

        for replica in self._replicas.pop(states=[ReplicaState.STOPPING]):
            stopped = replica.check_stopped()
            if not stopped:
                self._replicas.add(ReplicaState.STOPPING, replica)
            else:
                logger.info(f"{replica.replica_id} is stopped.")
                # NOTE(zcin): We need to remove the replica from in-memory metrics store
                # here instead of _stop_replica because the replica will continue to
                # send metrics while it's still alive.
                if replica.replica_id in self.replica_average_ongoing_requests:
                    del self.replica_average_ongoing_requests[replica.replica_id]

    def _choose_pending_migration_replicas_to_stop(
        self,
        replicas: List[DeploymentReplica],
        deadlines: Dict[str, int],
        min_replicas_to_stop: int,
    ) -> Tuple[List[DeploymentReplica], List[DeploymentReplica]]:
        """Returns a partition of replicas to stop and to keep.

        Args:
            replicas: The current list of replicas pending migration.
            deadlines: The current draining node deadlines.
            min_replicas_to_stop: The minimum number of replicas to stop.
        """
        to_stop = list()
        remaining = list()

        # Stop replicas whose deadline is up
        for replica in replicas:
            curr_timestamp_ms = time.time() * 1000
            timeout_ms = replica._actor.graceful_shutdown_timeout_s * 1000
            if (
                replica.actor_node_id in deadlines
                and curr_timestamp_ms >= deadlines[replica.actor_node_id] - timeout_ms
            ):
                to_stop.append(replica)
            else:
                remaining.append(replica)

        # Stop excess PENDING_MIGRATION replicas when new "replacement"
        # replicas have transitioned to RUNNING. The replicas with the
        # earliest deadlines should be chosen greedily.
        def order(deadline: int):
            if deadline:
                return deadline
            else:
                return float("inf")

        # remaining.sort(key=lambda r: order(deadlines[r.actor_node_id]))
        remaining.sort(key=lambda r: deadlines[r.actor_node_id])
        num_excess = min_replicas_to_stop - len(to_stop)

        if num_excess > 0:
            to_stop.extend(remaining[:num_excess])
            remaining = remaining[num_excess:]

        return to_stop, remaining

    def _migrate_replicas_on_draining_nodes(self, draining_nodes: Dict[str, int]):
        for replica in self._replicas.pop(
            states=[ReplicaState.UPDATING, ReplicaState.RUNNING, ReplicaState.STARTING]
        ):
            if replica.actor_node_id in draining_nodes:
                # For RUNNING replicas, migrate them safely by starting
                # a replacement replica first.
                if replica.actor_details.state == ReplicaState.RUNNING:
                    self._replicas.add(ReplicaState.PENDING_MIGRATION, replica)
                # For replicas that are STARTING or UPDATING, might as
                # well terminate them immediately to allow replacement
                # replicas to start. Otherwise we need to wait for them
                # to transition to RUNNING before starting migration.
                else:
                    self._stop_replica(replica, graceful_stop=True)
            else:
                self._replicas.add(replica.actor_details.state, replica)

        num_running = self._replicas.count(states=[ReplicaState.RUNNING])
        num_draining = self._replicas.count(states=[ReplicaState.PENDING_MIGRATION])
        num_pending_migration_replicas_to_stop = (
            num_running + num_draining - self._target_state.target_num_replicas
        )

        (
            replicas_to_stop,
            replicas_to_keep,
        ) = self._choose_pending_migration_replicas_to_stop(
            self._replicas.pop(states=[ReplicaState.PENDING_MIGRATION]),
            draining_nodes,
            num_pending_migration_replicas_to_stop,
        )
        for replica in replicas_to_stop:
            logger.info(
                f"Stopping {replica.replica_id} "
                f"on draining node {replica.actor_node_id}."
            )
            self._stop_replica(replica, graceful_stop=True)

        for replica in replicas_to_keep:
            self._replicas.add(ReplicaState.PENDING_MIGRATION, replica)

    def update(self, *, allow_active_compaction: bool) -> DeploymentStateUpdateResult:
        """Attempts to reconcile this deployment to match its goal state.

        This is an asynchronous call; it's expected to be called repeatedly.

        Also updates the internal DeploymentStatusInfo based on the current
        state of the system.
        """

        deleted, any_replicas_recovering = False, False
        upscale = []
        downscale = None
        try:
            # Add or remove DeploymentReplica instances in self._replicas.
            # This should be the only place we adjust total number of replicas
            # we manage.

            # Check the state of existing replicas and transition if necessary.
            self._check_and_update_replicas()

            draining_nodes = self._cluster_node_info_cache.get_draining_nodes()
            if RAY_SERVE_USE_COMPACT_SCHEDULING_STRATEGY and allow_active_compaction:
                (
                    node,
                    deadline,
                ) = self._deployment_scheduler.detect_compact_opportunities()
                if node and node not in draining_nodes:
                    draining_nodes[node] = deadline
            self._migrate_replicas_on_draining_nodes(draining_nodes=draining_nodes)

            upscale, downscale = self._scale_deployment_replicas()

            deleted, any_replicas_recovering = self._check_curr_status()
        except Exception:
            logger.exception(
                "Exception occurred trying to update deployment state:\n"
                + traceback.format_exc()
            )
            self._curr_status_info = self._curr_status_info.handle_transition(
                trigger=DeploymentStatusInternalTrigger.INTERNAL_ERROR,
                message="Failed to update deployment:" f"\n{traceback.format_exc()}",
            )

        return DeploymentStateUpdateResult(
            deleted=deleted,
            any_replicas_recovering=any_replicas_recovering,
            upscale=upscale,
            downscale=downscale,
        )

    def record_autoscaling_metrics(
        self, replica_id: ReplicaID, window_avg: float, send_timestamp: float
    ) -> None:
        """Records average ongoing requests at replicas."""

        if (
            replica_id not in self.replica_average_ongoing_requests
            or send_timestamp > self.replica_average_ongoing_requests[replica_id][0]
        ):
            self.replica_average_ongoing_requests[replica_id] = (
                send_timestamp,
                window_avg,
            )

    def record_request_metrics_for_handle(
        self,
        handle_id: str,
        queued_requests: float,
        running_requests: Dict[str, float],
        send_timestamp: float,
    ) -> None:
        """Update request metric for a specific handle."""

        if (
            handle_id not in self.handle_requests
            or send_timestamp > self.handle_requests[handle_id].timestamp
        ):
            self.handle_requests[handle_id] = HandleRequestMetric(
                queued_requests=queued_requests,
                running_requests=running_requests,
                timestamp=send_timestamp,
            )

    def record_multiplexed_model_ids(
        self, replica_id: ReplicaID, multiplexed_model_ids: List[str]
    ) -> None:
        """Records the multiplexed model IDs of a replica.

        Args:
            replica_name: Name of the replica.
            multiplexed_model_ids: List of model IDs that replica is serving.
        """
        # Find the replica
        for replica in self._replicas.get():
            if replica.replica_id == replica_id:
                replica.record_multiplexed_model_ids(multiplexed_model_ids)
                self._multiplexed_model_ids_updated = True
                return

        logger.warning(f"{replica_id} not found.")

    def _stop_one_running_replica_for_testing(self):
        running_replicas = self._replicas.pop(states=[ReplicaState.RUNNING])
        replica_to_stop = running_replicas.pop()
        replica_to_stop.stop(graceful=False)
        self._replicas.add(ReplicaState.STOPPING, replica_to_stop)
        for replica in running_replicas:
            self._replicas.add(ReplicaState.RUNNING, replica)


class DeploymentStateManager:
    """Manages all state for deployments in the system.

    This class is *not* thread safe, so any state-modifying methods should be
    called with a lock held.
    """

    def __init__(
        self,
        kv_store: KVStoreBase,
        long_poll_host: LongPollHost,
        all_current_actor_names: List[str],
        all_current_placement_group_names: List[str],
        cluster_node_info_cache: ClusterNodeInfoCache,
        head_node_id_override: Optional[str] = None,
    ):
        self._kv_store = kv_store
        self._long_poll_host = long_poll_host
        self._cluster_node_info_cache = cluster_node_info_cache
        self._deployment_scheduler = default_impl.create_deployment_scheduler(
            cluster_node_info_cache,
            head_node_id_override,
        )

        self._deployment_states: Dict[DeploymentID, DeploymentState] = dict()

        self._recover_from_checkpoint(
            all_current_actor_names, all_current_placement_group_names
        )

    def _create_deployment_state(self, deployment_id):
        self._deployment_scheduler.on_deployment_created(
            deployment_id, SpreadDeploymentSchedulingPolicy()
        )

        return DeploymentState(
            deployment_id,
            self._long_poll_host,
            self._deployment_scheduler,
            self._cluster_node_info_cache,
            self._save_checkpoint_func,
        )

    def record_autoscaling_metrics(
        self, replica_id: ReplicaID, window_avg: float, send_timestamp: float
    ):
        if window_avg is not None:
            self._deployment_states[
                replica_id.deployment_id
            ].record_autoscaling_metrics(replica_id, window_avg, send_timestamp)

    def record_handle_metrics(
        self,
        deployment_id: str,
        handle_id: str,
        queued_requests: float,
        running_requests: Dict[str, float],
        send_timestamp: float,
    ):
        # NOTE(zcin): There can be handles to deleted deployments still
        # sending metrics to the controller
        if deployment_id in self._deployment_states:
            self._deployment_states[deployment_id].record_request_metrics_for_handle(
                handle_id, queued_requests, running_requests, send_timestamp
            )

    def get_autoscaling_metrics(self):
        """Return autoscaling metrics (used for dumping from controller)"""

        return {
            deployment: deployment_state.get_total_num_requests()
            for deployment, deployment_state in self._deployment_states.items()
        }

    def _map_actor_names_to_deployment(
        self, all_current_actor_names: List[str]
    ) -> Dict[str, List[str]]:
        """
        Given a list of all actor names queried from current ray cluster,
        map them to corresponding deployments.

        Example:
            Args:
                [A#zxc123, B#xcv234, A#qwe234]
            Returns:
                {
                    A: [A#zxc123, A#qwe234]
                    B: [B#xcv234]
                }
        """
        all_replica_names = [
            actor_name
            for actor_name in all_current_actor_names
            if ReplicaID.is_full_id_str(actor_name)
        ]
        deployment_to_current_replicas = defaultdict(list)
        if len(all_replica_names) > 0:
            for replica_name in all_replica_names:
                replica_id = ReplicaID.from_full_id_str(replica_name)
                deployment_to_current_replicas[replica_id.deployment_id].append(
                    replica_name
                )

        return deployment_to_current_replicas

    def _detect_and_remove_leaked_placement_groups(
        self,
        all_current_actor_names: List[str],
        all_current_placement_group_names: List[str],
    ):
        """Detect and remove any placement groups not associated with a replica.

        This can happen under certain rare circumstances:
            - The controller creates a placement group then crashes before creating
            the associated replica actor.
            - While the controller is down, a replica actor crashes but its placement
            group still exists.

        In both of these (or any other unknown cases), we simply need to remove the
        leaked placement groups.
        """
        leaked_pg_names = []
        for pg_name in all_current_placement_group_names:
            if (
                ReplicaID.is_full_id_str(pg_name)
                and pg_name not in all_current_actor_names
            ):
                leaked_pg_names.append(pg_name)

        if len(leaked_pg_names) > 0:
            logger.warning(
                f"Detected leaked placement groups: {leaked_pg_names}. "
                "The placement groups will be removed. This can happen in rare "
                "circumstances when the controller crashes and should not cause any "
                "issues. If this happens repeatedly, please file an issue on GitHub."
            )

        for leaked_pg_name in leaked_pg_names:
            try:
                pg = ray.util.get_placement_group(leaked_pg_name)
                ray.util.remove_placement_group(pg)
            except Exception:
                logger.exception(
                    f"Failed to remove leaked placement group {leaked_pg_name}."
                )

    def _recover_from_checkpoint(
        self,
        all_current_actor_names: List[str],
        all_current_placement_group_names: List[str],
    ):
        """
        Recover from checkpoint upon controller failure with all actor names
        found in current cluster.

        Each deployment resumes target state from checkpoint if available.

        For current state it will prioritize reconstructing from current
        actor names found that matches deployment tag if applicable.
        """
        self._detect_and_remove_leaked_placement_groups(
            all_current_actor_names,
            all_current_placement_group_names,
        )

        deployment_to_current_replicas = self._map_actor_names_to_deployment(
            all_current_actor_names
        )
        checkpoint = self._kv_store.get(CHECKPOINT_KEY)
        if checkpoint is not None:
            deployment_state_info = cloudpickle.loads(checkpoint)

            for deployment_id, checkpoint_data in deployment_state_info.items():
                deployment_state = self._create_deployment_state(deployment_id)
                deployment_state.recover_target_state_from_checkpoint(checkpoint_data)
                if len(deployment_to_current_replicas[deployment_id]) > 0:
                    deployment_state.recover_current_state_from_replica_actor_names(  # noqa: E501
                        deployment_to_current_replicas[deployment_id]
                    )
                self._deployment_states[deployment_id] = deployment_state

    def shutdown(self):
        """
        Shutdown all running replicas by notifying the controller, and leave
        it to the controller event loop to take actions afterwards.

        Once shutdown signal is received, it will also prevent any new
        deployments or replicas from being created.

        One can send multiple shutdown signals but won't effectively make any
        difference compare to calling it once.
        """

        for deployment_state in self._deployment_states.values():
            deployment_state.delete()

        # TODO(jiaodong): This might not be 100% safe since we deleted
        # everything without ensuring all shutdown goals are completed
        # yet. Need to address in follow-up PRs.
        self._kv_store.delete(CHECKPOINT_KEY)

        # TODO(jiaodong): Need to add some logic to prevent new replicas
        # from being created once shutdown signal is sent.

    def is_ready_for_shutdown(self) -> bool:
        """Return whether all deployments are shutdown.

        Check there are no deployment states and no checkpoints.
        """
        return (
            len(self._deployment_states) == 0
            and self._kv_store.get(CHECKPOINT_KEY) is None
        )

    def _save_checkpoint_func(
        self, *, writeahead_checkpoints: Optional[Dict[str, Tuple]]
    ) -> None:
        """Write a checkpoint of all deployment states.
        By default, this checkpoints the current in-memory state of each
        deployment. However, these can be overwritten by passing
        `writeahead_checkpoints` in order to checkpoint an update before
        applying it to the in-memory state.
        """

        deployment_state_info = {
            deployment_id: deployment_state.get_checkpoint_data()
            for deployment_id, deployment_state in self._deployment_states.items()
        }

        if writeahead_checkpoints is not None:
            deployment_state_info.update(writeahead_checkpoints)

        self._kv_store.put(
            CHECKPOINT_KEY,
            cloudpickle.dumps(deployment_state_info),
        )

    def get_running_replica_infos(
        self,
    ) -> Dict[DeploymentID, List[RunningReplicaInfo]]:
        return {
            id: deployment_state.get_running_replica_infos()
            for id, deployment_state in self._deployment_states.items()
        }

    def get_deployment_infos(self) -> Dict[DeploymentID, DeploymentInfo]:
        infos: Dict[DeploymentID, DeploymentInfo] = {}
        for deployment_id, deployment_state in self._deployment_states.items():
            infos[deployment_id] = deployment_state.target_info

        return infos

    def get_deployment(self, deployment_id: DeploymentID) -> Optional[DeploymentInfo]:
        if deployment_id in self._deployment_states:
            return self._deployment_states[deployment_id].target_info
        else:
            return None

    def get_deployment_details(self, id: DeploymentID) -> Optional[DeploymentDetails]:
        """Gets detailed info on a deployment.

        Returns:
            DeploymentDetails: if the deployment is live.
            None: if the deployment is deleted.
        """
        statuses = self.get_deployment_statuses([id])
        if len(statuses) == 0:
            return None
        else:
            status_info = statuses[0]
            deployment_state = self._deployment_states[id]
            return DeploymentDetails(
                name=id.name,
                status=status_info.status,
                status_trigger=status_info.status_trigger,
                message=status_info.message,
                deployment_config=_deployment_info_to_schema(
                    id.name, self.get_deployment(id)
                ),
                target_num_replicas=deployment_state._target_state.target_num_replicas,
                replicas=deployment_state.list_replica_details(),
            )

    def get_deployment_statuses(
        self, ids: List[DeploymentID] = None
    ) -> List[DeploymentStatusInfo]:
        statuses = []
        for id, state in self._deployment_states.items():
            if not ids or id in ids:
                statuses.append(state.curr_status_info)
        return statuses

    def deploy(
        self,
        deployment_id: DeploymentID,
        deployment_info: DeploymentInfo,
    ) -> bool:
        """Deploy the deployment.

        If the deployment already exists with the same version and config,
        this is a no-op and returns False.

        Returns:
            bool: Whether or not the deployment is being updated.
        """
        if deployment_id not in self._deployment_states:
            self._deployment_states[deployment_id] = self._create_deployment_state(
                deployment_id
            )
            self._record_deployment_usage()

        return self._deployment_states[deployment_id].deploy(deployment_info)

    def get_deployments_in_application(self, app_name: str) -> List[str]:
        """Return list of deployment names in application."""

        deployments = []
        for deployment_id in self._deployment_states:
            if deployment_id.app_name == app_name:
                deployments.append(deployment_id.name)

        return deployments

    def delete_deployment(self, id: DeploymentID):
        # This method must be idempotent. We should validate that the
        # specified deployment exists on the client.
        if id in self._deployment_states:
            self._deployment_states[id].delete()

    def update(self) -> bool:
        """Updates the state of all deployments to match their goal state.

        Returns True if any of the deployments have replicas in the RECOVERING state.
        """

        deleted_ids = []
        any_recovering = False
        upscales = {}
        downscales = {}

        # NOTE(zcin): If the deployment status is healthy, it should mean
        # that the number of running replicas at target version is at
        # the target number. Adding an extra check to be defensive.
        # TODO(zcin): Make sure that status should never be healthy if
        # the number of running replicas at target version is not at
        # target number, so we can remove this defensive check.
        allow_active_compaction = all(
            ds.curr_status_info.status == DeploymentStatus.HEALTHY
            and ds.get_num_running_replicas(ds.target_version) == ds.target_num_replicas
            for ds in self._deployment_states.values()
        )
        for deployment_id, deployment_state in self._deployment_states.items():
            if deployment_state.should_autoscale():
                deployment_state.autoscale()

            deployment_state_update_result = deployment_state.update(
                allow_active_compaction=allow_active_compaction
            )
            if deployment_state_update_result.upscale:
                upscales[deployment_id] = deployment_state_update_result.upscale
            if deployment_state_update_result.downscale:
                downscales[deployment_id] = deployment_state_update_result.downscale
            if deployment_state_update_result.deleted:
                deleted_ids.append(deployment_id)

            any_recovering |= deployment_state_update_result.any_replicas_recovering

        deployment_to_replicas_to_stop = self._deployment_scheduler.schedule(
            upscales, downscales
        )
        for deployment_id, replicas_to_stop in deployment_to_replicas_to_stop.items():
            self._deployment_states[deployment_id].stop_replicas(replicas_to_stop)

        for deployment_state in self._deployment_states.values():
            deployment_state.broadcast_running_replicas_if_changed()
            deployment_state.broadcast_deployment_config_if_changed()

        for deployment_id in deleted_ids:
            self._deployment_scheduler.on_deployment_deleted(deployment_id)
            del self._deployment_states[deployment_id]

        if len(deleted_ids):
            self._record_deployment_usage()

        return any_recovering

    def _record_deployment_usage(self):
        ServeUsageTag.NUM_DEPLOYMENTS.record(str(len(self._deployment_states)))

        num_gpu_deployments = 0
        for deployment_state in self._deployment_states.values():
            if (
                deployment_state.target_info is not None
                and deployment_state.target_info.replica_config is not None
                and deployment_state.target_info.replica_config.ray_actor_options
                is not None
                and (
                    deployment_state.target_info.replica_config.ray_actor_options.get(
                        "num_gpus", 0
                    )
                    > 0
                )
            ):
                num_gpu_deployments += 1
        ServeUsageTag.NUM_GPU_DEPLOYMENTS.record(str(num_gpu_deployments))

    def record_multiplexed_replica_info(self, info: MultiplexedReplicaInfo):
        """
        Record multiplexed model ids for a multiplexed replica.

        Args:
            info: Multiplexed replica info including deployment name,
                replica tag and model ids.
        """
        deployment_id = info.replica_id.deployment_id
        if deployment_id not in self._deployment_states:
            app_msg = f" in application '{deployment_id.app_name}'"
            logger.error(
                f"Deployment '{deployment_id.name}'{app_msg} not found in state "
                "manager."
            )
            return
        self._deployment_states[deployment_id].record_multiplexed_model_ids(
            info.replica_id, info.model_ids
        )

    def get_active_node_ids(self) -> Set[str]:
        """Return set of node ids with running replicas of any deployment.

        This is used to determine which node has replicas. Only nodes with replicas and
        head node should have active proxies.
        """
        node_ids = set()
        for deployment_state in self._deployment_states.values():
            node_ids.update(deployment_state.get_active_node_ids())
        return node_ids<|MERGE_RESOLUTION|>--- conflicted
+++ resolved
@@ -1904,10 +1904,6 @@
                     )
 
                     self._replicas.add(ReplicaState.STARTING, new_deployment_replica)
-<<<<<<< HEAD
-                    logger.debug(f"Adding STARTING to {replica_id}.")
-=======
->>>>>>> d4cc12ad
 
         elif delta_replicas < 0:
             to_remove = -delta_replicas
