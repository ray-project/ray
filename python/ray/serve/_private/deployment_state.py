import json
import logging
import math
import os
import random
import time
import traceback
from collections import defaultdict
from copy import copy
from dataclasses import dataclass
from enum import Enum
from typing import Any, Callable, Dict, List, Optional, Set, Tuple

import ray
from ray import ObjectRef, cloudpickle
from ray._common import ray_constants
from ray.actor import ActorHandle
from ray.exceptions import RayActorError, RayError, RayTaskError, RuntimeEnvSetupError
from ray.serve import metrics
from ray.serve._private import default_impl
from ray.serve._private.autoscaling_state import AutoscalingStateManager
from ray.serve._private.cluster_node_info_cache import ClusterNodeInfoCache
from ray.serve._private.common import (
    DeploymentID,
    DeploymentStatus,
    DeploymentStatusInfo,
    DeploymentStatusInternalTrigger,
    DeploymentStatusTrigger,
    DeploymentTargetInfo,
    Duration,
    ReplicaID,
    ReplicaState,
    RequestRoutingInfo,
    RunningReplicaInfo,
)
from ray.serve._private.config import DeploymentConfig
from ray.serve._private.constants import (
    MAX_DEPLOYMENT_CONSTRUCTOR_RETRY_COUNT,
    MAX_PER_REPLICA_RETRY_COUNT,
    RAY_SERVE_ENABLE_TASK_EVENTS,
    RAY_SERVE_FAIL_ON_RANK_ERROR,
    RAY_SERVE_FORCE_STOP_UNHEALTHY_REPLICAS,
    RAY_SERVE_USE_COMPACT_SCHEDULING_STRATEGY,
    REPLICA_HEALTH_CHECK_UNHEALTHY_THRESHOLD,
    SERVE_LOGGER_NAME,
    SERVE_NAMESPACE,
)
from ray.serve._private.deployment_info import DeploymentInfo
from ray.serve._private.deployment_scheduler import (
    DeploymentDownscaleRequest,
    DeploymentScheduler,
    ReplicaSchedulingRequest,
    ReplicaSchedulingRequestStatus,
    SpreadDeploymentSchedulingPolicy,
)
from ray.serve._private.exceptions import DeploymentIsBeingDeletedError
from ray.serve._private.long_poll import LongPollHost, LongPollNamespace
from ray.serve._private.storage.kv_store import KVStoreBase
from ray.serve._private.usage import ServeUsageTag
from ray.serve._private.utils import (
    JavaActorHandleProxy,
    check_obj_ref_ready_nowait,
    get_capacity_adjusted_num_replicas,
    get_random_string,
    msgpack_deserialize,
    msgpack_serialize,
)
from ray.serve._private.version import DeploymentVersion
from ray.serve.generated.serve_pb2 import DeploymentLanguage
from ray.serve.schema import (
    DeploymentDetails,
    ReplicaDetails,
    _deployment_info_to_schema,
)
from ray.util.placement_group import PlacementGroup

logger = logging.getLogger(SERVE_LOGGER_NAME)


class ReplicaStartupStatus(Enum):
    PENDING_ALLOCATION = 1
    PENDING_INITIALIZATION = 2
    SUCCEEDED = 3
    FAILED = 4


class ReplicaHealthCheckResponse(Enum):
    NONE = 1
    SUCCEEDED = 2
    APP_FAILURE = 3
    ACTOR_CRASHED = 4


@dataclass
class DeploymentTargetState:
    """The current goal state for a deployment.

    info: contains the information needed to initialize a replica.
    target_num_replicas: the number of replicas to run. This should already
        be adjusted by the target_capacity.
    version: the goal version of the deployment.
    deleting: whether the deployment is being deleted.
    """

    info: Optional[DeploymentInfo]
    target_num_replicas: int
    version: Optional[DeploymentVersion]
    deleting: bool

    @classmethod
    def default(cls) -> "DeploymentTargetState":
        return cls(None, -1, None, False)

    @classmethod
    def create(
        cls,
        info: DeploymentInfo,
        target_num_replicas: int,
        *,
        deleting: bool = False,
    ) -> "DeploymentTargetState":
        if deleting:
            if target_num_replicas != 0:
                raise ValueError(
                    "target_num_replicas must be 0 when setting target state "
                    f"to deleting. Got {target_num_replicas} instead."
                )

        version = DeploymentVersion(
            info.version,
            deployment_config=info.deployment_config,
            ray_actor_options=info.replica_config.ray_actor_options,
            placement_group_bundles=info.replica_config.placement_group_bundles,
            placement_group_strategy=info.replica_config.placement_group_strategy,
            max_replicas_per_node=info.replica_config.max_replicas_per_node,
            route_prefix=info.route_prefix,
        )

        return cls(info, target_num_replicas, version, deleting)

    def is_scaled_copy_of(self, other_target_state: "DeploymentTargetState") -> bool:
        """Checks if this target state is a scaled copy of another target state.

        A target state is a scaled copy of another target state if all
        configurable info is identical, other than target_num_replicas.

        Returns: True if this target state contains a non-None DeploymentInfo
            and is a scaled copy of the other target state.
        """

        if other_target_state.info is None:
            return False

        return all(
            [
                self.info.replica_config.ray_actor_options
                == other_target_state.info.replica_config.ray_actor_options,
                self.info.replica_config.placement_group_bundles
                == other_target_state.info.replica_config.placement_group_bundles,
                self.info.replica_config.placement_group_strategy
                == other_target_state.info.replica_config.placement_group_strategy,
                self.info.replica_config.max_replicas_per_node
                == other_target_state.info.replica_config.max_replicas_per_node,
                self.info.deployment_config.dict(exclude={"num_replicas"})
                == other_target_state.info.deployment_config.dict(
                    exclude={"num_replicas"}
                ),
                # TODO(zcin): version can be None, this is from an outdated codepath.
                # We should remove outdated code, so version can never be None.
                self.version,
                self.version == other_target_state.version,
            ]
        )


@dataclass
class DeploymentStateUpdateResult:
    deleted: bool
    any_replicas_recovering: bool
    upscale: List[ReplicaSchedulingRequest]
    downscale: Optional[DeploymentDownscaleRequest]


CHECKPOINT_KEY = "serve-deployment-state-checkpoint"
SLOW_STARTUP_WARNING_S = int(os.environ.get("SERVE_SLOW_STARTUP_WARNING_S", 30))
SLOW_STARTUP_WARNING_PERIOD_S = int(
    os.environ.get("SERVE_SLOW_STARTUP_WARNING_PERIOD_S", 30)
)

ALL_REPLICA_STATES = list(ReplicaState)
_SCALING_LOG_ENABLED = os.environ.get("SERVE_ENABLE_SCALING_LOG", "0") != "0"
# Feature flag to disable forcibly shutting down replicas.
RAY_SERVE_DISABLE_SHUTTING_DOWN_INGRESS_REPLICAS_FORCEFULLY = (
    os.environ.get("RAY_SERVE_DISABLE_SHUTTING_DOWN_INGRESS_REPLICAS_FORCEFULLY", "0")
    == "1"
)


def print_verbose_scaling_log():
    assert _SCALING_LOG_ENABLED

    log_path = "/tmp/ray/session_latest/logs/monitor.log"
    last_n_lines = 50
    autoscaler_log_last_n_lines = []
    if os.path.exists(log_path):
        with open(log_path) as f:
            autoscaler_log_last_n_lines = f.readlines()[-last_n_lines:]

    debug_info = {
        "nodes": ray.nodes(),
        "available_resources": ray.available_resources(),
        "total_resources": ray.cluster_resources(),
        "autoscaler_logs": autoscaler_log_last_n_lines,
    }
    logger.error(f"Scaling information\n{json.dumps(debug_info, indent=2)}")


class ActorReplicaWrapper:
    """Wraps a Ray actor for a deployment replica.

    This is primarily defined so that we can mock out actual Ray operations
    for unit testing.

    *All Ray API calls should be made here, not in DeploymentState.*
    """

    def __init__(
        self,
        replica_id: ReplicaID,
        version: DeploymentVersion,
    ):
        self._replica_id = replica_id
        self._deployment_id = replica_id.deployment_id
        self._actor_name = replica_id.to_full_id_str()

        # Populated in either self.start() or self.recover()
        self._allocated_obj_ref: ObjectRef = None
        self._ready_obj_ref: ObjectRef = None

        self._actor_resources: Dict[str, float] = None
        # If the replica is being started, this will be the true version
        # If the replica is being recovered, this will be the target
        # version, which may be inconsistent with the actual replica
        # version. If so, the actual version will be updated later after
        # recover() and check_ready()
        self._version: DeploymentVersion = version
        self._healthy: bool = True
        self._health_check_ref: Optional[ObjectRef] = None
        self._last_health_check_time: float = 0.0
        self._consecutive_health_check_failures = 0
        self._initialization_latency_s: Optional[float] = None
        self._internal_grpc_port: Optional[int] = None
        self._docs_path: Optional[str] = None
        # Rank assigned to the replica.
        self._rank: Optional[int] = None
        # Populated in `on_scheduled` or `recover`.
        self._actor_handle: ActorHandle = None
        self._placement_group: PlacementGroup = None

        # Populated after replica is allocated.
        self._pid: int = None
        self._actor_id: str = None
        self._worker_id: str = None
        self._node_id: str = None
        self._node_ip: str = None
        self._node_instance_id: str = None
        self._log_file_path: str = None
        self._http_port: int = None
        self._grpc_port: int = None

        # Populated in self.stop().
        self._graceful_shutdown_ref: ObjectRef = None

        # todo: will be confused with deployment_config.is_cross_language
        self._is_cross_language = False
        self._deployment_is_cross_language = False
        self._routing_stats: Dict[str, Any] = {}
        self._record_routing_stats_ref: Optional[ObjectRef] = None
        self._last_record_routing_stats_time: float = 0.0
        self._ingress: bool = False

    @property
    def replica_id(self) -> str:
        return self._replica_id

    @property
    def deployment_name(self) -> str:
        return self._deployment_id.name

    @property
    def rank(self) -> Optional[int]:
        return self._rank

    @property
    def app_name(self) -> str:
        return self._deployment_id.app_name

    @property
    def is_cross_language(self) -> bool:
        return self._is_cross_language

    @property
    def actor_handle(self) -> Optional[ActorHandle]:
        if not self._actor_handle:
            try:
                self._actor_handle = ray.get_actor(
                    self._actor_name, namespace=SERVE_NAMESPACE
                )
            except ValueError:
                self._actor_handle = None

        if self._is_cross_language:
            assert isinstance(self._actor_handle, JavaActorHandleProxy)
            return self._actor_handle.handle

        return self._actor_handle

    @property
    def placement_group_bundles(self) -> Optional[List[Dict[str, float]]]:
        if not self._placement_group:
            return None

        return self._placement_group.bundle_specs

    @property
    def version(self) -> DeploymentVersion:
        """Replica version. This can be incorrect during state recovery.

        If the controller crashes and the deployment state is being
        recovered, this will temporarily be the deployment-wide target
        version, which may be inconsistent with the actual version
        running on the replica actor. If so, the actual version will be
        updated when the replica transitions from RECOVERING -> RUNNING
        """
        return self._version

    @property
    def deployment_config(self) -> DeploymentConfig:
        """Deployment config. This can return an incorrect config during state recovery.

        If the controller hasn't yet recovered the up-to-date version
        from the running replica actor, this property will return the
        current target config for the deployment.
        """
        return self._version.deployment_config

    @property
    def docs_path(self) -> Optional[str]:
        return self._docs_path

    @property
    def max_ongoing_requests(self) -> int:
        return self.deployment_config.max_ongoing_requests

    @property
    def max_queued_requests(self) -> int:
        return self.deployment_config.max_queued_requests

    @property
    def graceful_shutdown_timeout_s(self) -> float:
        return self.deployment_config.graceful_shutdown_timeout_s

    @property
    def health_check_period_s(self) -> float:
        return self.deployment_config.health_check_period_s

    @property
    def health_check_timeout_s(self) -> float:
        return self.deployment_config.health_check_timeout_s

    @property
    def http_port(self) -> Optional[int]:
        return self._http_port

    @property
    def grpc_port(self) -> Optional[int]:
        return self._grpc_port

    @property
    def request_routing_stats_period_s(self) -> float:
        return (
            self.deployment_config.request_router_config.request_routing_stats_period_s
        )

    @property
    def request_routing_stats_timeout_s(self) -> float:
        return (
            self.deployment_config.request_router_config.request_routing_stats_timeout_s
        )

    @property
    def pid(self) -> Optional[int]:
        """Returns the pid of the actor, None if not started."""
        return self._pid

    @property
    def actor_id(self) -> Optional[str]:
        """Returns the actor id, None if not started."""
        return self._actor_id

    @property
    def worker_id(self) -> Optional[str]:
        """Returns the worker id, None if not started."""
        return self._worker_id

    @property
    def node_id(self) -> Optional[str]:
        """Returns the node id of the actor, None if not placed."""
        return self._node_id

    @property
    def node_ip(self) -> Optional[str]:
        """Returns the node ip of the actor, None if not placed."""
        return self._node_ip

    @property
    def node_instance_id(self) -> Optional[str]:
        """Returns the node instance id of the actor, None if not placed."""
        return self._node_instance_id

    @property
    def log_file_path(self) -> Optional[str]:
        """Returns the relative log file path of the actor, None if not placed."""
        return self._log_file_path

    @property
    def initialization_latency_s(self) -> Optional[float]:
        """Returns the initialization latency for the replica actor.

        Returns None if the replica hasn't started yet.

        Note: this value isn't checkpointed, so if the controller restarts,
        this value goes back to None.
        """

        return self._initialization_latency_s

    def start(
        self, deployment_info: DeploymentInfo, rank: int
    ) -> ReplicaSchedulingRequest:
        """Start the current DeploymentReplica instance.

        The replica will be in the STARTING and PENDING_ALLOCATION states
        until the deployment scheduler schedules the underlying actor.
        """
        self._rank = rank  # Store the rank assigned to this replica
        self._actor_resources = deployment_info.replica_config.resource_dict
        self._ingress = deployment_info.ingress
        # it is currently not possible to create a placement group
        # with no resources (https://github.com/ray-project/ray/issues/20401)
        self._deployment_is_cross_language = (
            deployment_info.deployment_config.is_cross_language
        )

        logger.info(
            f"Starting {self.replica_id}.",
            extra={"log_to_stderr": False},
        )

        actor_def = deployment_info.actor_def
        if (
            deployment_info.deployment_config.deployment_language
            == DeploymentLanguage.PYTHON
        ):
            if deployment_info.replica_config.serialized_init_args is None:
                serialized_init_args = cloudpickle.dumps(())
            else:
                serialized_init_args = (
                    cloudpickle.dumps(
                        msgpack_deserialize(
                            deployment_info.replica_config.serialized_init_args
                        )
                    )
                    if self._deployment_is_cross_language
                    else deployment_info.replica_config.serialized_init_args
                )
            init_args = (
                self.replica_id,
                cloudpickle.dumps(deployment_info.replica_config.deployment_def)
                if self._deployment_is_cross_language
                else deployment_info.replica_config.serialized_deployment_def,
                serialized_init_args,
                deployment_info.replica_config.serialized_init_kwargs
                if deployment_info.replica_config.serialized_init_kwargs
                else cloudpickle.dumps({}),
                deployment_info.deployment_config.to_proto_bytes(),
                self._version,
                deployment_info.ingress,
                deployment_info.route_prefix,
                rank,
            )
        # TODO(simon): unify the constructor arguments across language
        elif (
            deployment_info.deployment_config.deployment_language
            == DeploymentLanguage.JAVA
        ):
            self._is_cross_language = True
            actor_def = ray.cross_language.java_actor_class(
                "io.ray.serve.replica.RayServeWrappedReplica"
            )
            init_args = (
                # String deploymentName,
                self.deployment_name,
                # String replicaID,
                self.replica_id.to_full_id_str(),
                # String deploymentDef
                deployment_info.replica_config.deployment_def_name,
                # byte[] initArgsbytes
                msgpack_serialize(
                    cloudpickle.loads(
                        deployment_info.replica_config.serialized_init_args
                    )
                )
                if self._deployment_is_cross_language
                else deployment_info.replica_config.serialized_init_args,
                # byte[] deploymentConfigBytes,
                deployment_info.deployment_config.to_proto_bytes(),
                # byte[] deploymentVersionBytes,
                self._version.to_proto().SerializeToString(),
                # String controllerName
                # String appName
                self.app_name,
            )

        actor_options = {
            "name": self._actor_name,
            "namespace": SERVE_NAMESPACE,
            "lifetime": "detached",
            "enable_task_events": RAY_SERVE_ENABLE_TASK_EVENTS,
        }
        actor_options.update(deployment_info.replica_config.ray_actor_options)

        # A replica's default `max_concurrency` value can prevent it from
        # respecting the configured `max_ongoing_requests`. To avoid this
        # unintentional behavior, use `max_ongoing_requests` to override
        # the Actor's `max_concurrency` if it is larger.
        if (
            deployment_info.deployment_config.max_ongoing_requests
            > ray_constants.DEFAULT_MAX_CONCURRENCY_ASYNC
        ):
            actor_options[
                "max_concurrency"
            ] = deployment_info.deployment_config.max_ongoing_requests

        return ReplicaSchedulingRequest(
            replica_id=self.replica_id,
            actor_def=actor_def,
            actor_resources=self._actor_resources,
            actor_options=actor_options,
            actor_init_args=init_args,
            placement_group_bundles=(
                deployment_info.replica_config.placement_group_bundles
            ),
            placement_group_strategy=(
                deployment_info.replica_config.placement_group_strategy
            ),
            max_replicas_per_node=(
                deployment_info.replica_config.max_replicas_per_node
            ),
            on_scheduled=self.on_scheduled,
        )

    def on_scheduled(
        self,
        actor_handle: ActorHandle,
        placement_group: Optional[PlacementGroup] = None,
    ):
        self._actor_handle = actor_handle
        self._placement_group = placement_group

        # Perform auto method name translation for java handles.
        # See https://github.com/ray-project/ray/issues/21474
        deployment_config = copy(self._version.deployment_config)
        deployment_config.user_config = self._format_user_config(
            deployment_config.user_config
        )
        if self._is_cross_language:
            self._actor_handle = JavaActorHandleProxy(self._actor_handle)
            self._allocated_obj_ref = self._actor_handle.is_allocated.remote()
            self._ready_obj_ref = self._actor_handle.is_initialized.remote(
                deployment_config.to_proto_bytes()
            )
        else:
            self._allocated_obj_ref = self._actor_handle.is_allocated.remote()
            replica_ready_check_func = self._actor_handle.initialize_and_get_metadata
            self._ready_obj_ref = replica_ready_check_func.remote(
                deployment_config,
                # Ensure that `is_allocated` will execute
                # before `initialize_and_get_metadata`,
                # because `initialize_and_get_metadata` runs
                # user code that could block the replica
                # asyncio loop. If that happens before `is_allocated` is executed,
                # the `is_allocated` call won't be able to run.
                self._allocated_obj_ref,
            )

    def _format_user_config(self, user_config: Any):
        temp = copy(user_config)
        if user_config is not None and self._deployment_is_cross_language:
            if self._is_cross_language:
                temp = msgpack_serialize(temp)
            else:
                temp = msgpack_deserialize(temp)
        return temp

    def reconfigure(
        self,
        version: DeploymentVersion,
        rank: int,
    ) -> bool:
        """
        Update replica version. Also, updates the deployment config on the actor
        behind this DeploymentReplica instance if necessary.

        Returns: whether the actor is being updated.
        """
        updating = False

        # Determine if we need heavyweight reconfiguration
        # vs lightweight updates
        needs_actor_reconfigure = self._version.requires_actor_reconfigure(version)
        has_rank_changes = self._rank != rank

        if needs_actor_reconfigure or has_rank_changes:
            # Call into replica actor reconfigure() with updated user config and
            # graceful_shutdown_wait_loop_s
            # Setting updating=True because we want to transition to UPDATING state
            # when rank is updated or deployment config changes.
            updating = True
            deployment_config = copy(version.deployment_config)
            deployment_config.user_config = self._format_user_config(
                deployment_config.user_config
            )
            self._ready_obj_ref = self._actor_handle.reconfigure.remote(
                deployment_config,
                rank,
                version.route_prefix,
            )

        self._version = version
        self._rank = rank
        return updating

    def recover(self) -> bool:
        """Recover replica version from a live replica actor.

        When controller dies, the deployment state loses the info on the version that's
        running on each individual replica actor, so as part of the recovery process, we
        need to recover the version that is running on the replica actor.

        Also confirm that actor is allocated and initialized before marking as running.

        Returns: False if the replica actor is no longer alive; the
            actor could have been killed in the time between when the
            controller fetching all Serve actors in the cluster and when
            the controller tries to recover it. Otherwise, return True.
        """
        logger.info(f"Recovering {self.replica_id}.")
        try:
            self._actor_handle = ray.get_actor(
                self._actor_name, namespace=SERVE_NAMESPACE
            )
        except ValueError:
            logger.warning(
                f"Failed to get handle to replica {self._actor_name} "
                "during controller recovery. Marking as dead."
            )
            return False

        try:
            self._placement_group = ray.util.get_placement_group(
                self._actor_name,
            )
        except ValueError:
            # ValueError is raised if the placement group does not exist.
            self._placement_group = None

        # Re-fetch initialization proof
        self._allocated_obj_ref = self._actor_handle.is_allocated.remote()

        # Running actor handle already has all info needed, thus successful
        # starting simply means retrieving replica version hash from actor
        if self._is_cross_language:
            self._ready_obj_ref = self._actor_handle.check_health.remote()
        else:
            self._ready_obj_ref = (
                self._actor_handle.initialize_and_get_metadata.remote()
            )

        return True

    def check_ready(self) -> Tuple[ReplicaStartupStatus, Optional[str]]:
        """
        Check if current replica has started by making ray API calls on
        relevant actor / object ref.

        Replica initialization calls __init__(), reconfigure(), and check_health().

        Returns:
            state (ReplicaStartupStatus):
                PENDING_ALLOCATION: replica is waiting for a worker to start
                PENDING_INITIALIZATION: replica initialization hasn't finished.
                FAILED: replica initialization failed.
                SUCCEEDED: replica initialization succeeded.
            error_msg:
                None: for PENDING_ALLOCATION, PENDING_INITIALIZATION or SUCCEEDED states
                str: for FAILED state
        """

        # Check whether the replica has been allocated.
        if self._allocated_obj_ref is None or not check_obj_ref_ready_nowait(
            self._allocated_obj_ref
        ):
            return ReplicaStartupStatus.PENDING_ALLOCATION, None

        if not self._is_cross_language:
            try:
                (
                    self._pid,
                    self._actor_id,
                    self._worker_id,
                    self._node_id,
                    self._node_ip,
                    self._node_instance_id,
                    self._log_file_path,
                ) = ray.get(self._allocated_obj_ref)
            except RayTaskError as e:
                logger.exception(
                    f"Exception in {self._replica_id}, the replica will be stopped."
                )
                return ReplicaStartupStatus.FAILED, str(e.as_instanceof_cause())
            except RuntimeEnvSetupError as e:
                msg = f"Exception when allocating {self._replica_id}: {str(e)}"
                logger.exception(msg)
                return ReplicaStartupStatus.FAILED, msg
            except Exception:
                msg = (
                    f"Exception when allocating {self._replica_id}:\n"
                    + traceback.format_exc()
                )
                logger.exception(msg)
                return ReplicaStartupStatus.FAILED, msg

        # Check whether replica initialization has completed.
        replica_ready = check_obj_ref_ready_nowait(self._ready_obj_ref)
        # In case of deployment constructor failure, ray.get will help to
        # surface exception to each update() cycle.
        if not replica_ready:
            return ReplicaStartupStatus.PENDING_INITIALIZATION, None
        else:
            try:
                # TODO(simon): fully implement reconfigure for Java replicas.
                if self._is_cross_language:
                    return ReplicaStartupStatus.SUCCEEDED, None

                # todo: The replica's userconfig whitch java client created
                #  is different from the controller's userconfig
                if not self._deployment_is_cross_language:
                    # This should only update version if the replica is being recovered.
                    # If this is checking on a replica that is newly started, this
                    # should return a version that is identical to what's already stored
                    (
                        _,
                        self._version,
                        self._initialization_latency_s,
                        self._internal_grpc_port,
                        self._docs_path,
                        self._http_port,
                        self._grpc_port,
                        self._rank,
                    ) = ray.get(self._ready_obj_ref)
            except RayTaskError as e:
                logger.exception(
                    f"Exception in {self._replica_id}, the replica will be stopped."
                )
                # NOTE(zcin): we should use str(e) instead of traceback.format_exc()
                # here because the full details of the error is not displayed properly
                # with traceback.format_exc().
                return ReplicaStartupStatus.FAILED, str(e.as_instanceof_cause())
            except Exception as e:
                logger.exception(
                    f"Exception in {self._replica_id}, the replica will be stopped."
                )
                return ReplicaStartupStatus.FAILED, repr(e)

        return ReplicaStartupStatus.SUCCEEDED, None

    @property
    def actor_resources(self) -> Optional[Dict[str, float]]:
        return self._actor_resources

    @property
    def available_resources(self) -> Dict[str, float]:
        return ray.available_resources()

    def graceful_stop(self) -> Duration:
        """Request the actor to exit gracefully.

        Returns the timeout after which to kill the actor.
        """
        try:
            handle = ray.get_actor(self._actor_name, namespace=SERVE_NAMESPACE)
            if self._is_cross_language:
                handle = JavaActorHandleProxy(handle)
            self._graceful_shutdown_ref = handle.perform_graceful_shutdown.remote()
        except ValueError:
            # ValueError thrown from ray.get_actor means actor has already been deleted.
            pass

        return self.graceful_shutdown_timeout_s

    def check_stopped(self) -> bool:
        """Check if the actor has exited."""
        try:
            handle = ray.get_actor(self._actor_name, namespace=SERVE_NAMESPACE)
            stopped = check_obj_ref_ready_nowait(self._graceful_shutdown_ref)
            if stopped:
                try:
                    ray.get(self._graceful_shutdown_ref)
                except Exception:
                    logger.exception(
                        "Exception when trying to gracefully shutdown replica:\n"
                        + traceback.format_exc()
                    )

                ray.kill(handle, no_restart=True)
        except ValueError:
            # ValueError thrown from ray.get_actor means actor has already been deleted.
            stopped = True
        finally:
            # Remove the placement group both if the actor has already been deleted or
            # it was just killed above.
            if stopped and self._placement_group is not None:
                ray.util.remove_placement_group(self._placement_group)

        return stopped

    def _check_active_health_check(self) -> ReplicaHealthCheckResponse:
        """Check the active health check (if any).

        self._health_check_ref will be reset to `None` when the active health
        check is deemed to have succeeded or failed. This method *does not*
        start a new health check, that's up to the caller.

        Returns:
            - NONE if there's no active health check, or it hasn't returned
              yet and the timeout is not up.
            - SUCCEEDED if the active health check succeeded.
            - APP_FAILURE if the active health check failed (or didn't return
              before the timeout).
            - ACTOR_CRASHED if the underlying actor crashed.
        """
        if self._health_check_ref is None:
            # There is no outstanding health check.
            response = ReplicaHealthCheckResponse.NONE
        elif check_obj_ref_ready_nowait(self._health_check_ref):
            # Object ref is ready, ray.get it to check for exceptions.
            try:
                ray.get(self._health_check_ref)
                # Health check succeeded without exception.
                response = ReplicaHealthCheckResponse.SUCCEEDED
            except RayActorError:
                # Health check failed due to actor crashing.
                response = ReplicaHealthCheckResponse.ACTOR_CRASHED
            except RayError as e:
                # Health check failed due to application-level exception.
                logger.warning(f"Health check for {self._replica_id} failed: {e}")
                response = ReplicaHealthCheckResponse.APP_FAILURE
        elif time.time() - self._last_health_check_time > self.health_check_timeout_s:
            # Health check hasn't returned and the timeout is up, consider it failed.
            logger.warning(
                "Didn't receive health check response for replica "
                f"{self._replica_id} after "
                f"{self.health_check_timeout_s}s, marking it unhealthy."
            )
            response = ReplicaHealthCheckResponse.APP_FAILURE
        else:
            # Health check hasn't returned and the timeout isn't up yet.
            response = ReplicaHealthCheckResponse.NONE

        if response is not ReplicaHealthCheckResponse.NONE:
            self._health_check_ref = None

        return response

    def _should_start_new_health_check(self) -> bool:
        """Determines if a new health check should be kicked off.

        A health check will be started if:
            1) There is not already an active health check.
            2) It has been more than health_check_period_s since the
               previous health check was *started*.

        This assumes that self._health_check_ref is reset to `None` when an
        active health check succeeds or fails (due to returning or timeout).
        """
        if self._health_check_ref is not None:
            # There's already an active health check.
            return False

        # If there's no active health check, kick off another and reset
        # the timer if it's been long enough since the last health
        # check. Add some randomness to avoid synchronizing across all
        # replicas.
        time_since_last = time.time() - self._last_health_check_time
        randomized_period = self.health_check_period_s * random.uniform(0.9, 1.1)
        return time_since_last > randomized_period

    def _should_record_routing_stats(self) -> bool:
        """Determines if a new record routing stats should be kicked off.

        A record routing stats will be started if:
            1) There is not already an active record routing stats.
            2) It has been more than request_routing_stats_period_s since
               the previous record routing stats was *started*.

        This assumes that self._record_routing_stats_ref is reset to `None`
        when an active record routing stats succeeds or fails (due to
        returning or timeout).
        """
        if self._record_routing_stats_ref is not None:
            # There's already an active record routing stats.
            return False

        # If there's no active record routing stats, kick off another and
        # reset the timer if it's been long enough since the last record
        # routing stats. Add some randomness to avoid synchronizing across
        # all replicas.
        time_since_last = time.time() - self._last_record_routing_stats_time
        randomized_period = self.request_routing_stats_period_s * random.uniform(
            0.9, 1.1
        )
        return time_since_last > randomized_period

    def check_health(self) -> bool:
        """Check if the actor is healthy.

        self._healthy should *only* be modified in this method.

        This is responsible for:
            1) Checking the outstanding health check (if any).
            2) Determining the replica health based on the health check results.
            3) Kicking off a new health check if needed.
        """
        response: ReplicaHealthCheckResponse = self._check_active_health_check()
        if response is ReplicaHealthCheckResponse.NONE:
            # No info; don't update replica health.
            pass
        elif response is ReplicaHealthCheckResponse.SUCCEEDED:
            # Health check succeeded. Reset the consecutive failure counter
            # and mark the replica healthy.
            if self._consecutive_health_check_failures > 0:
                logger.info(
                    f"{self._replica_id} passed the health check after "
                    f"{self._consecutive_health_check_failures} consecutive failures."
                )
            self._consecutive_health_check_failures = 0
            self._healthy = True
        elif response is ReplicaHealthCheckResponse.APP_FAILURE:
            # Health check failed. If it has failed more than N times in a row,
            # mark the replica unhealthy.
            self._consecutive_health_check_failures += 1
            if (
                self._consecutive_health_check_failures
                >= REPLICA_HEALTH_CHECK_UNHEALTHY_THRESHOLD
            ):
                logger.warning(
                    f"Replica {self._replica_id} failed the health "
                    f"check {self._consecutive_health_check_failures} "
                    "times in a row, marking it unhealthy."
                )
                self._healthy = False
        elif response is ReplicaHealthCheckResponse.ACTOR_CRASHED:
            # Actor crashed, mark the replica unhealthy immediately.
            logger.warning(
                f"Actor for {self._replica_id} crashed, marking "
                "it unhealthy immediately."
            )
            self._healthy = False
        else:
            assert False, f"Unknown response type: {response}."

        if self._should_start_new_health_check():
            self._last_health_check_time = time.time()
            self._health_check_ref = self._actor_handle.check_health.remote()

        return self._healthy

    def get_routing_stats(self) -> Dict[str, Any]:
        """Get the routing stats for the replica."""
        if self._record_routing_stats_ref is None:
            # There's no active record routing stats.
            pass
        elif check_obj_ref_ready_nowait(self._record_routing_stats_ref):
            # Object ref is ready, ray.get it to check for exceptions.
            try:
                self._routing_stats = ray.get(self._record_routing_stats_ref)
            except Exception:
                logger.exception(
                    "Exception when trying to get routing stats:\n"
                    + traceback.format_exc()
                )
            self._record_routing_stats_ref = None
        elif (
            time.time() - self._last_record_routing_stats_time
            > self.request_routing_stats_timeout_s
        ):
            # Record routing stats hasn't returned and the timeout is up, retrying.
            logger.warning(
                "Didn't receive routing stats response for replica "
                f"{self._replica_id} after "
                f"{self.request_routing_stats_timeout_s}s, retrying."
            )
            self._record_routing_stats_ref = None

        if self._should_record_routing_stats():
            self._last_record_routing_stats_time = time.time()
            self._record_routing_stats_ref = (
                self._actor_handle.record_routing_stats.remote()
            )

        return self._routing_stats

    def force_stop(self, log_shutdown_message: bool = False):
        """Force the actor to exit without shutting down gracefully."""
        if (
            self._ingress
            and RAY_SERVE_DISABLE_SHUTTING_DOWN_INGRESS_REPLICAS_FORCEFULLY
        ):
            if log_shutdown_message:
                logger.info(
                    f"{self.replica_id} did not shut down because it had not finished draining requests. "
                    "Going to wait until the draining is complete. You can force-stop the replica by "
                    "setting RAY_SERVE_DISABLE_SHUTTING_DOWN_INGRESS_REPLICAS_FORCEFULLY to 0."
                )
            return

        try:
            ray.kill(ray.get_actor(self._actor_name, namespace=SERVE_NAMESPACE))
        except ValueError:
            pass


class DeploymentReplica:
    """Manages state transitions for deployment replicas.

    This is basically a checkpointable lightweight state machine.
    """

    def __init__(
        self,
        replica_id: ReplicaID,
        version: DeploymentVersion,
    ):
        self._replica_id = replica_id
        self._actor = ActorReplicaWrapper(replica_id, version)
        self._start_time = None
        self._actor_details = ReplicaDetails(
            actor_name=replica_id.to_full_id_str(),
            replica_id=self._replica_id.unique_id,
            state=ReplicaState.STARTING,
            start_time_s=0,
        )
        self._multiplexed_model_ids: List[str] = []
        self._routing_stats: Dict[str, Any] = {}
        self._logged_shutdown_message = False

    def get_running_replica_info(
        self, cluster_node_info_cache: ClusterNodeInfoCache
    ) -> RunningReplicaInfo:
        return RunningReplicaInfo(
            replica_id=self._replica_id,
            node_id=self.actor_node_id,
            node_ip=self._actor.node_ip,
            availability_zone=cluster_node_info_cache.get_node_az(self.actor_node_id),
            actor_handle=self._actor.actor_handle,
            max_ongoing_requests=self._actor.max_ongoing_requests,
            is_cross_language=self._actor.is_cross_language,
            multiplexed_model_ids=self.multiplexed_model_ids,
            routing_stats=self.routing_stats,
            port=self._actor._internal_grpc_port,
        )

    def record_multiplexed_model_ids(self, multiplexed_model_ids: List[str]):
        """Record the multiplexed model ids for this replica."""
        self._multiplexed_model_ids = multiplexed_model_ids

    def record_routing_stats(self, routing_stats: Optional[Dict[str, Any]]):
        """Record the routing stats for this replica.

        Recording routing_stats as an empty dictionary is valid. But skip
        update if the routing_stats is None.
        """
        if routing_stats is not None:
            self._routing_stats = routing_stats

    @property
    def multiplexed_model_ids(self) -> List[str]:
        return self._multiplexed_model_ids

    @property
    def routing_stats(self) -> Dict[str, Any]:
        return self._routing_stats

    @property
    def actor_details(self) -> ReplicaDetails:
        return self._actor_details

    @property
    def replica_id(self) -> ReplicaID:
        return self._replica_id

    @property
    def deployment_name(self) -> str:
        return self._replica_id.deployment_id.name

    @property
    def app_name(self) -> str:
        return self._replica_id.deployment_id.app_name

    @property
    def version(self):
        return self._actor.version

    @property
    def docs_path(self) -> Optional[str]:
        return self._actor.docs_path

    @property
    def actor_id(self) -> str:
        return self._actor.actor_id

    @property
    def actor_handle(self) -> ActorHandle:
        return self._actor.actor_handle

    @property
    def actor_node_id(self) -> Optional[str]:
        """Returns the node id of the actor, None if not placed."""
        return self._actor.node_id

    @property
    def actor_http_port(self) -> Optional[int]:
        return self._actor.http_port

    @property
    def actor_grpc_port(self) -> Optional[int]:
        return self._actor.grpc_port

    @property
    def actor_pid(self) -> Optional[int]:
        """Returns the node id of the actor, None if not placed."""
        return self._actor.pid

    @property
    def initialization_latency_s(self) -> Optional[float]:
        """Returns how long the replica took to initialize."""

        return self._actor.initialization_latency_s

    def start(
        self, deployment_info: DeploymentInfo, rank: int
    ) -> ReplicaSchedulingRequest:
        """
        Start a new actor for current DeploymentReplica instance.
        """
        replica_scheduling_request = self._actor.start(deployment_info, rank=rank)
        self._start_time = time.time()
        self._logged_shutdown_message = False
        self.update_actor_details(start_time_s=self._start_time)
        return replica_scheduling_request

    def reconfigure(
        self,
        version: DeploymentVersion,
        rank: int,
    ) -> bool:
        """
        Update replica version. Also, updates the deployment config on the actor
        behind this DeploymentReplica instance if necessary.

        Returns: whether the actor is being updated.
        """
        return self._actor.reconfigure(version, rank=rank)

    def recover(self) -> bool:
        """
        Recover states in DeploymentReplica instance by fetching running actor
        status

        Returns: False if the replica is no longer alive at the time
            when this method is called.
        """
        # If replica is no longer alive
        if not self._actor.recover():
            return False

        self._start_time = time.time()
        self.update_actor_details(start_time_s=self._start_time)
        return True

    @property
    def rank(self) -> Optional[int]:
        """Get the rank assigned to the replica."""
        return self._actor.rank

    def check_started(
        self,
    ) -> Tuple[ReplicaStartupStatus, Optional[str], Optional[float]]:
        """Check if the replica has started. If so, transition to RUNNING.

        Should handle the case where the replica has already stopped.

        Returns:
            status: Most recent state of replica by
                querying actor obj ref
        """
        is_ready = self._actor.check_ready()
        self.update_actor_details(
            pid=self._actor.pid,
            node_id=self._actor.node_id,
            node_ip=self._actor.node_ip,
            node_instance_id=self._actor.node_instance_id,
            actor_id=self._actor.actor_id,
            worker_id=self._actor.worker_id,
            log_file_path=self._actor.log_file_path,
        )

        return is_ready

    def stop(self, graceful: bool = True) -> None:
        """Stop the replica.

        Should handle the case where the replica is already stopped.
        """
        state = self._actor_details.state
        logger.info(
            f"Stopping {self.replica_id} (currently {state}).",
            extra={"log_to_stderr": False},
        )
        timeout_s = self._actor.graceful_stop()
        if not graceful:
            timeout_s = 0
        self._shutdown_deadline = time.time() + timeout_s

    def check_stopped(self) -> bool:
        """Check if the replica has finished stopping."""
        if self._actor.check_stopped():
            return True

        timeout_passed = time.time() >= self._shutdown_deadline
        if timeout_passed:
            if (
                not self._logged_shutdown_message
                and not RAY_SERVE_DISABLE_SHUTTING_DOWN_INGRESS_REPLICAS_FORCEFULLY
            ):
                logger.info(
                    f"{self.replica_id} did not shut down after grace "
                    "period, force-killing it. "
                )

            self._actor.force_stop(
                log_shutdown_message=not self._logged_shutdown_message
            )
            self._logged_shutdown_message = True
        return False

    def check_health(self) -> bool:
        """Check if the replica is healthy.

        Returns `True` if the replica is healthy, else `False`.
        """
        return self._actor.check_health()

    def pull_routing_stats(self) -> Optional[Dict[str, Any]]:
        """Get the latest response from the routing stats on the replica.

        Returns None if the replica is still calculating the stats.
        """
        return self._actor.get_routing_stats()

    def update_state(self, state: ReplicaState) -> None:
        """Updates state in actor details."""
        self.update_actor_details(state=state)

    def update_actor_details(self, **kwargs) -> None:
        details_kwargs = self._actor_details.dict()
        details_kwargs.update(kwargs)
        self._actor_details = ReplicaDetails(**details_kwargs)

    def resource_requirements(self) -> Tuple[str, str]:
        """Returns required and currently available resources.

        Only resources with nonzero requirements will be included in the
        required dict and only resources in the required dict will be
        included in the available dict (filtered for relevance).
        """
        if self._actor.actor_resources is None:
            return "UNKNOWN", "UNKNOWN"

        if self._actor.placement_group_bundles is not None:
            required = self._actor.placement_group_bundles
        else:
            required = {
                k: v
                for k, v in self._actor.actor_resources.items()
                if v is not None and v > 0
            }

        available = {
            k: v for k, v in self._actor.available_resources.items() if k in required
        }

        # Use json.dumps() instead of str() here to avoid double-quoting keys
        # when dumping these objects. See
        # https://github.com/ray-project/ray/issues/26210 for the issue.
        return json.dumps(required), json.dumps(available)


class ReplicaStateContainer:
    """Container for mapping ReplicaStates to lists of DeploymentReplicas."""

    def __init__(self):
        self._replicas: Dict[ReplicaState, List[DeploymentReplica]] = defaultdict(list)

    def add(self, state: ReplicaState, replica: DeploymentReplica):
        """Add the provided replica under the provided state.

        Args:
            state: state to add the replica under.
            replica: replica to add.
        """
        assert isinstance(state, ReplicaState), f"Type: {type(state)}"
        replica.update_state(state)
        self._replicas[state].append(replica)

    def get(
        self, states: Optional[List[ReplicaState]] = None
    ) -> List[DeploymentReplica]:
        """Get all replicas of the given states.

        This does not remove them from the container. Replicas are returned
        in order of state as passed in.

        Args:
            states: states to consider. If not specified, all replicas
                are considered.
        """
        if states is None:
            states = ALL_REPLICA_STATES

        assert isinstance(states, list)

        return sum((self._replicas[state] for state in states), [])

    def pop(
        self,
        exclude_version: Optional[DeploymentVersion] = None,
        states: Optional[List[ReplicaState]] = None,
        max_replicas: Optional[int] = math.inf,
    ) -> List[DeploymentReplica]:
        """Get and remove all replicas of the given states.

        This removes the replicas from the container. Replicas are returned
        in order of state as passed in.

        Args:
            exclude_version: if specified, replicas of the
                provided version will *not* be removed.
            states: states to consider. If not specified, all replicas
                are considered.
            max_replicas: max number of replicas to return. If not
                specified, will pop all replicas matching the criteria.
        """
        if states is None:
            states = ALL_REPLICA_STATES

        assert exclude_version is None or isinstance(exclude_version, DeploymentVersion)
        assert isinstance(states, list)

        replicas = []
        for state in states:
            popped = []
            remaining = []

            for replica in self._replicas[state]:
                if len(replicas) + len(popped) == max_replicas:
                    remaining.append(replica)
                elif exclude_version is not None and replica.version == exclude_version:
                    remaining.append(replica)
                else:
                    popped.append(replica)

            self._replicas[state] = remaining
            replicas.extend(popped)

        return replicas

    def count(
        self,
        exclude_version: Optional[DeploymentVersion] = None,
        version: Optional[DeploymentVersion] = None,
        states: Optional[List[ReplicaState]] = None,
    ):
        """Get the total count of replicas of the given states.

        Args:
            exclude_version: version to exclude. If not
                specified, all versions are considered.
            version: version to filter to. If not specified,
                all versions are considered.
            states: states to consider. If not specified, all replicas
                are considered.
        """
        if states is None:
            states = ALL_REPLICA_STATES
        assert isinstance(states, list)
        assert exclude_version is None or isinstance(exclude_version, DeploymentVersion)
        assert version is None or isinstance(version, DeploymentVersion)
        if exclude_version is None and version is None:
            return sum(len(self._replicas[state]) for state in states)
        elif exclude_version is None and version is not None:
            return sum(
                len(list(filter(lambda r: r.version == version, self._replicas[state])))
                for state in states
            )
        elif exclude_version is not None and version is None:
            return sum(
                len(
                    list(
                        filter(
                            lambda r: r.version != exclude_version,
                            self._replicas[state],
                        )
                    )
                )
                for state in states
            )
        else:
            raise ValueError(
                "Only one of `version` or `exclude_version` may be provided."
            )

    def __str__(self):
        return str(self._replicas)

    def __repr__(self):
        return repr(self._replicas)


class DeploymentRankManager:
    """Manages replica ranks for a deployment.
    This class handles rank assignment, release, consistency checking, and reassignment.
    It maintains the rank system invariants and provides a clean interface for rank operations.
    """

    def __init__(self, _fail_on_error: Optional[bool] = None):
        # Maps replica_id to assigned rank
        self._replica_ranks: Dict[str, int] = {}
        # Set of available ranks (initially empty, grows as target replicas change)
        self._released_ranks: Set[int] = set()
        # Next rank to assign (increments as new replicas are created)
        self._next_rank: int = 0
        # Whether to fail on rank errors (for testing control)
        self._fail_on_error = (
            _fail_on_error
            if _fail_on_error is not None
            else RAY_SERVE_FAIL_ON_RANK_ERROR
        )

    def assign_rank(self, replica_id: str) -> int:
        """Assign a rank to a new replica.
        Args:
            replica_id: The unique ID of the replica
        Returns:
            The assigned rank
        Raises:
            RuntimeError: If the replica already has a rank assigned
        """
        if replica_id in self._replica_ranks:
            raise RuntimeError(
                f"Replica {replica_id} already has a rank assigned: {self._replica_ranks[replica_id]}"
            )

        # First try to reuse an available rank
        if self._released_ranks:
            rank = min(self._released_ranks)
            self._released_ranks.remove(rank)
        else:
            # Otherwise use the next available rank
            rank = self._next_rank
            self._next_rank += 1

        self._replica_ranks[replica_id] = rank
        return rank

    def release_rank(self, replica_id: str) -> None:
        """Release a rank when a replica is stopped.
        Args:
            replica_id: The unique ID of the replica whose rank should be released
        """
        if replica_id not in self._replica_ranks:
            raise RuntimeError(f"Replica {replica_id} has no rank assigned")

        rank = self._replica_ranks.pop(replica_id)
        self._released_ranks.add(rank)

    def recover_rank(self, replica_id: str, rank: int) -> None:
        """Recover a rank from a live replica during controller restart.
        Args:
            replica_id: The unique ID of the replica
            rank: The rank to recover
        Raises:
            RuntimeError: If the replica already has a rank or the rank is invalid
            ValueError: If the rank is invalid (negative)
        """
        if replica_id in self._replica_ranks:
            raise RuntimeError(f"Replica {replica_id} already has a rank assigned")

        self._replica_ranks[replica_id] = rank

        # Update available ranks tracking
        if rank in self._released_ranks:
            self._released_ranks.remove(rank)

        # Update next_rank to ensure we don't assign duplicates
        if rank >= self._next_rank:
            self._next_rank = rank + 1

    def get_replica_rank(self, replica_id: str) -> Optional[int]:
        """Get the rank assigned to a replica.
        Args:
            replica_id: The unique ID of the replica
        Returns:
            The assigned rank, or None if no rank is assigned
        """
        if replica_id not in self._replica_ranks:
            raise RuntimeError(f"Replica {replica_id} has no rank assigned")
        return self._replica_ranks.get(replica_id)

    def get_replica_ranks_mapping(self) -> Dict[str, int]:
        """Get a copy of the current replica ranks mapping.
        Returns:
            A copy of the replica_id to rank mapping
        """
        return self._replica_ranks.copy()

    def check_rank_consistency_and_reassign_minimally(
        self,
        active_replicas: List["DeploymentReplica"],
    ) -> List["DeploymentReplica"]:
        """Verify rank system invariants and reassign ranks when needed.
        This method ensures:
        1. All active replicas have ranks
        2. No duplicate ranks exist
        3. Ranks are contiguous when at target replica count
        Args:
            active_replicas: List of currently active replicas
        Returns:
            List of replicas that need to be reconfigured with new ranks
        Raises:
            RuntimeError: If rank system invariants are violated
        """
        if not active_replicas:
            return []

        active_replica_ids = {
            replica.replica_id.unique_id for replica in active_replicas
        }
        replica_ids_needs_reconfiguration = set()

        # Check for stale ranks - this should never happen
        stale_replica_ids = set(self._replica_ranks.keys()) - active_replica_ids
        if stale_replica_ids:
            logger.error(
                f"Found stale ranks for replicas: {stale_replica_ids}. "
                "This should never happen. Please report this as a bug."
            )
            if self._fail_on_error:
                raise RuntimeError("Controller rank system is in an invalid state.")
            # TODO (abrar): handle this case by removing the stale ranks, but remove this when
            # RAY_SERVE_FAIL_ON_RANK_ERROR is set to 1 in the future
            for replica_id in stale_replica_ids:
                self.release_rank(replica_id)
                replica_ids_needs_reconfiguration.add(replica_id)

        # Verify system invariants - all active replicas must have ranks
        unranked_replica_ids = active_replica_ids - set(self._replica_ranks.keys())
        if unranked_replica_ids:
            logger.error(
                f"Found active replicas without ranks: {unranked_replica_ids}. "
                "This should never happen. Please report this as a bug."
            )
            if self._fail_on_error:
                raise RuntimeError("Controller rank system is in an invalid state.")
            # TODO (abrar): handle this case by assigning new ranks to the unranked replicas
            # but remove this when RAY_SERVE_FAIL_ON_RANK_ERROR is set to 1 in the future
            for replica_id in unranked_replica_ids:
                self.assign_rank(replica_id)
                replica_ids_needs_reconfiguration.add(replica_id)

        # Check for duplicate ranks - this should never happen
        rank_counts = {}
        for replica_id, rank in self._replica_ranks.copy().items():
            if replica_id in active_replica_ids:  # Only check active replicas
                rank_counts[rank] = rank_counts.get(rank, 0) + 1
                if rank_counts[rank] > 1:
                    logger.error(
                        f"Found duplicate rank {rank} assigned to multiple replicas. "
                        "This should never happen. Please report this as a bug."
                    )
                    if self._fail_on_error:
                        raise RuntimeError(
                            "Controller rank system is in an invalid state."
                        )
                    # TODO (abrar): handle this case by releasing the rank of the replica with the duplicate rank
                    # and assigning a new rank to the replica with the duplicate rank
                    # but remove this when RAY_SERVE_FAIL_ON_RANK_ERROR is set to 1 in the future
                    self._replica_ranks.pop(replica_id)
                    self.assign_rank(replica_id)
                    replica_ids_needs_reconfiguration.add(replica_id)

        # Check if we need to reassign ranks for contiguity
        # Only force contiguity when at target replica count (e.g., after autoscaling down)
        current_ranks = sorted(self._replica_ranks.values())
        expected_ranks = list(range(len(active_replicas)))

        replicas_needing_reconfiguration = []

        if current_ranks != expected_ranks:
            logger.info(
                f"Deployment at target replica count but ranks are not contiguous. "
                f"Current: {current_ranks}, Expected: {expected_ranks}. "
                "Performing minimal reassignment."
            )
            replicas_needing_reconfiguration.extend(
                self._perform_minimal_rank_reassignment(active_replicas)
            )

        # TODO (abrar): remove this when RAY_SERVE_FAIL_ON_RANK_ERROR is set to 1 in the future
        for replica in active_replicas:
            if replica.replica_id.unique_id in replica_ids_needs_reconfiguration:
                replicas_needing_reconfiguration.append(replica)

        return replicas_needing_reconfiguration

    def _perform_minimal_rank_reassignment(
        self, active_replicas: List["DeploymentReplica"]
    ) -> List["DeploymentReplica"]:
        """Perform minimal rank reassignment to achieve contiguity.
        This method reassigns ranks while minimizing the number of replicas that need
        to be reconfigured. It prioritizes keeping existing ranks when possible.
        Args:
            active_replicas: List of currently active replicas
        Returns:
            List of replicas that need to be reconfigured with new ranks
        """
        target_ranks_set = set(range(len(active_replicas)))

        # Find which replicas need new ranks
        replicas_needing_ranks = []
        replicas_keeping_ranks = []

        for replica in active_replicas:
            replica_id = replica.replica_id.unique_id
            current_rank = self.get_replica_rank(replica_id)

            if current_rank in target_ranks_set:
                # This replica can keep its rank
                target_ranks_set.remove(current_rank)  # O(1) operation
                replicas_keeping_ranks.append(replica)
            else:
                # This replica needs a new rank
                replicas_needing_ranks.append(replica)

        # Convert remaining target ranks to sorted list for deterministic assignment
        available_ranks = sorted(target_ranks_set)

        # Assign new ranks to replicas that need them
        for i, replica in enumerate(replicas_needing_ranks):
            replica_id = replica.replica_id.unique_id
            new_rank = available_ranks[i]  # O(1) operation

            # Store the old rank before updating
            old_rank = self._replica_ranks[replica_id]

            logger.info(
                f"Reassigning replica {replica_id}: rank {old_rank} -> {new_rank}"
            )

            # Update the rank mapping
            self._replica_ranks[replica_id] = new_rank
            # Remove the newly assigned rank from available ranks
            self._released_ranks.discard(new_rank)
            # Add the old rank back to available ranks for reuse
            self._released_ranks.add(old_rank)

        # Log the reassignment summary
        logger.info(
            f"Minimal reassignment complete: {len(replicas_keeping_ranks)} replicas kept ranks, "
            f"{len(replicas_needing_ranks)} replicas reassigned"
        )

        return replicas_needing_ranks

    def clear(self) -> None:
        """Clear all rank data. Used for testing and reset."""
        self._replica_ranks.clear()
        self._released_ranks.clear()
        self._next_rank = 0


class DeploymentState:
    """Manages the target state and replicas for a single deployment."""

    FORCE_STOP_UNHEALTHY_REPLICAS = RAY_SERVE_FORCE_STOP_UNHEALTHY_REPLICAS
    MAX_CONSTRUCTOR_RETRY_COUNT_WARNING_LOGGED = False

    def __init__(
        self,
        id: DeploymentID,
        long_poll_host: LongPollHost,
        deployment_scheduler: DeploymentScheduler,
        cluster_node_info_cache: ClusterNodeInfoCache,
        autoscaling_state_manager: AutoscalingStateManager,
    ):
        self._id = id
        self._long_poll_host: LongPollHost = long_poll_host
        self._deployment_scheduler = deployment_scheduler
        self._cluster_node_info_cache = cluster_node_info_cache
        self._autoscaling_state_manager = autoscaling_state_manager

        # Each time we set a new deployment goal, we're trying to save new
        # DeploymentInfo and bring current deployment to meet new status.
        self._target_state: DeploymentTargetState = DeploymentTargetState.default()

        self._prev_startup_warning: float = time.time()
        self._replica_constructor_error_msg: Optional[str] = None
        # Counter for how many times replicas failed to start. This is reset to 0 when:
        # (1) The deployment is deployed / re-deployed.
        # (2) The deployment reaches the HEALTHY state.
        self._replica_constructor_retry_counter: int = 0
        # Flag for whether any replicas of the target version has successfully started.
        # This is reset to False when the deployment is re-deployed.
        self._replica_has_started: bool = False

        self._replicas: ReplicaStateContainer = ReplicaStateContainer()
        self._curr_status_info: DeploymentStatusInfo = DeploymentStatusInfo(
            self._id.name,
            DeploymentStatus.UPDATING,
            DeploymentStatusTrigger.CONFIG_UPDATE_STARTED,
        )

        self._rank_manager = DeploymentRankManager()

        self.replica_average_ongoing_requests: Dict[str, float] = {}

        self.health_check_gauge = metrics.Gauge(
            "serve_deployment_replica_healthy",
            description=(
                "Tracks whether this deployment replica is healthy. 1 means "
                "healthy, 0 means unhealthy."
            ),
            tag_keys=("deployment", "replica", "application"),
        )

        # Whether the request routing info have been updated since the last
        # time we checked.
        self._request_routing_info_updated = False

        self._last_broadcasted_running_replica_infos: List[RunningReplicaInfo] = []
        self._last_broadcasted_availability: bool = True
        self._last_broadcasted_deployment_config = None

        self._docs_path: Optional[str] = None

    def should_autoscale(self) -> bool:
        """
        Check if the deployment is under autoscaling
        """
        return self._autoscaling_state_manager.should_autoscale_deployment(self._id)

    def get_checkpoint_data(self) -> DeploymentTargetState:
        """
        Return deployment's target state submitted by user's deployment call.
        Should be persisted and outlive current ray cluster.
        """
        return self._target_state

    def recover_target_state_from_checkpoint(
        self, target_state_checkpoint: DeploymentTargetState
    ):
        logger.info(f"Recovering target state for {self._id} from checkpoint.")
        self._target_state = target_state_checkpoint
        self._deployment_scheduler.on_deployment_deployed(
            self._id, self._target_state.info.replica_config
        )
        if self._target_state.info.deployment_config.autoscaling_config:
            self._autoscaling_state_manager.register_deployment(
                self._id,
                self._target_state.info,
                self._target_state.target_num_replicas,
            )

    def recover_current_state_from_replica_actor_names(
        self, replica_actor_names: List[str]
    ):
        """Recover deployment state from live replica actors found in the cluster."""

        assert self._target_state is not None, (
            "Target state should be recovered successfully first before "
            "recovering current state from replica actor names."
        )
        logger.info(
            f"Recovering current state for {self._id} "
            f"from {len(replica_actor_names)} live actors."
        )
        # All current states use default value, only attach running replicas.
        for replica_actor_name in replica_actor_names:
            replica_id = ReplicaID.from_full_id_str(replica_actor_name)
            new_deployment_replica = DeploymentReplica(
                replica_id,
                self._target_state.version,
            )
            # If replica is no longer alive, simply don't add it to the
            # deployment state manager to track.
            if not new_deployment_replica.recover():
                logger.warning(f"{replica_id} died before controller could recover it.")
                continue

            self._replicas.add(ReplicaState.RECOVERING, new_deployment_replica)
            self._deployment_scheduler.on_replica_recovering(replica_id)
            logger.debug(f"RECOVERING {replica_id}.")

        # TODO(jiaodong): this currently halts all traffic in the cluster
        # briefly because we will broadcast a replica update with everything in
        # RECOVERING. We should have a grace period where we recover the state
        # of the replicas before doing this update.

    @property
    def target_info(self) -> DeploymentInfo:
        return self._target_state.info

    @property
    def target_version(self) -> DeploymentVersion:
        return self._target_state.version

    @property
    def target_num_replicas(self) -> int:
        return self._target_state.target_num_replicas

    @property
    def curr_status_info(self) -> DeploymentStatusInfo:
        return self._curr_status_info

    @property
    def deployment_name(self) -> str:
        return self._id.name

    @property
    def app_name(self) -> str:
        return self._id.app_name

    @property
    def docs_path(self) -> Optional[str]:
        return self._docs_path

    @property
    def _failed_to_start_threshold(self) -> int:
        # Use global override if set, otherwise use deployment config
        value = MAX_DEPLOYMENT_CONSTRUCTOR_RETRY_COUNT
        if value is not None and not self.MAX_CONSTRUCTOR_RETRY_COUNT_WARNING_LOGGED:
            logger.warning(
                "MAX_DEPLOYMENT_CONSTRUCTOR_RETRY_COUNT is deprecated and will be removed in the future. "
                "Please use 'max_constructor_retry_count' instead in configurations."
            )
            self.MAX_CONSTRUCTOR_RETRY_COUNT_WARNING_LOGGED = True
        base_retry_count = (
            value
            if value is not None
            else self._target_state.info.deployment_config.max_constructor_retry_count
        )

        return min(
            base_retry_count,
            self._target_state.target_num_replicas * MAX_PER_REPLICA_RETRY_COUNT,
        )

    def _replica_startup_failing(self) -> bool:
        """Check whether replicas are currently failing and the number of
        failures has exceeded a threshold.
        """
        return (
            self._target_state.target_num_replicas > 0
            and self._replica_constructor_retry_counter
            >= self._failed_to_start_threshold
        )

    def _terminally_failed(self) -> bool:
        """Check whether the current version is terminally errored.

        The version is considered terminally errored if the number of
        replica failures has exceeded a threshold, and there hasn't been
        any replicas of the target version that has successfully started.
        """
        return not self._replica_has_started and self._replica_startup_failing()

    def get_alive_replica_actor_ids(self) -> Set[str]:
        return {replica.actor_id for replica in self._replicas.get()}

    def get_running_replica_ids(self) -> List[ReplicaID]:
        return [
            replica.replica_id
            for replica in self._replicas.get(
                [ReplicaState.RUNNING, ReplicaState.PENDING_MIGRATION]
            )
        ]

    def get_running_replica_infos(self) -> List[RunningReplicaInfo]:
        return [
            replica.get_running_replica_info(self._cluster_node_info_cache)
            for replica in self._replicas.get(
                [ReplicaState.RUNNING, ReplicaState.PENDING_MIGRATION]
            )
        ]

    def get_num_running_replicas(self, version: DeploymentVersion = None) -> int:
        return self._replicas.count(states=[ReplicaState.RUNNING], version=version)

    def get_active_node_ids(self) -> Set[str]:
        """Get the node ids of all running replicas in this deployment.

        This is used to determine which node has replicas. Only nodes with replicas and
        head node should have active proxies.
        """
        active_states = [
            ReplicaState.STARTING,
            ReplicaState.UPDATING,
            ReplicaState.RECOVERING,
            ReplicaState.RUNNING,
            # NOTE(zcin): We still want a proxy to run on a draining
            # node before all the replicas are migrated.
            ReplicaState.PENDING_MIGRATION,
        ]
        return {
            replica.actor_node_id
            for replica in self._replicas.get(active_states)
            if replica.actor_node_id is not None
        }

    def list_replica_details(self) -> List[ReplicaDetails]:
        return [replica.actor_details for replica in self._replicas.get()]

    def broadcast_running_replicas_if_changed(self) -> None:
        """Broadcasts the set of running replicas over long poll if it has changed.

        Keeps an in-memory record of the last set of running replicas that was broadcast
        to determine if it has changed.

        The set will also be broadcast if any replicas have an updated set of
        multiplexed model IDs.
        """
        running_replica_infos = self.get_running_replica_infos()
        is_available = not self._terminally_failed()

        running_replicas_changed = (
            set(self._last_broadcasted_running_replica_infos)
            != set(running_replica_infos)
            or self._request_routing_info_updated
        )
        availability_changed = is_available != self._last_broadcasted_availability
        if not running_replicas_changed and not availability_changed:
            return

        deployment_metadata = DeploymentTargetInfo(
            is_available=is_available,
            running_replicas=running_replica_infos,
        )
        self._long_poll_host.notify_changed(
            {
                (
                    LongPollNamespace.DEPLOYMENT_TARGETS,
                    self._id,
                ): deployment_metadata,
                # NOTE(zcin): notify changed for Java routers. Since Java only
                # supports 1.x API, there is no concept of applications in Java,
                # so the key should remain a string describing the deployment
                # name. If there are no Java routers, this is a no-op.
                (
                    LongPollNamespace.DEPLOYMENT_TARGETS,
                    self._id.name,
                ): deployment_metadata,
            }
        )
        self._last_broadcasted_running_replica_infos = running_replica_infos
        self._last_broadcasted_availability = is_available
        self._request_routing_info_updated = False

    def broadcast_deployment_config_if_changed(self) -> None:
        """Broadcasts the deployment config over long poll if it has changed.

        Keeps an in-memory record of the last config that was broadcast to determine
        if it has changed.
        """
        current_deployment_config = self._target_state.info.deployment_config
        if self._last_broadcasted_deployment_config == current_deployment_config:
            return

        self._long_poll_host.notify_changed(
            {(LongPollNamespace.DEPLOYMENT_CONFIG, self._id): current_deployment_config}
        )

        self._last_broadcasted_deployment_config = current_deployment_config

    def _set_target_state_deleting(self) -> None:
        """Set the target state for the deployment to be deleted."""
        target_state = DeploymentTargetState.create(
            info=self._target_state.info,
            target_num_replicas=0,
            deleting=True,
        )

        self._target_state = target_state
        self._curr_status_info = self._curr_status_info.handle_transition(
            trigger=DeploymentStatusInternalTrigger.DELETE
        )
        logger.info(
            f"Deleting {self._id}",
            extra={"log_to_stderr": False},
        )

    def _set_target_state(
        self,
        target_info: DeploymentInfo,
        target_num_replicas: int,
        updated_via_api: bool = False,
    ) -> None:
        """Set the target state for the deployment to the provided info.

        Args:
            target_info: The info with which to set the target state.
            target_num_replicas: The number of replicas that this deployment
                should attempt to run.
            status_trigger: The driver that triggered this change of state.
            updated_via_api: Whether the target state update was triggered via API.
        """
        new_target_state = DeploymentTargetState.create(
            target_info, target_num_replicas, deleting=False
        )

        if self._target_state.version == new_target_state.version:
            # Record either num replica or autoscaling config lightweight update
            if (
                self._target_state.version.deployment_config.autoscaling_config
                != new_target_state.version.deployment_config.autoscaling_config
            ):
                ServeUsageTag.AUTOSCALING_CONFIG_LIGHTWEIGHT_UPDATED.record("True")
            elif updated_via_api:
                ServeUsageTag.NUM_REPLICAS_VIA_API_CALL_UPDATED.record("True")
            elif (
                self._target_state.version.deployment_config.num_replicas
                != new_target_state.version.deployment_config.num_replicas
            ):
                ServeUsageTag.NUM_REPLICAS_LIGHTWEIGHT_UPDATED.record("True")

        self._target_state = new_target_state

    def deploy(self, deployment_info: DeploymentInfo) -> bool:
        """Deploy the deployment.

        If the deployment already exists with the same version, config,
        target_capacity, and target_capacity_direction,
        this method returns False.

        Returns:
            bool: Whether the target state has changed.
        """

        curr_deployment_info = self._target_state.info
        if curr_deployment_info is not None:
            # Redeploying should not reset the deployment's start time.
            if not self._target_state.deleting:
                deployment_info.start_time_ms = curr_deployment_info.start_time_ms

            deployment_settings_changed = (
                self._target_state.deleting
                or curr_deployment_info.deployment_config
                != deployment_info.deployment_config
                or curr_deployment_info.replica_config.ray_actor_options
                != deployment_info.replica_config.ray_actor_options
                or curr_deployment_info.route_prefix != deployment_info.route_prefix
                or deployment_info.version is None
                or curr_deployment_info.version != deployment_info.version
            )
            target_capacity_changed = (
                curr_deployment_info.target_capacity != deployment_info.target_capacity
                or curr_deployment_info.target_capacity_direction
                != deployment_info.target_capacity_direction
            )
        else:
            deployment_settings_changed = True
            target_capacity_changed = True

        # Exit early if the deployment info hasn't changed. Ensures this method
        # is idempotent.
        if not deployment_settings_changed and not target_capacity_changed:
            return False

        if deployment_info.deployment_config.autoscaling_config:
            target_num_replicas = self._autoscaling_state_manager.register_deployment(
                self._id, deployment_info, self._target_state.target_num_replicas
            )
        else:
            self._autoscaling_state_manager.deregister_deployment(self._id)
            target_num_replicas = get_capacity_adjusted_num_replicas(
                deployment_info.deployment_config.num_replicas,
                deployment_info.target_capacity,
            )

        old_target_state = self._target_state
        self._set_target_state(deployment_info, target_num_replicas=target_num_replicas)
        self._deployment_scheduler.on_deployment_deployed(
            self._id, deployment_info.replica_config
        )

        # Determine if the updated target state simply scales the current state.
        # Although the else branch handles the CONFIG_UPDATE, we also take this branch
        # for a config update whose only effect is changing `num_replicas`.
        # Treating it as a scaling event keeps the user-visible deployment status more
        # consistent for observability.
        if self._target_state.is_scaled_copy_of(old_target_state):
            old_num = old_target_state.target_num_replicas
            new_num = self._target_state.target_num_replicas

            if new_num > old_num:
                self._curr_status_info = self._curr_status_info.handle_transition(
                    trigger=DeploymentStatusInternalTrigger.MANUALLY_INCREASE_NUM_REPLICAS,  # noqa: E501
                    message=f"Upscaling from {old_num} to {new_num} replicas.",
                )
            elif new_num < old_num:
                self._curr_status_info = self._curr_status_info.handle_transition(
                    trigger=DeploymentStatusInternalTrigger.MANUALLY_DECREASE_NUM_REPLICAS,  # noqa: E501
                    message=f"Downscaling from {old_num} to {new_num} replicas.",
                )
        else:
            # Otherwise, the deployment configuration has actually been updated.
            self._curr_status_info = self._curr_status_info.handle_transition(
                trigger=DeploymentStatusInternalTrigger.CONFIG_UPDATE
            )

        logger.info(
            f"Deploying new version of {self._id} "
            f"(initial target replicas: {target_num_replicas})."
        )
        self._replica_constructor_retry_counter = 0
        self._replica_has_started = False
        return True

<<<<<<< HEAD
    def scale(self, decision_num_replicas: Optional[int] = None) -> bool:
=======
    def autoscale(self, decision_num_replicas: int) -> bool:
>>>>>>> 82345c87
        """
        Apply the given scaling decision by updating the target replica count.

        Skips if deleting, if `decision_num_replicas` is None, or matches the
        current target. Otherwise updates the state and logs an up/down scaling.

        Args:
            decision_num_replicas: Optional target replica count to apply.

        Returns:
            bool: True if the target state was updated, False if no change occurred.
        """

        if self._target_state.deleting:
            return False

<<<<<<< HEAD
        if (
            decision_num_replicas is None
            or decision_num_replicas == self._target_state.target_num_replicas
        ):
=======
        if decision_num_replicas == self._target_state.target_num_replicas:
>>>>>>> 82345c87
            return False

        new_info = copy(self._target_state.info)
        new_info.version = self._target_state.version.code_version

        old_num = self._target_state.target_num_replicas
        self._set_target_state(new_info, decision_num_replicas)

        # The deployment should only transition to UPSCALING/DOWNSCALING
        # if it's within the autoscaling bounds
        if not self._autoscaling_state_manager.is_within_bounds(
            self._id,
            self._replicas.count(
                states=[ReplicaState.RUNNING], version=self._target_state.version
            ),
        ):
            return True

        curr_stats_str = (
            f"Current ongoing requests: "
            f"{self._autoscaling_state_manager.get_total_num_requests_for_deployment(self._id):.2f}, "
            f"current running replicas: "
            f"{self._replicas.count(states=[ReplicaState.RUNNING])}."
        )
        new_num = self._target_state.target_num_replicas
        if new_num > old_num:
            logger.info(
                f"Upscaling {self._id} from {old_num} to {new_num} replicas. "
                f"{curr_stats_str}"
            )
            self._curr_status_info = self._curr_status_info.handle_transition(
                trigger=DeploymentStatusInternalTrigger.AUTOSCALE_UP,
                message=f"Upscaling from {old_num} to {new_num} replicas.",
            )
        elif new_num < old_num:
            logger.info(
                f"Downscaling {self._id} from {old_num} to {new_num} replicas. "
                f"{curr_stats_str}"
            )
            self._curr_status_info = self._curr_status_info.handle_transition(
                trigger=DeploymentStatusInternalTrigger.AUTOSCALE_DOWN,
                message=f"Downscaling from {old_num} to {new_num} replicas.",
            )
        return True

    def delete(self) -> bool:
        if not self._target_state.deleting:
            self._set_target_state_deleting()
            return True

        return False

    def set_target_num_replicas(
        self,
        target_num_replicas: int,
    ) -> None:
        """Set the target state for the deployment to the provided info."""
        self._set_target_state(
            self._target_state.info, target_num_replicas, updated_via_api=True
        )

    def _stop_or_update_outdated_version_replicas(self, max_to_stop=math.inf) -> bool:
        """Stop or update replicas with outdated versions.

        Stop replicas with versions that require the actor to be restarted, and
        reconfigure replicas that require refreshing deployment config values.

        Args:
            max_to_stop: max number of replicas to stop, by default,
                         it stops all replicas with an outdated version.
        """
        replicas_to_update = self._replicas.pop(
            exclude_version=self._target_state.version,
            states=[
                ReplicaState.STARTING,
                ReplicaState.PENDING_MIGRATION,
                ReplicaState.RUNNING,
            ],
        )
        replicas_changed = False
        code_version_changes = 0
        reconfigure_changes = 0
        for replica in replicas_to_update:
            if (code_version_changes + reconfigure_changes) >= max_to_stop:
                self._replicas.add(replica.actor_details.state, replica)
            # If the new version requires the actors to be restarted, stop the replica.
            # A new one with the correct version will be started later as part of the
            # normal scale-up process.
            elif replica.version.requires_actor_restart(self._target_state.version):
                code_version_changes += 1
                # If the replica is still `STARTING`, we don't need to go through the
                # graceful stop period.
                graceful_stop = replica.actor_details.state == ReplicaState.RUNNING
                self._stop_replica(replica, graceful_stop=graceful_stop)
                replicas_changed = True
            # Otherwise, only lightweight options in deployment config is a mismatch, so
            # we update it dynamically without restarting the replica.
            elif replica.actor_details.state == ReplicaState.RUNNING:
                reconfigure_changes += 1
                if replica.version.requires_long_poll_broadcast(
                    self._target_state.version
                ):
                    replicas_changed = True
                # Get current rank for the replica
                current_rank = self._rank_manager.get_replica_rank(
                    replica.replica_id.unique_id
                )
                actor_updating = replica.reconfigure(
                    self._target_state.version, rank=current_rank
                )
                if actor_updating:
                    self._replicas.add(ReplicaState.UPDATING, replica)
                else:
                    self._replicas.add(ReplicaState.RUNNING, replica)
            # We don't allow going from STARTING, PENDING_MIGRATION to UPDATING.
            else:
                self._replicas.add(replica.actor_details.state, replica)

        if code_version_changes > 0:
            logger.info(
                f"Stopping {code_version_changes} replicas of {self._id} "
                "with outdated versions."
            )

        if reconfigure_changes > 0:
            logger.info(
                f"Updating {reconfigure_changes} replicas of {self._id} "
                "with outdated deployment configs."
            )
            # Record user config lightweight update
            ServeUsageTag.USER_CONFIG_LIGHTWEIGHT_UPDATED.record("True")

        return replicas_changed

    def _check_and_stop_outdated_version_replicas(self) -> bool:
        """Stops replicas with outdated versions to implement rolling updates.

        This includes both explicit code version updates and changes to the
        user_config.

        Returns whether any replicas were stopped.
        """
        # Short circuit if target replicas is 0 (the deployment is being
        # deleted) because this will be handled in the main loop.
        if self._target_state.target_num_replicas == 0:
            return False

        # We include STARTING and UPDATING replicas here
        # because if there are replicas still pending startup, we may as well
        # terminate them and start new version replicas instead.
        old_running_replicas = self._replicas.count(
            exclude_version=self._target_state.version,
            states=[
                ReplicaState.STARTING,
                ReplicaState.UPDATING,
                ReplicaState.RUNNING,
            ],
        )
        old_stopping_replicas = self._replicas.count(
            exclude_version=self._target_state.version, states=[ReplicaState.STOPPING]
        )
        new_running_replicas = self._replicas.count(
            version=self._target_state.version, states=[ReplicaState.RUNNING]
        )

        # If the deployment is currently scaling down, let the scale down
        # complete before doing a rolling update.
        if (
            self._target_state.target_num_replicas
            < old_running_replicas + old_stopping_replicas
        ):
            return False

        # The number of replicas that are currently in transition between
        # an old version and the new version. Note that we cannot directly
        # count the number of stopping replicas because once replicas finish
        # stopping, they are removed from the data structure.
        pending_replicas = (
            self._target_state.target_num_replicas
            - new_running_replicas
            - old_running_replicas
        )

        # Maximum number of replicas that can be updating at any given time.
        # There should never be more than rollout_size old replicas stopping
        # or rollout_size new replicas starting.
        rollout_size = max(int(0.2 * self._target_state.target_num_replicas), 1)
        max_to_stop = max(rollout_size - pending_replicas, 0)

        return self._stop_or_update_outdated_version_replicas(max_to_stop)

    def scale_deployment_replicas(
        self,
    ) -> Tuple[List[ReplicaSchedulingRequest], DeploymentDownscaleRequest]:
        """Scale the given deployment to the number of replicas."""

        assert (
            self._target_state.target_num_replicas >= 0
        ), "Target number of replicas must be greater than or equal to 0."

        upscale = []
        downscale = None

        self._check_and_stop_outdated_version_replicas()

        current_replicas = self._replicas.count(
            states=[ReplicaState.STARTING, ReplicaState.UPDATING, ReplicaState.RUNNING]
        )
        recovering_replicas = self._replicas.count(states=[ReplicaState.RECOVERING])

        delta_replicas = (
            self._target_state.target_num_replicas
            - current_replicas
            - recovering_replicas
        )
        if delta_replicas == 0:
            return (upscale, downscale)

        elif delta_replicas > 0:
            to_add = delta_replicas
            if to_add > 0 and not self._terminally_failed():
                logger.info(f"Adding {to_add} replica{'s' * (to_add>1)} to {self._id}.")
                for _ in range(to_add):
                    replica_id = ReplicaID(get_random_string(), deployment_id=self._id)

                    # Assign rank during replica creation (startup process)
                    assigned_rank = self._rank_manager.assign_rank(replica_id.unique_id)

                    logger.info(
                        f"Assigned rank {assigned_rank} to new replica {replica_id.unique_id} during startup"
                    )
                    new_deployment_replica = DeploymentReplica(
                        replica_id,
                        self._target_state.version,
                    )
                    scheduling_request = new_deployment_replica.start(
                        self._target_state.info, rank=assigned_rank
                    )

                    upscale.append(scheduling_request)

                    self._replicas.add(ReplicaState.STARTING, new_deployment_replica)

        elif delta_replicas < 0:
            to_remove = -delta_replicas
            removed_replicas = f"{to_remove} replica{'s' if to_remove > 1 else ''}"
            logger.info(f"Removing {removed_replicas} from {self._id}.")
            downscale = DeploymentDownscaleRequest(
                deployment_id=self._id, num_to_stop=to_remove
            )

        return upscale, downscale

    def check_curr_status(self) -> Tuple[bool, bool]:
        """Check the current deployment status.

        Checks the difference between the target vs. running replica count for
        the target version.

        This will update the current deployment status depending on the state
        of the replicas.

        Returns (deleted, any_replicas_recovering).
        """
        # TODO(edoakes): we could make this more efficient in steady-state by
        # having a "healthy" flag that gets flipped if an update or replica
        # failure happens.

        target_version = self._target_state.version

        any_replicas_recovering = (
            self._replicas.count(states=[ReplicaState.RECOVERING]) > 0
        )
        all_running_replica_cnt = self._replicas.count(states=[ReplicaState.RUNNING])
        running_at_target_version_replica_cnt = self._replicas.count(
            states=[ReplicaState.RUNNING], version=target_version
        )

        # Got to make a call to complete current deploy() goal after
        # start failure threshold reached, while we might still have
        # pending replicas in current goal.
        if running_at_target_version_replica_cnt > 0:
            # At least one RUNNING replica at target state, partial
            # success; We can stop tracking constructor failures and
            # leave it to the controller to fully scale to target
            # number of replicas and only return as completed once
            # reached target replica count
            self._replica_has_started = True
        elif self._replica_startup_failing():
            self._curr_status_info = self._curr_status_info.handle_transition(
                trigger=DeploymentStatusInternalTrigger.REPLICA_STARTUP_FAILED,
                message=(
                    "The deployment failed to start "
                    f"{self._replica_constructor_retry_counter} times "
                    "in a row. This may be due to a problem with its "
                    "constructor or initial health check failing. See "
                    "controller logs for details. Error:\n"
                    f"{self._replica_constructor_error_msg}"
                ),
            )
            return False, any_replicas_recovering

        # If we have pending ops, the current goal is *not* ready.
        if (
            self._replicas.count(
                states=[
                    ReplicaState.STARTING,
                    ReplicaState.UPDATING,
                    ReplicaState.RECOVERING,
                    ReplicaState.STOPPING,
                ]
            )
            == 0
        ):
            # Check for deleting and a non-zero number of deployments.
            if self._target_state.deleting and all_running_replica_cnt == 0:
                return True, any_replicas_recovering

            if (
                self._target_state.target_num_replicas
                == running_at_target_version_replica_cnt
                and running_at_target_version_replica_cnt == all_running_replica_cnt
            ):
                self._curr_status_info = self._curr_status_info.handle_transition(
                    trigger=DeploymentStatusInternalTrigger.HEALTHY
                )
                self._replica_constructor_retry_counter = 0
                return False, any_replicas_recovering

        return False, any_replicas_recovering

    def _check_startup_replicas(
        self, original_state: ReplicaState, stop_on_slow=False
    ) -> List[Tuple[DeploymentReplica, ReplicaStartupStatus]]:
        """
        Common helper function for startup actions tracking and status
        transition: STARTING, UPDATING and RECOVERING.

        Args:
            stop_on_slow: If we consider a replica failed upon observing it's
                slow to reach running state.
        """
        slow_replicas = []
        for replica in self._replicas.pop(states=[original_state]):
            start_status, error_msg = replica.check_started()
            if start_status == ReplicaStartupStatus.SUCCEEDED:
                if original_state == ReplicaState.RECOVERING:
                    # If the previous state was RECOVERING, that mean the replica
                    # crashed and is now starting up again. We need to recover the rank
                    # from the replica actor. The invariant is that the rank is assigned
                    # during startup and before the replica is added to the replicas
                    # data structure with RUNNING state.
                    # Recover rank from the replica actor during controller restart
                    replica_id = replica.replica_id.unique_id
                    recovered_rank = replica.rank
                    self._rank_manager.recover_rank(replica_id, recovered_rank)
                # This replica should be now be added to handle's replica
                # set.
                self._replicas.add(ReplicaState.RUNNING, replica)
                self._deployment_scheduler.on_replica_running(
                    replica.replica_id, replica.actor_node_id
                )

                # if replica version is the same as the target version,
                # we update the docs path
                if replica.version == self._target_state.version:
                    self._docs_path = replica.docs_path

                # Log the startup latency.
                e2e_replica_start_latency = time.time() - replica._start_time
                replica_startup_message = (
                    f"{replica.replica_id} started successfully "
                    f"on node '{replica.actor_node_id}' after "
                    f"{e2e_replica_start_latency:.1f}s (PID: {replica.actor_pid})."
                )
                if replica.initialization_latency_s is not None:
                    # This condition should always be True. The initialization
                    # latency is only None before the replica has initialized.
                    replica_startup_message += (
                        " Replica constructor, "
                        "reconfigure method, and initial health check took "
                        f"{replica.initialization_latency_s:.1f}s."
                    )
                logger.info(replica_startup_message, extra={"log_to_stderr": False})

            elif start_status == ReplicaStartupStatus.FAILED:
                # Replica reconfigure (deploy / upgrade) failed
                self.record_replica_startup_failure(error_msg)
                self._stop_replica(replica)
            elif start_status in [
                ReplicaStartupStatus.PENDING_ALLOCATION,
                ReplicaStartupStatus.PENDING_INITIALIZATION,
            ]:
                is_slow = time.time() - replica._start_time > SLOW_STARTUP_WARNING_S
                if is_slow:
                    slow_replicas.append((replica, start_status))

                # Does it make sense to stop replicas in PENDING_ALLOCATION
                # state?
                if is_slow and stop_on_slow:
                    self._stop_replica(replica, graceful_stop=False)
                else:
                    self._replicas.add(original_state, replica)

        return slow_replicas

    def record_replica_startup_failure(self, error_msg: str):
        """Record that a replica failed to start."""

        # There is no need to record replica failures if the target is 0.
        if self._target_state.target_num_replicas == 0:
            return

        # Increase startup failure counter
        self._replica_constructor_retry_counter += 1
        self._replica_constructor_error_msg = error_msg

        # Update the deployment message only if replicas are failing during
        # the very first time the controller is trying to start replicas of
        # this version.
        retrying_msg = ""
        if not self._replica_has_started:
            remaining_retries = max(
                self._failed_to_start_threshold
                - self._replica_constructor_retry_counter,
                0,
            )
            retrying_msg = f" {remaining_retries} more time(s)"

        message = (
            f"A replica failed to start with exception. Retrying{retrying_msg}. "
            f"Error:\n{error_msg}"
        )
        self._curr_status_info = self._curr_status_info.update_message(message)

    def stop_replicas(self, replicas_to_stop) -> None:
        for replica in self._replicas.pop():
            if replica.replica_id in replicas_to_stop:
                self._stop_replica(replica)
            else:
                self._replicas.add(replica.actor_details.state, replica)

    def _stop_replica(self, replica: DeploymentReplica, graceful_stop=True):
        """Stop replica
        1. Stop the replica.
        2. Change the replica into stopping state.
        3. Set the health replica stats to 0.
        """
        logger.debug(f"Adding STOPPING to replica: {replica.replica_id}.")
        replica.stop(graceful=graceful_stop)
        self._replicas.add(ReplicaState.STOPPING, replica)
        self._deployment_scheduler.on_replica_stopping(replica.replica_id)
        self.health_check_gauge.set(
            0,
            tags={
                "deployment": self.deployment_name,
                "replica": replica.replica_id.unique_id,
                "application": self.app_name,
            },
        )

    def check_and_update_replicas(self):
        """
        Check current state of all DeploymentReplica being tracked, and compare
        with state container from previous update() cycle to see if any state
        transition happened.
        """

        for replica in self._replicas.pop(
            states=[ReplicaState.RUNNING, ReplicaState.PENDING_MIGRATION]
        ):
            if replica.check_health():
                self._replicas.add(replica.actor_details.state, replica)
                self.health_check_gauge.set(
                    1,
                    tags={
                        "deployment": self.deployment_name,
                        "replica": replica.replica_id.unique_id,
                        "application": self.app_name,
                    },
                )
                routing_stats = replica.pull_routing_stats()
                replica.record_routing_stats(routing_stats)
            else:
                logger.warning(
                    f"Replica {replica.replica_id} failed health check, stopping it."
                )
                self.health_check_gauge.set(
                    0,
                    tags={
                        "deployment": self.deployment_name,
                        "replica": replica.replica_id.unique_id,
                        "application": self.app_name,
                    },
                )
                self._stop_replica(
                    replica, graceful_stop=not self.FORCE_STOP_UNHEALTHY_REPLICAS
                )
                # If this is a replica of the target version, the deployment
                # enters the "UNHEALTHY" status until the replica is
                # recovered or a new deploy happens.
                if replica.version == self._target_state.version:
                    self._curr_status_info = self._curr_status_info.handle_transition(
                        trigger=DeploymentStatusInternalTrigger.HEALTH_CHECK_FAILED,
                        message="A replica's health check failed. This "
                        "deployment will be UNHEALTHY until the replica "
                        "recovers or a new deploy happens.",
                    )

        slow_start_replicas = []
        slow_start = self._check_startup_replicas(ReplicaState.STARTING)
        slow_update = self._check_startup_replicas(ReplicaState.UPDATING)
        slow_recover = self._check_startup_replicas(
            ReplicaState.RECOVERING, stop_on_slow=True
        )

        slow_start_replicas = slow_start + slow_update + slow_recover

        if (
            len(slow_start_replicas)
            and time.time() - self._prev_startup_warning > SLOW_STARTUP_WARNING_PERIOD_S
        ):
            pending_allocation = []
            pending_initialization = []

            for replica, startup_status in slow_start_replicas:
                if startup_status == ReplicaStartupStatus.PENDING_ALLOCATION:
                    pending_allocation.append(replica)
                if startup_status == ReplicaStartupStatus.PENDING_INITIALIZATION:
                    pending_initialization.append(replica)

            if len(pending_allocation) > 0:
                required, available = pending_allocation[0].resource_requirements()
                message = (
                    f"Deployment '{self.deployment_name}' in application "
                    f"'{self.app_name}' has {len(pending_allocation)} replicas that "
                    f"have taken more than {SLOW_STARTUP_WARNING_S}s to be scheduled. "
                    "This may be due to waiting for the cluster to auto-scale or for a "
                    "runtime environment to be installed. "
                    f"Resources required for each replica: {required}, "
                    f"total resources available: {available}. "
                    "Use `ray status` for more details."
                )
                logger.warning(message)
                if _SCALING_LOG_ENABLED:
                    print_verbose_scaling_log()
                # If status is UNHEALTHY, leave the status and message as is.
                # The issue that caused the deployment to be unhealthy should be
                # prioritized over this resource availability issue.
                if self._curr_status_info.status not in [
                    DeploymentStatus.UNHEALTHY,
                    DeploymentStatus.DEPLOY_FAILED,
                ]:
                    self._curr_status_info = self._curr_status_info.update_message(
                        message
                    )

            if len(pending_initialization) > 0:
                message = (
                    f"Deployment '{self.deployment_name}' in application "
                    f"'{self.app_name}' has {len(pending_initialization)} replicas "
                    f"that have taken more than {SLOW_STARTUP_WARNING_S}s to "
                    "initialize.\n"
                    "This may be caused by a slow __init__ or reconfigure method."
                )
                logger.warning(message)
                # If status is UNHEALTHY, leave the status and message as is.
                # The issue that caused the deployment to be unhealthy should be
                # prioritized over this resource availability issue.
                if self._curr_status_info.status not in [
                    DeploymentStatus.UNHEALTHY,
                    DeploymentStatus.DEPLOY_FAILED,
                ]:
                    self._curr_status_info = self._curr_status_info.update_message(
                        message
                    )

            self._prev_startup_warning = time.time()

        for replica in self._replicas.pop(states=[ReplicaState.STOPPING]):
            stopped = replica.check_stopped()
            if not stopped:
                self._replicas.add(ReplicaState.STOPPING, replica)
            else:
                logger.info(f"{replica.replica_id} is stopped.")
                # Release rank only after replica is successfully stopped
                # This ensures rank is available during draining/graceful shutdown
                replica_id = replica.replica_id.unique_id
                self._rank_manager.release_rank(replica_id)
                logger.info(
                    f"Released rank from replica {replica_id} in deployment {self._id}"
                )
                self._autoscaling_state_manager.on_replica_stopped(replica.replica_id)

        # After replica state updates, check rank consistency and perform minimal reassignment if needed
        # This ensures ranks are continuous after lifecycle events
        # Only do consistency check when deployment is stable (not during active updates)
        # maybe this constraint need to be relaxed in the future. The implication is that
        # if we delay the rank reassignment, the rank system will be in an invalid state
        # for a longer period of time. Abrar made this decision because he is not confident
        # about how rollouts work in the deployment state machine.
        active_replicas = self._replicas.get()
        if (
            active_replicas
            and self._curr_status_info.status == DeploymentStatus.HEALTHY
        ):
            replicas_to_reconfigure = (
                self._rank_manager.check_rank_consistency_and_reassign_minimally(
                    active_replicas,
                )
            )

            # Reconfigure replicas that had their ranks reassigned
            self._reconfigure_replicas_with_new_ranks(replicas_to_reconfigure)

    def _reconfigure_replicas_with_new_ranks(
        self, replicas_to_reconfigure: List["DeploymentReplica"]
    ):
        """Reconfigure replicas with their new ranks after reassignment.
        This uses the reconfigure() mechanism to update replicas with their new ranks.
        """
        if not replicas_to_reconfigure:
            return

        logger.info(
            f"Reconfiguring {len(replicas_to_reconfigure)} replicas with rank changes in deployment {self._id}"
        )

        updated_count = 0
        for replica in replicas_to_reconfigure:
            replica_id = replica.replica_id.unique_id
            new_rank = self._rank_manager.get_replica_rank(replica_id)

            # Use reconfigure() to update rank
            # World size is calculated automatically from deployment config
            _ = replica.reconfigure(
                self._target_state.version,
                rank=new_rank,
            )
            updated_count += 1

        logger.info(
            f"Successfully reconfigured {updated_count} replicas with new ranks in deployment {self._id}"
        )

    def _get_replica_ranks_mapping(self) -> Dict[str, int]:
        """Get the current mapping of replica IDs to ranks.
        Returns:
            Dictionary mapping replica_id to rank.
        """
        return self._rank_manager.get_replica_ranks_mapping()

    def _choose_pending_migration_replicas_to_stop(
        self,
        replicas: List[DeploymentReplica],
        deadlines: Dict[str, int],
        min_replicas_to_stop: int,
    ) -> Tuple[List[DeploymentReplica], List[DeploymentReplica]]:
        """Returns a partition of replicas to stop and to keep.

        Args:
            replicas: The current list of replicas pending migration.
            deadlines: The current draining node deadlines.
            min_replicas_to_stop: The minimum number of replicas to stop.
        """
        to_stop = []
        remaining = []

        # Stop replicas whose deadline is up
        for replica in replicas:
            assert replica.actor_node_id in deadlines

            curr_timestamp_ms = time.time() * 1000
            timeout_ms = replica._actor.graceful_shutdown_timeout_s * 1000
            if curr_timestamp_ms >= deadlines[replica.actor_node_id] - timeout_ms:
                to_stop.append(replica)
            else:
                remaining.append(replica)

        # Stop excess PENDING_MIGRATION replicas when new "replacement"
        # replicas have transitioned to RUNNING. The replicas with the
        # earliest deadlines should be chosen greedily.
        remaining.sort(key=lambda r: deadlines[r.actor_node_id])
        num_excess = min_replicas_to_stop - len(to_stop)

        if num_excess > 0:
            to_stop.extend(remaining[:num_excess])
            remaining = remaining[num_excess:]

        return to_stop, remaining

    def migrate_replicas_on_draining_nodes(self, draining_nodes: Dict[str, int]):
        # Move replicas back to running if they are no longer on a draining node.
        # If this causes the number of replicas to exceed the target state,
        # they will be scaled down because `scale_deployment_replicas` is called on
        # each deployment after this
        for replica in self._replicas.pop(states=[ReplicaState.PENDING_MIGRATION]):
            if replica.actor_node_id not in draining_nodes:
                self._replicas.add(ReplicaState.RUNNING, replica)
            else:
                self._replicas.add(ReplicaState.PENDING_MIGRATION, replica)

        # Migrate replicas on draining nodes
        for replica in self._replicas.pop(
            states=[ReplicaState.UPDATING, ReplicaState.RUNNING, ReplicaState.STARTING]
        ):
            if replica.actor_node_id in draining_nodes:
                # For RUNNING replicas, migrate them safely by starting
                # a replacement replica first.
                if replica.actor_details.state == ReplicaState.RUNNING:
                    logger.info(
                        f"Migrating {replica.replica_id} from draining node "
                        f"'{replica.actor_node_id}'. A new replica will be created on "
                        "another node."
                    )
                    self._replicas.add(ReplicaState.PENDING_MIGRATION, replica)
                # For replicas that are STARTING or UPDATING, might as
                # well terminate them immediately to allow replacement
                # replicas to start. Otherwise we need to wait for them
                # to transition to RUNNING before starting migration.
                else:
                    self._stop_replica(replica, graceful_stop=True)
            else:
                self._replicas.add(replica.actor_details.state, replica)

        num_running = self._replicas.count(states=[ReplicaState.RUNNING])
        num_draining = self._replicas.count(states=[ReplicaState.PENDING_MIGRATION])
        num_pending_migration_replicas_to_stop = (
            num_running + num_draining - self._target_state.target_num_replicas
        )

        (
            replicas_to_stop,
            replicas_to_keep,
        ) = self._choose_pending_migration_replicas_to_stop(
            self._replicas.pop(states=[ReplicaState.PENDING_MIGRATION]),
            draining_nodes,
            num_pending_migration_replicas_to_stop,
        )
        for replica in replicas_to_stop:
            logger.info(
                f"Stopping {replica.replica_id} "
                f"on draining node {replica.actor_node_id}."
            )
            self._stop_replica(replica, graceful_stop=True)

        for replica in replicas_to_keep:
            self._replicas.add(ReplicaState.PENDING_MIGRATION, replica)

    def record_request_routing_info(self, info: RequestRoutingInfo) -> None:
        """Records the multiplexed model IDs of a replica.

        Args:
            info: RequestRoutingInfo including deployment name, replica tag,
                multiplex model ids, and routing stats.
        """
        # Find the replica
        for replica in self._replicas.get():
            if replica.replica_id == info.replica_id:
                if info.multiplexed_model_ids is not None:
                    replica.record_multiplexed_model_ids(info.multiplexed_model_ids)
                if info.routing_stats is not None:
                    replica.record_routing_stats(info.routing_stats)
                self._request_routing_info_updated = True
                return

        logger.warning(f"{info.replica_id} not found.")

    def _stop_one_running_replica_for_testing(self):
        running_replicas = self._replicas.pop(states=[ReplicaState.RUNNING])
        replica_to_stop = running_replicas.pop()
        replica_to_stop.stop(graceful=False)
        self._replicas.add(ReplicaState.STOPPING, replica_to_stop)
        for replica in running_replicas:
            self._replicas.add(ReplicaState.RUNNING, replica)

    def is_ingress(self) -> bool:
        return self._target_state.info.ingress


class DeploymentStateManager:
    """Manages all state for deployments in the system.

    This class is *not* thread safe, so any state-modifying methods should be
    called with a lock held.
    """

    def __init__(
        self,
        kv_store: KVStoreBase,
        long_poll_host: LongPollHost,
        all_current_actor_names: List[str],
        all_current_placement_group_names: List[str],
        cluster_node_info_cache: ClusterNodeInfoCache,
        autoscaling_state_manager: AutoscalingStateManager,
        head_node_id_override: Optional[str] = None,
        create_placement_group_fn_override: Optional[Callable] = None,
    ):
        self._kv_store = kv_store
        self._long_poll_host = long_poll_host
        self._cluster_node_info_cache = cluster_node_info_cache
        self._deployment_scheduler = default_impl.create_deployment_scheduler(
            cluster_node_info_cache,
            head_node_id_override,
            create_placement_group_fn_override,
        )
        self._autoscaling_state_manager = autoscaling_state_manager

        self._shutting_down = False

        self._deployment_states: Dict[DeploymentID, DeploymentState] = {}
        self._app_deployment_mapping: Dict[str, Set[str]] = defaultdict(set)

        self._recover_from_checkpoint(
            all_current_actor_names, all_current_placement_group_names
        )

    def _create_deployment_state(self, deployment_id):
        self._deployment_scheduler.on_deployment_created(
            deployment_id, SpreadDeploymentSchedulingPolicy()
        )

        return DeploymentState(
            deployment_id,
            self._long_poll_host,
            self._deployment_scheduler,
            self._cluster_node_info_cache,
            self._autoscaling_state_manager,
        )

    def _map_actor_names_to_deployment(
        self, all_current_actor_names: List[str]
    ) -> Dict[str, List[str]]:
        """
        Given a list of all actor names queried from current ray cluster,
        map them to corresponding deployments.

        Example:
            Args:
                [A#zxc123, B#xcv234, A#qwe234]
            Returns:
                {
                    A: [A#zxc123, A#qwe234]
                    B: [B#xcv234]
                }
        """
        all_replica_names = [
            actor_name
            for actor_name in all_current_actor_names
            if ReplicaID.is_full_id_str(actor_name)
        ]
        deployment_to_current_replicas = defaultdict(list)
        if len(all_replica_names) > 0:
            for replica_name in all_replica_names:
                replica_id = ReplicaID.from_full_id_str(replica_name)
                deployment_to_current_replicas[replica_id.deployment_id].append(
                    replica_name
                )

        return deployment_to_current_replicas

    def _detect_and_remove_leaked_placement_groups(
        self,
        all_current_actor_names: List[str],
        all_current_placement_group_names: List[str],
    ):
        """Detect and remove any placement groups not associated with a replica.

        This can happen under certain rare circumstances:
            - The controller creates a placement group then crashes before creating
            the associated replica actor.
            - While the controller is down, a replica actor crashes but its placement
            group still exists.

        In both of these (or any other unknown cases), we simply need to remove the
        leaked placement groups.
        """
        leaked_pg_names = []
        for pg_name in all_current_placement_group_names:
            if (
                ReplicaID.is_full_id_str(pg_name)
                and pg_name not in all_current_actor_names
            ):
                leaked_pg_names.append(pg_name)

        if len(leaked_pg_names) > 0:
            logger.warning(
                f"Detected leaked placement groups: {leaked_pg_names}. "
                "The placement groups will be removed. This can happen in rare "
                "circumstances when the controller crashes and should not cause any "
                "issues. If this happens repeatedly, please file an issue on GitHub."
            )

        for leaked_pg_name in leaked_pg_names:
            try:
                pg = ray.util.get_placement_group(leaked_pg_name)
                ray.util.remove_placement_group(pg)
            except Exception:
                logger.exception(
                    f"Failed to remove leaked placement group {leaked_pg_name}."
                )

    def _recover_from_checkpoint(
        self,
        all_current_actor_names: List[str],
        all_current_placement_group_names: List[str],
    ):
        """
        Recover from checkpoint upon controller failure with all actor names
        found in current cluster.

        Each deployment resumes target state from checkpoint if available.

        For current state it will prioritize reconstructing from current
        actor names found that matches deployment tag if applicable.
        """
        self._detect_and_remove_leaked_placement_groups(
            all_current_actor_names,
            all_current_placement_group_names,
        )

        deployment_to_current_replicas = self._map_actor_names_to_deployment(
            all_current_actor_names
        )
        checkpoint = self._kv_store.get(CHECKPOINT_KEY)
        if checkpoint is not None:
            deployment_state_info = cloudpickle.loads(checkpoint)

            for deployment_id, checkpoint_data in deployment_state_info.items():
                deployment_state = self._create_deployment_state(deployment_id)
                deployment_state.recover_target_state_from_checkpoint(checkpoint_data)
                if len(deployment_to_current_replicas[deployment_id]) > 0:
                    deployment_state.recover_current_state_from_replica_actor_names(  # noqa: E501
                        deployment_to_current_replicas[deployment_id]
                    )
                self._deployment_states[deployment_id] = deployment_state
                self._app_deployment_mapping[deployment_id.app_name].add(
                    deployment_id.name
                )

    def shutdown(self):
        """
        Shutdown all running replicas by notifying the controller, and leave
        it to the controller event loop to take actions afterwards.

        Once shutdown signal is received, it will also prevent any new
        deployments or replicas from being created.

        One can send multiple shutdown signals but won't effectively make any
        difference compare to calling it once.
        """
        self._shutting_down = True

        for deployment_state in self._deployment_states.values():
            deployment_state.delete()

        # TODO(jiaodong): This might not be 100% safe since we deleted
        # everything without ensuring all shutdown goals are completed
        # yet. Need to address in follow-up PRs.
        self._kv_store.delete(CHECKPOINT_KEY)

        # TODO(jiaodong): Need to add some logic to prevent new replicas
        # from being created once shutdown signal is sent.

    def is_ready_for_shutdown(self) -> bool:
        """Return whether all deployments are shutdown.

        Check there are no deployment states and no checkpoints.
        """
        return (
            self._shutting_down
            and len(self._deployment_states) == 0
            and self._kv_store.get(CHECKPOINT_KEY) is None
        )

    def save_checkpoint(self) -> None:
        """Write a checkpoint of all deployment states."""
        if self._shutting_down:
            # Once we're told to shut down, stop writing checkpoints.
            # Calling .shutdown() deletes any existing checkpoint.
            return

        deployment_state_info = {
            deployment_id: deployment_state.get_checkpoint_data()
            for deployment_id, deployment_state in self._deployment_states.items()
        }

        self._kv_store.put(
            CHECKPOINT_KEY,
            cloudpickle.dumps(deployment_state_info),
        )

    def get_running_replica_infos(
        self,
    ) -> Dict[DeploymentID, List[RunningReplicaInfo]]:
        return {
            id: deployment_state.get_running_replica_infos()
            for id, deployment_state in self._deployment_states.items()
        }

    def get_deployment_infos(self) -> Dict[DeploymentID, DeploymentInfo]:
        infos: Dict[DeploymentID, DeploymentInfo] = {}
        for deployment_id, deployment_state in self._deployment_states.items():
            infos[deployment_id] = deployment_state.target_info

        return infos

    def get_deployment(self, deployment_id: DeploymentID) -> Optional[DeploymentInfo]:
        if deployment_id in self._deployment_states:
            return self._deployment_states[deployment_id].target_info
        else:
            return None

    def get_deployment_docs_path(self, deployment_id: DeploymentID) -> Optional[str]:
        if deployment_id in self._deployment_states:
            return self._deployment_states[deployment_id].docs_path

    def get_deployment_target_num_replicas(
        self, deployment_id: DeploymentID
    ) -> Optional[int]:
        if deployment_id not in self._deployment_states:
            return None
        return self._deployment_states[deployment_id].target_num_replicas

    def get_deployment_details(self, id: DeploymentID) -> Optional[DeploymentDetails]:
        """Gets detailed info on a deployment.

        Returns:
            DeploymentDetails: if the deployment is live.
            None: if the deployment is deleted.
        """
        statuses = self.get_deployment_statuses([id])
        if len(statuses) == 0:
            return None
        else:
            status_info = statuses[0]
            deployment_state = self._deployment_states[id]
            return DeploymentDetails(
                name=id.name,
                status=status_info.status,
                status_trigger=status_info.status_trigger,
                message=status_info.message,
                deployment_config=_deployment_info_to_schema(
                    id.name, self.get_deployment(id)
                ),
                target_num_replicas=deployment_state._target_state.target_num_replicas,
                required_resources=deployment_state.target_info.replica_config.resource_dict,
                replicas=deployment_state.list_replica_details(),
            )

    def get_deployment_statuses(
        self, ids: Optional[List[DeploymentID]] = None
    ) -> List[DeploymentStatusInfo]:
        """
        Return the statuses of the deployments with the given `ids`.
        If `ids` is `None`, returns the status of all deployments.
        """
        if ids is None:
            # fast path for returning all deployments,
            # avoids checking `if ids is None` in a loop
            return [
                state.curr_status_info for state in self._deployment_states.values()
            ]
        else:
            statuses = []
            for id in ids:
                state = self._deployment_states.get(id)
                if state is not None:
                    statuses.append(state.curr_status_info)
            return statuses

    def get_alive_replica_actor_ids(self) -> Set[str]:
        alive_replica_actor_ids = set()
        for ds in self._deployment_states.values():
            alive_replica_actor_ids |= ds.get_alive_replica_actor_ids()

        return alive_replica_actor_ids

    def deploy(
        self,
        deployment_id: DeploymentID,
        deployment_info: DeploymentInfo,
    ) -> bool:
        """Deploy the deployment.

        If the deployment already exists with the same version and config,
        this is a no-op and returns False.

        Returns:
            bool: Whether the target state has changed.
        """
        if deployment_id not in self._deployment_states:
            self._deployment_states[deployment_id] = self._create_deployment_state(
                deployment_id
            )
            self._app_deployment_mapping[deployment_id.app_name].add(deployment_id.name)
            self._record_deployment_usage()

        return self._deployment_states[deployment_id].deploy(deployment_info)

    def get_deployments_in_application(self, app_name: str) -> List[str]:
        """Return list of deployment names in application."""
        return list(self._app_deployment_mapping[app_name])

    def delete_deployment(self, id: DeploymentID):
        # This method must be idempotent. We should validate that the
        # specified deployment exists on the client.
        if id in self._deployment_states:
            return self._deployment_states[id].delete()

        return False

    def _validate_deployment_state_for_num_replica_update(
        self, deployment_id: DeploymentID
    ):
        """Validate the state of a deployment for num replica update."""
        statuses = self.get_deployment_statuses([deployment_id])

        if statuses is None or len(statuses) == 0:
            raise ValueError(f"Deployment {deployment_id} not found")
        elif statuses[0].status_trigger == DeploymentStatusTrigger.DELETING:
            raise DeploymentIsBeingDeletedError(
                f"Deployment {deployment_id} is being deleted. Scaling operations are not allowed."
            )

    def set_target_num_replicas(
        self, deployment_id: DeploymentID, target_num_replicas: int
    ):
        """Set target number of replicas for a deployment."""
        self._validate_deployment_state_for_num_replica_update(deployment_id)

        deployment_state = self._deployment_states[deployment_id]
        if target_num_replicas != deployment_state.target_num_replicas:
            logger.info(
                f"Target number of replicas changed from {deployment_state.target_num_replicas} to {target_num_replicas} for deployment {deployment_id}"
            )
            deployment_state.set_target_num_replicas(target_num_replicas)
            self.save_checkpoint()
        else:
            logger.info(
                f"Skipping updating target number of replicas as it did not change for deployment {deployment_id}"
            )

    def update(self) -> bool:
        """Updates the state of all deployments to match their goal state.

        Returns True if any of the deployments have replicas in the RECOVERING state.
        """

        deleted_ids = []
        any_recovering = False
        upscales: Dict[DeploymentID, List[ReplicaSchedulingRequest]] = {}
        downscales: Dict[DeploymentID, DeploymentDownscaleRequest] = {}
        target_state_changed = False

        # STEP 1: Update current state
        for deployment_state in self._deployment_states.values():
            deployment_state.check_and_update_replicas()

        # STEP 2: Check current status
        for deployment_state in self._deployment_states.values():
            deployment_state.check_curr_status()

        # STEP 3: Drain nodes
        draining_nodes = self._cluster_node_info_cache.get_draining_nodes()
        allow_new_compaction = len(draining_nodes) == 0 and all(
            ds.curr_status_info.status == DeploymentStatus.HEALTHY
            # TODO(zcin): Make sure that status should never be healthy if
            # the number of running replicas at target version is not at
            # target number, so we can remove this defensive check.
            and ds.get_num_running_replicas(ds.target_version) == ds.target_num_replicas
            # To be extra conservative, only actively compact if there
            # are no non-running replicas
            and len(ds._replicas.get()) == ds.target_num_replicas
            for ds in self._deployment_states.values()
        )
        if RAY_SERVE_USE_COMPACT_SCHEDULING_STRATEGY:
            # Tuple of target node to compact, and its draining deadline
            node_info: Optional[
                Tuple[str, float]
            ] = self._deployment_scheduler.get_node_to_compact(
                allow_new_compaction=allow_new_compaction
            )
            if node_info:
                target_node_id, deadline = node_info
                draining_nodes = {target_node_id: deadline}

        for deployment_id, deployment_state in self._deployment_states.items():
            deployment_state.migrate_replicas_on_draining_nodes(draining_nodes)

        # STEP 4: Scale replicas
        for deployment_id, deployment_state in self._deployment_states.items():
            upscale, downscale = deployment_state.scale_deployment_replicas()

            if upscale:
                upscales[deployment_id] = upscale
            if downscale:
                downscales[deployment_id] = downscale

        # STEP 5: Update status
        for deployment_id, deployment_state in self._deployment_states.items():
            deleted, any_replicas_recovering = deployment_state.check_curr_status()

            if deleted:
                deleted_ids.append(deployment_id)
            any_recovering |= any_replicas_recovering

        # STEP 6: Schedule all STARTING replicas and stop all STOPPING replicas
        deployment_to_replicas_to_stop = self._deployment_scheduler.schedule(
            upscales, downscales
        )
        for deployment_id, replicas_to_stop in deployment_to_replicas_to_stop.items():
            self._deployment_states[deployment_id].stop_replicas(replicas_to_stop)
        for deployment_id, scheduling_requests in upscales.items():
            self._handle_scheduling_request_failures(deployment_id, scheduling_requests)

        # STEP 7: Broadcast long poll information
        for deployment_id, deployment_state in self._deployment_states.items():
            deployment_state.broadcast_running_replicas_if_changed()
            deployment_state.broadcast_deployment_config_if_changed()
            if deployment_state.should_autoscale():
                self._autoscaling_state_manager.update_running_replica_ids(
                    deployment_id=deployment_id,
                    running_replicas=deployment_state.get_running_replica_ids(),
                )

        # STEP 8: Cleanup
        for deployment_id in deleted_ids:
            self._deployment_scheduler.on_deployment_deleted(deployment_id)
            self._autoscaling_state_manager.deregister_deployment(deployment_id)
            del self._deployment_states[deployment_id]
            if (
                deployment_id.app_name in self._app_deployment_mapping
                and deployment_id.name
                in self._app_deployment_mapping[deployment_id.app_name]
            ):
                self._app_deployment_mapping[deployment_id.app_name].remove(
                    deployment_id.name
                )
                # Clean up the app_name entry if no deployments are left
                if not self._app_deployment_mapping[deployment_id.app_name]:
                    del self._app_deployment_mapping[deployment_id.app_name]

        if len(deleted_ids):
            self._record_deployment_usage()

        if target_state_changed:
            self.save_checkpoint()

        return any_recovering

<<<<<<< HEAD
    def scale(self, deployment_id: DeploymentID, target_num_replicas: int) -> bool:
        if deployment_id not in self._deployment_states:
            return False

        return self._deployment_states[deployment_id].scale(target_num_replicas)
=======
    def autoscale(self, deployment_id: DeploymentID, target_num_replicas: int) -> bool:
        """Autoscale the deployment to the target number of replicas.

        Args:
            deployment_id: The deployment ID.
            target_num_replicas: The target number of replicas.

        Returns:
            True if the deployment was autoscaled, False otherwise.
        """
        if deployment_id not in self._deployment_states:
            return False

        return self._deployment_states[deployment_id].autoscale(target_num_replicas)
>>>>>>> 82345c87

    def _handle_scheduling_request_failures(
        self,
        deployment_id: DeploymentID,
        scheduling_requests: List[ReplicaSchedulingRequest],
    ):
        """Updates internal datastructures when replicas fail to be scheduled."""
        failed_replicas: List[ReplicaID] = []
        for scheduling_request in scheduling_requests:
            if (
                scheduling_request.status
                == ReplicaSchedulingRequestStatus.PLACEMENT_GROUP_CREATION_FAILED
            ):
                failed_replicas.append(scheduling_request.replica_id)
                self._deployment_states[deployment_id].record_replica_startup_failure(
                    "Replica scheduling failed. Failed to create a placement "
                    f"group for replica {scheduling_request.replica_id}. "
                    "See Serve controller logs for more details."
                )
            elif (
                scheduling_request.status
                == ReplicaSchedulingRequestStatus.ACTOR_CREATION_FAILED
            ):
                failed_replicas.append(scheduling_request.replica_id)
                self._deployment_states[deployment_id].record_replica_startup_failure(
                    "Replica scheduling failed. Failed to create an actor "
                    f"for replica {scheduling_request.replica_id}. "
                    "See Serve controller logs for more details."
                )
        if failed_replicas:
            self._deployment_states[deployment_id].stop_replicas(failed_replicas)

    def _record_deployment_usage(self):
        ServeUsageTag.NUM_DEPLOYMENTS.record(str(len(self._deployment_states)))

        num_gpu_deployments = 0
        for deployment_state in self._deployment_states.values():
            if (
                deployment_state.target_info is not None
                and deployment_state.target_info.replica_config is not None
                and deployment_state.target_info.replica_config.ray_actor_options
                is not None
                and (
                    deployment_state.target_info.replica_config.ray_actor_options.get(
                        "num_gpus", 0
                    )
                    > 0
                )
            ):
                num_gpu_deployments += 1
        ServeUsageTag.NUM_GPU_DEPLOYMENTS.record(str(num_gpu_deployments))

    def record_request_routing_info(self, info: RequestRoutingInfo) -> None:
        """
        Record request routing information for a replica.

        Args:
            info: Request routing info including deployment name, replica tag,
                multiplex model ids, and routing stats.
        """
        deployment_id = info.replica_id.deployment_id
        if deployment_id not in self._deployment_states:
            app_msg = f" in application '{deployment_id.app_name}'"
            logger.error(
                f"Deployment '{deployment_id.name}'{app_msg} not found in state "
                "manager."
            )
            return
        self._deployment_states[deployment_id].record_request_routing_info(info)

    def get_active_node_ids(self) -> Set[str]:
        """Return set of node ids with running replicas of any deployment.

        This is used to determine which node has replicas. Only nodes with replicas and
        head node should have active proxies.
        """
        node_ids = set()
        for deployment_state in self._deployment_states.values():
            node_ids.update(deployment_state.get_active_node_ids())
        return node_ids

    def get_ingress_replicas_info(self) -> List[Tuple[str, str, int, int]]:
        """Get all ingress replicas info for all deployments."""
        ingress_replicas_list = [
            deployment_state._replicas.get()
            for deployment_state in self._deployment_states.values()
            if deployment_state.is_ingress()
        ]

        ingress_replicas_info = []
        for replicas in ingress_replicas_list:
            for replica in replicas:
                ingress_replicas_info.append(
                    (
                        replica.actor_node_id,
                        replica.replica_id.unique_id,
                        replica.actor_http_port,
                        replica.actor_grpc_port,
                    )
                )
        return ingress_replicas_info

    def _get_replica_ranks_mapping(self, deployment_id: DeploymentID) -> Dict[str, int]:
        """Get the current rank mapping for all replicas in a deployment.
        Args:
            deployment_id: The deployment ID to get ranks for.
        Returns:
            Dictionary mapping replica_id to rank.
        """
        deployment_state = self._deployment_states.get(deployment_id)
        if deployment_state is None:
            return {}

        return deployment_state._get_replica_ranks_mapping()<|MERGE_RESOLUTION|>--- conflicted
+++ resolved
@@ -2156,20 +2156,13 @@
         self._replica_has_started = False
         return True
 
-<<<<<<< HEAD
-    def scale(self, decision_num_replicas: Optional[int] = None) -> bool:
-=======
     def autoscale(self, decision_num_replicas: int) -> bool:
->>>>>>> 82345c87
         """
         Apply the given scaling decision by updating the target replica count.
-
         Skips if deleting, if `decision_num_replicas` is None, or matches the
         current target. Otherwise updates the state and logs an up/down scaling.
-
         Args:
             decision_num_replicas: Optional target replica count to apply.
-
         Returns:
             bool: True if the target state was updated, False if no change occurred.
         """
@@ -2177,14 +2170,7 @@
         if self._target_state.deleting:
             return False
 
-<<<<<<< HEAD
-        if (
-            decision_num_replicas is None
-            or decision_num_replicas == self._target_state.target_num_replicas
-        ):
-=======
         if decision_num_replicas == self._target_state.target_num_replicas:
->>>>>>> 82345c87
             return False
 
         new_info = copy(self._target_state.info)
@@ -3436,20 +3422,11 @@
 
         return any_recovering
 
-<<<<<<< HEAD
-    def scale(self, deployment_id: DeploymentID, target_num_replicas: int) -> bool:
-        if deployment_id not in self._deployment_states:
-            return False
-
-        return self._deployment_states[deployment_id].scale(target_num_replicas)
-=======
     def autoscale(self, deployment_id: DeploymentID, target_num_replicas: int) -> bool:
         """Autoscale the deployment to the target number of replicas.
-
         Args:
             deployment_id: The deployment ID.
             target_num_replicas: The target number of replicas.
-
         Returns:
             True if the deployment was autoscaled, False otherwise.
         """
@@ -3457,7 +3434,6 @@
             return False
 
         return self._deployment_states[deployment_id].autoscale(target_num_replicas)
->>>>>>> 82345c87
 
     def _handle_scheduling_request_failures(
         self,
