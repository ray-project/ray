--- conflicted
+++ resolved
@@ -1675,9 +1675,6 @@
         Args:
             replica_id: The unique ID of the replica
 
-<<<<<<< HEAD
-        return ReplicaRank(rank=rank, node_rank=-1, local_rank=-1)
-=======
         Returns:
             ReplicaRank object with the assigned rank
 
@@ -1694,10 +1691,11 @@
             # Assign global rank
             rank = self._replica_rank_manager.assign_rank(replica_id)
 
-            return ReplicaRank(rank=rank)
-
-        return self._execute_with_error_handling(_assign_rank_impl, ReplicaRank(rank=0))
->>>>>>> 6d40e49e
+            return ReplicaRank(rank=rank, node_rank=-1, local_rank=-1)
+
+        return self._execute_with_error_handling(
+            _assign_rank_impl, ReplicaRank(rank=0, node_rank=-1, local_rank=-1)
+        )
 
     def release_rank(self, replica_id: str) -> None:
         """Release rank for a replica.
@@ -1771,21 +1769,16 @@
             RuntimeError: If replica doesn't have ranks assigned
         """
 
-<<<<<<< HEAD
-        global_rank = self._replica_rank_manager.get_rank(replica_id)
-        return ReplicaRank(rank=global_rank, node_rank=-1, local_rank=-1)
-=======
         def _get_replica_rank_impl():
             if not self.has_replica_rank(replica_id):
                 raise RuntimeError(f"Rank for {replica_id} not assigned")
 
             global_rank = self._replica_rank_manager.get_rank(replica_id)
-            return ReplicaRank(rank=global_rank)
+            return ReplicaRank(rank=global_rank, node_rank=-1, local_rank=-1)
 
         return self._execute_with_error_handling(
-            _get_replica_rank_impl, ReplicaRank(rank=0)
-        )
->>>>>>> 6d40e49e
+            _get_replica_rank_impl, ReplicaRank(rank=0, node_rank=-1, local_rank=-1)
+        )
 
     def check_rank_consistency_and_reassign_minimally(
         self,
