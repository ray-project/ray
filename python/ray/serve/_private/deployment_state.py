from dataclasses import dataclass
import json
import logging
import math
import os
import random
import time
import traceback
from collections import defaultdict, OrderedDict
from copy import copy
from enum import Enum
from typing import Any, Callable, Dict, List, Optional, Tuple

import ray
from ray import ObjectRef, cloudpickle
from ray._private.usage.usage_lib import (
    TagKey,
    record_extra_usage_tag,
)
from ray.actor import ActorHandle
from ray.exceptions import RayActorError, RayError, RayTaskError

from ray.serve._private.autoscaling_metrics import InMemoryMetricsStore
from ray.serve._private.common import (
    DeploymentInfo,
    DeploymentStatus,
    DeploymentStatusInfo,
    Duration,
    ReplicaName,
    ReplicaTag,
    RunningReplicaInfo,
    ReplicaState,
    MultiplexedReplicaInfo,
)
from ray.serve.schema import (
    DeploymentDetails,
    ReplicaDetails,
    _deployment_info_to_schema,
)
from ray.serve.config import DeploymentConfig
from ray.serve._private.constants import (
    MAX_DEPLOYMENT_CONSTRUCTOR_RETRY_COUNT,
    MAX_NUM_DELETED_DEPLOYMENTS,
    REPLICA_HEALTH_CHECK_UNHEALTHY_THRESHOLD,
    SERVE_LOGGER_NAME,
    SERVE_NAMESPACE,
)
from ray.serve.generated.serve_pb2 import DeploymentLanguage
from ray.serve._private.long_poll import LongPollHost, LongPollNamespace
from ray.serve._private.storage.kv_store import KVStoreBase
from ray.serve._private.utils import (
    JavaActorHandleProxy,
    format_actor_name,
    get_random_letters,
    msgpack_serialize,
    msgpack_deserialize,
    get_all_node_ids,
    check_obj_ref_ready_nowait,
)
from ray.serve._private.version import DeploymentVersion, VersionedReplica
from ray.serve._private import deployment_scheduler
from ray.serve._private.deployment_scheduler import (
    SpreadDeploymentSchedulingPolicy,
    DriverDeploymentSchedulingPolicy,
    ReplicaSchedulingRequest,
    DeploymentDownscaleRequest,
)

from ray.serve import metrics
from ray._raylet import GcsClient

logger = logging.getLogger(SERVE_LOGGER_NAME)


class ReplicaStartupStatus(Enum):
    PENDING_ALLOCATION = 1
    PENDING_INITIALIZATION = 2
    SUCCEEDED = 3
    FAILED = 4


class ReplicaHealthCheckResponse(Enum):
    NONE = 1
    SUCCEEDED = 2
    APP_FAILURE = 3
    ACTOR_CRASHED = 4


@dataclass
class DeploymentTargetState:
    info: Optional[DeploymentInfo]
    num_replicas: int
    version: Optional[DeploymentVersion]
    deleting: bool

    @classmethod
    def default(cls) -> "DeploymentTargetState":
        return cls(None, -1, None, False)

    @classmethod
    def from_deployment_info(
        cls, info: DeploymentInfo, *, deleting: bool = False
    ) -> "DeploymentTargetState":
        if deleting:
            num_replicas = 0
        else:
            # If autoscaling config is not none, num replicas should be decided based on
            # the autoscaling policy and passed in as autoscaled_num_replicas
            if info.autoscaled_num_replicas is not None:
                num_replicas = info.autoscaled_num_replicas
            else:
                num_replicas = info.deployment_config.num_replicas

        version = DeploymentVersion(
            info.version,
            deployment_config=info.deployment_config,
            ray_actor_options=info.replica_config.ray_actor_options,
        )

        return cls(info, num_replicas, version, deleting)


CHECKPOINT_KEY = "serve-deployment-state-checkpoint"
SLOW_STARTUP_WARNING_S = int(os.environ.get("SERVE_SLOW_STARTUP_WARNING_S", 30))
SLOW_STARTUP_WARNING_PERIOD_S = int(
    os.environ.get("SERVE_SLOW_STARTUP_WARNING_PERIOD_S", 30)
)

EXPONENTIAL_BACKOFF_FACTOR = float(os.environ.get("EXPONENTIAL_BACKOFF_FACTOR", 2.0))
MAX_BACKOFF_TIME_S = int(os.environ.get("SERVE_MAX_BACKOFF_TIME_S", 64))

ALL_REPLICA_STATES = list(ReplicaState)
_SCALING_LOG_ENABLED = os.environ.get("SERVE_ENABLE_SCALING_LOG", "0") != "0"


def print_verbose_scaling_log():
    assert _SCALING_LOG_ENABLED

    log_path = "/tmp/ray/session_latest/logs/monitor.log"
    last_n_lines = 50
    autoscaler_log_last_n_lines = []
    if os.path.exists(log_path):
        with open(log_path) as f:
            autoscaler_log_last_n_lines = f.readlines()[-last_n_lines:]

    debug_info = {
        "nodes": ray.nodes(),
        "available_resources": ray.available_resources(),
        "total_resources": ray.cluster_resources(),
        "autoscaler_logs": autoscaler_log_last_n_lines,
    }
    logger.error(f"Scaling information\n{json.dumps(debug_info, indent=2)}")


class ActorReplicaWrapper:
    """Wraps a Ray actor for a deployment replica.

    This is primarily defined so that we can mock out actual Ray operations
    for unit testing.

    *All Ray API calls should be made here, not in DeploymentState.*
    """

    def __init__(
        self,
        actor_name: str,
        detached: bool,
        controller_name: str,
        replica_tag: ReplicaTag,
        deployment_name: str,
        version: DeploymentVersion,
    ):
        self._actor_name = actor_name
        self._detached = detached
        self._controller_name = controller_name

        self._replica_tag = replica_tag
        self._deployment_name = deployment_name

        # Populated in either self.start() or self.recover()
        self._allocated_obj_ref: ObjectRef = None
        self._ready_obj_ref: ObjectRef = None

        self._actor_resources: Dict[str, float] = None
        # If the replica is being started, this will be the true version
        # If the replica is being recovered, this will be the target
        # version, which may be inconsistent with the actual replica
        # version. If so, the actual version will be updated later after
        # recover() and check_ready()
        self._version: DeploymentVersion = version
        self._healthy: bool = True
        self._health_check_ref: Optional[ObjectRef] = None
        self._last_health_check_time: float = 0.0
        self._consecutive_health_check_failures = 0
        # NOTE: storing these is necessary to keep the actor and PG alive in
        # the non-detached case.
        self._actor_handle: ActorHandle = None

        self._pid: int = None
        self._actor_id: str = None
        self._worker_id: str = None
        # Populated after replica is allocated.
        self._node_id: str = None
        self._node_ip: str = None
        self._log_file_path: str = None

        # Populated in self.stop().
        self._graceful_shutdown_ref: ObjectRef = None

        # todo: will be confused with deployment_config.is_cross_language
        self._is_cross_language = False
        self._deployment_is_cross_language = False

    @property
    def replica_tag(self) -> str:
        return self._replica_tag

    @property
    def deployment_name(self) -> str:
        return self._deployment_name

    @property
    def is_cross_language(self) -> bool:
        return self._is_cross_language

    @property
    def actor_handle(self) -> Optional[ActorHandle]:
        if not self._actor_handle:
            try:
                self._actor_handle = ray.get_actor(
                    self._actor_name, namespace=SERVE_NAMESPACE
                )
            except ValueError:
                self._actor_handle = None

        if self._is_cross_language:
            assert isinstance(self._actor_handle, JavaActorHandleProxy)
            return self._actor_handle.handle

        return self._actor_handle

    @property
    def version(self) -> DeploymentVersion:
        """Replica version. This can be incorrect during state recovery.

        If the controller crashes and the deployment state is being
        recovered, this will temporarily be the deployment-wide target
        version, which may be inconsistent with the actual version
        running on the replica actor. If so, the actual version will be
        updated when the replica transitions from RECOVERING -> RUNNING
        """
        return self._version

    @property
    def deployment_config(self) -> DeploymentConfig:
        """Deployment config. This can return an incorrect config during state recovery.

        If the controller hasn't yet recovered the up-to-date version
        from the running replica actor, this property will return the
        current target config for the deployment.
        """
        return self._version.deployment_config

    @property
    def max_concurrent_queries(self) -> int:
        return self.deployment_config.max_concurrent_queries

    @property
    def graceful_shutdown_timeout_s(self) -> float:
        return self.deployment_config.graceful_shutdown_timeout_s

    @property
    def health_check_period_s(self) -> float:
        return self.deployment_config.health_check_period_s

    @property
    def health_check_timeout_s(self) -> float:
        return self.deployment_config.health_check_timeout_s

    @property
    def pid(self) -> Optional[int]:
        """Returns the pid of the actor, None if not started."""
        return self._pid

    @property
    def actor_id(self) -> Optional[str]:
        """Returns the actor id, None if not started."""
        return self._actor_id

    @property
    def worker_id(self) -> Optional[str]:
        """Returns the worker id, None if not started."""
        return self._worker_id

    @property
    def node_id(self) -> Optional[str]:
        """Returns the node id of the actor, None if not placed."""
        return self._node_id

    @property
    def node_ip(self) -> Optional[str]:
        """Returns the node ip of the actor, None if not placed."""
        return self._node_ip

    @property
    def log_file_path(self) -> Optional[str]:
        """Returns the relative log file path of the actor, None if not placed."""
        return self._log_file_path

<<<<<<< HEAD
    def _check_obj_ref_ready(self, obj_ref: ObjectRef) -> bool:
        ready, _ = ray.wait([obj_ref], timeout=0)
        return len(ready) == 1

    def start(self, deployment_info: DeploymentInfo) -> ReplicaSchedulingRequest:
        """Start the current DeploymentReplica instance.

        The replica will be in the STARTING and PENDING_ALLOCATION states
        until the deployment scheduler schedules the underlying actor.
=======
    def start(self, deployment_info: DeploymentInfo):
        """
        Start a new actor for current DeploymentReplica instance.
>>>>>>> 8e8e0a44
        """
        self._actor_resources = deployment_info.replica_config.resource_dict
        # it is currently not possible to create a placement group
        # with no resources (https://github.com/ray-project/ray/issues/20401)
        self._deployment_is_cross_language = (
            deployment_info.deployment_config.is_cross_language
        )

        logger.info(
            f"Starting replica {self.replica_tag} for deployment "
            f"{self.deployment_name}.",
            extra={"log_to_stderr": False},
        )

        actor_def = deployment_info.actor_def
        if (
            deployment_info.deployment_config.deployment_language
            == DeploymentLanguage.PYTHON
        ):
            if deployment_info.replica_config.serialized_init_args is None:
                serialized_init_args = cloudpickle.dumps(())
            else:
                serialized_init_args = (
                    cloudpickle.dumps(
                        msgpack_deserialize(
                            deployment_info.replica_config.serialized_init_args
                        )
                    )
                    if self._deployment_is_cross_language
                    else deployment_info.replica_config.serialized_init_args
                )
            init_args = (
                self.deployment_name,
                self.replica_tag,
                cloudpickle.dumps(deployment_info.replica_config.deployment_def)
                if self._deployment_is_cross_language
                else deployment_info.replica_config.serialized_deployment_def,
                serialized_init_args,
                deployment_info.replica_config.serialized_init_kwargs
                if deployment_info.replica_config.serialized_init_kwargs
                else cloudpickle.dumps({}),
                deployment_info.deployment_config.to_proto_bytes(),
                self._version,
                self._controller_name,
                self._detached,
                deployment_info.app_name,
            )
        # TODO(simon): unify the constructor arguments across language
        elif (
            deployment_info.deployment_config.deployment_language
            == DeploymentLanguage.JAVA
        ):
            self._is_cross_language = True
            actor_def = ray.cross_language.java_actor_class(
                "io.ray.serve.replica.RayServeWrappedReplica"
            )
            init_args = (
                # String deploymentName,
                self.deployment_name,
                # String replicaTag,
                self.replica_tag,
                # String deploymentDef
                deployment_info.replica_config.deployment_def_name,
                # byte[] initArgsbytes
                msgpack_serialize(
                    cloudpickle.loads(
                        deployment_info.replica_config.serialized_init_args
                    )
                )
                if self._deployment_is_cross_language
                else deployment_info.replica_config.serialized_init_args,
                # byte[] deploymentConfigBytes,
                deployment_info.deployment_config.to_proto_bytes(),
                # byte[] deploymentVersionBytes,
                self._version.to_proto().SerializeToString(),
                # String controllerName
                self._controller_name,
            )

        actor_options = {
            "name": self._actor_name,
            "namespace": SERVE_NAMESPACE,
            "lifetime": "detached" if self._detached else None,
        }
        actor_options.update(deployment_info.replica_config.ray_actor_options)

        return ReplicaSchedulingRequest(
            deployment_name=self.deployment_name,
            replica_name=self.replica_tag,
            actor_def=actor_def,
            actor_resources=self._actor_resources,
            actor_options=actor_options,
            actor_init_args=init_args,
            on_scheduled=self.on_scheduled,
        )

    def on_scheduled(self, actor_handle):
        self._actor_handle = actor_handle
        # Perform auto method name translation for java handles.
        # See https://github.com/ray-project/ray/issues/21474
        deployment_config = copy(self._version.deployment_config)
        deployment_config.user_config = self._format_user_config(
            deployment_config.user_config
        )
        if self._is_cross_language:
            self._actor_handle = JavaActorHandleProxy(self._actor_handle)
            self._allocated_obj_ref = self._actor_handle.is_allocated.remote()
            self._ready_obj_ref = self._actor_handle.is_initialized.remote(
                deployment_config.to_proto_bytes()
            )
        else:
            self._allocated_obj_ref = self._actor_handle.is_allocated.remote()
            replica_ready_check_func = self._actor_handle.initialize_and_get_metadata
            self._ready_obj_ref = replica_ready_check_func.remote(
                deployment_config,
                # Ensure that `is_allocated` will execute
                # before `initialize_and_get_metadata`,
                # because `initialize_and_get_metadata` runs
                # user code that could block the replica
                # asyncio loop. If that happens before `is_allocated` is executed,
                # the `is_allocated` call won't be able to run.
                self._allocated_obj_ref,
            )

    def _format_user_config(self, user_config: Any):
        temp = copy(user_config)
        if user_config is not None and self._deployment_is_cross_language:
            if self._is_cross_language:
                temp = msgpack_serialize(temp)
            else:
                temp = msgpack_deserialize(temp)
        return temp

    def reconfigure(self, version: DeploymentVersion) -> bool:
        """
        Update replica version. Also, updates the deployment config on the actor
        behind this DeploymentReplica instance if necessary.

        Returns: whether the actor is being updated.
        """
        updating = False
        if self._version.requires_actor_reconfigure(version):
            # Call into replica actor reconfigure() with updated user config and
            # graceful_shutdown_wait_loop_s
            updating = True
            deployment_config = copy(version.deployment_config)
            deployment_config.user_config = self._format_user_config(
                deployment_config.user_config
            )
            self._ready_obj_ref = self._actor_handle.reconfigure.remote(
                deployment_config
            )

        self._version = version
        return updating

    def recover(self):
        """Recover replica version from a live replica actor.

        When controller dies, the deployment state loses the info on the version that's
        running on each individual replica actor, so as part of the recovery process, we
        need to recover the version that is running on the replica actor.

        Also confirm that actor is allocated and initialized before marking as running.
        """
        logger.info(
            f"Recovering replica {self.replica_tag} for deployment "
            f"{self.deployment_name}."
        )
        self._actor_handle = self.actor_handle

        # Re-fetch initialization proof
        self._allocated_obj_ref = self._actor_handle.is_allocated.remote()

        # Running actor handle already has all info needed, thus successful
        # starting simply means retrieving replica version hash from actor
        if self._is_cross_language:
            self._ready_obj_ref = self._actor_handle.check_health.remote()
        else:
            self._ready_obj_ref = (
                self._actor_handle.initialize_and_get_metadata.remote()
            )

    def check_ready(self) -> Tuple[ReplicaStartupStatus, Optional[str]]:
        """
        Check if current replica has started by making ray API calls on
        relevant actor / object ref.

        Replica initialization calls __init__(), reconfigure(), and check_health().

        Returns:
            state (ReplicaStartupStatus):
                PENDING_ALLOCATION: replica is waiting for a worker to start
                PENDING_INITIALIZATION: replica initialization hasn't finished.
                FAILED: replica initialization failed.
                SUCCEEDED: replica initialization succeeded.
            error_msg:
                None: for PENDING_ALLOCATION, PENDING_INITIALIZATION or SUCCEEDED states
                str: for FAILED state
        """

        # Check whether the replica has been allocated.
<<<<<<< HEAD
        if self._allocated_obj_ref is None or not self._check_obj_ref_ready(
            self._allocated_obj_ref
        ):
=======
        if not check_obj_ref_ready_nowait(self._allocated_obj_ref):
>>>>>>> 8e8e0a44
            return ReplicaStartupStatus.PENDING_ALLOCATION, None

        try:
            (
                self._pid,
                self._actor_id,
                self._worker_id,
                self._node_id,
                self._node_ip,
                self._log_file_path,
            ) = ray.get(self._allocated_obj_ref)
        except RayTaskError as e:
            logger.exception(
                f"Exception in replica '{self._replica_tag}', "
                "the replica will be stopped."
            )
            return ReplicaStartupStatus.FAILED, str(e.as_instanceof_cause())

        # Check whether relica initialization has completed.
        replica_ready = check_obj_ref_ready_nowait(self._ready_obj_ref)
        # In case of deployment constructor failure, ray.get will help to
        # surface exception to each update() cycle.
        if not replica_ready:
            return ReplicaStartupStatus.PENDING_INITIALIZATION, None
        else:
            try:
                # TODO(simon): fully implement reconfigure for Java replicas.
                if self._is_cross_language:
                    return ReplicaStartupStatus.SUCCEEDED, None

                # todo: The replica's userconfig whitch java client created
                #  is different from the controller's userconfig
                if not self._deployment_is_cross_language:
                    # This should only update version if the replica is being recovered.
                    # If this is checking on a replica that is newly started, this
                    # should return a version that is identical to what's already stored
                    _, self._version = ray.get(self._ready_obj_ref)
            except RayTaskError as e:
                logger.exception(
                    f"Exception in replica '{self._replica_tag}', "
                    "the replica will be stopped."
                )
                # NOTE(zcin): we should use str(e) instead of traceback.format_exc()
                # here because the full details of the error is not displayed properly
                # with traceback.format_exc().
                return ReplicaStartupStatus.FAILED, str(e.as_instanceof_cause())
            except Exception as e:
                logger.exception(
                    f"Exception in replica '{self._replica_tag}', "
                    "the replica will be stopped."
                )
                return ReplicaStartupStatus.FAILED, repr(e)

        return ReplicaStartupStatus.SUCCEEDED, None

    @property
    def actor_resources(self) -> Optional[Dict[str, float]]:
        return self._actor_resources

    @property
    def available_resources(self) -> Dict[str, float]:
        return ray.available_resources()

    def graceful_stop(self) -> Duration:
        """Request the actor to exit gracefully.

        Returns the timeout after which to kill the actor.
        """
        try:
            handle = ray.get_actor(self._actor_name, namespace=SERVE_NAMESPACE)
            self._graceful_shutdown_ref = handle.prepare_for_shutdown.remote()
        except ValueError:
            # ValueError thrown from ray.get_actor means actor has already been deleted
            pass

        return self.graceful_shutdown_timeout_s

    def check_stopped(self) -> bool:
        """Check if the actor has exited."""
        try:
            handle = ray.get_actor(self._actor_name, namespace=SERVE_NAMESPACE)
            stopped = check_obj_ref_ready_nowait(self._graceful_shutdown_ref)
            if stopped:
                ray.kill(handle, no_restart=True)
                try:
                    ray.get(self._graceful_shutdown_ref)
                except Exception:
                    logger.exception(
                        "Exception when trying to gracefully shutdown replica:\n"
                        + traceback.format_exc()
                    )
        except ValueError:
            # ValueError thrown from ray.get_actor means actor has already been deleted
            stopped = True

        return stopped

    def _check_active_health_check(self) -> ReplicaHealthCheckResponse:
        """Check the active health check (if any).

        self._health_check_ref will be reset to `None` when the active health
        check is deemed to have succeeded or failed. This method *does not*
        start a new health check, that's up to the caller.

        Returns:
            - NONE if there's no active health check, or it hasn't returned
              yet and the timeout is not up.
            - SUCCEEDED if the active health check succeeded.
            - APP_FAILURE if the active health check failed (or didn't return
              before the timeout).
            - ACTOR_CRASHED if the underlying actor crashed.
        """
        if self._health_check_ref is None:
            # There is no outstanding health check.
            response = ReplicaHealthCheckResponse.NONE
        elif check_obj_ref_ready_nowait(self._health_check_ref):
            # Object ref is ready, ray.get it to check for exceptions.
            try:
                ray.get(self._health_check_ref)
                # Health check succeeded without exception.
                response = ReplicaHealthCheckResponse.SUCCEEDED
            except RayActorError:
                # Health check failed due to actor crashing.
                response = ReplicaHealthCheckResponse.ACTOR_CRASHED
            except RayError as e:
                # Health check failed due to application-level exception.
                logger.warning(
                    f"Health check for replica {self._replica_tag} failed: {e}"
                )
                response = ReplicaHealthCheckResponse.APP_FAILURE
        elif time.time() - self._last_health_check_time > self.health_check_timeout_s:
            # Health check hasn't returned and the timeout is up, consider it failed.
            logger.warning(
                "Didn't receive health check response for replica "
                f"{self._replica_tag} after "
                f"{self.health_check_timeout_s}s, marking it unhealthy."
            )
            response = ReplicaHealthCheckResponse.APP_FAILURE
        else:
            # Health check hasn't returned and the timeout isn't up yet.
            response = ReplicaHealthCheckResponse.NONE

        if response is not ReplicaHealthCheckResponse.NONE:
            self._health_check_ref = None

        return response

    def _should_start_new_health_check(self) -> bool:
        """Determines if a new health check should be kicked off.

        A health check will be started if:
            1) There is not already an active health check.
            2) It has been more than health_check_period_s since the
               previous health check was *started*.

        This assumes that self._health_check_ref is reset to `None` when an
        active health check succeeds or fails (due to returning or timeout).
        """
        if self._health_check_ref is not None:
            # There's already an active health check.
            return False

        # If there's no active health check, kick off another and reset
        # the timer if it's been long enough since the last health
        # check. Add some randomness to avoid synchronizing across all
        # replicas.
        time_since_last = time.time() - self._last_health_check_time
        randomized_period = self.health_check_period_s * random.uniform(0.9, 1.1)
        return time_since_last > randomized_period

    def check_health(self) -> bool:
        """Check if the actor is healthy.

        self._healthy should *only* be modified in this method.

        This is responsible for:
            1) Checking the outstanding health check (if any).
            2) Determining the replica health based on the health check results.
            3) Kicking off a new health check if needed.
        """
        response: ReplicaHealthCheckResponse = self._check_active_health_check()
        if response is ReplicaHealthCheckResponse.NONE:
            # No info; don't update replica health.
            pass
        elif response is ReplicaHealthCheckResponse.SUCCEEDED:
            # Health check succeeded. Reset the consecutive failure counter
            # and mark the replica healthy.
            self._consecutive_health_check_failures = 0
            self._healthy = True
        elif response is ReplicaHealthCheckResponse.APP_FAILURE:
            # Health check failed. If it has failed more than N times in a row,
            # mark the replica unhealthy.
            self._consecutive_health_check_failures += 1
            if (
                self._consecutive_health_check_failures
                >= REPLICA_HEALTH_CHECK_UNHEALTHY_THRESHOLD
            ):
                logger.warning(
                    f"Replica {self._replica_tag} failed the health "
                    f"check {self._consecutive_health_check_failures} "
                    "times in a row, marking it unhealthy."
                )
                self._healthy = False
        elif response is ReplicaHealthCheckResponse.ACTOR_CRASHED:
            # Actor crashed, mark the replica unhealthy immediately.
            logger.warning(
                f"Actor for replica {self._replica_tag} crashed, marking "
                "it unhealthy immediately."
            )
            self._healthy = False
        else:
            assert False, f"Unknown response type: {response}."

        if self._should_start_new_health_check():
            self._last_health_check_time = time.time()
            self._health_check_ref = self._actor_handle.check_health.remote()

        return self._healthy

    def force_stop(self):
        """Force the actor to exit without shutting down gracefully."""
        try:
            ray.kill(ray.get_actor(self._actor_name, namespace=SERVE_NAMESPACE))
        except ValueError:
            pass


class DeploymentReplica(VersionedReplica):
    """Manages state transitions for deployment replicas.

    This is basically a checkpointable lightweight state machine.
    """

    def __init__(
        self,
        controller_name: str,
        detached: bool,
        replica_tag: ReplicaTag,
        deployment_name: str,
        version: DeploymentVersion,
    ):
        self._actor = ActorReplicaWrapper(
            f"{ReplicaName.prefix}{format_actor_name(replica_tag)}",
            detached,
            controller_name,
            replica_tag,
            deployment_name,
            version,
        )
        self._controller_name = controller_name
        self._deployment_name = deployment_name
        self._replica_tag = replica_tag
        self._start_time = None
        self._prev_slow_startup_warning_time = None
        self._actor_details = ReplicaDetails(
            actor_name=self._actor._actor_name,
            replica_id=self._replica_tag,
            state=ReplicaState.STARTING,
            start_time_s=0,
        )
        self._multiplexed_model_ids: List = []

    def get_running_replica_info(self) -> RunningReplicaInfo:
        return RunningReplicaInfo(
            deployment_name=self._deployment_name,
            replica_tag=self._replica_tag,
            actor_handle=self._actor.actor_handle,
            max_concurrent_queries=self._actor.max_concurrent_queries,
            is_cross_language=self._actor.is_cross_language,
            multiplexed_model_ids=self.multiplexed_model_ids,
        )

    def record_multiplexed_model_ids(self, multiplexed_model_ids: List[str]):
        """Record the multiplexed model ids for this replica."""
        self._multiplexed_model_ids = multiplexed_model_ids

    @property
    def multiplexed_model_ids(self) -> List[str]:
        return self._multiplexed_model_ids

    @property
    def actor_details(self) -> ReplicaDetails:
        return self._actor_details

    @property
    def replica_tag(self) -> ReplicaTag:
        return self._replica_tag

    @property
    def deployment_name(self) -> str:
        return self._deployment_name

    @property
    def version(self):
        return self._actor.version

    @property
    def actor_handle(self) -> ActorHandle:
        return self._actor.actor_handle

    @property
    def actor_node_id(self) -> Optional[str]:
        """Returns the node id of the actor, None if not placed."""
        return self._actor.node_id

    def start(self, deployment_info: DeploymentInfo):
        """
        Start a new actor for current DeploymentReplica instance.
        """
        deployment_upscale_request = self._actor.start(deployment_info)
        self._start_time = time.time()
        self._prev_slow_startup_warning_time = time.time()
        self.update_actor_details(start_time_s=self._start_time)
        return deployment_upscale_request

    def reconfigure(self, version: DeploymentVersion) -> bool:
        """
        Update replica version. Also, updates the deployment config on the actor
        behind this DeploymentReplica instance if necessary.

        Returns: whether the actor is being updated.
        """
        return self._actor.reconfigure(version)

    def recover(self):
        """
        Recover states in DeploymentReplica instance by fetching running actor
        status
        """
        self._actor.recover()
        self._start_time = time.time()
        self.update_actor_details(start_time_s=self._start_time)

    def check_started(self) -> Tuple[ReplicaStartupStatus, Optional[str]]:
        """Check if the replica has started. If so, transition to RUNNING.

        Should handle the case where the replica has already stopped.

        Returns:
            status: Most recent state of replica by
                querying actor obj ref
        """
        is_ready = self._actor.check_ready()
        self.update_actor_details(
            pid=self._actor.pid,
            node_id=self._actor.node_id,
            node_ip=self._actor.node_ip,
            actor_id=self._actor.actor_id,
            worker_id=self._actor.worker_id,
            log_file_path=self._actor.log_file_path,
        )
        return is_ready

    def stop(self, graceful: bool = True) -> None:
        """Stop the replica.

        Should handle the case where the replica is already stopped.
        """
        logger.info(
            f"Stopping replica {self.replica_tag} for deployment "
            f"{self.deployment_name}.",
            extra={"log_to_stderr": False},
        )
        timeout_s = self._actor.graceful_stop()
        if not graceful:
            timeout_s = 0
        self._shutdown_deadline = time.time() + timeout_s

    def check_stopped(self) -> bool:
        """Check if the replica has finished stopping."""
        if self._actor.check_stopped():
            return True

        timeout_passed = time.time() > self._shutdown_deadline
        if timeout_passed:
            # Graceful period passed, kill it forcefully.
            # This will be called repeatedly until the replica shuts down.
            logger.info(
                f"Replica {self.replica_tag} did not shut down after grace "
                "period, force-killing it. "
            )

            self._actor.force_stop()
        return False

    def check_health(self) -> bool:
        """Check if the replica is healthy.

        Returns `True` if the replica is healthy, else `False`.
        """
        return self._actor.check_health()

    def update_state(self, state: ReplicaState) -> None:
        """Updates state in actor details."""
        self.update_actor_details(state=state)

    def update_actor_details(self, **kwargs) -> None:
        details_kwargs = self._actor_details.dict()
        details_kwargs.update(kwargs)
        self._actor_details = ReplicaDetails(**details_kwargs)

    def resource_requirements(self) -> Tuple[str, str]:
        """Returns required and currently available resources.

        Only resources with nonzero requirements will be included in the
        required dict and only resources in the required dict will be
        included in the available dict (filtered for relevance).
        """
        # NOTE(edoakes):
        if self._actor.actor_resources is None:
            return "UNKNOWN", "UNKNOWN"

        required = {
            k: v
            for k, v in self._actor.actor_resources.items()
            if v is not None and v > 0
        }
        available = {
            k: v for k, v in self._actor.available_resources.items() if k in required
        }

        # Use json.dumps() instead of str() here to avoid double-quoting keys
        # when dumping these dictionaries. See
        # https://github.com/ray-project/ray/issues/26210 for the issue.
        return json.dumps(required), json.dumps(available)


class ReplicaStateContainer:
    """Container for mapping ReplicaStates to lists of DeploymentReplicas."""

    def __init__(self):
        self._replicas: Dict[ReplicaState, List[DeploymentReplica]] = defaultdict(list)

    def add(self, state: ReplicaState, replica: VersionedReplica):
        """Add the provided replica under the provided state.

        Args:
            state: state to add the replica under.
            replica: replica to add.
        """
        assert isinstance(state, ReplicaState)
        assert isinstance(replica, VersionedReplica)
        replica.update_state(state)
        self._replicas[state].append(replica)

    def get(
        self, states: Optional[List[ReplicaState]] = None
    ) -> List[DeploymentReplica]:
        """Get all replicas of the given states.

        This does not remove them from the container. Replicas are returned
        in order of state as passed in.

        Args:
            states: states to consider. If not specified, all replicas
                are considered.
        """
        if states is None:
            states = ALL_REPLICA_STATES

        assert isinstance(states, list)

        return sum((self._replicas[state] for state in states), [])

    def pop(
        self,
        exclude_version: Optional[DeploymentVersion] = None,
        states: Optional[List[ReplicaState]] = None,
        max_replicas: Optional[int] = math.inf,
        ranking_function: Optional[
            Callable[[List["DeploymentReplica"]], List["DeploymentReplica"]]
        ] = None,
    ) -> List[VersionedReplica]:
        """Get and remove all replicas of the given states.

        This removes the replicas from the container. Replicas are returned
        in order of state as passed in.

        Args:
            exclude_version: if specified, replicas of the
                provided version will *not* be removed.
            states: states to consider. If not specified, all replicas
                are considered.
            max_replicas: max number of replicas to return. If not
                specified, will pop all replicas matching the criteria.
            ranking_function: optional function to sort the replicas
                within each state before they are truncated to max_replicas and
                returned.
        """
        if states is None:
            states = ALL_REPLICA_STATES

        assert exclude_version is None or isinstance(exclude_version, DeploymentVersion)
        assert isinstance(states, list)

        replicas = []
        for state in states:
            popped = []
            remaining = []

            replicas_to_process = self._replicas[state]
            if ranking_function:
                replicas_to_process = ranking_function(replicas_to_process)

            for replica in replicas_to_process:
                if len(replicas) + len(popped) == max_replicas:
                    remaining.append(replica)
                elif exclude_version is not None and replica.version == exclude_version:
                    remaining.append(replica)
                else:
                    popped.append(replica)
            self._replicas[state] = remaining
            replicas.extend(popped)

        return replicas

    def count(
        self,
        exclude_version: Optional[DeploymentVersion] = None,
        version: Optional[DeploymentVersion] = None,
        states: Optional[List[ReplicaState]] = None,
    ):
        """Get the total count of replicas of the given states.

        Args:
            exclude_version: version to exclude. If not
                specified, all versions are considered.
            version: version to filter to. If not specified,
                all versions are considered.
            states: states to consider. If not specified, all replicas
                are considered.
        """
        if states is None:
            states = ALL_REPLICA_STATES
        assert isinstance(states, list)
        assert exclude_version is None or isinstance(exclude_version, DeploymentVersion)
        assert version is None or isinstance(version, DeploymentVersion)
        if exclude_version is None and version is None:
            return sum(len(self._replicas[state]) for state in states)
        elif exclude_version is None and version is not None:
            return sum(
                len(list(filter(lambda r: r.version == version, self._replicas[state])))
                for state in states
            )
        elif exclude_version is not None and version is None:
            return sum(
                len(
                    list(
                        filter(
                            lambda r: r.version != exclude_version,
                            self._replicas[state],
                        )
                    )
                )
                for state in states
            )
        else:
            raise ValueError(
                "Only one of `version` or `exclude_version` may be provided."
            )

    def __str__(self):
        return str(self._replicas)

    def __repr__(self):
        return repr(self._replicas)


class DeploymentState:
    """Manages the target state and replicas for a single deployment."""

    def __init__(
        self,
        name: str,
        controller_name: str,
        detached: bool,
        long_poll_host: LongPollHost,
        deployment_scheduler: deployment_scheduler.DeploymentScheduler,
        _save_checkpoint_func: Callable,
    ):

        self._name = name
        self._controller_name: str = controller_name
        self._detached: bool = detached
        self._long_poll_host: LongPollHost = long_poll_host
        self._deployment_scheduler = deployment_scheduler
        self._save_checkpoint_func = _save_checkpoint_func

        # Each time we set a new deployment goal, we're trying to save new
        # DeploymentInfo and bring current deployment to meet new status.
        self._target_state: DeploymentTargetState = DeploymentTargetState.default()
        self._prev_startup_warning: float = time.time()
        # Exponential backoff when retrying a consistently failing deployment
        self._last_retry: float = 0.0
        self._backoff_time_s: int = 1
        self._replica_constructor_retry_counter: int = 0
        self._replica_constructor_error_msg: Optional[str] = None
        self._replicas: ReplicaStateContainer = ReplicaStateContainer()
        self._curr_status_info: DeploymentStatusInfo = DeploymentStatusInfo(
            self._name, DeploymentStatus.UPDATING
        )

        self.health_check_gauge = metrics.Gauge(
            "serve_deployment_replica_healthy",
            description=(
                "Tracks whether this deployment replica is healthy. 1 means "
                "healthy, 0 means unhealthy."
            ),
            tag_keys=("deployment", "replica", "application"),
        )

    def should_autoscale(self) -> bool:
        """
        Check if the deployment is under autoscaling
        """
        return self._target_state.info.autoscaling_policy is not None

    def get_autoscale_metric_lookback_period(self) -> float:
        """
        Return the autoscaling metrics look back period
        """
        return self._target_state.info.autoscaling_policy.config.look_back_period_s

    def get_checkpoint_data(self) -> DeploymentTargetState:
        """
        Return deployment's target state submitted by user's deployment call.
        Should be persisted and outlive current ray cluster.
        """
        return self._target_state

    def recover_target_state_from_checkpoint(
        self, target_state_checkpoint: DeploymentTargetState
    ):
        logger.info(
            f"Recovering target state for deployment {self._name} from checkpoint."
        )
        self._target_state = target_state_checkpoint

    def recover_current_state_from_replica_actor_names(
        self, replica_actor_names: List[str]
    ):
        """Recover deployment state from live replica actors found in the cluster."""

        assert self._target_state is not None, (
            "Target state should be recovered successfully first before "
            "recovering current state from replica actor names."
        )

        logger.info(
            "Recovering current state for deployment "
            f"{self._name} from {len(replica_actor_names)} total actors."
        )
        # All current states use default value, only attach running replicas.
        for replica_actor_name in replica_actor_names:
            replica_name: ReplicaName = ReplicaName.from_str(replica_actor_name)
            new_deployment_replica = DeploymentReplica(
                self._controller_name,
                self._detached,
                replica_name.replica_tag,
                replica_name.deployment_tag,
                self._target_state.version,
                self._deployment_scheduler,
            )
            new_deployment_replica.recover()
            self._replicas.add(ReplicaState.RECOVERING, new_deployment_replica)
            self._deployment_scheduler.on_replica_recovering(
                replica_name.deployment_tag, replica_name.replica_tag
            )
            logger.debug(
                f"RECOVERING replica: {new_deployment_replica.replica_tag}, "
                f"deployment: {self._name}."
            )

        # TODO(jiaodong): this currently halts all traffic in the cluster
        # briefly because we will broadcast a replica update with everything in
        # RECOVERING. We should have a grace period where we recover the state
        # of the replicas before doing this update.

    @property
    def target_info(self) -> DeploymentInfo:
        return self._target_state.info

    @property
    def curr_status_info(self) -> DeploymentStatusInfo:
        return self._curr_status_info

    @property
    def app_name(self) -> str:
        if self.target_info.app_name:
            return self.target_info.app_name
        return ""

    def get_running_replica_infos(self) -> List[RunningReplicaInfo]:
        return [
            replica.get_running_replica_info()
            for replica in self._replicas.get([ReplicaState.RUNNING])
        ]

    def list_replica_details(self) -> List[ReplicaDetails]:
        return [replica.actor_details for replica in self._replicas.get()]

    def notify_running_replicas_changed(self):
        self._long_poll_host.notify_changed(
            (LongPollNamespace.RUNNING_REPLICAS, self._name),
            self.get_running_replica_infos(),
        )

    def _set_target_state_deleting(self) -> None:
        """Set the target state for the deployment to be deleted."""

        # We must write ahead the target state in case of GCS failure (we don't
        # want to set the target state, then fail because we can't checkpoint it).
        target_state = DeploymentTargetState.from_deployment_info(
            self._target_state.info, deleting=True
        )
        self._save_checkpoint_func(writeahead_checkpoints={self._name: target_state})

        self._target_state = target_state
        self._curr_status_info = DeploymentStatusInfo(
            self._name, DeploymentStatus.UPDATING
        )
        logger.info(f"Deleting deployment {self._name}.")

    def _set_target_state(self, target_info: DeploymentInfo) -> None:
        """Set the target state for the deployment to the provided info."""

        # We must write ahead the target state in case of GCS failure (we don't
        # want to set the target state, then fail because we can't checkpoint it).
        target_state = DeploymentTargetState.from_deployment_info(target_info)
        self._save_checkpoint_func(writeahead_checkpoints={self._name: target_state})

        if self._target_state.version == target_state.version:
            # Record either num replica or autoscaling config lightweight update
            if (
                self._target_state.version.deployment_config.autoscaling_config
                != target_state.version.deployment_config.autoscaling_config
            ):
                record_extra_usage_tag(
                    TagKey.SERVE_AUTOSCALING_CONFIG_LIGHTWEIGHT_UPDATED, "True"
                )
            elif (
                self._target_state.version.deployment_config.num_replicas
                != target_state.version.deployment_config.num_replicas
            ):
                record_extra_usage_tag(
                    TagKey.SERVE_NUM_REPLICAS_LIGHTWEIGHT_UPDATED, "True"
                )

        self._target_state = target_state
        self._curr_status_info = DeploymentStatusInfo(
            self._name, DeploymentStatus.UPDATING
        )
        self._replica_constructor_retry_counter = 0
        self._backoff_time_s = 1

        logger.info(f"Deploying new version of deployment {self._name}.")

    def deploy(self, deployment_info: DeploymentInfo) -> bool:
        """Deploy the deployment.

        If the deployment already exists with the same version and config,
        this is a no-op and returns False.

        Returns:
            bool: Whether or not the deployment is being updated.
        """
        # Ensures this method is idempotent.
        existing_info = self._target_state.info
        if existing_info is not None:
            # Redeploying should not reset the deployment's start time.
            if not self._target_state.deleting:
                deployment_info.start_time_ms = existing_info.start_time_ms

            if (
                not self._target_state.deleting
                and existing_info.deployment_config == deployment_info.deployment_config
                and existing_info.replica_config.ray_actor_options
                == deployment_info.replica_config.ray_actor_options
                and deployment_info.version is not None
                and existing_info.version == deployment_info.version
            ):
                return False

        # If autoscaling config is not none, decide initial num replicas
        autoscaling_config = deployment_info.deployment_config.autoscaling_config
        if autoscaling_config is not None:
            if autoscaling_config.initial_replicas is not None:
                autoscaled_num_replicas = autoscaling_config.initial_replicas
            else:
                if existing_info is not None:
                    autoscaled_num_replicas = self._target_state.num_replicas
                else:
                    autoscaled_num_replicas = autoscaling_config.min_replicas
            deployment_info.set_autoscaled_num_replicas(autoscaled_num_replicas)

        self._set_target_state(deployment_info)
        return True

    def autoscale(
        self,
        current_num_ongoing_requests: List[float],
        current_handle_queued_queries: int,
    ):
        """
        Autoscale the deployment based on metrics

        Args:
            current_num_ongoing_requests: a list of number of running requests of all
                replicas in the deployment
            current_handle_queued_queries: The number of handle queued queries,
                if there are multiple handles, the max number of queries at
                a single handle should be passed in
        """
        if self._target_state.deleting:
            return

        curr_info = self._target_state.info
        autoscaling_policy = self._target_state.info.autoscaling_policy
        decision_num_replicas = autoscaling_policy.get_decision_num_replicas(
            curr_target_num_replicas=self._target_state.num_replicas,
            current_num_ongoing_requests=current_num_ongoing_requests,
            current_handle_queued_queries=current_handle_queued_queries,
        )
        if decision_num_replicas == self._target_state.num_replicas:
            return

        logger.info(
            f"Autoscaling deployment {self._name} replicas from "
            f"{self._target_state.num_replicas} to {decision_num_replicas}. "
            f"Current ongoing requests: {current_num_ongoing_requests}, "
            f"current handle queued queries: {current_handle_queued_queries}."
        )

        new_config = copy(curr_info)
        new_config.set_autoscaled_num_replicas(decision_num_replicas)
        if new_config.version is None:
            new_config.version = self._target_state.version.code_version

        self._set_target_state(new_config)

    def delete(self) -> None:
        if not self._target_state.deleting:
            self._set_target_state_deleting()

    def _stop_or_update_outdated_version_replicas(self, max_to_stop=math.inf) -> bool:
        """Stop or update replicas with outdated versions.

        Stop replicas with versions that require the actor to be restarted, and
        reconfigure replicas that require refreshing deployment config values.

        Args:
            max_to_stop: max number of replicas to stop, by default,
            it will stop all replicas with wrong version.
        """
        replicas_to_update = self._replicas.pop(
            exclude_version=self._target_state.version,
            states=[ReplicaState.STARTING, ReplicaState.RUNNING],
        )
        replicas_changed = False
        code_version_changes = 0
        reconfigure_changes = 0
        for replica in replicas_to_update:
            if (code_version_changes + reconfigure_changes) >= max_to_stop:
                self._replicas.add(replica.actor_details.state, replica)
            # If the new version requires the actors to be restarted, stop the replica.
            # A new one with the correct version will be started later as part of the
            # normal scale-up process.
            elif replica.version.requires_actor_restart(self._target_state.version):
                code_version_changes += 1
                self._stop_replica(replica)
                replicas_changed = True
            # Otherwise, only lightweight options in deployment config is a mismatch, so
            # we update it dynamically without restarting the replica.
            elif replica.actor_details.state == ReplicaState.RUNNING:
                reconfigure_changes += 1
                if replica.version.requires_long_poll_broadcast(
                    self._target_state.version
                ):
                    replicas_changed = True
                actor_updating = replica.reconfigure(self._target_state.version)
                if actor_updating:
                    self._replicas.add(ReplicaState.UPDATING, replica)
                else:
                    self._replicas.add(ReplicaState.RUNNING, replica)
                logger.debug(
                    "Adding UPDATING to replica_tag: "
                    f"{replica.replica_tag}, deployment_name: {self._name}"
                )
            # We don't allow going from STARTING to UPDATING.
            else:
                self._replicas.add(replica.actor_details.state, replica)

        if code_version_changes > 0:
            logger.info(
                f"Stopping {code_version_changes} replicas of "
                f"deployment '{self._name}' with outdated versions."
            )

        if reconfigure_changes > 0:
            logger.info(
                f"Updating {reconfigure_changes} replicas of deployment '{self._name}' "
                "with outdated deployment configs."
            )
            # Record user config lightweight update
            record_extra_usage_tag(TagKey.SERVE_USER_CONFIG_LIGHTWEIGHT_UPDATED, "True")

        return replicas_changed

    def _check_and_stop_wrong_version_replicas(self) -> bool:
        """Stops replicas with outdated versions to implement rolling updates.

        This includes both explicit code version updates and changes to the
        user_config.

        Returns whether any replicas were stopped.
        """
        # Short circuit if target replicas is 0 (the deployment is being
        # deleted) because this will be handled in the main loop.
        if self._target_state.num_replicas == 0:
            return False

        # We include STARTING and UPDATING replicas here
        # because if there are replicas still pending startup, we may as well
        # terminate them and start new version replicas instead.
        old_running_replicas = self._replicas.count(
            exclude_version=self._target_state.version,
            states=[ReplicaState.STARTING, ReplicaState.UPDATING, ReplicaState.RUNNING],
        )
        old_stopping_replicas = self._replicas.count(
            exclude_version=self._target_state.version, states=[ReplicaState.STOPPING]
        )
        new_running_replicas = self._replicas.count(
            version=self._target_state.version, states=[ReplicaState.RUNNING]
        )

        # If the deployment is currently scaling down, let the scale down
        # complete before doing a rolling update.
        if (
            self._target_state.num_replicas
            < old_running_replicas + old_stopping_replicas
        ):
            return False

        # The number of replicas that are currently in transition between
        # an old version and the new version. Note that we cannot directly
        # count the number of stopping replicas because once replicas finish
        # stopping, they are removed from the data structure.
        pending_replicas = (
            self._target_state.num_replicas
            - new_running_replicas
            - old_running_replicas
        )

        # Maximum number of replicas that can be updating at any given time.
        # There should never be more than rollout_size old replicas stopping
        # or rollout_size new replicas starting.
        rollout_size = max(int(0.2 * self._target_state.num_replicas), 1)
        max_to_stop = max(rollout_size - pending_replicas, 0)

        return self._stop_or_update_outdated_version_replicas(max_to_stop)

    def _scale_deployment_replicas(self):
        """Scale the given deployment to the number of replicas."""

        assert (
            self._target_state.num_replicas >= 0
        ), "Number of replicas must be greater than or equal to 0."

        upscale = []
        downscale = None

        self._check_and_stop_wrong_version_replicas()

        current_replicas = self._replicas.count(
            states=[ReplicaState.STARTING, ReplicaState.UPDATING, ReplicaState.RUNNING]
        )
        recovering_replicas = self._replicas.count(states=[ReplicaState.RECOVERING])

        delta_replicas = (
            self._target_state.num_replicas - current_replicas - recovering_replicas
        )
        if delta_replicas == 0:
            return (upscale, downscale)

        elif delta_replicas > 0:
            # Don't ever exceed self._target_state.num_replicas.
            stopping_replicas = self._replicas.count(
                states=[
                    ReplicaState.STOPPING,
                ]
            )
            to_add = max(delta_replicas - stopping_replicas, 0)
            if to_add > 0:
                # Exponential backoff
                failed_to_start_threshold = min(
                    MAX_DEPLOYMENT_CONSTRUCTOR_RETRY_COUNT,
                    self._target_state.num_replicas * 3,
                )
                if self._replica_constructor_retry_counter >= failed_to_start_threshold:
                    # Wait 1, 2, 4, ... seconds before consecutive retries, with random
                    # offset added to avoid synchronization
                    if (
                        time.time() - self._last_retry
                        < self._backoff_time_s + random.uniform(0, 3)
                    ):
                        return (upscale, downscale)

                self._last_retry = time.time()
                logger.info(
                    f"Adding {to_add} replica{'s' if to_add > 1 else ''} "
                    f"to deployment {self._name}."
                )
                for _ in range(to_add):
                    replica_name = ReplicaName(self._name, get_random_letters())
                    new_deployment_replica = DeploymentReplica(
                        self._controller_name,
                        self._detached,
                        replica_name.replica_tag,
                        replica_name.deployment_tag,
                        self._target_state.version,
                    )
                    upscale.append(
                        new_deployment_replica.start(self._target_state.info)
                    )

                    self._replicas.add(ReplicaState.STARTING, new_deployment_replica)
                    logger.debug(
                        "Adding STARTING to replica_tag: "
                        f"{replica_name}, deployment: {self._name}"
                    )

        elif delta_replicas < 0:
            to_remove = -delta_replicas
            logger.info(
                f"Removing {to_remove} replica{'s' if to_remove > 1 else ''} "
                f"from deployment '{self._name}'."
            )
            downscale = DeploymentDownscaleRequest(
                deployment_name=self._name, num_to_stop=to_remove
            )

        return (upscale, downscale)

    def _check_curr_status(self) -> Tuple[bool, bool]:
        """Check the current deployment status.

        Checks the difference between the target vs. running replica count for
        the target version.

        This will update the current deployment status depending on the state
        of the replicas.

        Returns (deleted, any_replicas_recovering).
        """
        # TODO(edoakes): we could make this more efficient in steady-state by
        # having a "healthy" flag that gets flipped if an update or replica
        # failure happens.

        target_version = self._target_state.version
        target_replica_count = self._target_state.num_replicas

        any_replicas_recovering = (
            self._replicas.count(states=[ReplicaState.RECOVERING]) > 0
        )
        all_running_replica_cnt = self._replicas.count(states=[ReplicaState.RUNNING])
        running_at_target_version_replica_cnt = self._replicas.count(
            states=[ReplicaState.RUNNING], version=target_version
        )

        failed_to_start_count = self._replica_constructor_retry_counter
        failed_to_start_threshold = min(
            MAX_DEPLOYMENT_CONSTRUCTOR_RETRY_COUNT, target_replica_count * 3
        )

        # Got to make a call to complete current deploy() goal after
        # start failure threshold reached, while we might still have
        # pending replicas in current goal.
        if (
            failed_to_start_count >= failed_to_start_threshold
            and failed_to_start_threshold != 0
        ):
            if running_at_target_version_replica_cnt > 0:
                # At least one RUNNING replica at target state, partial
                # success; We can stop tracking constructor failures and
                # leave it to the controller to fully scale to target
                # number of replicas and only return as completed once
                # reached target replica count
                self._replica_constructor_retry_counter = -1
            else:
                self._curr_status_info = DeploymentStatusInfo(
                    name=self._name,
                    status=DeploymentStatus.UNHEALTHY,
                    message=(
                        f"The Deployment failed to start {failed_to_start_count} times "
                        "in a row. This may be due to a problem with the deployment "
                        "constructor or the initial health check failing. See "
                        "controller logs for details. Retrying after "
                        f"{self._backoff_time_s} seconds. Error:\n"
                        f"{self._replica_constructor_error_msg}"
                    ),
                )
                return False, any_replicas_recovering

        # If we have pending ops, the current goal is *not* ready.
        if (
            self._replicas.count(
                states=[
                    ReplicaState.STARTING,
                    ReplicaState.UPDATING,
                    ReplicaState.RECOVERING,
                    ReplicaState.STOPPING,
                ]
            )
            == 0
        ):
            # Check for deleting.
            if self._target_state.deleting and all_running_replica_cnt == 0:
                return True, any_replicas_recovering

            # Check for a non-zero number of deployments.
            if (
                target_replica_count == running_at_target_version_replica_cnt
                and running_at_target_version_replica_cnt == all_running_replica_cnt
            ):
                self._curr_status_info = DeploymentStatusInfo(
                    self._name, DeploymentStatus.HEALTHY
                )
                return False, any_replicas_recovering

        return False, any_replicas_recovering

    def _check_startup_replicas(
        self, original_state: ReplicaState, stop_on_slow=False
    ) -> List[Tuple[DeploymentReplica, ReplicaStartupStatus]]:
        """
        Common helper function for startup actions tracking and status
        transition: STARTING, UPDATING and RECOVERING.

        Args:
            stop_on_slow: If we consider a replica failed upon observing it's
                slow to reach running state.
        """
        slow_replicas = []
        replicas_failed = False
        for replica in self._replicas.pop(states=[original_state]):
            start_status, error_msg = replica.check_started()
            if start_status == ReplicaStartupStatus.SUCCEEDED:
                # This replica should be now be added to handle's replica
                # set.
                self._replicas.add(ReplicaState.RUNNING, replica)
                self._deployment_scheduler.on_replica_running(
                    self._name, replica.replica_tag, replica.actor_node_id
                )
                logger.info(
                    f"Replica {replica.replica_tag} started successfully "
                    f"on node {replica.actor_node_id}.",
                    extra={"log_to_stderr": False},
                )
            elif start_status == ReplicaStartupStatus.FAILED:
                # Replica reconfigure (deploy / upgrade) failed
                if self._replica_constructor_retry_counter >= 0:
                    # Increase startup failure counter if we're tracking it
                    self._replica_constructor_retry_counter += 1
                    self._replica_constructor_error_msg = error_msg

                replicas_failed = True
                self._stop_replica(replica)
            elif start_status in [
                ReplicaStartupStatus.PENDING_ALLOCATION,
                ReplicaStartupStatus.PENDING_INITIALIZATION,
            ]:
                if start_status == ReplicaStartupStatus.PENDING_INITIALIZATION:
                    self._deployment_scheduler.on_replica_running(
                        self._name, replica.replica_tag, replica.actor_node_id
                    )
                is_slow = time.time() - replica._start_time > SLOW_STARTUP_WARNING_S
                if is_slow:
                    slow_replicas.append((replica, start_status))

                # Does it make sense to stop replicas in PENDING_ALLOCATION
                # state?
                if is_slow and stop_on_slow:
                    self._stop_replica(replica, graceful_stop=False)
                else:
                    self._replicas.add(original_state, replica)

        # If replicas have failed enough times, execute exponential backoff
        # Wait 1, 2, 4, ... seconds before consecutive retries (or use a custom
        # backoff factor by setting EXPONENTIAL_BACKOFF_FACTOR)
        failed_to_start_threshold = min(
            MAX_DEPLOYMENT_CONSTRUCTOR_RETRY_COUNT,
            self._target_state.num_replicas * 3,
        )
        if (
            replicas_failed
            and self._replica_constructor_retry_counter > failed_to_start_threshold
        ):
            self._backoff_time_s = min(
                EXPONENTIAL_BACKOFF_FACTOR * self._backoff_time_s, MAX_BACKOFF_TIME_S
            )

        return slow_replicas

    def stop_replicas(self, replicas_to_stop):
        for replica in self._replicas.pop():
            if replica.replica_tag in replicas_to_stop:
                self._stop_replica(replica)
            else:
                self._replicas.add(replica.actor_details.state, replica)

    def _stop_replica(self, replica, graceful_stop=True):
        """Stop replica
        1. Stop the replica.
        2. Change the replica into stopping state.
        3. Set the health replica stats to 0.
        """
        logger.debug(
            f"Adding STOPPING to replica_tag: {replica}, "
            f"deployment_name: {self._name}"
        )
        replica.stop(graceful=graceful_stop)
        self._replicas.add(ReplicaState.STOPPING, replica)
        self._deployment_scheduler.on_replica_stopping(self._name, replica.replica_tag)
        self.health_check_gauge.set(
            0,
            tags={
                "deployment": self._name,
                "replica": replica.replica_tag,
                "application": self.app_name,
            },
        )

    def _check_and_update_replicas(self):
        """
        Check current state of all DeploymentReplica being tracked, and compare
        with state container from previous update() cycle to see if any state
        transition happened.
        """

        for replica in self._replicas.pop(states=[ReplicaState.RUNNING]):
            if replica.check_health():
                self._replicas.add(ReplicaState.RUNNING, replica)
                self.health_check_gauge.set(
                    1,
                    tags={
                        "deployment": self._name,
                        "replica": replica.replica_tag,
                        "application": self.app_name,
                    },
                )
            else:
                logger.warning(
                    f"Replica {replica.replica_tag} of deployment "
                    f"{self._name} failed health check, stopping it."
                )
                self.health_check_gauge.set(
                    0,
                    tags={
                        "deployment": self._name,
                        "replica": replica.replica_tag,
                        "application": self.app_name,
                    },
                )
                self._stop_replica(replica, graceful_stop=False)
                # If this is a replica of the target version, the deployment
                # enters the "UNHEALTHY" status until the replica is
                # recovered or a new deploy happens.
                if replica.version == self._target_state.version:
                    self._curr_status_info: DeploymentStatusInfo = DeploymentStatusInfo(
                        name=self._name,
                        status=DeploymentStatus.UNHEALTHY,
                        message="A replica's health check failed. This "
                        "deployment will be UNHEALTHY until the replica "
                        "recovers or a new deploy happens.",
                    )

        slow_start_replicas = []
        slow_start = self._check_startup_replicas(ReplicaState.STARTING)
        slow_update = self._check_startup_replicas(ReplicaState.UPDATING)
        slow_recover = self._check_startup_replicas(
            ReplicaState.RECOVERING, stop_on_slow=True
        )

        slow_start_replicas = slow_start + slow_update + slow_recover

        if (
            len(slow_start_replicas)
            and time.time() - self._prev_startup_warning > SLOW_STARTUP_WARNING_PERIOD_S
        ):

            pending_allocation = []
            pending_initialization = []

            for replica, startup_status in slow_start_replicas:
                if startup_status == ReplicaStartupStatus.PENDING_ALLOCATION:
                    pending_allocation.append(replica)
                if startup_status == ReplicaStartupStatus.PENDING_INITIALIZATION:
                    pending_initialization.append(replica)

            if len(pending_allocation) > 0:
                required, available = pending_allocation[0].resource_requirements()
                message = (
                    f'Deployment "{self._name}" has '
                    f"{len(pending_allocation)} replicas that have taken "
                    f"more than {SLOW_STARTUP_WARNING_S}s to be scheduled. "
                    f"This may be caused by waiting for the cluster to "
                    f"auto-scale, or waiting for a runtime environment "
                    f"to install. "
                    f"Resources required for each replica: {required}, "
                    f"resources available: {available}."
                )
                logger.warning(message)
                if _SCALING_LOG_ENABLED:
                    print_verbose_scaling_log()
                # If status is UNHEALTHY, leave the status and message as is.
                # The issue that caused the deployment to be unhealthy should be
                # prioritized over this resource availability issue.
                if self._curr_status_info.status != DeploymentStatus.UNHEALTHY:
                    self._curr_status_info = DeploymentStatusInfo(
                        name=self._name,
                        status=DeploymentStatus.UPDATING,
                        message=message,
                    )

            if len(pending_initialization) > 0:
                message = (
                    f"Deployment {self._name} has "
                    f"{len(pending_initialization)} replicas that have taken "
                    f"more than {SLOW_STARTUP_WARNING_S}s to initialize. This "
                    f"may be caused by a slow __init__ or reconfigure method."
                )
                logger.warning(message)
                # If status is UNHEALTHY, leave the status and message as is.
                # The issue that caused the deployment to be unhealthy should be
                # prioritized over this resource availability issue.
                if self._curr_status_info.status != DeploymentStatus.UNHEALTHY:
                    self._curr_status_info = DeploymentStatusInfo(
                        name=self._name,
                        status=DeploymentStatus.UPDATING,
                        message=message,
                    )

            self._prev_startup_warning = time.time()

        for replica in self._replicas.pop(states=[ReplicaState.STOPPING]):
            stopped = replica.check_stopped()
            if not stopped:
                self._replicas.add(ReplicaState.STOPPING, replica)

    def update(self) -> Tuple[bool, bool]:
        """Attempts to reconcile this deployment to match its goal state.

        This is an asynchronous call; it's expected to be called repeatedly.

        Also updates the internal DeploymentStatusInfo based on the current
        state of the system.

        Returns (deleted, any_replicas_recovering).
        """
        deleted, any_replicas_recovering = False, False
        upscale = []
        downscale = None
        try:
            # Add or remove DeploymentReplica instances in self._replicas.
            # This should be the only place we adjust total number of replicas
            # we manage.

            # Check the state of existing replicas and transition if necessary.
            self._check_and_update_replicas()

            upscale, downscale = self._scale_deployment_replicas()

            deleted, any_replicas_recovering = self._check_curr_status()
        except Exception:
            logger.exception(
                "Exception occurred trying to update deployment state:\n"
                + traceback.format_exc()
            )
            self._curr_status_info = DeploymentStatusInfo(
                name=self._name,
                status=DeploymentStatus.UNHEALTHY,
                message="Failed to update deployment:" f"\n{traceback.format_exc()}",
            )

        return deleted, any_replicas_recovering, upscale, downscale

    def record_multiplexed_model_ids(
        self, replica_name: str, multiplexed_model_ids: List[str]
    ) -> None:
        """Records the multiplexed model IDs of a replica.

        Args:
            replica_name: Name of the replica.
            multiplexed_model_ids: List of model IDs that replica is serving.
        """
        # Find the replica
        for replica in self._replicas.get():
            if replica.replica_tag == replica_name:
                replica.record_multiplexed_model_ids(multiplexed_model_ids)
                return
        logger.warn(f"Replia {replica_name} not found in deployment {self._name}")

    def _stop_one_running_replica_for_testing(self):
        running_replicas = self._replicas.pop(states=[ReplicaState.RUNNING])
        replica_to_stop = running_replicas.pop()
        replica_to_stop.stop(graceful=False)
        self._replicas.add(ReplicaState.STOPPING, replica_to_stop)
        for replica in running_replicas:
            self._replicas.add(ReplicaState.RUNNING, replica)


class DriverDeploymentState(DeploymentState):
    """Manages the target state and replicas for a single driver deployment."""

    def __init__(
        self,
        name: str,
        controller_name: str,
        detached: bool,
        long_poll_host: LongPollHost,
        deployment_scheduler: deployment_scheduler.DeploymentScheduler,
        _save_checkpoint_func: Callable,
        gcs_client: GcsClient = None,
    ):
        super().__init__(
            name,
            controller_name,
            detached,
            long_poll_host,
            deployment_scheduler,
            _save_checkpoint_func,
        )
        if gcs_client:
            self._gcs_client = gcs_client
        else:
            self._gcs_client = GcsClient(address=ray.get_runtime_context().gcs_address)

    def _get_all_node_ids(self):
        # Test mock purpose
        return get_all_node_ids(self._gcs_client)

    def _deploy_driver(self) -> List[ReplicaSchedulingRequest]:
        """Deploy the driver deployment to each node."""
        upscale = []
        num_existing_replicas = self._replicas.count()
        if num_existing_replicas >= self._target_state.num_replicas:
            num_running_replicas = self._replicas.count(states=[ReplicaState.RUNNING])
            if num_running_replicas >= self._target_state.num_replicas:
                for replica in self._replicas.pop(states=[ReplicaState.STARTING]):
                    self._stop_replica(replica)

            return upscale

        for _ in range(self._target_state.num_replicas - num_existing_replicas):
            replica_name = ReplicaName(self._name, get_random_letters())
            new_deployment_replica = DeploymentReplica(
                self._controller_name,
                self._detached,
                replica_name.replica_tag,
                replica_name.deployment_tag,
                self._target_state.version,
            )
            upscale.append(new_deployment_replica.start(self._target_state.info))

            self._replicas.add(ReplicaState.STARTING, new_deployment_replica)

        return upscale

    def _stop_all_replicas(self) -> bool:
        replica_changed = False
        for replica in self._replicas.pop(
            states=[
                ReplicaState.STARTING,
                ReplicaState.RUNNING,
                ReplicaState.RECOVERING,
                ReplicaState.UPDATING,
            ]
        ):
            self._stop_replica(replica)
            replica_changed = True
        return replica_changed

    def _calculate_max_replicas_to_stop(self) -> int:
        num_nodes = len(self._get_all_node_ids())
        rollout_size = max(int(0.2 * num_nodes), 1)
        old_running_replicas = self._replicas.count(
            exclude_version=self._target_state.version,
            states=[ReplicaState.STARTING, ReplicaState.UPDATING, ReplicaState.RUNNING],
        )
        new_running_replicas = self._replicas.count(
            version=self._target_state.version, states=[ReplicaState.RUNNING]
        )
        pending_replicas = num_nodes - new_running_replicas - old_running_replicas
        return max(rollout_size - pending_replicas, 0)

    def update(self) -> Tuple[bool, bool]:
        """Returns (deleted, any_replicas_recovering)."""
        try:
            self._check_and_update_replicas()

            upscale = []
            if self._target_state.deleting:
                self._stop_all_replicas()
            else:
                num_nodes = len(self._get_all_node_ids())
                # For driver deployment, when there are new node,
                # it is supposed to update the target state.
                if self._target_state.num_replicas != num_nodes:
                    self._target_state.num_replicas = num_nodes
                    curr_info = self._target_state.info
                    new_config = copy(curr_info)
                    new_config.deployment_config.num_replicas = num_nodes
                    if new_config.version is None:
                        new_config.version = self._target_state.version.code_version
                    self._set_target_state(new_config)

                max_to_stop = self._calculate_max_replicas_to_stop()
                self._stop_or_update_outdated_version_replicas(max_to_stop)

                upscale = self._deploy_driver()

            deleted, any_replicas_recovering = self._check_curr_status()
            return deleted, any_replicas_recovering, upscale, None
        except Exception:
            self._curr_status_info = DeploymentStatusInfo(
                name=self._name,
                status=DeploymentStatus.UNHEALTHY,
                message="Failed to update deployment:" f"\n{traceback.format_exc()}",
            )
            return False, False, [], None

    def should_autoscale(self) -> bool:
        return False


class DeploymentStateManager:
    """Manages all state for deployments in the system.

    This class is *not* thread safe, so any state-modifying methods should be
    called with a lock held.
    """

    def __init__(
        self,
        controller_name: str,
        detached: bool,
        kv_store: KVStoreBase,
        long_poll_host: LongPollHost,
        all_current_actor_names: List[str],
    ):

        self._controller_name = controller_name
        self._detached = detached
        self._kv_store = kv_store
        self._long_poll_host = long_poll_host
        self._deployment_scheduler = deployment_scheduler.DeploymentScheduler()

        self._deployment_states: Dict[str, DeploymentState] = dict()
        self._deleted_deployment_metadata: Dict[str, DeploymentInfo] = OrderedDict()

        self._recover_from_checkpoint(all_current_actor_names)

        # TODO(simon): move autoscaling related stuff into a manager.
        self.autoscaling_metrics_store = InMemoryMetricsStore()
        self.handle_metrics_store = InMemoryMetricsStore()

    def _create_driver_deployment_state(self, name):
        self._deployment_scheduler.on_deployment_created(
            name, DriverDeploymentSchedulingPolicy()
        )

        return DriverDeploymentState(
            name,
            self._controller_name,
            self._detached,
            self._long_poll_host,
            self._deployment_scheduler,
            self._save_checkpoint_func,
        )

    def _create_deployment_state(self, name):
        self._deployment_scheduler.on_deployment_created(
            name, SpreadDeploymentSchedulingPolicy()
        )

        return DeploymentState(
            name,
            self._controller_name,
            self._detached,
            self._long_poll_host,
            self._deployment_scheduler,
            self._save_checkpoint_func,
        )

    def record_autoscaling_metrics(self, data: Dict[str, float], send_timestamp: float):
        self.autoscaling_metrics_store.add_metrics_point(data, send_timestamp)

    def record_handle_metrics(self, data: Dict[str, float], send_timestamp: float):
        self.handle_metrics_store.add_metrics_point(data, send_timestamp)

    def get_autoscaling_metrics(self):
        """
        Return autoscaling metrics (used for dumping from controller)
        """
        return self.autoscaling_metrics_store.data

    def _map_actor_names_to_deployment(
        self, all_current_actor_names: List[str]
    ) -> Dict[str, List[str]]:
        """
        Given a list of all actor names queried from current ray cluster,
        map them to corresponding deployments.

        Example:
            Args:
                [A#zxc123, B#xcv234, A#qwe234]
            Returns:
                {
                    A: [A#zxc123, A#qwe234]
                    B: [B#xcv234]
                }
        """
        all_replica_names = [
            actor_name
            for actor_name in all_current_actor_names
            if ReplicaName.is_replica_name(actor_name)
        ]
        deployment_to_current_replicas = defaultdict(list)
        if len(all_replica_names) > 0:
            # Each replica tag is formatted as "deployment_name#random_letter"
            for replica_name in all_replica_names:
                replica_tag = ReplicaName.from_str(replica_name)
                deployment_to_current_replicas[replica_tag.deployment_tag].append(
                    replica_name
                )

        return deployment_to_current_replicas

    def _recover_from_checkpoint(self, all_current_actor_names: List[str]) -> None:
        """
        Recover from checkpoint upon controller failure with all actor names
        found in current cluster.

        Each deployment resumes target state from checkpoint if available.

        For current state it will prioritize reconstructing from current
        actor names found that matches deployment tag if applicable.
        """
        deployment_to_current_replicas = self._map_actor_names_to_deployment(
            all_current_actor_names
        )
        checkpoint = self._kv_store.get(CHECKPOINT_KEY)
        if checkpoint is not None:
            (
                deployment_state_info,
                self._deleted_deployment_metadata,
            ) = cloudpickle.loads(checkpoint)

            for deployment_tag, checkpoint_data in deployment_state_info.items():
                if checkpoint_data.info.is_driver_deployment:
                    deployment_state = self._create_driver_deployment_state(
                        deployment_tag
                    )
                else:
                    deployment_state = self._create_deployment_state(deployment_tag)
                deployment_state.recover_target_state_from_checkpoint(checkpoint_data)
                if len(deployment_to_current_replicas[deployment_tag]) > 0:
                    deployment_state.recover_current_state_from_replica_actor_names(  # noqa: E501
                        deployment_to_current_replicas[deployment_tag]
                    )
                self._deployment_states[deployment_tag] = deployment_state

    def shutdown(self):
        """
        Shutdown all running replicas by notifying the controller, and leave
        it to the controller event loop to take actions afterwards.

        Once shutdown signal is received, it will also prevent any new
        deployments or replicas from being created.

        One can send multiple shutdown signals but won't effectively make any
        difference compare to calling it once.
        """

        for deployment_state in self._deployment_states.values():
            deployment_state.delete()

        # TODO(jiaodong): This might not be 100% safe since we deleted
        # everything without ensuring all shutdown goals are completed
        # yet. Need to address in follow-up PRs.
        self._kv_store.delete(CHECKPOINT_KEY)

        # TODO(jiaodong): Need to add some logic to prevent new replicas
        # from being created once shutdown signal is sent.

    def _save_checkpoint_func(
        self, *, writeahead_checkpoints: Optional[Dict[str, Tuple]]
    ) -> None:
        """Write a checkpoint of all deployment states.
        By default, this checkpoints the current in-memory state of each
        deployment. However, these can be overwritten by passing
        `writeahead_checkpoints` in order to checkpoint an update before
        applying it to the in-memory state.
        """

        deployment_state_info = {
            deployment_name: deployment_state.get_checkpoint_data()
            for deployment_name, deployment_state in self._deployment_states.items()
        }

        if writeahead_checkpoints is not None:
            deployment_state_info.update(writeahead_checkpoints)

        self._kv_store.put(
            CHECKPOINT_KEY,
            cloudpickle.dumps(
                (deployment_state_info, self._deleted_deployment_metadata)
            ),
        )

    def get_running_replica_infos(
        self,
    ) -> Dict[str, List[RunningReplicaInfo]]:
        return {
            name: deployment_state.get_running_replica_infos()
            for name, deployment_state in self._deployment_states.items()
        }

    def get_deployment_configs(
        self, filter_tag: Optional[str] = None, include_deleted: Optional[bool] = False
    ) -> Dict[str, DeploymentConfig]:
        configs: Dict[str, DeploymentConfig] = {}
        for deployment_name, deployment_state in self._deployment_states.items():
            if filter_tag is None or deployment_name == filter_tag:
                configs[
                    deployment_name
                ] = deployment_state.target_info.deployment_config

        if include_deleted:
            for name, info in self._deleted_deployment_metadata.items():
                if filter_tag is None or name == filter_tag:
                    configs[name] = info.deployment_config

        return configs

    def get_deployment(
        self, deployment_name: str, include_deleted: Optional[bool] = False
    ) -> Optional[DeploymentInfo]:
        if deployment_name in self._deployment_states:
            return self._deployment_states[deployment_name].target_info
        elif include_deleted and deployment_name in self._deleted_deployment_metadata:
            return self._deleted_deployment_metadata[deployment_name]
        else:
            return None

    def get_deployment_details(
        self, deployment_name: str
    ) -> Optional[DeploymentDetails]:
        """Gets detailed info on a deployment.

        Returns:
            DeploymentDetails: if the deployment is live.
            None: if the deployment is deleted.
        """
        statuses = self.get_deployment_statuses([deployment_name])
        if len(statuses) == 0:
            return None
        else:
            status_info = statuses[0]
            return DeploymentDetails(
                name=deployment_name,
                status=status_info.status,
                message=status_info.message,
                deployment_config=_deployment_info_to_schema(
                    deployment_name, self.get_deployment(deployment_name)
                ),
                replicas=self._deployment_states[
                    deployment_name
                ].list_replica_details(),
            )

    def get_deployment_statuses(
        self, names: List[str] = None
    ) -> List[DeploymentStatusInfo]:
        statuses = []
        for name, state in self._deployment_states.items():
            if not names or name in names:
                statuses.append(state.curr_status_info)
        return statuses

    def deploy(self, deployment_name: str, deployment_info: DeploymentInfo) -> bool:
        """Deploy the deployment.

        If the deployment already exists with the same version and config,
        this is a no-op and returns False.

        Returns:
            bool: Whether or not the deployment is being updated.
        """
        if deployment_name in self._deleted_deployment_metadata:
            del self._deleted_deployment_metadata[deployment_name]

        if deployment_name not in self._deployment_states:
            if deployment_info.is_driver_deployment:
                self._deployment_states[
                    deployment_name
                ] = self._create_driver_deployment_state(deployment_name)
            else:
                self._deployment_states[
                    deployment_name
                ] = self._create_deployment_state(deployment_name)
            self._record_deployment_usage()

        return self._deployment_states[deployment_name].deploy(deployment_info)

    def get_deployments_in_application(self, app_name: str) -> List[str]:
        """Return list of deployment names in application."""
        states = []
        for name, deployment_state in self._deployment_states.items():
            if deployment_state.target_info.app_name == app_name:
                states.append(name)

        return states

    def delete_deployment(self, deployment_name: str):
        # This method must be idempotent. We should validate that the
        # specified deployment exists on the client.
        if deployment_name in self._deployment_states:
            self._deployment_states[deployment_name].delete()

    def get_replica_ongoing_request_metrics(
        self, deployment_name: str, look_back_period_s
    ) -> List[float]:
        """
        Return replica average ongoing requests
        Args:
            deployment_name: deployment name
            look_back_period_s: the look back time period to collect the requests
                metrics
        Returns:
            List of ongoing requests, the length of list indicate the number
                of replicas
        """

        replicas = self._deployment_states[deployment_name]._replicas
        running_replicas = replicas.get([ReplicaState.RUNNING])

        current_num_ongoing_requests = []
        for replica in running_replicas:
            replica_tag = replica.replica_tag
            num_ongoing_requests = self.autoscaling_metrics_store.window_average(
                replica_tag,
                time.time() - look_back_period_s,
            )
            if num_ongoing_requests is not None:
                current_num_ongoing_requests.append(num_ongoing_requests)
        return current_num_ongoing_requests

    def get_handle_queueing_metrics(
        self, deployment_name: str, look_back_period_s
    ) -> int:
        """
        Return handle queue length metrics
        Args:
            deployment_name: deployment name
            look_back_period_s: the look back time period to collect the requests
                metrics
        Returns:
            if multiple handles queue length, return the max number of queue length.
        """
        current_handle_queued_queries = self.handle_metrics_store.max(
            deployment_name,
            time.time() - look_back_period_s,
        )

        if current_handle_queued_queries is None:
            current_handle_queued_queries = 0
        return current_handle_queued_queries

    def update(self) -> bool:
        """Updates the state of all deployments to match their goal state.

        Returns True if any of the deployments have replicas in the RECOVERING state.
        """
        deleted_tags = []
        any_recovering = False
        running_replica_infos_before_update = self.get_running_replica_infos()
        upscales = {}
        downscales = {}

        for deployment_name, deployment_state in self._deployment_states.items():
            if deployment_state.should_autoscale():
                current_num_ongoing_requests = self.get_replica_ongoing_request_metrics(
                    deployment_name,
                    deployment_state.get_autoscale_metric_lookback_period(),
                )
                current_handle_queued_queries = self.get_handle_queueing_metrics(
                    deployment_name,
                    deployment_state.get_autoscale_metric_lookback_period(),
                )
                deployment_state.autoscale(
                    current_num_ongoing_requests, current_handle_queued_queries
                )

            deleted, recovering, upscale, downscale = deployment_state.update()
            if upscale:
                upscales[deployment_name] = upscale
            if downscale:
                downscales[deployment_name] = downscale

            if deleted:
                deleted_tags.append(deployment_name)
                deployment_info = deployment_state.target_info
                deployment_info.end_time_ms = int(time.time() * 1000)
                if len(self._deleted_deployment_metadata) > MAX_NUM_DELETED_DEPLOYMENTS:
                    self._deleted_deployment_metadata.popitem(last=False)
                self._deleted_deployment_metadata[deployment_name] = deployment_info

            any_recovering |= recovering

        deployment_to_replicas_to_stop = self._deployment_scheduler.schedule(
            upscales, downscales
        )
        for deployment_name, replicas_to_stop in deployment_to_replicas_to_stop.items():
            self._deployment_states[deployment_name].stop_replicas(replicas_to_stop)

        for deployment_name, deployment_state in self._deployment_states.items():
            if set(running_replica_infos_before_update[deployment_name]) != set(
                deployment_state.get_running_replica_infos()
            ):
                deployment_state.notify_running_replicas_changed()

        for tag in deleted_tags:
            self._deployment_scheduler.on_deployment_deleted(tag)
            del self._deployment_states[tag]

        if len(deleted_tags):
            self._record_deployment_usage()

        return any_recovering

    def _record_deployment_usage(self):
        record_extra_usage_tag(
            TagKey.SERVE_NUM_DEPLOYMENTS, str(len(self._deployment_states))
        )

        num_gpu_deployments = 0
        for deployment_state in self._deployment_states.values():
            if (
                deployment_state.target_info is not None
                and deployment_state.target_info.replica_config is not None
                and deployment_state.target_info.replica_config.ray_actor_options
                is not None
                and (
                    deployment_state.target_info.replica_config.ray_actor_options.get(
                        "num_gpus", 0
                    )
                    > 0
                )
            ):
                num_gpu_deployments += 1
        record_extra_usage_tag(
            TagKey.SERVE_NUM_GPU_DEPLOYMENTS, str(num_gpu_deployments)
        )

    def record_multiplexed_replica_info(self, info: MultiplexedReplicaInfo):
        """
        Record multiplexed model ids for a multiplexed replica.

        Args:
            info: Multiplexed replica info including deployment name,
                replica tag and model ids.
        """
        if info.deployment_name not in self._deployment_states:
            logger.error(
                f"Deployment {info.deployment_name} not found in state manager."
            )
            return
        self._deployment_states[info.deployment_name].record_multiplexed_model_ids(
            info.replica_tag, info.model_ids
        )<|MERGE_RESOLUTION|>--- conflicted
+++ resolved
@@ -307,21 +307,11 @@
         """Returns the relative log file path of the actor, None if not placed."""
         return self._log_file_path
 
-<<<<<<< HEAD
-    def _check_obj_ref_ready(self, obj_ref: ObjectRef) -> bool:
-        ready, _ = ray.wait([obj_ref], timeout=0)
-        return len(ready) == 1
-
     def start(self, deployment_info: DeploymentInfo) -> ReplicaSchedulingRequest:
         """Start the current DeploymentReplica instance.
 
         The replica will be in the STARTING and PENDING_ALLOCATION states
         until the deployment scheduler schedules the underlying actor.
-=======
-    def start(self, deployment_info: DeploymentInfo):
-        """
-        Start a new actor for current DeploymentReplica instance.
->>>>>>> 8e8e0a44
         """
         self._actor_resources = deployment_info.replica_config.resource_dict
         # it is currently not possible to create a placement group
@@ -524,13 +514,7 @@
         """
 
         # Check whether the replica has been allocated.
-<<<<<<< HEAD
-        if self._allocated_obj_ref is None or not self._check_obj_ref_ready(
-            self._allocated_obj_ref
-        ):
-=======
-        if not check_obj_ref_ready_nowait(self._allocated_obj_ref):
->>>>>>> 8e8e0a44
+        if self._allocated_obj_ref is None or not check_obj_ref_ready_nowait(self._allocated_obj_ref):
             return ReplicaStartupStatus.PENDING_ALLOCATION, None
 
         try:
