import json
import logging
import math
import os
import random
import time
import traceback
from collections import defaultdict
from copy import copy
from dataclasses import dataclass
from enum import Enum
from typing import Any, Callable, Dict, List, Optional, Set, Tuple

import ray
from ray import ObjectRef, cloudpickle
from ray._common import ray_constants
from ray.actor import ActorHandle
from ray.exceptions import RayActorError, RayError, RayTaskError, RuntimeEnvSetupError
from ray.serve import metrics
from ray.serve._private import default_impl
from ray.serve._private.autoscaling_state import AutoscalingStateManager
from ray.serve._private.cluster_node_info_cache import ClusterNodeInfoCache
from ray.serve._private.common import (
    DeploymentID,
    DeploymentStatus,
    DeploymentStatusInfo,
    DeploymentStatusInternalTrigger,
    DeploymentStatusTrigger,
    DeploymentTargetInfo,
    Duration,
    ReplicaID,
    ReplicaState,
    RequestRoutingInfo,
    RunningReplicaInfo,
)
from ray.serve._private.config import DeploymentConfig
from ray.serve._private.constants import (
    MAX_DEPLOYMENT_CONSTRUCTOR_RETRY_COUNT,
    MAX_PER_REPLICA_RETRY_COUNT,
    RAY_SERVE_ENABLE_TASK_EVENTS,
    RAY_SERVE_FAIL_ON_RANK_ERROR,
    RAY_SERVE_FORCE_STOP_UNHEALTHY_REPLICAS,
    RAY_SERVE_USE_COMPACT_SCHEDULING_STRATEGY,
    REPLICA_HEALTH_CHECK_UNHEALTHY_THRESHOLD,
    SERVE_LOGGER_NAME,
    SERVE_NAMESPACE,
)
from ray.serve._private.deployment_info import DeploymentInfo
from ray.serve._private.deployment_scheduler import (
    DeploymentDownscaleRequest,
    DeploymentScheduler,
    ReplicaSchedulingRequest,
    ReplicaSchedulingRequestStatus,
    SpreadDeploymentSchedulingPolicy,
)
from ray.serve._private.long_poll import LongPollHost, LongPollNamespace
from ray.serve._private.storage.kv_store import KVStoreBase
from ray.serve._private.usage import ServeUsageTag
from ray.serve._private.utils import (
    JavaActorHandleProxy,
    check_obj_ref_ready_nowait,
    get_capacity_adjusted_num_replicas,
    get_random_string,
    msgpack_deserialize,
    msgpack_serialize,
)
from ray.serve._private.version import DeploymentVersion
from ray.serve.generated.serve_pb2 import DeploymentLanguage
from ray.serve.schema import (
    DeploymentDetails,
    ReplicaDetails,
    _deployment_info_to_schema,
)
from ray.util.placement_group import PlacementGroup

logger = logging.getLogger(SERVE_LOGGER_NAME)


class ReplicaStartupStatus(Enum):
    PENDING_ALLOCATION = 1
    PENDING_INITIALIZATION = 2
    SUCCEEDED = 3
    FAILED = 4


class ReplicaHealthCheckResponse(Enum):
    NONE = 1
    SUCCEEDED = 2
    APP_FAILURE = 3
    ACTOR_CRASHED = 4


@dataclass
class DeploymentTargetState:
    """The current goal state for a deployment.

    info: contains the information needed to initialize a replica.
    target_num_replicas: the number of replicas to run. This should already
        be adjusted by the target_capacity.
    version: the goal version of the deployment.
    deleting: whether the deployment is being deleted.
    """

    info: Optional[DeploymentInfo]
    target_num_replicas: int
    version: Optional[DeploymentVersion]
    deleting: bool

    @classmethod
    def default(cls) -> "DeploymentTargetState":
        return cls(None, -1, None, False)

    @classmethod
    def create(
        cls,
        info: DeploymentInfo,
        target_num_replicas: int,
        *,
        deleting: bool = False,
    ) -> "DeploymentTargetState":
        if deleting:
            if target_num_replicas != 0:
                raise ValueError(
                    "target_num_replicas must be 0 when setting target state "
                    f"to deleting. Got {target_num_replicas} instead."
                )

        version = DeploymentVersion(
            info.version,
            deployment_config=info.deployment_config,
            ray_actor_options=info.replica_config.ray_actor_options,
            placement_group_bundles=info.replica_config.placement_group_bundles,
            placement_group_strategy=info.replica_config.placement_group_strategy,
            max_replicas_per_node=info.replica_config.max_replicas_per_node,
            route_prefix=info.route_prefix,
        )

        return cls(info, target_num_replicas, version, deleting)

    def is_scaled_copy_of(self, other_target_state: "DeploymentTargetState") -> bool:
        """Checks if this target state is a scaled copy of another target state.

        A target state is a scaled copy of another target state if all
        configurable info is identical, other than target_num_replicas.

        Returns: True if this target state contains a non-None DeploymentInfo
            and is a scaled copy of the other target state.
        """

        if other_target_state.info is None:
            return False

        return all(
            [
                self.info.replica_config.ray_actor_options
                == other_target_state.info.replica_config.ray_actor_options,
                self.info.replica_config.placement_group_bundles
                == other_target_state.info.replica_config.placement_group_bundles,
                self.info.replica_config.placement_group_strategy
                == other_target_state.info.replica_config.placement_group_strategy,
                self.info.replica_config.max_replicas_per_node
                == other_target_state.info.replica_config.max_replicas_per_node,
                self.info.deployment_config.dict(exclude={"num_replicas"})
                == other_target_state.info.deployment_config.dict(
                    exclude={"num_replicas"}
                ),
                # TODO(zcin): version can be None, this is from an outdated codepath.
                # We should remove outdated code, so version can never be None.
                self.version,
                self.version == other_target_state.version,
            ]
        )


@dataclass
class DeploymentStateUpdateResult:
    deleted: bool
    any_replicas_recovering: bool
    upscale: List[ReplicaSchedulingRequest]
    downscale: Optional[DeploymentDownscaleRequest]


CHECKPOINT_KEY = "serve-deployment-state-checkpoint"
SLOW_STARTUP_WARNING_S = int(os.environ.get("SERVE_SLOW_STARTUP_WARNING_S", 30))
SLOW_STARTUP_WARNING_PERIOD_S = int(
    os.environ.get("SERVE_SLOW_STARTUP_WARNING_PERIOD_S", 30)
)

ALL_REPLICA_STATES = list(ReplicaState)
_SCALING_LOG_ENABLED = os.environ.get("SERVE_ENABLE_SCALING_LOG", "0") != "0"
# Feature flag to disable forcibly shutting down replicas.
RAY_SERVE_DISABLE_SHUTTING_DOWN_INGRESS_REPLICAS_FORCEFULLY = (
    os.environ.get("RAY_SERVE_DISABLE_SHUTTING_DOWN_INGRESS_REPLICAS_FORCEFULLY", "0")
    == "1"
)


def print_verbose_scaling_log():
    assert _SCALING_LOG_ENABLED

    log_path = "/tmp/ray/session_latest/logs/monitor.log"
    last_n_lines = 50
    autoscaler_log_last_n_lines = []
    if os.path.exists(log_path):
        with open(log_path) as f:
            autoscaler_log_last_n_lines = f.readlines()[-last_n_lines:]

    debug_info = {
        "nodes": ray.nodes(),
        "available_resources": ray.available_resources(),
        "total_resources": ray.cluster_resources(),
        "autoscaler_logs": autoscaler_log_last_n_lines,
    }
    logger.error(f"Scaling information\n{json.dumps(debug_info, indent=2)}")


class ActorReplicaWrapper:
    """Wraps a Ray actor for a deployment replica.

    This is primarily defined so that we can mock out actual Ray operations
    for unit testing.

    *All Ray API calls should be made here, not in DeploymentState.*
    """

    def __init__(
        self,
        replica_id: ReplicaID,
        version: DeploymentVersion,
    ):
        self._replica_id = replica_id
        self._deployment_id = replica_id.deployment_id
        self._actor_name = replica_id.to_full_id_str()

        # Populated in either self.start() or self.recover()
        self._allocated_obj_ref: ObjectRef = None
        self._ready_obj_ref: ObjectRef = None

        self._actor_resources: Dict[str, float] = None
        # If the replica is being started, this will be the true version
        # If the replica is being recovered, this will be the target
        # version, which may be inconsistent with the actual replica
        # version. If so, the actual version will be updated later after
        # recover() and check_ready()
        self._version: DeploymentVersion = version
        self._healthy: bool = True
        self._health_check_ref: Optional[ObjectRef] = None
        self._last_health_check_time: float = 0.0
        self._consecutive_health_check_failures = 0
        self._initialization_latency_s: Optional[float] = None
        self._port: Optional[int] = None
        self._docs_path: Optional[str] = None
        # Rank assigned to the replica.
        self._rank: Optional[int] = None
        # Populated in `on_scheduled` or `recover`.
        self._actor_handle: ActorHandle = None
        self._placement_group: PlacementGroup = None

        # Populated after replica is allocated.
        self._pid: int = None
        self._actor_id: str = None
        self._worker_id: str = None
        self._node_id: str = None
        self._node_ip: str = None
        self._node_instance_id: str = None
        self._log_file_path: str = None

        # Populated in self.stop().
        self._graceful_shutdown_ref: ObjectRef = None

        # todo: will be confused with deployment_config.is_cross_language
        self._is_cross_language = False
        self._deployment_is_cross_language = False
        self._routing_stats: Dict[str, Any] = {}
        self._record_routing_stats_ref: Optional[ObjectRef] = None
        self._last_record_routing_stats_time: float = 0.0
        self._ingress: bool = False

    @property
    def replica_id(self) -> str:
        return self._replica_id

    @property
    def deployment_name(self) -> str:
        return self._deployment_id.name

    @property
    def rank(self) -> Optional[int]:
        return self._rank

    @property
    def app_name(self) -> str:
        return self._deployment_id.app_name

    @property
    def is_cross_language(self) -> bool:
        return self._is_cross_language

    @property
    def actor_handle(self) -> Optional[ActorHandle]:
        if not self._actor_handle:
            try:
                self._actor_handle = ray.get_actor(
                    self._actor_name, namespace=SERVE_NAMESPACE
                )
            except ValueError:
                self._actor_handle = None

        if self._is_cross_language:
            assert isinstance(self._actor_handle, JavaActorHandleProxy)
            return self._actor_handle.handle

        return self._actor_handle

    @property
    def placement_group_bundles(self) -> Optional[List[Dict[str, float]]]:
        if not self._placement_group:
            return None

        return self._placement_group.bundle_specs

    @property
    def version(self) -> DeploymentVersion:
        """Replica version. This can be incorrect during state recovery.

        If the controller crashes and the deployment state is being
        recovered, this will temporarily be the deployment-wide target
        version, which may be inconsistent with the actual version
        running on the replica actor. If so, the actual version will be
        updated when the replica transitions from RECOVERING -> RUNNING
        """
        return self._version

    @property
    def deployment_config(self) -> DeploymentConfig:
        """Deployment config. This can return an incorrect config during state recovery.

        If the controller hasn't yet recovered the up-to-date version
        from the running replica actor, this property will return the
        current target config for the deployment.
        """
        return self._version.deployment_config

    @property
    def docs_path(self) -> Optional[str]:
        return self._docs_path

    @property
    def max_ongoing_requests(self) -> int:
        return self.deployment_config.max_ongoing_requests

    @property
    def max_queued_requests(self) -> int:
        return self.deployment_config.max_queued_requests

    @property
    def graceful_shutdown_timeout_s(self) -> float:
        return self.deployment_config.graceful_shutdown_timeout_s

    @property
    def health_check_period_s(self) -> float:
        return self.deployment_config.health_check_period_s

    @property
    def health_check_timeout_s(self) -> float:
        return self.deployment_config.health_check_timeout_s

    @property
    def request_routing_stats_period_s(self) -> float:
        return (
            self.deployment_config.request_router_config.request_routing_stats_period_s
        )

    @property
    def request_routing_stats_timeout_s(self) -> float:
        return (
            self.deployment_config.request_router_config.request_routing_stats_timeout_s
        )

    @property
    def pid(self) -> Optional[int]:
        """Returns the pid of the actor, None if not started."""
        return self._pid

    @property
    def actor_id(self) -> Optional[str]:
        """Returns the actor id, None if not started."""
        return self._actor_id

    @property
    def worker_id(self) -> Optional[str]:
        """Returns the worker id, None if not started."""
        return self._worker_id

    @property
    def node_id(self) -> Optional[str]:
        """Returns the node id of the actor, None if not placed."""
        return self._node_id

    @property
    def node_ip(self) -> Optional[str]:
        """Returns the node ip of the actor, None if not placed."""
        return self._node_ip

    @property
    def node_instance_id(self) -> Optional[str]:
        """Returns the node instance id of the actor, None if not placed."""
        return self._node_instance_id

    @property
    def log_file_path(self) -> Optional[str]:
        """Returns the relative log file path of the actor, None if not placed."""
        return self._log_file_path

    @property
    def initialization_latency_s(self) -> Optional[float]:
        """Returns the initialization latency for the replica actor.

        Returns None if the replica hasn't started yet.

        Note: this value isn't checkpointed, so if the controller restarts,
        this value goes back to None.
        """

        return self._initialization_latency_s

    def start(self, deployment_info: DeploymentInfo) -> ReplicaSchedulingRequest:
        """Start the current DeploymentReplica instance.

        The replica will be in the STARTING and PENDING_ALLOCATION states
        until the deployment scheduler schedules the underlying actor.
        """
        self._actor_resources = deployment_info.replica_config.resource_dict
        self._ingress = deployment_info.ingress
        # it is currently not possible to create a placement group
        # with no resources (https://github.com/ray-project/ray/issues/20401)
        self._deployment_is_cross_language = (
            deployment_info.deployment_config.is_cross_language
        )

        logger.info(
            f"Starting {self.replica_id}.",
            extra={"log_to_stderr": False},
        )

        actor_def = deployment_info.actor_def
        if (
            deployment_info.deployment_config.deployment_language
            == DeploymentLanguage.PYTHON
        ):
            if deployment_info.replica_config.serialized_init_args is None:
                serialized_init_args = cloudpickle.dumps(())
            else:
                serialized_init_args = (
                    cloudpickle.dumps(
                        msgpack_deserialize(
                            deployment_info.replica_config.serialized_init_args
                        )
                    )
                    if self._deployment_is_cross_language
                    else deployment_info.replica_config.serialized_init_args
                )
            # TODO(abrar): Fill in the correct rank
            rank = 0
            init_args = (
                self.replica_id,
                (
                    cloudpickle.dumps(deployment_info.replica_config.deployment_def)
                    if self._deployment_is_cross_language
                    else deployment_info.replica_config.serialized_deployment_def
                ),
                serialized_init_args,
                (
                    deployment_info.replica_config.serialized_init_kwargs
                    if deployment_info.replica_config.serialized_init_kwargs
                    else cloudpickle.dumps({})
                ),
                deployment_info.deployment_config.to_proto_bytes(),
                self._version,
                deployment_info.ingress,
                deployment_info.route_prefix,
                rank,
            )
        # TODO(simon): unify the constructor arguments across language
        elif (
            deployment_info.deployment_config.deployment_language
            == DeploymentLanguage.JAVA
        ):
            self._is_cross_language = True
            actor_def = ray.cross_language.java_actor_class(
                "io.ray.serve.replica.RayServeWrappedReplica"
            )
            init_args = (
                # String deploymentName,
                self.deployment_name,
                # String replicaID,
                self.replica_id.to_full_id_str(),
                # String deploymentDef
                deployment_info.replica_config.deployment_def_name,
                # byte[] initArgsbytes
                (
                    msgpack_serialize(
                        cloudpickle.loads(
                            deployment_info.replica_config.serialized_init_args
                        )
                    )
                    if self._deployment_is_cross_language
                    else deployment_info.replica_config.serialized_init_args
                ),
                # byte[] deploymentConfigBytes,
                deployment_info.deployment_config.to_proto_bytes(),
                # byte[] deploymentVersionBytes,
                self._version.to_proto().SerializeToString(),
                # String controllerName
                # String appName
                self.app_name,
            )

        actor_options = {
            "name": self._actor_name,
            "namespace": SERVE_NAMESPACE,
            "lifetime": "detached",
            "enable_task_events": RAY_SERVE_ENABLE_TASK_EVENTS,
        }
        actor_options.update(deployment_info.replica_config.ray_actor_options)

        # A replica's default `max_concurrency` value can prevent it from
        # respecting the configured `max_ongoing_requests`. To avoid this
        # unintentional behavior, use `max_ongoing_requests` to override
        # the Actor's `max_concurrency` if it is larger.
        if (
            deployment_info.deployment_config.max_ongoing_requests
            > ray_constants.DEFAULT_MAX_CONCURRENCY_ASYNC
        ):
            actor_options["max_concurrency"] = (
                deployment_info.deployment_config.max_ongoing_requests
            )

        return ReplicaSchedulingRequest(
            replica_id=self.replica_id,
            actor_def=actor_def,
            actor_resources=self._actor_resources,
            actor_options=actor_options,
            actor_init_args=init_args,
            placement_group_bundles=(
                deployment_info.replica_config.placement_group_bundles
            ),
            placement_group_strategy=(
                deployment_info.replica_config.placement_group_strategy
            ),
            max_replicas_per_node=(
                deployment_info.replica_config.max_replicas_per_node
            ),
            on_scheduled=self.on_scheduled,
        )

    def on_scheduled(
        self,
        actor_handle: ActorHandle,
        placement_group: Optional[PlacementGroup] = None,
    ):
        self._actor_handle = actor_handle
        self._placement_group = placement_group

        # Perform auto method name translation for java handles.
        # See https://github.com/ray-project/ray/issues/21474
        deployment_config = copy(self._version.deployment_config)
        deployment_config.user_config = self._format_user_config(
            deployment_config.user_config
        )
        if self._is_cross_language:
            self._actor_handle = JavaActorHandleProxy(self._actor_handle)
            self._allocated_obj_ref = self._actor_handle.is_allocated.remote()
            self._ready_obj_ref = self._actor_handle.is_initialized.remote(
                deployment_config.to_proto_bytes()
            )
        else:
            self._allocated_obj_ref = self._actor_handle.is_allocated.remote()
            replica_ready_check_func = self._actor_handle.initialize_and_get_metadata
            self._ready_obj_ref = replica_ready_check_func.remote(
                deployment_config,
                # Ensure that `is_allocated` will execute
                # before `initialize_and_get_metadata`,
                # because `initialize_and_get_metadata` runs
                # user code that could block the replica
                # asyncio loop. If that happens before `is_allocated` is executed,
                # the `is_allocated` call won't be able to run.
                self._allocated_obj_ref,
            )

    def _format_user_config(self, user_config: Any):
        temp = copy(user_config)
        if user_config is not None and self._deployment_is_cross_language:
            if self._is_cross_language:
                temp = msgpack_serialize(temp)
            else:
                temp = msgpack_deserialize(temp)
        return temp

    def reconfigure(self, version: DeploymentVersion) -> bool:
        """
        Update replica version. Also, updates the deployment config on the actor
        behind this DeploymentReplica instance if necessary.

        Returns: whether the actor is being updated.
        """
        updating = False
        if self._version.requires_actor_reconfigure(version):
            # Call into replica actor reconfigure() with updated user config and
            # graceful_shutdown_wait_loop_s
            updating = True
            deployment_config = copy(version.deployment_config)
            deployment_config.user_config = self._format_user_config(
                deployment_config.user_config
            )
            # TODO(abrar): FIll in the correct rank
            rank = 0
            self._ready_obj_ref = self._actor_handle.reconfigure.remote(
                deployment_config,
                rank,
                version.route_prefix,
            )

        self._version = version
        return updating

    def recover(self) -> bool:
        """Recover replica version from a live replica actor.

        When controller dies, the deployment state loses the info on the version that's
        running on each individual replica actor, so as part of the recovery process, we
        need to recover the version that is running on the replica actor.

        Also confirm that actor is allocated and initialized before marking as running.

        Returns: False if the replica actor is no longer alive; the
            actor could have been killed in the time between when the
            controller fetching all Serve actors in the cluster and when
            the controller tries to recover it. Otherwise, return True.
        """
        logger.info(f"Recovering {self.replica_id}.")
        try:
            self._actor_handle = ray.get_actor(
                self._actor_name, namespace=SERVE_NAMESPACE
            )
        except ValueError:
            logger.warning(
                f"Failed to get handle to replica {self._actor_name} "
                "during controller recovery. Marking as dead."
            )
            return False

        try:
            self._placement_group = ray.util.get_placement_group(
                self._actor_name,
            )
        except ValueError:
            # ValueError is raised if the placement group does not exist.
            self._placement_group = None

        # Re-fetch initialization proof
        self._allocated_obj_ref = self._actor_handle.is_allocated.remote()

        # Running actor handle already has all info needed, thus successful
        # starting simply means retrieving replica version hash from actor
        if self._is_cross_language:
            self._ready_obj_ref = self._actor_handle.check_health.remote()
        else:
            self._ready_obj_ref = (
                self._actor_handle.initialize_and_get_metadata.remote()
            )

        return True

    def check_ready(self) -> Tuple[ReplicaStartupStatus, Optional[str]]:
        """
        Check if current replica has started by making ray API calls on
        relevant actor / object ref.

        Replica initialization calls __init__(), reconfigure(), and check_health().

        Returns:
            state (ReplicaStartupStatus):
                PENDING_ALLOCATION: replica is waiting for a worker to start
                PENDING_INITIALIZATION: replica initialization hasn't finished.
                FAILED: replica initialization failed.
                SUCCEEDED: replica initialization succeeded.
            error_msg:
                None: for PENDING_ALLOCATION, PENDING_INITIALIZATION or SUCCEEDED states
                str: for FAILED state
        """

        # Check whether the replica has been allocated.
        if self._allocated_obj_ref is None or not check_obj_ref_ready_nowait(
            self._allocated_obj_ref
        ):
            return ReplicaStartupStatus.PENDING_ALLOCATION, None

        if not self._is_cross_language:
            try:
                (
                    self._pid,
                    self._actor_id,
                    self._worker_id,
                    self._node_id,
                    self._node_ip,
                    self._node_instance_id,
                    self._log_file_path,
                ) = ray.get(self._allocated_obj_ref)
            except RayTaskError as e:
                logger.exception(
                    f"Exception in {self._replica_id}, the replica will be stopped."
                )
                return ReplicaStartupStatus.FAILED, str(e.as_instanceof_cause())
            except RuntimeEnvSetupError as e:
                msg = f"Exception when allocating {self._replica_id}: {str(e)}"
                logger.exception(msg)
                return ReplicaStartupStatus.FAILED, msg
            except Exception:
                msg = (
                    f"Exception when allocating {self._replica_id}:\n"
                    + traceback.format_exc()
                )
                logger.exception(msg)
                return ReplicaStartupStatus.FAILED, msg

        # Check whether replica initialization has completed.
        replica_ready = check_obj_ref_ready_nowait(self._ready_obj_ref)
        # In case of deployment constructor failure, ray.get will help to
        # surface exception to each update() cycle.
        if not replica_ready:
            return ReplicaStartupStatus.PENDING_INITIALIZATION, None
        else:
            try:
                # TODO(simon): fully implement reconfigure for Java replicas.
                if self._is_cross_language:
                    return ReplicaStartupStatus.SUCCEEDED, None

                # todo: The replica's userconfig whitch java client created
                #  is different from the controller's userconfig
                if not self._deployment_is_cross_language:
                    # This should only update version if the replica is being recovered.
                    # If this is checking on a replica that is newly started, this
                    # should return a version that is identical to what's already stored
                    (
                        _,
                        self._version,
                        self._initialization_latency_s,
                        self._port,
                        self._docs_path,
                        self._rank,
                    ) = ray.get(self._ready_obj_ref)
            except RayTaskError as e:
                logger.exception(
                    f"Exception in {self._replica_id}, the replica will be stopped."
                )
                # NOTE(zcin): we should use str(e) instead of traceback.format_exc()
                # here because the full details of the error is not displayed properly
                # with traceback.format_exc().
                return ReplicaStartupStatus.FAILED, str(e.as_instanceof_cause())
            except Exception as e:
                logger.exception(
                    f"Exception in {self._replica_id}, the replica will be stopped."
                )
                return ReplicaStartupStatus.FAILED, repr(e)

        return ReplicaStartupStatus.SUCCEEDED, None

    @property
    def actor_resources(self) -> Optional[Dict[str, float]]:
        return self._actor_resources

    @property
    def available_resources(self) -> Dict[str, float]:
        return ray.available_resources()

    def graceful_stop(self) -> Duration:
        """Request the actor to exit gracefully.

        Returns the timeout after which to kill the actor.
        """
        try:
            handle = ray.get_actor(self._actor_name, namespace=SERVE_NAMESPACE)
            if self._is_cross_language:
                handle = JavaActorHandleProxy(handle)
            self._graceful_shutdown_ref = handle.perform_graceful_shutdown.remote()
        except ValueError:
            # ValueError thrown from ray.get_actor means actor has already been deleted.
            pass

        return self.graceful_shutdown_timeout_s

    def check_stopped(self) -> bool:
        """Check if the actor has exited."""
        try:
            handle = ray.get_actor(self._actor_name, namespace=SERVE_NAMESPACE)
            stopped = check_obj_ref_ready_nowait(self._graceful_shutdown_ref)
            if stopped:
                try:
                    ray.get(self._graceful_shutdown_ref)
                except Exception:
                    logger.exception(
                        "Exception when trying to gracefully shutdown replica:\n"
                        + traceback.format_exc()
                    )

                ray.kill(handle, no_restart=True)
        except ValueError:
            # ValueError thrown from ray.get_actor means actor has already been deleted.
            stopped = True
        finally:
            # Remove the placement group both if the actor has already been deleted or
            # it was just killed above.
            if stopped and self._placement_group is not None:
                ray.util.remove_placement_group(self._placement_group)

        return stopped

    def _check_active_health_check(self) -> ReplicaHealthCheckResponse:
        """Check the active health check (if any).

        self._health_check_ref will be reset to `None` when the active health
        check is deemed to have succeeded or failed. This method *does not*
        start a new health check, that's up to the caller.

        Returns:
            - NONE if there's no active health check, or it hasn't returned
              yet and the timeout is not up.
            - SUCCEEDED if the active health check succeeded.
            - APP_FAILURE if the active health check failed (or didn't return
              before the timeout).
            - ACTOR_CRASHED if the underlying actor crashed.
        """
        if self._health_check_ref is None:
            # There is no outstanding health check.
            response = ReplicaHealthCheckResponse.NONE
        elif check_obj_ref_ready_nowait(self._health_check_ref):
            # Object ref is ready, ray.get it to check for exceptions.
            try:
                ray.get(self._health_check_ref)
                # Health check succeeded without exception.
                response = ReplicaHealthCheckResponse.SUCCEEDED
            except RayActorError:
                # Health check failed due to actor crashing.
                response = ReplicaHealthCheckResponse.ACTOR_CRASHED
            except RayError as e:
                # Health check failed due to application-level exception.
                logger.warning(f"Health check for {self._replica_id} failed: {e}")
                response = ReplicaHealthCheckResponse.APP_FAILURE
        elif time.time() - self._last_health_check_time > self.health_check_timeout_s:
            # Health check hasn't returned and the timeout is up, consider it failed.
            logger.warning(
                "Didn't receive health check response for replica "
                f"{self._replica_id} after "
                f"{self.health_check_timeout_s}s, marking it unhealthy."
            )
            response = ReplicaHealthCheckResponse.APP_FAILURE
        else:
            # Health check hasn't returned and the timeout isn't up yet.
            response = ReplicaHealthCheckResponse.NONE

        if response is not ReplicaHealthCheckResponse.NONE:
            self._health_check_ref = None

        return response

    def _should_start_new_health_check(self) -> bool:
        """Determines if a new health check should be kicked off.

        A health check will be started if:
            1) There is not already an active health check.
            2) It has been more than health_check_period_s since the
               previous health check was *started*.

        This assumes that self._health_check_ref is reset to `None` when an
        active health check succeeds or fails (due to returning or timeout).
        """
        if self._health_check_ref is not None:
            # There's already an active health check.
            return False

        # If there's no active health check, kick off another and reset
        # the timer if it's been long enough since the last health
        # check. Add some randomness to avoid synchronizing across all
        # replicas.
        time_since_last = time.time() - self._last_health_check_time
        randomized_period = self.health_check_period_s * random.uniform(0.9, 1.1)
        return time_since_last > randomized_period

    def _should_record_routing_stats(self) -> bool:
        """Determines if a new record routing stats should be kicked off.

        A record routing stats will be started if:
            1) There is not already an active record routing stats.
            2) It has been more than request_routing_stats_period_s since
               the previous record routing stats was *started*.

        This assumes that self._record_routing_stats_ref is reset to `None`
        when an active record routing stats succeeds or fails (due to
        returning or timeout).
        """
        if self._record_routing_stats_ref is not None:
            # There's already an active record routing stats.
            return False

        # If there's no active record routing stats, kick off another and
        # reset the timer if it's been long enough since the last record
        # routing stats. Add some randomness to avoid synchronizing across
        # all replicas.
        time_since_last = time.time() - self._last_record_routing_stats_time
        randomized_period = self.request_routing_stats_period_s * random.uniform(
            0.9, 1.1
        )
        return time_since_last > randomized_period

    def check_health(self) -> bool:
        """Check if the actor is healthy.

        self._healthy should *only* be modified in this method.

        This is responsible for:
            1) Checking the outstanding health check (if any).
            2) Determining the replica health based on the health check results.
            3) Kicking off a new health check if needed.
        """
        response: ReplicaHealthCheckResponse = self._check_active_health_check()
        if response is ReplicaHealthCheckResponse.NONE:
            # No info; don't update replica health.
            pass
        elif response is ReplicaHealthCheckResponse.SUCCEEDED:
            # Health check succeeded. Reset the consecutive failure counter
            # and mark the replica healthy.
            if self._consecutive_health_check_failures > 0:
                logger.info(
                    f"{self._replica_id} passed the health check after "
                    f"{self._consecutive_health_check_failures} consecutive failures."
                )
            self._consecutive_health_check_failures = 0
            self._healthy = True
        elif response is ReplicaHealthCheckResponse.APP_FAILURE:
            # Health check failed. If it has failed more than N times in a row,
            # mark the replica unhealthy.
            self._consecutive_health_check_failures += 1
            if (
                self._consecutive_health_check_failures
                >= REPLICA_HEALTH_CHECK_UNHEALTHY_THRESHOLD
            ):
                logger.warning(
                    f"Replica {self._replica_id} failed the health "
                    f"check {self._consecutive_health_check_failures} "
                    "times in a row, marking it unhealthy."
                )
                self._healthy = False
        elif response is ReplicaHealthCheckResponse.ACTOR_CRASHED:
            # Actor crashed, mark the replica unhealthy immediately.
            logger.warning(
                f"Actor for {self._replica_id} crashed, marking "
                "it unhealthy immediately."
            )
            self._healthy = False
        else:
            assert False, f"Unknown response type: {response}."

        if self._should_start_new_health_check():
            self._last_health_check_time = time.time()
            self._health_check_ref = self._actor_handle.check_health.remote()

        return self._healthy

    def get_routing_stats(self) -> Dict[str, Any]:
        """Get the routing stats for the replica."""
        if self._record_routing_stats_ref is None:
            # There's no active record routing stats.
            pass
        elif check_obj_ref_ready_nowait(self._record_routing_stats_ref):
            # Object ref is ready, ray.get it to check for exceptions.
            try:
                self._routing_stats = ray.get(self._record_routing_stats_ref)
            except Exception:
                logger.exception(
                    "Exception when trying to get routing stats:\n"
                    + traceback.format_exc()
                )
            self._record_routing_stats_ref = None
        elif (
            time.time() - self._last_record_routing_stats_time
            > self.request_routing_stats_timeout_s
        ):
            # Record routing stats hasn't returned and the timeout is up, retrying.
            logger.warning(
                "Didn't receive routing stats response for replica "
                f"{self._replica_id} after "
                f"{self.request_routing_stats_timeout_s}s, retrying."
            )
            self._record_routing_stats_ref = None

        if self._should_record_routing_stats():
            self._last_record_routing_stats_time = time.time()
            self._record_routing_stats_ref = (
                self._actor_handle.record_routing_stats.remote()
            )

        return self._routing_stats

    def force_stop(self, log_shutdown_message: bool = False):
        """Force the actor to exit without shutting down gracefully."""
        if (
            self._ingress
            and RAY_SERVE_DISABLE_SHUTTING_DOWN_INGRESS_REPLICAS_FORCEFULLY
        ):
            if log_shutdown_message:
                logger.info(
                    f"{self.replica_id} did not shut down because it had not finished draining requests. "
                    "Going to wait until the draining is complete. You can force-stop the replica by "
                    "setting RAY_SERVE_DISABLE_SHUTTING_DOWN_INGRESS_REPLICAS_FORCEFULLY to 0."
                )
            return

        try:
            ray.kill(ray.get_actor(self._actor_name, namespace=SERVE_NAMESPACE))
        except ValueError:
            pass


class DeploymentReplica:
    """Manages state transitions for deployment replicas.

    This is basically a checkpointable lightweight state machine.
    """

    def __init__(
        self,
        replica_id: ReplicaID,
        version: DeploymentVersion,
    ):
        self._replica_id = replica_id
        self._actor = ActorReplicaWrapper(replica_id, version)
        self._start_time = None
        self._actor_details = ReplicaDetails(
            actor_name=replica_id.to_full_id_str(),
            replica_id=self._replica_id.unique_id,
            state=ReplicaState.STARTING,
            start_time_s=0,
        )
        self._multiplexed_model_ids: List[str] = []
        self._routing_stats: Dict[str, Any] = {}
        self._logged_shutdown_message = False

    def get_running_replica_info(
        self, cluster_node_info_cache: ClusterNodeInfoCache
    ) -> RunningReplicaInfo:
        return RunningReplicaInfo(
            replica_id=self._replica_id,
            node_id=self.actor_node_id,
            node_ip=self._actor.node_ip,
            availability_zone=cluster_node_info_cache.get_node_az(self.actor_node_id),
            actor_handle=self._actor.actor_handle,
            max_ongoing_requests=self._actor.max_ongoing_requests,
            is_cross_language=self._actor.is_cross_language,
            multiplexed_model_ids=self.multiplexed_model_ids,
            routing_stats=self.routing_stats,
            port=self._actor._port,
        )

    def record_multiplexed_model_ids(self, multiplexed_model_ids: List[str]):
        """Record the multiplexed model ids for this replica."""
        self._multiplexed_model_ids = multiplexed_model_ids

    def record_routing_stats(self, routing_stats: Optional[Dict[str, Any]]):
        """Record the routing stats for this replica.

        Recording routing_stats as an empty dictionary is valid. But skip
        update if the routing_stats is None.
        """
        if routing_stats is not None:
            self._routing_stats = routing_stats

    @property
    def multiplexed_model_ids(self) -> List[str]:
        return self._multiplexed_model_ids

    @property
    def routing_stats(self) -> Dict[str, Any]:
        return self._routing_stats

    @property
    def actor_details(self) -> ReplicaDetails:
        return self._actor_details

    @property
    def replica_id(self) -> ReplicaID:
        return self._replica_id

    @property
    def deployment_name(self) -> str:
        return self._replica_id.deployment_id.name

    @property
    def app_name(self) -> str:
        return self._replica_id.deployment_id.app_name

    @property
    def version(self):
        return self._actor.version

    @property
    def docs_path(self) -> Optional[str]:
        return self._actor.docs_path

    @property
    def actor_id(self) -> str:
        return self._actor.actor_id

    @property
    def actor_handle(self) -> ActorHandle:
        return self._actor.actor_handle

    @property
    def actor_node_id(self) -> Optional[str]:
        """Returns the node id of the actor, None if not placed."""
        return self._actor.node_id

    @property
    def actor_pid(self) -> Optional[int]:
        """Returns the node id of the actor, None if not placed."""
        return self._actor.pid

    @property
    def initialization_latency_s(self) -> Optional[float]:
        """Returns how long the replica took to initialize."""

        return self._actor.initialization_latency_s

    def start(self, deployment_info: DeploymentInfo) -> ReplicaSchedulingRequest:
        """
        Start a new actor for current DeploymentReplica instance.
        """
        replica_scheduling_request = self._actor.start(deployment_info)
        self._start_time = time.time()
        self._logged_shutdown_message = False
        self.update_actor_details(start_time_s=self._start_time)
        return replica_scheduling_request

    def reconfigure(self, version: DeploymentVersion) -> bool:
        """
        Update replica version. Also, updates the deployment config on the actor
        behind this DeploymentReplica instance if necessary.

        Returns: whether the actor is being updated.
        """
        return self._actor.reconfigure(version)

    def recover(self) -> bool:
        """
        Recover states in DeploymentReplica instance by fetching running actor
        status

        Returns: False if the replica is no longer alive at the time
            when this method is called.
        """
        # If replica is no longer alive
        if not self._actor.recover():
            return False

        self._start_time = time.time()
        self.update_actor_details(start_time_s=self._start_time)
        return True

    def check_started(
        self,
    ) -> Tuple[ReplicaStartupStatus, Optional[str], Optional[float]]:
        """Check if the replica has started. If so, transition to RUNNING.

        Should handle the case where the replica has already stopped.

        Returns:
            status: Most recent state of replica by
                querying actor obj ref
        """
        is_ready = self._actor.check_ready()
        self.update_actor_details(
            pid=self._actor.pid,
            node_id=self._actor.node_id,
            node_ip=self._actor.node_ip,
            node_instance_id=self._actor.node_instance_id,
            actor_id=self._actor.actor_id,
            worker_id=self._actor.worker_id,
            log_file_path=self._actor.log_file_path,
        )

        return is_ready

    def stop(self, graceful: bool = True) -> None:
        """Stop the replica.

        Should handle the case where the replica is already stopped.
        """
        state = self._actor_details.state
        logger.info(
            f"Stopping {self.replica_id} (currently {state}).",
            extra={"log_to_stderr": False},
        )
        timeout_s = self._actor.graceful_stop()
        if not graceful:
            timeout_s = 0
        self._shutdown_deadline = time.time() + timeout_s

    def check_stopped(self) -> bool:
        """Check if the replica has finished stopping."""
        if self._actor.check_stopped():
            return True

        timeout_passed = time.time() >= self._shutdown_deadline
        if timeout_passed:
            if (
                not self._logged_shutdown_message
                and not RAY_SERVE_DISABLE_SHUTTING_DOWN_INGRESS_REPLICAS_FORCEFULLY
            ):
                logger.info(
                    f"{self.replica_id} did not shut down after grace "
                    "period, force-killing it. "
                )

            self._actor.force_stop(
                log_shutdown_message=not self._logged_shutdown_message
            )
            self._logged_shutdown_message = True
        return False

    def check_health(self) -> bool:
        """Check if the replica is healthy.

        Returns `True` if the replica is healthy, else `False`.
        """
        return self._actor.check_health()

    def pull_routing_stats(self) -> Optional[Dict[str, Any]]:
        """Get the latest response from the routing stats on the replica.

        Returns None if the replica is still calculating the stats.
        """
        return self._actor.get_routing_stats()

    def update_state(self, state: ReplicaState) -> None:
        """Updates state in actor details."""
        self.update_actor_details(state=state)

    def update_actor_details(self, **kwargs) -> None:
        details_kwargs = self._actor_details.dict()
        details_kwargs.update(kwargs)
        self._actor_details = ReplicaDetails(**details_kwargs)

    def resource_requirements(self) -> Tuple[str, str]:
        """Returns required and currently available resources.

        Only resources with nonzero requirements will be included in the
        required dict and only resources in the required dict will be
        included in the available dict (filtered for relevance).
        """
        if self._actor.actor_resources is None:
            return "UNKNOWN", "UNKNOWN"

        if self._actor.placement_group_bundles is not None:
            required = self._actor.placement_group_bundles
        else:
            required = {
                k: v
                for k, v in self._actor.actor_resources.items()
                if v is not None and v > 0
            }

        available = {
            k: v for k, v in self._actor.available_resources.items() if k in required
        }

        # Use json.dumps() instead of str() here to avoid double-quoting keys
        # when dumping these objects. See
        # https://github.com/ray-project/ray/issues/26210 for the issue.
        return json.dumps(required), json.dumps(available)


class ReplicaStateContainer:
    """Container for mapping ReplicaStates to lists of DeploymentReplicas."""

    def __init__(self):
        self._replicas: Dict[ReplicaState, List[DeploymentReplica]] = defaultdict(list)

    def add(self, state: ReplicaState, replica: DeploymentReplica):
        """Add the provided replica under the provided state.

        Args:
            state: state to add the replica under.
            replica: replica to add.
        """
        assert isinstance(state, ReplicaState), f"Type: {type(state)}"
        replica.update_state(state)
        self._replicas[state].append(replica)

    def get(
        self, states: Optional[List[ReplicaState]] = None
    ) -> List[DeploymentReplica]:
        """Get all replicas of the given states.

        This does not remove them from the container. Replicas are returned
        in order of state as passed in.

        Args:
            states: states to consider. If not specified, all replicas
                are considered.
        """
        if states is None:
            states = ALL_REPLICA_STATES

        assert isinstance(states, list)

        return sum((self._replicas[state] for state in states), [])

    def pop(
        self,
        exclude_version: Optional[DeploymentVersion] = None,
        states: Optional[List[ReplicaState]] = None,
        max_replicas: Optional[int] = math.inf,
    ) -> List[DeploymentReplica]:
        """Get and remove all replicas of the given states.

        This removes the replicas from the container. Replicas are returned
        in order of state as passed in.

        Args:
            exclude_version: if specified, replicas of the
                provided version will *not* be removed.
            states: states to consider. If not specified, all replicas
                are considered.
            max_replicas: max number of replicas to return. If not
                specified, will pop all replicas matching the criteria.
        """
        if states is None:
            states = ALL_REPLICA_STATES

        assert exclude_version is None or isinstance(exclude_version, DeploymentVersion)
        assert isinstance(states, list)

        replicas = []
        for state in states:
            popped = []
            remaining = []

            for replica in self._replicas[state]:
                if len(replicas) + len(popped) == max_replicas:
                    remaining.append(replica)
                elif exclude_version is not None and replica.version == exclude_version:
                    remaining.append(replica)
                else:
                    popped.append(replica)

            self._replicas[state] = remaining
            replicas.extend(popped)

        return replicas

    def count(
        self,
        exclude_version: Optional[DeploymentVersion] = None,
        version: Optional[DeploymentVersion] = None,
        states: Optional[List[ReplicaState]] = None,
    ):
        """Get the total count of replicas of the given states.

        Args:
            exclude_version: version to exclude. If not
                specified, all versions are considered.
            version: version to filter to. If not specified,
                all versions are considered.
            states: states to consider. If not specified, all replicas
                are considered.
        """
        if states is None:
            states = ALL_REPLICA_STATES
        assert isinstance(states, list)
        assert exclude_version is None or isinstance(exclude_version, DeploymentVersion)
        assert version is None or isinstance(version, DeploymentVersion)
        if exclude_version is None and version is None:
            return sum(len(self._replicas[state]) for state in states)
        elif exclude_version is None and version is not None:
            return sum(
                len(list(filter(lambda r: r.version == version, self._replicas[state])))
                for state in states
            )
        elif exclude_version is not None and version is None:
            return sum(
                len(
                    list(
                        filter(
                            lambda r: r.version != exclude_version,
                            self._replicas[state],
                        )
                    )
                )
                for state in states
            )
        else:
            raise ValueError(
                "Only one of `version` or `exclude_version` may be provided."
            )

    def __str__(self):
        return str(self._replicas)

    def __repr__(self):
        return repr(self._replicas)


class DeploymentRankManager:
    """Manages replica ranks for a deployment.
    This class handles rank assignment, release, consistency checking, and reassignment.
    It maintains the rank system invariants and provides a clean interface for rank operations.
    """

    def __init__(self, _fail_on_error: Optional[bool] = None):
        # Maps replica_id to assigned rank
        self._replica_ranks: Dict[str, int] = {}
        # Set of available ranks (initially empty, grows as target replicas change)
        self._released_ranks: Set[int] = set()
        # Next rank to assign (increments as new replicas are created)
        self._next_rank: int = 0
        # Whether to fail on rank errors (for testing control)
        self._fail_on_error = (
            _fail_on_error
            if _fail_on_error is not None
            else RAY_SERVE_FAIL_ON_RANK_ERROR
        )

    def assign_rank(self, replica_id: str) -> int:
        """Assign a rank to a new replica.
        Args:
            replica_id: The unique ID of the replica
        Returns:
            The assigned rank
        Raises:
            RuntimeError: If the replica already has a rank assigned
        """
        if replica_id in self._replica_ranks:
            raise RuntimeError(
                f"Replica {replica_id} already has a rank assigned: {self._replica_ranks[replica_id]}"
            )

        # First try to reuse an available rank
        if self._released_ranks:
            rank = min(self._released_ranks)
            self._released_ranks.remove(rank)
        else:
            # Otherwise use the next available rank
            rank = self._next_rank
            self._next_rank += 1

        self._replica_ranks[replica_id] = rank
        return rank

    def release_rank(self, replica_id: str) -> None:
        """Release a rank when a replica is stopped.
        Args:
            replica_id: The unique ID of the replica whose rank should be released
        """
        if replica_id not in self._replica_ranks:
            raise RuntimeError(f"Replica {replica_id} has no rank assigned")

        rank = self._replica_ranks.pop(replica_id)
        self._released_ranks.add(rank)

    def recover_rank(self, replica_id: str, rank: int) -> None:
        """Recover a rank from a live replica during controller restart.
        Args:
            replica_id: The unique ID of the replica
            rank: The rank to recover
        Raises:
            RuntimeError: If the replica already has a rank or the rank is invalid
            ValueError: If the rank is invalid (negative)
        """
        if replica_id in self._replica_ranks:
            raise RuntimeError(f"Replica {replica_id} already has a rank assigned")

        self._replica_ranks[replica_id] = rank

        # Update available ranks tracking
        if rank in self._released_ranks:
            self._released_ranks.remove(rank)

        # Update next_rank to ensure we don't assign duplicates
        if rank >= self._next_rank:
            self._next_rank = rank + 1

    def get_replica_rank(self, replica_id: str) -> Optional[int]:
        """Get the rank assigned to a replica.
        Args:
            replica_id: The unique ID of the replica
        Returns:
            The assigned rank, or None if no rank is assigned
        """
        if replica_id not in self._replica_ranks:
            raise RuntimeError(f"Replica {replica_id} has no rank assigned")
        return self._replica_ranks.get(replica_id)

    def get_replica_ranks_mapping(self) -> Dict[str, int]:
        """Get a copy of the current replica ranks mapping.
        Returns:
            A copy of the replica_id to rank mapping
        """
        return self._replica_ranks.copy()

    def check_rank_consistency_and_reassign_minimally(
        self,
        active_replicas: List["DeploymentReplica"],
    ) -> List["DeploymentReplica"]:
        """Verify rank system invariants and reassign ranks when needed.
        This method ensures:
        1. All active replicas have ranks
        2. No duplicate ranks exist
        3. Ranks are contiguous when at target replica count
        Args:
            active_replicas: List of currently active replicas
        Returns:
            List of replicas that need to be reconfigured with new ranks
        Raises:
            RuntimeError: If rank system invariants are violated
        """
        if not active_replicas:
            return []

        active_replica_ids = {
            replica.replica_id.unique_id for replica in active_replicas
        }
        replica_ids_needs_reconfiguration = set()

        # Check for stale ranks - this should never happen
        stale_replica_ids = set(self._replica_ranks.keys()) - active_replica_ids
        if stale_replica_ids:
            logger.error(
                f"Found stale ranks for replicas: {stale_replica_ids}. "
                "This should never happen. Please report this as a bug."
            )
            if self._fail_on_error:
                raise RuntimeError("Controller rank system is in an invalid state.")
            # TODO (abrar): handle this case by removing the stale ranks, but remove this when
            # RAY_SERVE_FAIL_ON_RANK_ERROR is set to 1 in the future
            for replica_id in stale_replica_ids:
                self.release_rank(replica_id)
                replica_ids_needs_reconfiguration.add(replica_id)

        # Verify system invariants - all active replicas must have ranks
        unranked_replica_ids = active_replica_ids - set(self._replica_ranks.keys())
        if unranked_replica_ids:
            logger.error(
                f"Found active replicas without ranks: {unranked_replica_ids}. "
                "This should never happen. Please report this as a bug."
            )
            if self._fail_on_error:
                raise RuntimeError("Controller rank system is in an invalid state.")
            # TODO (abrar): handle this case by assigning new ranks to the unranked replicas
            # but remove this when RAY_SERVE_FAIL_ON_RANK_ERROR is set to 1 in the future
            for replica_id in unranked_replica_ids:
                self.assign_rank(replica_id)
                replica_ids_needs_reconfiguration.add(replica_id)

        # Check for duplicate ranks - this should never happen
        rank_counts = {}
        for replica_id, rank in self._replica_ranks.copy().items():
            if replica_id in active_replica_ids:  # Only check active replicas
                rank_counts[rank] = rank_counts.get(rank, 0) + 1
                if rank_counts[rank] > 1:
                    logger.error(
                        f"Found duplicate rank {rank} assigned to multiple replicas. "
                        "This should never happen. Please report this as a bug."
                    )
                    if self._fail_on_error:
                        raise RuntimeError(
                            "Controller rank system is in an invalid state."
                        )
                    # TODO (abrar): handle this case by releasing the rank of the replica with the duplicate rank
                    # and assigning a new rank to the replica with the duplicate rank
                    # but remove this when RAY_SERVE_FAIL_ON_RANK_ERROR is set to 1 in the future
                    self._replica_ranks.pop(replica_id)
                    self.assign_rank(replica_id)
                    replica_ids_needs_reconfiguration.add(replica_id)

        # Check if we need to reassign ranks for contiguity
        # Only force contiguity when at target replica count (e.g., after autoscaling down)
        current_ranks = sorted(self._replica_ranks.values())
        expected_ranks = list(range(len(active_replicas)))

        replicas_needing_reconfiguration = []

        if current_ranks != expected_ranks:
            logger.info(
                f"Deployment at target replica count but ranks are not contiguous. "
                f"Current: {current_ranks}, Expected: {expected_ranks}. "
                "Performing minimal reassignment."
            )
            replicas_needing_reconfiguration.extend(
                self._perform_minimal_rank_reassignment(active_replicas)
            )

        # TODO (abrar): remove this when RAY_SERVE_FAIL_ON_RANK_ERROR is set to 1 in the future
        for replica in active_replicas:
            if replica.replica_id.unique_id in replica_ids_needs_reconfiguration:
                replicas_needing_reconfiguration.append(replica)

        return replicas_needing_reconfiguration

    def _perform_minimal_rank_reassignment(
        self, active_replicas: List["DeploymentReplica"]
    ) -> List["DeploymentReplica"]:
        """Perform minimal rank reassignment to achieve contiguity.
        This method reassigns ranks while minimizing the number of replicas that need
        to be reconfigured. It prioritizes keeping existing ranks when possible.
        Args:
            active_replicas: List of currently active replicas
        Returns:
            List of replicas that need to be reconfigured with new ranks
        """
        target_ranks_set = set(range(len(active_replicas)))

        # Find which replicas need new ranks
        replicas_needing_ranks = []
        replicas_keeping_ranks = []

        for replica in active_replicas:
            replica_id = replica.replica_id.unique_id
            current_rank = self.get_replica_rank(replica_id)

            if current_rank in target_ranks_set:
                # This replica can keep its rank
                target_ranks_set.remove(current_rank)  # O(1) operation
                replicas_keeping_ranks.append(replica)
            else:
                # This replica needs a new rank
                replicas_needing_ranks.append(replica)

        # Convert remaining target ranks to sorted list for deterministic assignment
        available_ranks = sorted(target_ranks_set)

        # Assign new ranks to replicas that need them
        for i, replica in enumerate(replicas_needing_ranks):
            replica_id = replica.replica_id.unique_id
            new_rank = available_ranks[i]  # O(1) operation

            # Store the old rank before updating
            old_rank = self._replica_ranks[replica_id]

            logger.info(
                f"Reassigning replica {replica_id}: rank {old_rank} -> {new_rank}"
            )

            # Update the rank mapping
            self._replica_ranks[replica_id] = new_rank
            # Remove the newly assigned rank from available ranks
            self._released_ranks.discard(new_rank)
            # Add the old rank back to available ranks for reuse
            self._released_ranks.add(old_rank)

        # Log the reassignment summary
        logger.info(
            f"Minimal reassignment complete: {len(replicas_keeping_ranks)} replicas kept ranks, "
            f"{len(replicas_needing_ranks)} replicas reassigned"
        )

        return replicas_needing_ranks

    def clear(self) -> None:
        """Clear all rank data. Used for testing and reset."""
        self._replica_ranks.clear()
        self._released_ranks.clear()
        self._next_rank = 0


class DeploymentState:
    """Manages the target state and replicas for a single deployment."""

    FORCE_STOP_UNHEALTHY_REPLICAS = RAY_SERVE_FORCE_STOP_UNHEALTHY_REPLICAS

    def __init__(
        self,
        id: DeploymentID,
        long_poll_host: LongPollHost,
        deployment_scheduler: DeploymentScheduler,
        cluster_node_info_cache: ClusterNodeInfoCache,
        autoscaling_state_manager: AutoscalingStateManager,
    ):
        self._id = id
        self._long_poll_host: LongPollHost = long_poll_host
        self._deployment_scheduler = deployment_scheduler
        self._cluster_node_info_cache = cluster_node_info_cache
        self._autoscaling_state_manager = autoscaling_state_manager

        # Each time we set a new deployment goal, we're trying to save new
        # DeploymentInfo and bring current deployment to meet new status.
        self._target_state: DeploymentTargetState = DeploymentTargetState.default()

        self._prev_startup_warning: float = time.time()
        self._replica_constructor_error_msg: Optional[str] = None
        # Counter for how many times replicas failed to start. This is reset to 0 when:
        # (1) The deployment is deployed / re-deployed.
        # (2) The deployment reaches the HEALTHY state.
        self._replica_constructor_retry_counter: int = 0
        # Flag for whether any replicas of the target version has successfully started.
        # This is reset to False when the deployment is re-deployed.
        self._replica_has_started: bool = False

        self._replicas: ReplicaStateContainer = ReplicaStateContainer()
        self._curr_status_info: DeploymentStatusInfo = DeploymentStatusInfo(
            self._id.name,
            DeploymentStatus.UPDATING,
            DeploymentStatusTrigger.CONFIG_UPDATE_STARTED,
        )

        self.replica_average_ongoing_requests: Dict[str, float] = {}

        self.health_check_gauge = metrics.Gauge(
            "serve_deployment_replica_healthy",
            description=(
                "Tracks whether this deployment replica is healthy. 1 means "
                "healthy, 0 means unhealthy."
            ),
            tag_keys=("deployment", "replica", "application"),
        )

        # Whether the request routing info have been updated since the last
        # time we checked.
        self._request_routing_info_updated = False

        self._last_broadcasted_running_replica_infos: List[RunningReplicaInfo] = []
        self._last_broadcasted_availability: bool = True
        self._last_broadcasted_deployment_config = None

        self._docs_path: Optional[str] = None

    def should_autoscale(self) -> bool:
        """
        Check if the deployment is under autoscaling
        """
        return (
            self._id in self._autoscaling_state_manager._deployment_autoscaling_states
        )

    def get_checkpoint_data(self) -> DeploymentTargetState:
        """
        Return deployment's target state submitted by user's deployment call.
        Should be persisted and outlive current ray cluster.
        """
        return self._target_state

    def recover_target_state_from_checkpoint(
        self, target_state_checkpoint: DeploymentTargetState
    ):
        logger.info(f"Recovering target state for {self._id} from checkpoint.")
        self._target_state = target_state_checkpoint
        self._deployment_scheduler.on_deployment_deployed(
            self._id, self._target_state.info.replica_config
        )
        if self._target_state.info.deployment_config.autoscaling_config:
            self._autoscaling_state_manager.register_deployment(
                self._id,
                self._target_state.info,
                self._target_state.target_num_replicas,
            )

    def recover_current_state_from_replica_actor_names(
        self, replica_actor_names: List[str]
    ):
        """Recover deployment state from live replica actors found in the cluster."""

        assert self._target_state is not None, (
            "Target state should be recovered successfully first before "
            "recovering current state from replica actor names."
        )
        logger.info(
            f"Recovering current state for {self._id} "
            f"from {len(replica_actor_names)} live actors."
        )
        # All current states use default value, only attach running replicas.
        for replica_actor_name in replica_actor_names:
            replica_id = ReplicaID.from_full_id_str(replica_actor_name)
            new_deployment_replica = DeploymentReplica(
                replica_id,
                self._target_state.version,
            )
            # If replica is no longer alive, simply don't add it to the
            # deployment state manager to track.
            if not new_deployment_replica.recover():
                logger.warning(f"{replica_id} died before controller could recover it.")
                continue

            self._replicas.add(ReplicaState.RECOVERING, new_deployment_replica)
            self._deployment_scheduler.on_replica_recovering(replica_id)
            logger.debug(f"RECOVERING {replica_id}.")

        # TODO(jiaodong): this currently halts all traffic in the cluster
        # briefly because we will broadcast a replica update with everything in
        # RECOVERING. We should have a grace period where we recover the state
        # of the replicas before doing this update.

    @property
    def target_info(self) -> DeploymentInfo:
        return self._target_state.info

    @property
    def target_version(self) -> DeploymentVersion:
        return self._target_state.version

    @property
    def target_num_replicas(self) -> int:
        return self._target_state.target_num_replicas

    @property
    def curr_status_info(self) -> DeploymentStatusInfo:
        return self._curr_status_info

    @property
    def deployment_name(self) -> str:
        return self._id.name

    @property
    def app_name(self) -> str:
        return self._id.app_name

    @property
    def docs_path(self) -> Optional[str]:
        return self._docs_path

    @property
    def _failed_to_start_threshold(self) -> int:
        return min(
            MAX_DEPLOYMENT_CONSTRUCTOR_RETRY_COUNT,
            self._target_state.target_num_replicas * MAX_PER_REPLICA_RETRY_COUNT,
        )

    def _replica_startup_failing(self) -> bool:
        """Check whether replicas are currently failing and the number of
        failures has exceeded a threshold.
        """
        return (
            self._target_state.target_num_replicas > 0
            and self._replica_constructor_retry_counter
            >= self._failed_to_start_threshold
        )

    def _terminally_failed(self) -> bool:
        """Check whether the current version is terminally errored.

        The version is considered terminally errored if the number of
        replica failures has exceeded a threshold, and there hasn't been
        any replicas of the target version that has successfully started.
        """
        return not self._replica_has_started and self._replica_startup_failing()

    def get_alive_replica_actor_ids(self) -> Set[str]:
        return {replica.actor_id for replica in self._replicas.get()}

    def get_running_replica_ids(self) -> List[ReplicaID]:
        return [
            replica.replica_id
            for replica in self._replicas.get(
                [ReplicaState.RUNNING, ReplicaState.PENDING_MIGRATION]
            )
        ]

    def get_running_replica_infos(self) -> List[RunningReplicaInfo]:
        return [
            replica.get_running_replica_info(self._cluster_node_info_cache)
            for replica in self._replicas.get(
                [ReplicaState.RUNNING, ReplicaState.PENDING_MIGRATION]
            )
        ]

    def get_num_running_replicas(self, version: DeploymentVersion = None) -> int:
        return self._replicas.count(states=[ReplicaState.RUNNING], version=version)

    def get_active_node_ids(self) -> Set[str]:
        """Get the node ids of all running replicas in this deployment.

        This is used to determine which node has replicas. Only nodes with replicas and
        head node should have active proxies.
        """
        active_states = [
            ReplicaState.STARTING,
            ReplicaState.UPDATING,
            ReplicaState.RECOVERING,
            ReplicaState.RUNNING,
            # NOTE(zcin): We still want a proxy to run on a draining
            # node before all the replicas are migrated.
            ReplicaState.PENDING_MIGRATION,
        ]
        return {
            replica.actor_node_id
            for replica in self._replicas.get(active_states)
            if replica.actor_node_id is not None
        }

    def list_replica_details(self) -> List[ReplicaDetails]:
        return [replica.actor_details for replica in self._replicas.get()]

    def broadcast_running_replicas_if_changed(self) -> None:
        """Broadcasts the set of running replicas over long poll if it has changed.

        Keeps an in-memory record of the last set of running replicas that was broadcast
        to determine if it has changed.

        The set will also be broadcast if any replicas have an updated set of
        multiplexed model IDs.
        """
        running_replica_infos = self.get_running_replica_infos()
        is_available = not self._terminally_failed()

        running_replicas_changed = (
            set(self._last_broadcasted_running_replica_infos)
            != set(running_replica_infos)
            or self._request_routing_info_updated
        )
        availability_changed = is_available != self._last_broadcasted_availability
        if not running_replicas_changed and not availability_changed:
            return

        deployment_metadata = DeploymentTargetInfo(
            is_available=is_available,
            running_replicas=running_replica_infos,
        )
        self._long_poll_host.notify_changed(
            {
                (
                    LongPollNamespace.DEPLOYMENT_TARGETS,
                    self._id,
                ): deployment_metadata,
                # NOTE(zcin): notify changed for Java routers. Since Java only
                # supports 1.x API, there is no concept of applications in Java,
                # so the key should remain a string describing the deployment
                # name. If there are no Java routers, this is a no-op.
                (
                    LongPollNamespace.DEPLOYMENT_TARGETS,
                    self._id.name,
                ): deployment_metadata,
            }
        )
        self._last_broadcasted_running_replica_infos = running_replica_infos
        self._last_broadcasted_availability = is_available
        self._request_routing_info_updated = False

    def broadcast_deployment_config_if_changed(self) -> None:
        """Broadcasts the deployment config over long poll if it has changed.

        Keeps an in-memory record of the last config that was broadcast to determine
        if it has changed.
        """
        current_deployment_config = self._target_state.info.deployment_config
        if self._last_broadcasted_deployment_config == current_deployment_config:
            return

        self._long_poll_host.notify_changed(
            {(LongPollNamespace.DEPLOYMENT_CONFIG, self._id): current_deployment_config}
        )

        self._last_broadcasted_deployment_config = current_deployment_config

    def _set_target_state_deleting(self) -> None:
        """Set the target state for the deployment to be deleted."""
        target_state = DeploymentTargetState.create(
            info=self._target_state.info,
            target_num_replicas=0,
            deleting=True,
        )

        self._target_state = target_state
        self._curr_status_info = self._curr_status_info.handle_transition(
            trigger=DeploymentStatusInternalTrigger.DELETE
        )
        logger.info(
            f"Deleting {self._id}",
            extra={"log_to_stderr": False},
        )

    def _set_target_state(
        self,
        target_info: DeploymentInfo,
        target_num_replicas: int,
    ) -> None:
        """Set the target state for the deployment to the provided info.

        Args:
            target_info: The info with which to set the target state.
            target_num_replicas: The number of replicas that this deployment
                should attempt to run.
            status_trigger: The driver that triggered this change of state.
        """
        new_target_state = DeploymentTargetState.create(
            target_info, target_num_replicas, deleting=False
        )

        if self._target_state.version == new_target_state.version:
            # Record either num replica or autoscaling config lightweight update
            if (
                self._target_state.version.deployment_config.autoscaling_config
                != new_target_state.version.deployment_config.autoscaling_config
            ):
                ServeUsageTag.AUTOSCALING_CONFIG_LIGHTWEIGHT_UPDATED.record("True")
            elif (
                self._target_state.version.deployment_config.num_replicas
                != new_target_state.version.deployment_config.num_replicas
            ):
                ServeUsageTag.NUM_REPLICAS_LIGHTWEIGHT_UPDATED.record("True")

        self._target_state = new_target_state

    def deploy(self, deployment_info: DeploymentInfo) -> bool:
        """Deploy the deployment.

        If the deployment already exists with the same version, config,
        target_capacity, and target_capacity_direction,
        this method returns False.

        Returns:
            bool: Whether the target state has changed.
        """

        curr_deployment_info = self._target_state.info
        if curr_deployment_info is not None:
            # Redeploying should not reset the deployment's start time.
            if not self._target_state.deleting:
                deployment_info.start_time_ms = curr_deployment_info.start_time_ms

            deployment_settings_changed = (
                self._target_state.deleting
                or curr_deployment_info.deployment_config
                != deployment_info.deployment_config
                or curr_deployment_info.replica_config.ray_actor_options
                != deployment_info.replica_config.ray_actor_options
                or curr_deployment_info.route_prefix != deployment_info.route_prefix
                or deployment_info.version is None
                or curr_deployment_info.version != deployment_info.version
            )
            target_capacity_changed = (
                curr_deployment_info.target_capacity != deployment_info.target_capacity
                or curr_deployment_info.target_capacity_direction
                != deployment_info.target_capacity_direction
            )
        else:
            deployment_settings_changed = True
            target_capacity_changed = True

        # Exit early if the deployment info hasn't changed. Ensures this method
        # is idempotent.
        if not deployment_settings_changed and not target_capacity_changed:
            return False

        if deployment_info.deployment_config.autoscaling_config:
            target_num_replicas = self._autoscaling_state_manager.register_deployment(
                self._id, deployment_info, self._target_state.target_num_replicas
            )
        else:
            self._autoscaling_state_manager.deregister_deployment(self._id)
            target_num_replicas = get_capacity_adjusted_num_replicas(
                deployment_info.deployment_config.num_replicas,
                deployment_info.target_capacity,
            )

        old_target_state = self._target_state
        self._set_target_state(deployment_info, target_num_replicas=target_num_replicas)
        self._deployment_scheduler.on_deployment_deployed(
            self._id, deployment_info.replica_config
        )

        # Determine if the updated target state simply scales the current state.
        # Although the else branch handles the CONFIG_UPDATE, we also take this branch
        # for a config update whose only effect is changing `num_replicas`.
        # Treating it as a scaling event keeps the user-visible deployment status more
        # consistent for observability.
        if self._target_state.is_scaled_copy_of(old_target_state):
            old_num = old_target_state.target_num_replicas
            new_num = self._target_state.target_num_replicas

            if new_num > old_num:
                self._curr_status_info = self._curr_status_info.handle_transition(
                    trigger=DeploymentStatusInternalTrigger.MANUALLY_INCREASE_NUM_REPLICAS,  # noqa: E501
                    message=f"Upscaling from {old_num} to {new_num} replicas.",
                )
            elif new_num < old_num:
                self._curr_status_info = self._curr_status_info.handle_transition(
                    trigger=DeploymentStatusInternalTrigger.MANUALLY_DECREASE_NUM_REPLICAS,  # noqa: E501
                    message=f"Downscaling from {old_num} to {new_num} replicas.",
                )
        else:
            # Otherwise, the deployment configuration has actually been updated.
            self._curr_status_info = self._curr_status_info.handle_transition(
                trigger=DeploymentStatusInternalTrigger.CONFIG_UPDATE
            )

        logger.info(
            f"Deploying new version of {self._id} "
            f"(initial target replicas: {target_num_replicas})."
        )
        self._replica_constructor_retry_counter = 0
        self._replica_has_started = False
        return True

<<<<<<< HEAD
    def autoscale(self, target_num_replicas=None) -> int:
        """Autoscale the deployment based on metrics."""
=======
    def autoscale(self) -> int:
        """Autoscale the deployment based on metrics.

        Returns:
            Whether the target state has changed.
        """
>>>>>>> ea27046a

        if self._target_state.deleting:
            return False

        decision_num_replicas = (
            self._autoscaling_state_manager.get_target_num_replicas(
                deployment_id=self._id,
                curr_target_num_replicas=self._target_state.target_num_replicas,
            )
            if target_num_replicas is None
            else target_num_replicas
        )

        if (
            decision_num_replicas is None
            or decision_num_replicas == self._target_state.target_num_replicas
        ):
            return False

        new_info = copy(self._target_state.info)
        new_info.version = self._target_state.version.code_version

        old_num = self._target_state.target_num_replicas
        self._set_target_state(new_info, decision_num_replicas)

        # The deployment should only transition to UPSCALING/DOWNSCALING
        # if it's within the autoscaling bounds
        if not self._autoscaling_state_manager.is_within_bounds(
            self._id,
            self._replicas.count(
                states=[ReplicaState.RUNNING], version=self._target_state.version
            ),
        ):
            return True

        curr_stats_str = (
            f"Current ongoing requests: "
            f"{self._autoscaling_state_manager.get_total_num_requests(self._id):.2f}, "
            f"current running replicas: "
            f"{self._replicas.count(states=[ReplicaState.RUNNING])}."
        )
        new_num = self._target_state.target_num_replicas
        if new_num > old_num:
            logger.info(
                f"Upscaling {self._id} from {old_num} to {new_num} replicas. "
                f"{curr_stats_str}"
            )
            self._curr_status_info = self._curr_status_info.handle_transition(
                trigger=DeploymentStatusInternalTrigger.AUTOSCALE_UP,
                message=f"Upscaling from {old_num} to {new_num} replicas.",
            )
        elif new_num < old_num:
            logger.info(
                f"Downscaling {self._id} from {old_num} to {new_num} replicas. "
                f"{curr_stats_str}"
            )
            self._curr_status_info = self._curr_status_info.handle_transition(
                trigger=DeploymentStatusInternalTrigger.AUTOSCALE_DOWN,
                message=f"Downscaling from {old_num} to {new_num} replicas.",
            )
        return True

    def delete(self) -> bool:
        if not self._target_state.deleting:
            self._set_target_state_deleting()
            return True

        return False

    def _stop_or_update_outdated_version_replicas(self, max_to_stop=math.inf) -> bool:
        """Stop or update replicas with outdated versions.

        Stop replicas with versions that require the actor to be restarted, and
        reconfigure replicas that require refreshing deployment config values.

        Args:
            max_to_stop: max number of replicas to stop, by default,
                         it stops all replicas with an outdated version.
        """
        replicas_to_update = self._replicas.pop(
            exclude_version=self._target_state.version,
            states=[
                ReplicaState.STARTING,
                ReplicaState.PENDING_MIGRATION,
                ReplicaState.RUNNING,
            ],
        )
        replicas_changed = False
        code_version_changes = 0
        reconfigure_changes = 0
        for replica in replicas_to_update:
            if (code_version_changes + reconfigure_changes) >= max_to_stop:
                self._replicas.add(replica.actor_details.state, replica)
            # If the new version requires the actors to be restarted, stop the replica.
            # A new one with the correct version will be started later as part of the
            # normal scale-up process.
            elif replica.version.requires_actor_restart(self._target_state.version):
                code_version_changes += 1
                # If the replica is still `STARTING`, we don't need to go through the
                # graceful stop period.
                graceful_stop = replica.actor_details.state == ReplicaState.RUNNING
                self._stop_replica(replica, graceful_stop=graceful_stop)
                replicas_changed = True
            # Otherwise, only lightweight options in deployment config is a mismatch, so
            # we update it dynamically without restarting the replica.
            elif replica.actor_details.state == ReplicaState.RUNNING:
                reconfigure_changes += 1
                if replica.version.requires_long_poll_broadcast(
                    self._target_state.version
                ):
                    replicas_changed = True
                actor_updating = replica.reconfigure(self._target_state.version)
                if actor_updating:
                    self._replicas.add(ReplicaState.UPDATING, replica)
                else:
                    self._replicas.add(ReplicaState.RUNNING, replica)
            # We don't allow going from STARTING, PENDING_MIGRATION to UPDATING.
            else:
                self._replicas.add(replica.actor_details.state, replica)

        if code_version_changes > 0:
            logger.info(
                f"Stopping {code_version_changes} replicas of {self._id} "
                "with outdated versions."
            )

        if reconfigure_changes > 0:
            logger.info(
                f"Updating {reconfigure_changes} replicas of {self._id} "
                "with outdated deployment configs."
            )
            # Record user config lightweight update
            ServeUsageTag.USER_CONFIG_LIGHTWEIGHT_UPDATED.record("True")

        return replicas_changed

    def _check_and_stop_outdated_version_replicas(self) -> bool:
        """Stops replicas with outdated versions to implement rolling updates.

        This includes both explicit code version updates and changes to the
        user_config.

        Returns whether any replicas were stopped.
        """
        # Short circuit if target replicas is 0 (the deployment is being
        # deleted) because this will be handled in the main loop.
        if self._target_state.target_num_replicas == 0:
            return False

        # We include STARTING and UPDATING replicas here
        # because if there are replicas still pending startup, we may as well
        # terminate them and start new version replicas instead.
        old_running_replicas = self._replicas.count(
            exclude_version=self._target_state.version,
            states=[
                ReplicaState.STARTING,
                ReplicaState.UPDATING,
                ReplicaState.RUNNING,
            ],
        )
        old_stopping_replicas = self._replicas.count(
            exclude_version=self._target_state.version, states=[ReplicaState.STOPPING]
        )
        new_running_replicas = self._replicas.count(
            version=self._target_state.version, states=[ReplicaState.RUNNING]
        )

        # If the deployment is currently scaling down, let the scale down
        # complete before doing a rolling update.
        if (
            self._target_state.target_num_replicas
            < old_running_replicas + old_stopping_replicas
        ):
            return False

        # The number of replicas that are currently in transition between
        # an old version and the new version. Note that we cannot directly
        # count the number of stopping replicas because once replicas finish
        # stopping, they are removed from the data structure.
        pending_replicas = (
            self._target_state.target_num_replicas
            - new_running_replicas
            - old_running_replicas
        )

        # Maximum number of replicas that can be updating at any given time.
        # There should never be more than rollout_size old replicas stopping
        # or rollout_size new replicas starting.
        rollout_size = max(int(0.2 * self._target_state.target_num_replicas), 1)
        max_to_stop = max(rollout_size - pending_replicas, 0)

        return self._stop_or_update_outdated_version_replicas(max_to_stop)

    def scale_deployment_replicas(
        self,
    ) -> Tuple[List[ReplicaSchedulingRequest], DeploymentDownscaleRequest]:
        """Scale the given deployment to the number of replicas."""

        assert (
            self._target_state.target_num_replicas >= 0
        ), "Target number of replicas must be greater than or equal to 0."

        upscale = []
        downscale = None

        self._check_and_stop_outdated_version_replicas()

        current_replicas = self._replicas.count(
            states=[ReplicaState.STARTING, ReplicaState.UPDATING, ReplicaState.RUNNING]
        )
        recovering_replicas = self._replicas.count(states=[ReplicaState.RECOVERING])

        delta_replicas = (
            self._target_state.target_num_replicas
            - current_replicas
            - recovering_replicas
        )
        if delta_replicas == 0:
            return (upscale, downscale)

        elif delta_replicas > 0:
            to_add = delta_replicas
            if to_add > 0 and not self._terminally_failed():
                logger.info(f"Adding {to_add} replica{'s' * (to_add>1)} to {self._id}.")
                for _ in range(to_add):
                    replica_id = ReplicaID(get_random_string(), deployment_id=self._id)
                    new_deployment_replica = DeploymentReplica(
                        replica_id,
                        self._target_state.version,
                    )
                    upscale.append(
                        new_deployment_replica.start(self._target_state.info)
                    )

                    self._replicas.add(ReplicaState.STARTING, new_deployment_replica)

        elif delta_replicas < 0:
            to_remove = -delta_replicas
            removed_replicas = f"{to_remove} replica{'s' if to_remove > 1 else ''}"
            logger.info(f"Removing {removed_replicas} from {self._id}.")
            downscale = DeploymentDownscaleRequest(
                deployment_id=self._id, num_to_stop=to_remove
            )

        return upscale, downscale

    def check_curr_status(self) -> Tuple[bool, bool]:
        """Check the current deployment status.

        Checks the difference between the target vs. running replica count for
        the target version.

        This will update the current deployment status depending on the state
        of the replicas.

        Returns (deleted, any_replicas_recovering).
        """
        # TODO(edoakes): we could make this more efficient in steady-state by
        # having a "healthy" flag that gets flipped if an update or replica
        # failure happens.

        target_version = self._target_state.version

        any_replicas_recovering = (
            self._replicas.count(states=[ReplicaState.RECOVERING]) > 0
        )
        all_running_replica_cnt = self._replicas.count(states=[ReplicaState.RUNNING])
        running_at_target_version_replica_cnt = self._replicas.count(
            states=[ReplicaState.RUNNING], version=target_version
        )

        # Got to make a call to complete current deploy() goal after
        # start failure threshold reached, while we might still have
        # pending replicas in current goal.
        if running_at_target_version_replica_cnt > 0:
            # At least one RUNNING replica at target state, partial
            # success; We can stop tracking constructor failures and
            # leave it to the controller to fully scale to target
            # number of replicas and only return as completed once
            # reached target replica count
            self._replica_has_started = True
        elif self._replica_startup_failing():
            self._curr_status_info = self._curr_status_info.handle_transition(
                trigger=DeploymentStatusInternalTrigger.REPLICA_STARTUP_FAILED,
                message=(
                    "The deployment failed to start "
                    f"{self._replica_constructor_retry_counter} times "
                    "in a row. This may be due to a problem with its "
                    "constructor or initial health check failing. See "
                    "controller logs for details. Error:\n"
                    f"{self._replica_constructor_error_msg}"
                ),
            )
            return False, any_replicas_recovering

        # If we have pending ops, the current goal is *not* ready.
        if (
            self._replicas.count(
                states=[
                    ReplicaState.STARTING,
                    ReplicaState.UPDATING,
                    ReplicaState.RECOVERING,
                    ReplicaState.STOPPING,
                ]
            )
            == 0
        ):
            # Check for deleting and a non-zero number of deployments.
            if self._target_state.deleting and all_running_replica_cnt == 0:
                return True, any_replicas_recovering

            if (
                self._target_state.target_num_replicas
                == running_at_target_version_replica_cnt
                and running_at_target_version_replica_cnt == all_running_replica_cnt
            ):
                self._curr_status_info = self._curr_status_info.handle_transition(
                    trigger=DeploymentStatusInternalTrigger.HEALTHY
                )
                self._replica_constructor_retry_counter = 0
                return False, any_replicas_recovering

        return False, any_replicas_recovering

    def _check_startup_replicas(
        self, original_state: ReplicaState, stop_on_slow=False
    ) -> List[Tuple[DeploymentReplica, ReplicaStartupStatus]]:
        """
        Common helper function for startup actions tracking and status
        transition: STARTING, UPDATING and RECOVERING.

        Args:
            stop_on_slow: If we consider a replica failed upon observing it's
                slow to reach running state.
        """
        slow_replicas = []
        for replica in self._replicas.pop(states=[original_state]):
            start_status, error_msg = replica.check_started()
            if start_status == ReplicaStartupStatus.SUCCEEDED:
                # This replica should be now be added to handle's replica
                # set.
                self._replicas.add(ReplicaState.RUNNING, replica)
                self._deployment_scheduler.on_replica_running(
                    replica.replica_id, replica.actor_node_id
                )

                # if replica version is the same as the target version,
                # we update the docs path
                if replica.version == self._target_state.version:
                    self._docs_path = replica.docs_path

                # Log the startup latency.
                e2e_replica_start_latency = time.time() - replica._start_time
                replica_startup_message = (
                    f"{replica.replica_id} started successfully "
                    f"on node '{replica.actor_node_id}' after "
                    f"{e2e_replica_start_latency:.1f}s (PID: {replica.actor_pid})."
                )
                if replica.initialization_latency_s is not None:
                    # This condition should always be True. The initialization
                    # latency is only None before the replica has initialized.
                    replica_startup_message += (
                        " Replica constructor, "
                        "reconfigure method, and initial health check took "
                        f"{replica.initialization_latency_s:.1f}s."
                    )
                logger.info(replica_startup_message, extra={"log_to_stderr": False})

            elif start_status == ReplicaStartupStatus.FAILED:
                # Replica reconfigure (deploy / upgrade) failed
                self.record_replica_startup_failure(error_msg)
                self._stop_replica(replica)
            elif start_status in [
                ReplicaStartupStatus.PENDING_ALLOCATION,
                ReplicaStartupStatus.PENDING_INITIALIZATION,
            ]:
                is_slow = time.time() - replica._start_time > SLOW_STARTUP_WARNING_S
                if is_slow:
                    slow_replicas.append((replica, start_status))

                # Does it make sense to stop replicas in PENDING_ALLOCATION
                # state?
                if is_slow and stop_on_slow:
                    self._stop_replica(replica, graceful_stop=False)
                else:
                    self._replicas.add(original_state, replica)

        return slow_replicas

    def record_replica_startup_failure(self, error_msg: str):
        """Record that a replica failed to start."""

        # There is no need to record replica failures if the target is 0.
        if self._target_state.target_num_replicas == 0:
            return

        # Increase startup failure counter
        self._replica_constructor_retry_counter += 1
        self._replica_constructor_error_msg = error_msg

        # Update the deployment message only if replicas are failing during
        # the very first time the controller is trying to start replicas of
        # this version.
        retrying_msg = ""
        if not self._replica_has_started:
            remaining_retries = max(
                self._failed_to_start_threshold
                - self._replica_constructor_retry_counter,
                0,
            )
            retrying_msg = f" {remaining_retries} more time(s)"

        message = (
            f"A replica failed to start with exception. Retrying{retrying_msg}. "
            f"Error:\n{error_msg}"
        )
        self._curr_status_info = self._curr_status_info.update_message(message)

    def stop_replicas(self, replicas_to_stop) -> None:
        for replica in self._replicas.pop():
            if replica.replica_id in replicas_to_stop:
                self._stop_replica(replica)
            else:
                self._replicas.add(replica.actor_details.state, replica)

    def _stop_replica(self, replica: DeploymentReplica, graceful_stop=True):
        """Stop replica
        1. Stop the replica.
        2. Change the replica into stopping state.
        3. Set the health replica stats to 0.
        """
        logger.debug(f"Adding STOPPING to replica: {replica.replica_id}.")
        replica.stop(graceful=graceful_stop)
        self._replicas.add(ReplicaState.STOPPING, replica)
        self._deployment_scheduler.on_replica_stopping(replica.replica_id)
        self.health_check_gauge.set(
            0,
            tags={
                "deployment": self.deployment_name,
                "replica": replica.replica_id.unique_id,
                "application": self.app_name,
            },
        )

    def check_and_update_replicas(self):
        """
        Check current state of all DeploymentReplica being tracked, and compare
        with state container from previous update() cycle to see if any state
        transition happened.
        """

        for replica in self._replicas.pop(
            states=[ReplicaState.RUNNING, ReplicaState.PENDING_MIGRATION]
        ):
            if replica.check_health():
                self._replicas.add(replica.actor_details.state, replica)
                self.health_check_gauge.set(
                    1,
                    tags={
                        "deployment": self.deployment_name,
                        "replica": replica.replica_id.unique_id,
                        "application": self.app_name,
                    },
                )
                routing_stats = replica.pull_routing_stats()
                replica.record_routing_stats(routing_stats)
            else:
                logger.warning(
                    f"Replica {replica.replica_id} failed health check, stopping it."
                )
                self.health_check_gauge.set(
                    0,
                    tags={
                        "deployment": self.deployment_name,
                        "replica": replica.replica_id.unique_id,
                        "application": self.app_name,
                    },
                )
                self._stop_replica(
                    replica, graceful_stop=not self.FORCE_STOP_UNHEALTHY_REPLICAS
                )
                # If this is a replica of the target version, the deployment
                # enters the "UNHEALTHY" status until the replica is
                # recovered or a new deploy happens.
                if replica.version == self._target_state.version:
                    self._curr_status_info = self._curr_status_info.handle_transition(
                        trigger=DeploymentStatusInternalTrigger.HEALTH_CHECK_FAILED,
                        message="A replica's health check failed. This "
                        "deployment will be UNHEALTHY until the replica "
                        "recovers or a new deploy happens.",
                    )

        slow_start_replicas = []
        slow_start = self._check_startup_replicas(ReplicaState.STARTING)
        slow_update = self._check_startup_replicas(ReplicaState.UPDATING)
        slow_recover = self._check_startup_replicas(
            ReplicaState.RECOVERING, stop_on_slow=True
        )

        slow_start_replicas = slow_start + slow_update + slow_recover

        if (
            len(slow_start_replicas)
            and time.time() - self._prev_startup_warning > SLOW_STARTUP_WARNING_PERIOD_S
        ):
            pending_allocation = []
            pending_initialization = []

            for replica, startup_status in slow_start_replicas:
                if startup_status == ReplicaStartupStatus.PENDING_ALLOCATION:
                    pending_allocation.append(replica)
                if startup_status == ReplicaStartupStatus.PENDING_INITIALIZATION:
                    pending_initialization.append(replica)

            if len(pending_allocation) > 0:
                required, available = pending_allocation[0].resource_requirements()
                message = (
                    f"Deployment '{self.deployment_name}' in application "
                    f"'{self.app_name}' has {len(pending_allocation)} replicas that "
                    f"have taken more than {SLOW_STARTUP_WARNING_S}s to be scheduled. "
                    "This may be due to waiting for the cluster to auto-scale or for a "
                    "runtime environment to be installed. "
                    f"Resources required for each replica: {required}, "
                    f"total resources available: {available}. "
                    "Use `ray status` for more details."
                )
                logger.warning(message)
                if _SCALING_LOG_ENABLED:
                    print_verbose_scaling_log()
                # If status is UNHEALTHY, leave the status and message as is.
                # The issue that caused the deployment to be unhealthy should be
                # prioritized over this resource availability issue.
                if self._curr_status_info.status not in [
                    DeploymentStatus.UNHEALTHY,
                    DeploymentStatus.DEPLOY_FAILED,
                ]:
                    self._curr_status_info = self._curr_status_info.update_message(
                        message
                    )

            if len(pending_initialization) > 0:
                message = (
                    f"Deployment '{self.deployment_name}' in application "
                    f"'{self.app_name}' has {len(pending_initialization)} replicas "
                    f"that have taken more than {SLOW_STARTUP_WARNING_S}s to "
                    "initialize.\n"
                    "This may be caused by a slow __init__ or reconfigure method."
                )
                logger.warning(message)
                # If status is UNHEALTHY, leave the status and message as is.
                # The issue that caused the deployment to be unhealthy should be
                # prioritized over this resource availability issue.
                if self._curr_status_info.status not in [
                    DeploymentStatus.UNHEALTHY,
                    DeploymentStatus.DEPLOY_FAILED,
                ]:
                    self._curr_status_info = self._curr_status_info.update_message(
                        message
                    )

            self._prev_startup_warning = time.time()

        for replica in self._replicas.pop(states=[ReplicaState.STOPPING]):
            stopped = replica.check_stopped()
            if not stopped:
                self._replicas.add(ReplicaState.STOPPING, replica)
            else:
                logger.info(f"{replica.replica_id} is stopped.")
                self._autoscaling_state_manager.on_replica_stopped(replica.replica_id)

    def _choose_pending_migration_replicas_to_stop(
        self,
        replicas: List[DeploymentReplica],
        deadlines: Dict[str, int],
        min_replicas_to_stop: int,
    ) -> Tuple[List[DeploymentReplica], List[DeploymentReplica]]:
        """Returns a partition of replicas to stop and to keep.

        Args:
            replicas: The current list of replicas pending migration.
            deadlines: The current draining node deadlines.
            min_replicas_to_stop: The minimum number of replicas to stop.
        """
        to_stop = []
        remaining = []

        # Stop replicas whose deadline is up
        for replica in replicas:
            assert replica.actor_node_id in deadlines

            curr_timestamp_ms = time.time() * 1000
            timeout_ms = replica._actor.graceful_shutdown_timeout_s * 1000
            if curr_timestamp_ms >= deadlines[replica.actor_node_id] - timeout_ms:
                to_stop.append(replica)
            else:
                remaining.append(replica)

        # Stop excess PENDING_MIGRATION replicas when new "replacement"
        # replicas have transitioned to RUNNING. The replicas with the
        # earliest deadlines should be chosen greedily.
        remaining.sort(key=lambda r: deadlines[r.actor_node_id])
        num_excess = min_replicas_to_stop - len(to_stop)

        if num_excess > 0:
            to_stop.extend(remaining[:num_excess])
            remaining = remaining[num_excess:]

        return to_stop, remaining

    def migrate_replicas_on_draining_nodes(self, draining_nodes: Dict[str, int]):
        # Move replicas back to running if they are no longer on a draining node.
        # If this causes the number of replicas to exceed the target state,
        # they will be scaled down because `scale_deployment_replicas` is called on
        # each deployment after this
        for replica in self._replicas.pop(states=[ReplicaState.PENDING_MIGRATION]):
            if replica.actor_node_id not in draining_nodes:
                self._replicas.add(ReplicaState.RUNNING, replica)
            else:
                self._replicas.add(ReplicaState.PENDING_MIGRATION, replica)

        # Migrate replicas on draining nodes
        for replica in self._replicas.pop(
            states=[ReplicaState.UPDATING, ReplicaState.RUNNING, ReplicaState.STARTING]
        ):
            if replica.actor_node_id in draining_nodes:
                # For RUNNING replicas, migrate them safely by starting
                # a replacement replica first.
                if replica.actor_details.state == ReplicaState.RUNNING:
                    logger.info(
                        f"Migrating {replica.replica_id} from draining node "
                        f"'{replica.actor_node_id}'. A new replica will be created on "
                        "another node."
                    )
                    self._replicas.add(ReplicaState.PENDING_MIGRATION, replica)
                # For replicas that are STARTING or UPDATING, might as
                # well terminate them immediately to allow replacement
                # replicas to start. Otherwise we need to wait for them
                # to transition to RUNNING before starting migration.
                else:
                    self._stop_replica(replica, graceful_stop=True)
            else:
                self._replicas.add(replica.actor_details.state, replica)

        num_running = self._replicas.count(states=[ReplicaState.RUNNING])
        num_draining = self._replicas.count(states=[ReplicaState.PENDING_MIGRATION])
        num_pending_migration_replicas_to_stop = (
            num_running + num_draining - self._target_state.target_num_replicas
        )

        (
            replicas_to_stop,
            replicas_to_keep,
        ) = self._choose_pending_migration_replicas_to_stop(
            self._replicas.pop(states=[ReplicaState.PENDING_MIGRATION]),
            draining_nodes,
            num_pending_migration_replicas_to_stop,
        )
        for replica in replicas_to_stop:
            logger.info(
                f"Stopping {replica.replica_id} "
                f"on draining node {replica.actor_node_id}."
            )
            self._stop_replica(replica, graceful_stop=True)

        for replica in replicas_to_keep:
            self._replicas.add(ReplicaState.PENDING_MIGRATION, replica)

    def record_request_routing_info(self, info: RequestRoutingInfo) -> None:
        """Records the multiplexed model IDs of a replica.

        Args:
            info: RequestRoutingInfo including deployment name, replica tag,
                multiplex model ids, and routing stats.
        """
        # Find the replica
        for replica in self._replicas.get():
            if replica.replica_id == info.replica_id:
                if info.multiplexed_model_ids is not None:
                    replica.record_multiplexed_model_ids(info.multiplexed_model_ids)
                if info.routing_stats is not None:
                    replica.record_routing_stats(info.routing_stats)
                self._request_routing_info_updated = True
                return

        logger.warning(f"{info.replica_id} not found.")

    def _stop_one_running_replica_for_testing(self):
        running_replicas = self._replicas.pop(states=[ReplicaState.RUNNING])
        replica_to_stop = running_replicas.pop()
        replica_to_stop.stop(graceful=False)
        self._replicas.add(ReplicaState.STOPPING, replica_to_stop)
        for replica in running_replicas:
            self._replicas.add(ReplicaState.RUNNING, replica)


class DeploymentStateManager:
    """Manages all state for deployments in the system.

    This class is *not* thread safe, so any state-modifying methods should be
    called with a lock held.
    """

    def __init__(
        self,
        kv_store: KVStoreBase,
        long_poll_host: LongPollHost,
        all_current_actor_names: List[str],
        all_current_placement_group_names: List[str],
        cluster_node_info_cache: ClusterNodeInfoCache,
        autoscaling_state_manager: AutoscalingStateManager,
        head_node_id_override: Optional[str] = None,
        create_placement_group_fn_override: Optional[Callable] = None,
    ):
        self._kv_store = kv_store
        self._long_poll_host = long_poll_host
        self._cluster_node_info_cache = cluster_node_info_cache
        self._deployment_scheduler = default_impl.create_deployment_scheduler(
            cluster_node_info_cache,
            head_node_id_override,
            create_placement_group_fn_override,
        )
        self._autoscaling_state_manager = autoscaling_state_manager

        self._shutting_down = False

        self._deployment_states: Dict[DeploymentID, DeploymentState] = {}
        self._app_deployment_mapping: Dict[str, Set[str]] = defaultdict(set)

        self._recover_from_checkpoint(
            all_current_actor_names, all_current_placement_group_names
        )

    def _create_deployment_state(self, deployment_id):
        self._deployment_scheduler.on_deployment_created(
            deployment_id, SpreadDeploymentSchedulingPolicy()
        )

        return DeploymentState(
            deployment_id,
            self._long_poll_host,
            self._deployment_scheduler,
            self._cluster_node_info_cache,
            self._autoscaling_state_manager,
        )

    def _map_actor_names_to_deployment(
        self, all_current_actor_names: List[str]
    ) -> Dict[str, List[str]]:
        """
        Given a list of all actor names queried from current ray cluster,
        map them to corresponding deployments.

        Example:
            Args:
                [A#zxc123, B#xcv234, A#qwe234]
            Returns:
                {
                    A: [A#zxc123, A#qwe234]
                    B: [B#xcv234]
                }
        """
        all_replica_names = [
            actor_name
            for actor_name in all_current_actor_names
            if ReplicaID.is_full_id_str(actor_name)
        ]
        deployment_to_current_replicas = defaultdict(list)
        if len(all_replica_names) > 0:
            for replica_name in all_replica_names:
                replica_id = ReplicaID.from_full_id_str(replica_name)
                deployment_to_current_replicas[replica_id.deployment_id].append(
                    replica_name
                )

        return deployment_to_current_replicas

    def _detect_and_remove_leaked_placement_groups(
        self,
        all_current_actor_names: List[str],
        all_current_placement_group_names: List[str],
    ):
        """Detect and remove any placement groups not associated with a replica.

        This can happen under certain rare circumstances:
            - The controller creates a placement group then crashes before creating
            the associated replica actor.
            - While the controller is down, a replica actor crashes but its placement
            group still exists.

        In both of these (or any other unknown cases), we simply need to remove the
        leaked placement groups.
        """
        leaked_pg_names = []
        for pg_name in all_current_placement_group_names:
            if (
                ReplicaID.is_full_id_str(pg_name)
                and pg_name not in all_current_actor_names
            ):
                leaked_pg_names.append(pg_name)

        if len(leaked_pg_names) > 0:
            logger.warning(
                f"Detected leaked placement groups: {leaked_pg_names}. "
                "The placement groups will be removed. This can happen in rare "
                "circumstances when the controller crashes and should not cause any "
                "issues. If this happens repeatedly, please file an issue on GitHub."
            )

        for leaked_pg_name in leaked_pg_names:
            try:
                pg = ray.util.get_placement_group(leaked_pg_name)
                ray.util.remove_placement_group(pg)
            except Exception:
                logger.exception(
                    f"Failed to remove leaked placement group {leaked_pg_name}."
                )

    def _recover_from_checkpoint(
        self,
        all_current_actor_names: List[str],
        all_current_placement_group_names: List[str],
    ):
        """
        Recover from checkpoint upon controller failure with all actor names
        found in current cluster.

        Each deployment resumes target state from checkpoint if available.

        For current state it will prioritize reconstructing from current
        actor names found that matches deployment tag if applicable.
        """
        self._detect_and_remove_leaked_placement_groups(
            all_current_actor_names,
            all_current_placement_group_names,
        )

        deployment_to_current_replicas = self._map_actor_names_to_deployment(
            all_current_actor_names
        )
        checkpoint = self._kv_store.get(CHECKPOINT_KEY)
        if checkpoint is not None:
            deployment_state_info = cloudpickle.loads(checkpoint)

            for deployment_id, checkpoint_data in deployment_state_info.items():
                deployment_state = self._create_deployment_state(deployment_id)
                deployment_state.recover_target_state_from_checkpoint(checkpoint_data)
                if len(deployment_to_current_replicas[deployment_id]) > 0:
                    deployment_state.recover_current_state_from_replica_actor_names(  # noqa: E501
                        deployment_to_current_replicas[deployment_id]
                    )
                self._deployment_states[deployment_id] = deployment_state
                self._app_deployment_mapping[deployment_id.app_name].add(
                    deployment_id.name
                )

    def shutdown(self):
        """
        Shutdown all running replicas by notifying the controller, and leave
        it to the controller event loop to take actions afterwards.

        Once shutdown signal is received, it will also prevent any new
        deployments or replicas from being created.

        One can send multiple shutdown signals but won't effectively make any
        difference compare to calling it once.
        """
        self._shutting_down = True

        for deployment_state in self._deployment_states.values():
            deployment_state.delete()

        # TODO(jiaodong): This might not be 100% safe since we deleted
        # everything without ensuring all shutdown goals are completed
        # yet. Need to address in follow-up PRs.
        self._kv_store.delete(CHECKPOINT_KEY)

        # TODO(jiaodong): Need to add some logic to prevent new replicas
        # from being created once shutdown signal is sent.

    def is_ready_for_shutdown(self) -> bool:
        """Return whether all deployments are shutdown.

        Check there are no deployment states and no checkpoints.
        """
        return (
            self._shutting_down
            and len(self._deployment_states) == 0
            and self._kv_store.get(CHECKPOINT_KEY) is None
        )

    def save_checkpoint(self) -> None:
        """Write a checkpoint of all deployment states."""
        if self._shutting_down:
            # Once we're told to shut down, stop writing checkpoints.
            # Calling .shutdown() deletes any existing checkpoint.
            return

        deployment_state_info = {
            deployment_id: deployment_state.get_checkpoint_data()
            for deployment_id, deployment_state in self._deployment_states.items()
        }

        self._kv_store.put(
            CHECKPOINT_KEY,
            cloudpickle.dumps(deployment_state_info),
        )

    def get_running_replica_infos(
        self,
    ) -> Dict[DeploymentID, List[RunningReplicaInfo]]:
        return {
            id: deployment_state.get_running_replica_infos()
            for id, deployment_state in self._deployment_states.items()
        }

    def get_deployment_infos(self) -> Dict[DeploymentID, DeploymentInfo]:
        infos: Dict[DeploymentID, DeploymentInfo] = {}
        for deployment_id, deployment_state in self._deployment_states.items():
            infos[deployment_id] = deployment_state.target_info

        return infos

    def get_deployment(self, deployment_id: DeploymentID) -> Optional[DeploymentInfo]:
        if deployment_id in self._deployment_states:
            return self._deployment_states[deployment_id].target_info
        else:
            return None

    def get_deployment_docs_path(self, deployment_id: DeploymentID) -> Optional[str]:
        if deployment_id in self._deployment_states:
            return self._deployment_states[deployment_id].docs_path

    def get_deployment_details(self, id: DeploymentID) -> Optional[DeploymentDetails]:
        """Gets detailed info on a deployment.

        Returns:
            DeploymentDetails: if the deployment is live.
            None: if the deployment is deleted.
        """
        statuses = self.get_deployment_statuses([id])
        if len(statuses) == 0:
            return None
        else:
            status_info = statuses[0]
            deployment_state = self._deployment_states[id]
            return DeploymentDetails(
                name=id.name,
                status=status_info.status,
                status_trigger=status_info.status_trigger,
                message=status_info.message,
                deployment_config=_deployment_info_to_schema(
                    id.name, self.get_deployment(id)
                ),
                target_num_replicas=deployment_state._target_state.target_num_replicas,
                required_resources=deployment_state.target_info.replica_config.resource_dict,
                replicas=deployment_state.list_replica_details(),
            )

    def get_deployment_statuses(
        self, ids: Optional[List[DeploymentID]] = None
    ) -> List[DeploymentStatusInfo]:
        """
        Return the statuses of the deployments with the given `ids`.
        If `ids` is `None`, returns the status of all deployments.
        """
        if ids is None:
            # fast path for returning all deployments,
            # avoids checking `if ids is None` in a loop
            return [
                state.curr_status_info for state in self._deployment_states.values()
            ]
        else:
            statuses = []
            for id in ids:
                state = self._deployment_states.get(id)
                if state is not None:
                    statuses.append(state.curr_status_info)
            return statuses

    def get_alive_replica_actor_ids(self) -> Set[str]:
        alive_replica_actor_ids = set()
        for ds in self._deployment_states.values():
            alive_replica_actor_ids |= ds.get_alive_replica_actor_ids()

        return alive_replica_actor_ids

    def deploy(
        self,
        deployment_id: DeploymentID,
        deployment_info: DeploymentInfo,
    ) -> bool:
        """Deploy the deployment.

        If the deployment already exists with the same version and config,
        this is a no-op and returns False.

        Returns:
            bool: Whether the target state has changed.
        """
        if deployment_id not in self._deployment_states:
            self._deployment_states[deployment_id] = self._create_deployment_state(
                deployment_id
            )
            self._app_deployment_mapping[deployment_id.app_name].add(deployment_id.name)
            self._record_deployment_usage()

        return self._deployment_states[deployment_id].deploy(deployment_info)

    def get_deployments_in_application(self, app_name: str) -> List[str]:
        """Return list of deployment names in application."""
        return list(self._app_deployment_mapping[app_name])

    def delete_deployment(self, id: DeploymentID):
        # This method must be idempotent. We should validate that the
        # specified deployment exists on the client.
        if id in self._deployment_states:
            return self._deployment_states[id].delete()

        return False

    def update(self) -> bool:
        """Updates the state of all deployments to match their goal state.

        Returns True if any of the deployments have replicas in the RECOVERING state.
        """

        deleted_ids = []
        any_recovering = False
        upscales: Dict[DeploymentID, List[ReplicaSchedulingRequest]] = {}
        downscales: Dict[DeploymentID, DeploymentDownscaleRequest] = {}
        target_state_changed = False

        # STEP 1: Update current state
        for deployment_state in self._deployment_states.values():
            if deployment_state.should_autoscale():
                target_state_changed = (
                    deployment_state.autoscale() or target_state_changed
                )

            deployment_state.check_and_update_replicas()

        # STEP 2: Check current status
        for deployment_state in self._deployment_states.values():
            deployment_state.check_curr_status()

        # STEP 3: Drain nodes
        draining_nodes = self._cluster_node_info_cache.get_draining_nodes()
        allow_new_compaction = len(draining_nodes) == 0 and all(
            ds.curr_status_info.status == DeploymentStatus.HEALTHY
            # TODO(zcin): Make sure that status should never be healthy if
            # the number of running replicas at target version is not at
            # target number, so we can remove this defensive check.
            and ds.get_num_running_replicas(ds.target_version) == ds.target_num_replicas
            # To be extra conservative, only actively compact if there
            # are no non-running replicas
            and len(ds._replicas.get()) == ds.target_num_replicas
            for ds in self._deployment_states.values()
        )
        if RAY_SERVE_USE_COMPACT_SCHEDULING_STRATEGY:
            # Tuple of target node to compact, and its draining deadline
            node_info: Optional[Tuple[str, float]] = (
                self._deployment_scheduler.get_node_to_compact(
                    allow_new_compaction=allow_new_compaction
                )
            )
            if node_info:
                target_node_id, deadline = node_info
                draining_nodes = {target_node_id: deadline}

        for deployment_id, deployment_state in self._deployment_states.items():
            deployment_state.migrate_replicas_on_draining_nodes(draining_nodes)

        # STEP 4: Scale replicas
        for deployment_id, deployment_state in self._deployment_states.items():
            upscale, downscale = deployment_state.scale_deployment_replicas()

            if upscale:
                upscales[deployment_id] = upscale
            if downscale:
                downscales[deployment_id] = downscale

        # STEP 5: Update status
        for deployment_id, deployment_state in self._deployment_states.items():
            deleted, any_replicas_recovering = deployment_state.check_curr_status()

            if deleted:
                deleted_ids.append(deployment_id)
            any_recovering |= any_replicas_recovering

        # STEP 6: Schedule all STARTING replicas and stop all STOPPING replicas
        deployment_to_replicas_to_stop = self._deployment_scheduler.schedule(
            upscales, downscales
        )
        for deployment_id, replicas_to_stop in deployment_to_replicas_to_stop.items():
            self._deployment_states[deployment_id].stop_replicas(replicas_to_stop)
        for deployment_id, scheduling_requests in upscales.items():
            self._handle_scheduling_request_failures(deployment_id, scheduling_requests)

        # STEP 7: Broadcast long poll information
        for deployment_id, deployment_state in self._deployment_states.items():
            deployment_state.broadcast_running_replicas_if_changed()
            deployment_state.broadcast_deployment_config_if_changed()
            if deployment_state.should_autoscale():
                self._autoscaling_state_manager.update_running_replica_ids(
                    deployment_id=deployment_id,
                    running_replicas=deployment_state.get_running_replica_ids(),
                )

        # STEP 8: Cleanup
        for deployment_id in deleted_ids:
            self._deployment_scheduler.on_deployment_deleted(deployment_id)
            self._autoscaling_state_manager.deregister_deployment(deployment_id)
            del self._deployment_states[deployment_id]
            if (
                deployment_id.app_name in self._app_deployment_mapping
                and deployment_id.name
                in self._app_deployment_mapping[deployment_id.app_name]
            ):
                self._app_deployment_mapping[deployment_id.app_name].remove(
                    deployment_id.name
                )
                # Clean up the app_name entry if no deployments are left
                if not self._app_deployment_mapping[deployment_id.app_name]:
                    del self._app_deployment_mapping[deployment_id.app_name]

        if len(deleted_ids):
            self._record_deployment_usage()

        if target_state_changed:
            self.save_checkpoint()

        return any_recovering

    def _handle_scheduling_request_failures(
        self,
        deployment_id: DeploymentID,
        scheduling_requests: List[ReplicaSchedulingRequest],
    ):
        """Updates internal datastructures when replicas fail to be scheduled."""
        failed_replicas: List[ReplicaID] = []
        for scheduling_request in scheduling_requests:
            if (
                scheduling_request.status
                == ReplicaSchedulingRequestStatus.PLACEMENT_GROUP_CREATION_FAILED
            ):
                failed_replicas.append(scheduling_request.replica_id)
                self._deployment_states[deployment_id].record_replica_startup_failure(
                    "Replica scheduling failed. Failed to create a placement "
                    f"group for replica {scheduling_request.replica_id}. "
                    "See Serve controller logs for more details."
                )
            elif (
                scheduling_request.status
                == ReplicaSchedulingRequestStatus.ACTOR_CREATION_FAILED
            ):
                failed_replicas.append(scheduling_request.replica_id)
                self._deployment_states[deployment_id].record_replica_startup_failure(
                    "Replica scheduling failed. Failed to create an actor "
                    f"for replica {scheduling_request.replica_id}. "
                    "See Serve controller logs for more details."
                )
        if failed_replicas:
            self._deployment_states[deployment_id].stop_replicas(failed_replicas)

    def _record_deployment_usage(self):
        ServeUsageTag.NUM_DEPLOYMENTS.record(str(len(self._deployment_states)))

        num_gpu_deployments = 0
        for deployment_state in self._deployment_states.values():
            if (
                deployment_state.target_info is not None
                and deployment_state.target_info.replica_config is not None
                and deployment_state.target_info.replica_config.ray_actor_options
                is not None
                and (
                    deployment_state.target_info.replica_config.ray_actor_options.get(
                        "num_gpus", 0
                    )
                    > 0
                )
            ):
                num_gpu_deployments += 1
        ServeUsageTag.NUM_GPU_DEPLOYMENTS.record(str(num_gpu_deployments))

    def record_request_routing_info(self, info: RequestRoutingInfo) -> None:
        """
        Record request routing information for a replica.

        Args:
            info: Request routing info including deployment name, replica tag,
                multiplex model ids, and routing stats.
        """
        deployment_id = info.replica_id.deployment_id
        if deployment_id not in self._deployment_states:
            app_msg = f" in application '{deployment_id.app_name}'"
            logger.error(
                f"Deployment '{deployment_id.name}'{app_msg} not found in state "
                "manager."
            )
            return
        self._deployment_states[deployment_id].record_request_routing_info(info)

    def get_active_node_ids(self) -> Set[str]:
        """Return set of node ids with running replicas of any deployment.

        This is used to determine which node has replicas. Only nodes with replicas and
        head node should have active proxies.
        """
        node_ids = set()
        for deployment_state in self._deployment_states.values():
            node_ids.update(deployment_state.get_active_node_ids())
        return node_ids<|MERGE_RESOLUTION|>--- conflicted
+++ resolved
@@ -2099,17 +2099,12 @@
         self._replica_has_started = False
         return True
 
-<<<<<<< HEAD
     def autoscale(self, target_num_replicas=None) -> int:
-        """Autoscale the deployment based on metrics."""
-=======
-    def autoscale(self) -> int:
         """Autoscale the deployment based on metrics.
 
         Returns:
             Whether the target state has changed.
         """
->>>>>>> ea27046a
 
         if self._target_state.deleting:
             return False
