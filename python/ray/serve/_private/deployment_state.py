import json
import logging
import math
import os
import random
import time
import traceback
from collections import defaultdict
from copy import copy
from dataclasses import dataclass
from enum import Enum
from typing import Any, Callable, Dict, List, Optional, Set, Tuple

import ray
from ray import ObjectRef, cloudpickle
from ray._common import ray_constants
from ray.actor import ActorHandle
from ray.exceptions import RayActorError, RayError, RayTaskError, RuntimeEnvSetupError
from ray.serve import metrics
from ray.serve._private import default_impl
from ray.serve._private.autoscaling_state import AutoscalingStateManager
from ray.serve._private.cluster_node_info_cache import ClusterNodeInfoCache
from ray.serve._private.common import (
    DeploymentID,
    DeploymentStatus,
    DeploymentStatusInfo,
    DeploymentStatusInternalTrigger,
    DeploymentStatusTrigger,
    DeploymentTargetInfo,
    Duration,
    ReplicaID,
    ReplicaState,
    RequestRoutingInfo,
    RunningReplicaInfo,
)
from ray.serve._private.config import DeploymentConfig
from ray.serve._private.constants import (
    DEFAULT_LATENCY_BUCKET_MS,
    MAX_DEPLOYMENT_CONSTRUCTOR_RETRY_COUNT,
    MAX_PER_REPLICA_RETRY_COUNT,
    RAY_SERVE_ENABLE_TASK_EVENTS,
    RAY_SERVE_FAIL_ON_RANK_ERROR,
    RAY_SERVE_FORCE_STOP_UNHEALTHY_REPLICAS,
    RAY_SERVE_USE_PACK_SCHEDULING_STRATEGY,
    REPLICA_HEALTH_CHECK_UNHEALTHY_THRESHOLD,
    REPLICA_STARTUP_SHUTDOWN_LATENCY_BUCKETS_MS,
    SERVE_LOGGER_NAME,
    SERVE_NAMESPACE,
)
from ray.serve._private.deployment_info import DeploymentInfo
from ray.serve._private.deployment_scheduler import (
    DeploymentDownscaleRequest,
    DeploymentScheduler,
    ReplicaSchedulingRequest,
    ReplicaSchedulingRequestStatus,
    SpreadDeploymentSchedulingPolicy,
)
from ray.serve._private.exceptions import DeploymentIsBeingDeletedError
from ray.serve._private.long_poll import LongPollHost, LongPollNamespace
from ray.serve._private.storage.kv_store import KVStoreBase
from ray.serve._private.usage import ServeUsageTag
from ray.serve._private.utils import (
    JavaActorHandleProxy,
    check_obj_ref_ready_nowait,
    get_capacity_adjusted_num_replicas,
    get_random_string,
    msgpack_deserialize,
    msgpack_serialize,
)
from ray.serve._private.version import DeploymentVersion
from ray.serve.generated.serve_pb2 import DeploymentLanguage
from ray.serve.schema import (
    DeploymentDetails,
    ReplicaDetails,
    ReplicaRank,
    _deployment_info_to_schema,
)
from ray.util.placement_group import PlacementGroup

logger = logging.getLogger(SERVE_LOGGER_NAME)


class ReplicaStartupStatus(Enum):
    PENDING_ALLOCATION = 1
    PENDING_INITIALIZATION = 2
    SUCCEEDED = 3
    FAILED = 4


class ReplicaHealthCheckResponse(Enum):
    NONE = 1
    SUCCEEDED = 2
    APP_FAILURE = 3
    ACTOR_CRASHED = 4


@dataclass
class DeploymentTargetState:
    """The current goal state for a deployment.

    info: contains the information needed to initialize a replica.
    target_num_replicas: the number of replicas to run. This should already
        be adjusted by the target_capacity.
    version: the goal version of the deployment.
    deleting: whether the deployment is being deleted.
    """

    info: Optional[DeploymentInfo]
    target_num_replicas: int
    version: Optional[DeploymentVersion]
    deleting: bool

    @classmethod
    def default(cls) -> "DeploymentTargetState":
        return cls(None, -1, None, False)

    @classmethod
    def create(
        cls,
        info: DeploymentInfo,
        target_num_replicas: int,
        *,
        deleting: bool = False,
    ) -> "DeploymentTargetState":
        if deleting:
            if target_num_replicas != 0:
                raise ValueError(
                    "target_num_replicas must be 0 when setting target state "
                    f"to deleting. Got {target_num_replicas} instead."
                )

        version = DeploymentVersion(
            info.version,
            deployment_config=info.deployment_config,
            ray_actor_options=info.replica_config.ray_actor_options,
            placement_group_bundles=info.replica_config.placement_group_bundles,
            placement_group_strategy=info.replica_config.placement_group_strategy,
            max_replicas_per_node=info.replica_config.max_replicas_per_node,
            route_prefix=info.route_prefix,
        )

        return cls(info, target_num_replicas, version, deleting)

    def is_scaled_copy_of(self, other_target_state: "DeploymentTargetState") -> bool:
        """Checks if this target state is a scaled copy of another target state.

        A target state is a scaled copy of another target state if all
        configurable info is identical, other than target_num_replicas.

        Returns: True if this target state contains a non-None DeploymentInfo
            and is a scaled copy of the other target state.
        """

        if other_target_state.info is None:
            return False

        return all(
            [
                self.info.replica_config.ray_actor_options
                == other_target_state.info.replica_config.ray_actor_options,
                self.info.replica_config.placement_group_bundles
                == other_target_state.info.replica_config.placement_group_bundles,
                self.info.replica_config.placement_group_strategy
                == other_target_state.info.replica_config.placement_group_strategy,
                self.info.replica_config.max_replicas_per_node
                == other_target_state.info.replica_config.max_replicas_per_node,
                self.info.deployment_config.dict(exclude={"num_replicas"})
                == other_target_state.info.deployment_config.dict(
                    exclude={"num_replicas"}
                ),
                # TODO(zcin): version can be None, this is from an outdated codepath.
                # We should remove outdated code, so version can never be None.
                self.version,
                self.version == other_target_state.version,
            ]
        )


@dataclass
class DeploymentStateUpdateResult:
    deleted: bool
    any_replicas_recovering: bool
    upscale: List[ReplicaSchedulingRequest]
    downscale: Optional[DeploymentDownscaleRequest]


CHECKPOINT_KEY = "serve-deployment-state-checkpoint"
SLOW_STARTUP_WARNING_S = int(os.environ.get("SERVE_SLOW_STARTUP_WARNING_S", 30))
SLOW_STARTUP_WARNING_PERIOD_S = int(
    os.environ.get("SERVE_SLOW_STARTUP_WARNING_PERIOD_S", 30)
)

ALL_REPLICA_STATES = list(ReplicaState)
_SCALING_LOG_ENABLED = os.environ.get("SERVE_ENABLE_SCALING_LOG", "0") != "0"
# Feature flag to disable forcibly shutting down replicas.
RAY_SERVE_DISABLE_SHUTTING_DOWN_INGRESS_REPLICAS_FORCEFULLY = (
    os.environ.get("RAY_SERVE_DISABLE_SHUTTING_DOWN_INGRESS_REPLICAS_FORCEFULLY", "0")
    == "1"
)


def print_verbose_scaling_log():
    assert _SCALING_LOG_ENABLED

    log_path = "/tmp/ray/session_latest/logs/monitor.log"
    last_n_lines = 50
    autoscaler_log_last_n_lines = []
    if os.path.exists(log_path):
        with open(log_path) as f:
            autoscaler_log_last_n_lines = f.readlines()[-last_n_lines:]

    debug_info = {
        "nodes": ray.nodes(),
        "available_resources": ray.available_resources(),
        "total_resources": ray.cluster_resources(),
        "autoscaler_logs": autoscaler_log_last_n_lines,
    }
    logger.error(f"Scaling information\n{json.dumps(debug_info, indent=2)}")


class ActorReplicaWrapper:
    """Wraps a Ray actor for a deployment replica.

    This is primarily defined so that we can mock out actual Ray operations
    for unit testing.

    *All Ray API calls should be made here, not in DeploymentState.*
    """

    def __init__(
        self,
        replica_id: ReplicaID,
        version: DeploymentVersion,
    ):
        self._replica_id = replica_id
        self._deployment_id = replica_id.deployment_id
        self._actor_name = replica_id.to_full_id_str()

        # Populated in either self.start() or self.recover()
        self._allocated_obj_ref: ObjectRef = None
        self._ready_obj_ref: ObjectRef = None

        self._actor_resources: Dict[str, float] = None
        # If the replica is being started, this will be the true version
        # If the replica is being recovered, this will be the target
        # version, which may be inconsistent with the actual replica
        # version. If so, the actual version will be updated later after
        # recover() and check_ready()
        self._version: DeploymentVersion = version
        self._healthy: bool = True
        self._health_check_ref: Optional[ObjectRef] = None
        self._last_health_check_time: float = 0.0
        self._consecutive_health_check_failures = 0
        self._last_health_check_latency_ms: Optional[float] = None
        self._last_health_check_failed: bool = False
        self._initialization_latency_s: Optional[float] = None
        self._reconfigure_start_time: Optional[float] = None
        self._internal_grpc_port: Optional[int] = None
        self._docs_path: Optional[str] = None
        self._route_patterns: Optional[List[str]] = None
        # Rank assigned to the replica.
        self._assign_rank_callback: Optional[Callable[[ReplicaID], ReplicaRank]] = None
        self._rank: Optional[ReplicaRank] = None
        # Populated in `on_scheduled` or `recover`.
        self._actor_handle: ActorHandle = None
        self._placement_group: PlacementGroup = None

        # Populated after replica is allocated.
        self._pid: int = None
        self._actor_id: str = None
        self._worker_id: str = None
        self._node_id: str = None
        self._node_ip: str = None
        self._node_instance_id: str = None
        self._log_file_path: str = None
        self._http_port: int = None
        self._grpc_port: int = None

        # Populated in self.stop().
        self._graceful_shutdown_ref: ObjectRef = None

        # todo: will be confused with deployment_config.is_cross_language
        self._is_cross_language = False
        self._deployment_is_cross_language = False
        self._routing_stats: Dict[str, Any] = {}
        self._record_routing_stats_ref: Optional[ObjectRef] = None
        self._last_record_routing_stats_time: float = 0.0
        self._ingress: bool = False

        # Outbound deployments polling state
        self._outbound_deployments: Optional[List[DeploymentID]] = None

    @property
    def replica_id(self) -> str:
        return self._replica_id

    @property
    def deployment_name(self) -> str:
        return self._deployment_id.name

    @property
    def rank(self) -> Optional[ReplicaRank]:
        return self._rank

    @property
    def app_name(self) -> str:
        return self._deployment_id.app_name

    @property
    def is_cross_language(self) -> bool:
        return self._is_cross_language

    @property
    def actor_handle(self) -> Optional[ActorHandle]:
        if not self._actor_handle:
            try:
                self._actor_handle = ray.get_actor(
                    self._actor_name, namespace=SERVE_NAMESPACE
                )
            except ValueError:
                self._actor_handle = None

        if self._is_cross_language:
            assert isinstance(self._actor_handle, JavaActorHandleProxy)
            return self._actor_handle.handle

        return self._actor_handle

    @property
    def placement_group_bundles(self) -> Optional[List[Dict[str, float]]]:
        if not self._placement_group:
            return None

        return self._placement_group.bundle_specs

    @property
    def version(self) -> DeploymentVersion:
        """Replica version. This can be incorrect during state recovery.

        If the controller crashes and the deployment state is being
        recovered, this will temporarily be the deployment-wide target
        version, which may be inconsistent with the actual version
        running on the replica actor. If so, the actual version will be
        updated when the replica transitions from RECOVERING -> RUNNING
        """
        return self._version

    @property
    def deployment_config(self) -> DeploymentConfig:
        """Deployment config. This can return an incorrect config during state recovery.

        If the controller hasn't yet recovered the up-to-date version
        from the running replica actor, this property will return the
        current target config for the deployment.
        """
        return self._version.deployment_config

    @property
    def docs_path(self) -> Optional[str]:
        return self._docs_path

    @property
    def route_patterns(self) -> Optional[List[str]]:
        return self._route_patterns

    @property
    def max_ongoing_requests(self) -> int:
        return self.deployment_config.max_ongoing_requests

    @property
    def max_queued_requests(self) -> int:
        return self.deployment_config.max_queued_requests

    @property
    def graceful_shutdown_timeout_s(self) -> float:
        return self.deployment_config.graceful_shutdown_timeout_s

    @property
    def health_check_period_s(self) -> float:
        return self.deployment_config.health_check_period_s

    @property
    def health_check_timeout_s(self) -> float:
        return self.deployment_config.health_check_timeout_s

    @property
    def http_port(self) -> Optional[int]:
        return self._http_port

    @property
    def grpc_port(self) -> Optional[int]:
        return self._grpc_port

    @property
    def request_routing_stats_period_s(self) -> float:
        return (
            self.deployment_config.request_router_config.request_routing_stats_period_s
        )

    @property
    def request_routing_stats_timeout_s(self) -> float:
        return (
            self.deployment_config.request_router_config.request_routing_stats_timeout_s
        )

    @property
    def pid(self) -> Optional[int]:
        """Returns the pid of the actor, None if not started."""
        return self._pid

    @property
    def actor_id(self) -> Optional[str]:
        """Returns the actor id, None if not started."""
        return self._actor_id

    @property
    def worker_id(self) -> Optional[str]:
        """Returns the worker id, None if not started."""
        return self._worker_id

    @property
    def node_id(self) -> Optional[str]:
        """Returns the node id of the actor, None if not placed."""
        return self._node_id

    @property
    def node_ip(self) -> Optional[str]:
        """Returns the node ip of the actor, None if not placed."""
        return self._node_ip

    @property
    def node_instance_id(self) -> Optional[str]:
        """Returns the node instance id of the actor, None if not placed."""
        return self._node_instance_id

    @property
    def log_file_path(self) -> Optional[str]:
        """Returns the relative log file path of the actor, None if not placed."""
        return self._log_file_path

    @property
    def initialization_latency_s(self) -> Optional[float]:
        """Returns the initialization latency for the replica actor.

        Returns None if the replica hasn't started yet.

        Note: this value isn't checkpointed, so if the controller restarts,
        this value goes back to None.
        """

        return self._initialization_latency_s

    @property
    def reconfigure_start_time(self) -> Optional[float]:
        """Returns the start time of the last reconfigure operation.

        Returns None if no reconfigure operation has started.
        """
        return self._reconfigure_start_time

    @property
    def last_health_check_latency_ms(self) -> Optional[float]:
        """Returns the latency of the last completed health check in milliseconds.

        Returns None if no health check has completed in the current check cycle.
        """
        return self._last_health_check_latency_ms

    @property
    def last_health_check_failed(self) -> bool:
        """Returns whether the last completed health check failed.

        Returns False if no health check has completed in the current check cycle.
        """
        return self._last_health_check_failed

    def start(
        self,
        deployment_info: DeploymentInfo,
        assign_rank_callback: Callable[[ReplicaID], ReplicaRank],
    ) -> ReplicaSchedulingRequest:
        """Start the current DeploymentReplica instance.

        The replica will be in the STARTING and PENDING_ALLOCATION states
        until the deployment scheduler schedules the underlying actor.
        """
        self._assign_rank_callback = assign_rank_callback
        self._actor_resources = deployment_info.replica_config.resource_dict
        self._ingress = deployment_info.ingress
        # it is currently not possible to create a placement group
        # with no resources (https://github.com/ray-project/ray/issues/20401)
        self._deployment_is_cross_language = (
            deployment_info.deployment_config.is_cross_language
        )

        logger.info(
            f"Starting {self.replica_id}.",
            extra={"log_to_stderr": False},
        )

        actor_def = deployment_info.actor_def
        if (
            deployment_info.deployment_config.deployment_language
            == DeploymentLanguage.PYTHON
        ):
            if deployment_info.replica_config.serialized_init_args is None:
                serialized_init_args = cloudpickle.dumps(())
            else:
                serialized_init_args = (
                    cloudpickle.dumps(
                        msgpack_deserialize(
                            deployment_info.replica_config.serialized_init_args
                        )
                    )
                    if self._deployment_is_cross_language
                    else deployment_info.replica_config.serialized_init_args
                )
            init_args = (
                self.replica_id,
                cloudpickle.dumps(deployment_info.replica_config.deployment_def)
                if self._deployment_is_cross_language
                else deployment_info.replica_config.serialized_deployment_def,
                serialized_init_args,
                deployment_info.replica_config.serialized_init_kwargs
                if deployment_info.replica_config.serialized_init_kwargs
                else cloudpickle.dumps({}),
                deployment_info.deployment_config.to_proto_bytes(),
                self._version,
                deployment_info.ingress,
                deployment_info.route_prefix,
            )
        # TODO(simon): unify the constructor arguments across language
        elif (
            deployment_info.deployment_config.deployment_language
            == DeploymentLanguage.JAVA
        ):
            self._is_cross_language = True
            actor_def = ray.cross_language.java_actor_class(
                "io.ray.serve.replica.RayServeWrappedReplica"
            )
            init_args = (
                # String deploymentName,
                self.deployment_name,
                # String replicaID,
                self.replica_id.to_full_id_str(),
                # String deploymentDef
                deployment_info.replica_config.deployment_def_name,
                # byte[] initArgsbytes
                msgpack_serialize(
                    cloudpickle.loads(
                        deployment_info.replica_config.serialized_init_args
                    )
                )
                if self._deployment_is_cross_language
                else deployment_info.replica_config.serialized_init_args,
                # byte[] deploymentConfigBytes,
                deployment_info.deployment_config.to_proto_bytes(),
                # byte[] deploymentVersionBytes,
                self._version.to_proto().SerializeToString(),
                # String controllerName
                # String appName
                self.app_name,
            )

        actor_options = {
            "name": self._actor_name,
            "namespace": SERVE_NAMESPACE,
            "lifetime": "detached",
            "enable_task_events": RAY_SERVE_ENABLE_TASK_EVENTS,
        }
        actor_options.update(deployment_info.replica_config.ray_actor_options)

        # A replica's default `max_concurrency` value can prevent it from
        # respecting the configured `max_ongoing_requests`. To avoid this
        # unintentional behavior, use `max_ongoing_requests` to override
        # the Actor's `max_concurrency` if it is larger.
        if (
            deployment_info.deployment_config.max_ongoing_requests
            > ray_constants.DEFAULT_MAX_CONCURRENCY_ASYNC
        ):
            actor_options[
                "max_concurrency"
            ] = deployment_info.deployment_config.max_ongoing_requests

        return ReplicaSchedulingRequest(
            replica_id=self.replica_id,
            actor_def=actor_def,
            actor_resources=self._actor_resources,
            actor_options=actor_options,
            actor_init_args=init_args,
            placement_group_bundles=(
                deployment_info.replica_config.placement_group_bundles
            ),
            placement_group_strategy=(
                deployment_info.replica_config.placement_group_strategy
            ),
            max_replicas_per_node=(
                deployment_info.replica_config.max_replicas_per_node
            ),
            on_scheduled=self.on_scheduled,
        )

    def on_scheduled(
        self,
        actor_handle: ActorHandle,
        placement_group: Optional[PlacementGroup] = None,
    ):
        self._actor_handle = actor_handle
        self._placement_group = placement_group

        if self._is_cross_language:
            self._actor_handle = JavaActorHandleProxy(self._actor_handle)
            self._allocated_obj_ref = self._actor_handle.is_allocated.remote()
        else:
            self._allocated_obj_ref = self._actor_handle.is_allocated.remote()

    def _format_user_config(self, user_config: Any):
        temp = copy(user_config)
        if user_config is not None and self._deployment_is_cross_language:
            if self._is_cross_language:
                temp = msgpack_serialize(temp)
            else:
                temp = msgpack_deserialize(temp)
        return temp

    def reconfigure(self, version: DeploymentVersion, rank: ReplicaRank) -> bool:
        """
        Update replica version. Also, updates the deployment config on the actor
        behind this DeploymentReplica instance if necessary.

        Returns: whether the actor is being updated.
        """
        updating = False

        # Determine if we need heavyweight reconfiguration
        # vs lightweight updates
        needs_actor_reconfigure = self._version.requires_actor_reconfigure(version)
        has_rank_changes = self._rank != rank

        if needs_actor_reconfigure or has_rank_changes:
            # Call into replica actor reconfigure() with updated user config and
            # graceful_shutdown_wait_loop_s
            # Setting updating=True because we want to transition to UPDATING state
            # when rank is updated or deployment config changes.
            updating = True
            self._reconfigure_start_time = time.time()
            deployment_config = copy(version.deployment_config)
            deployment_config.user_config = self._format_user_config(
                deployment_config.user_config
            )
            self._ready_obj_ref = self._actor_handle.reconfigure.remote(
                deployment_config,
                rank,
                version.route_prefix,
            )

        self._version = version
        self._rank = rank
        return updating

    def recover(self) -> bool:
        """Recover replica version from a live replica actor.

        When controller dies, the deployment state loses the info on the version that's
        running on each individual replica actor, so as part of the recovery process, we
        need to recover the version that is running on the replica actor.

        Also confirm that actor is allocated and initialized before marking as running.

        Returns: False if the replica actor is no longer alive; the
            actor could have been killed in the time between when the
            controller fetching all Serve actors in the cluster and when
            the controller tries to recover it. Otherwise, return True.
        """
        logger.info(f"Recovering {self.replica_id}.")
        try:
            self._actor_handle = ray.get_actor(
                self._actor_name, namespace=SERVE_NAMESPACE
            )
        except ValueError:
            logger.warning(
                f"Failed to get handle to replica {self._actor_name} "
                "during controller recovery. Marking as dead."
            )
            return False

        try:
            self._placement_group = ray.util.get_placement_group(
                self._actor_name,
            )
        except ValueError:
            # ValueError is raised if the placement group does not exist.
            self._placement_group = None

        # Re-fetch initialization proof
        self._allocated_obj_ref = self._actor_handle.is_allocated.remote()

        # Running actor handle already has all info needed, thus successful
        # starting simply means retrieving replica version hash from actor
        if self._is_cross_language:
            self._ready_obj_ref = self._actor_handle.check_health.remote()
        else:
            self._ready_obj_ref = (
                self._actor_handle.initialize_and_get_metadata.remote()
            )

        return True

    def check_ready(self) -> Tuple[ReplicaStartupStatus, Optional[str]]:
        """
        Check if current replica has started by making ray API calls on
        relevant actor / object ref.

        Replica initialization calls __init__(), reconfigure(), and check_health().

        Returns:
            state (ReplicaStartupStatus):
                PENDING_ALLOCATION: replica is waiting for a worker to start
                PENDING_INITIALIZATION: replica initialization hasn't finished.
                FAILED: replica initialization failed.
                SUCCEEDED: replica initialization succeeded.
            error_msg:
                None: for PENDING_ALLOCATION, PENDING_INITIALIZATION or SUCCEEDED states
                str: for FAILED state
        """

        # Check whether the replica has been allocated.
        if self._allocated_obj_ref is None or not check_obj_ref_ready_nowait(
            self._allocated_obj_ref
        ):
            return ReplicaStartupStatus.PENDING_ALLOCATION, None

        if not self._is_cross_language:
            try:
                (
                    self._pid,
                    self._actor_id,
                    self._worker_id,
                    self._node_id,
                    self._node_ip,
                    self._node_instance_id,
                    self._log_file_path,
                ) = ray.get(self._allocated_obj_ref)
            except RayTaskError as e:
                logger.exception(
                    f"Exception in {self._replica_id}, the replica will be stopped."
                )
                return ReplicaStartupStatus.FAILED, str(e.as_instanceof_cause())
            except RuntimeEnvSetupError as e:
                msg = f"Exception when allocating {self._replica_id}: {str(e)}"
                logger.exception(msg)
                return ReplicaStartupStatus.FAILED, msg
            except Exception:
                msg = (
                    f"Exception when allocating {self._replica_id}:\n"
                    + traceback.format_exc()
                )
                logger.exception(msg)
                return ReplicaStartupStatus.FAILED, msg

        if self._ready_obj_ref is None:
            # Perform auto method name translation for java handles.
            # See https://github.com/ray-project/ray/issues/21474
            deployment_config = copy(self._version.deployment_config)
            deployment_config.user_config = self._format_user_config(
                deployment_config.user_config
            )
            if self._is_cross_language:
                self._ready_obj_ref = self._actor_handle.is_initialized.remote(
                    deployment_config.to_proto_bytes()
                )
            else:
                replica_ready_check_func = (
                    self._actor_handle.initialize_and_get_metadata
                )
                # this guarantees that node_id is set before rank is assigned
                self._rank = self._assign_rank_callback(
                    self._replica_id.unique_id, self._node_id
                )
                self._ready_obj_ref = replica_ready_check_func.remote(
                    deployment_config, self._rank
                )

            return ReplicaStartupStatus.PENDING_INITIALIZATION, None

        # Check whether replica initialization has completed.
        replica_ready = check_obj_ref_ready_nowait(self._ready_obj_ref)
        # In case of deployment constructor failure, ray.get will help to
        # surface exception to each update() cycle.
        if not replica_ready:
            return ReplicaStartupStatus.PENDING_INITIALIZATION, None
        else:
            try:
                # TODO(simon): fully implement reconfigure for Java replicas.
                if self._is_cross_language:
                    return ReplicaStartupStatus.SUCCEEDED, None

                # todo: The replica's userconfig whitch java client created
                #  is different from the controller's userconfig
                if not self._deployment_is_cross_language:
                    # This should only update version if the replica is being recovered.
                    # If this is checking on a replica that is newly started, this
                    # should return a version that is identical to what's already stored
                    (
                        _,
                        self._version,
                        self._initialization_latency_s,
                        self._internal_grpc_port,
                        self._docs_path,
                        self._http_port,
                        self._grpc_port,
                        self._rank,
                        self._route_patterns,
                        self._outbound_deployments,
                    ) = ray.get(self._ready_obj_ref)
            except RayTaskError as e:
                logger.exception(
                    f"Exception in {self._replica_id}, the replica will be stopped."
                )
                # NOTE(zcin): we should use str(e) instead of traceback.format_exc()
                # here because the full details of the error is not displayed properly
                # with traceback.format_exc().
                return ReplicaStartupStatus.FAILED, str(e.as_instanceof_cause())
            except Exception as e:
                logger.exception(
                    f"Exception in {self._replica_id}, the replica will be stopped."
                )
                return ReplicaStartupStatus.FAILED, repr(e)

        return ReplicaStartupStatus.SUCCEEDED, None

    @property
    def actor_resources(self) -> Optional[Dict[str, float]]:
        return self._actor_resources

    @property
    def available_resources(self) -> Dict[str, float]:
        return ray.available_resources()

    def graceful_stop(self) -> Duration:
        """Request the actor to exit gracefully.

        Returns the timeout after which to kill the actor.
        """
        try:
            handle = ray.get_actor(self._actor_name, namespace=SERVE_NAMESPACE)
            if self._is_cross_language:
                handle = JavaActorHandleProxy(handle)
            self._graceful_shutdown_ref = handle.perform_graceful_shutdown.remote()
        except ValueError:
            # ValueError thrown from ray.get_actor means actor has already been deleted.
            pass

        return self.graceful_shutdown_timeout_s

    def check_stopped(self) -> bool:
        """Check if the actor has exited."""
        try:
            handle = ray.get_actor(self._actor_name, namespace=SERVE_NAMESPACE)
            stopped = check_obj_ref_ready_nowait(self._graceful_shutdown_ref)
            if stopped:
                try:
                    ray.get(self._graceful_shutdown_ref)
                except Exception:
                    logger.exception(
                        "Exception when trying to gracefully shutdown replica:\n"
                        + traceback.format_exc()
                    )

                ray.kill(handle, no_restart=True)
        except ValueError:
            # ValueError thrown from ray.get_actor means actor has already been deleted.
            stopped = True
        finally:
            # Remove the placement group both if the actor has already been deleted or
            # it was just killed above.
            if stopped and self._placement_group is not None:
                ray.util.remove_placement_group(self._placement_group)

        return stopped

    def _check_active_health_check(self) -> ReplicaHealthCheckResponse:
        """Check the active health check (if any).

        self._health_check_ref will be reset to `None` when the active health
        check is deemed to have succeeded or failed. This method *does not*
        start a new health check, that's up to the caller.

        Returns:
            - NONE if there's no active health check, or it hasn't returned
              yet and the timeout is not up.
            - SUCCEEDED if the active health check succeeded.
            - APP_FAILURE if the active health check failed (or didn't return
              before the timeout).
            - ACTOR_CRASHED if the underlying actor crashed.
        """
        # Reset the last health check status for this check cycle.
        self._last_health_check_latency_ms = None
        self._last_health_check_failed = False

        if self._health_check_ref is None:
            # There is no outstanding health check.
            response = ReplicaHealthCheckResponse.NONE
        elif check_obj_ref_ready_nowait(self._health_check_ref):
            # Object ref is ready, ray.get it to check for exceptions.
            # Calculate health check latency.
            self._last_health_check_latency_ms = (
                time.time() - self._last_health_check_time
            ) * 1000
            try:
                ray.get(self._health_check_ref)
                # Health check succeeded without exception.
                response = ReplicaHealthCheckResponse.SUCCEEDED
            except RayActorError:
                # Health check failed due to actor crashing.
                response = ReplicaHealthCheckResponse.ACTOR_CRASHED
                self._last_health_check_failed = True
            except RayError as e:
                # Health check failed due to application-level exception.
                logger.warning(f"Health check for {self._replica_id} failed: {e}")
                response = ReplicaHealthCheckResponse.APP_FAILURE
                self._last_health_check_failed = True
        elif time.time() - self._last_health_check_time > self.health_check_timeout_s:
            # Health check hasn't returned and the timeout is up, consider it failed.
            logger.warning(
                "Didn't receive health check response for replica "
                f"{self._replica_id} after "
                f"{self.health_check_timeout_s}s, marking it unhealthy."
            )
            response = ReplicaHealthCheckResponse.APP_FAILURE
            # Calculate latency for timeout case.
            self._last_health_check_latency_ms = (
                time.time() - self._last_health_check_time
            ) * 1000
            self._last_health_check_failed = True
        else:
            # Health check hasn't returned and the timeout isn't up yet.
            response = ReplicaHealthCheckResponse.NONE

        if response is not ReplicaHealthCheckResponse.NONE:
            self._health_check_ref = None

        return response

    def _should_start_new_health_check(self) -> bool:
        """Determines if a new health check should be kicked off.

        A health check will be started if:
            1) There is not already an active health check.
            2) It has been more than health_check_period_s since the
               previous health check was *started*.

        This assumes that self._health_check_ref is reset to `None` when an
        active health check succeeds or fails (due to returning or timeout).
        """
        if self._health_check_ref is not None:
            # There's already an active health check.
            return False

        # If there's no active health check, kick off another and reset
        # the timer if it's been long enough since the last health
        # check. Add some randomness to avoid synchronizing across all
        # replicas.
        time_since_last = time.time() - self._last_health_check_time
        randomized_period = self.health_check_period_s * random.uniform(0.9, 1.1)
        return time_since_last > randomized_period

    def _should_record_routing_stats(self) -> bool:
        """Determines if a new record routing stats should be kicked off.

        A record routing stats will be started if:
            1) There is not already an active record routing stats.
            2) It has been more than request_routing_stats_period_s since
               the previous record routing stats was *started*.

        This assumes that self._record_routing_stats_ref is reset to `None`
        when an active record routing stats succeeds or fails (due to
        returning or timeout).
        """
        if self._record_routing_stats_ref is not None:
            # There's already an active record routing stats.
            return False

        # If there's no active record routing stats, kick off another and
        # reset the timer if it's been long enough since the last record
        # routing stats. Add some randomness to avoid synchronizing across
        # all replicas.
        time_since_last = time.time() - self._last_record_routing_stats_time
        randomized_period = self.request_routing_stats_period_s * random.uniform(
            0.9, 1.1
        )
        return time_since_last > randomized_period

    def check_health(self) -> bool:
        """Check if the actor is healthy.

        self._healthy should *only* be modified in this method.

        This is responsible for:
            1) Checking the outstanding health check (if any).
            2) Determining the replica health based on the health check results.
            3) Kicking off a new health check if needed.
        """
        response: ReplicaHealthCheckResponse = self._check_active_health_check()
        if response is ReplicaHealthCheckResponse.NONE:
            # No info; don't update replica health.
            pass
        elif response is ReplicaHealthCheckResponse.SUCCEEDED:
            # Health check succeeded. Reset the consecutive failure counter
            # and mark the replica healthy.
            if self._consecutive_health_check_failures > 0:
                logger.info(
                    f"{self._replica_id} passed the health check after "
                    f"{self._consecutive_health_check_failures} consecutive failures."
                )
            self._consecutive_health_check_failures = 0
            self._healthy = True
        elif response is ReplicaHealthCheckResponse.APP_FAILURE:
            # Health check failed. If it has failed more than N times in a row,
            # mark the replica unhealthy.
            self._consecutive_health_check_failures += 1
            if (
                self._consecutive_health_check_failures
                >= REPLICA_HEALTH_CHECK_UNHEALTHY_THRESHOLD
            ):
                logger.warning(
                    f"Replica {self._replica_id} failed the health "
                    f"check {self._consecutive_health_check_failures} "
                    "times in a row, marking it unhealthy."
                )
                self._healthy = False
        elif response is ReplicaHealthCheckResponse.ACTOR_CRASHED:
            # Actor crashed, mark the replica unhealthy immediately.
            logger.warning(
                f"Actor for {self._replica_id} crashed, marking "
                "it unhealthy immediately."
            )
            self._healthy = False
        else:
            assert False, f"Unknown response type: {response}."

        if self._should_start_new_health_check():
            self._last_health_check_time = time.time()
            self._health_check_ref = self._actor_handle.check_health.remote()

        return self._healthy

    def get_routing_stats(self) -> Dict[str, Any]:
        """Get the routing stats for the replica."""
        if self._record_routing_stats_ref is None:
            # There's no active record routing stats.
            pass
        elif check_obj_ref_ready_nowait(self._record_routing_stats_ref):
            # Object ref is ready, ray.get it to check for exceptions.
            try:
                self._routing_stats = ray.get(self._record_routing_stats_ref)
            except Exception:
                logger.exception(
                    "Exception when trying to get routing stats:\n"
                    + traceback.format_exc()
                )
            self._record_routing_stats_ref = None
        elif (
            time.time() - self._last_record_routing_stats_time
            > self.request_routing_stats_timeout_s
        ):
            # Record routing stats hasn't returned and the timeout is up, retrying.
            logger.warning(
                "Didn't receive routing stats response for replica "
                f"{self._replica_id} after "
                f"{self.request_routing_stats_timeout_s}s, retrying."
            )
            self._record_routing_stats_ref = None

        if self._should_record_routing_stats():
            self._last_record_routing_stats_time = time.time()
            self._record_routing_stats_ref = (
                self._actor_handle.record_routing_stats.remote()
            )

        return self._routing_stats

    def force_stop(self, log_shutdown_message: bool = False):
        """Force the actor to exit without shutting down gracefully."""
        if (
            self._ingress
            and RAY_SERVE_DISABLE_SHUTTING_DOWN_INGRESS_REPLICAS_FORCEFULLY
        ):
            if log_shutdown_message:
                logger.info(
                    f"{self.replica_id} did not shut down because it had not finished draining requests. "
                    "Going to wait until the draining is complete. You can force-stop the replica by "
                    "setting RAY_SERVE_DISABLE_SHUTTING_DOWN_INGRESS_REPLICAS_FORCEFULLY to 0."
                )
            return

        try:
            ray.kill(ray.get_actor(self._actor_name, namespace=SERVE_NAMESPACE))
        except ValueError:
            pass

    def get_outbound_deployments(self) -> Optional[List[DeploymentID]]:
        return self._outbound_deployments


class DeploymentReplica:
    """Manages state transitions for deployment replicas.

    This is basically a checkpointable lightweight state machine.
    """

    def __init__(
        self,
        replica_id: ReplicaID,
        version: DeploymentVersion,
    ):
        self._replica_id = replica_id
        self._actor = ActorReplicaWrapper(replica_id, version)
        self._start_time = None
        self._shutdown_start_time: Optional[float] = None
        self._actor_details = ReplicaDetails(
            actor_name=replica_id.to_full_id_str(),
            replica_id=self._replica_id.unique_id,
            state=ReplicaState.STARTING,
            start_time_s=0,
        )
        self._multiplexed_model_ids: List[str] = []
        self._routing_stats: Dict[str, Any] = {}
        self._logged_shutdown_message = False

    def get_running_replica_info(
        self, cluster_node_info_cache: ClusterNodeInfoCache
    ) -> RunningReplicaInfo:
        return RunningReplicaInfo(
            replica_id=self._replica_id,
            node_id=self.actor_node_id,
            node_ip=self._actor.node_ip,
            availability_zone=cluster_node_info_cache.get_node_az(self.actor_node_id),
            actor_name=self._actor._actor_name,
            max_ongoing_requests=self._actor.max_ongoing_requests,
            is_cross_language=self._actor.is_cross_language,
            multiplexed_model_ids=self.multiplexed_model_ids,
            routing_stats=self.routing_stats,
            port=self._actor._internal_grpc_port,
        )

    def record_multiplexed_model_ids(self, multiplexed_model_ids: List[str]):
        """Record the multiplexed model ids for this replica."""
        self._multiplexed_model_ids = multiplexed_model_ids

    def record_routing_stats(self, routing_stats: Optional[Dict[str, Any]]):
        """Record the routing stats for this replica.

        Recording routing_stats as an empty dictionary is valid. But skip
        update if the routing_stats is None.
        """
        if routing_stats is not None:
            self._routing_stats = routing_stats

    @property
    def multiplexed_model_ids(self) -> List[str]:
        return self._multiplexed_model_ids

    @property
    def routing_stats(self) -> Dict[str, Any]:
        return self._routing_stats

    @property
    def actor_details(self) -> ReplicaDetails:
        return self._actor_details

    @property
    def replica_id(self) -> ReplicaID:
        return self._replica_id

    @property
    def deployment_name(self) -> str:
        return self._replica_id.deployment_id.name

    @property
    def app_name(self) -> str:
        return self._replica_id.deployment_id.app_name

    @property
    def version(self):
        return self._actor.version

    @property
    def docs_path(self) -> Optional[str]:
        return self._actor.docs_path

    @property
    def route_patterns(self) -> Optional[List[str]]:
        return self._actor.route_patterns

    @property
    def actor_id(self) -> str:
        return self._actor.actor_id

    @property
    def actor_handle(self) -> ActorHandle:
        return self._actor.actor_handle

    @property
    def actor_node_id(self) -> Optional[str]:
        """Returns the node id of the actor, None if not placed."""
        return self._actor.node_id

    @property
    def actor_http_port(self) -> Optional[int]:
        return self._actor.http_port

    @property
    def actor_grpc_port(self) -> Optional[int]:
        return self._actor.grpc_port

    @property
    def actor_pid(self) -> Optional[int]:
        """Returns the node id of the actor, None if not placed."""
        return self._actor.pid

    @property
    def initialization_latency_s(self) -> Optional[float]:
        """Returns how long the replica took to initialize."""

        return self._actor.initialization_latency_s

    @property
    def reconfigure_start_time(self) -> Optional[float]:
        """Returns the start time of the last reconfigure operation."""
        return self._actor.reconfigure_start_time

    @property
    def last_health_check_latency_ms(self) -> Optional[float]:
        """Returns the latency of the last completed health check in milliseconds."""
        return self._actor.last_health_check_latency_ms

    @property
    def last_health_check_failed(self) -> bool:
        """Returns whether the last completed health check failed."""
        return self._actor.last_health_check_failed

    @property
    def shutdown_start_time(self) -> Optional[float]:
        """Returns the start time of the shutdown operation."""
        return self._shutdown_start_time

    def start(
        self,
        deployment_info: DeploymentInfo,
        assign_rank_callback: Callable[[ReplicaID], ReplicaRank],
    ) -> ReplicaSchedulingRequest:
        """
        Start a new actor for current DeploymentReplica instance.
        """
        replica_scheduling_request = self._actor.start(
            deployment_info, assign_rank_callback=assign_rank_callback
        )
        self._start_time = time.time()
        self._logged_shutdown_message = False
        self.update_actor_details(start_time_s=self._start_time)
        return replica_scheduling_request

    def reconfigure(
        self,
        version: DeploymentVersion,
        rank: ReplicaRank,
    ) -> bool:
        """
        Update replica version. Also, updates the deployment config on the actor
        behind this DeploymentReplica instance if necessary.

        Returns: whether the actor is being updated.
        """
        return self._actor.reconfigure(version, rank=rank)

    def recover(self) -> bool:
        """
        Recover states in DeploymentReplica instance by fetching running actor
        status

        Returns: False if the replica is no longer alive at the time
            when this method is called.
        """
        # If replica is no longer alive
        if not self._actor.recover():
            return False

        self._start_time = time.time()
        self.update_actor_details(start_time_s=self._start_time)
        return True

    @property
    def rank(self) -> Optional[ReplicaRank]:
        """Get the rank assigned to the replica."""
        return self._actor.rank

    def check_started(
        self,
    ) -> Tuple[ReplicaStartupStatus, Optional[str], Optional[float]]:
        """Check if the replica has started. If so, transition to RUNNING.

        Should handle the case where the replica has already stopped.

        Returns:
            status: Most recent state of replica by
                querying actor obj ref
        """
        is_ready = self._actor.check_ready()
        self.update_actor_details(
            pid=self._actor.pid,
            node_id=self._actor.node_id,
            node_ip=self._actor.node_ip,
            node_instance_id=self._actor.node_instance_id,
            actor_id=self._actor.actor_id,
            worker_id=self._actor.worker_id,
            log_file_path=self._actor.log_file_path,
        )

        return is_ready

    def stop(self, graceful: bool = True) -> None:
        """Stop the replica.

        Should handle the case where the replica is already stopped.
        """
        state = self._actor_details.state
        logger.info(
            f"Stopping {self.replica_id} (currently {state}).",
            extra={"log_to_stderr": False},
        )
        self._shutdown_start_time = time.time()
        timeout_s = self._actor.graceful_stop()
        if not graceful:
            timeout_s = 0
        self._shutdown_deadline = time.time() + timeout_s

    def check_stopped(self) -> bool:
        """Check if the replica has finished stopping."""
        if self._actor.check_stopped():
            return True

        timeout_passed = time.time() >= self._shutdown_deadline
        if timeout_passed:
            if (
                not self._logged_shutdown_message
                and not RAY_SERVE_DISABLE_SHUTTING_DOWN_INGRESS_REPLICAS_FORCEFULLY
            ):
                logger.info(
                    f"{self.replica_id} did not shut down after grace "
                    "period, force-killing it. "
                )

            self._actor.force_stop(
                log_shutdown_message=not self._logged_shutdown_message
            )
            self._logged_shutdown_message = True
        return False

    def check_health(self) -> bool:
        """Check if the replica is healthy.

        Returns `True` if the replica is healthy, else `False`.
        """
        return self._actor.check_health()

    def pull_routing_stats(self) -> Optional[Dict[str, Any]]:
        """Get the latest response from the routing stats on the replica.

        Returns None if the replica is still calculating the stats.
        """
        return self._actor.get_routing_stats()

    def update_state(self, state: ReplicaState) -> None:
        """Updates state in actor details."""
        self.update_actor_details(state=state)

    def update_actor_details(self, **kwargs) -> None:
        details_kwargs = self._actor_details.dict()
        details_kwargs.update(kwargs)
        self._actor_details = ReplicaDetails(**details_kwargs)

    def resource_requirements(self) -> Tuple[str, str]:
        """Returns required and currently available resources.

        Only resources with nonzero requirements will be included in the
        required dict and only resources in the required dict will be
        included in the available dict (filtered for relevance).
        """
        if self._actor.actor_resources is None:
            return "UNKNOWN", "UNKNOWN"

        if self._actor.placement_group_bundles is not None:
            required = self._actor.placement_group_bundles
        else:
            required = {
                k: v
                for k, v in self._actor.actor_resources.items()
                if v is not None and v > 0
            }

        available = {
            k: v for k, v in self._actor.available_resources.items() if k in required
        }

        # Use json.dumps() instead of str() here to avoid double-quoting keys
        # when dumping these objects. See
        # https://github.com/ray-project/ray/issues/26210 for the issue.
        return json.dumps(required), json.dumps(available)

    def get_outbound_deployments(self) -> Optional[List[DeploymentID]]:
        return self._actor.get_outbound_deployments()


class ReplicaStateContainer:
    """Container for mapping ReplicaStates to lists of DeploymentReplicas."""

    def __init__(self):
        self._replicas: Dict[ReplicaState, List[DeploymentReplica]] = defaultdict(list)

    def add(self, state: ReplicaState, replica: DeploymentReplica):
        """Add the provided replica under the provided state.

        Args:
            state: state to add the replica under.
            replica: replica to add.
        """
        assert isinstance(state, ReplicaState), f"Type: {type(state)}"
        replica.update_state(state)
        self._replicas[state].append(replica)

    def get(
        self, states: Optional[List[ReplicaState]] = None
    ) -> List[DeploymentReplica]:
        """Get all replicas of the given states.

        This does not remove them from the container. Replicas are returned
        in order of state as passed in.

        Args:
            states: states to consider. If not specified, all replicas
                are considered.
        """
        if states is None:
            states = ALL_REPLICA_STATES

        assert isinstance(states, list)

        return sum((self._replicas[state] for state in states), [])

    def pop(
        self,
        exclude_version: Optional[DeploymentVersion] = None,
        states: Optional[List[ReplicaState]] = None,
        max_replicas: Optional[int] = math.inf,
    ) -> List[DeploymentReplica]:
        """Get and remove all replicas of the given states.

        This removes the replicas from the container. Replicas are returned
        in order of state as passed in.

        Args:
            exclude_version: if specified, replicas of the
                provided version will *not* be removed.
            states: states to consider. If not specified, all replicas
                are considered.
            max_replicas: max number of replicas to return. If not
                specified, will pop all replicas matching the criteria.
        """
        if states is None:
            states = ALL_REPLICA_STATES

        assert exclude_version is None or isinstance(exclude_version, DeploymentVersion)
        assert isinstance(states, list)

        replicas = []
        for state in states:
            popped = []
            remaining = []

            for replica in self._replicas[state]:
                if len(replicas) + len(popped) == max_replicas:
                    remaining.append(replica)
                elif exclude_version is not None and replica.version == exclude_version:
                    remaining.append(replica)
                else:
                    popped.append(replica)

            self._replicas[state] = remaining
            replicas.extend(popped)

        return replicas

    def count(
        self,
        exclude_version: Optional[DeploymentVersion] = None,
        version: Optional[DeploymentVersion] = None,
        states: Optional[List[ReplicaState]] = None,
    ):
        """Get the total count of replicas of the given states.

        Args:
            exclude_version: version to exclude. If not
                specified, all versions are considered.
            version: version to filter to. If not specified,
                all versions are considered.
            states: states to consider. If not specified, all replicas
                are considered.
        """
        if states is None:
            states = ALL_REPLICA_STATES
        assert isinstance(states, list)
        assert exclude_version is None or isinstance(exclude_version, DeploymentVersion)
        assert version is None or isinstance(version, DeploymentVersion)
        if exclude_version is None and version is None:
            return sum(len(self._replicas[state]) for state in states)
        elif exclude_version is None and version is not None:
            return sum(
                len(list(filter(lambda r: r.version == version, self._replicas[state])))
                for state in states
            )
        elif exclude_version is not None and version is None:
            return sum(
                len(
                    list(
                        filter(
                            lambda r: r.version != exclude_version,
                            self._replicas[state],
                        )
                    )
                )
                for state in states
            )
        else:
            raise ValueError(
                "Only one of `version` or `exclude_version` may be provided."
            )

    def __str__(self):
        return str(self._replicas)

    def __repr__(self):
        return repr(self._replicas)


class RankManager:
    """Manages ranks for a single node."""

    def __init__(self):
        self._ranks: Dict[str, int] = {}
        self._released_ranks: Set[int] = set()
        self._next_rank: int = 0

    def assign_rank(self, key: str) -> int:
        if key in self._ranks:
            raise RuntimeError(f"Rank for {key} already assigned: {self._ranks[key]}")

        if self._released_ranks:
            # Reuse the smallest released rank
            rank = min(self._released_ranks)
            self._released_ranks.remove(rank)
        else:
            # Assign the next available rank
            # This is the first time we're assigning a rank to this replica
            rank = self._next_rank
            self._next_rank += 1

        self._ranks[key] = rank
        return rank

    def release_rank(self, key: str) -> None:
        if key not in self._ranks:
            raise RuntimeError(f"Rank for {key} not assigned")
        rank = self._ranks.pop(key)
        # Add the released rank to the set of released ranks
        # This rank can be reused for a new replica
        self._released_ranks.add(rank)

    def recover_rank(self, key: str, rank: int) -> None:
        if key in self._ranks:
            raise RuntimeError(f"Rank for {key} already assigned: {self._ranks[key]}")
        self._ranks[key] = rank
        self._released_ranks.discard(rank)
        if rank >= self._next_rank:
            self._next_rank = rank + 1

    def get_rank(self, key: str) -> int:
        if key not in self._ranks:
            raise RuntimeError(f"Rank for {key} not assigned")
        return self._ranks[key]

    def has_rank(self, key: str) -> bool:
        return key in self._ranks

    def get_ranks_mapping(self) -> Dict[str, int]:
        return self._ranks.copy()

    def clear(self) -> None:
        self._ranks.clear()
        self._released_ranks.clear()
        self._next_rank = 0

    def check_rank_consistency_and_reassign_minimally(
        self,
        active_keys: List[str],
    ) -> List[str]:
        """Verify rank system invariants and reassign ranks when needed.

        This method ensures:
        1. All active keys have ranks
        2. No duplicate ranks exist
        3. Ranks are contiguous when at target count

        Args:
            active_keys: List of currently active keys

        Returns:
            List of keys that need to be reconfigured with new ranks

        Raises:
            RuntimeError: If rank system invariants are violated and fail_on_error=True
        """
        if not active_keys:
            return []

        active_keys_set = set(active_keys)

        # Check for stale ranks - this should never happen
        stale_keys = set(self._ranks.keys()) - active_keys_set
        if stale_keys:
            logger.error(
                f"Found stale ranks for keys: {stale_keys}. "
                "This should never happen. Please report this as a bug."
            )
            raise RuntimeError("Rank system is in an invalid state.")

        # Verify system invariants - all active keys must have ranks
        unranked_keys = active_keys_set - set(self._ranks.keys())
        if unranked_keys:
            logger.error(
                f"Found active keys without ranks: {unranked_keys}. "
                "This should never happen. Please report this as a bug."
            )
            raise RuntimeError("Rank system is in an invalid state.")

        # Check for duplicate ranks - this should never happen
        rank_counts = {}
        for key, rank in self._ranks.copy().items():
            if key in active_keys_set:  # Only check active keys
                rank_counts[rank] = rank_counts.get(rank, 0) + 1
                if rank_counts[rank] > 1:
                    logger.error(
                        f"Found duplicate rank {rank} assigned to multiple keys. "
                        "This should never happen. Please report this as a bug."
                    )
                    raise RuntimeError("Rank system is in an invalid state.")

        # Check if we need to reassign ranks for contiguity
        # Only force contiguity when at target count (e.g., after autoscaling down)
        current_ranks = sorted(self._ranks.values())
        expected_ranks = list(range(len(active_keys)))

        keys_needing_reconfiguration_from_reassignment = []

        if current_ranks != expected_ranks:
            logger.debug(
                f"At target count but ranks are not contiguous. "
                f"Current: {current_ranks}, Expected: {expected_ranks}. "
                "Performing minimal reassignment."
            )
            keys_needing_reconfiguration_from_reassignment = (
                self._perform_minimal_rank_reassignment(active_keys)
            )

        return keys_needing_reconfiguration_from_reassignment

    def _perform_minimal_rank_reassignment(self, active_keys: List[str]) -> List[str]:
        """Perform minimal rank reassignment to achieve contiguity.

        This method reassigns ranks while minimizing the number of keys that need
        to be reconfigured. It prioritizes keeping existing ranks when possible.

        Args:
            active_keys: List of currently active keys

        Returns:
            List of keys that need to be reconfigured with new ranks
        """
        target_ranks_set = set(range(len(active_keys)))

        # Find which keys need new ranks
        keys_needing_ranks = []
        keys_keeping_ranks = []

        for key in active_keys:
            current_rank = self.get_rank(key)

            if current_rank in target_ranks_set:
                # This key can keep its rank
                target_ranks_set.remove(current_rank)  # O(1) operation
                keys_keeping_ranks.append(key)
            else:
                # This key needs a new rank
                keys_needing_ranks.append(key)

        # Convert remaining target ranks to sorted list for deterministic assignment
        available_ranks = sorted(target_ranks_set)

        # Assign new ranks to keys that need them
        for i, key in enumerate(keys_needing_ranks):
            new_rank = available_ranks[i]  # O(1) operation

            # Store the old rank before updating
            old_rank = self._ranks[key]

            logger.debug(f"Reassigning key {key}: rank {old_rank} -> {new_rank}")

            # Update the rank mapping
            self._ranks[key] = new_rank
            # Remove the newly assigned rank from available ranks
            self._released_ranks.discard(new_rank)
            # Add the old rank back to available ranks for reuse
            self._released_ranks.add(old_rank)

        # Log the reassignment summary
        logger.debug(
            f"Minimal reassignment complete: {len(keys_keeping_ranks)} keys kept ranks, "
            f"{len(keys_needing_ranks)} keys reassigned"
        )

        return keys_needing_ranks


class DeploymentRankManager:
    """Manages replica ranks for a deployment.
    This class handles rank assignment, release, consistency checking, and reassignment.
    It maintains the rank system invariants and provides a clean interface for rank operations.

    Maintains three levels of rank tracking:
    - Global rank: Replica-level rank across all nodes (0, 1, 2, ...)
    - Local rank: Replica's rank within its node (0, 1, 2, ... per node)
    - Node rank ID: Index assigned to each node (0, 1, 2, ...)
    """

    def __init__(self, fail_on_rank_error: bool = True):
        # Global rank manager (existing replica-level rank)
        self._replica_rank_manager = RankManager()
        self._fail_on_rank_error = fail_on_rank_error

        # Node rank manager (assigns rank IDs to nodes)
        self._node_rank_manager = RankManager()

        # Local rank managers (one per node, manages replica ranks within each node)
        self._local_rank_managers: Dict[str, RankManager] = {}

        # Track which node each replica is on
        self._replica_to_node: Dict[str, str] = {}

    def _execute_with_error_handling(self, func, safe_default, *args, **kwargs):
        if self._fail_on_rank_error:
            # Let exceptions propagate
            return func(*args, **kwargs)
        else:
            # Catch exceptions and return safe default
            try:
                return func(*args, **kwargs)
            except Exception as e:
                logger.error(f"Error executing function {func.__name__}: {e}")
                return safe_default

    def assign_rank(self, replica_id: str, node_id: str) -> ReplicaRank:
        """Assign a rank to a new replica.

        Args:
            replica_id: The unique ID of the replica
            node_id: The unique ID of the node

        Returns:
            ReplicaRank object with the assigned rank

        Raises:
            RuntimeError: If the replica already has a rank assigned
        """

        def _assign_rank_impl():
            if self.has_replica_rank(replica_id):
                raise RuntimeError(
                    f"Rank for {replica_id} already assigned: {self._replica_rank_manager.get_rank(replica_id)}"
                )

            # Track the replica-to-node mapping
            self._replica_to_node[replica_id] = node_id

            # Assign global rank
            rank = self._replica_rank_manager.assign_rank(replica_id)

            # Assign node rank if this node doesn't have one yet
            if node_id not in self._local_rank_managers:
                self._node_rank_manager.assign_rank(node_id)
                self._local_rank_managers[node_id] = RankManager()

            node_rank = self._node_rank_manager.get_rank(node_id)
            # Assign local rank within the node
            local_rank = self._local_rank_managers[node_id].assign_rank(replica_id)

            return ReplicaRank(rank=rank, node_rank=node_rank, local_rank=local_rank)

        return self._execute_with_error_handling(
            _assign_rank_impl, ReplicaRank(rank=0, node_rank=0, local_rank=0)
        )

    def release_rank(self, replica_id: str) -> None:
        """Release rank for a replica.

        Args:
            replica_id: ID of the replica

        Raises:
            RuntimeError: If replica doesn't have ranks
        """

        def _release_rank_impl():
            if not self.has_replica_rank(replica_id):
                raise RuntimeError(f"Rank for {replica_id} not assigned")

            # Get the node_id from the replica mapping
            node_id = self._replica_to_node[replica_id]

            # Release global rank
            self._replica_rank_manager.release_rank(replica_id)

            # Release local rank
            self._local_rank_managers[node_id].release_rank(replica_id)

            # Release node rank if this was the last replica on the node
            if len(self._local_rank_managers[node_id].get_ranks_mapping()) == 0:
                self._node_rank_manager.release_rank(node_id)
                del self._local_rank_managers[node_id]

            # Remove replica from node mapping
            del self._replica_to_node[replica_id]

        return self._execute_with_error_handling(_release_rank_impl, None)

    def recover_rank(
        self,
        replica_id: str,
        node_id: str,
        rank: ReplicaRank,
    ) -> None:
        """Recover rank for a replica (e.g., after controller restart).

        Args:
            replica_id: ID of the replica
            node_id: ID of the node
            rank: The rank to recover

        Raises:
            RuntimeError: If replica already has ranks assigned
        """

        def _recover_rank_impl():
            if self.has_replica_rank(replica_id):
                raise RuntimeError(
                    f"Rank for {replica_id} already assigned: {self._replica_rank_manager.get_rank(replica_id)}"
                )

            # Recover global rank
            self._replica_rank_manager.recover_rank(replica_id, rank.rank)

            # Recover node rank only if this node doesn't already have one
            if not self._node_rank_manager.has_rank(node_id):
                self._node_rank_manager.recover_rank(node_id, rank.node_rank)

            # Recover local rank
            if node_id not in self._local_rank_managers:
                self._local_rank_managers[node_id] = RankManager()
            self._local_rank_managers[node_id].recover_rank(replica_id, rank.local_rank)

            # Track the replica-to-node mapping
            self._replica_to_node[replica_id] = node_id

        return self._execute_with_error_handling(_recover_rank_impl, None)

    def has_replica_rank(self, replica_id: str) -> bool:
        """Check if replica has a rank assigned.

        Args:
            replica_id: The unique ID of the replica

        Returns:
            True if the replica has a rank assigned, False otherwise

        Raises:
            RuntimeError: If the replica doesn't have ranks assigned
        """
        if replica_id not in self._replica_to_node:
            return False

        node_id = self._replica_to_node[replica_id]
        return (
            self._replica_rank_manager.has_rank(replica_id)
            and node_id in self._local_rank_managers
            and self._node_rank_manager.has_rank(node_id)
            and self._local_rank_managers[node_id].has_rank(replica_id)
        )

    def get_replica_rank(self, replica_id: str) -> ReplicaRank:
        """Get the rank for a replica.

        Args:
            replica_id: ID of the replica

        Returns:
            ReplicaRank object

        Raises:
            RuntimeError: If replica doesn't have ranks assigned
        """

        def _get_replica_rank_impl():
            if not self.has_replica_rank(replica_id):
                raise RuntimeError(f"Rank for {replica_id} not assigned")

            global_rank = self._replica_rank_manager.get_rank(replica_id)
            node_id = self._replica_to_node[replica_id]
            node_rank = self._node_rank_manager.get_rank(node_id)
            local_rank = self._local_rank_managers[node_id].get_rank(replica_id)
            return ReplicaRank(
                rank=global_rank, node_rank=node_rank, local_rank=local_rank
            )

        return self._execute_with_error_handling(
            _get_replica_rank_impl, ReplicaRank(rank=0, node_rank=0, local_rank=0)
        )

    def check_rank_consistency_and_reassign_minimally(
        self,
        active_replicas: List["DeploymentReplica"],
    ) -> List["DeploymentReplica"]:
        """Verify rank system invariants and reassign ranks when needed across all three levels.

        This method ensures:
        1. Global ranks are contiguous [0, N-1] for N replicas
        2. Node ranks are contiguous [0, M-1] for M nodes
        3. Local ranks are contiguous [0, K-1] for K replicas on each node

        Args:
            active_replicas: List of currently active replicas

        Returns:
            List of replicas that need to be reconfigured with new ranks
        """

        def _check_rank_consistency_impl():
            if not active_replicas:
                return []

            # Extract replica IDs from replicas
            active_replica_ids = [
                replica.replica_id.unique_id for replica in active_replicas
            ]

            # Create a mapping from replica ID to replica object for quick lookup
            replica_id_to_replica = {
                replica.replica_id.unique_id: replica for replica in active_replicas
            }

            # Track all replicas needing reconfiguration from any rank system
            all_replica_ids_needing_reconfiguration = set()

            # STEP 1: Check global rank consistency
            replica_ids_from_global = self._replica_rank_manager.check_rank_consistency_and_reassign_minimally(
                active_replica_ids
            )
            all_replica_ids_needing_reconfiguration.update(replica_ids_from_global)

            # STEP 2: Group replicas by node and check local rank consistency per node
            replicas_by_node: Dict[str, List[str]] = {}
            for replica_id in active_replica_ids:
                node_id = self._replica_to_node.get(replica_id)
                assert (
                    node_id is not None
                ), f"Replica {replica_id} not assigned to any node"
                if node_id not in replicas_by_node:
                    replicas_by_node[node_id] = []
                replicas_by_node[node_id].append(replica_id)

            for node_id, replica_ids_on_node in replicas_by_node.items():
                replica_ids_from_local = self._local_rank_managers[
                    node_id
                ].check_rank_consistency_and_reassign_minimally(replica_ids_on_node)
                all_replica_ids_needing_reconfiguration.update(replica_ids_from_local)

            # STEP 3: Check node rank consistency
            active_node_ids = list(replicas_by_node.keys())
            if active_node_ids:
                node_ids_needing_reassignment = self._node_rank_manager.check_rank_consistency_and_reassign_minimally(
                    active_node_ids,
                )
                # If any nodes were reassigned, all replicas on those nodes need reconfiguration
                for node_id in node_ids_needing_reassignment:
                    all_replica_ids_needing_reconfiguration.update(
                        replicas_by_node[node_id]
                    )

            # Convert replica IDs back to replica objects
            # Filter out stale replicas that are not in the active set
            replicas_needing_reconfiguration = [
                replica_id_to_replica[replica_id]
                for replica_id in all_replica_ids_needing_reconfiguration
                if replica_id in replica_id_to_replica
            ]

            return replicas_needing_reconfiguration

        return self._execute_with_error_handling(_check_rank_consistency_impl, [])

    def clear(self) -> None:
        self._replica_rank_manager.clear()
        self._node_rank_manager.clear()
        self._local_rank_managers.clear()
        self._replica_to_node.clear()

    def get_replica_ranks_mapping(self) -> Dict[str, ReplicaRank]:
        """Get the current mapping of replica IDs to ReplicaRank objects.

        Returns:
            Dict mapping replica_id to ReplicaRank object
        """
        result = {}
        for replica_id in self._replica_rank_manager.get_ranks_mapping().keys():
            result[replica_id] = self.get_replica_rank(replica_id)
        return result


class DeploymentState:
    """Manages the target state and replicas for a single deployment."""

    FORCE_STOP_UNHEALTHY_REPLICAS = RAY_SERVE_FORCE_STOP_UNHEALTHY_REPLICAS
    MAX_CONSTRUCTOR_RETRY_COUNT_WARNING_LOGGED = False

    def __init__(
        self,
        id: DeploymentID,
        long_poll_host: LongPollHost,
        deployment_scheduler: DeploymentScheduler,
        cluster_node_info_cache: ClusterNodeInfoCache,
        autoscaling_state_manager: AutoscalingStateManager,
    ):
        self._id = id
        self._long_poll_host: LongPollHost = long_poll_host
        self._deployment_scheduler = deployment_scheduler
        self._cluster_node_info_cache = cluster_node_info_cache
        self._autoscaling_state_manager = autoscaling_state_manager

        # Each time we set a new deployment goal, we're trying to save new
        # DeploymentInfo and bring current deployment to meet new status.
        self._target_state: DeploymentTargetState = DeploymentTargetState.default()

        self._prev_startup_warning: float = time.time()
        self._replica_constructor_error_msg: Optional[str] = None
        # Counter for how many times replicas failed to start. This is reset to 0 when:
        # (1) The deployment is deployed / re-deployed.
        # (2) The deployment reaches the HEALTHY state.
        self._replica_constructor_retry_counter: int = 0
        # Flag for whether any replicas of the target version has successfully started.
        # This is reset to False when the deployment is re-deployed.
        self._replica_has_started: bool = False

        self._replicas: ReplicaStateContainer = ReplicaStateContainer()
        self._curr_status_info: DeploymentStatusInfo = DeploymentStatusInfo(
            self._id.name,
            DeploymentStatus.UPDATING,
            DeploymentStatusTrigger.CONFIG_UPDATE_STARTED,
        )

        self._rank_manager = DeploymentRankManager(
            fail_on_rank_error=RAY_SERVE_FAIL_ON_RANK_ERROR
        )

        self.replica_average_ongoing_requests: Dict[str, float] = {}

        self.health_check_gauge = metrics.Gauge(
            "serve_deployment_replica_healthy",
            description=(
                "Tracks whether this deployment replica is healthy. 1 means "
                "healthy, 0 means unhealthy."
            ),
            tag_keys=("deployment", "replica", "application"),
        )

<<<<<<< HEAD
        # Histogram for replica startup latency (time from creation to ready state).
        self.replica_startup_latency_histogram = metrics.Histogram(
            "serve_replica_startup_latency_ms",
            description=("Time from replica creation to ready state in milliseconds."),
            boundaries=REPLICA_STARTUP_SHUTDOWN_LATENCY_BUCKETS_MS,
            tag_keys=("deployment", "replica", "application"),
        )

        # Histogram for replica initialization latency.
        self.replica_initialization_latency_histogram = metrics.Histogram(
            "serve_replica_initialization_latency_ms",
            description=("Time for replica to initialize in milliseconds."),
            boundaries=REPLICA_STARTUP_SHUTDOWN_LATENCY_BUCKETS_MS,
            tag_keys=("deployment", "replica", "application"),
        )

        # Histogram for replica reconfigure latency.
        self.replica_reconfigure_latency_histogram = metrics.Histogram(
            "serve_replica_reconfigure_latency_ms",
            description=("Time for replica to complete reconfigure in milliseconds."),
            boundaries=REPLICA_STARTUP_SHUTDOWN_LATENCY_BUCKETS_MS,
            tag_keys=("deployment", "replica", "application"),
        )

        # Histogram for health check latency.
        self.health_check_latency_histogram = metrics.Histogram(
            "serve_health_check_latency_ms",
            description=("Duration of health check calls in milliseconds."),
            boundaries=DEFAULT_LATENCY_BUCKET_MS,
            tag_keys=("deployment", "replica", "application"),
        )

        # Counter for health check failures.
        self.health_check_failures_counter = metrics.Counter(
            "serve_health_check_failures_total",
            description=("Count of failed health checks."),
            tag_keys=("deployment", "replica", "application"),
        )

        # Histogram for replica shutdown duration.
        self.replica_shutdown_duration_histogram = metrics.Histogram(
            "serve_replica_shutdown_duration_ms",
            description=(
                "Time from shutdown signal to replica fully stopped in milliseconds."
            ),
            boundaries=REPLICA_STARTUP_SHUTDOWN_LATENCY_BUCKETS_MS,
            tag_keys=("deployment", "replica", "application"),
=======
        self.target_replicas_gauge = metrics.Gauge(
            "serve_autoscaling_target_replicas",
            description=(
                "The target number of replicas for this deployment. "
                "This is the number the autoscaler is trying to reach."
            ),
            tag_keys=("deployment", "application"),
>>>>>>> 8d9a15f9
        )

        # Whether the request routing info have been updated since the last
        # time we checked.
        self._request_routing_info_updated = False

        self._last_broadcasted_running_replica_infos: List[RunningReplicaInfo] = []
        self._last_broadcasted_availability: bool = True
        self._last_broadcasted_deployment_config = None

        self._docs_path: Optional[str] = None
        self._route_patterns: Optional[List[str]] = None

    def should_autoscale(self) -> bool:
        """
        Check if the deployment is under autoscaling
        """
        return self._autoscaling_state_manager.should_autoscale_deployment(self._id)

    def get_checkpoint_data(self) -> DeploymentTargetState:
        """
        Return deployment's target state submitted by user's deployment call.
        Should be persisted and outlive current ray cluster.
        """
        return self._target_state

    def recover_target_state_from_checkpoint(
        self, target_state_checkpoint: DeploymentTargetState
    ):
        logger.info(f"Recovering target state for {self._id} from checkpoint.")
        self._target_state = target_state_checkpoint
        self._deployment_scheduler.on_deployment_deployed(
            self._id, self._target_state.info.replica_config
        )
        if self._target_state.info.deployment_config.autoscaling_config:
            self._autoscaling_state_manager.register_deployment(
                self._id,
                self._target_state.info,
                self._target_state.target_num_replicas,
            )

    def recover_current_state_from_replica_actor_names(
        self, replica_actor_names: List[str]
    ):
        """Recover deployment state from live replica actors found in the cluster."""

        assert self._target_state is not None, (
            "Target state should be recovered successfully first before "
            "recovering current state from replica actor names."
        )
        logger.info(
            f"Recovering current state for {self._id} "
            f"from {len(replica_actor_names)} live actors."
        )
        # All current states use default value, only attach running replicas.
        for replica_actor_name in replica_actor_names:
            replica_id = ReplicaID.from_full_id_str(replica_actor_name)
            new_deployment_replica = DeploymentReplica(
                replica_id,
                self._target_state.version,
            )
            # If replica is no longer alive, simply don't add it to the
            # deployment state manager to track.
            if not new_deployment_replica.recover():
                logger.warning(f"{replica_id} died before controller could recover it.")
                continue

            self._replicas.add(ReplicaState.RECOVERING, new_deployment_replica)
            self._deployment_scheduler.on_replica_recovering(replica_id)
            logger.debug(f"RECOVERING {replica_id}.")

        # TODO(jiaodong): this currently halts all traffic in the cluster
        # briefly because we will broadcast a replica update with everything in
        # RECOVERING. We should have a grace period where we recover the state
        # of the replicas before doing this update.

    @property
    def target_info(self) -> DeploymentInfo:
        return self._target_state.info

    @property
    def target_version(self) -> DeploymentVersion:
        return self._target_state.version

    @property
    def target_num_replicas(self) -> int:
        return self._target_state.target_num_replicas

    @property
    def curr_status_info(self) -> DeploymentStatusInfo:
        return self._curr_status_info

    @property
    def deployment_name(self) -> str:
        return self._id.name

    @property
    def app_name(self) -> str:
        return self._id.app_name

    @property
    def docs_path(self) -> Optional[str]:
        return self._docs_path

    @property
    def route_patterns(self) -> Optional[List[str]]:
        return self._route_patterns

    @property
    def _failed_to_start_threshold(self) -> int:
        # Use global override if set, otherwise use deployment config
        value = MAX_DEPLOYMENT_CONSTRUCTOR_RETRY_COUNT
        if value is not None and not self.MAX_CONSTRUCTOR_RETRY_COUNT_WARNING_LOGGED:
            logger.warning(
                "MAX_DEPLOYMENT_CONSTRUCTOR_RETRY_COUNT is deprecated and will be removed in the future. "
                "Please use 'max_constructor_retry_count' instead in configurations."
            )
            self.MAX_CONSTRUCTOR_RETRY_COUNT_WARNING_LOGGED = True
        base_retry_count = (
            value
            if value is not None
            else self._target_state.info.deployment_config.max_constructor_retry_count
        )

        return min(
            base_retry_count,
            self._target_state.target_num_replicas * MAX_PER_REPLICA_RETRY_COUNT,
        )

    def _replica_startup_failing(self) -> bool:
        """Check whether replicas are currently failing and the number of
        failures has exceeded a threshold.
        """
        return (
            self._target_state.target_num_replicas > 0
            and self._replica_constructor_retry_counter
            >= self._failed_to_start_threshold
        )

    def _terminally_failed(self) -> bool:
        """Check whether the current version is terminally errored.

        The version is considered terminally errored if the number of
        replica failures has exceeded a threshold, and there hasn't been
        any replicas of the target version that has successfully started.
        """
        return not self._replica_has_started and self._replica_startup_failing()

    def get_alive_replica_actor_ids(self) -> Set[str]:
        return {replica.actor_id for replica in self._replicas.get()}

    def get_running_replica_ids(self) -> List[ReplicaID]:
        return [
            replica.replica_id
            for replica in self._replicas.get(
                [ReplicaState.RUNNING, ReplicaState.PENDING_MIGRATION]
            )
        ]

    def get_running_replica_infos(self) -> List[RunningReplicaInfo]:
        return [
            replica.get_running_replica_info(self._cluster_node_info_cache)
            for replica in self._replicas.get(
                [ReplicaState.RUNNING, ReplicaState.PENDING_MIGRATION]
            )
        ]

    def get_num_running_replicas(self, version: DeploymentVersion = None) -> int:
        return self._replicas.count(states=[ReplicaState.RUNNING], version=version)

    def get_active_node_ids(self) -> Set[str]:
        """Get the node ids of all running replicas in this deployment.

        This is used to determine which node has replicas. Only nodes with replicas and
        head node should have active proxies.
        """
        active_states = [
            ReplicaState.STARTING,
            ReplicaState.UPDATING,
            ReplicaState.RECOVERING,
            ReplicaState.RUNNING,
            # NOTE(zcin): We still want a proxy to run on a draining
            # node before all the replicas are migrated.
            ReplicaState.PENDING_MIGRATION,
        ]
        return {
            replica.actor_node_id
            for replica in self._replicas.get(active_states)
            if replica.actor_node_id is not None
        }

    def list_replica_details(self) -> List[ReplicaDetails]:
        return [replica.actor_details for replica in self._replicas.get()]

    def broadcast_running_replicas_if_changed(self) -> None:
        """Broadcasts the set of running replicas over long poll if it has changed.

        Keeps an in-memory record of the last set of running replicas that was broadcast
        to determine if it has changed.

        The set will also be broadcast if any replicas have an updated set of
        multiplexed model IDs.
        """
        running_replica_infos = self.get_running_replica_infos()
        is_available = not self._terminally_failed()

        running_replicas_changed = (
            set(self._last_broadcasted_running_replica_infos)
            != set(running_replica_infos)
            or self._request_routing_info_updated
        )
        availability_changed = is_available != self._last_broadcasted_availability
        if not running_replicas_changed and not availability_changed:
            return

        deployment_metadata = DeploymentTargetInfo(
            is_available=is_available,
            running_replicas=running_replica_infos,
        )
        self._long_poll_host.notify_changed(
            {
                (
                    LongPollNamespace.DEPLOYMENT_TARGETS,
                    self._id,
                ): deployment_metadata,
                # NOTE(zcin): notify changed for Java routers. Since Java only
                # supports 1.x API, there is no concept of applications in Java,
                # so the key should remain a string describing the deployment
                # name. If there are no Java routers, this is a no-op.
                (
                    LongPollNamespace.DEPLOYMENT_TARGETS,
                    self._id.name,
                ): deployment_metadata,
            }
        )
        self._last_broadcasted_running_replica_infos = running_replica_infos
        self._last_broadcasted_availability = is_available
        self._request_routing_info_updated = False

    def broadcast_deployment_config_if_changed(self) -> None:
        """Broadcasts the deployment config over long poll if it has changed.

        Keeps an in-memory record of the last config that was broadcast to determine
        if it has changed.
        """
        current_deployment_config = self._target_state.info.deployment_config
        if self._last_broadcasted_deployment_config == current_deployment_config:
            return

        self._long_poll_host.notify_changed(
            {(LongPollNamespace.DEPLOYMENT_CONFIG, self._id): current_deployment_config}
        )

        self._last_broadcasted_deployment_config = current_deployment_config

    def _set_target_state_deleting(self) -> None:
        """Set the target state for the deployment to be deleted."""
        target_state = DeploymentTargetState.create(
            info=self._target_state.info,
            target_num_replicas=0,
            deleting=True,
        )

        self._target_state = target_state
        self._curr_status_info = self._curr_status_info.handle_transition(
            trigger=DeploymentStatusInternalTrigger.DELETE
        )
        logger.info(
            f"Deleting {self._id}",
            extra={"log_to_stderr": False},
        )

    def _set_target_state(
        self,
        target_info: DeploymentInfo,
        target_num_replicas: int,
        updated_via_api: bool = False,
    ) -> None:
        """Set the target state for the deployment to the provided info.

        Args:
            target_info: The info with which to set the target state.
            target_num_replicas: The number of replicas that this deployment
                should attempt to run.
            status_trigger: The driver that triggered this change of state.
            updated_via_api: Whether the target state update was triggered via API.
        """
        new_target_state = DeploymentTargetState.create(
            target_info, target_num_replicas, deleting=False
        )

        if self._target_state.version == new_target_state.version:
            # Record either num replica or autoscaling config lightweight update
            if (
                self._target_state.version.deployment_config.autoscaling_config
                != new_target_state.version.deployment_config.autoscaling_config
            ):
                ServeUsageTag.AUTOSCALING_CONFIG_LIGHTWEIGHT_UPDATED.record("True")
            elif updated_via_api:
                ServeUsageTag.NUM_REPLICAS_VIA_API_CALL_UPDATED.record("True")
            elif (
                self._target_state.version.deployment_config.num_replicas
                != new_target_state.version.deployment_config.num_replicas
            ):
                ServeUsageTag.NUM_REPLICAS_LIGHTWEIGHT_UPDATED.record("True")

        self._target_state = new_target_state

        # Emit target replicas metric
        self.target_replicas_gauge.set(
            target_num_replicas,
            tags={
                "deployment": self.deployment_name,
                "application": self.app_name,
            },
        )

    def deploy(self, deployment_info: DeploymentInfo) -> bool:
        """Deploy the deployment.

        If the deployment already exists with the same version, config,
        target_capacity, and target_capacity_direction,
        this method returns False.

        Returns:
            bool: Whether the target state has changed.
        """

        curr_deployment_info = self._target_state.info
        if curr_deployment_info is not None:
            # Redeploying should not reset the deployment's start time.
            if not self._target_state.deleting:
                deployment_info.start_time_ms = curr_deployment_info.start_time_ms

            deployment_settings_changed = (
                self._target_state.deleting
                or curr_deployment_info.deployment_config
                != deployment_info.deployment_config
                or curr_deployment_info.replica_config.ray_actor_options
                != deployment_info.replica_config.ray_actor_options
                or curr_deployment_info.route_prefix != deployment_info.route_prefix
                or deployment_info.version is None
                or curr_deployment_info.version != deployment_info.version
            )
            target_capacity_changed = (
                curr_deployment_info.target_capacity != deployment_info.target_capacity
                or curr_deployment_info.target_capacity_direction
                != deployment_info.target_capacity_direction
            )
        else:
            deployment_settings_changed = True
            target_capacity_changed = True

        # Exit early if the deployment info hasn't changed. Ensures this method
        # is idempotent.
        if not deployment_settings_changed and not target_capacity_changed:
            return False

        if deployment_info.deployment_config.autoscaling_config:
            target_num_replicas = self._autoscaling_state_manager.register_deployment(
                self._id, deployment_info, self._target_state.target_num_replicas
            )
        else:
            self._autoscaling_state_manager.deregister_deployment(self._id)
            target_num_replicas = get_capacity_adjusted_num_replicas(
                deployment_info.deployment_config.num_replicas,
                deployment_info.target_capacity,
            )

        old_target_state = self._target_state
        self._set_target_state(deployment_info, target_num_replicas=target_num_replicas)
        self._deployment_scheduler.on_deployment_deployed(
            self._id, deployment_info.replica_config
        )

        # Determine if the updated target state simply scales the current state.
        # Although the else branch handles the CONFIG_UPDATE, we also take this branch
        # for a config update whose only effect is changing `num_replicas`.
        # Treating it as a scaling event keeps the user-visible deployment status more
        # consistent for observability.
        if self._target_state.is_scaled_copy_of(old_target_state):
            old_num = old_target_state.target_num_replicas
            new_num = self._target_state.target_num_replicas

            if new_num > old_num:
                self._curr_status_info = self._curr_status_info.handle_transition(
                    trigger=DeploymentStatusInternalTrigger.MANUALLY_INCREASE_NUM_REPLICAS,  # noqa: E501
                    message=f"Upscaling from {old_num} to {new_num} replicas.",
                )
            elif new_num < old_num:
                self._curr_status_info = self._curr_status_info.handle_transition(
                    trigger=DeploymentStatusInternalTrigger.MANUALLY_DECREASE_NUM_REPLICAS,  # noqa: E501
                    message=f"Downscaling from {old_num} to {new_num} replicas.",
                )
        else:
            # Otherwise, the deployment configuration has actually been updated.
            self._curr_status_info = self._curr_status_info.handle_transition(
                trigger=DeploymentStatusInternalTrigger.CONFIG_UPDATE
            )

        logger.info(
            f"Deploying new version of {self._id} "
            f"(initial target replicas: {target_num_replicas})."
        )
        self._replica_constructor_retry_counter = 0
        self._replica_has_started = False
        return True

    def autoscale(self, decision_num_replicas: int) -> bool:
        """
        Apply the given scaling decision by updating the target replica count.

        Skips if deleting, if `decision_num_replicas` is None, or matches the
        current target. Otherwise updates the state and logs an up/down scaling.

        Args:
            decision_num_replicas: target replica count to apply.

        Returns:
            bool: True if the target state was updated, False if no change occurred.
        """

        if self._target_state.deleting:
            return False

        if decision_num_replicas == self._target_state.target_num_replicas:
            return False

        new_info = copy(self._target_state.info)
        new_info.version = self._target_state.version.code_version

        old_num = self._target_state.target_num_replicas
        self._set_target_state(new_info, decision_num_replicas)

        # The deployment should only transition to UPSCALING/DOWNSCALING
        # if it's within the autoscaling bounds
        if not self._autoscaling_state_manager.is_within_bounds(
            self._id,
            self._replicas.count(
                states=[ReplicaState.RUNNING], version=self._target_state.version
            ),
        ):
            return True

        curr_stats_str = (
            f"Current ongoing requests: "
            f"{self._autoscaling_state_manager.get_total_num_requests_for_deployment(self._id):.2f}, "
            f"current running replicas: "
            f"{self._replicas.count(states=[ReplicaState.RUNNING])}."
        )
        new_num = self._target_state.target_num_replicas
        if new_num > old_num:
            logger.info(
                f"Upscaling {self._id} from {old_num} to {new_num} replicas. "
                f"{curr_stats_str}"
            )
            self._curr_status_info = self._curr_status_info.handle_transition(
                trigger=DeploymentStatusInternalTrigger.AUTOSCALE_UP,
                message=f"Upscaling from {old_num} to {new_num} replicas.",
            )
            self._autoscaling_state_manager.record_scale_up(self._id)
        elif new_num < old_num:
            logger.info(
                f"Downscaling {self._id} from {old_num} to {new_num} replicas. "
                f"{curr_stats_str}"
            )
            self._curr_status_info = self._curr_status_info.handle_transition(
                trigger=DeploymentStatusInternalTrigger.AUTOSCALE_DOWN,
                message=f"Downscaling from {old_num} to {new_num} replicas.",
            )
            self._autoscaling_state_manager.record_scale_down(self._id)

        return True

    def delete(self) -> bool:
        if not self._target_state.deleting:
            self._set_target_state_deleting()
            return True

        return False

    def set_target_num_replicas(
        self,
        target_num_replicas: int,
    ) -> None:
        """Set the target state for the deployment to the provided info."""
        self._set_target_state(
            self._target_state.info, target_num_replicas, updated_via_api=True
        )

    def _stop_or_update_outdated_version_replicas(self, max_to_stop=math.inf) -> bool:
        """Stop or update replicas with outdated versions.

        Stop replicas with versions that require the actor to be restarted, and
        reconfigure replicas that require refreshing deployment config values.

        Args:
            max_to_stop: max number of replicas to stop, by default,
                         it stops all replicas with an outdated version.
        """
        replicas_to_update = self._replicas.pop(
            exclude_version=self._target_state.version,
            states=[
                ReplicaState.STARTING,
                ReplicaState.PENDING_MIGRATION,
                ReplicaState.RUNNING,
            ],
        )
        replicas_changed = False
        code_version_changes = 0
        reconfigure_changes = 0
        for replica in replicas_to_update:
            if (code_version_changes + reconfigure_changes) >= max_to_stop:
                self._replicas.add(replica.actor_details.state, replica)
            # If the new version requires the actors to be restarted, stop the replica.
            # A new one with the correct version will be started later as part of the
            # normal scale-up process.
            elif replica.version.requires_actor_restart(self._target_state.version):
                code_version_changes += 1
                # If the replica is still `STARTING`, we don't need to go through the
                # graceful stop period.
                graceful_stop = replica.actor_details.state == ReplicaState.RUNNING
                self._stop_replica(replica, graceful_stop=graceful_stop)
                replicas_changed = True
            # Otherwise, only lightweight options in deployment config is a mismatch, so
            # we update it dynamically without restarting the replica.
            elif replica.actor_details.state == ReplicaState.RUNNING:
                reconfigure_changes += 1
                if replica.version.requires_long_poll_broadcast(
                    self._target_state.version
                ):
                    replicas_changed = True
                # Get current rank for the replica
                current_rank = self._rank_manager.get_replica_rank(
                    replica.replica_id.unique_id
                )
                actor_updating = replica.reconfigure(
                    self._target_state.version, rank=current_rank.rank
                )
                if actor_updating:
                    self._replicas.add(ReplicaState.UPDATING, replica)
                else:
                    self._replicas.add(ReplicaState.RUNNING, replica)
            # We don't allow going from STARTING, PENDING_MIGRATION to UPDATING.
            else:
                self._replicas.add(replica.actor_details.state, replica)

        if code_version_changes > 0:
            logger.info(
                f"Stopping {code_version_changes} replicas of {self._id} "
                "with outdated versions."
            )

        if reconfigure_changes > 0:
            logger.info(
                f"Updating {reconfigure_changes} replicas of {self._id} "
                "with outdated deployment configs."
            )
            # Record user config lightweight update
            ServeUsageTag.USER_CONFIG_LIGHTWEIGHT_UPDATED.record("True")

        return replicas_changed

    def _check_and_stop_outdated_version_replicas(self) -> bool:
        """Stops replicas with outdated versions to implement rolling updates.

        This includes both explicit code version updates and changes to the
        user_config.

        Returns whether any replicas were stopped.
        """
        # Short circuit if target replicas is 0 (the deployment is being
        # deleted) because this will be handled in the main loop.
        if self._target_state.target_num_replicas == 0:
            return False

        # We include STARTING and UPDATING replicas here
        # because if there are replicas still pending startup, we may as well
        # terminate them and start new version replicas instead.
        old_running_replicas = self._replicas.count(
            exclude_version=self._target_state.version,
            states=[
                ReplicaState.STARTING,
                ReplicaState.UPDATING,
                ReplicaState.RUNNING,
            ],
        )
        old_stopping_replicas = self._replicas.count(
            exclude_version=self._target_state.version, states=[ReplicaState.STOPPING]
        )
        new_running_replicas = self._replicas.count(
            version=self._target_state.version, states=[ReplicaState.RUNNING]
        )

        # If the deployment is currently scaling down, let the scale down
        # complete before doing a rolling update.
        if (
            self._target_state.target_num_replicas
            < old_running_replicas + old_stopping_replicas
        ):
            return False

        # The number of replicas that are currently in transition between
        # an old version and the new version. Note that we cannot directly
        # count the number of stopping replicas because once replicas finish
        # stopping, they are removed from the data structure.
        pending_replicas = (
            self._target_state.target_num_replicas
            - new_running_replicas
            - old_running_replicas
        )

        # Maximum number of replicas that can be updating at any given time.
        # There should never be more than rollout_size old replicas stopping
        # or rollout_size new replicas starting.
        rollout_size = max(int(0.2 * self._target_state.target_num_replicas), 1)
        max_to_stop = max(rollout_size - pending_replicas, 0)

        return self._stop_or_update_outdated_version_replicas(max_to_stop)

    def scale_deployment_replicas(
        self,
    ) -> Tuple[List[ReplicaSchedulingRequest], DeploymentDownscaleRequest]:
        """Scale the given deployment to the number of replicas."""

        assert (
            self._target_state.target_num_replicas >= 0
        ), "Target number of replicas must be greater than or equal to 0."

        upscale = []
        downscale = None

        self._check_and_stop_outdated_version_replicas()

        current_replicas = self._replicas.count(
            states=[ReplicaState.STARTING, ReplicaState.UPDATING, ReplicaState.RUNNING]
        )
        recovering_replicas = self._replicas.count(states=[ReplicaState.RECOVERING])

        delta_replicas = (
            self._target_state.target_num_replicas
            - current_replicas
            - recovering_replicas
        )
        if delta_replicas == 0:
            return (upscale, downscale)

        elif delta_replicas > 0:
            to_add = delta_replicas
            if to_add > 0 and not self._terminally_failed():
                logger.info(f"Adding {to_add} replica{'s' * (to_add>1)} to {self._id}.")
                for _ in range(to_add):
                    replica_id = ReplicaID(get_random_string(), deployment_id=self._id)

                    new_deployment_replica = DeploymentReplica(
                        replica_id,
                        self._target_state.version,
                    )
                    scheduling_request = new_deployment_replica.start(
                        self._target_state.info,
                        assign_rank_callback=self._rank_manager.assign_rank,
                    )

                    upscale.append(scheduling_request)

                    self._replicas.add(ReplicaState.STARTING, new_deployment_replica)

        elif delta_replicas < 0:
            to_remove = -delta_replicas
            removed_replicas = f"{to_remove} replica{'s' if to_remove > 1 else ''}"
            logger.info(f"Removing {removed_replicas} from {self._id}.")
            downscale = DeploymentDownscaleRequest(
                deployment_id=self._id, num_to_stop=to_remove
            )

        return upscale, downscale

    def check_curr_status(self) -> Tuple[bool, bool]:
        """Check the current deployment status.

        Checks the difference between the target vs. running replica count for
        the target version.

        This will update the current deployment status depending on the state
        of the replicas.

        Returns (deleted, any_replicas_recovering).
        """
        # TODO(edoakes): we could make this more efficient in steady-state by
        # having a "healthy" flag that gets flipped if an update or replica
        # failure happens.

        target_version = self._target_state.version

        any_replicas_recovering = (
            self._replicas.count(states=[ReplicaState.RECOVERING]) > 0
        )
        all_running_replica_cnt = self._replicas.count(states=[ReplicaState.RUNNING])
        running_at_target_version_replica_cnt = self._replicas.count(
            states=[ReplicaState.RUNNING], version=target_version
        )

        # Got to make a call to complete current deploy() goal after
        # start failure threshold reached, while we might still have
        # pending replicas in current goal.
        if running_at_target_version_replica_cnt > 0:
            # At least one RUNNING replica at target state, partial
            # success; We can stop tracking constructor failures and
            # leave it to the controller to fully scale to target
            # number of replicas and only return as completed once
            # reached target replica count
            self._replica_has_started = True
        elif self._replica_startup_failing():
            self._curr_status_info = self._curr_status_info.handle_transition(
                trigger=DeploymentStatusInternalTrigger.REPLICA_STARTUP_FAILED,
                message=(
                    "The deployment failed to start "
                    f"{self._replica_constructor_retry_counter} times "
                    "in a row. This may be due to a problem with its "
                    "constructor or initial health check failing. See "
                    "controller logs for details. Error:\n"
                    f"{self._replica_constructor_error_msg}"
                ),
            )
            return False, any_replicas_recovering

        # If we have pending ops, the current goal is *not* ready.
        if (
            self._replicas.count(
                states=[
                    ReplicaState.STARTING,
                    ReplicaState.UPDATING,
                    ReplicaState.RECOVERING,
                    ReplicaState.STOPPING,
                ]
            )
            == 0
        ):
            # Check for deleting and a non-zero number of deployments.
            if self._target_state.deleting and all_running_replica_cnt == 0:
                return True, any_replicas_recovering

            if (
                self._target_state.target_num_replicas
                == running_at_target_version_replica_cnt
                and running_at_target_version_replica_cnt == all_running_replica_cnt
            ):
                self._curr_status_info = self._curr_status_info.handle_transition(
                    trigger=DeploymentStatusInternalTrigger.HEALTHY
                )
                self._replica_constructor_retry_counter = 0
                return False, any_replicas_recovering

        return False, any_replicas_recovering

    def _check_startup_replicas(
        self, original_state: ReplicaState, stop_on_slow=False
    ) -> List[Tuple[DeploymentReplica, ReplicaStartupStatus]]:
        """
        Common helper function for startup actions tracking and status
        transition: STARTING, UPDATING and RECOVERING.

        Args:
            stop_on_slow: If we consider a replica failed upon observing it's
                slow to reach running state.
        """
        slow_replicas = []
        for replica in self._replicas.pop(states=[original_state]):
            start_status, error_msg = replica.check_started()
            if start_status == ReplicaStartupStatus.SUCCEEDED:
                if original_state == ReplicaState.RECOVERING:
                    # If the previous state was RECOVERING, that mean the replica
                    # crashed and is now starting up again. We need to recover the rank
                    # from the replica actor. The invariant is that the rank is assigned
                    # during startup and before the replica is added to the replicas
                    # data structure with RUNNING state.
                    # Recover rank from the replica actor during controller restart
                    replica_id = replica.replica_id.unique_id
                    self._rank_manager.recover_rank(
                        replica_id, replica.actor_node_id, replica.rank
                    )
                # This replica should be now be added to handle's replica
                # set.
                self._replicas.add(ReplicaState.RUNNING, replica)
                self._deployment_scheduler.on_replica_running(
                    replica.replica_id, replica.actor_node_id
                )

                # if replica version is the same as the target version,
                # we update the docs path and route patterns
                if replica.version == self._target_state.version:
                    self._docs_path = replica.docs_path
                    self._route_patterns = replica.route_patterns

                # Log the startup latency.
                e2e_replica_start_latency = time.time() - replica._start_time
                replica_startup_message = (
                    f"{replica.replica_id} started successfully "
                    f"on node '{replica.actor_node_id}' after "
                    f"{e2e_replica_start_latency:.1f}s (PID: {replica.actor_pid})."
                )
                if replica.initialization_latency_s is not None:
                    # This condition should always be True. The initialization
                    # latency is only None before the replica has initialized.
                    replica_startup_message += (
                        " Replica constructor, "
                        "reconfigure method, and initial health check took "
                        f"{replica.initialization_latency_s:.1f}s."
                    )
                logger.info(replica_startup_message, extra={"log_to_stderr": False})

                # Record startup or reconfigure latency metrics.
                metric_tags = {
                    "deployment": self.deployment_name,
                    "replica": replica.replica_id.unique_id,
                    "application": self.app_name,
                }
                if original_state == ReplicaState.STARTING:
                    # Record replica startup latency (end-to-end from creation to ready).
                    # This includes the time taken from starting a node, scheduling the replica,
                    # and the replica constructor.
                    e2e_replica_start_latency_ms = e2e_replica_start_latency * 1000
                    self.replica_startup_latency_histogram.observe(
                        e2e_replica_start_latency_ms, tags=metric_tags
                    )
                    # Record replica initialization latency.
                    if replica.initialization_latency_s is not None:
                        initialization_latency_ms = (
                            replica.initialization_latency_s * 1000
                        )
                        self.replica_initialization_latency_histogram.observe(
                            initialization_latency_ms, tags=metric_tags
                        )
                elif original_state == ReplicaState.UPDATING:
                    # Record replica reconfigure latency.
                    if replica.reconfigure_start_time is not None:
                        reconfigure_latency_ms = (
                            time.time() - replica.reconfigure_start_time
                        ) * 1000
                        self.replica_reconfigure_latency_histogram.observe(
                            reconfigure_latency_ms, tags=metric_tags
                        )

            elif start_status == ReplicaStartupStatus.FAILED:
                # Replica reconfigure (deploy / upgrade) failed
                self.record_replica_startup_failure(error_msg)
                self._stop_replica(replica)
            elif start_status in [
                ReplicaStartupStatus.PENDING_ALLOCATION,
                ReplicaStartupStatus.PENDING_INITIALIZATION,
            ]:
                is_slow = time.time() - replica._start_time > SLOW_STARTUP_WARNING_S
                if is_slow:
                    slow_replicas.append((replica, start_status))

                # Does it make sense to stop replicas in PENDING_ALLOCATION
                # state?
                if is_slow and stop_on_slow:
                    self._stop_replica(replica, graceful_stop=False)
                else:
                    self._replicas.add(original_state, replica)

        return slow_replicas

    def record_replica_startup_failure(self, error_msg: str):
        """Record that a replica failed to start."""

        # There is no need to record replica failures if the target is 0.
        if self._target_state.target_num_replicas == 0:
            return

        # Increase startup failure counter
        self._replica_constructor_retry_counter += 1
        self._replica_constructor_error_msg = error_msg

        # Update the deployment message only if replicas are failing during
        # the very first time the controller is trying to start replicas of
        # this version.
        retrying_msg = ""
        if not self._replica_has_started:
            remaining_retries = max(
                self._failed_to_start_threshold
                - self._replica_constructor_retry_counter,
                0,
            )
            retrying_msg = f" {remaining_retries} more time(s)"

        message = (
            f"A replica failed to start with exception. Retrying{retrying_msg}. "
            f"Error:\n{error_msg}"
        )
        self._curr_status_info = self._curr_status_info.update_message(message)

    def stop_replicas(self, replicas_to_stop) -> None:
        for replica in self._replicas.pop():
            if replica.replica_id in replicas_to_stop:
                self._stop_replica(replica)
            else:
                self._replicas.add(replica.actor_details.state, replica)

    def _stop_replica(self, replica: DeploymentReplica, graceful_stop=True):
        """Stop replica
        1. Stop the replica.
        2. Change the replica into stopping state.
        3. Set the health replica stats to 0.
        """
        logger.debug(f"Adding STOPPING to replica: {replica.replica_id}.")
        replica.stop(graceful=graceful_stop)
        self._replicas.add(ReplicaState.STOPPING, replica)
        self._deployment_scheduler.on_replica_stopping(replica.replica_id)
        self.health_check_gauge.set(
            0,
            tags={
                "deployment": self.deployment_name,
                "replica": replica.replica_id.unique_id,
                "application": self.app_name,
            },
        )

    def check_and_update_replicas(self):
        """
        Check current state of all DeploymentReplica being tracked, and compare
        with state container from previous update() cycle to see if any state
        transition happened.
        """

        for replica in self._replicas.pop(
            states=[ReplicaState.RUNNING, ReplicaState.PENDING_MIGRATION]
        ):
            is_healthy = replica.check_health()

            # Record health check latency and failure metrics.
            metric_tags = {
                "deployment": self.deployment_name,
                "replica": replica.replica_id.unique_id,
                "application": self.app_name,
            }
            if replica.last_health_check_latency_ms is not None:
                self.health_check_latency_histogram.observe(
                    replica.last_health_check_latency_ms, tags=metric_tags
                )
            if replica.last_health_check_failed:
                self.health_check_failures_counter.inc(tags=metric_tags)

            if is_healthy:
                self._replicas.add(replica.actor_details.state, replica)
                self.health_check_gauge.set(
                    1,
                    tags={
                        "deployment": self.deployment_name,
                        "replica": replica.replica_id.unique_id,
                        "application": self.app_name,
                    },
                )
                routing_stats = replica.pull_routing_stats()
                replica.record_routing_stats(routing_stats)
            else:
                logger.warning(
                    f"Replica {replica.replica_id} failed health check, stopping it."
                )
                self.health_check_gauge.set(
                    0,
                    tags={
                        "deployment": self.deployment_name,
                        "replica": replica.replica_id.unique_id,
                        "application": self.app_name,
                    },
                )
                self._stop_replica(
                    replica, graceful_stop=not self.FORCE_STOP_UNHEALTHY_REPLICAS
                )
                # If this is a replica of the target version, the deployment
                # enters the "UNHEALTHY" status until the replica is
                # recovered or a new deploy happens.
                if replica.version == self._target_state.version:
                    self._curr_status_info = self._curr_status_info.handle_transition(
                        trigger=DeploymentStatusInternalTrigger.HEALTH_CHECK_FAILED,
                        message="A replica's health check failed. This "
                        "deployment will be UNHEALTHY until the replica "
                        "recovers or a new deploy happens.",
                    )

        slow_start_replicas = []
        slow_start = self._check_startup_replicas(ReplicaState.STARTING)
        slow_update = self._check_startup_replicas(ReplicaState.UPDATING)
        slow_recover = self._check_startup_replicas(
            ReplicaState.RECOVERING, stop_on_slow=True
        )

        slow_start_replicas = slow_start + slow_update + slow_recover

        if (
            len(slow_start_replicas)
            and time.time() - self._prev_startup_warning > SLOW_STARTUP_WARNING_PERIOD_S
        ):
            pending_allocation = []
            pending_initialization = []

            for replica, startup_status in slow_start_replicas:
                if startup_status == ReplicaStartupStatus.PENDING_ALLOCATION:
                    pending_allocation.append(replica)
                if startup_status == ReplicaStartupStatus.PENDING_INITIALIZATION:
                    pending_initialization.append(replica)

            if len(pending_allocation) > 0:
                required, available = pending_allocation[0].resource_requirements()
                message = (
                    f"Deployment '{self.deployment_name}' in application "
                    f"'{self.app_name}' has {len(pending_allocation)} replicas that "
                    f"have taken more than {SLOW_STARTUP_WARNING_S}s to be scheduled. "
                    "This may be due to waiting for the cluster to auto-scale or for a "
                    "runtime environment to be installed. "
                    f"Resources required for each replica: {required}, "
                    f"total resources available: {available}. "
                    "Use `ray status` for more details."
                )
                logger.warning(message)
                if _SCALING_LOG_ENABLED:
                    print_verbose_scaling_log()
                # If status is UNHEALTHY, leave the status and message as is.
                # The issue that caused the deployment to be unhealthy should be
                # prioritized over this resource availability issue.
                if self._curr_status_info.status not in [
                    DeploymentStatus.UNHEALTHY,
                    DeploymentStatus.DEPLOY_FAILED,
                ]:
                    self._curr_status_info = self._curr_status_info.update_message(
                        message
                    )

            if len(pending_initialization) > 0:
                message = (
                    f"Deployment '{self.deployment_name}' in application "
                    f"'{self.app_name}' has {len(pending_initialization)} replicas "
                    f"that have taken more than {SLOW_STARTUP_WARNING_S}s to "
                    "initialize.\n"
                    "This may be caused by a slow __init__ or reconfigure method."
                )
                logger.warning(message)
                # If status is UNHEALTHY, leave the status and message as is.
                # The issue that caused the deployment to be unhealthy should be
                # prioritized over this resource availability issue.
                if self._curr_status_info.status not in [
                    DeploymentStatus.UNHEALTHY,
                    DeploymentStatus.DEPLOY_FAILED,
                ]:
                    self._curr_status_info = self._curr_status_info.update_message(
                        message
                    )

            self._prev_startup_warning = time.time()

        for replica in self._replicas.pop(states=[ReplicaState.STOPPING]):
            stopped = replica.check_stopped()
            if not stopped:
                self._replicas.add(ReplicaState.STOPPING, replica)
            else:
                logger.info(f"{replica.replica_id} is stopped.")

                # Record shutdown duration metric.
                if replica.shutdown_start_time is not None:
                    shutdown_duration_ms = (
                        time.time() - replica.shutdown_start_time
                    ) * 1000
                    self.replica_shutdown_duration_histogram.observe(
                        shutdown_duration_ms,
                        tags={
                            "deployment": self.deployment_name,
                            "replica": replica.replica_id.unique_id,
                            "application": self.app_name,
                        },
                    )

                # Release rank only after replica is successfully stopped
                # This ensures rank is available during draining/graceful shutdown
                replica_id = replica.replica_id.unique_id
                if self._rank_manager.has_replica_rank(replica_id):
                    # Only release rank if assigned. Replicas that failed allocation
                    # or never reached RUNNING state won't have ranks.
                    self._rank_manager.release_rank(replica_id)
                    logger.debug(
                        f"Released rank from replica {replica_id} in deployment {self._id}"
                    )
                self._autoscaling_state_manager.on_replica_stopped(replica.replica_id)

        # After replica state updates, check rank consistency and perform minimal reassignment if needed
        # This ensures ranks are continuous after lifecycle events
        # Only do consistency check when deployment is stable (not during active updates)
        # maybe this constraint need to be relaxed in the future. The implication is that
        # if we delay the rank reassignment, the rank system will be in an invalid state
        # for a longer period of time. Abrar made this decision because he is not confident
        # about how rollouts work in the deployment state machine.
        active_replicas = self._replicas.get()
        if (
            active_replicas
            and self._curr_status_info.status == DeploymentStatus.HEALTHY
        ):
            replicas_to_reconfigure = (
                self._rank_manager.check_rank_consistency_and_reassign_minimally(
                    active_replicas,
                )
            )

            # Reconfigure replicas that had their ranks reassigned
            self._reconfigure_replicas_with_new_ranks(replicas_to_reconfigure)

    def _reconfigure_replicas_with_new_ranks(
        self, replicas_to_reconfigure: List["DeploymentReplica"]
    ):
        """Reconfigure replicas with their new ranks after reassignment.
        This uses the reconfigure() mechanism to update replicas with their new ranks.
        """
        if not replicas_to_reconfigure:
            return

        logger.debug(
            f"Reconfiguring {len(replicas_to_reconfigure)} replicas with rank changes in deployment {self._id}"
        )

        updated_count = 0
        for replica in replicas_to_reconfigure:
            replica_id = replica.replica_id.unique_id
            new_rank = self._rank_manager.get_replica_rank(replica_id)

            # Use reconfigure() to update rank
            # World size is calculated automatically from deployment config
            _ = replica.reconfigure(
                self._target_state.version,
                rank=new_rank,
            )
            updated_count += 1

        logger.debug(
            f"Successfully reconfigured {updated_count} replicas with new ranks in deployment {self._id}"
        )

    def _get_replica_ranks_mapping(self) -> Dict[str, ReplicaRank]:
        """Get the current mapping of replica IDs to ReplicaRank objects.

        Returns:
            Dictionary mapping replica_id to ReplicaRank object (with rank, node_rank, local_rank).
        """
        return self._rank_manager.get_replica_ranks_mapping()

    def _choose_pending_migration_replicas_to_stop(
        self,
        replicas: List[DeploymentReplica],
        deadlines: Dict[str, int],
        min_replicas_to_stop: int,
    ) -> Tuple[List[DeploymentReplica], List[DeploymentReplica]]:
        """Returns a partition of replicas to stop and to keep.

        Args:
            replicas: The current list of replicas pending migration.
            deadlines: The current draining node deadlines.
            min_replicas_to_stop: The minimum number of replicas to stop.
        """
        to_stop = []
        remaining = []

        # Stop replicas whose deadline is up
        for replica in replicas:
            assert replica.actor_node_id in deadlines

            curr_timestamp_ms = time.time() * 1000
            timeout_ms = replica._actor.graceful_shutdown_timeout_s * 1000
            if curr_timestamp_ms >= deadlines[replica.actor_node_id] - timeout_ms:
                to_stop.append(replica)
            else:
                remaining.append(replica)

        # Stop excess PENDING_MIGRATION replicas when new "replacement"
        # replicas have transitioned to RUNNING. The replicas with the
        # earliest deadlines should be chosen greedily.
        remaining.sort(key=lambda r: deadlines[r.actor_node_id])
        num_excess = min_replicas_to_stop - len(to_stop)

        if num_excess > 0:
            to_stop.extend(remaining[:num_excess])
            remaining = remaining[num_excess:]

        return to_stop, remaining

    def migrate_replicas_on_draining_nodes(self, draining_nodes: Dict[str, int]):
        # Move replicas back to running if they are no longer on a draining node.
        # If this causes the number of replicas to exceed the target state,
        # they will be scaled down because `scale_deployment_replicas` is called on
        # each deployment after this
        for replica in self._replicas.pop(states=[ReplicaState.PENDING_MIGRATION]):
            if replica.actor_node_id not in draining_nodes:
                self._replicas.add(ReplicaState.RUNNING, replica)
            else:
                self._replicas.add(ReplicaState.PENDING_MIGRATION, replica)

        # Migrate replicas on draining nodes
        for replica in self._replicas.pop(
            states=[ReplicaState.UPDATING, ReplicaState.RUNNING, ReplicaState.STARTING]
        ):
            if replica.actor_node_id in draining_nodes:
                # For RUNNING replicas, migrate them safely by starting
                # a replacement replica first.
                if replica.actor_details.state == ReplicaState.RUNNING:
                    logger.info(
                        f"Migrating {replica.replica_id} from draining node "
                        f"'{replica.actor_node_id}'. A new replica will be created on "
                        "another node."
                    )
                    self._replicas.add(ReplicaState.PENDING_MIGRATION, replica)
                # For replicas that are STARTING or UPDATING, might as
                # well terminate them immediately to allow replacement
                # replicas to start. Otherwise we need to wait for them
                # to transition to RUNNING before starting migration.
                else:
                    self._stop_replica(replica, graceful_stop=True)
            else:
                self._replicas.add(replica.actor_details.state, replica)

        num_running = self._replicas.count(states=[ReplicaState.RUNNING])
        num_draining = self._replicas.count(states=[ReplicaState.PENDING_MIGRATION])
        num_pending_migration_replicas_to_stop = (
            num_running + num_draining - self._target_state.target_num_replicas
        )

        (
            replicas_to_stop,
            replicas_to_keep,
        ) = self._choose_pending_migration_replicas_to_stop(
            self._replicas.pop(states=[ReplicaState.PENDING_MIGRATION]),
            draining_nodes,
            num_pending_migration_replicas_to_stop,
        )
        for replica in replicas_to_stop:
            logger.info(
                f"Stopping {replica.replica_id} "
                f"on draining node {replica.actor_node_id}."
            )
            self._stop_replica(replica, graceful_stop=True)

        for replica in replicas_to_keep:
            self._replicas.add(ReplicaState.PENDING_MIGRATION, replica)

    def record_request_routing_info(self, info: RequestRoutingInfo) -> None:
        """Records the multiplexed model IDs of a replica.

        Args:
            info: RequestRoutingInfo including deployment name, replica tag,
                multiplex model ids, and routing stats.
        """
        # Find the replica
        for replica in self._replicas.get():
            if replica.replica_id == info.replica_id:
                if info.multiplexed_model_ids is not None:
                    replica.record_multiplexed_model_ids(info.multiplexed_model_ids)
                if info.routing_stats is not None:
                    replica.record_routing_stats(info.routing_stats)
                self._request_routing_info_updated = True
                return

        logger.warning(f"{info.replica_id} not found.")

    def _stop_one_running_replica_for_testing(self):
        running_replicas = self._replicas.pop(states=[ReplicaState.RUNNING])
        replica_to_stop = running_replicas.pop()
        replica_to_stop.stop(graceful=False)
        self._replicas.add(ReplicaState.STOPPING, replica_to_stop)
        for replica in running_replicas:
            self._replicas.add(ReplicaState.RUNNING, replica)

    def is_ingress(self) -> bool:
        return self._target_state.info.ingress

    def get_outbound_deployments(self) -> Optional[List[DeploymentID]]:
        """Get the outbound deployments.

        Returns:
            Sorted list of deployment IDs that this deployment calls. None if
            outbound deployments are not yet polled.
        """
        result: Set[DeploymentID] = set()
        has_outbound_deployments = False
        for replica in self._replicas.get([ReplicaState.RUNNING]):
            if replica.version != self._target_state.version:
                # Only consider replicas of the target version
                continue
            outbound_deployments = replica.get_outbound_deployments()
            if outbound_deployments is not None:
                result.update(outbound_deployments)
                has_outbound_deployments = True
        if not has_outbound_deployments:
            return None
        return sorted(result, key=lambda d: (d.name))


class DeploymentStateManager:
    """Manages all state for deployments in the system.

    This class is *not* thread safe, so any state-modifying methods should be
    called with a lock held.
    """

    def __init__(
        self,
        kv_store: KVStoreBase,
        long_poll_host: LongPollHost,
        all_current_actor_names: List[str],
        all_current_placement_group_names: List[str],
        cluster_node_info_cache: ClusterNodeInfoCache,
        autoscaling_state_manager: AutoscalingStateManager,
        head_node_id_override: Optional[str] = None,
        create_placement_group_fn_override: Optional[Callable] = None,
    ):
        self._kv_store = kv_store
        self._long_poll_host = long_poll_host
        self._cluster_node_info_cache = cluster_node_info_cache
        self._deployment_scheduler = default_impl.create_deployment_scheduler(
            cluster_node_info_cache,
            head_node_id_override,
            create_placement_group_fn_override,
        )
        self._autoscaling_state_manager = autoscaling_state_manager

        self._shutting_down = False

        self._deployment_states: Dict[DeploymentID, DeploymentState] = {}
        self._app_deployment_mapping: Dict[str, Set[str]] = defaultdict(set)

        self._recover_from_checkpoint(
            all_current_actor_names, all_current_placement_group_names
        )

    def _create_deployment_state(self, deployment_id):
        self._deployment_scheduler.on_deployment_created(
            deployment_id, SpreadDeploymentSchedulingPolicy()
        )

        return DeploymentState(
            deployment_id,
            self._long_poll_host,
            self._deployment_scheduler,
            self._cluster_node_info_cache,
            self._autoscaling_state_manager,
        )

    def _map_actor_names_to_deployment(
        self, all_current_actor_names: List[str]
    ) -> Dict[str, List[str]]:
        """
        Given a list of all actor names queried from current ray cluster,
        map them to corresponding deployments.

        Example:
            Args:
                [A#zxc123, B#xcv234, A#qwe234]
            Returns:
                {
                    A: [A#zxc123, A#qwe234]
                    B: [B#xcv234]
                }
        """
        all_replica_names = [
            actor_name
            for actor_name in all_current_actor_names
            if ReplicaID.is_full_id_str(actor_name)
        ]
        deployment_to_current_replicas = defaultdict(list)
        if len(all_replica_names) > 0:
            for replica_name in all_replica_names:
                replica_id = ReplicaID.from_full_id_str(replica_name)
                deployment_to_current_replicas[replica_id.deployment_id].append(
                    replica_name
                )

        return deployment_to_current_replicas

    def _detect_and_remove_leaked_placement_groups(
        self,
        all_current_actor_names: List[str],
        all_current_placement_group_names: List[str],
    ):
        """Detect and remove any placement groups not associated with a replica.

        This can happen under certain rare circumstances:
            - The controller creates a placement group then crashes before creating
            the associated replica actor.
            - While the controller is down, a replica actor crashes but its placement
            group still exists.

        In both of these (or any other unknown cases), we simply need to remove the
        leaked placement groups.
        """
        leaked_pg_names = []
        for pg_name in all_current_placement_group_names:
            if (
                ReplicaID.is_full_id_str(pg_name)
                and pg_name not in all_current_actor_names
            ):
                leaked_pg_names.append(pg_name)

        if len(leaked_pg_names) > 0:
            logger.warning(
                f"Detected leaked placement groups: {leaked_pg_names}. "
                "The placement groups will be removed. This can happen in rare "
                "circumstances when the controller crashes and should not cause any "
                "issues. If this happens repeatedly, please file an issue on GitHub."
            )

        for leaked_pg_name in leaked_pg_names:
            try:
                pg = ray.util.get_placement_group(leaked_pg_name)
                ray.util.remove_placement_group(pg)
            except Exception:
                logger.exception(
                    f"Failed to remove leaked placement group {leaked_pg_name}."
                )

    def _recover_from_checkpoint(
        self,
        all_current_actor_names: List[str],
        all_current_placement_group_names: List[str],
    ):
        """
        Recover from checkpoint upon controller failure with all actor names
        found in current cluster.

        Each deployment resumes target state from checkpoint if available.

        For current state it will prioritize reconstructing from current
        actor names found that matches deployment tag if applicable.
        """
        self._detect_and_remove_leaked_placement_groups(
            all_current_actor_names,
            all_current_placement_group_names,
        )

        deployment_to_current_replicas = self._map_actor_names_to_deployment(
            all_current_actor_names
        )
        checkpoint = self._kv_store.get(CHECKPOINT_KEY)
        if checkpoint is not None:
            deployment_state_info = cloudpickle.loads(checkpoint)

            for deployment_id, checkpoint_data in deployment_state_info.items():
                deployment_state = self._create_deployment_state(deployment_id)
                deployment_state.recover_target_state_from_checkpoint(checkpoint_data)
                if len(deployment_to_current_replicas[deployment_id]) > 0:
                    deployment_state.recover_current_state_from_replica_actor_names(  # noqa: E501
                        deployment_to_current_replicas[deployment_id]
                    )
                self._deployment_states[deployment_id] = deployment_state
                self._app_deployment_mapping[deployment_id.app_name].add(
                    deployment_id.name
                )

    def shutdown(self):
        """
        Shutdown all running replicas by notifying the controller, and leave
        it to the controller event loop to take actions afterwards.

        Once shutdown signal is received, it will also prevent any new
        deployments or replicas from being created.

        One can send multiple shutdown signals but won't effectively make any
        difference compare to calling it once.
        """
        self._shutting_down = True

        for deployment_state in self._deployment_states.values():
            deployment_state.delete()

        # TODO(jiaodong): This might not be 100% safe since we deleted
        # everything without ensuring all shutdown goals are completed
        # yet. Need to address in follow-up PRs.
        self._kv_store.delete(CHECKPOINT_KEY)

        # TODO(jiaodong): Need to add some logic to prevent new replicas
        # from being created once shutdown signal is sent.

    def is_ready_for_shutdown(self) -> bool:
        """Return whether all deployments are shutdown.

        Check there are no deployment states and no checkpoints.
        """
        return (
            self._shutting_down
            and len(self._deployment_states) == 0
            and self._kv_store.get(CHECKPOINT_KEY) is None
        )

    def save_checkpoint(self) -> None:
        """Write a checkpoint of all deployment states."""
        if self._shutting_down:
            # Once we're told to shut down, stop writing checkpoints.
            # Calling .shutdown() deletes any existing checkpoint.
            return

        deployment_state_info = {
            deployment_id: deployment_state.get_checkpoint_data()
            for deployment_id, deployment_state in self._deployment_states.items()
        }

        self._kv_store.put(
            CHECKPOINT_KEY,
            cloudpickle.dumps(deployment_state_info),
        )

    def get_running_replica_infos(
        self,
    ) -> Dict[DeploymentID, List[RunningReplicaInfo]]:
        return {
            id: deployment_state.get_running_replica_infos()
            for id, deployment_state in self._deployment_states.items()
        }

    def get_deployment_infos(self) -> Dict[DeploymentID, DeploymentInfo]:
        infos: Dict[DeploymentID, DeploymentInfo] = {}
        for deployment_id, deployment_state in self._deployment_states.items():
            infos[deployment_id] = deployment_state.target_info

        return infos

    def get_deployment(self, deployment_id: DeploymentID) -> Optional[DeploymentInfo]:
        if deployment_id in self._deployment_states:
            return self._deployment_states[deployment_id].target_info
        else:
            return None

    def get_deployment_docs_path(self, deployment_id: DeploymentID) -> Optional[str]:
        if deployment_id in self._deployment_states:
            return self._deployment_states[deployment_id].docs_path

    def get_deployment_route_patterns(
        self, deployment_id: DeploymentID
    ) -> Optional[List[str]]:
        """Get route patterns for a deployment if available."""
        if deployment_id in self._deployment_states:
            return self._deployment_states[deployment_id].route_patterns
        return None

    def get_deployment_target_num_replicas(
        self, deployment_id: DeploymentID
    ) -> Optional[int]:
        if deployment_id not in self._deployment_states:
            return None
        return self._deployment_states[deployment_id].target_num_replicas

    def get_deployment_details(self, id: DeploymentID) -> Optional[DeploymentDetails]:
        """Gets detailed info on a deployment.

        Returns:
            DeploymentDetails: if the deployment is live.
            None: if the deployment is deleted.
        """
        statuses = self.get_deployment_statuses([id])
        if len(statuses) == 0:
            return None
        else:
            status_info = statuses[0]
            deployment_state = self._deployment_states[id]
            return DeploymentDetails(
                name=id.name,
                status=status_info.status,
                status_trigger=status_info.status_trigger,
                message=status_info.message,
                deployment_config=_deployment_info_to_schema(
                    id.name, self.get_deployment(id)
                ),
                target_num_replicas=deployment_state._target_state.target_num_replicas,
                required_resources=deployment_state.target_info.replica_config.resource_dict,
                replicas=deployment_state.list_replica_details(),
            )

    def get_deployment_statuses(
        self, ids: Optional[List[DeploymentID]] = None
    ) -> List[DeploymentStatusInfo]:
        """
        Return the statuses of the deployments with the given `ids`.
        If `ids` is `None`, returns the status of all deployments.
        """
        if ids is None:
            # fast path for returning all deployments,
            # avoids checking `if ids is None` in a loop
            return [
                state.curr_status_info for state in self._deployment_states.values()
            ]
        else:
            statuses = []
            for id in ids:
                state = self._deployment_states.get(id)
                if state is not None:
                    statuses.append(state.curr_status_info)
            return statuses

    def get_alive_replica_actor_ids(self) -> Set[str]:
        alive_replica_actor_ids = set()
        for ds in self._deployment_states.values():
            alive_replica_actor_ids |= ds.get_alive_replica_actor_ids()

        return alive_replica_actor_ids

    def deploy(
        self,
        deployment_id: DeploymentID,
        deployment_info: DeploymentInfo,
    ) -> bool:
        """Deploy the deployment.

        If the deployment already exists with the same version and config,
        this is a no-op and returns False.

        Returns:
            bool: Whether the target state has changed.
        """
        if deployment_id not in self._deployment_states:
            self._deployment_states[deployment_id] = self._create_deployment_state(
                deployment_id
            )
            self._app_deployment_mapping[deployment_id.app_name].add(deployment_id.name)
            self._record_deployment_usage()

        return self._deployment_states[deployment_id].deploy(deployment_info)

    def get_deployments_in_application(self, app_name: str) -> List[str]:
        """Return list of deployment names in application."""
        return list(self._app_deployment_mapping[app_name])

    def delete_deployment(self, id: DeploymentID):
        # This method must be idempotent. We should validate that the
        # specified deployment exists on the client.
        if id in self._deployment_states:
            return self._deployment_states[id].delete()

        return False

    def _validate_deployment_state_for_num_replica_update(
        self, deployment_id: DeploymentID
    ):
        """Validate the state of a deployment for num replica update."""
        statuses = self.get_deployment_statuses([deployment_id])

        if statuses is None or len(statuses) == 0:
            raise ValueError(f"Deployment {deployment_id} not found")
        elif statuses[0].status_trigger == DeploymentStatusTrigger.DELETING:
            raise DeploymentIsBeingDeletedError(
                f"Deployment {deployment_id} is being deleted. Scaling operations are not allowed."
            )

    def set_target_num_replicas(
        self, deployment_id: DeploymentID, target_num_replicas: int
    ):
        """Set target number of replicas for a deployment."""
        self._validate_deployment_state_for_num_replica_update(deployment_id)

        deployment_state = self._deployment_states[deployment_id]
        if target_num_replicas != deployment_state.target_num_replicas:
            logger.info(
                f"Target number of replicas changed from {deployment_state.target_num_replicas} to {target_num_replicas} for deployment {deployment_id}"
            )
            deployment_state.set_target_num_replicas(target_num_replicas)
            self.save_checkpoint()
        else:
            logger.info(
                f"Skipping updating target number of replicas as it did not change for deployment {deployment_id}"
            )

    def update(self) -> bool:
        """Updates the state of all deployments to match their goal state.

        Returns True if any of the deployments have replicas in the RECOVERING state.
        """

        deleted_ids = []
        any_recovering = False
        upscales: Dict[DeploymentID, List[ReplicaSchedulingRequest]] = {}
        downscales: Dict[DeploymentID, DeploymentDownscaleRequest] = {}
        target_state_changed = False

        # STEP 1: Update current state
        for deployment_state in self._deployment_states.values():
            deployment_state.check_and_update_replicas()

        # STEP 2: Check current status
        for deployment_state in self._deployment_states.values():
            deployment_state.check_curr_status()

        # STEP 3: Drain nodes
        draining_nodes = self._cluster_node_info_cache.get_draining_nodes()
        allow_new_compaction = len(draining_nodes) == 0 and all(
            ds.curr_status_info.status == DeploymentStatus.HEALTHY
            # TODO(zcin): Make sure that status should never be healthy if
            # the number of running replicas at target version is not at
            # target number, so we can remove this defensive check.
            and ds.get_num_running_replicas(ds.target_version) == ds.target_num_replicas
            # To be extra conservative, only actively compact if there
            # are no non-running replicas
            and len(ds._replicas.get()) == ds.target_num_replicas
            for ds in self._deployment_states.values()
        )
        if RAY_SERVE_USE_PACK_SCHEDULING_STRATEGY:
            # Tuple of target node to compact, and its draining deadline
            node_info: Optional[
                Tuple[str, float]
            ] = self._deployment_scheduler.get_node_to_compact(
                allow_new_compaction=allow_new_compaction
            )
            if node_info:
                target_node_id, deadline = node_info
                draining_nodes = {target_node_id: deadline}

        for deployment_id, deployment_state in self._deployment_states.items():
            deployment_state.migrate_replicas_on_draining_nodes(draining_nodes)

        # STEP 4: Scale replicas
        for deployment_id, deployment_state in self._deployment_states.items():
            upscale, downscale = deployment_state.scale_deployment_replicas()

            if upscale:
                upscales[deployment_id] = upscale
            if downscale:
                downscales[deployment_id] = downscale

        # STEP 5: Update status
        for deployment_id, deployment_state in self._deployment_states.items():
            deleted, any_replicas_recovering = deployment_state.check_curr_status()

            if deleted:
                deleted_ids.append(deployment_id)
            any_recovering |= any_replicas_recovering

        # STEP 6: Schedule all STARTING replicas and stop all STOPPING replicas
        deployment_to_replicas_to_stop = self._deployment_scheduler.schedule(
            upscales, downscales
        )
        for deployment_id, replicas_to_stop in deployment_to_replicas_to_stop.items():
            self._deployment_states[deployment_id].stop_replicas(replicas_to_stop)
        for deployment_id, scheduling_requests in upscales.items():
            self._handle_scheduling_request_failures(deployment_id, scheduling_requests)

        # STEP 7: Broadcast long poll information
        for deployment_id, deployment_state in self._deployment_states.items():
            deployment_state.broadcast_running_replicas_if_changed()
            deployment_state.broadcast_deployment_config_if_changed()
            if deployment_state.should_autoscale():
                self._autoscaling_state_manager.update_running_replica_ids(
                    deployment_id=deployment_id,
                    running_replicas=deployment_state.get_running_replica_ids(),
                )

        # STEP 8: Cleanup
        for deployment_id in deleted_ids:
            self._deployment_scheduler.on_deployment_deleted(deployment_id)
            self._autoscaling_state_manager.deregister_deployment(deployment_id)
            del self._deployment_states[deployment_id]
            if (
                deployment_id.app_name in self._app_deployment_mapping
                and deployment_id.name
                in self._app_deployment_mapping[deployment_id.app_name]
            ):
                self._app_deployment_mapping[deployment_id.app_name].remove(
                    deployment_id.name
                )
                # Clean up the app_name entry if no deployments are left
                if not self._app_deployment_mapping[deployment_id.app_name]:
                    del self._app_deployment_mapping[deployment_id.app_name]

        if len(deleted_ids):
            self._record_deployment_usage()

        if target_state_changed:
            self.save_checkpoint()

        return any_recovering

    def autoscale(self, deployment_id: DeploymentID, target_num_replicas: int) -> bool:
        """Autoscale the deployment to the target number of replicas.

        Args:
            deployment_id: The deployment ID.
            target_num_replicas: The target number of replicas.

        Returns:
            True if the deployment was autoscaled, False otherwise.
        """
        if deployment_id not in self._deployment_states:
            return False

        return self._deployment_states[deployment_id].autoscale(target_num_replicas)

    def _handle_scheduling_request_failures(
        self,
        deployment_id: DeploymentID,
        scheduling_requests: List[ReplicaSchedulingRequest],
    ):
        """Updates internal datastructures when replicas fail to be scheduled."""
        failed_replicas: List[ReplicaID] = []
        for scheduling_request in scheduling_requests:
            if (
                scheduling_request.status
                == ReplicaSchedulingRequestStatus.PLACEMENT_GROUP_CREATION_FAILED
            ):
                failed_replicas.append(scheduling_request.replica_id)
                self._deployment_states[deployment_id].record_replica_startup_failure(
                    "Replica scheduling failed. Failed to create a placement "
                    f"group for replica {scheduling_request.replica_id}. "
                    "See Serve controller logs for more details."
                )
            elif (
                scheduling_request.status
                == ReplicaSchedulingRequestStatus.ACTOR_CREATION_FAILED
            ):
                failed_replicas.append(scheduling_request.replica_id)
                self._deployment_states[deployment_id].record_replica_startup_failure(
                    "Replica scheduling failed. Failed to create an actor "
                    f"for replica {scheduling_request.replica_id}. "
                    "See Serve controller logs for more details."
                )
        if failed_replicas:
            self._deployment_states[deployment_id].stop_replicas(failed_replicas)

    def _record_deployment_usage(self):
        ServeUsageTag.NUM_DEPLOYMENTS.record(str(len(self._deployment_states)))

        num_gpu_deployments = 0
        for deployment_state in self._deployment_states.values():
            if (
                deployment_state.target_info is not None
                and deployment_state.target_info.replica_config is not None
                and deployment_state.target_info.replica_config.ray_actor_options
                is not None
                and (
                    deployment_state.target_info.replica_config.ray_actor_options.get(
                        "num_gpus", 0
                    )
                    > 0
                )
            ):
                num_gpu_deployments += 1
        ServeUsageTag.NUM_GPU_DEPLOYMENTS.record(str(num_gpu_deployments))

    def record_request_routing_info(self, info: RequestRoutingInfo) -> None:
        """
        Record request routing information for a replica.

        Args:
            info: Request routing info including deployment name, replica tag,
                multiplex model ids, and routing stats.
        """
        deployment_id = info.replica_id.deployment_id
        if deployment_id not in self._deployment_states:
            app_msg = f" in application '{deployment_id.app_name}'"
            logger.error(
                f"Deployment '{deployment_id.name}'{app_msg} not found in state "
                "manager."
            )
            return
        self._deployment_states[deployment_id].record_request_routing_info(info)

    def get_active_node_ids(self) -> Set[str]:
        """Return set of node ids with running replicas of any deployment.

        This is used to determine which node has replicas. Only nodes with replicas and
        head node should have active proxies.
        """
        node_ids = set()
        for deployment_state in self._deployment_states.values():
            node_ids.update(deployment_state.get_active_node_ids())
        return node_ids

    def get_ingress_replicas_info(self) -> List[Tuple[str, str, int, int]]:
        """Get all ingress replicas info for all deployments."""
        ingress_replicas_list = [
            deployment_state._replicas.get()
            for deployment_state in self._deployment_states.values()
            if deployment_state.is_ingress()
        ]

        ingress_replicas_info = []
        for replicas in ingress_replicas_list:
            for replica in replicas:
                ingress_replicas_info.append(
                    (
                        replica.actor_node_id,
                        replica.replica_id.unique_id,
                        replica.actor_http_port,
                        replica.actor_grpc_port,
                    )
                )
        return ingress_replicas_info

    def _get_replica_ranks_mapping(
        self, deployment_id: DeploymentID
    ) -> Dict[str, ReplicaRank]:
        """Get the current rank mapping for all replicas in a deployment.
        Args:
            deployment_id: The deployment ID to get ranks for.
        Returns:
            Dictionary mapping replica_id to ReplicaRank object (with rank, node_rank, local_rank).
        """
        deployment_state = self._deployment_states.get(deployment_id)
        if deployment_state is None:
            return {}

        return deployment_state._get_replica_ranks_mapping()

    def get_deployment_outbound_deployments(
        self, deployment_id: DeploymentID
    ) -> Optional[List[DeploymentID]]:
        """Get the cached outbound deployments for a specific deployment.

        Args:
            deployment_id: The deployment ID to get outbound deployments for.

        Returns:
            List of deployment IDs that this deployment calls, or None if
            the deployment doesn't exist or hasn't been polled yet.
        """
        deployment_state = self._deployment_states.get(deployment_id)
        if deployment_state is None:
            return None

        return deployment_state.get_outbound_deployments()<|MERGE_RESOLUTION|>--- conflicted
+++ resolved
@@ -2090,7 +2090,6 @@
             tag_keys=("deployment", "replica", "application"),
         )
 
-<<<<<<< HEAD
         # Histogram for replica startup latency (time from creation to ready state).
         self.replica_startup_latency_histogram = metrics.Histogram(
             "serve_replica_startup_latency_ms",
@@ -2138,7 +2137,8 @@
             ),
             boundaries=REPLICA_STARTUP_SHUTDOWN_LATENCY_BUCKETS_MS,
             tag_keys=("deployment", "replica", "application"),
-=======
+        )
+
         self.target_replicas_gauge = metrics.Gauge(
             "serve_autoscaling_target_replicas",
             description=(
@@ -2146,7 +2146,6 @@
                 "This is the number the autoscaler is trying to reach."
             ),
             tag_keys=("deployment", "application"),
->>>>>>> 8d9a15f9
         )
 
         # Whether the request routing info have been updated since the last
