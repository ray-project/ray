import json
import logging
import math
import os
import random
import time
import traceback
from collections import defaultdict
from copy import copy
from dataclasses import dataclass
from enum import Enum
from typing import Any, Callable, Dict, List, Optional, Set, Tuple

import ray
from ray import ObjectRef, cloudpickle
from ray._common import ray_constants
from ray.actor import ActorHandle
from ray.exceptions import RayActorError, RayError, RayTaskError, RuntimeEnvSetupError
from ray.serve import metrics
from ray.serve._private import default_impl
from ray.serve._private.autoscaling_state import AutoscalingStateManager
from ray.serve._private.cluster_node_info_cache import ClusterNodeInfoCache
from ray.serve._private.common import (
    DeploymentID,
    DeploymentStatus,
    DeploymentStatusInfo,
    DeploymentStatusInternalTrigger,
    DeploymentStatusTrigger,
    DeploymentTargetInfo,
    Duration,
    ReplicaID,
    ReplicaState,
    RequestRoutingInfo,
    RunningReplicaInfo,
)
from ray.serve._private.config import DeploymentConfig
from ray.serve._private.constants import (
    MAX_DEPLOYMENT_CONSTRUCTOR_RETRY_COUNT,
    MAX_PER_REPLICA_RETRY_COUNT,
    RAY_SERVE_ENABLE_TASK_EVENTS,
    RAY_SERVE_FAIL_ON_RANK_ERROR,
    RAY_SERVE_FORCE_STOP_UNHEALTHY_REPLICAS,
    RAY_SERVE_USE_COMPACT_SCHEDULING_STRATEGY,
    REPLICA_HEALTH_CHECK_UNHEALTHY_THRESHOLD,
    SERVE_LOGGER_NAME,
    SERVE_NAMESPACE,
)
from ray.serve._private.deployment_info import DeploymentInfo
from ray.serve._private.deployment_scheduler import (
    DeploymentDownscaleRequest,
    DeploymentScheduler,
    ReplicaSchedulingRequest,
    ReplicaSchedulingRequestStatus,
    SpreadDeploymentSchedulingPolicy,
)
from ray.serve._private.exceptions import DeploymentIsBeingDeletedError
from ray.serve._private.long_poll import LongPollHost, LongPollNamespace
from ray.serve._private.storage.kv_store import KVStoreBase
from ray.serve._private.usage import ServeUsageTag
from ray.serve._private.utils import (
    JavaActorHandleProxy,
    check_obj_ref_ready_nowait,
    get_capacity_adjusted_num_replicas,
    get_random_string,
    msgpack_deserialize,
    msgpack_serialize,
)
from ray.serve._private.version import DeploymentVersion
from ray.serve.generated.serve_pb2 import DeploymentLanguage
from ray.serve.schema import (
    DeploymentDetails,
    ReplicaDetails,
    ReplicaRank,
    _deployment_info_to_schema,
)
from ray.util.placement_group import PlacementGroup

logger = logging.getLogger(SERVE_LOGGER_NAME)


class ReplicaStartupStatus(Enum):
    PENDING_ALLOCATION = 1
    PENDING_INITIALIZATION = 2
    SUCCEEDED = 3
    FAILED = 4


class ReplicaHealthCheckResponse(Enum):
    NONE = 1
    SUCCEEDED = 2
    APP_FAILURE = 3
    ACTOR_CRASHED = 4


@dataclass
class DeploymentTargetState:
    """The current goal state for a deployment.

    info: contains the information needed to initialize a replica.
    target_num_replicas: the number of replicas to run. This should already
        be adjusted by the target_capacity.
    version: the goal version of the deployment.
    deleting: whether the deployment is being deleted.
    """

    info: Optional[DeploymentInfo]
    target_num_replicas: int
    version: Optional[DeploymentVersion]
    deleting: bool

    @classmethod
    def default(cls) -> "DeploymentTargetState":
        return cls(None, -1, None, False)

    @classmethod
    def create(
        cls,
        info: DeploymentInfo,
        target_num_replicas: int,
        *,
        deleting: bool = False,
    ) -> "DeploymentTargetState":
        if deleting:
            if target_num_replicas != 0:
                raise ValueError(
                    "target_num_replicas must be 0 when setting target state "
                    f"to deleting. Got {target_num_replicas} instead."
                )

        version = DeploymentVersion(
            info.version,
            deployment_config=info.deployment_config,
            ray_actor_options=info.replica_config.ray_actor_options,
            placement_group_bundles=info.replica_config.placement_group_bundles,
            placement_group_strategy=info.replica_config.placement_group_strategy,
            max_replicas_per_node=info.replica_config.max_replicas_per_node,
            route_prefix=info.route_prefix,
        )

        return cls(info, target_num_replicas, version, deleting)

    def is_scaled_copy_of(self, other_target_state: "DeploymentTargetState") -> bool:
        """Checks if this target state is a scaled copy of another target state.

        A target state is a scaled copy of another target state if all
        configurable info is identical, other than target_num_replicas.

        Returns: True if this target state contains a non-None DeploymentInfo
            and is a scaled copy of the other target state.
        """

        if other_target_state.info is None:
            return False

        return all(
            [
                self.info.replica_config.ray_actor_options
                == other_target_state.info.replica_config.ray_actor_options,
                self.info.replica_config.placement_group_bundles
                == other_target_state.info.replica_config.placement_group_bundles,
                self.info.replica_config.placement_group_strategy
                == other_target_state.info.replica_config.placement_group_strategy,
                self.info.replica_config.max_replicas_per_node
                == other_target_state.info.replica_config.max_replicas_per_node,
                self.info.deployment_config.dict(exclude={"num_replicas"})
                == other_target_state.info.deployment_config.dict(
                    exclude={"num_replicas"}
                ),
                # TODO(zcin): version can be None, this is from an outdated codepath.
                # We should remove outdated code, so version can never be None.
                self.version,
                self.version == other_target_state.version,
            ]
        )


@dataclass
class DeploymentStateUpdateResult:
    deleted: bool
    any_replicas_recovering: bool
    upscale: List[ReplicaSchedulingRequest]
    downscale: Optional[DeploymentDownscaleRequest]


CHECKPOINT_KEY = "serve-deployment-state-checkpoint"
SLOW_STARTUP_WARNING_S = int(os.environ.get("SERVE_SLOW_STARTUP_WARNING_S", 30))
SLOW_STARTUP_WARNING_PERIOD_S = int(
    os.environ.get("SERVE_SLOW_STARTUP_WARNING_PERIOD_S", 30)
)

ALL_REPLICA_STATES = list(ReplicaState)
_SCALING_LOG_ENABLED = os.environ.get("SERVE_ENABLE_SCALING_LOG", "0") != "0"
# Feature flag to disable forcibly shutting down replicas.
RAY_SERVE_DISABLE_SHUTTING_DOWN_INGRESS_REPLICAS_FORCEFULLY = (
    os.environ.get("RAY_SERVE_DISABLE_SHUTTING_DOWN_INGRESS_REPLICAS_FORCEFULLY", "0")
    == "1"
)


def print_verbose_scaling_log():
    assert _SCALING_LOG_ENABLED

    log_path = "/tmp/ray/session_latest/logs/monitor.log"
    last_n_lines = 50
    autoscaler_log_last_n_lines = []
    if os.path.exists(log_path):
        with open(log_path) as f:
            autoscaler_log_last_n_lines = f.readlines()[-last_n_lines:]

    debug_info = {
        "nodes": ray.nodes(),
        "available_resources": ray.available_resources(),
        "total_resources": ray.cluster_resources(),
        "autoscaler_logs": autoscaler_log_last_n_lines,
    }
    logger.error(f"Scaling information\n{json.dumps(debug_info, indent=2)}")


class ActorReplicaWrapper:
    """Wraps a Ray actor for a deployment replica.

    This is primarily defined so that we can mock out actual Ray operations
    for unit testing.

    *All Ray API calls should be made here, not in DeploymentState.*
    """

    def __init__(
        self,
        replica_id: ReplicaID,
        version: DeploymentVersion,
    ):
        self._replica_id = replica_id
        self._deployment_id = replica_id.deployment_id
        self._actor_name = replica_id.to_full_id_str()

        # Populated in either self.start() or self.recover()
        self._allocated_obj_ref: ObjectRef = None
        self._ready_obj_ref: ObjectRef = None

        self._actor_resources: Dict[str, float] = None
        # If the replica is being started, this will be the true version
        # If the replica is being recovered, this will be the target
        # version, which may be inconsistent with the actual replica
        # version. If so, the actual version will be updated later after
        # recover() and check_ready()
        self._version: DeploymentVersion = version
        self._healthy: bool = True
        self._health_check_ref: Optional[ObjectRef] = None
        self._last_health_check_time: float = 0.0
        self._consecutive_health_check_failures = 0
        self._initialization_latency_s: Optional[float] = None
        self._internal_grpc_port: Optional[int] = None
        self._docs_path: Optional[str] = None
        self._route_patterns: Optional[List[str]] = None
        # Rank assigned to the replica.
        self._assign_rank_callback: Optional[Callable[[ReplicaID], ReplicaRank]] = None
        self._rank: Optional[ReplicaRank] = None
        # Populated in `on_scheduled` or `recover`.
        self._actor_handle: ActorHandle = None
        self._placement_group: PlacementGroup = None

        # Populated after replica is allocated.
        self._pid: int = None
        self._actor_id: str = None
        self._worker_id: str = None
        self._node_id: str = None
        self._node_ip: str = None
        self._node_instance_id: str = None
        self._log_file_path: str = None
        self._http_port: int = None
        self._grpc_port: int = None

        # Populated in self.stop().
        self._graceful_shutdown_ref: ObjectRef = None

        # todo: will be confused with deployment_config.is_cross_language
        self._is_cross_language = False
        self._deployment_is_cross_language = False
        self._routing_stats: Dict[str, Any] = {}
        self._record_routing_stats_ref: Optional[ObjectRef] = None
        self._last_record_routing_stats_time: float = 0.0
        self._ingress: bool = False

    @property
    def replica_id(self) -> str:
        return self._replica_id

    @property
    def deployment_name(self) -> str:
        return self._deployment_id.name

    @property
    def rank(self) -> Optional[ReplicaRank]:
        return self._rank

    @property
    def app_name(self) -> str:
        return self._deployment_id.app_name

    @property
    def is_cross_language(self) -> bool:
        return self._is_cross_language

    @property
    def actor_handle(self) -> Optional[ActorHandle]:
        if not self._actor_handle:
            try:
                self._actor_handle = ray.get_actor(
                    self._actor_name, namespace=SERVE_NAMESPACE
                )
            except ValueError:
                self._actor_handle = None

        if self._is_cross_language:
            assert isinstance(self._actor_handle, JavaActorHandleProxy)
            return self._actor_handle.handle

        return self._actor_handle

    @property
    def placement_group_bundles(self) -> Optional[List[Dict[str, float]]]:
        if not self._placement_group:
            return None

        return self._placement_group.bundle_specs

    @property
    def version(self) -> DeploymentVersion:
        """Replica version. This can be incorrect during state recovery.

        If the controller crashes and the deployment state is being
        recovered, this will temporarily be the deployment-wide target
        version, which may be inconsistent with the actual version
        running on the replica actor. If so, the actual version will be
        updated when the replica transitions from RECOVERING -> RUNNING
        """
        return self._version

    @property
    def deployment_config(self) -> DeploymentConfig:
        """Deployment config. This can return an incorrect config during state recovery.

        If the controller hasn't yet recovered the up-to-date version
        from the running replica actor, this property will return the
        current target config for the deployment.
        """
        return self._version.deployment_config

    @property
    def docs_path(self) -> Optional[str]:
        return self._docs_path

    @property
    def route_patterns(self) -> Optional[List[str]]:
        return self._route_patterns

    @property
    def max_ongoing_requests(self) -> int:
        return self.deployment_config.max_ongoing_requests

    @property
    def max_queued_requests(self) -> int:
        return self.deployment_config.max_queued_requests

    @property
    def graceful_shutdown_timeout_s(self) -> float:
        return self.deployment_config.graceful_shutdown_timeout_s

    @property
    def health_check_period_s(self) -> float:
        return self.deployment_config.health_check_period_s

    @property
    def health_check_timeout_s(self) -> float:
        return self.deployment_config.health_check_timeout_s

    @property
    def http_port(self) -> Optional[int]:
        return self._http_port

    @property
    def grpc_port(self) -> Optional[int]:
        return self._grpc_port

    @property
    def request_routing_stats_period_s(self) -> float:
        return (
            self.deployment_config.request_router_config.request_routing_stats_period_s
        )

    @property
    def request_routing_stats_timeout_s(self) -> float:
        return (
            self.deployment_config.request_router_config.request_routing_stats_timeout_s
        )

    @property
    def pid(self) -> Optional[int]:
        """Returns the pid of the actor, None if not started."""
        return self._pid

    @property
    def actor_id(self) -> Optional[str]:
        """Returns the actor id, None if not started."""
        return self._actor_id

    @property
    def worker_id(self) -> Optional[str]:
        """Returns the worker id, None if not started."""
        return self._worker_id

    @property
    def node_id(self) -> Optional[str]:
        """Returns the node id of the actor, None if not placed."""
        return self._node_id

    @property
    def node_ip(self) -> Optional[str]:
        """Returns the node ip of the actor, None if not placed."""
        return self._node_ip

    @property
    def node_instance_id(self) -> Optional[str]:
        """Returns the node instance id of the actor, None if not placed."""
        return self._node_instance_id

    @property
    def log_file_path(self) -> Optional[str]:
        """Returns the relative log file path of the actor, None if not placed."""
        return self._log_file_path

    @property
    def initialization_latency_s(self) -> Optional[float]:
        """Returns the initialization latency for the replica actor.

        Returns None if the replica hasn't started yet.

        Note: this value isn't checkpointed, so if the controller restarts,
        this value goes back to None.
        """

        return self._initialization_latency_s

    def start(
        self,
        deployment_info: DeploymentInfo,
        assign_rank_callback: Callable[[ReplicaID], ReplicaRank],
    ) -> ReplicaSchedulingRequest:
        """Start the current DeploymentReplica instance.

        The replica will be in the STARTING and PENDING_ALLOCATION states
        until the deployment scheduler schedules the underlying actor.
        """
        self._assign_rank_callback = assign_rank_callback
        self._actor_resources = deployment_info.replica_config.resource_dict
        self._ingress = deployment_info.ingress
        # it is currently not possible to create a placement group
        # with no resources (https://github.com/ray-project/ray/issues/20401)
        self._deployment_is_cross_language = (
            deployment_info.deployment_config.is_cross_language
        )

        logger.info(
            f"Starting {self.replica_id}.",
            extra={"log_to_stderr": False},
        )

        actor_def = deployment_info.actor_def
        if (
            deployment_info.deployment_config.deployment_language
            == DeploymentLanguage.PYTHON
        ):
            if deployment_info.replica_config.serialized_init_args is None:
                serialized_init_args = cloudpickle.dumps(())
            else:
                serialized_init_args = (
                    cloudpickle.dumps(
                        msgpack_deserialize(
                            deployment_info.replica_config.serialized_init_args
                        )
                    )
                    if self._deployment_is_cross_language
                    else deployment_info.replica_config.serialized_init_args
                )
            init_args = (
                self.replica_id,
                cloudpickle.dumps(deployment_info.replica_config.deployment_def)
                if self._deployment_is_cross_language
                else deployment_info.replica_config.serialized_deployment_def,
                serialized_init_args,
                deployment_info.replica_config.serialized_init_kwargs
                if deployment_info.replica_config.serialized_init_kwargs
                else cloudpickle.dumps({}),
                deployment_info.deployment_config.to_proto_bytes(),
                self._version,
                deployment_info.ingress,
                deployment_info.route_prefix,
            )
        # TODO(simon): unify the constructor arguments across language
        elif (
            deployment_info.deployment_config.deployment_language
            == DeploymentLanguage.JAVA
        ):
            self._is_cross_language = True
            actor_def = ray.cross_language.java_actor_class(
                "io.ray.serve.replica.RayServeWrappedReplica"
            )
            init_args = (
                # String deploymentName,
                self.deployment_name,
                # String replicaID,
                self.replica_id.to_full_id_str(),
                # String deploymentDef
                deployment_info.replica_config.deployment_def_name,
                # byte[] initArgsbytes
                msgpack_serialize(
                    cloudpickle.loads(
                        deployment_info.replica_config.serialized_init_args
                    )
                )
                if self._deployment_is_cross_language
                else deployment_info.replica_config.serialized_init_args,
                # byte[] deploymentConfigBytes,
                deployment_info.deployment_config.to_proto_bytes(),
                # byte[] deploymentVersionBytes,
                self._version.to_proto().SerializeToString(),
                # String controllerName
                # String appName
                self.app_name,
            )

        actor_options = {
            "name": self._actor_name,
            "namespace": SERVE_NAMESPACE,
            "lifetime": "detached",
            "enable_task_events": RAY_SERVE_ENABLE_TASK_EVENTS,
        }
        actor_options.update(deployment_info.replica_config.ray_actor_options)

        # A replica's default `max_concurrency` value can prevent it from
        # respecting the configured `max_ongoing_requests`. To avoid this
        # unintentional behavior, use `max_ongoing_requests` to override
        # the Actor's `max_concurrency` if it is larger.
        if (
            deployment_info.deployment_config.max_ongoing_requests
            > ray_constants.DEFAULT_MAX_CONCURRENCY_ASYNC
        ):
            actor_options[
                "max_concurrency"
            ] = deployment_info.deployment_config.max_ongoing_requests

        return ReplicaSchedulingRequest(
            replica_id=self.replica_id,
            actor_def=actor_def,
            actor_resources=self._actor_resources,
            actor_options=actor_options,
            actor_init_args=init_args,
            placement_group_bundles=(
                deployment_info.replica_config.placement_group_bundles
            ),
            placement_group_strategy=(
                deployment_info.replica_config.placement_group_strategy
            ),
            max_replicas_per_node=(
                deployment_info.replica_config.max_replicas_per_node
            ),
            on_scheduled=self.on_scheduled,
        )

    def on_scheduled(
        self,
        actor_handle: ActorHandle,
        placement_group: Optional[PlacementGroup] = None,
    ):
        self._actor_handle = actor_handle
        self._placement_group = placement_group

        # Perform auto method name translation for java handles.
        # See https://github.com/ray-project/ray/issues/21474
        deployment_config = copy(self._version.deployment_config)
        deployment_config.user_config = self._format_user_config(
            deployment_config.user_config
        )
        if self._is_cross_language:
            self._actor_handle = JavaActorHandleProxy(self._actor_handle)
            self._allocated_obj_ref = self._actor_handle.is_allocated.remote()

            def on_completed(args):
                self._rank = self._assign_rank_callback(self._replica_id.unique_id)
                self._ready_obj_ref = self._actor_handle.is_initialized.remote(
                    deployment_config.to_proto_bytes()
                )

            self._allocated_obj_ref._on_completed(on_completed)
        else:
            self._allocated_obj_ref = self._actor_handle.is_allocated.remote()

            def on_completed(args):
                self._rank = self._assign_rank_callback(self._replica_id.unique_id)

                replica_ready_check_func = (
                    self._actor_handle.initialize_and_get_metadata
                )
                self._ready_obj_ref = replica_ready_check_func.remote(
                    deployment_config,
                    self._rank,
                )

            self._allocated_obj_ref._on_completed(on_completed)

    def _format_user_config(self, user_config: Any):
        temp = copy(user_config)
        if user_config is not None and self._deployment_is_cross_language:
            if self._is_cross_language:
                temp = msgpack_serialize(temp)
            else:
                temp = msgpack_deserialize(temp)
        return temp

    def reconfigure(self, version: DeploymentVersion, rank: ReplicaRank) -> bool:
        """
        Update replica version. Also, updates the deployment config on the actor
        behind this DeploymentReplica instance if necessary.

        Returns: whether the actor is being updated.
        """
        updating = False

        # Determine if we need heavyweight reconfiguration
        # vs lightweight updates
        needs_actor_reconfigure = self._version.requires_actor_reconfigure(version)
        has_rank_changes = self._rank != rank

        if needs_actor_reconfigure or has_rank_changes:
            # Call into replica actor reconfigure() with updated user config and
            # graceful_shutdown_wait_loop_s
            # Setting updating=True because we want to transition to UPDATING state
            # when rank is updated or deployment config changes.
            updating = True
            deployment_config = copy(version.deployment_config)
            deployment_config.user_config = self._format_user_config(
                deployment_config.user_config
            )
            self._ready_obj_ref = self._actor_handle.reconfigure.remote(
                deployment_config,
                rank,
                version.route_prefix,
            )

        self._version = version
        self._rank = rank
        return updating

    def recover(self) -> bool:
        """Recover replica version from a live replica actor.

        When controller dies, the deployment state loses the info on the version that's
        running on each individual replica actor, so as part of the recovery process, we
        need to recover the version that is running on the replica actor.

        Also confirm that actor is allocated and initialized before marking as running.

        Returns: False if the replica actor is no longer alive; the
            actor could have been killed in the time between when the
            controller fetching all Serve actors in the cluster and when
            the controller tries to recover it. Otherwise, return True.
        """
        logger.info(f"Recovering {self.replica_id}.")
        try:
            self._actor_handle = ray.get_actor(
                self._actor_name, namespace=SERVE_NAMESPACE
            )
        except ValueError:
            logger.warning(
                f"Failed to get handle to replica {self._actor_name} "
                "during controller recovery. Marking as dead."
            )
            return False

        try:
            self._placement_group = ray.util.get_placement_group(
                self._actor_name,
            )
        except ValueError:
            # ValueError is raised if the placement group does not exist.
            self._placement_group = None

        # Re-fetch initialization proof
        self._allocated_obj_ref = self._actor_handle.is_allocated.remote()

        # Running actor handle already has all info needed, thus successful
        # starting simply means retrieving replica version hash from actor
        if self._is_cross_language:
            self._ready_obj_ref = self._actor_handle.check_health.remote()
        else:
            self._ready_obj_ref = (
                self._actor_handle.initialize_and_get_metadata.remote()
            )

        return True

    def check_ready(self) -> Tuple[ReplicaStartupStatus, Optional[str]]:
        """
        Check if current replica has started by making ray API calls on
        relevant actor / object ref.

        Replica initialization calls __init__(), reconfigure(), and check_health().

        Returns:
            state (ReplicaStartupStatus):
                PENDING_ALLOCATION: replica is waiting for a worker to start
                PENDING_INITIALIZATION: replica initialization hasn't finished.
                FAILED: replica initialization failed.
                SUCCEEDED: replica initialization succeeded.
            error_msg:
                None: for PENDING_ALLOCATION, PENDING_INITIALIZATION or SUCCEEDED states
                str: for FAILED state
        """

        # Check whether the replica has been allocated.
        if self._allocated_obj_ref is None or not check_obj_ref_ready_nowait(
            self._allocated_obj_ref
        ):
            return ReplicaStartupStatus.PENDING_ALLOCATION, None

        if not self._is_cross_language:
            try:
                (
                    self._pid,
                    self._actor_id,
                    self._worker_id,
                    self._node_id,
                    self._node_ip,
                    self._node_instance_id,
                    self._log_file_path,
                ) = ray.get(self._allocated_obj_ref)
            except RayTaskError as e:
                logger.exception(
                    f"Exception in {self._replica_id}, the replica will be stopped."
                )
                return ReplicaStartupStatus.FAILED, str(e.as_instanceof_cause())
            except RuntimeEnvSetupError as e:
                msg = f"Exception when allocating {self._replica_id}: {str(e)}"
                logger.exception(msg)
                return ReplicaStartupStatus.FAILED, msg
            except Exception:
                msg = (
                    f"Exception when allocating {self._replica_id}:\n"
                    + traceback.format_exc()
                )
                logger.exception(msg)
                return ReplicaStartupStatus.FAILED, msg

        if self._ready_obj_ref is None:
            return ReplicaStartupStatus.PENDING_INITIALIZATION, None

        # Check whether replica initialization has completed.
        replica_ready = check_obj_ref_ready_nowait(self._ready_obj_ref)
        # In case of deployment constructor failure, ray.get will help to
        # surface exception to each update() cycle.
        if not replica_ready:
            return ReplicaStartupStatus.PENDING_INITIALIZATION, None
        else:
            try:
                # TODO(simon): fully implement reconfigure for Java replicas.
                if self._is_cross_language:
                    return ReplicaStartupStatus.SUCCEEDED, None

                # todo: The replica's userconfig whitch java client created
                #  is different from the controller's userconfig
                if not self._deployment_is_cross_language:
                    # This should only update version if the replica is being recovered.
                    # If this is checking on a replica that is newly started, this
                    # should return a version that is identical to what's already stored
                    (
                        _,
                        self._version,
                        self._initialization_latency_s,
                        self._internal_grpc_port,
                        self._docs_path,
                        self._http_port,
                        self._grpc_port,
                        self._rank,
                        self._route_patterns,
                    ) = ray.get(self._ready_obj_ref)
            except RayTaskError as e:
                logger.exception(
                    f"Exception in {self._replica_id}, the replica will be stopped."
                )
                # NOTE(zcin): we should use str(e) instead of traceback.format_exc()
                # here because the full details of the error is not displayed properly
                # with traceback.format_exc().
                return ReplicaStartupStatus.FAILED, str(e.as_instanceof_cause())
            except Exception as e:
                logger.exception(
                    f"Exception in {self._replica_id}, the replica will be stopped."
                )
                return ReplicaStartupStatus.FAILED, repr(e)

        return ReplicaStartupStatus.SUCCEEDED, None

    @property
    def actor_resources(self) -> Optional[Dict[str, float]]:
        return self._actor_resources

    @property
    def available_resources(self) -> Dict[str, float]:
        return ray.available_resources()

    def graceful_stop(self) -> Duration:
        """Request the actor to exit gracefully.

        Returns the timeout after which to kill the actor.
        """
        try:
            handle = ray.get_actor(self._actor_name, namespace=SERVE_NAMESPACE)
            if self._is_cross_language:
                handle = JavaActorHandleProxy(handle)
            self._graceful_shutdown_ref = handle.perform_graceful_shutdown.remote()
        except ValueError:
            # ValueError thrown from ray.get_actor means actor has already been deleted.
            pass

        return self.graceful_shutdown_timeout_s

    def check_stopped(self) -> bool:
        """Check if the actor has exited."""
        try:
            handle = ray.get_actor(self._actor_name, namespace=SERVE_NAMESPACE)
            stopped = check_obj_ref_ready_nowait(self._graceful_shutdown_ref)
            if stopped:
                try:
                    ray.get(self._graceful_shutdown_ref)
                except Exception:
                    logger.exception(
                        "Exception when trying to gracefully shutdown replica:\n"
                        + traceback.format_exc()
                    )

                ray.kill(handle, no_restart=True)
        except ValueError:
            # ValueError thrown from ray.get_actor means actor has already been deleted.
            stopped = True
        finally:
            # Remove the placement group both if the actor has already been deleted or
            # it was just killed above.
            if stopped and self._placement_group is not None:
                ray.util.remove_placement_group(self._placement_group)

        return stopped

    def _check_active_health_check(self) -> ReplicaHealthCheckResponse:
        """Check the active health check (if any).

        self._health_check_ref will be reset to `None` when the active health
        check is deemed to have succeeded or failed. This method *does not*
        start a new health check, that's up to the caller.

        Returns:
            - NONE if there's no active health check, or it hasn't returned
              yet and the timeout is not up.
            - SUCCEEDED if the active health check succeeded.
            - APP_FAILURE if the active health check failed (or didn't return
              before the timeout).
            - ACTOR_CRASHED if the underlying actor crashed.
        """
        if self._health_check_ref is None:
            # There is no outstanding health check.
            response = ReplicaHealthCheckResponse.NONE
        elif check_obj_ref_ready_nowait(self._health_check_ref):
            # Object ref is ready, ray.get it to check for exceptions.
            try:
                ray.get(self._health_check_ref)
                # Health check succeeded without exception.
                response = ReplicaHealthCheckResponse.SUCCEEDED
            except RayActorError:
                # Health check failed due to actor crashing.
                response = ReplicaHealthCheckResponse.ACTOR_CRASHED
            except RayError as e:
                # Health check failed due to application-level exception.
                logger.warning(f"Health check for {self._replica_id} failed: {e}")
                response = ReplicaHealthCheckResponse.APP_FAILURE
        elif time.time() - self._last_health_check_time > self.health_check_timeout_s:
            # Health check hasn't returned and the timeout is up, consider it failed.
            logger.warning(
                "Didn't receive health check response for replica "
                f"{self._replica_id} after "
                f"{self.health_check_timeout_s}s, marking it unhealthy."
            )
            response = ReplicaHealthCheckResponse.APP_FAILURE
        else:
            # Health check hasn't returned and the timeout isn't up yet.
            response = ReplicaHealthCheckResponse.NONE

        if response is not ReplicaHealthCheckResponse.NONE:
            self._health_check_ref = None

        return response

    def _should_start_new_health_check(self) -> bool:
        """Determines if a new health check should be kicked off.

        A health check will be started if:
            1) There is not already an active health check.
            2) It has been more than health_check_period_s since the
               previous health check was *started*.

        This assumes that self._health_check_ref is reset to `None` when an
        active health check succeeds or fails (due to returning or timeout).
        """
        if self._health_check_ref is not None:
            # There's already an active health check.
            return False

        # If there's no active health check, kick off another and reset
        # the timer if it's been long enough since the last health
        # check. Add some randomness to avoid synchronizing across all
        # replicas.
        time_since_last = time.time() - self._last_health_check_time
        randomized_period = self.health_check_period_s * random.uniform(0.9, 1.1)
        return time_since_last > randomized_period

    def _should_record_routing_stats(self) -> bool:
        """Determines if a new record routing stats should be kicked off.

        A record routing stats will be started if:
            1) There is not already an active record routing stats.
            2) It has been more than request_routing_stats_period_s since
               the previous record routing stats was *started*.

        This assumes that self._record_routing_stats_ref is reset to `None`
        when an active record routing stats succeeds or fails (due to
        returning or timeout).
        """
        if self._record_routing_stats_ref is not None:
            # There's already an active record routing stats.
            return False

        # If there's no active record routing stats, kick off another and
        # reset the timer if it's been long enough since the last record
        # routing stats. Add some randomness to avoid synchronizing across
        # all replicas.
        time_since_last = time.time() - self._last_record_routing_stats_time
        randomized_period = self.request_routing_stats_period_s * random.uniform(
            0.9, 1.1
        )
        return time_since_last > randomized_period

    def check_health(self) -> bool:
        """Check if the actor is healthy.

        self._healthy should *only* be modified in this method.

        This is responsible for:
            1) Checking the outstanding health check (if any).
            2) Determining the replica health based on the health check results.
            3) Kicking off a new health check if needed.
        """
        response: ReplicaHealthCheckResponse = self._check_active_health_check()
        if response is ReplicaHealthCheckResponse.NONE:
            # No info; don't update replica health.
            pass
        elif response is ReplicaHealthCheckResponse.SUCCEEDED:
            # Health check succeeded. Reset the consecutive failure counter
            # and mark the replica healthy.
            if self._consecutive_health_check_failures > 0:
                logger.info(
                    f"{self._replica_id} passed the health check after "
                    f"{self._consecutive_health_check_failures} consecutive failures."
                )
            self._consecutive_health_check_failures = 0
            self._healthy = True
        elif response is ReplicaHealthCheckResponse.APP_FAILURE:
            # Health check failed. If it has failed more than N times in a row,
            # mark the replica unhealthy.
            self._consecutive_health_check_failures += 1
            if (
                self._consecutive_health_check_failures
                >= REPLICA_HEALTH_CHECK_UNHEALTHY_THRESHOLD
            ):
                logger.warning(
                    f"Replica {self._replica_id} failed the health "
                    f"check {self._consecutive_health_check_failures} "
                    "times in a row, marking it unhealthy."
                )
                self._healthy = False
        elif response is ReplicaHealthCheckResponse.ACTOR_CRASHED:
            # Actor crashed, mark the replica unhealthy immediately.
            logger.warning(
                f"Actor for {self._replica_id} crashed, marking "
                "it unhealthy immediately."
            )
            self._healthy = False
        else:
            assert False, f"Unknown response type: {response}."

        if self._should_start_new_health_check():
            self._last_health_check_time = time.time()
            self._health_check_ref = self._actor_handle.check_health.remote()

        return self._healthy

    def get_routing_stats(self) -> Dict[str, Any]:
        """Get the routing stats for the replica."""
        if self._record_routing_stats_ref is None:
            # There's no active record routing stats.
            pass
        elif check_obj_ref_ready_nowait(self._record_routing_stats_ref):
            # Object ref is ready, ray.get it to check for exceptions.
            try:
                self._routing_stats = ray.get(self._record_routing_stats_ref)
            except Exception:
                logger.exception(
                    "Exception when trying to get routing stats:\n"
                    + traceback.format_exc()
                )
            self._record_routing_stats_ref = None
        elif (
            time.time() - self._last_record_routing_stats_time
            > self.request_routing_stats_timeout_s
        ):
            # Record routing stats hasn't returned and the timeout is up, retrying.
            logger.warning(
                "Didn't receive routing stats response for replica "
                f"{self._replica_id} after "
                f"{self.request_routing_stats_timeout_s}s, retrying."
            )
            self._record_routing_stats_ref = None

        if self._should_record_routing_stats():
            self._last_record_routing_stats_time = time.time()
            self._record_routing_stats_ref = (
                self._actor_handle.record_routing_stats.remote()
            )

        return self._routing_stats

    def force_stop(self, log_shutdown_message: bool = False):
        """Force the actor to exit without shutting down gracefully."""
        if (
            self._ingress
            and RAY_SERVE_DISABLE_SHUTTING_DOWN_INGRESS_REPLICAS_FORCEFULLY
        ):
            if log_shutdown_message:
                logger.info(
                    f"{self.replica_id} did not shut down because it had not finished draining requests. "
                    "Going to wait until the draining is complete. You can force-stop the replica by "
                    "setting RAY_SERVE_DISABLE_SHUTTING_DOWN_INGRESS_REPLICAS_FORCEFULLY to 0."
                )
            return

        try:
            ray.kill(ray.get_actor(self._actor_name, namespace=SERVE_NAMESPACE))
        except ValueError:
            pass


class DeploymentReplica:
    """Manages state transitions for deployment replicas.

    This is basically a checkpointable lightweight state machine.
    """

    def __init__(
        self,
        replica_id: ReplicaID,
        version: DeploymentVersion,
    ):
        self._replica_id = replica_id
        self._actor = ActorReplicaWrapper(replica_id, version)
        self._start_time = None
        self._actor_details = ReplicaDetails(
            actor_name=replica_id.to_full_id_str(),
            replica_id=self._replica_id.unique_id,
            state=ReplicaState.STARTING,
            start_time_s=0,
        )
        self._multiplexed_model_ids: List[str] = []
        self._routing_stats: Dict[str, Any] = {}
        self._logged_shutdown_message = False

    def get_running_replica_info(
        self, cluster_node_info_cache: ClusterNodeInfoCache
    ) -> RunningReplicaInfo:
        return RunningReplicaInfo(
            replica_id=self._replica_id,
            node_id=self.actor_node_id,
            node_ip=self._actor.node_ip,
            availability_zone=cluster_node_info_cache.get_node_az(self.actor_node_id),
            actor_name=self._actor._actor_name,
            max_ongoing_requests=self._actor.max_ongoing_requests,
            is_cross_language=self._actor.is_cross_language,
            multiplexed_model_ids=self.multiplexed_model_ids,
            routing_stats=self.routing_stats,
            port=self._actor._internal_grpc_port,
        )

    def record_multiplexed_model_ids(self, multiplexed_model_ids: List[str]):
        """Record the multiplexed model ids for this replica."""
        self._multiplexed_model_ids = multiplexed_model_ids

    def record_routing_stats(self, routing_stats: Optional[Dict[str, Any]]):
        """Record the routing stats for this replica.

        Recording routing_stats as an empty dictionary is valid. But skip
        update if the routing_stats is None.
        """
        if routing_stats is not None:
            self._routing_stats = routing_stats

    @property
    def multiplexed_model_ids(self) -> List[str]:
        return self._multiplexed_model_ids

    @property
    def routing_stats(self) -> Dict[str, Any]:
        return self._routing_stats

    @property
    def actor_details(self) -> ReplicaDetails:
        return self._actor_details

    @property
    def replica_id(self) -> ReplicaID:
        return self._replica_id

    @property
    def deployment_name(self) -> str:
        return self._replica_id.deployment_id.name

    @property
    def app_name(self) -> str:
        return self._replica_id.deployment_id.app_name

    @property
    def version(self):
        return self._actor.version

    @property
    def docs_path(self) -> Optional[str]:
        return self._actor.docs_path

    @property
    def route_patterns(self) -> Optional[List[str]]:
        return self._actor.route_patterns

    @property
    def actor_id(self) -> str:
        return self._actor.actor_id

    @property
    def actor_handle(self) -> ActorHandle:
        return self._actor.actor_handle

    @property
    def actor_node_id(self) -> Optional[str]:
        """Returns the node id of the actor, None if not placed."""
        return self._actor.node_id

    @property
    def actor_http_port(self) -> Optional[int]:
        return self._actor.http_port

    @property
    def actor_grpc_port(self) -> Optional[int]:
        return self._actor.grpc_port

    @property
    def actor_pid(self) -> Optional[int]:
        """Returns the node id of the actor, None if not placed."""
        return self._actor.pid

    @property
    def initialization_latency_s(self) -> Optional[float]:
        """Returns how long the replica took to initialize."""

        return self._actor.initialization_latency_s

    def start(
        self,
        deployment_info: DeploymentInfo,
        assign_rank_callback: Callable[[ReplicaID], ReplicaRank],
    ) -> ReplicaSchedulingRequest:
        """
        Start a new actor for current DeploymentReplica instance.
        """
        replica_scheduling_request = self._actor.start(
            deployment_info, assign_rank_callback=assign_rank_callback
        )
        self._start_time = time.time()
        self._logged_shutdown_message = False
        self.update_actor_details(start_time_s=self._start_time)
        return replica_scheduling_request

    def reconfigure(
        self,
        version: DeploymentVersion,
        rank: ReplicaRank,
    ) -> bool:
        """
        Update replica version. Also, updates the deployment config on the actor
        behind this DeploymentReplica instance if necessary.

        Returns: whether the actor is being updated.
        """
        return self._actor.reconfigure(version, rank=rank)

    def recover(self) -> bool:
        """
        Recover states in DeploymentReplica instance by fetching running actor
        status

        Returns: False if the replica is no longer alive at the time
            when this method is called.
        """
        # If replica is no longer alive
        if not self._actor.recover():
            return False

        self._start_time = time.time()
        self.update_actor_details(start_time_s=self._start_time)
        return True

    @property
    def rank(self) -> Optional[ReplicaRank]:
        """Get the rank assigned to the replica."""
        return self._actor.rank

    def check_started(
        self,
    ) -> Tuple[ReplicaStartupStatus, Optional[str], Optional[float]]:
        """Check if the replica has started. If so, transition to RUNNING.

        Should handle the case where the replica has already stopped.

        Returns:
            status: Most recent state of replica by
                querying actor obj ref
        """
        is_ready = self._actor.check_ready()
        self.update_actor_details(
            pid=self._actor.pid,
            node_id=self._actor.node_id,
            node_ip=self._actor.node_ip,
            node_instance_id=self._actor.node_instance_id,
            actor_id=self._actor.actor_id,
            worker_id=self._actor.worker_id,
            log_file_path=self._actor.log_file_path,
        )

        return is_ready

    def stop(self, graceful: bool = True) -> None:
        """Stop the replica.

        Should handle the case where the replica is already stopped.
        """
        state = self._actor_details.state
        logger.info(
            f"Stopping {self.replica_id} (currently {state}).",
            extra={"log_to_stderr": False},
        )
        timeout_s = self._actor.graceful_stop()
        if not graceful:
            timeout_s = 0
        self._shutdown_deadline = time.time() + timeout_s

    def check_stopped(self) -> bool:
        """Check if the replica has finished stopping."""
        if self._actor.check_stopped():
            return True

        timeout_passed = time.time() >= self._shutdown_deadline
        if timeout_passed:
            if (
                not self._logged_shutdown_message
                and not RAY_SERVE_DISABLE_SHUTTING_DOWN_INGRESS_REPLICAS_FORCEFULLY
            ):
                logger.info(
                    f"{self.replica_id} did not shut down after grace "
                    "period, force-killing it. "
                )

            self._actor.force_stop(
                log_shutdown_message=not self._logged_shutdown_message
            )
            self._logged_shutdown_message = True
        return False

    def check_health(self) -> bool:
        """Check if the replica is healthy.

        Returns `True` if the replica is healthy, else `False`.
        """
        return self._actor.check_health()

    def pull_routing_stats(self) -> Optional[Dict[str, Any]]:
        """Get the latest response from the routing stats on the replica.

        Returns None if the replica is still calculating the stats.
        """
        return self._actor.get_routing_stats()

    def update_state(self, state: ReplicaState) -> None:
        """Updates state in actor details."""
        self.update_actor_details(state=state)

    def update_actor_details(self, **kwargs) -> None:
        details_kwargs = self._actor_details.dict()
        details_kwargs.update(kwargs)
        self._actor_details = ReplicaDetails(**details_kwargs)

    def resource_requirements(self) -> Tuple[str, str]:
        """Returns required and currently available resources.

        Only resources with nonzero requirements will be included in the
        required dict and only resources in the required dict will be
        included in the available dict (filtered for relevance).
        """
        if self._actor.actor_resources is None:
            return "UNKNOWN", "UNKNOWN"

        if self._actor.placement_group_bundles is not None:
            required = self._actor.placement_group_bundles
        else:
            required = {
                k: v
                for k, v in self._actor.actor_resources.items()
                if v is not None and v > 0
            }

        available = {
            k: v for k, v in self._actor.available_resources.items() if k in required
        }

        # Use json.dumps() instead of str() here to avoid double-quoting keys
        # when dumping these objects. See
        # https://github.com/ray-project/ray/issues/26210 for the issue.
        return json.dumps(required), json.dumps(available)


class ReplicaStateContainer:
    """Container for mapping ReplicaStates to lists of DeploymentReplicas."""

    def __init__(self):
        self._replicas: Dict[ReplicaState, List[DeploymentReplica]] = defaultdict(list)

    def add(self, state: ReplicaState, replica: DeploymentReplica):
        """Add the provided replica under the provided state.

        Args:
            state: state to add the replica under.
            replica: replica to add.
        """
        assert isinstance(state, ReplicaState), f"Type: {type(state)}"
        replica.update_state(state)
        self._replicas[state].append(replica)

    def get(
        self, states: Optional[List[ReplicaState]] = None
    ) -> List[DeploymentReplica]:
        """Get all replicas of the given states.

        This does not remove them from the container. Replicas are returned
        in order of state as passed in.

        Args:
            states: states to consider. If not specified, all replicas
                are considered.
        """
        if states is None:
            states = ALL_REPLICA_STATES

        assert isinstance(states, list)

        return sum((self._replicas[state] for state in states), [])

    def pop(
        self,
        exclude_version: Optional[DeploymentVersion] = None,
        states: Optional[List[ReplicaState]] = None,
        max_replicas: Optional[int] = math.inf,
    ) -> List[DeploymentReplica]:
        """Get and remove all replicas of the given states.

        This removes the replicas from the container. Replicas are returned
        in order of state as passed in.

        Args:
            exclude_version: if specified, replicas of the
                provided version will *not* be removed.
            states: states to consider. If not specified, all replicas
                are considered.
            max_replicas: max number of replicas to return. If not
                specified, will pop all replicas matching the criteria.
        """
        if states is None:
            states = ALL_REPLICA_STATES

        assert exclude_version is None or isinstance(exclude_version, DeploymentVersion)
        assert isinstance(states, list)

        replicas = []
        for state in states:
            popped = []
            remaining = []

            for replica in self._replicas[state]:
                if len(replicas) + len(popped) == max_replicas:
                    remaining.append(replica)
                elif exclude_version is not None and replica.version == exclude_version:
                    remaining.append(replica)
                else:
                    popped.append(replica)

            self._replicas[state] = remaining
            replicas.extend(popped)

        return replicas

    def count(
        self,
        exclude_version: Optional[DeploymentVersion] = None,
        version: Optional[DeploymentVersion] = None,
        states: Optional[List[ReplicaState]] = None,
    ):
        """Get the total count of replicas of the given states.

        Args:
            exclude_version: version to exclude. If not
                specified, all versions are considered.
            version: version to filter to. If not specified,
                all versions are considered.
            states: states to consider. If not specified, all replicas
                are considered.
        """
        if states is None:
            states = ALL_REPLICA_STATES
        assert isinstance(states, list)
        assert exclude_version is None or isinstance(exclude_version, DeploymentVersion)
        assert version is None or isinstance(version, DeploymentVersion)
        if exclude_version is None and version is None:
            return sum(len(self._replicas[state]) for state in states)
        elif exclude_version is None and version is not None:
            return sum(
                len(list(filter(lambda r: r.version == version, self._replicas[state])))
                for state in states
            )
        elif exclude_version is not None and version is None:
            return sum(
                len(
                    list(
                        filter(
                            lambda r: r.version != exclude_version,
                            self._replicas[state],
                        )
                    )
                )
                for state in states
            )
        else:
            raise ValueError(
                "Only one of `version` or `exclude_version` may be provided."
            )

    def __str__(self):
        return str(self._replicas)

    def __repr__(self):
        return repr(self._replicas)


class RankManager:
    """Manages ranks for a single node."""

    def __init__(self):
        self._ranks: Dict[str, int] = {}
        self._released_ranks: Set[int] = set()
        self._next_rank: int = 0

    def assign_rank(self, key: str) -> int:
        if key in self._ranks:
            raise RuntimeError(f"Rank for {key} already assigned: {self._ranks[key]}")

        if self._released_ranks:
            # Reuse the smallest released rank
            rank = min(self._released_ranks)
            self._released_ranks.remove(rank)
        else:
            # Assign the next available rank
            # This is the first time we're assigning a rank to this replica
            rank = self._next_rank
            self._next_rank += 1

        self._ranks[key] = rank
        return rank

    def release_rank(self, key: str) -> None:
        if key not in self._ranks:
            raise RuntimeError(f"Rank for {key} not assigned")
        rank = self._ranks.pop(key)
        # Add the released rank to the set of released ranks
        # This rank can be reused for a new replica
        self._released_ranks.add(rank)

    def recover_rank(self, key: str, rank: int) -> None:
        if key in self._ranks:
            raise RuntimeError(f"Rank for {key} already assigned: {self._ranks[key]}")
        self._ranks[key] = rank
        self._released_ranks.discard(rank)
        if rank >= self._next_rank:
            self._next_rank = rank + 1

    def get_rank(self, key: str) -> int:
        if key not in self._ranks:
            raise RuntimeError(f"Rank for {key} not assigned")
        return self._ranks[key]

    def has_rank(self, key: str) -> bool:
        return key in self._ranks

    def get_ranks_mapping(self) -> Dict[str, int]:
        return self._ranks.copy()

    def clear(self) -> None:
        self._ranks.clear()
        self._released_ranks.clear()
        self._next_rank = 0

    def check_rank_consistency_and_reassign_minimally(
        self,
        active_keys: List[str],
    ) -> List[str]:
        """Verify rank system invariants and reassign ranks when needed.

        This method ensures:
        1. All active keys have ranks
        2. No duplicate ranks exist
        3. Ranks are contiguous when at target count

        Args:
            active_keys: List of currently active keys

        Returns:
            List of keys that need to be reconfigured with new ranks

        Raises:
            RuntimeError: If rank system invariants are violated and fail_on_error=True
        """
        if not active_keys:
            return []

        active_keys_set = set(active_keys)

        # Check for stale ranks - this should never happen
        stale_keys = set(self._ranks.keys()) - active_keys_set
        if stale_keys:
            logger.error(
                f"Found stale ranks for keys: {stale_keys}. "
                "This should never happen. Please report this as a bug."
            )
            raise RuntimeError("Rank system is in an invalid state.")

        # Verify system invariants - all active keys must have ranks
        unranked_keys = active_keys_set - set(self._ranks.keys())
        if unranked_keys:
            logger.error(
                f"Found active keys without ranks: {unranked_keys}. "
                "This should never happen. Please report this as a bug."
            )
            raise RuntimeError("Rank system is in an invalid state.")

        # Check for duplicate ranks - this should never happen
        rank_counts = {}
        for key, rank in self._ranks.copy().items():
            if key in active_keys_set:  # Only check active keys
                rank_counts[rank] = rank_counts.get(rank, 0) + 1
                if rank_counts[rank] > 1:
                    logger.error(
                        f"Found duplicate rank {rank} assigned to multiple keys. "
                        "This should never happen. Please report this as a bug."
                    )
                    raise RuntimeError("Rank system is in an invalid state.")

        # Check if we need to reassign ranks for contiguity
        # Only force contiguity when at target count (e.g., after autoscaling down)
        current_ranks = sorted(self._ranks.values())
        expected_ranks = list(range(len(active_keys)))

        keys_needing_reconfiguration_from_reassignment = []

        if current_ranks != expected_ranks:
            logger.debug(
                f"At target count but ranks are not contiguous. "
                f"Current: {current_ranks}, Expected: {expected_ranks}. "
                "Performing minimal reassignment."
            )
            keys_needing_reconfiguration_from_reassignment = (
                self._perform_minimal_rank_reassignment(active_keys)
            )

        return keys_needing_reconfiguration_from_reassignment

    def _perform_minimal_rank_reassignment(self, active_keys: List[str]) -> List[str]:
        """Perform minimal rank reassignment to achieve contiguity.

        This method reassigns ranks while minimizing the number of keys that need
        to be reconfigured. It prioritizes keeping existing ranks when possible.

        Args:
            active_keys: List of currently active keys

        Returns:
            List of keys that need to be reconfigured with new ranks
        """
        target_ranks_set = set(range(len(active_keys)))

        # Find which keys need new ranks
        keys_needing_ranks = []
        keys_keeping_ranks = []

        for key in active_keys:
            current_rank = self.get_rank(key)

            if current_rank in target_ranks_set:
                # This key can keep its rank
                target_ranks_set.remove(current_rank)  # O(1) operation
                keys_keeping_ranks.append(key)
            else:
                # This key needs a new rank
                keys_needing_ranks.append(key)

        # Convert remaining target ranks to sorted list for deterministic assignment
        available_ranks = sorted(target_ranks_set)

        # Assign new ranks to keys that need them
        for i, key in enumerate(keys_needing_ranks):
            new_rank = available_ranks[i]  # O(1) operation

            # Store the old rank before updating
            old_rank = self._ranks[key]

            logger.debug(f"Reassigning key {key}: rank {old_rank} -> {new_rank}")

            # Update the rank mapping
            self._ranks[key] = new_rank
            # Remove the newly assigned rank from available ranks
            self._released_ranks.discard(new_rank)
            # Add the old rank back to available ranks for reuse
            self._released_ranks.add(old_rank)

        # Log the reassignment summary
        logger.debug(
            f"Minimal reassignment complete: {len(keys_keeping_ranks)} keys kept ranks, "
            f"{len(keys_needing_ranks)} keys reassigned"
        )

        return keys_needing_ranks


class DeploymentRankManager:
    """Manages replica ranks for a deployment.
    This class handles rank assignment, release, consistency checking, and reassignment.
    It maintains the rank system invariants and provides a clean interface for rank operations.

    Maintains one level of rank tracking:
    - Global rank: Replica-level rank across all nodes (0, 1, 2, ...)
    """

    def __init__(self, fail_on_rank_error: bool = True):
        # Global rank manager (existing replica-level rank)
        self._replica_rank_manager = RankManager()
        self._fail_on_rank_error = fail_on_rank_error

    def _execute_with_error_handling(self, func, safe_default, *args, **kwargs):
        if self._fail_on_rank_error:
            # Let exceptions propagate
            return func(*args, **kwargs)
        else:
            # Catch exceptions and return safe default
            try:
                return func(*args, **kwargs)
            except Exception as e:
                logger.error(f"Error executing function {func.__name__}: {e}")
                return safe_default

    def assign_rank(self, replica_id: str) -> ReplicaRank:
        """Assign a rank to a new replica.

        Args:
            replica_id: The unique ID of the replica

        Returns:
            ReplicaRank object with the assigned rank

        Raises:
            RuntimeError: If the replica already has a rank assigned
        """

        def _assign_rank_impl():
            if self.has_replica_rank(replica_id):
                raise RuntimeError(
                    f"Rank for {replica_id} already assigned: {self._replica_rank_manager.get_rank(replica_id)}"
                )

            # Assign global rank
            rank = self._replica_rank_manager.assign_rank(replica_id)

            return ReplicaRank(rank=rank, node_rank=-1, local_rank=-1)

        return self._execute_with_error_handling(
            _assign_rank_impl, ReplicaRank(rank=0, node_rank=-1, local_rank=-1)
        )

    def release_rank(self, replica_id: str) -> None:
        """Release rank for a replica.

        Args:
            replica_id: ID of the replica

        Raises:
            RuntimeError: If replica doesn't have ranks
        """

        def _release_rank_impl():
            if not self.has_replica_rank(replica_id):
                raise RuntimeError(f"Rank for {replica_id} not assigned")

            # Release global rank
            self._replica_rank_manager.release_rank(replica_id)

        return self._execute_with_error_handling(_release_rank_impl, None)

    def recover_rank(
        self,
        replica_id: str,
        rank: ReplicaRank,
    ) -> None:
        """Recover rank for a replica (e.g., after controller restart).

        Args:
            replica_id: ID of the replica
            rank: The rank to recover

        Raises:
            RuntimeError: If replica already has ranks assigned
        """

        def _recover_rank_impl():
            if self.has_replica_rank(replica_id):
                raise RuntimeError(
                    f"Rank for {replica_id} already assigned: {self._replica_rank_manager.get_rank(replica_id)}"
                )

            # Recover global rank
            self._replica_rank_manager.recover_rank(replica_id, rank.rank)

        return self._execute_with_error_handling(_recover_rank_impl, None)

    def has_replica_rank(self, replica_id: str) -> bool:
        """Check if replica has a rank assigned.

        Args:
            replica_id: The unique ID of the replica

        Returns:
            True if the replica has a rank assigned, False otherwise

        Raises:
            RuntimeError: If the replica doesn't have ranks assigned
        """
        return self._replica_rank_manager.has_rank(replica_id)

    def get_replica_rank(self, replica_id: str) -> ReplicaRank:
        """Get the rank for a replica.

        Args:
            replica_id: ID of the replica

        Returns:
            ReplicaRank object

        Raises:
            RuntimeError: If replica doesn't have ranks assigned
        """

        def _get_replica_rank_impl():
            if not self.has_replica_rank(replica_id):
                raise RuntimeError(f"Rank for {replica_id} not assigned")

            global_rank = self._replica_rank_manager.get_rank(replica_id)
            return ReplicaRank(rank=global_rank, node_rank=-1, local_rank=-1)

        return self._execute_with_error_handling(
            _get_replica_rank_impl, ReplicaRank(rank=0, node_rank=-1, local_rank=-1)
        )

    def check_rank_consistency_and_reassign_minimally(
        self,
        active_replicas: List["DeploymentReplica"],
    ) -> List["DeploymentReplica"]:
        """Verify rank system invariants and reassign ranks when needed across all three levels.

        This method ensures:
        1. Global ranks are contiguous [0, N-1] for N replicas

        Args:
            active_replicas: List of currently active replicas

        Returns:
            List of replicas that need to be reconfigured with new ranks
        """

        def _check_rank_consistency_impl():
            if not active_replicas:
                return []

            # Extract replica IDs from replicas
            active_replica_ids = [
                replica.replica_id.unique_id for replica in active_replicas
            ]

            # Create a mapping from replica ID to replica object for quick lookup
            replica_id_to_replica = {
                replica.replica_id.unique_id: replica for replica in active_replicas
            }

            # Track all replicas needing reconfiguration from any rank system
            all_replica_ids_needing_reconfiguration = set()

            # STEP 1: Check global rank consistency
            replica_ids_from_global = self._replica_rank_manager.check_rank_consistency_and_reassign_minimally(
                active_replica_ids
            )
            all_replica_ids_needing_reconfiguration.update(replica_ids_from_global)

            # Convert replica IDs back to replica objects
            # Filter out stale replicas that are not in the active set
            replicas_needing_reconfiguration = [
                replica_id_to_replica[replica_id]
                for replica_id in all_replica_ids_needing_reconfiguration
                if replica_id in replica_id_to_replica
            ]

            return replicas_needing_reconfiguration

        return self._execute_with_error_handling(_check_rank_consistency_impl, [])

    def clear(self) -> None:
        self._replica_rank_manager.clear()

    def get_replica_ranks_mapping(self) -> Dict[str, int]:
        return self._replica_rank_manager.get_ranks_mapping()


class DeploymentState:
    """Manages the target state and replicas for a single deployment."""

    FORCE_STOP_UNHEALTHY_REPLICAS = RAY_SERVE_FORCE_STOP_UNHEALTHY_REPLICAS
    MAX_CONSTRUCTOR_RETRY_COUNT_WARNING_LOGGED = False

    def __init__(
        self,
        id: DeploymentID,
        long_poll_host: LongPollHost,
        deployment_scheduler: DeploymentScheduler,
        cluster_node_info_cache: ClusterNodeInfoCache,
        autoscaling_state_manager: AutoscalingStateManager,
    ):
        self._id = id
        self._long_poll_host: LongPollHost = long_poll_host
        self._deployment_scheduler = deployment_scheduler
        self._cluster_node_info_cache = cluster_node_info_cache
        self._autoscaling_state_manager = autoscaling_state_manager

        # Each time we set a new deployment goal, we're trying to save new
        # DeploymentInfo and bring current deployment to meet new status.
        self._target_state: DeploymentTargetState = DeploymentTargetState.default()

        self._prev_startup_warning: float = time.time()
        self._replica_constructor_error_msg: Optional[str] = None
        # Counter for how many times replicas failed to start. This is reset to 0 when:
        # (1) The deployment is deployed / re-deployed.
        # (2) The deployment reaches the HEALTHY state.
        self._replica_constructor_retry_counter: int = 0
        # Flag for whether any replicas of the target version has successfully started.
        # This is reset to False when the deployment is re-deployed.
        self._replica_has_started: bool = False

        self._replicas: ReplicaStateContainer = ReplicaStateContainer()
        self._curr_status_info: DeploymentStatusInfo = DeploymentStatusInfo(
            self._id.name,
            DeploymentStatus.UPDATING,
            DeploymentStatusTrigger.CONFIG_UPDATE_STARTED,
        )

        self._rank_manager = DeploymentRankManager(
            fail_on_rank_error=RAY_SERVE_FAIL_ON_RANK_ERROR
        )

        self.replica_average_ongoing_requests: Dict[str, float] = {}

        self.health_check_gauge = metrics.Gauge(
            "serve_deployment_replica_healthy",
            description=(
                "Tracks whether this deployment replica is healthy. 1 means "
                "healthy, 0 means unhealthy."
            ),
            tag_keys=("deployment", "replica", "application"),
        )

        # Whether the request routing info have been updated since the last
        # time we checked.
        self._request_routing_info_updated = False

        self._last_broadcasted_running_replica_infos: List[RunningReplicaInfo] = []
        self._last_broadcasted_availability: bool = True
        self._last_broadcasted_deployment_config = None

        self._docs_path: Optional[str] = None
        self._route_patterns: Optional[List[str]] = None

    def should_autoscale(self) -> bool:
        """
        Check if the deployment is under autoscaling
        """
        return self._autoscaling_state_manager.should_autoscale_deployment(self._id)

    def get_checkpoint_data(self) -> DeploymentTargetState:
        """
        Return deployment's target state submitted by user's deployment call.
        Should be persisted and outlive current ray cluster.
        """
        return self._target_state

    def recover_target_state_from_checkpoint(
        self, target_state_checkpoint: DeploymentTargetState
    ):
        logger.info(f"Recovering target state for {self._id} from checkpoint.")
        self._target_state = target_state_checkpoint
        self._deployment_scheduler.on_deployment_deployed(
            self._id, self._target_state.info.replica_config
        )
        if self._target_state.info.deployment_config.autoscaling_config:
            self._autoscaling_state_manager.register_deployment(
                self._id,
                self._target_state.info,
                self._target_state.target_num_replicas,
            )

    def recover_current_state_from_replica_actor_names(
        self, replica_actor_names: List[str]
    ):
        """Recover deployment state from live replica actors found in the cluster."""

        assert self._target_state is not None, (
            "Target state should be recovered successfully first before "
            "recovering current state from replica actor names."
        )
        logger.info(
            f"Recovering current state for {self._id} "
            f"from {len(replica_actor_names)} live actors."
        )
        # All current states use default value, only attach running replicas.
        for replica_actor_name in replica_actor_names:
            replica_id = ReplicaID.from_full_id_str(replica_actor_name)
            new_deployment_replica = DeploymentReplica(
                replica_id,
                self._target_state.version,
            )
            # If replica is no longer alive, simply don't add it to the
            # deployment state manager to track.
            if not new_deployment_replica.recover():
                logger.warning(f"{replica_id} died before controller could recover it.")
                continue

            self._replicas.add(ReplicaState.RECOVERING, new_deployment_replica)
            self._deployment_scheduler.on_replica_recovering(replica_id)
            logger.debug(f"RECOVERING {replica_id}.")

        # TODO(jiaodong): this currently halts all traffic in the cluster
        # briefly because we will broadcast a replica update with everything in
        # RECOVERING. We should have a grace period where we recover the state
        # of the replicas before doing this update.

    @property
    def target_info(self) -> DeploymentInfo:
        return self._target_state.info

    @property
    def target_version(self) -> DeploymentVersion:
        return self._target_state.version

    @property
    def target_num_replicas(self) -> int:
        return self._target_state.target_num_replicas

    @property
    def curr_status_info(self) -> DeploymentStatusInfo:
        return self._curr_status_info

    @property
    def deployment_name(self) -> str:
        return self._id.name

    @property
    def app_name(self) -> str:
        return self._id.app_name

    @property
    def docs_path(self) -> Optional[str]:
        return self._docs_path

    @property
    def route_patterns(self) -> Optional[List[str]]:
        return self._route_patterns

    @property
    def _failed_to_start_threshold(self) -> int:
        # Use global override if set, otherwise use deployment config
        value = MAX_DEPLOYMENT_CONSTRUCTOR_RETRY_COUNT
        if value is not None and not self.MAX_CONSTRUCTOR_RETRY_COUNT_WARNING_LOGGED:
            logger.warning(
                "MAX_DEPLOYMENT_CONSTRUCTOR_RETRY_COUNT is deprecated and will be removed in the future. "
                "Please use 'max_constructor_retry_count' instead in configurations."
            )
            self.MAX_CONSTRUCTOR_RETRY_COUNT_WARNING_LOGGED = True
        base_retry_count = (
            value
            if value is not None
            else self._target_state.info.deployment_config.max_constructor_retry_count
        )

        return min(
            base_retry_count,
            self._target_state.target_num_replicas * MAX_PER_REPLICA_RETRY_COUNT,
        )

    def _replica_startup_failing(self) -> bool:
        """Check whether replicas are currently failing and the number of
        failures has exceeded a threshold.
        """
        return (
            self._target_state.target_num_replicas > 0
            and self._replica_constructor_retry_counter
            >= self._failed_to_start_threshold
        )

    def _terminally_failed(self) -> bool:
        """Check whether the current version is terminally errored.

        The version is considered terminally errored if the number of
        replica failures has exceeded a threshold, and there hasn't been
        any replicas of the target version that has successfully started.
        """
        return not self._replica_has_started and self._replica_startup_failing()

    def get_alive_replica_actor_ids(self) -> Set[str]:
        return {replica.actor_id for replica in self._replicas.get()}

    def get_running_replica_ids(self) -> List[ReplicaID]:
        return [
            replica.replica_id
            for replica in self._replicas.get(
                [ReplicaState.RUNNING, ReplicaState.PENDING_MIGRATION]
            )
        ]

    def get_running_replica_infos(self) -> List[RunningReplicaInfo]:
        return [
            replica.get_running_replica_info(self._cluster_node_info_cache)
            for replica in self._replicas.get(
                [ReplicaState.RUNNING, ReplicaState.PENDING_MIGRATION]
            )
        ]

    def get_num_running_replicas(self, version: DeploymentVersion = None) -> int:
        return self._replicas.count(states=[ReplicaState.RUNNING], version=version)

    def get_active_node_ids(self) -> Set[str]:
        """Get the node ids of all running replicas in this deployment.

        This is used to determine which node has replicas. Only nodes with replicas and
        head node should have active proxies.
        """
        active_states = [
            ReplicaState.STARTING,
            ReplicaState.UPDATING,
            ReplicaState.RECOVERING,
            ReplicaState.RUNNING,
            # NOTE(zcin): We still want a proxy to run on a draining
            # node before all the replicas are migrated.
            ReplicaState.PENDING_MIGRATION,
        ]
        return {
            replica.actor_node_id
            for replica in self._replicas.get(active_states)
            if replica.actor_node_id is not None
        }

    def list_replica_details(self) -> List[ReplicaDetails]:
        return [replica.actor_details for replica in self._replicas.get()]

    def broadcast_running_replicas_if_changed(self) -> None:
        """Broadcasts the set of running replicas over long poll if it has changed.

        Keeps an in-memory record of the last set of running replicas that was broadcast
        to determine if it has changed.

        The set will also be broadcast if any replicas have an updated set of
        multiplexed model IDs.
        """
        running_replica_infos = self.get_running_replica_infos()
        is_available = not self._terminally_failed()

        running_replicas_changed = (
            set(self._last_broadcasted_running_replica_infos)
            != set(running_replica_infos)
            or self._request_routing_info_updated
        )
        availability_changed = is_available != self._last_broadcasted_availability
        if not running_replicas_changed and not availability_changed:
            return

        deployment_metadata = DeploymentTargetInfo(
            is_available=is_available,
            running_replicas=running_replica_infos,
        )
        self._long_poll_host.notify_changed(
            {
                (
                    LongPollNamespace.DEPLOYMENT_TARGETS,
                    self._id,
                ): deployment_metadata,
                # NOTE(zcin): notify changed for Java routers. Since Java only
                # supports 1.x API, there is no concept of applications in Java,
                # so the key should remain a string describing the deployment
                # name. If there are no Java routers, this is a no-op.
                (
                    LongPollNamespace.DEPLOYMENT_TARGETS,
                    self._id.name,
                ): deployment_metadata,
            }
        )
        self._last_broadcasted_running_replica_infos = running_replica_infos
        self._last_broadcasted_availability = is_available
        self._request_routing_info_updated = False

    def broadcast_deployment_config_if_changed(self) -> None:
        """Broadcasts the deployment config over long poll if it has changed.

        Keeps an in-memory record of the last config that was broadcast to determine
        if it has changed.
        """
        current_deployment_config = self._target_state.info.deployment_config
        if self._last_broadcasted_deployment_config == current_deployment_config:
            return

        self._long_poll_host.notify_changed(
            {(LongPollNamespace.DEPLOYMENT_CONFIG, self._id): current_deployment_config}
        )

        self._last_broadcasted_deployment_config = current_deployment_config

    def _set_target_state_deleting(self) -> None:
        """Set the target state for the deployment to be deleted."""
        target_state = DeploymentTargetState.create(
            info=self._target_state.info,
            target_num_replicas=0,
            deleting=True,
        )

        self._target_state = target_state
        self._curr_status_info = self._curr_status_info.handle_transition(
            trigger=DeploymentStatusInternalTrigger.DELETE
        )
        logger.info(
            f"Deleting {self._id}",
            extra={"log_to_stderr": False},
        )

    def _set_target_state(
        self,
        target_info: DeploymentInfo,
        target_num_replicas: int,
        updated_via_api: bool = False,
    ) -> None:
        """Set the target state for the deployment to the provided info.

        Args:
            target_info: The info with which to set the target state.
            target_num_replicas: The number of replicas that this deployment
                should attempt to run.
            status_trigger: The driver that triggered this change of state.
            updated_via_api: Whether the target state update was triggered via API.
        """
        new_target_state = DeploymentTargetState.create(
            target_info, target_num_replicas, deleting=False
        )

        if self._target_state.version == new_target_state.version:
            # Record either num replica or autoscaling config lightweight update
            if (
                self._target_state.version.deployment_config.autoscaling_config
                != new_target_state.version.deployment_config.autoscaling_config
            ):
                ServeUsageTag.AUTOSCALING_CONFIG_LIGHTWEIGHT_UPDATED.record("True")
            elif updated_via_api:
                ServeUsageTag.NUM_REPLICAS_VIA_API_CALL_UPDATED.record("True")
            elif (
                self._target_state.version.deployment_config.num_replicas
                != new_target_state.version.deployment_config.num_replicas
            ):
                ServeUsageTag.NUM_REPLICAS_LIGHTWEIGHT_UPDATED.record("True")

        self._target_state = new_target_state

    def deploy(self, deployment_info: DeploymentInfo) -> bool:
        """Deploy the deployment.

        If the deployment already exists with the same version, config,
        target_capacity, and target_capacity_direction,
        this method returns False.

        Returns:
            bool: Whether the target state has changed.
        """

        curr_deployment_info = self._target_state.info
        if curr_deployment_info is not None:
            # Redeploying should not reset the deployment's start time.
            if not self._target_state.deleting:
                deployment_info.start_time_ms = curr_deployment_info.start_time_ms

            deployment_settings_changed = (
                self._target_state.deleting
                or curr_deployment_info.deployment_config
                != deployment_info.deployment_config
                or curr_deployment_info.replica_config.ray_actor_options
                != deployment_info.replica_config.ray_actor_options
                or curr_deployment_info.route_prefix != deployment_info.route_prefix
                or deployment_info.version is None
                or curr_deployment_info.version != deployment_info.version
            )
            target_capacity_changed = (
                curr_deployment_info.target_capacity != deployment_info.target_capacity
                or curr_deployment_info.target_capacity_direction
                != deployment_info.target_capacity_direction
            )
        else:
            deployment_settings_changed = True
            target_capacity_changed = True

        # Exit early if the deployment info hasn't changed. Ensures this method
        # is idempotent.
        if not deployment_settings_changed and not target_capacity_changed:
            return False

        if deployment_info.deployment_config.autoscaling_config:
            target_num_replicas = self._autoscaling_state_manager.register_deployment(
                self._id, deployment_info, self._target_state.target_num_replicas
            )
        else:
            self._autoscaling_state_manager.deregister_deployment(self._id)
            target_num_replicas = get_capacity_adjusted_num_replicas(
                deployment_info.deployment_config.num_replicas,
                deployment_info.target_capacity,
            )

        old_target_state = self._target_state
        self._set_target_state(deployment_info, target_num_replicas=target_num_replicas)
        self._deployment_scheduler.on_deployment_deployed(
            self._id, deployment_info.replica_config
        )

        # Determine if the updated target state simply scales the current state.
        # Although the else branch handles the CONFIG_UPDATE, we also take this branch
        # for a config update whose only effect is changing `num_replicas`.
        # Treating it as a scaling event keeps the user-visible deployment status more
        # consistent for observability.
        if self._target_state.is_scaled_copy_of(old_target_state):
            old_num = old_target_state.target_num_replicas
            new_num = self._target_state.target_num_replicas

            if new_num > old_num:
                self._curr_status_info = self._curr_status_info.handle_transition(
                    trigger=DeploymentStatusInternalTrigger.MANUALLY_INCREASE_NUM_REPLICAS,  # noqa: E501
                    message=f"Upscaling from {old_num} to {new_num} replicas.",
                )
            elif new_num < old_num:
                self._curr_status_info = self._curr_status_info.handle_transition(
                    trigger=DeploymentStatusInternalTrigger.MANUALLY_DECREASE_NUM_REPLICAS,  # noqa: E501
                    message=f"Downscaling from {old_num} to {new_num} replicas.",
                )
        else:
            # Otherwise, the deployment configuration has actually been updated.
            self._curr_status_info = self._curr_status_info.handle_transition(
                trigger=DeploymentStatusInternalTrigger.CONFIG_UPDATE
            )

        logger.info(
            f"Deploying new version of {self._id} "
            f"(initial target replicas: {target_num_replicas})."
        )
        self._replica_constructor_retry_counter = 0
        self._replica_has_started = False
        return True

    def autoscale(self, decision_num_replicas: int) -> bool:
        """
        Apply the given scaling decision by updating the target replica count.

        Skips if deleting, if `decision_num_replicas` is None, or matches the
        current target. Otherwise updates the state and logs an up/down scaling.

        Args:
            decision_num_replicas: target replica count to apply.

        Returns:
            bool: True if the target state was updated, False if no change occurred.
        """

        if self._target_state.deleting:
            return False

        if decision_num_replicas == self._target_state.target_num_replicas:
            return False

        new_info = copy(self._target_state.info)
        new_info.version = self._target_state.version.code_version

        old_num = self._target_state.target_num_replicas
        self._set_target_state(new_info, decision_num_replicas)

        # The deployment should only transition to UPSCALING/DOWNSCALING
        # if it's within the autoscaling bounds
        if not self._autoscaling_state_manager.is_within_bounds(
            self._id,
            self._replicas.count(
                states=[ReplicaState.RUNNING], version=self._target_state.version
            ),
        ):
            return True

        curr_stats_str = (
            f"Current ongoing requests: "
            f"{self._autoscaling_state_manager.get_total_num_requests_for_deployment(self._id):.2f}, "
            f"current running replicas: "
            f"{self._replicas.count(states=[ReplicaState.RUNNING])}."
        )
        new_num = self._target_state.target_num_replicas
        if new_num > old_num:
            logger.info(
                f"Upscaling {self._id} from {old_num} to {new_num} replicas. "
                f"{curr_stats_str}"
            )
            self._curr_status_info = self._curr_status_info.handle_transition(
                trigger=DeploymentStatusInternalTrigger.AUTOSCALE_UP,
                message=f"Upscaling from {old_num} to {new_num} replicas.",
            )
        elif new_num < old_num:
            logger.info(
                f"Downscaling {self._id} from {old_num} to {new_num} replicas. "
                f"{curr_stats_str}"
            )
            self._curr_status_info = self._curr_status_info.handle_transition(
                trigger=DeploymentStatusInternalTrigger.AUTOSCALE_DOWN,
                message=f"Downscaling from {old_num} to {new_num} replicas.",
            )
        return True

    def delete(self) -> bool:
        if not self._target_state.deleting:
            self._set_target_state_deleting()
            return True

        return False

    def set_target_num_replicas(
        self,
        target_num_replicas: int,
    ) -> None:
        """Set the target state for the deployment to the provided info."""
        self._set_target_state(
            self._target_state.info, target_num_replicas, updated_via_api=True
        )

    def _stop_or_update_outdated_version_replicas(self, max_to_stop=math.inf) -> bool:
        """Stop or update replicas with outdated versions.

        Stop replicas with versions that require the actor to be restarted, and
        reconfigure replicas that require refreshing deployment config values.

        Args:
            max_to_stop: max number of replicas to stop, by default,
                         it stops all replicas with an outdated version.
        """
        replicas_to_update = self._replicas.pop(
            exclude_version=self._target_state.version,
            states=[
                ReplicaState.STARTING,
                ReplicaState.PENDING_MIGRATION,
                ReplicaState.RUNNING,
            ],
        )
        replicas_changed = False
        code_version_changes = 0
        reconfigure_changes = 0
        for replica in replicas_to_update:
            if (code_version_changes + reconfigure_changes) >= max_to_stop:
                self._replicas.add(replica.actor_details.state, replica)
            # If the new version requires the actors to be restarted, stop the replica.
            # A new one with the correct version will be started later as part of the
            # normal scale-up process.
            elif replica.version.requires_actor_restart(self._target_state.version):
                code_version_changes += 1
                # If the replica is still `STARTING`, we don't need to go through the
                # graceful stop period.
                graceful_stop = replica.actor_details.state == ReplicaState.RUNNING
                self._stop_replica(replica, graceful_stop=graceful_stop)
                replicas_changed = True
            # Otherwise, only lightweight options in deployment config is a mismatch, so
            # we update it dynamically without restarting the replica.
            elif replica.actor_details.state == ReplicaState.RUNNING:
                reconfigure_changes += 1
                if replica.version.requires_long_poll_broadcast(
                    self._target_state.version
                ):
                    replicas_changed = True
                # Get current rank for the replica
                current_rank = self._rank_manager.get_replica_rank(
                    replica.replica_id.unique_id
                )
                actor_updating = replica.reconfigure(
                    self._target_state.version, rank=current_rank.rank
                )
                if actor_updating:
                    self._replicas.add(ReplicaState.UPDATING, replica)
                else:
                    self._replicas.add(ReplicaState.RUNNING, replica)
            # We don't allow going from STARTING, PENDING_MIGRATION to UPDATING.
            else:
                self._replicas.add(replica.actor_details.state, replica)

        if code_version_changes > 0:
            logger.info(
                f"Stopping {code_version_changes} replicas of {self._id} "
                "with outdated versions."
            )

        if reconfigure_changes > 0:
            logger.info(
                f"Updating {reconfigure_changes} replicas of {self._id} "
                "with outdated deployment configs."
            )
            # Record user config lightweight update
            ServeUsageTag.USER_CONFIG_LIGHTWEIGHT_UPDATED.record("True")

        return replicas_changed

    def _check_and_stop_outdated_version_replicas(self) -> bool:
        """Stops replicas with outdated versions to implement rolling updates.

        This includes both explicit code version updates and changes to the
        user_config.

        Returns whether any replicas were stopped.
        """
        # Short circuit if target replicas is 0 (the deployment is being
        # deleted) because this will be handled in the main loop.
        if self._target_state.target_num_replicas == 0:
            return False

        # We include STARTING and UPDATING replicas here
        # because if there are replicas still pending startup, we may as well
        # terminate them and start new version replicas instead.
        old_running_replicas = self._replicas.count(
            exclude_version=self._target_state.version,
            states=[
                ReplicaState.STARTING,
                ReplicaState.UPDATING,
                ReplicaState.RUNNING,
            ],
        )
        old_stopping_replicas = self._replicas.count(
            exclude_version=self._target_state.version, states=[ReplicaState.STOPPING]
        )
        new_running_replicas = self._replicas.count(
            version=self._target_state.version, states=[ReplicaState.RUNNING]
        )

        # If the deployment is currently scaling down, let the scale down
        # complete before doing a rolling update.
        if (
            self._target_state.target_num_replicas
            < old_running_replicas + old_stopping_replicas
        ):
            return False

        # The number of replicas that are currently in transition between
        # an old version and the new version. Note that we cannot directly
        # count the number of stopping replicas because once replicas finish
        # stopping, they are removed from the data structure.
        pending_replicas = (
            self._target_state.target_num_replicas
            - new_running_replicas
            - old_running_replicas
        )

        # Maximum number of replicas that can be updating at any given time.
        # There should never be more than rollout_size old replicas stopping
        # or rollout_size new replicas starting.
        rollout_size = max(int(0.2 * self._target_state.target_num_replicas), 1)
        max_to_stop = max(rollout_size - pending_replicas, 0)

        return self._stop_or_update_outdated_version_replicas(max_to_stop)

    def scale_deployment_replicas(
        self,
    ) -> Tuple[List[ReplicaSchedulingRequest], DeploymentDownscaleRequest]:
        """Scale the given deployment to the number of replicas."""

        assert (
            self._target_state.target_num_replicas >= 0
        ), "Target number of replicas must be greater than or equal to 0."

        upscale = []
        downscale = None

        self._check_and_stop_outdated_version_replicas()

        current_replicas = self._replicas.count(
            states=[ReplicaState.STARTING, ReplicaState.UPDATING, ReplicaState.RUNNING]
        )
        recovering_replicas = self._replicas.count(states=[ReplicaState.RECOVERING])

        delta_replicas = (
            self._target_state.target_num_replicas
            - current_replicas
            - recovering_replicas
        )
        if delta_replicas == 0:
            return (upscale, downscale)

        elif delta_replicas > 0:
            to_add = delta_replicas
            if to_add > 0 and not self._terminally_failed():
                logger.info(f"Adding {to_add} replica{'s' * (to_add>1)} to {self._id}.")
                for _ in range(to_add):
                    replica_id = ReplicaID(get_random_string(), deployment_id=self._id)

<<<<<<< HEAD
=======
                    # Assign rank during replica creation (startup process)
                    assigned_rank = self._rank_manager.assign_rank(replica_id.unique_id)

                    logger.debug(
                        f"Assigned rank {assigned_rank.rank} to new replica {replica_id.unique_id} during startup"
                    )
>>>>>>> 5b3de819
                    new_deployment_replica = DeploymentReplica(
                        replica_id,
                        self._target_state.version,
                    )
                    scheduling_request = new_deployment_replica.start(
                        self._target_state.info,
                        assign_rank_callback=self._rank_manager.assign_rank,
                    )

                    upscale.append(scheduling_request)

                    self._replicas.add(ReplicaState.STARTING, new_deployment_replica)

        elif delta_replicas < 0:
            to_remove = -delta_replicas
            removed_replicas = f"{to_remove} replica{'s' if to_remove > 1 else ''}"
            logger.info(f"Removing {removed_replicas} from {self._id}.")
            downscale = DeploymentDownscaleRequest(
                deployment_id=self._id, num_to_stop=to_remove
            )

        return upscale, downscale

    def check_curr_status(self) -> Tuple[bool, bool]:
        """Check the current deployment status.

        Checks the difference between the target vs. running replica count for
        the target version.

        This will update the current deployment status depending on the state
        of the replicas.

        Returns (deleted, any_replicas_recovering).
        """
        # TODO(edoakes): we could make this more efficient in steady-state by
        # having a "healthy" flag that gets flipped if an update or replica
        # failure happens.

        target_version = self._target_state.version

        any_replicas_recovering = (
            self._replicas.count(states=[ReplicaState.RECOVERING]) > 0
        )
        all_running_replica_cnt = self._replicas.count(states=[ReplicaState.RUNNING])
        running_at_target_version_replica_cnt = self._replicas.count(
            states=[ReplicaState.RUNNING], version=target_version
        )

        # Got to make a call to complete current deploy() goal after
        # start failure threshold reached, while we might still have
        # pending replicas in current goal.
        if running_at_target_version_replica_cnt > 0:
            # At least one RUNNING replica at target state, partial
            # success; We can stop tracking constructor failures and
            # leave it to the controller to fully scale to target
            # number of replicas and only return as completed once
            # reached target replica count
            self._replica_has_started = True
        elif self._replica_startup_failing():
            self._curr_status_info = self._curr_status_info.handle_transition(
                trigger=DeploymentStatusInternalTrigger.REPLICA_STARTUP_FAILED,
                message=(
                    "The deployment failed to start "
                    f"{self._replica_constructor_retry_counter} times "
                    "in a row. This may be due to a problem with its "
                    "constructor or initial health check failing. See "
                    "controller logs for details. Error:\n"
                    f"{self._replica_constructor_error_msg}"
                ),
            )
            return False, any_replicas_recovering

        # If we have pending ops, the current goal is *not* ready.
        if (
            self._replicas.count(
                states=[
                    ReplicaState.STARTING,
                    ReplicaState.UPDATING,
                    ReplicaState.RECOVERING,
                    ReplicaState.STOPPING,
                ]
            )
            == 0
        ):
            # Check for deleting and a non-zero number of deployments.
            if self._target_state.deleting and all_running_replica_cnt == 0:
                return True, any_replicas_recovering

            if (
                self._target_state.target_num_replicas
                == running_at_target_version_replica_cnt
                and running_at_target_version_replica_cnt == all_running_replica_cnt
            ):
                self._curr_status_info = self._curr_status_info.handle_transition(
                    trigger=DeploymentStatusInternalTrigger.HEALTHY
                )
                self._replica_constructor_retry_counter = 0
                return False, any_replicas_recovering

        return False, any_replicas_recovering

    def _check_startup_replicas(
        self, original_state: ReplicaState, stop_on_slow=False
    ) -> List[Tuple[DeploymentReplica, ReplicaStartupStatus]]:
        """
        Common helper function for startup actions tracking and status
        transition: STARTING, UPDATING and RECOVERING.

        Args:
            stop_on_slow: If we consider a replica failed upon observing it's
                slow to reach running state.
        """
        slow_replicas = []
        for replica in self._replicas.pop(states=[original_state]):
            start_status, error_msg = replica.check_started()
            if start_status == ReplicaStartupStatus.SUCCEEDED:
                if original_state == ReplicaState.RECOVERING:
                    # If the previous state was RECOVERING, that mean the replica
                    # crashed and is now starting up again. We need to recover the rank
                    # from the replica actor. The invariant is that the rank is assigned
                    # during startup and before the replica is added to the replicas
                    # data structure with RUNNING state.
                    # Recover rank from the replica actor during controller restart
                    replica_id = replica.replica_id.unique_id
                    self._rank_manager.recover_rank(replica_id, replica.rank)
                # This replica should be now be added to handle's replica
                # set.
                self._replicas.add(ReplicaState.RUNNING, replica)
                self._deployment_scheduler.on_replica_running(
                    replica.replica_id, replica.actor_node_id
                )

                # if replica version is the same as the target version,
                # we update the docs path and route patterns
                if replica.version == self._target_state.version:
                    self._docs_path = replica.docs_path
                    self._route_patterns = replica.route_patterns

                # Log the startup latency.
                e2e_replica_start_latency = time.time() - replica._start_time
                replica_startup_message = (
                    f"{replica.replica_id} started successfully "
                    f"on node '{replica.actor_node_id}' after "
                    f"{e2e_replica_start_latency:.1f}s (PID: {replica.actor_pid})."
                )
                if replica.initialization_latency_s is not None:
                    # This condition should always be True. The initialization
                    # latency is only None before the replica has initialized.
                    replica_startup_message += (
                        " Replica constructor, "
                        "reconfigure method, and initial health check took "
                        f"{replica.initialization_latency_s:.1f}s."
                    )
                logger.info(replica_startup_message, extra={"log_to_stderr": False})

            elif start_status == ReplicaStartupStatus.FAILED:
                # Replica reconfigure (deploy / upgrade) failed
                self.record_replica_startup_failure(error_msg)
                self._stop_replica(replica)
            elif start_status in [
                ReplicaStartupStatus.PENDING_ALLOCATION,
                ReplicaStartupStatus.PENDING_INITIALIZATION,
            ]:
                is_slow = time.time() - replica._start_time > SLOW_STARTUP_WARNING_S
                if is_slow:
                    slow_replicas.append((replica, start_status))

                # Does it make sense to stop replicas in PENDING_ALLOCATION
                # state?
                if is_slow and stop_on_slow:
                    self._stop_replica(replica, graceful_stop=False)
                else:
                    self._replicas.add(original_state, replica)

        return slow_replicas

    def record_replica_startup_failure(self, error_msg: str):
        """Record that a replica failed to start."""

        # There is no need to record replica failures if the target is 0.
        if self._target_state.target_num_replicas == 0:
            return

        # Increase startup failure counter
        self._replica_constructor_retry_counter += 1
        self._replica_constructor_error_msg = error_msg

        # Update the deployment message only if replicas are failing during
        # the very first time the controller is trying to start replicas of
        # this version.
        retrying_msg = ""
        if not self._replica_has_started:
            remaining_retries = max(
                self._failed_to_start_threshold
                - self._replica_constructor_retry_counter,
                0,
            )
            retrying_msg = f" {remaining_retries} more time(s)"

        message = (
            f"A replica failed to start with exception. Retrying{retrying_msg}. "
            f"Error:\n{error_msg}"
        )
        self._curr_status_info = self._curr_status_info.update_message(message)

    def stop_replicas(self, replicas_to_stop) -> None:
        for replica in self._replicas.pop():
            if replica.replica_id in replicas_to_stop:
                self._stop_replica(replica)
            else:
                self._replicas.add(replica.actor_details.state, replica)

    def _stop_replica(self, replica: DeploymentReplica, graceful_stop=True):
        """Stop replica
        1. Stop the replica.
        2. Change the replica into stopping state.
        3. Set the health replica stats to 0.
        """
        logger.debug(f"Adding STOPPING to replica: {replica.replica_id}.")
        replica.stop(graceful=graceful_stop)
        self._replicas.add(ReplicaState.STOPPING, replica)
        self._deployment_scheduler.on_replica_stopping(replica.replica_id)
        self.health_check_gauge.set(
            0,
            tags={
                "deployment": self.deployment_name,
                "replica": replica.replica_id.unique_id,
                "application": self.app_name,
            },
        )

    def check_and_update_replicas(self):
        """
        Check current state of all DeploymentReplica being tracked, and compare
        with state container from previous update() cycle to see if any state
        transition happened.
        """

        for replica in self._replicas.pop(
            states=[ReplicaState.RUNNING, ReplicaState.PENDING_MIGRATION]
        ):
            if replica.check_health():
                self._replicas.add(replica.actor_details.state, replica)
                self.health_check_gauge.set(
                    1,
                    tags={
                        "deployment": self.deployment_name,
                        "replica": replica.replica_id.unique_id,
                        "application": self.app_name,
                    },
                )
                routing_stats = replica.pull_routing_stats()
                replica.record_routing_stats(routing_stats)
            else:
                logger.warning(
                    f"Replica {replica.replica_id} failed health check, stopping it."
                )
                self.health_check_gauge.set(
                    0,
                    tags={
                        "deployment": self.deployment_name,
                        "replica": replica.replica_id.unique_id,
                        "application": self.app_name,
                    },
                )
                self._stop_replica(
                    replica, graceful_stop=not self.FORCE_STOP_UNHEALTHY_REPLICAS
                )
                # If this is a replica of the target version, the deployment
                # enters the "UNHEALTHY" status until the replica is
                # recovered or a new deploy happens.
                if replica.version == self._target_state.version:
                    self._curr_status_info = self._curr_status_info.handle_transition(
                        trigger=DeploymentStatusInternalTrigger.HEALTH_CHECK_FAILED,
                        message="A replica's health check failed. This "
                        "deployment will be UNHEALTHY until the replica "
                        "recovers or a new deploy happens.",
                    )

        slow_start_replicas = []
        slow_start = self._check_startup_replicas(ReplicaState.STARTING)
        slow_update = self._check_startup_replicas(ReplicaState.UPDATING)
        slow_recover = self._check_startup_replicas(
            ReplicaState.RECOVERING, stop_on_slow=True
        )

        slow_start_replicas = slow_start + slow_update + slow_recover

        if (
            len(slow_start_replicas)
            and time.time() - self._prev_startup_warning > SLOW_STARTUP_WARNING_PERIOD_S
        ):
            pending_allocation = []
            pending_initialization = []

            for replica, startup_status in slow_start_replicas:
                if startup_status == ReplicaStartupStatus.PENDING_ALLOCATION:
                    pending_allocation.append(replica)
                if startup_status == ReplicaStartupStatus.PENDING_INITIALIZATION:
                    pending_initialization.append(replica)

            if len(pending_allocation) > 0:
                required, available = pending_allocation[0].resource_requirements()
                message = (
                    f"Deployment '{self.deployment_name}' in application "
                    f"'{self.app_name}' has {len(pending_allocation)} replicas that "
                    f"have taken more than {SLOW_STARTUP_WARNING_S}s to be scheduled. "
                    "This may be due to waiting for the cluster to auto-scale or for a "
                    "runtime environment to be installed. "
                    f"Resources required for each replica: {required}, "
                    f"total resources available: {available}. "
                    "Use `ray status` for more details."
                )
                logger.warning(message)
                if _SCALING_LOG_ENABLED:
                    print_verbose_scaling_log()
                # If status is UNHEALTHY, leave the status and message as is.
                # The issue that caused the deployment to be unhealthy should be
                # prioritized over this resource availability issue.
                if self._curr_status_info.status not in [
                    DeploymentStatus.UNHEALTHY,
                    DeploymentStatus.DEPLOY_FAILED,
                ]:
                    self._curr_status_info = self._curr_status_info.update_message(
                        message
                    )

            if len(pending_initialization) > 0:
                message = (
                    f"Deployment '{self.deployment_name}' in application "
                    f"'{self.app_name}' has {len(pending_initialization)} replicas "
                    f"that have taken more than {SLOW_STARTUP_WARNING_S}s to "
                    "initialize.\n"
                    "This may be caused by a slow __init__ or reconfigure method."
                )
                logger.warning(message)
                # If status is UNHEALTHY, leave the status and message as is.
                # The issue that caused the deployment to be unhealthy should be
                # prioritized over this resource availability issue.
                if self._curr_status_info.status not in [
                    DeploymentStatus.UNHEALTHY,
                    DeploymentStatus.DEPLOY_FAILED,
                ]:
                    self._curr_status_info = self._curr_status_info.update_message(
                        message
                    )

            self._prev_startup_warning = time.time()

        for replica in self._replicas.pop(states=[ReplicaState.STOPPING]):
            stopped = replica.check_stopped()
            if not stopped:
                self._replicas.add(ReplicaState.STOPPING, replica)
            else:
                logger.info(f"{replica.replica_id} is stopped.")
                # Release rank only after replica is successfully stopped
                # This ensures rank is available during draining/graceful shutdown
                replica_id = replica.replica_id.unique_id
                self._rank_manager.release_rank(replica_id)
                logger.debug(
                    f"Released rank from replica {replica_id} in deployment {self._id}"
                )
                self._autoscaling_state_manager.on_replica_stopped(replica.replica_id)

        # After replica state updates, check rank consistency and perform minimal reassignment if needed
        # This ensures ranks are continuous after lifecycle events
        # Only do consistency check when deployment is stable (not during active updates)
        # maybe this constraint need to be relaxed in the future. The implication is that
        # if we delay the rank reassignment, the rank system will be in an invalid state
        # for a longer period of time. Abrar made this decision because he is not confident
        # about how rollouts work in the deployment state machine.
        active_replicas = self._replicas.get()
        if (
            active_replicas
            and self._curr_status_info.status == DeploymentStatus.HEALTHY
        ):
            replicas_to_reconfigure = (
                self._rank_manager.check_rank_consistency_and_reassign_minimally(
                    active_replicas,
                )
            )

            # Reconfigure replicas that had their ranks reassigned
            self._reconfigure_replicas_with_new_ranks(replicas_to_reconfigure)

    def _reconfigure_replicas_with_new_ranks(
        self, replicas_to_reconfigure: List["DeploymentReplica"]
    ):
        """Reconfigure replicas with their new ranks after reassignment.
        This uses the reconfigure() mechanism to update replicas with their new ranks.
        """
        if not replicas_to_reconfigure:
            return

        logger.debug(
            f"Reconfiguring {len(replicas_to_reconfigure)} replicas with rank changes in deployment {self._id}"
        )

        updated_count = 0
        for replica in replicas_to_reconfigure:
            replica_id = replica.replica_id.unique_id
            new_rank = self._rank_manager.get_replica_rank(replica_id)

            # Use reconfigure() to update rank
            # World size is calculated automatically from deployment config
            _ = replica.reconfigure(
                self._target_state.version,
                rank=new_rank,
            )
            updated_count += 1

        logger.debug(
            f"Successfully reconfigured {updated_count} replicas with new ranks in deployment {self._id}"
        )

    def _get_replica_ranks_mapping(self) -> Dict[str, int]:
        """Get the current mapping of replica IDs to ranks.
        Returns:
            Dictionary mapping replica_id to rank.
        """
        return self._rank_manager.get_replica_ranks_mapping()

    def _choose_pending_migration_replicas_to_stop(
        self,
        replicas: List[DeploymentReplica],
        deadlines: Dict[str, int],
        min_replicas_to_stop: int,
    ) -> Tuple[List[DeploymentReplica], List[DeploymentReplica]]:
        """Returns a partition of replicas to stop and to keep.

        Args:
            replicas: The current list of replicas pending migration.
            deadlines: The current draining node deadlines.
            min_replicas_to_stop: The minimum number of replicas to stop.
        """
        to_stop = []
        remaining = []

        # Stop replicas whose deadline is up
        for replica in replicas:
            assert replica.actor_node_id in deadlines

            curr_timestamp_ms = time.time() * 1000
            timeout_ms = replica._actor.graceful_shutdown_timeout_s * 1000
            if curr_timestamp_ms >= deadlines[replica.actor_node_id] - timeout_ms:
                to_stop.append(replica)
            else:
                remaining.append(replica)

        # Stop excess PENDING_MIGRATION replicas when new "replacement"
        # replicas have transitioned to RUNNING. The replicas with the
        # earliest deadlines should be chosen greedily.
        remaining.sort(key=lambda r: deadlines[r.actor_node_id])
        num_excess = min_replicas_to_stop - len(to_stop)

        if num_excess > 0:
            to_stop.extend(remaining[:num_excess])
            remaining = remaining[num_excess:]

        return to_stop, remaining

    def migrate_replicas_on_draining_nodes(self, draining_nodes: Dict[str, int]):
        # Move replicas back to running if they are no longer on a draining node.
        # If this causes the number of replicas to exceed the target state,
        # they will be scaled down because `scale_deployment_replicas` is called on
        # each deployment after this
        for replica in self._replicas.pop(states=[ReplicaState.PENDING_MIGRATION]):
            if replica.actor_node_id not in draining_nodes:
                self._replicas.add(ReplicaState.RUNNING, replica)
            else:
                self._replicas.add(ReplicaState.PENDING_MIGRATION, replica)

        # Migrate replicas on draining nodes
        for replica in self._replicas.pop(
            states=[ReplicaState.UPDATING, ReplicaState.RUNNING, ReplicaState.STARTING]
        ):
            if replica.actor_node_id in draining_nodes:
                # For RUNNING replicas, migrate them safely by starting
                # a replacement replica first.
                if replica.actor_details.state == ReplicaState.RUNNING:
                    logger.info(
                        f"Migrating {replica.replica_id} from draining node "
                        f"'{replica.actor_node_id}'. A new replica will be created on "
                        "another node."
                    )
                    self._replicas.add(ReplicaState.PENDING_MIGRATION, replica)
                # For replicas that are STARTING or UPDATING, might as
                # well terminate them immediately to allow replacement
                # replicas to start. Otherwise we need to wait for them
                # to transition to RUNNING before starting migration.
                else:
                    self._stop_replica(replica, graceful_stop=True)
            else:
                self._replicas.add(replica.actor_details.state, replica)

        num_running = self._replicas.count(states=[ReplicaState.RUNNING])
        num_draining = self._replicas.count(states=[ReplicaState.PENDING_MIGRATION])
        num_pending_migration_replicas_to_stop = (
            num_running + num_draining - self._target_state.target_num_replicas
        )

        (
            replicas_to_stop,
            replicas_to_keep,
        ) = self._choose_pending_migration_replicas_to_stop(
            self._replicas.pop(states=[ReplicaState.PENDING_MIGRATION]),
            draining_nodes,
            num_pending_migration_replicas_to_stop,
        )
        for replica in replicas_to_stop:
            logger.info(
                f"Stopping {replica.replica_id} "
                f"on draining node {replica.actor_node_id}."
            )
            self._stop_replica(replica, graceful_stop=True)

        for replica in replicas_to_keep:
            self._replicas.add(ReplicaState.PENDING_MIGRATION, replica)

    def record_request_routing_info(self, info: RequestRoutingInfo) -> None:
        """Records the multiplexed model IDs of a replica.

        Args:
            info: RequestRoutingInfo including deployment name, replica tag,
                multiplex model ids, and routing stats.
        """
        # Find the replica
        for replica in self._replicas.get():
            if replica.replica_id == info.replica_id:
                if info.multiplexed_model_ids is not None:
                    replica.record_multiplexed_model_ids(info.multiplexed_model_ids)
                if info.routing_stats is not None:
                    replica.record_routing_stats(info.routing_stats)
                self._request_routing_info_updated = True
                return

        logger.warning(f"{info.replica_id} not found.")

    def _stop_one_running_replica_for_testing(self):
        running_replicas = self._replicas.pop(states=[ReplicaState.RUNNING])
        replica_to_stop = running_replicas.pop()
        replica_to_stop.stop(graceful=False)
        self._replicas.add(ReplicaState.STOPPING, replica_to_stop)
        for replica in running_replicas:
            self._replicas.add(ReplicaState.RUNNING, replica)

    def is_ingress(self) -> bool:
        return self._target_state.info.ingress


class DeploymentStateManager:
    """Manages all state for deployments in the system.

    This class is *not* thread safe, so any state-modifying methods should be
    called with a lock held.
    """

    def __init__(
        self,
        kv_store: KVStoreBase,
        long_poll_host: LongPollHost,
        all_current_actor_names: List[str],
        all_current_placement_group_names: List[str],
        cluster_node_info_cache: ClusterNodeInfoCache,
        autoscaling_state_manager: AutoscalingStateManager,
        head_node_id_override: Optional[str] = None,
        create_placement_group_fn_override: Optional[Callable] = None,
    ):
        self._kv_store = kv_store
        self._long_poll_host = long_poll_host
        self._cluster_node_info_cache = cluster_node_info_cache
        self._deployment_scheduler = default_impl.create_deployment_scheduler(
            cluster_node_info_cache,
            head_node_id_override,
            create_placement_group_fn_override,
        )
        self._autoscaling_state_manager = autoscaling_state_manager

        self._shutting_down = False

        self._deployment_states: Dict[DeploymentID, DeploymentState] = {}
        self._app_deployment_mapping: Dict[str, Set[str]] = defaultdict(set)

        self._recover_from_checkpoint(
            all_current_actor_names, all_current_placement_group_names
        )

    def _create_deployment_state(self, deployment_id):
        self._deployment_scheduler.on_deployment_created(
            deployment_id, SpreadDeploymentSchedulingPolicy()
        )

        return DeploymentState(
            deployment_id,
            self._long_poll_host,
            self._deployment_scheduler,
            self._cluster_node_info_cache,
            self._autoscaling_state_manager,
        )

    def _map_actor_names_to_deployment(
        self, all_current_actor_names: List[str]
    ) -> Dict[str, List[str]]:
        """
        Given a list of all actor names queried from current ray cluster,
        map them to corresponding deployments.

        Example:
            Args:
                [A#zxc123, B#xcv234, A#qwe234]
            Returns:
                {
                    A: [A#zxc123, A#qwe234]
                    B: [B#xcv234]
                }
        """
        all_replica_names = [
            actor_name
            for actor_name in all_current_actor_names
            if ReplicaID.is_full_id_str(actor_name)
        ]
        deployment_to_current_replicas = defaultdict(list)
        if len(all_replica_names) > 0:
            for replica_name in all_replica_names:
                replica_id = ReplicaID.from_full_id_str(replica_name)
                deployment_to_current_replicas[replica_id.deployment_id].append(
                    replica_name
                )

        return deployment_to_current_replicas

    def _detect_and_remove_leaked_placement_groups(
        self,
        all_current_actor_names: List[str],
        all_current_placement_group_names: List[str],
    ):
        """Detect and remove any placement groups not associated with a replica.

        This can happen under certain rare circumstances:
            - The controller creates a placement group then crashes before creating
            the associated replica actor.
            - While the controller is down, a replica actor crashes but its placement
            group still exists.

        In both of these (or any other unknown cases), we simply need to remove the
        leaked placement groups.
        """
        leaked_pg_names = []
        for pg_name in all_current_placement_group_names:
            if (
                ReplicaID.is_full_id_str(pg_name)
                and pg_name not in all_current_actor_names
            ):
                leaked_pg_names.append(pg_name)

        if len(leaked_pg_names) > 0:
            logger.warning(
                f"Detected leaked placement groups: {leaked_pg_names}. "
                "The placement groups will be removed. This can happen in rare "
                "circumstances when the controller crashes and should not cause any "
                "issues. If this happens repeatedly, please file an issue on GitHub."
            )

        for leaked_pg_name in leaked_pg_names:
            try:
                pg = ray.util.get_placement_group(leaked_pg_name)
                ray.util.remove_placement_group(pg)
            except Exception:
                logger.exception(
                    f"Failed to remove leaked placement group {leaked_pg_name}."
                )

    def _recover_from_checkpoint(
        self,
        all_current_actor_names: List[str],
        all_current_placement_group_names: List[str],
    ):
        """
        Recover from checkpoint upon controller failure with all actor names
        found in current cluster.

        Each deployment resumes target state from checkpoint if available.

        For current state it will prioritize reconstructing from current
        actor names found that matches deployment tag if applicable.
        """
        self._detect_and_remove_leaked_placement_groups(
            all_current_actor_names,
            all_current_placement_group_names,
        )

        deployment_to_current_replicas = self._map_actor_names_to_deployment(
            all_current_actor_names
        )
        checkpoint = self._kv_store.get(CHECKPOINT_KEY)
        if checkpoint is not None:
            deployment_state_info = cloudpickle.loads(checkpoint)

            for deployment_id, checkpoint_data in deployment_state_info.items():
                deployment_state = self._create_deployment_state(deployment_id)
                deployment_state.recover_target_state_from_checkpoint(checkpoint_data)
                if len(deployment_to_current_replicas[deployment_id]) > 0:
                    deployment_state.recover_current_state_from_replica_actor_names(  # noqa: E501
                        deployment_to_current_replicas[deployment_id]
                    )
                self._deployment_states[deployment_id] = deployment_state
                self._app_deployment_mapping[deployment_id.app_name].add(
                    deployment_id.name
                )

    def shutdown(self):
        """
        Shutdown all running replicas by notifying the controller, and leave
        it to the controller event loop to take actions afterwards.

        Once shutdown signal is received, it will also prevent any new
        deployments or replicas from being created.

        One can send multiple shutdown signals but won't effectively make any
        difference compare to calling it once.
        """
        self._shutting_down = True

        for deployment_state in self._deployment_states.values():
            deployment_state.delete()

        # TODO(jiaodong): This might not be 100% safe since we deleted
        # everything without ensuring all shutdown goals are completed
        # yet. Need to address in follow-up PRs.
        self._kv_store.delete(CHECKPOINT_KEY)

        # TODO(jiaodong): Need to add some logic to prevent new replicas
        # from being created once shutdown signal is sent.

    def is_ready_for_shutdown(self) -> bool:
        """Return whether all deployments are shutdown.

        Check there are no deployment states and no checkpoints.
        """
        return (
            self._shutting_down
            and len(self._deployment_states) == 0
            and self._kv_store.get(CHECKPOINT_KEY) is None
        )

    def save_checkpoint(self) -> None:
        """Write a checkpoint of all deployment states."""
        if self._shutting_down:
            # Once we're told to shut down, stop writing checkpoints.
            # Calling .shutdown() deletes any existing checkpoint.
            return

        deployment_state_info = {
            deployment_id: deployment_state.get_checkpoint_data()
            for deployment_id, deployment_state in self._deployment_states.items()
        }

        self._kv_store.put(
            CHECKPOINT_KEY,
            cloudpickle.dumps(deployment_state_info),
        )

    def get_running_replica_infos(
        self,
    ) -> Dict[DeploymentID, List[RunningReplicaInfo]]:
        return {
            id: deployment_state.get_running_replica_infos()
            for id, deployment_state in self._deployment_states.items()
        }

    def get_deployment_infos(self) -> Dict[DeploymentID, DeploymentInfo]:
        infos: Dict[DeploymentID, DeploymentInfo] = {}
        for deployment_id, deployment_state in self._deployment_states.items():
            infos[deployment_id] = deployment_state.target_info

        return infos

    def get_deployment(self, deployment_id: DeploymentID) -> Optional[DeploymentInfo]:
        if deployment_id in self._deployment_states:
            return self._deployment_states[deployment_id].target_info
        else:
            return None

    def get_deployment_docs_path(self, deployment_id: DeploymentID) -> Optional[str]:
        if deployment_id in self._deployment_states:
            return self._deployment_states[deployment_id].docs_path

    def get_deployment_route_patterns(
        self, deployment_id: DeploymentID
    ) -> Optional[List[str]]:
        """Get route patterns for a deployment if available."""
        if deployment_id in self._deployment_states:
            return self._deployment_states[deployment_id].route_patterns
        return None

    def get_deployment_target_num_replicas(
        self, deployment_id: DeploymentID
    ) -> Optional[int]:
        if deployment_id not in self._deployment_states:
            return None
        return self._deployment_states[deployment_id].target_num_replicas

    def get_deployment_details(self, id: DeploymentID) -> Optional[DeploymentDetails]:
        """Gets detailed info on a deployment.

        Returns:
            DeploymentDetails: if the deployment is live.
            None: if the deployment is deleted.
        """
        statuses = self.get_deployment_statuses([id])
        if len(statuses) == 0:
            return None
        else:
            status_info = statuses[0]
            deployment_state = self._deployment_states[id]
            return DeploymentDetails(
                name=id.name,
                status=status_info.status,
                status_trigger=status_info.status_trigger,
                message=status_info.message,
                deployment_config=_deployment_info_to_schema(
                    id.name, self.get_deployment(id)
                ),
                target_num_replicas=deployment_state._target_state.target_num_replicas,
                required_resources=deployment_state.target_info.replica_config.resource_dict,
                replicas=deployment_state.list_replica_details(),
            )

    def get_deployment_statuses(
        self, ids: Optional[List[DeploymentID]] = None
    ) -> List[DeploymentStatusInfo]:
        """
        Return the statuses of the deployments with the given `ids`.
        If `ids` is `None`, returns the status of all deployments.
        """
        if ids is None:
            # fast path for returning all deployments,
            # avoids checking `if ids is None` in a loop
            return [
                state.curr_status_info for state in self._deployment_states.values()
            ]
        else:
            statuses = []
            for id in ids:
                state = self._deployment_states.get(id)
                if state is not None:
                    statuses.append(state.curr_status_info)
            return statuses

    def get_alive_replica_actor_ids(self) -> Set[str]:
        alive_replica_actor_ids = set()
        for ds in self._deployment_states.values():
            alive_replica_actor_ids |= ds.get_alive_replica_actor_ids()

        return alive_replica_actor_ids

    def deploy(
        self,
        deployment_id: DeploymentID,
        deployment_info: DeploymentInfo,
    ) -> bool:
        """Deploy the deployment.

        If the deployment already exists with the same version and config,
        this is a no-op and returns False.

        Returns:
            bool: Whether the target state has changed.
        """
        if deployment_id not in self._deployment_states:
            self._deployment_states[deployment_id] = self._create_deployment_state(
                deployment_id
            )
            self._app_deployment_mapping[deployment_id.app_name].add(deployment_id.name)
            self._record_deployment_usage()

        return self._deployment_states[deployment_id].deploy(deployment_info)

    def get_deployments_in_application(self, app_name: str) -> List[str]:
        """Return list of deployment names in application."""
        return list(self._app_deployment_mapping[app_name])

    def delete_deployment(self, id: DeploymentID):
        # This method must be idempotent. We should validate that the
        # specified deployment exists on the client.
        if id in self._deployment_states:
            return self._deployment_states[id].delete()

        return False

    def _validate_deployment_state_for_num_replica_update(
        self, deployment_id: DeploymentID
    ):
        """Validate the state of a deployment for num replica update."""
        statuses = self.get_deployment_statuses([deployment_id])

        if statuses is None or len(statuses) == 0:
            raise ValueError(f"Deployment {deployment_id} not found")
        elif statuses[0].status_trigger == DeploymentStatusTrigger.DELETING:
            raise DeploymentIsBeingDeletedError(
                f"Deployment {deployment_id} is being deleted. Scaling operations are not allowed."
            )

    def set_target_num_replicas(
        self, deployment_id: DeploymentID, target_num_replicas: int
    ):
        """Set target number of replicas for a deployment."""
        self._validate_deployment_state_for_num_replica_update(deployment_id)

        deployment_state = self._deployment_states[deployment_id]
        if target_num_replicas != deployment_state.target_num_replicas:
            logger.info(
                f"Target number of replicas changed from {deployment_state.target_num_replicas} to {target_num_replicas} for deployment {deployment_id}"
            )
            deployment_state.set_target_num_replicas(target_num_replicas)
            self.save_checkpoint()
        else:
            logger.info(
                f"Skipping updating target number of replicas as it did not change for deployment {deployment_id}"
            )

    def update(self) -> bool:
        """Updates the state of all deployments to match their goal state.

        Returns True if any of the deployments have replicas in the RECOVERING state.
        """

        deleted_ids = []
        any_recovering = False
        upscales: Dict[DeploymentID, List[ReplicaSchedulingRequest]] = {}
        downscales: Dict[DeploymentID, DeploymentDownscaleRequest] = {}
        target_state_changed = False

        # STEP 1: Update current state
        for deployment_state in self._deployment_states.values():
            deployment_state.check_and_update_replicas()

        # STEP 2: Check current status
        for deployment_state in self._deployment_states.values():
            deployment_state.check_curr_status()

        # STEP 3: Drain nodes
        draining_nodes = self._cluster_node_info_cache.get_draining_nodes()
        allow_new_compaction = len(draining_nodes) == 0 and all(
            ds.curr_status_info.status == DeploymentStatus.HEALTHY
            # TODO(zcin): Make sure that status should never be healthy if
            # the number of running replicas at target version is not at
            # target number, so we can remove this defensive check.
            and ds.get_num_running_replicas(ds.target_version) == ds.target_num_replicas
            # To be extra conservative, only actively compact if there
            # are no non-running replicas
            and len(ds._replicas.get()) == ds.target_num_replicas
            for ds in self._deployment_states.values()
        )
        if RAY_SERVE_USE_COMPACT_SCHEDULING_STRATEGY:
            # Tuple of target node to compact, and its draining deadline
            node_info: Optional[
                Tuple[str, float]
            ] = self._deployment_scheduler.get_node_to_compact(
                allow_new_compaction=allow_new_compaction
            )
            if node_info:
                target_node_id, deadline = node_info
                draining_nodes = {target_node_id: deadline}

        for deployment_id, deployment_state in self._deployment_states.items():
            deployment_state.migrate_replicas_on_draining_nodes(draining_nodes)

        # STEP 4: Scale replicas
        for deployment_id, deployment_state in self._deployment_states.items():
            upscale, downscale = deployment_state.scale_deployment_replicas()

            if upscale:
                upscales[deployment_id] = upscale
            if downscale:
                downscales[deployment_id] = downscale

        # STEP 5: Update status
        for deployment_id, deployment_state in self._deployment_states.items():
            deleted, any_replicas_recovering = deployment_state.check_curr_status()

            if deleted:
                deleted_ids.append(deployment_id)
            any_recovering |= any_replicas_recovering

        # STEP 6: Schedule all STARTING replicas and stop all STOPPING replicas
        deployment_to_replicas_to_stop = self._deployment_scheduler.schedule(
            upscales, downscales
        )
        for deployment_id, replicas_to_stop in deployment_to_replicas_to_stop.items():
            self._deployment_states[deployment_id].stop_replicas(replicas_to_stop)
        for deployment_id, scheduling_requests in upscales.items():
            self._handle_scheduling_request_failures(deployment_id, scheduling_requests)

        # STEP 7: Broadcast long poll information
        for deployment_id, deployment_state in self._deployment_states.items():
            deployment_state.broadcast_running_replicas_if_changed()
            deployment_state.broadcast_deployment_config_if_changed()
            if deployment_state.should_autoscale():
                self._autoscaling_state_manager.update_running_replica_ids(
                    deployment_id=deployment_id,
                    running_replicas=deployment_state.get_running_replica_ids(),
                )

        # STEP 8: Cleanup
        for deployment_id in deleted_ids:
            self._deployment_scheduler.on_deployment_deleted(deployment_id)
            self._autoscaling_state_manager.deregister_deployment(deployment_id)
            del self._deployment_states[deployment_id]
            if (
                deployment_id.app_name in self._app_deployment_mapping
                and deployment_id.name
                in self._app_deployment_mapping[deployment_id.app_name]
            ):
                self._app_deployment_mapping[deployment_id.app_name].remove(
                    deployment_id.name
                )
                # Clean up the app_name entry if no deployments are left
                if not self._app_deployment_mapping[deployment_id.app_name]:
                    del self._app_deployment_mapping[deployment_id.app_name]

        if len(deleted_ids):
            self._record_deployment_usage()

        if target_state_changed:
            self.save_checkpoint()

        return any_recovering

    def autoscale(self, deployment_id: DeploymentID, target_num_replicas: int) -> bool:
        """Autoscale the deployment to the target number of replicas.

        Args:
            deployment_id: The deployment ID.
            target_num_replicas: The target number of replicas.

        Returns:
            True if the deployment was autoscaled, False otherwise.
        """
        if deployment_id not in self._deployment_states:
            return False

        return self._deployment_states[deployment_id].autoscale(target_num_replicas)

    def _handle_scheduling_request_failures(
        self,
        deployment_id: DeploymentID,
        scheduling_requests: List[ReplicaSchedulingRequest],
    ):
        """Updates internal datastructures when replicas fail to be scheduled."""
        failed_replicas: List[ReplicaID] = []
        for scheduling_request in scheduling_requests:
            if (
                scheduling_request.status
                == ReplicaSchedulingRequestStatus.PLACEMENT_GROUP_CREATION_FAILED
            ):
                failed_replicas.append(scheduling_request.replica_id)
                self._deployment_states[deployment_id].record_replica_startup_failure(
                    "Replica scheduling failed. Failed to create a placement "
                    f"group for replica {scheduling_request.replica_id}. "
                    "See Serve controller logs for more details."
                )
            elif (
                scheduling_request.status
                == ReplicaSchedulingRequestStatus.ACTOR_CREATION_FAILED
            ):
                failed_replicas.append(scheduling_request.replica_id)
                self._deployment_states[deployment_id].record_replica_startup_failure(
                    "Replica scheduling failed. Failed to create an actor "
                    f"for replica {scheduling_request.replica_id}. "
                    "See Serve controller logs for more details."
                )
        if failed_replicas:
            self._deployment_states[deployment_id].stop_replicas(failed_replicas)

    def _record_deployment_usage(self):
        ServeUsageTag.NUM_DEPLOYMENTS.record(str(len(self._deployment_states)))

        num_gpu_deployments = 0
        for deployment_state in self._deployment_states.values():
            if (
                deployment_state.target_info is not None
                and deployment_state.target_info.replica_config is not None
                and deployment_state.target_info.replica_config.ray_actor_options
                is not None
                and (
                    deployment_state.target_info.replica_config.ray_actor_options.get(
                        "num_gpus", 0
                    )
                    > 0
                )
            ):
                num_gpu_deployments += 1
        ServeUsageTag.NUM_GPU_DEPLOYMENTS.record(str(num_gpu_deployments))

    def record_request_routing_info(self, info: RequestRoutingInfo) -> None:
        """
        Record request routing information for a replica.

        Args:
            info: Request routing info including deployment name, replica tag,
                multiplex model ids, and routing stats.
        """
        deployment_id = info.replica_id.deployment_id
        if deployment_id not in self._deployment_states:
            app_msg = f" in application '{deployment_id.app_name}'"
            logger.error(
                f"Deployment '{deployment_id.name}'{app_msg} not found in state "
                "manager."
            )
            return
        self._deployment_states[deployment_id].record_request_routing_info(info)

    def get_active_node_ids(self) -> Set[str]:
        """Return set of node ids with running replicas of any deployment.

        This is used to determine which node has replicas. Only nodes with replicas and
        head node should have active proxies.
        """
        node_ids = set()
        for deployment_state in self._deployment_states.values():
            node_ids.update(deployment_state.get_active_node_ids())
        return node_ids

    def get_ingress_replicas_info(self) -> List[Tuple[str, str, int, int]]:
        """Get all ingress replicas info for all deployments."""
        ingress_replicas_list = [
            deployment_state._replicas.get()
            for deployment_state in self._deployment_states.values()
            if deployment_state.is_ingress()
        ]

        ingress_replicas_info = []
        for replicas in ingress_replicas_list:
            for replica in replicas:
                ingress_replicas_info.append(
                    (
                        replica.actor_node_id,
                        replica.replica_id.unique_id,
                        replica.actor_http_port,
                        replica.actor_grpc_port,
                    )
                )
        return ingress_replicas_info

    def _get_replica_ranks_mapping(self, deployment_id: DeploymentID) -> Dict[str, int]:
        """Get the current rank mapping for all replicas in a deployment.
        Args:
            deployment_id: The deployment ID to get ranks for.
        Returns:
            Dictionary mapping replica_id to rank.
        """
        deployment_state = self._deployment_states.get(deployment_id)
        if deployment_state is None:
            return {}

        return deployment_state._get_replica_ranks_mapping()<|MERGE_RESOLUTION|>--- conflicted
+++ resolved
@@ -2550,15 +2550,6 @@
                 for _ in range(to_add):
                     replica_id = ReplicaID(get_random_string(), deployment_id=self._id)
 
-<<<<<<< HEAD
-=======
-                    # Assign rank during replica creation (startup process)
-                    assigned_rank = self._rank_manager.assign_rank(replica_id.unique_id)
-
-                    logger.debug(
-                        f"Assigned rank {assigned_rank.rank} to new replica {replica_id.unique_id} during startup"
-                    )
->>>>>>> 5b3de819
                     new_deployment_replica = DeploymentReplica(
                         replica_id,
                         self._target_state.version,
