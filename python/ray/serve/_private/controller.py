--- conflicted
+++ resolved
@@ -1031,11 +1031,10 @@
                 deployments=self.application_state_manager.list_deployment_details(
                     app_name
                 ),
-<<<<<<< HEAD
                 external_scaler_enabled=self.application_state_manager.get_external_scaler_enabled(
-=======
+                    app_name
+                ),
                 deployment_topology=self.application_state_manager.get_deployment_topology(
->>>>>>> 1364a14c
                     app_name
                 ),
             )
