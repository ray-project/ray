--- conflicted
+++ resolved
@@ -289,15 +289,7 @@
 
     def record_autoscaling_metrics_from_handle(
         self, handle_metric_report: HandleMetricReport
-<<<<<<< HEAD
     ) -> None:
-        logger.debug(
-            f"Received metrics from handle {handle_metric_report.handle_id} for deployment {handle_metric_report.deployment_id}: "
-            f"{handle_metric_report.queued_requests} queued requests and {handle_metric_report.aggregated_metrics[RUNNING_REQUESTS_KEY]} running requests"
-        )
-=======
-    ):
->>>>>>> 39b9f173
         latency = time.time() - handle_metric_report.timestamp
         latency_ms = latency * 1000
         if latency_ms > RAY_SERVE_RPC_LATENCY_WARNING_THRESHOLD_MS:
