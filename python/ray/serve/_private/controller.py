--- conflicted
+++ resolved
@@ -921,7 +921,6 @@
         """Gets the current list of all deployments' identifiers."""
         return self.deployment_state_manager._deployment_states.keys()
 
-<<<<<<< HEAD
     def update_deployment_replicas(
         self, deployment_id: DeploymentID, target_num_replicas: int
     ) -> None:
@@ -935,10 +934,7 @@
             deployment_id, target_num_replicas
         )
 
-    def get_serve_instance_details(self) -> Dict:
-=======
     def get_serve_instance_details(self, source: Optional[APIType] = None) -> Dict:
->>>>>>> 0c62bdb8
         """Gets details on all applications on the cluster and system-level info.
 
         The information includes application and deployment statuses, config options,
