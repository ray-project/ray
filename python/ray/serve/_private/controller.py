import asyncio
import logging
import os
import pickle
import time
from collections.abc import Sequence
from typing import Any, Dict, Iterable, List, Optional, Tuple, Union

import ray
from ray._common.network_utils import build_address
from ray._common.utils import run_background_task
from ray._raylet import GcsClient
from ray.actor import ActorHandle
from ray.serve._private.application_state import ApplicationStateManager, StatusOverview
from ray.serve._private.autoscaling_state import (
    AutoscalingStateManager,
    HandleMetricReport,
)
from ray.serve._private.common import (
<<<<<<< HEAD
=======
    RUNNING_REQUESTS_KEY,
>>>>>>> aadd7940
    DeploymentID,
    HandleMetricReport,
    NodeId,
    ReplicaMetricReport,
    RequestProtocol,
    RequestRoutingInfo,
    RunningReplicaInfo,
    TargetCapacityDirection,
)
from ray.serve._private.config import DeploymentConfig
from ray.serve._private.constants import (
    CONTROL_LOOP_INTERVAL_S,
    RAY_SERVE_CONTROLLER_CALLBACK_IMPORT_PATH,
    RAY_SERVE_RPC_LATENCY_WARNING_THRESHOLD_MS,
    RECOVERING_LONG_POLL_BROADCAST_TIMEOUT_S,
    SERVE_CONTROLLER_NAME,
    SERVE_DEFAULT_APP_NAME,
    SERVE_LOGGER_NAME,
    SERVE_NAMESPACE,
    SERVE_ROOT_URL_ENV_KEY,
)
from ray.serve._private.default_impl import create_cluster_node_info_cache
from ray.serve._private.deployment_info import DeploymentInfo
from ray.serve._private.deployment_state import DeploymentStateManager
from ray.serve._private.endpoint_state import EndpointState
from ray.serve._private.grpc_util import set_proxy_default_grpc_options
from ray.serve._private.http_util import (
    configure_http_options_with_defaults,
)
from ray.serve._private.logging_utils import (
    configure_component_logger,
    configure_component_memory_profiler,
    get_component_logger_file_path,
)
from ray.serve._private.long_poll import LongPollHost, LongPollNamespace
from ray.serve._private.proxy_state import ProxyStateManager
from ray.serve._private.storage.kv_store import RayInternalKVStore
from ray.serve._private.usage import ServeUsageTag
from ray.serve._private.utils import (
    call_function_from_import_path,
    get_all_live_placement_group_names,
    get_head_node_id,
    is_grpc_enabled,
)
from ray.serve.config import HTTPOptions, ProxyLocation, gRPCOptions
from ray.serve.generated.serve_pb2 import (
    ActorNameList,
    DeploymentArgs,
    DeploymentRoute,
    EndpointInfo as EndpointInfoProto,
    EndpointSet,
)
from ray.serve.schema import (
    ApplicationDetails,
    DeploymentDetails,
    HTTPOptionsSchema,
    LoggingConfig,
    ProxyDetails,
    ServeActorDetails,
    ServeApplicationSchema,
    ServeDeploySchema,
    ServeInstanceDetails,
    TargetGroup,
    gRPCOptionsSchema,
)
from ray.util import metrics

logger = logging.getLogger(SERVE_LOGGER_NAME)

# Used for testing purposes only. If this is set, the controller will crash
# after writing each checkpoint with the specified probability.
_CRASH_AFTER_CHECKPOINT_PROBABILITY = 0

CONFIG_CHECKPOINT_KEY = "serve-app-config-checkpoint"
LOGGING_CONFIG_CHECKPOINT_KEY = "serve-logging-config-checkpoint"


class ServeController:
    """Responsible for managing the state of the serving system.

    The controller implements fault tolerance by persisting its state in
    a new checkpoint each time a state change is made. If the actor crashes,
    the latest checkpoint is loaded and the state is recovered. Checkpoints
    are written/read using a provided KV-store interface.

    All hard state in the system is maintained by this actor and persisted via
    these checkpoints. Soft state required by other components is fetched by
    those actors from this actor on startup and updates are pushed out from
    this actor.

    All other actors started by the controller are named, detached actors
    so they will not fate share with the controller if it crashes.

    The following guarantees are provided for state-changing calls to the
    controller:
        - If the call succeeds, the change was made and will be reflected in
          the system even if the controller or other actors die unexpectedly.
        - If the call fails, the change may have been made but isn't guaranteed
          to have been. The client should retry in this case. Note that this
          requires all implementations here to be idempotent.
    """

    async def __init__(
        self,
        *,
        http_options: HTTPOptions,
        global_logging_config: LoggingConfig,
        grpc_options: Optional[gRPCOptions] = None,
    ):
        self._controller_node_id = ray.get_runtime_context().get_node_id()
        assert (
            self._controller_node_id == get_head_node_id()
        ), "Controller must be on the head node."

        self.ray_worker_namespace = ray.get_runtime_context().namespace
        self.gcs_client = GcsClient(address=ray.get_runtime_context().gcs_address)
        kv_store_namespace = f"ray-serve-{self.ray_worker_namespace}"
        self.kv_store = RayInternalKVStore(kv_store_namespace, self.gcs_client)

        self.long_poll_host = LongPollHost()
        self.done_recovering_event = asyncio.Event()

        # Try to read config from checkpoint
        # logging config from checkpoint take precedence over the one passed in
        # the constructor.
        self.global_logging_config = None
        log_config_checkpoint = self.kv_store.get(LOGGING_CONFIG_CHECKPOINT_KEY)
        if log_config_checkpoint is not None:
            global_logging_config = pickle.loads(log_config_checkpoint)
        self.reconfigure_global_logging_config(global_logging_config)

        configure_component_memory_profiler(
            component_name="controller", component_id=str(os.getpid())
        )

        if RAY_SERVE_CONTROLLER_CALLBACK_IMPORT_PATH:
            logger.info(
                "Calling user-provided callback from import path "
                f"{RAY_SERVE_CONTROLLER_CALLBACK_IMPORT_PATH}."
            )
            call_function_from_import_path(RAY_SERVE_CONTROLLER_CALLBACK_IMPORT_PATH)

        # Used to read/write checkpoints.
        self.cluster_node_info_cache = create_cluster_node_info_cache(self.gcs_client)
        self.cluster_node_info_cache.update()

        # Configure proxy default HTTP and gRPC options.
        self.proxy_state_manager = ProxyStateManager(
            http_options=configure_http_options_with_defaults(http_options),
            head_node_id=self._controller_node_id,
            cluster_node_info_cache=self.cluster_node_info_cache,
            logging_config=self.global_logging_config,
            grpc_options=set_proxy_default_grpc_options(grpc_options),
        )
        # We modify the HTTP and gRPC options above, so delete them to avoid
        del http_options, grpc_options

        self.endpoint_state = EndpointState(self.kv_store, self.long_poll_host)

        # Fetch all running actors in current cluster as source of current
        # replica state for controller failure recovery
        all_current_actors = ray.util.list_named_actors(all_namespaces=True)
        all_serve_actor_names = [
            actor["name"]
            for actor in all_current_actors
            if actor["namespace"] == SERVE_NAMESPACE
        ]

        self.autoscaling_state_manager = AutoscalingStateManager()
        self.deployment_state_manager = DeploymentStateManager(
            self.kv_store,
            self.long_poll_host,
            all_serve_actor_names,
            get_all_live_placement_group_names(),
            self.cluster_node_info_cache,
            self.autoscaling_state_manager,
        )

        # Manage all applications' state
        self.application_state_manager = ApplicationStateManager(
            self.deployment_state_manager,
            self.endpoint_state,
            self.kv_store,
            self.global_logging_config,
        )

        # Controller actor details
        self._actor_details = ServeActorDetails(
            node_id=ray.get_runtime_context().get_node_id(),
            node_ip=ray.util.get_node_ip_address(),
            node_instance_id=ray.util.get_node_instance_id(),
            actor_id=ray.get_runtime_context().get_actor_id(),
            actor_name=SERVE_CONTROLLER_NAME,
            worker_id=ray.get_runtime_context().get_worker_id(),
            log_file_path=get_component_logger_file_path(),
        )
        self._shutting_down = False
        self._shutdown_event = asyncio.Event()
        self._shutdown_start_time = None

        self._create_control_loop_metrics()
        run_background_task(self.run_control_loop())

        # The target capacity percentage for all deployments across the cluster.
        self._target_capacity: Optional[float] = None
        self._target_capacity_direction: Optional[TargetCapacityDirection] = None
        self._recover_state_from_checkpoint()

        # Nodes where proxy actors should run.
        self._proxy_nodes = set()
        self._update_proxy_nodes()

    def reconfigure_global_logging_config(self, global_logging_config: LoggingConfig):
        if (
            self.global_logging_config
            and self.global_logging_config == global_logging_config
        ):
            return
        self.kv_store.put(
            LOGGING_CONFIG_CHECKPOINT_KEY, pickle.dumps(global_logging_config)
        )
        self.global_logging_config = global_logging_config

        self.long_poll_host.notify_changed(
            {LongPollNamespace.GLOBAL_LOGGING_CONFIG: global_logging_config}
        )
        configure_component_logger(
            component_name="controller",
            component_id=str(os.getpid()),
            logging_config=global_logging_config,
        )

        logger.info(
            f"Controller starting (version='{ray.__version__}').",
            extra={"log_to_stderr": False},
        )
        logger.debug(
            "Configure the serve controller logger "
            f"with logging config: {self.global_logging_config}"
        )

    def check_alive(self) -> None:
        """No-op to check if this controller is alive."""
        return

    def get_pid(self) -> int:
        return os.getpid()

    def record_autoscaling_metrics_from_replica(
        self, replica_metric_report: ReplicaMetricReport
    ):
        logger.debug(
            f"Received metrics from replica {replica_metric_report.replica_id}: {replica_metric_report.aggregated_metrics.get(RUNNING_REQUESTS_KEY)} running requests"
        )
        latency = time.time() - replica_metric_report.timestamp
        latency_ms = latency * 1000
        if latency_ms > RAY_SERVE_RPC_LATENCY_WARNING_THRESHOLD_MS:
            logger.warning(
                f"Received autoscaling metrics from replica {replica_metric_report.replica_id} with timestamp {replica_metric_report.timestamp} "
                f"which is {latency_ms}ms ago. "
                f"This is greater than the warning threshold RPC latency of {RAY_SERVE_RPC_LATENCY_WARNING_THRESHOLD_MS}ms. "
                "This may indicate a performance issue with the controller try increasing the RAY_SERVE_RPC_LATENCY_WARNING_THRESHOLD_MS environment variable."
            )
        self.autoscaling_state_manager.record_request_metrics_for_replica(
            replica_metric_report
        )

<<<<<<< HEAD
    def record_handle_metrics(self, report: HandleMetricReport) -> None:
        logger.debug(
            f"Received metrics from handle {report.handle_id} "
            f"for deployment {report.deployment_id}: "
            f"{report.queued_requests} queued requests "
            f"and {report.running_requests} running requests"
=======
    def record_autoscaling_metrics_from_handle(
        self, handle_metric_report: HandleMetricReport
    ):
        logger.debug(
            f"Received metrics from handle {handle_metric_report.handle_id} for deployment {handle_metric_report.deployment_id}: "
            f"{handle_metric_report.queued_requests} queued requests and {handle_metric_report.aggregated_metrics[RUNNING_REQUESTS_KEY]} running requests"
        )
        latency = time.time() - handle_metric_report.timestamp
        latency_ms = latency * 1000
        if latency_ms > RAY_SERVE_RPC_LATENCY_WARNING_THRESHOLD_MS:
            logger.warning(
                f"Received autoscaling metrics from handle {handle_metric_report.handle_id} for deployment {handle_metric_report.deployment_id} with timestamp {handle_metric_report.timestamp} "
                f"which is {latency_ms}ms ago. "
                f"This is greater than the warning threshold RPC latency of {RAY_SERVE_RPC_LATENCY_WARNING_THRESHOLD_MS}ms. "
                "This may indicate a performance issue with the controller try increasing the RAY_SERVE_RPC_LATENCY_WARNING_THRESHOLD_MS environment variable."
            )
        self.autoscaling_state_manager.record_request_metrics_for_handle(
            handle_metric_report
>>>>>>> aadd7940
        )
        self.autoscaling_state_manager.record_request_metrics_for_handle(report)

    def bulk_record_handle_metrics(self, reports: List[HandleMetricReport]) -> None:
        logger.debug(f"Received {len(reports)} bulk handle metrics reports")
        for report in reports:
            self.record_handle_metrics(report)

    def _dump_autoscaling_metrics_for_testing(self):
        return self.autoscaling_state_manager.get_metrics()

    def _dump_replica_states_for_testing(self, deployment_id: DeploymentID):
        return self.deployment_state_manager._deployment_states[deployment_id]._replicas

    def _stop_one_running_replica_for_testing(self, deployment_id):
        self.deployment_state_manager._deployment_states[
            deployment_id
        ]._stop_one_running_replica_for_testing()

    async def listen_for_change(self, keys_to_snapshot_ids: Dict[str, int]):
        """Proxy long pull client's listen request.

        Args:
            keys_to_snapshot_ids (Dict[str, int]): Snapshot IDs are used to
              determine whether or not the host should immediately return the
              data or wait for the value to be changed.
        """
        if not self.done_recovering_event.is_set():
            await self.done_recovering_event.wait()

        return await self.long_poll_host.listen_for_change(keys_to_snapshot_ids)

    async def listen_for_change_java(self, keys_to_snapshot_ids_bytes: bytes):
        """Proxy long pull client's listen request.

        Args:
            keys_to_snapshot_ids_bytes (Dict[str, int]): the protobuf bytes of
              keys_to_snapshot_ids (Dict[str, int]).
        """
        if not self.done_recovering_event.is_set():
            await self.done_recovering_event.wait()

        return await self.long_poll_host.listen_for_change_java(
            keys_to_snapshot_ids_bytes
        )

    def get_all_endpoints(self) -> Dict[DeploymentID, Dict[str, Any]]:
        """Returns a dictionary of deployment name to config."""
        return self.endpoint_state.get_endpoints()

    def get_all_endpoints_java(self) -> bytes:
        """Returns a dictionary of deployment name to config."""
        endpoints = self.get_all_endpoints()
        # NOTE(zcin): Java only supports 1.x deployments, so only return
        # a dictionary of deployment name -> endpoint info
        data = {
            endpoint_tag.name: EndpointInfoProto(route=endpoint_dict["route"])
            for endpoint_tag, endpoint_dict in endpoints.items()
        }
        return EndpointSet(endpoints=data).SerializeToString()

    def get_proxies(self) -> Dict[NodeId, ActorHandle]:
        """Returns a dictionary of node ID to proxy actor handles."""
        if self.proxy_state_manager is None:
            return {}
        return self.proxy_state_manager.get_proxy_handles()

    def get_proxy_names(self) -> bytes:
        """Returns the proxy actor name list serialized by protobuf."""
        if self.proxy_state_manager is None:
            return None

        actor_name_list = ActorNameList(
            names=self.proxy_state_manager.get_proxy_names().values()
        )
        return actor_name_list.SerializeToString()

    def _update_proxy_nodes(self):
        """Update the nodes set where proxy actors should run.

        Controller decides where proxy actors should run
        (head node and nodes with deployment replicas).
        """
        new_proxy_nodes = self.deployment_state_manager.get_active_node_ids()
        new_proxy_nodes = new_proxy_nodes - set(
            self.cluster_node_info_cache.get_draining_nodes()
        )
        new_proxy_nodes.add(self._controller_node_id)
        self._proxy_nodes = new_proxy_nodes

    async def run_control_loop(self) -> None:
        # NOTE(edoakes): we catch all exceptions here and simply log them,
        # because an unhandled exception would cause the main control loop to
        # halt, which should *never* happen.
        recovering_timeout = RECOVERING_LONG_POLL_BROADCAST_TIMEOUT_S
        num_loops = 0
        start_time = time.time()
        while True:
            loop_start_time = time.time()
            try:
                await self.run_control_loop_step(
                    start_time, recovering_timeout, num_loops
                )
            except Exception as e:
                # we never expect this to happen, but adding this to be safe
                logger.exception(f"There was an exception in the control loop: {e}")
                await asyncio.sleep(1)

            loop_duration = time.time() - loop_start_time
            if loop_duration > 10:
                logger.warning(
                    f"The last control loop was slow (took {loop_duration}s). "
                    "This is likely caused by running a large number of "
                    "replicas in a single Ray cluster. Consider using "
                    "multiple Ray clusters.",
                    extra={"log_to_stderr": False},
                )
            self.control_loop_duration_gauge_s.set(loop_duration)

            num_loops += 1
            self.num_control_loops_gauge.set(num_loops)

            sleep_start_time = time.time()
            await asyncio.sleep(CONTROL_LOOP_INTERVAL_S)
            self.sleep_duration_gauge_s.set(time.time() - sleep_start_time)

    async def run_control_loop_step(
        self, start_time: float, recovering_timeout: float, num_loops: int
    ):
        try:
            self.cluster_node_info_cache.update()
        except Exception:
            logger.exception("Exception updating cluster node info cache.")

        if self._shutting_down:
            try:
                self.shutdown()
            except Exception:
                logger.exception("Exception during shutdown.")

        if (
            not self.done_recovering_event.is_set()
            and time.time() - start_time > recovering_timeout
        ):
            logger.warning(
                f"Replicas still recovering after {recovering_timeout}s, "
                "setting done recovering event to broadcast long poll updates."
            )
            self.done_recovering_event.set()

        # initialize any_recovering to None to indicate that we don't know if
        # we've recovered anything yet
        any_recovering: Optional[bool] = None
        try:
            dsm_update_start_time = time.time()
            any_recovering = self.deployment_state_manager.update()

            self.dsm_update_duration_gauge_s.set(time.time() - dsm_update_start_time)
            if not self.done_recovering_event.is_set() and not any_recovering:
                self.done_recovering_event.set()
                if num_loops > 0:
                    # Only log if we actually needed to recover anything.
                    logger.info(
                        "Finished recovering deployments after "
                        f"{(time.time() - start_time):.2f}s.",
                        extra={"log_to_stderr": False},
                    )
        except Exception:
            logger.exception("Exception updating deployment state.")

        try:
            asm_update_start_time = time.time()
            self.application_state_manager.update()

            self.asm_update_duration_gauge_s.set(time.time() - asm_update_start_time)
        except Exception:
            logger.exception("Exception updating application state.")

        # Update the proxy nodes set before updating the proxy states,
        # so they are more consistent.
        node_update_start_time = time.time()
        self._update_proxy_nodes()
        self.node_update_duration_gauge_s.set(time.time() - node_update_start_time)

        # Don't update proxy_state until after the done recovering event is set,
        # otherwise we may start a new proxy but not broadcast it any
        # info about available deployments & their replicas.
        if self.proxy_state_manager and self.done_recovering_event.is_set():
            try:
                proxy_update_start_time = time.time()
                self.proxy_state_manager.update(proxy_nodes=self._proxy_nodes)
                self.proxy_update_duration_gauge_s.set(
                    time.time() - proxy_update_start_time
                )
            except Exception:
                logger.exception("Exception updating proxy state.")

        # When the controller is done recovering, drop invalid handle metrics
        # that may be stale for autoscaling
        if any_recovering is False:
            self.autoscaling_state_manager.drop_stale_handle_metrics(
                self.deployment_state_manager.get_alive_replica_actor_ids()
                | self.proxy_state_manager.get_alive_proxy_actor_ids()
            )

    def _create_control_loop_metrics(self):
        self.node_update_duration_gauge_s = metrics.Gauge(
            "serve_controller_node_update_duration_s",
            description="The control loop time spent on collecting proxy node info.",
        )
        self.proxy_update_duration_gauge_s = metrics.Gauge(
            "serve_controller_proxy_state_update_duration_s",
            description="The control loop time spent on updating proxy state.",
        )
        self.dsm_update_duration_gauge_s = metrics.Gauge(
            "serve_controller_deployment_state_update_duration_s",
            description="The control loop time spent on updating deployment state.",
        )
        self.asm_update_duration_gauge_s = metrics.Gauge(
            "serve_controller_application_state_update_duration_s",
            description="The control loop time spent on updating application state.",
        )
        self.sleep_duration_gauge_s = metrics.Gauge(
            "serve_controller_sleep_duration_s",
            description="The duration of the last control loop's sleep.",
        )
        self.control_loop_duration_gauge_s = metrics.Gauge(
            "serve_controller_control_loop_duration_s",
            description="The duration of the last control loop.",
        )
        self.num_control_loops_gauge = metrics.Gauge(
            "serve_controller_num_control_loops",
            description=(
                "The number of control loops performed by the controller. "
                "Increases monotonically over the controller's lifetime."
            ),
            tag_keys=("actor_id",),
        )
        self.num_control_loops_gauge.set_default_tags(
            {"actor_id": ray.get_runtime_context().get_actor_id()}
        )

    def _recover_state_from_checkpoint(self):
        (
            deployment_time,
            serve_config,
            target_capacity_direction,
        ) = self._read_config_checkpoint()
        self._target_capacity_direction = target_capacity_direction
        if serve_config is not None:
            logger.info(
                "Recovered config from checkpoint.", extra={"log_to_stderr": False}
            )
            self.apply_config(serve_config, deployment_time=deployment_time)

    def _read_config_checkpoint(
        self,
    ) -> Tuple[float, Optional[ServeDeploySchema], Optional[TargetCapacityDirection]]:
        """Reads the current Serve config checkpoint.

        The Serve config checkpoint stores active application configs and
        other metadata.

        Returns:

        If the GCS contains a checkpoint, tuple of:
            1. A deployment timestamp.
            2. A Serve config. This Serve config is reconstructed from the
                active application states. It may not exactly match the
                submitted config (e.g. the top-level http options may be
                different).
            3. The target_capacity direction calculated after the Serve
               was submitted.

        If the GCS doesn't contain a checkpoint, returns (0, None, None).
        """

        checkpoint = self.kv_store.get(CONFIG_CHECKPOINT_KEY)
        if checkpoint is not None:
            (
                deployment_time,
                target_capacity,
                target_capacity_direction,
                config_checkpoints_dict,
            ) = pickle.loads(checkpoint)

            return (
                deployment_time,
                ServeDeploySchema(
                    applications=list(config_checkpoints_dict.values()),
                    target_capacity=target_capacity,
                ),
                target_capacity_direction,
            )
        else:
            return (0.0, None, None)

    def _all_running_replicas(self) -> Dict[DeploymentID, List[RunningReplicaInfo]]:
        """Used for testing.

        Returned dictionary maps deployment names to replica infos.
        """

        return self.deployment_state_manager.get_running_replica_infos()

    def get_actor_details(self) -> ServeActorDetails:
        """Returns the actor details for this controller.

        Currently used for test only.
        """
        return self._actor_details

    def get_proxy_details(self, node_id: str) -> Optional[ProxyDetails]:
        """Returns the proxy details for the proxy on the given node.

        Currently used for test only. Will return None if the proxy doesn't exist on
        the given node.
        """
        if self.proxy_state_manager is None:
            return None

        return self.proxy_state_manager.get_proxy_details().get(node_id)

    def get_deployment_timestamps(self, app_name: str) -> float:
        """Returns the deployment timestamp for the given app.

        Currently used for test only.
        """
        for (
            _app_name,
            app_status_info,
        ) in self.application_state_manager.list_app_statuses().items():
            if app_name == _app_name:
                return app_status_info.deployment_timestamp

    def get_deployment_details(
        self, app_name: str, deployment_name: str
    ) -> DeploymentDetails:
        """Returns the deployment details for the app and deployment.

        Currently used for test only.
        """
        return self.application_state_manager.list_deployment_details(app_name)[
            deployment_name
        ]

    def get_http_config(self) -> HTTPOptions:
        """Return the HTTP proxy configuration."""
        if self.proxy_state_manager is None:
            return HTTPOptions()
        return self.proxy_state_manager.get_config()

    def get_grpc_config(self) -> gRPCOptions:
        """Return the gRPC proxy configuration."""
        if self.proxy_state_manager is None:
            return gRPCOptions()
        return self.proxy_state_manager.get_grpc_config()

    def get_root_url(self):
        """Return the root url for the serve instance."""
        if self.proxy_state_manager is None:
            return None
        http_config = self.get_http_config()
        if http_config.root_url == "":
            if SERVE_ROOT_URL_ENV_KEY in os.environ:
                return os.environ[SERVE_ROOT_URL_ENV_KEY]
            else:
                # HTTP is disabled
                if http_config.host is None:
                    return ""
                return (
                    f"http://{build_address(http_config.host, http_config.port)}"
                    f"{http_config.root_path}"
                )
        return http_config.root_url

    def config_checkpoint_deleted(self) -> bool:
        """Returns whether the config checkpoint has been deleted.

        Get the config checkpoint from the kv store. If it is None, then it has been
        deleted.
        """
        return self.kv_store.get(CONFIG_CHECKPOINT_KEY) is None

    def shutdown(self):
        """Shuts down the serve instance completely.

        This method will only be triggered when `self._shutting_down` is true. It
        deletes the kv store for config checkpoints, sets application state to deleting,
        delete all deployments, and shuts down all proxies. Once all these
        resources are released, it then kills the controller actor.
        """
        if not self._shutting_down:
            return

        if self._shutdown_start_time is None:
            self._shutdown_start_time = time.time()
            logger.info("Controller shutdown started.", extra={"log_to_stderr": False})

        self.kv_store.delete(CONFIG_CHECKPOINT_KEY)
        self.kv_store.delete(LOGGING_CONFIG_CHECKPOINT_KEY)
        self.application_state_manager.shutdown()
        self.deployment_state_manager.shutdown()
        self.endpoint_state.shutdown()
        if self.proxy_state_manager:
            self.proxy_state_manager.shutdown()

        config_checkpoint_deleted = self.config_checkpoint_deleted()
        application_is_shutdown = self.application_state_manager.is_ready_for_shutdown()
        deployment_is_shutdown = self.deployment_state_manager.is_ready_for_shutdown()
        endpoint_is_shutdown = self.endpoint_state.is_ready_for_shutdown()
        proxy_state_is_shutdown = (
            self.proxy_state_manager is None
            or self.proxy_state_manager.is_ready_for_shutdown()
        )
        if (
            config_checkpoint_deleted
            and application_is_shutdown
            and deployment_is_shutdown
            and endpoint_is_shutdown
            and proxy_state_is_shutdown
        ):
            logger.warning(
                "All resources have shut down, controller exiting.",
                extra={"log_to_stderr": False},
            )
            _controller_actor = ray.get_runtime_context().current_actor
            ray.kill(_controller_actor, no_restart=True)
        elif time.time() - self._shutdown_start_time > 10:
            if not config_checkpoint_deleted:
                logger.warning(
                    f"{CONFIG_CHECKPOINT_KEY} not yet deleted",
                    extra={"log_to_stderr": False},
                )
            if not application_is_shutdown:
                logger.warning(
                    "application not yet shutdown",
                    extra={"log_to_stderr": False},
                )
            if not deployment_is_shutdown:
                logger.warning(
                    "deployment not yet shutdown",
                    extra={"log_to_stderr": False},
                )
            if not endpoint_is_shutdown:
                logger.warning(
                    "endpoint not yet shutdown",
                    extra={"log_to_stderr": False},
                )
            if not proxy_state_is_shutdown:
                logger.warning(
                    "proxy_state not yet shutdown",
                    extra={"log_to_stderr": False},
                )

    def deploy_applications(
        self, name_to_deployment_args_list: Dict[str, List[bytes]]
    ) -> None:
        """
        Takes in a list of dictionaries that contain deployment arguments.
        If same app name deployed, old application will be overwritten.

        Args:
            name: Application name.
            deployment_args_list: List of serialized deployment information,
                where each item in the list is bytes representing the serialized
                protobuf `DeploymentArgs` object. `DeploymentArgs` contains all the
                information for the single deployment.
        """
        name_to_deployment_args = {}
        for name, deployment_args_list in name_to_deployment_args_list.items():
            deployment_args_deserialized = []
            for deployment_args_bytes in deployment_args_list:
                args = DeploymentArgs.FromString(deployment_args_bytes)
                deployment_args_deserialized.append(
                    {
                        "deployment_name": args.deployment_name,
                        "deployment_config_proto_bytes": args.deployment_config,
                        "replica_config_proto_bytes": args.replica_config,
                        "deployer_job_id": args.deployer_job_id,
                        "ingress": args.ingress,
                        "route_prefix": (
                            args.route_prefix if args.HasField("route_prefix") else None
                        ),
                    }
                )
            name_to_deployment_args[name] = deployment_args_deserialized

        self.application_state_manager.deploy_apps(name_to_deployment_args)

        self.application_state_manager.save_checkpoint()

    def deploy_application(self, name: str, deployment_args_list: List[bytes]) -> None:
        """
        Deploy a single application
        (as deploy_applications(), but it only takes a single name and deployment args).
        This primarily exists as a shim to avoid
        changing Java code in https://github.com/ray-project/ray/pull/49168,
        and could be removed if the Java code was refactored
        to use the new bulk deploy_applications API.
        """
        self.deploy_applications({name: deployment_args_list})

    def apply_config(
        self,
        config: ServeDeploySchema,
        deployment_time: float = 0.0,
    ) -> None:
        """Apply the config described in `ServeDeploySchema`.

        This will upgrade the applications to the goal state specified in the
        config.

        If `deployment_time` is not provided, `time.time()` is used.
        """
        ServeUsageTag.API_VERSION.record("v2")
        if not deployment_time:
            deployment_time = time.time()

        new_config_checkpoint = {}

        _, curr_config, _ = self._read_config_checkpoint()

        self._target_capacity_direction = calculate_target_capacity_direction(
            curr_config=curr_config,
            new_config=config,
            curr_target_capacity_direction=self._target_capacity_direction,
        )
        log_target_capacity_change(
            self._target_capacity,
            config.target_capacity,
            self._target_capacity_direction,
        )
        self._target_capacity = config.target_capacity

        for app_config in config.applications:
            # If the application logging config is not set, use the global logging
            # config.
            if app_config.logging_config is None and config.logging_config:
                app_config.logging_config = config.logging_config

            app_config_dict = app_config.dict(exclude_unset=True)
            new_config_checkpoint[app_config.name] = app_config_dict

        self.kv_store.put(
            CONFIG_CHECKPOINT_KEY,
            pickle.dumps(
                (
                    deployment_time,
                    self._target_capacity,
                    self._target_capacity_direction,
                    new_config_checkpoint,
                )
            ),
        )

        # Declaratively apply the new set of applications.
        # This will delete any applications no longer in the config that were
        # previously deployed via the REST API.
        self.application_state_manager.apply_app_configs(
            config.applications,
            deployment_time=deployment_time,
            target_capacity=self._target_capacity,
            target_capacity_direction=self._target_capacity_direction,
        )

        self.application_state_manager.save_checkpoint()

    def get_deployment_info(self, name: str, app_name: str = "") -> bytes:
        """Get the current information about a deployment.

        Args:
            name: the name of the deployment.

        Returns:
            DeploymentRoute's protobuf serialized bytes

        Raises:
            KeyError: If the deployment doesn't exist.
        """
        id = DeploymentID(name=name, app_name=app_name)
        deployment_info = self.deployment_state_manager.get_deployment(id)
        if deployment_info is None:
            app_msg = f" in application '{app_name}'" if app_name else ""
            raise KeyError(f"Deployment '{name}' does not exist{app_msg}.")

        route = self.endpoint_state.get_endpoint_route(id)

        deployment_route = DeploymentRoute(
            deployment_info=deployment_info.to_proto(), route=route
        )
        return deployment_route.SerializeToString()

    def list_deployments_internal(
        self,
    ) -> Dict[DeploymentID, Tuple[DeploymentInfo, str]]:
        """Gets the current information about all deployments.

        Returns:
            Dict(deployment_id, (DeploymentInfo, route))
        """
        return {
            id: (info, self.endpoint_state.get_endpoint_route(id))
            for id, info in self.deployment_state_manager.get_deployment_infos().items()
        }

    def get_deployment_config(
        self, deployment_id: DeploymentID
    ) -> Optional[DeploymentConfig]:
        """Get the deployment config for the given deployment id.

        Args:
            deployment_id: The deployment id to get the config for.

        Returns:
            A deployment config object if the deployment id exist,
            None otherwise.
        """
        deployment_info = self.deployment_state_manager.get_deployment_infos().get(
            deployment_id
        )
        return deployment_info.deployment_config if deployment_info else None

    def list_deployment_ids(self) -> List[DeploymentID]:
        """Gets the current list of all deployments' identifiers."""
        return self.deployment_state_manager._deployment_states.keys()

    def get_serve_instance_details(self) -> Dict:
        """Gets details on all applications on the cluster and system-level info.

        The information includes application and deployment statuses, config options,
        error messages, etc.

        Returns:
            Dict that follows the format of the schema ServeInstanceDetails.
        """

        http_config = self.get_http_config()
        grpc_config = self.get_grpc_config()
        applications = {}

        app_statuses = self.application_state_manager.list_app_statuses()

        # If there are no app statuses, there's no point getting the app configs.
        # Moreover, there might be no app statuses because the GCS is down,
        # in which case getting the app configs would fail anyway,
        # since they're stored in the checkpoint in the GCS.
        app_configs = self.get_app_configs() if app_statuses else {}

        for (
            app_name,
            app_status_info,
        ) in app_statuses.items():
            applications[app_name] = ApplicationDetails(
                name=app_name,
                route_prefix=self.application_state_manager.get_route_prefix(app_name),
                docs_path=self.get_docs_path(app_name),
                status=app_status_info.status,
                message=app_status_info.message,
                last_deployed_time_s=app_status_info.deployment_timestamp,
                # This can be none if the app was deployed through
                # serve.run, the app is in deleting state,
                # or a checkpoint hasn't been set yet
                deployed_app_config=app_configs.get(app_name),
                source=self.application_state_manager.get_app_source(app_name),
                deployments=self.application_state_manager.list_deployment_details(
                    app_name
                ),
            )

        # NOTE(zcin): We use exclude_unset here because we explicitly and intentionally
        # fill in all info that should be shown to users.
        http_options = HTTPOptionsSchema.parse_obj(http_config.dict(exclude_unset=True))
        grpc_options = gRPCOptionsSchema.parse_obj(grpc_config.dict(exclude_unset=True))

        return ServeInstanceDetails(
            target_capacity=self._target_capacity,
            controller_info=self._actor_details,
            proxy_location=ProxyLocation._from_deployment_mode(http_config.location),
            http_options=http_options,
            grpc_options=grpc_options,
            proxies=(
                self.proxy_state_manager.get_proxy_details()
                if self.proxy_state_manager
                else None
            ),
            applications=applications,
            target_groups=self.get_target_groups(),
        )._get_user_facing_json_serializable_dict(exclude_unset=True)

    def get_target_groups(self, app_name: Optional[str] = None) -> List[TargetGroup]:
        """Target groups contains information about IP
        addresses and ports of all proxies in the cluster.

        This information is used to setup the load balancer.
        """
        target_groups: List[TargetGroup] = []

        if self.proxy_state_manager.get_proxy_details():
            # setting prefix route to "/" because in ray serve, proxy
            # accepts requests from the client and routes them to the
            # correct application. This is true for both HTTP and gRPC proxies.
            target_groups.append(
                TargetGroup(
                    protocol=RequestProtocol.HTTP,
                    route_prefix="/",
                    targets=self.proxy_state_manager.get_targets(RequestProtocol.HTTP),
                )
            )
            if is_grpc_enabled(self.get_grpc_config()):
                target_groups.append(
                    TargetGroup(
                        protocol=RequestProtocol.GRPC,
                        route_prefix="/",
                        targets=self.proxy_state_manager.get_targets(
                            RequestProtocol.GRPC
                        ),
                    )
                )
        return target_groups

    def get_serve_status(self, name: str = SERVE_DEFAULT_APP_NAME) -> bytes:
        """Return application status
        Args:
            name: application name. If application name doesn't exist, app_status
                  is NOT_STARTED.
        """

        app_status = self.application_state_manager.get_app_status_info(name)
        deployment_statuses = self.application_state_manager.get_deployments_statuses(
            name
        )
        status_info = StatusOverview(
            name=name,
            app_status=app_status,
            deployment_statuses=deployment_statuses,
        )
        return status_info.to_proto().SerializeToString()

    def get_serve_statuses(self, names: List[str]) -> List[bytes]:
        statuses = []
        for name in names:
            statuses.append(self.get_serve_status(name))
        return statuses

    def list_serve_statuses(self) -> List[bytes]:
        statuses = []
        for name in self.application_state_manager.list_app_statuses():
            statuses.append(self.get_serve_status(name))
        return statuses

    def get_app_configs(self) -> Dict[str, ServeApplicationSchema]:
        checkpoint = self.kv_store.get(CONFIG_CHECKPOINT_KEY)
        if checkpoint is None:
            return {}

        _, _, _, config_checkpoints_dict = pickle.loads(checkpoint)
        return {
            app: ServeApplicationSchema.parse_obj(config)
            for app, config in config_checkpoints_dict.items()
        }

    def get_all_deployment_statuses(self) -> List[bytes]:
        """Gets deployment status bytes for all live deployments."""
        statuses = self.deployment_state_manager.get_deployment_statuses()
        return [status.to_proto().SerializeToString() for status in statuses]

    def get_deployment_status(
        self, name: str, app_name: str = ""
    ) -> Union[None, bytes]:
        """Get deployment status by deployment name.

        Args:
            name: Deployment name.
            app_name: Application name. Default is "" because 1.x
                deployments go through this API.
        """

        id = DeploymentID(name=name, app_name=app_name)
        status = self.deployment_state_manager.get_deployment_statuses([id])
        if not status:
            return None
        return status[0].to_proto().SerializeToString()

    def get_docs_path(self, name: str):
        """Docs path for application.

        Currently, this is the OpenAPI docs path for FastAPI-integrated applications."""
        return self.application_state_manager.get_docs_path(name)

    def get_ingress_deployment_name(self, app_name: str) -> Optional[str]:
        """Name of the ingress deployment in an application.

        Returns:
            Ingress deployment name (str): if the application exists.
            None: if the application does not exist.
        """
        return self.application_state_manager.get_ingress_deployment_name(app_name)

    def delete_apps(self, names: Iterable[str]):
        """Delete applications based on names

        During deletion, the application status is DELETING
        """
        for name in names:
            self.application_state_manager.delete_app(name)

        self.application_state_manager.save_checkpoint()

    def record_request_routing_info(self, info: RequestRoutingInfo):
        """Record replica routing information for a replica.

        Args:
            info: RequestRoutingInfo including deployment name, replica tag,
                multiplex model ids, and routing stats.
        """
        self.deployment_state_manager.record_request_routing_info(info)

    async def graceful_shutdown(self, wait: bool = True):
        """Set the shutting down flag on controller to signal shutdown in
        run_control_loop().

        This is used to signal to the controller that it should proceed with shutdown
        process, so it can shut down gracefully. It also waits until the shutdown
        event is triggered if wait is true.

        Raises:
            RayActorError: if wait is True, the caller waits until the controller
                is killed, which raises a RayActorError.
        """
        self._shutting_down = True
        if not wait:
            return

        # This event never gets set. The caller waits indefinitely on this event
        # until the controller is killed, which raises a RayActorError.
        await self._shutdown_event.wait()

    def _get_logging_config(self) -> Tuple:
        """Get the logging configuration (for testing purposes)."""
        log_file_path = None
        for handler in logger.handlers:
            if isinstance(handler, logging.handlers.MemoryHandler):
                log_file_path = handler.target.baseFilename
        return self.global_logging_config, log_file_path

    def _get_target_capacity_direction(self) -> Optional[TargetCapacityDirection]:
        """Gets the controller's scale direction (for testing purposes)."""

        return self._target_capacity_direction


def calculate_target_capacity_direction(
    curr_config: Optional[ServeDeploySchema],
    new_config: ServeDeploySchema,
    curr_target_capacity_direction: Optional[float],
) -> Optional[TargetCapacityDirection]:
    """Compares two Serve configs to calculate the next scaling direction."""

    curr_target_capacity = None
    next_target_capacity_direction = None

    if curr_config is not None and applications_match(curr_config, new_config):
        curr_target_capacity = curr_config.target_capacity
        next_target_capacity = new_config.target_capacity

        if curr_target_capacity == next_target_capacity:
            next_target_capacity_direction = curr_target_capacity_direction
        elif curr_target_capacity is None and next_target_capacity is not None:
            # target_capacity is scaling down from None to a number.
            next_target_capacity_direction = TargetCapacityDirection.DOWN
        elif next_target_capacity is None:
            next_target_capacity_direction = None
        elif curr_target_capacity < next_target_capacity:
            next_target_capacity_direction = TargetCapacityDirection.UP
        else:
            next_target_capacity_direction = TargetCapacityDirection.DOWN
    elif new_config.target_capacity is not None:
        # A config with different apps has been applied, and it contains a
        # target_capacity. Serve must start scaling this config up.
        next_target_capacity_direction = TargetCapacityDirection.UP
    else:
        next_target_capacity_direction = None

    return next_target_capacity_direction


def applications_match(config1: ServeDeploySchema, config2: ServeDeploySchema) -> bool:
    """Checks whether the applications in config1 and config2 match.

    Two applications match if they have the same name.
    """

    config1_app_names = {app.name for app in config1.applications}
    config2_app_names = {app.name for app in config2.applications}

    return config1_app_names == config2_app_names


def log_target_capacity_change(
    curr_target_capacity: Optional[float],
    next_target_capacity: Optional[float],
    next_target_capacity_direction: Optional[TargetCapacityDirection],
):
    """Logs changes in the target_capacity."""

    if curr_target_capacity != next_target_capacity:
        if isinstance(next_target_capacity_direction, TargetCapacityDirection):
            logger.info(
                "Target capacity scaling "
                f"{next_target_capacity_direction.value.lower()} "
                f"from {curr_target_capacity} to {next_target_capacity}."
            )
        else:
            logger.info("Target capacity entering 100% at steady state.")<|MERGE_RESOLUTION|>--- conflicted
+++ resolved
@@ -17,10 +17,7 @@
     HandleMetricReport,
 )
 from ray.serve._private.common import (
-<<<<<<< HEAD
-=======
     RUNNING_REQUESTS_KEY,
->>>>>>> aadd7940
     DeploymentID,
     HandleMetricReport,
     NodeId,
@@ -288,21 +285,14 @@
             replica_metric_report
         )
 
-<<<<<<< HEAD
-    def record_handle_metrics(self, report: HandleMetricReport) -> None:
+    def record_handle_metrics(self, handle_metric_report: HandleMetricReport) -> None:
         logger.debug(
-            f"Received metrics from handle {report.handle_id} "
-            f"for deployment {report.deployment_id}: "
-            f"{report.queued_requests} queued requests "
-            f"and {report.running_requests} running requests"
-=======
-    def record_autoscaling_metrics_from_handle(
-        self, handle_metric_report: HandleMetricReport
-    ):
-        logger.debug(
-            f"Received metrics from handle {handle_metric_report.handle_id} for deployment {handle_metric_report.deployment_id}: "
-            f"{handle_metric_report.queued_requests} queued requests and {handle_metric_report.aggregated_metrics[RUNNING_REQUESTS_KEY]} running requests"
-        )
+            f"Received metrics from handle {handle_metric_report.handle_id} "
+            f"for deployment {handle_metric_report.deployment_id}: "
+            f"{handle_metric_report.queued_requests} queued requests "
+            f"and {handle_metric_report.aggregated_metrics[RUNNING_REQUESTS_KEY]} running requests"
+        )
+
         latency = time.time() - handle_metric_report.timestamp
         latency_ms = latency * 1000
         if latency_ms > RAY_SERVE_RPC_LATENCY_WARNING_THRESHOLD_MS:
@@ -312,11 +302,8 @@
                 f"This is greater than the warning threshold RPC latency of {RAY_SERVE_RPC_LATENCY_WARNING_THRESHOLD_MS}ms. "
                 "This may indicate a performance issue with the controller try increasing the RAY_SERVE_RPC_LATENCY_WARNING_THRESHOLD_MS environment variable."
             )
-        self.autoscaling_state_manager.record_request_metrics_for_handle(
-            handle_metric_report
->>>>>>> aadd7940
-        )
-        self.autoscaling_state_manager.record_request_metrics_for_handle(report)
+
+        self.autoscaling_state_manager.record_request_metrics_for_handle(handle_metric_report)
 
     def bulk_record_handle_metrics(self, reports: List[HandleMetricReport]) -> None:
         logger.debug(f"Received {len(reports)} bulk handle metrics reports")
