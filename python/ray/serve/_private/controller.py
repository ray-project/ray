--- conflicted
+++ resolved
@@ -897,15 +897,10 @@
                 message=app_status_info.message,
                 last_deployed_time_s=app_status_info.deployment_timestamp,
                 # This can be none if the app was deployed through
-<<<<<<< HEAD
-                # serve.run, or if the app is in deleting state
-                deployed_app_config=self.get_app_config(app_name),
-                source=self.application_state_manager.get_app_source(app_name),
-=======
                 # serve.run, the app is in deleting state,
                 # or a checkpoint hasn't been set yet
                 deployed_app_config=app_configs.get(app_name),
->>>>>>> e9109e67
+                source=self.application_state_manager.get_app_source(app_name),
                 deployments=self.application_state_manager.list_deployment_details(
                     app_name
                 ),
