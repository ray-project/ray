--- conflicted
+++ resolved
@@ -311,7 +311,6 @@
             handle_metric_report
         )
 
-<<<<<<< HEAD
     def record_autoscaling_metrics_from_handles(
         self, reports: List[HandleMetricReport]
     ) -> None:
@@ -319,16 +318,12 @@
         for report in reports:
             self.record_autoscaling_metrics_from_handle(report)
 
-    def _dump_all_autoscaling_metrics_for_testing(self):
-        return self.autoscaling_state_manager.get_all_metrics()
-=======
     def _get_total_num_requests_for_deployment_for_testing(
         self, deployment_id: DeploymentID
     ):
         return self.autoscaling_state_manager.get_total_num_requests_for_deployment(
             deployment_id
         )
->>>>>>> 59fe42d7
 
     def _get_metrics_for_deployment_for_testing(self, deployment_id: DeploymentID):
         return self.autoscaling_state_manager.get_metrics_for_deployment(deployment_id)
