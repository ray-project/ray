--- conflicted
+++ resolved
@@ -14,11 +14,6 @@
 from ray.serve._private.application_state import ApplicationStateManager
 from ray.serve._private.common import (
     DeploymentID,
-<<<<<<< HEAD
-    EndpointTag,
-=======
-    EndpointInfo,
->>>>>>> 042f6be1
     MultiplexedReplicaInfo,
     NodeId,
     RunningReplicaInfo,
@@ -699,57 +694,6 @@
                     extra={"log_to_stderr": False},
                 )
 
-<<<<<<< HEAD
-=======
-    def deploy(
-        self,
-        name: str,
-        deployment_config_proto_bytes: bytes,
-        replica_config_proto_bytes: bytes,
-        route_prefix: Optional[str],
-        deployer_job_id: Union[str, bytes],
-        docs_path: Optional[str] = None,
-        # TODO(edoakes): this is a hack because the deployment_language doesn't seem
-        # to get set properly from Java.
-        is_deployed_from_python: bool = False,
-    ) -> bool:
-        """Deploys a deployment. This should only be used for 1.x deployments."""
-        if route_prefix is not None:
-            assert route_prefix.startswith("/")
-        if docs_path is not None:
-            assert docs_path.startswith("/")
-
-        deployment_info = deploy_args_to_deployment_info(
-            deployment_name=name,
-            deployment_config_proto_bytes=deployment_config_proto_bytes,
-            replica_config_proto_bytes=replica_config_proto_bytes,
-            deployer_job_id=deployer_job_id,
-            route_prefix=route_prefix,
-            docs_path=docs_path,
-            app_name="",
-        )
-
-        # TODO(architkulkarni): When a deployment is redeployed, even if
-        # the only change was num_replicas, the start_time_ms is refreshed.
-        # Is this the desired behaviour?
-        updating = self.deployment_state_manager.deploy(
-            DeploymentID(name=name, app_name=""), deployment_info
-        )
-
-        if route_prefix is not None:
-            endpoint_info = EndpointInfo(
-                route=route_prefix,
-                app_is_cross_language=not is_deployed_from_python,
-            )
-            self.endpoint_state.update_endpoint(
-                DeploymentID(name=name, app_name=""), endpoint_info
-            )
-        else:
-            self.endpoint_state.delete_endpoint(DeploymentID(name=name, app_name=""))
-
-        return updating
-
->>>>>>> 042f6be1
     def deploy_application(self, name: str, deployment_args_list: List[bytes]) -> None:
         """
         Takes in a list of dictionaries that contain deployment arguments.
@@ -860,22 +804,6 @@
         new_applications = {app_config.name for app_config in config.applications}
         self.delete_apps(existing_applications.difference(new_applications))
 
-<<<<<<< HEAD
-=======
-    def delete_deployment(self, name: str):
-        """Should only be used for 1.x deployments."""
-
-        id = DeploymentID(name=name, app_name="")
-        self.endpoint_state.delete_endpoint(id)
-        return self.deployment_state_manager.delete_deployment(id)
-
-    def delete_deployments(self, names: Iterable[str]) -> None:
-        """Should only be used for 1.x deployments."""
-
-        for name in names:
-            self.delete_deployment(name)
-
->>>>>>> 042f6be1
     def get_deployment_info(self, name: str, app_name: str = "") -> bytes:
         """Get the current information about a deployment.
 
@@ -914,43 +842,6 @@
             for id, info in self.deployment_state_manager.get_deployment_infos().items()
         }
 
-<<<<<<< HEAD
-=======
-    def list_deployments_v1(self) -> bytes:
-        """Gets the current information about all 1.x deployments.
-
-        Returns:
-            DeploymentRouteList's protobuf serialized bytes
-        """
-        deployment_route_list = DeploymentRouteList()
-        for deployment_id, (
-            deployment_info,
-            route_prefix,
-        ) in self.list_deployments_internal().items():
-            # Only list 1.x deployments, which should have app=""
-            if deployment_id.app_name:
-                continue
-
-            deployment_info_proto = deployment_info.to_proto()
-            deployment_info_proto.name = deployment_id.name
-            deployment_route_list.deployment_routes.append(
-                DeploymentRoute(
-                    deployment_info=deployment_info_proto, route=route_prefix
-                )
-            )
-        return deployment_route_list.SerializeToString()
-
-    def list_deployments(self) -> Dict[DeploymentID, DeploymentInfo]:
-        """Gets the current information about all deployments (1.x and 2.x)"""
-        return {
-            deployment_id: deployment_info
-            for deployment_id, (
-                deployment_info,
-                _,
-            ) in self.list_deployments_internal().items()
-        }
-
->>>>>>> 042f6be1
     def list_deployment_ids(self) -> List[DeploymentID]:
         """Gets the current list of all deployments' identifiers."""
         return self.deployment_state_manager._deployment_states.keys()
