--- conflicted
+++ resolved
@@ -33,21 +33,13 @@
 logger = logging.getLogger(SERVE_LOGGER_NAME)
 
 
-<<<<<<< HEAD
-class ActorWrapperCallStatus(str, Enum):
-=======
 class ProxyWrapperCallStatus(str, Enum):
->>>>>>> 0b1cb703
     PENDING = "PENDING"
     FINISHED_SUCCEED = "FINISHED_SUCCEED"
     FINISHED_FAILED = "FINISHED_FAILED"
 
 
-<<<<<<< HEAD
-class ActorWrapper(ABC):
-=======
 class ProxyWrapper(ABC):
->>>>>>> 0b1cb703
     @property
     @abstractmethod
     def actor_id(self) -> str:
@@ -66,9 +58,6 @@
 
     @abstractmethod
     def start_new_drained_check(self):
-<<<<<<< HEAD
-        """Start a new drained check on the proxy actor."""
-=======
         """Start a new drained check on the proxy actor.
 
         This is triggered once the proxy actor is set to draining. We will leave some
@@ -76,7 +65,6 @@
         ongoing requests are finished and the minimum draining time is met, the proxy
         actor will be transition to drained state and ready to be killed.
         """
->>>>>>> 0b1cb703
         raise NotImplementedError
 
     @abstractmethod
@@ -110,11 +98,6 @@
         raise NotImplementedError
 
 
-<<<<<<< HEAD
-class ProxyActorWrapper(ActorWrapper):
-    def __init__(self, actor_handle: ActorHandle):
-        self._actor_handle = actor_handle
-=======
 class ActorProxyWrapper(ProxyWrapper):
     def __init__(
         self,
@@ -139,7 +122,6 @@
             port=port,
             proxy_actor_class=proxy_actor_class,
         )
->>>>>>> 0b1cb703
         self._ready_obj_ref = None
         self._health_check_obj_ref = None
         self._is_drained_obj_ref = None
@@ -147,8 +129,6 @@
         self.worker_id = None
         self.log_file_path = None
 
-<<<<<<< HEAD
-=======
     @staticmethod
     def _get_or_create_proxy_actor(
         config: HTTPOptions,
@@ -197,7 +177,6 @@
         )
         return proxy
 
->>>>>>> 0b1cb703
     @property
     def actor_id(self) -> str:
         """Return the actor id of the proxy actor."""
@@ -208,11 +187,7 @@
         """Return the actor handle of the proxy actor.
 
         This is used in _start_controller() in _private/controller.py to check whether
-<<<<<<< HEAD
-        the proxies exist as well as used in some tests.
-=======
         the proxies exist. It is also used in some tests to access proxy's actor handle.
->>>>>>> 0b1cb703
         """
         return self._actor_handle
 
@@ -243,9 +218,6 @@
         self._health_check_obj_ref = self._actor_handle.check_health.remote()
 
     def start_new_drained_check(self):
-<<<<<<< HEAD
-        """Start a new drained check on the proxy actor."""
-=======
         """Start a new drained check on the proxy actor.
 
         This is triggered once the proxy actor is set to draining. We will leave some
@@ -253,16 +225,11 @@
         ongoing requests are finished and the minimum draining time is met, the proxy
         actor will be transition to drained state and ready to be killed.
         """
->>>>>>> 0b1cb703
         self._is_drained_obj_ref = self._actor_handle.is_drained.remote(
             _after=self._update_draining_obj_ref
         )
 
-<<<<<<< HEAD
-    def is_ready(self) -> ActorWrapperCallStatus:
-=======
     def is_ready(self) -> ProxyWrapperCallStatus:
->>>>>>> 0b1cb703
         """Return the payload from proxy ready check when ready.
 
         If the ongoing ready check is finished, and the value can be retrieved and
@@ -277,15 +244,6 @@
                 worker_id, log_file_path = json.loads(ray.get(finished[0]))
                 self.worker_id = worker_id
                 self.log_file_path = log_file_path
-<<<<<<< HEAD
-                return ActorWrapperCallStatus.FINISHED_SUCCEED
-            else:
-                return ActorWrapperCallStatus.PENDING
-        except RayActorError:
-            return ActorWrapperCallStatus.FINISHED_FAILED
-
-    def is_healthy(self) -> ActorWrapperCallStatus:
-=======
                 return ProxyWrapperCallStatus.FINISHED_SUCCEED
             else:
                 return ProxyWrapperCallStatus.PENDING
@@ -293,7 +251,6 @@
             return ProxyWrapperCallStatus.FINISHED_FAILED
 
     def is_healthy(self) -> ProxyWrapperCallStatus:
->>>>>>> 0b1cb703
         """Return whether the proxy actor is healthy or not.
 
         If the ongoing health check is finished, and the value can be retrieved,
@@ -307,15 +264,6 @@
             if finished:
                 self._health_check_obj_ref = None
                 ray.get(finished[0])
-<<<<<<< HEAD
-                return ActorWrapperCallStatus.FINISHED_SUCCEED
-            else:
-                return ActorWrapperCallStatus.PENDING
-        except RayActorError:
-            return ActorWrapperCallStatus.FINISHED_FAILED
-
-    def is_drained(self) -> ActorWrapperCallStatus:
-=======
                 return ProxyWrapperCallStatus.FINISHED_SUCCEED
             else:
                 return ProxyWrapperCallStatus.PENDING
@@ -323,7 +271,6 @@
             return ProxyWrapperCallStatus.FINISHED_FAILED
 
     def is_drained(self) -> ProxyWrapperCallStatus:
->>>>>>> 0b1cb703
         """Return whether the proxy actor is drained or not.
 
         If the ongoing drained check is finished, and the value can be retrieved,
@@ -335,26 +282,14 @@
         if finished:
             self._is_drained_obj_ref = None
             ray.get(finished[0])
-<<<<<<< HEAD
-            return ActorWrapperCallStatus.FINISHED_SUCCEED
-        else:
-            return ActorWrapperCallStatus.PENDING
-=======
             return ProxyWrapperCallStatus.FINISHED_SUCCEED
         else:
             return ProxyWrapperCallStatus.PENDING
->>>>>>> 0b1cb703
 
     def is_shutdown(self) -> bool:
         """Return whether the proxy actor is shutdown.
 
-<<<<<<< HEAD
-        For a proxy actor to be considered shutdown, it must be marked as
-        _shutting_down and the actor must be dead. If the actor is dead, the health
-        check will return RayActorError.
-=======
         If the actor is dead, the health check will return RayActorError.
->>>>>>> 0b1cb703
         """
         try:
             ray.get(self._actor_handle.check_health.remote(), timeout=0)
@@ -375,66 +310,10 @@
         """Kill the proxy actor."""
         ray.kill(self._actor_handle, no_restart=True)
 
-<<<<<<< HEAD
-    @classmethod
-    def start_proxy(
-        cls,
-        config: HTTPOptions,
-        grpc_options: gRPCOptions,
-        controller_name: str,
-        name: str,
-        node_id: str,
-        node_ip_address: str,
-        port: int,
-        proxy: Optional[ActorHandle],
-        proxy_actor_class: Type[ProxyActor] = ProxyActor,
-    ) -> ActorWrapper:
-        """Helper to start a single proxy.
-
-        Takes the name of the proxy, the node id, and the node ip address. and creates a
-        new ProxyActor actor handle for the proxy. In addition, setting up
-        `TEST_WORKER_NODE_HTTP_PORT` env var will help head node and worker nodes to be
-        opening on different HTTP ports. Setting up `TEST_WORKER_NODE_GRPC_PORT` env var
-        will help head node and worker nodes to be opening on different gRPC ports.
-        """
-        proxy = proxy or proxy_actor_class.options(
-            num_cpus=config.num_cpus,
-            name=name,
-            namespace=SERVE_NAMESPACE,
-            lifetime="detached",
-            max_concurrency=ASYNC_CONCURRENCY,
-            max_restarts=0,
-            scheduling_strategy=NodeAffinitySchedulingStrategy(node_id, soft=False),
-        ).remote(
-            config.host,
-            port,
-            config.root_path,
-            controller_name=controller_name,
-            node_ip_address=node_ip_address,
-            node_id=node_id,
-            http_middlewares=config.middlewares,
-            request_timeout_s=config.request_timeout_s,
-            keep_alive_timeout_s=config.keep_alive_timeout_s,
-            grpc_options=grpc_options,
-        )
-        return cls(actor_handle=proxy)
-
-=======
->>>>>>> 0b1cb703
 
 class ProxyState:
     def __init__(
         self,
-<<<<<<< HEAD
-        proxy_actor_wrapper: ActorWrapper,
-        actor_name: str,
-        node_id: str,
-        node_ip: str,
-        proxy_restart_count: int = 0,
-    ):
-        self._proxy_actor_wrapper = proxy_actor_wrapper
-        self._proxy_actor_wrapper.start_new_ready_check()
-=======
         actor_proxy_wrapper: ProxyWrapper,
         actor_name: str,
         node_id: str,
@@ -442,38 +321,25 @@
     ):
         self._actor_proxy_wrapper = actor_proxy_wrapper
         self._actor_proxy_wrapper.start_new_ready_check()
->>>>>>> 0b1cb703
         self._actor_name = actor_name
         self._node_id = node_id
         self._status = ProxyStatus.STARTING
         self._last_health_check_time: float = time.time()
         self._shutting_down = False
         self._consecutive_health_check_failures: int = 0
-<<<<<<< HEAD
-        self._proxy_restart_count = proxy_restart_count
-=======
->>>>>>> 0b1cb703
         self._last_drain_check_time: float = None
 
         self._actor_details = ProxyDetails(
             node_id=node_id,
             node_ip=node_ip,
-<<<<<<< HEAD
-            actor_id=self._proxy_actor_wrapper.actor_id,
-=======
             actor_id=self._actor_proxy_wrapper.actor_id,
->>>>>>> 0b1cb703
             actor_name=self._actor_name,
             status=self._status,
         )
 
     @property
     def actor_handle(self) -> ActorHandle:
-<<<<<<< HEAD
-        return self._proxy_actor_wrapper.actor_handle
-=======
         return self._actor_proxy_wrapper.actor_handle
->>>>>>> 0b1cb703
 
     @property
     def actor_name(self) -> str:
@@ -486,10 +352,6 @@
     @property
     def actor_details(self) -> ProxyDetails:
         return self._actor_details
-
-    @property
-    def proxy_restart_count(self) -> int:
-        return self._proxy_restart_count
 
     def set_status(self, status: ProxyStatus) -> None:
         """Sets _status and updates _actor_details with the new status."""
@@ -540,16 +402,6 @@
         """Perform periodic health checks."""
         assert self._status in {ProxyStatus.HEALTHY, ProxyStatus.DRAINING}
 
-<<<<<<< HEAD
-        if self._proxy_actor_wrapper.health_check_ongoing:
-            try:
-                healthy_call_status = self._proxy_actor_wrapper.is_healthy()
-                if healthy_call_status == ActorWrapperCallStatus.FINISHED_SUCCEED:
-                    # Call to reset _consecutive_health_check_failures
-                    # the status should be unchanged.
-                    self.try_update_status(self._status)
-                elif healthy_call_status == ActorWrapperCallStatus.FINISHED_FAILED:
-=======
         if self._actor_proxy_wrapper.health_check_ongoing:
             try:
                 healthy_call_status = self._actor_proxy_wrapper.is_healthy()
@@ -558,7 +410,6 @@
                     # the status should be unchanged.
                     self.try_update_status(self._status)
                 elif healthy_call_status == ProxyWrapperCallStatus.FINISHED_FAILED:
->>>>>>> 0b1cb703
                     self.set_status(ProxyStatus.UNHEALTHY)
                 elif (
                     time.time() - self._last_health_check_time
@@ -566,11 +417,7 @@
                 ):
                     # Health check hasn't returned and the timeout is up, consider it
                     # failed.
-<<<<<<< HEAD
-                    self._proxy_actor_wrapper.reset_health_check()
-=======
                     self._actor_proxy_wrapper.reset_health_check()
->>>>>>> 0b1cb703
                     logger.warning(
                         "Didn't receive health check response for proxy "
                         f"{self._node_id} after {PROXY_HEALTH_CHECK_TIMEOUT_S}s"
@@ -582,46 +429,27 @@
 
         # If there's no active in-progress health check, and it has been more than 10
         # seconds since the last health check, perform another health check.
-<<<<<<< HEAD
-        if self._proxy_actor_wrapper.health_check_ongoing:
-=======
         if self._actor_proxy_wrapper.health_check_ongoing:
->>>>>>> 0b1cb703
             return
         randomized_period_s = PROXY_HEALTH_CHECK_PERIOD_S * random.uniform(0.9, 1.1)
         if time.time() - self._last_health_check_time > randomized_period_s:
             self._last_health_check_time = time.time()
-<<<<<<< HEAD
-            self._proxy_actor_wrapper.start_new_health_check()
-=======
             self._actor_proxy_wrapper.start_new_health_check()
->>>>>>> 0b1cb703
 
     def _drain_check(self):
         """Check whether the proxy actor is drained or not."""
         assert self._status == ProxyStatus.DRAINING
 
-<<<<<<< HEAD
-        if self._proxy_actor_wrapper.is_draining:
-            try:
-                healthy_call_status = self._proxy_actor_wrapper.is_drained()
-                if healthy_call_status == ActorWrapperCallStatus.FINISHED_SUCCEED:
-=======
         if self._actor_proxy_wrapper.is_draining:
             try:
                 drained_call_status = self._actor_proxy_wrapper.is_drained()
                 if drained_call_status == ProxyWrapperCallStatus.FINISHED_SUCCEED:
->>>>>>> 0b1cb703
                     self.set_status(ProxyStatus.DRAINED)
             except Exception as e:
                 logger.warning(f"Drain check for proxy {self._actor_name} failed: {e}.")
         elif time.time() - self._last_drain_check_time > PROXY_DRAIN_CHECK_PERIOD_S:
             self._last_drain_check_time = time.time()
-<<<<<<< HEAD
-            self._proxy_actor_wrapper.start_new_drained_check()
-=======
             self._actor_proxy_wrapper.start_new_drained_check()
->>>>>>> 0b1cb703
 
     def update(self, draining: bool = False):
         """Update the status of the current proxy.
@@ -658,18 +486,6 @@
         ):
             return
 
-<<<<<<< HEAD
-        # Doing a linear backoff for the ready check timeout.
-        ready_check_timeout = (
-            self.proxy_restart_count + 1
-        ) * PROXY_READY_CHECK_TIMEOUT_S
-        if self._status == ProxyStatus.STARTING:
-            try:
-                ready_call_status = self._proxy_actor_wrapper.is_ready()
-                if ready_call_status == ActorWrapperCallStatus.FINISHED_SUCCEED:
-                    self.try_update_status(ProxyStatus.HEALTHY)
-                elif ready_call_status == ActorWrapperCallStatus.FINISHED_FAILED:
-=======
         ready_check_timeout = PROXY_READY_CHECK_TIMEOUT_S
         if self._status == ProxyStatus.STARTING:
             try:
@@ -677,7 +493,6 @@
                 if ready_call_status == ProxyWrapperCallStatus.FINISHED_SUCCEED:
                     self.try_update_status(ProxyStatus.HEALTHY)
                 elif ready_call_status == ProxyWrapperCallStatus.FINISHED_FAILED:
->>>>>>> 0b1cb703
                     self.set_status(ProxyStatus.UNHEALTHY)
                     logger.warning(
                         "Unexpected actor death when checking readiness of "
@@ -710,26 +525,16 @@
             logger.info(f"Start to drain the proxy actor on node {self._node_id}")
             self.set_status(ProxyStatus.DRAINING)
             # All the update_draining calls are ordered via `_after`.
-<<<<<<< HEAD
-            self._proxy_actor_wrapper.update_draining(draining=True)
-            assert self._proxy_actor_wrapper.is_draining is False
-=======
             self._actor_proxy_wrapper.update_draining(draining=True)
             assert self._actor_proxy_wrapper.is_draining is False
->>>>>>> 0b1cb703
             assert self._last_drain_check_time is None
             self._last_drain_check_time = time.time()
 
         if (self._status == ProxyStatus.DRAINING) and not draining:
             logger.info(f"Stop draining the proxy actor on node {self._node_id}")
             self.set_status(ProxyStatus.HEALTHY)
-<<<<<<< HEAD
-            self._proxy_actor_wrapper.update_draining(draining=False)
-            self._proxy_actor_wrapper.reset_drained_check()
-=======
             self._actor_proxy_wrapper.update_draining(draining=False)
             self._actor_proxy_wrapper.reset_drained_check()
->>>>>>> 0b1cb703
             self._last_drain_check_time = None
 
         if self._status == ProxyStatus.DRAINING:
@@ -737,29 +542,18 @@
 
     def shutdown(self):
         self._shutting_down = True
-<<<<<<< HEAD
-        self._proxy_actor_wrapper.kill()
+        self._actor_proxy_wrapper.kill()
 
     def is_ready_for_shutdown(self) -> bool:
-        """Return whether the proxy actor is shutdown."""
+        """Return whether the proxy actor is shutdown.
+
+        For a proxy actor to be considered shutdown, it must be marked as
+        _shutting_down and the actor must be shut down.
+        """
         if not self._shutting_down:
             return False
 
-        return self._proxy_actor_wrapper.is_shutdown()
-=======
-        self._actor_proxy_wrapper.kill()
-
-    def is_ready_for_shutdown(self) -> bool:
-        """Return whether the proxy actor is shutdown.
-
-        For a proxy actor to be considered shutdown, it must be marked as
-        _shutting_down and the actor must be shut down.
-        """
-        if not self._shutting_down:
-            return False
-
         return self._actor_proxy_wrapper.is_shutdown()
->>>>>>> 0b1cb703
 
 
 class ProxyStateManager:
@@ -777,11 +571,7 @@
         cluster_node_info_cache: ClusterNodeInfoCache,
         grpc_options: Optional[gRPCOptions] = None,
         proxy_actor_class: Type[ProxyActor] = ProxyActor,
-<<<<<<< HEAD
-        proxy_actor_wrapper_class: Type[ActorWrapper] = ProxyActorWrapper,
-=======
         actor_proxy_wrapper_class: Type[ProxyWrapper] = ActorProxyWrapper,
->>>>>>> 0b1cb703
     ):
         self._controller_name = controller_name
         if config is not None:
@@ -790,14 +580,9 @@
             self._config = HTTPOptions()
         self._grpc_options = grpc_options or gRPCOptions()
         self._proxy_states: Dict[NodeId, ProxyState] = dict()
-        self._proxy_restart_counts: Dict[NodeId, int] = dict()
         self._head_node_id: str = head_node_id
         self._proxy_actor_class = proxy_actor_class
-<<<<<<< HEAD
-        self._proxy_actor_wrapper_class = proxy_actor_wrapper_class
-=======
         self._actor_proxy_wrapper_class = actor_proxy_wrapper_class
->>>>>>> 0b1cb703
 
         self._cluster_node_info_cache = cluster_node_info_cache
 
@@ -861,7 +646,6 @@
             proxy_state.update(draining)
 
         self._stop_proxies_if_needed()
-
         self._start_proxies_if_needed(target_nodes)
 
     def _get_target_nodes(self, proxy_nodes) -> List[Tuple[str, str]]:
@@ -916,10 +700,6 @@
         name: str,
         node_id: str,
         node_ip_address: str,
-<<<<<<< HEAD
-        proxy: Optional[ActorHandle],
-    ) -> ActorWrapper:
-=======
     ) -> ProxyWrapper:
         """Helper to start or reuse existing proxy and wrap in the proxy actor wrapper.
 
@@ -927,7 +707,6 @@
         port based on `TEST_WORKER_NODE_GRPC_PORT` env var. Passed all the required
         variables into the proxy actor wrapper class and return the proxy actor wrapper.
         """
->>>>>>> 0b1cb703
         port = self._config.port
         grpc_options = self._grpc_options
 
@@ -951,12 +730,8 @@
                 f"{int(os.getenv('TEST_WORKER_NODE_GRPC_PORT'))}"
             )
             grpc_options.port = int(os.getenv("TEST_WORKER_NODE_GRPC_PORT"))
-<<<<<<< HEAD
-        return self._proxy_actor_wrapper_class.start_proxy(
-=======
 
         return self._actor_proxy_wrapper_class(
->>>>>>> 0b1cb703
             config=self._config,
             grpc_options=grpc_options,
             controller_name=self._controller_name,
@@ -964,10 +739,6 @@
             node_id=node_id,
             node_ip_address=node_ip_address,
             port=port,
-<<<<<<< HEAD
-            proxy=proxy,
-=======
->>>>>>> 0b1cb703
             proxy_actor_class=self._proxy_actor_class,
         )
 
@@ -979,30 +750,6 @@
                 continue
 
             name = self._generate_actor_name(node_id=node_id)
-<<<<<<< HEAD
-            try:
-                proxy = ray.get_actor(name, namespace=SERVE_NAMESPACE)
-            except ValueError:
-                logger.info(
-                    f"Starting proxy with name '{name}' on node '{node_id}' "
-                    f"listening on '{self._config.host}:{self._config.port}'",
-                    extra={"log_to_stderr": False},
-                )
-                proxy = None
-            proxy_actor_wrapper = self._start_proxy(
-                name=name,
-                node_id=node_id,
-                node_ip_address=node_ip_address,
-                proxy=proxy,
-            )
-
-            self._proxy_states[node_id] = ProxyState(
-                proxy_actor_wrapper=proxy_actor_wrapper,
-                actor_name=name,
-                node_id=node_id,
-                node_ip=node_ip_address,
-                proxy_restart_count=self._proxy_restart_counts.get(node_id, 0),
-=======
             actor_proxy_wrapper = self._start_proxy(
                 name=name,
                 node_id=node_id,
@@ -1014,7 +761,6 @@
                 actor_name=name,
                 node_id=node_id,
                 node_ip=node_ip_address,
->>>>>>> 0b1cb703
             )
 
     def _stop_proxies_if_needed(self) -> bool:
@@ -1040,5 +786,4 @@
 
         for node_id in to_stop:
             proxy_state = self._proxy_states.pop(node_id)
-            self._proxy_restart_counts[node_id] = proxy_state.proxy_restart_count + 1
             proxy_state.shutdown()