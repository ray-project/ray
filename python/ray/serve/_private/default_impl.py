<<<<<<< HEAD
from ray.serve._private.cluster_node_info_cache import DefaultClusterNodeInfoCache


ClusterNodeInfoCacheImpl = DefaultClusterNodeInfoCache


def create_cluster_node_info_cache():
    return ClusterNodeInfoCacheImpl()
=======
from ray.serve._private.cluster_node_info_cache import (
    ClusterNodeInfoCache,
    DefaultClusterNodeInfoCache,
)
from ray.serve._private.deployment_scheduler import (
    DeploymentScheduler,
    DefaultDeploymentScheduler,
)
from ray._raylet import GcsClient


def create_cluster_node_info_cache(gcs_client: GcsClient) -> ClusterNodeInfoCache:
    return DefaultClusterNodeInfoCache(gcs_client)


def create_deployment_scheduler(
    cluster_node_info_cache: ClusterNodeInfoCache,
) -> DeploymentScheduler:
    return DefaultDeploymentScheduler(cluster_node_info_cache)
>>>>>>> 8fc014ae
<|MERGE_RESOLUTION|>--- conflicted
+++ resolved
@@ -1,13 +1,3 @@
-<<<<<<< HEAD
-from ray.serve._private.cluster_node_info_cache import DefaultClusterNodeInfoCache
-
-
-ClusterNodeInfoCacheImpl = DefaultClusterNodeInfoCache
-
-
-def create_cluster_node_info_cache():
-    return ClusterNodeInfoCacheImpl()
-=======
 from ray.serve._private.cluster_node_info_cache import (
     ClusterNodeInfoCache,
     DefaultClusterNodeInfoCache,
@@ -16,15 +6,16 @@
     DeploymentScheduler,
     DefaultDeploymentScheduler,
 )
-from ray._raylet import GcsClient
 
 
-def create_cluster_node_info_cache(gcs_client: GcsClient) -> ClusterNodeInfoCache:
-    return DefaultClusterNodeInfoCache(gcs_client)
+ClusterNodeInfoCacheImpl = DefaultClusterNodeInfoCache
+
+
+def create_cluster_node_info_cache() -> ClusterNodeInfoCache:
+    return ClusterNodeInfoCacheImpl()
 
 
 def create_deployment_scheduler(
     cluster_node_info_cache: ClusterNodeInfoCache,
 ) -> DeploymentScheduler:
-    return DefaultDeploymentScheduler(cluster_node_info_cache)
->>>>>>> 8fc014ae
+    return DefaultDeploymentScheduler(cluster_node_info_cache)