--- conflicted
+++ resolved
@@ -1,4 +1,6 @@
-<<<<<<< HEAD
+from ray.anyscale.serve._private.cluster_node_info_cache import (
+    AnyscaleClusterNodeInfoCache,
+)
 from ray.serve._private.cluster_node_info_cache import (
     ClusterNodeInfoCache,
     DefaultClusterNodeInfoCache,
@@ -6,24 +8,15 @@
 from ray.serve._private.deployment_scheduler import (
     DeploymentScheduler,
     DefaultDeploymentScheduler,
-=======
-from ray.anyscale.serve._private.cluster_node_info_cache import (
-    AnyscaleClusterNodeInfoCache,
->>>>>>> c32be1d7
 )
 from ray._raylet import GcsClient
 
 
-<<<<<<< HEAD
-def create_cluster_node_info_cache(gcs_client: GcsClient) -> ClusterNodeInfoCache:
-    return DefaultClusterNodeInfoCache(gcs_client)
+def create_cluster_node_info_cache(gcs_client: GcsClient):
+    return AnyscaleClusterNodeInfoCache(gcs_client)
 
 
 def create_deployment_scheduler(
     cluster_node_info_cache: ClusterNodeInfoCache,
 ) -> DeploymentScheduler:
-    return DefaultDeploymentScheduler(cluster_node_info_cache)
-=======
-def create_cluster_node_info_cache(gcs_client: GcsClient):
-    return AnyscaleClusterNodeInfoCache(gcs_client)
->>>>>>> c32be1d7
+    return DefaultDeploymentScheduler(cluster_node_info_cache)