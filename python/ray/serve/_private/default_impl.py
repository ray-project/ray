--- conflicted
+++ resolved
@@ -1,20 +1,11 @@
-<<<<<<< HEAD
-import asyncio
 import os
-from typing import Callable, Optional
-=======
 from typing import Any, Callable, Optional, Tuple
->>>>>>> 676f800b
 
 import grpc
 
 import ray
 from ray._raylet import GcsClient
-<<<<<<< HEAD
-from ray.actor import ActorHandle
 from ray.anyscale.serve.utils import asyncio_grpc_exception_handler
-=======
->>>>>>> 676f800b
 from ray.serve._private.cluster_node_info_cache import (
     ClusterNodeInfoCache,
     DefaultClusterNodeInfoCache,
@@ -195,19 +186,19 @@
 
 
 def create_router(  # noqa: F811
-    controller_handle: ActorHandle,
+    handle_id: str,
     deployment_id: DeploymentID,
-    handle_id: str,
-    node_id: str,
-    actor_id: str,
-    availability_zone: Optional[str],
-    event_loop: asyncio.BaseEventLoop,
-    handle_options,
+    handle_options: Any,
 ):
+    # NOTE(edoakes): this is lazy due to a nasty circular import that should be fixed.
     from ray.anyscale.serve._private.replica_scheduler.replica_wrapper import (
         gRPCReplicaWrapper,
     )
-
+    from ray.serve.context import _get_global_client
+
+    actor_id = get_current_actor_id()
+    node_id, availability_zone = _get_node_id_and_az()
+    controller_handle = _get_global_client()._controller
     is_inside_ray_client_context = inside_ray_client_context()
 
     def create_replica_wrapper_func(r):
@@ -216,9 +207,7 @@
         else:
             return gRPCReplicaWrapper(r)
 
-    event_loop.set_exception_handler(asyncio_grpc_exception_handler)
     replica_scheduler = PowerOfTwoChoicesReplicaScheduler(
-        event_loop,
         deployment_id,
         handle_options._source,
         handle_options._prefer_local_routing,
@@ -236,13 +225,12 @@
         create_replica_wrapper_func=create_replica_wrapper_func,
     )
 
-    return Router(
+    router = SingletonThreadRouter(
         controller_handle=controller_handle,
         deployment_id=deployment_id,
         handle_id=handle_id,
         self_actor_id=actor_id,
         handle_source=handle_options._source,
-        event_loop=event_loop,
         replica_scheduler=replica_scheduler,
         # Streaming ObjectRefGenerators are not supported in Ray Client
         enable_strict_max_ongoing_requests=(
@@ -251,6 +239,10 @@
         ),
         resolve_request_args_func=resolve_request_args,
     )
+    router._get_singleton_asyncio_loop().set_exception_handler(
+        asyncio_grpc_exception_handler
+    )
+    return router
 
 
 def add_grpc_address(grpc_server: gRPCServer, server_address: str):  # noqa: F811
