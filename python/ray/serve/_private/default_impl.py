import os
from typing import Any, Callable, Optional, Tuple

import grpc

import ray
from ray._raylet import GcsClient
from ray.serve._private.cluster_node_info_cache import (
    ClusterNodeInfoCache,
    DefaultClusterNodeInfoCache,
)
from ray.serve._private.common import DeploymentHandleSource, DeploymentID, EndpointInfo
from ray.serve._private.constants import (
    RAY_SERVE_ENABLE_QUEUE_LENGTH_CACHE,
    RAY_SERVE_ENABLE_STRICT_MAX_ONGOING_REQUESTS,
    RAY_SERVE_PROXY_PREFER_LOCAL_AZ_ROUTING,
    RAY_SERVE_PROXY_PREFER_LOCAL_NODE_ROUTING,
)
from ray.serve._private.deployment_scheduler import (
    DefaultDeploymentScheduler,
    DeploymentScheduler,
)
from ray.serve._private.grpc_util import gRPCServer
from ray.serve._private.handle_options import DynamicHandleOptions, InitHandleOptions
from ray.serve._private.replica_scheduler import (
    ActorReplicaWrapper,
    PowerOfTwoChoicesReplicaScheduler,
)
from ray.serve._private.router import Router, SingletonThreadRouter
from ray.serve._private.utils import (
    get_current_actor_id,
    get_head_node_id,
    inside_ray_client_context,
    resolve_deployment_response,
)

# NOTE: Please read carefully before changing!
#
# These methods are common extension points, therefore these should be
# changed as a Developer API, ie methods should not be renamed, have their
# API modified w/o substantial enough justification


def create_cluster_node_info_cache(gcs_client: GcsClient) -> ClusterNodeInfoCache:
    return DefaultClusterNodeInfoCache(gcs_client)


def create_deployment_scheduler(
    cluster_node_info_cache: ClusterNodeInfoCache,
    head_node_id_override: Optional[str] = None,
    create_placement_group_fn_override: Optional[Callable] = None,
) -> DeploymentScheduler:
    head_node_id = head_node_id_override or get_head_node_id()
    return DefaultDeploymentScheduler(
        cluster_node_info_cache,
        head_node_id,
        create_placement_group_fn=create_placement_group_fn_override
        or ray.util.placement_group,
    )


def create_dynamic_handle_options(**kwargs):
    return DynamicHandleOptions(**kwargs)


def create_init_handle_options(**kwargs):
    return InitHandleOptions.create(**kwargs)


def _get_node_id_and_az() -> Tuple[str, Optional[str]]:
    node_id = ray.get_runtime_context().get_node_id()
    try:
        cluster_node_info_cache = create_cluster_node_info_cache(
            GcsClient(address=ray.get_runtime_context().gcs_address)
        )
        cluster_node_info_cache.update()
        az = cluster_node_info_cache.get_node_az(node_id)
    except Exception:
        az = None

    return node_id, az


# Interface definition for create_router.
CreateRouterCallable = Callable[[str, DeploymentID, InitHandleOptions], Router]


def create_router(
    handle_id: str,
    deployment_id: DeploymentID,
    handle_options: InitHandleOptions,
) -> Router:
    # NOTE(edoakes): this is lazy due to a nasty circular import that should be fixed.
    from ray.serve.context import _get_global_client

    actor_id = get_current_actor_id()
    node_id, availability_zone = _get_node_id_and_az()
    controller_handle = _get_global_client()._controller
    is_inside_ray_client_context = inside_ray_client_context()

    replica_scheduler = PowerOfTwoChoicesReplicaScheduler(
        deployment_id,
        handle_options._source,
        handle_options._prefer_local_routing,
        RAY_SERVE_PROXY_PREFER_LOCAL_AZ_ROUTING,
        node_id,
        actor_id,
        ray.get_runtime_context().current_actor
        if ray.get_runtime_context().get_actor_id()
        else None,
        availability_zone,
        # Streaming ObjectRefGenerators are not supported in Ray Client
        use_replica_queue_len_cache=(
            not is_inside_ray_client_context and RAY_SERVE_ENABLE_QUEUE_LENGTH_CACHE
        ),
        create_replica_wrapper_func=lambda r: ActorReplicaWrapper(r),
    )

    return SingletonThreadRouter(
        controller_handle=controller_handle,
        deployment_id=deployment_id,
        handle_id=handle_id,
        self_actor_id=actor_id,
        handle_source=handle_options._source,
        replica_scheduler=replica_scheduler,
        # Streaming ObjectRefGenerators are not supported in Ray Client
        enable_strict_max_ongoing_requests=(
            not is_inside_ray_client_context
            and RAY_SERVE_ENABLE_STRICT_MAX_ONGOING_REQUESTS
        ),
        resolve_request_arg_func=resolve_deployment_response,
    )


def add_grpc_address(grpc_server: gRPCServer, server_address: str):
    """Helper function to add a address to gRPC server."""
    grpc_server.add_insecure_port(server_address)


<<<<<<< HEAD
def get_proxy_handle(endpoint: DeploymentID, info: EndpointInfo):
    # NOTE(zcin): needs to be lazy import due to a circular dependency.
    # We should not be importing from application_state in context.
    from ray.serve.context import _get_global_client

    client = _get_global_client()
    handle = client.get_handle(endpoint.name, endpoint.app_name, check_exists=True)

    # NOTE(zcin): It's possible that a handle is already initialized
    # if a deployment with the same name and application name was
    # deleted, then redeployed later. However this is not an issue since
    # we initialize all handles with the same init options.
    if not handle.is_initialized:
        # NOTE(zcin): since the router is eagerly initialized here, the
        # proxy will receive the replica set from the controller early.
        handle._init(
            _prefer_local_routing=RAY_SERVE_PROXY_PREFER_LOCAL_NODE_ROUTING,
            _source=DeploymentHandleSource.PROXY,
        )

    return handle.options(stream=not info.app_is_cross_language)
=======
# Anyscale overrides


def create_cluster_node_info_cache(  # noqa: F811
    gcs_client: GcsClient,
) -> ClusterNodeInfoCache:
    from ray.anyscale.serve._private.cluster_node_info_cache import (
        AnyscaleClusterNodeInfoCache,
    )

    return AnyscaleClusterNodeInfoCache(gcs_client)


def create_deployment_scheduler(  # noqa: F811
    cluster_node_info_cache: ClusterNodeInfoCache,
    head_node_id_override: Optional[str] = None,
    create_placement_group_fn_override: Optional[Callable] = None,
) -> DeploymentScheduler:
    head_node_id = head_node_id_override or get_head_node_id()
    from ray.anyscale.serve._private.constants import (
        ANYSCALE_RAY_SERVE_ENABLE_PROPRIETARY_DEPLOYMENT_SCHEDULER,
    )

    if ANYSCALE_RAY_SERVE_ENABLE_PROPRIETARY_DEPLOYMENT_SCHEDULER:
        from ray.anyscale.serve._private.deployment_scheduler import (
            AnyscaleDeploymentScheduler,
        )

        deployment_scheduler_class = AnyscaleDeploymentScheduler
    else:
        deployment_scheduler_class = DefaultDeploymentScheduler
    return deployment_scheduler_class(
        cluster_node_info_cache,
        head_node_id,
        create_placement_group_fn=create_placement_group_fn_override
        or ray.util.placement_group,
    )


def create_init_handle_options(**kwargs):  # noqa: F811
    from ray.anyscale.serve._private.handle_options import _AnyscaleInitHandleOptions

    return _AnyscaleInitHandleOptions.create(**kwargs)


def create_router(  # noqa: F811
    handle_id: str,
    deployment_id: DeploymentID,
    handle_options: Any,
):
    from functools import partial

    # NOTE(edoakes): this is lazy due to a nasty circular import that should be fixed.
    from ray.anyscale.serve._private.replica_scheduler.replica_wrapper import (
        gRPCReplicaWrapper,
    )
    from ray.anyscale.serve.utils import (
        asyncio_grpc_exception_handler,
        resolve_deployment_resp_and_ray_objects,
    )
    from ray.serve.context import _get_global_client

    actor_id = get_current_actor_id()
    node_id, availability_zone = _get_node_id_and_az()
    controller_handle = _get_global_client()._controller
    is_inside_ray_client_context = inside_ray_client_context()

    def create_replica_wrapper_func(r):
        if handle_options._by_reference:
            return ActorReplicaWrapper(r)
        else:
            return gRPCReplicaWrapper(r)

    replica_scheduler = PowerOfTwoChoicesReplicaScheduler(
        deployment_id,
        handle_options._source,
        handle_options._prefer_local_routing,
        RAY_SERVE_PROXY_PREFER_LOCAL_AZ_ROUTING,
        node_id,
        actor_id,
        ray.get_runtime_context().current_actor
        if ray.get_runtime_context().get_actor_id()
        else None,
        availability_zone,
        # Streaming ObjectRefGenerators are not supported in Ray Client
        use_replica_queue_len_cache=(
            not is_inside_ray_client_context and RAY_SERVE_ENABLE_QUEUE_LENGTH_CACHE
        ),
        create_replica_wrapper_func=create_replica_wrapper_func,
    )

    router = SingletonThreadRouter(
        controller_handle=controller_handle,
        deployment_id=deployment_id,
        handle_id=handle_id,
        self_actor_id=actor_id,
        handle_source=handle_options._source,
        replica_scheduler=replica_scheduler,
        # Streaming ObjectRefGenerators are not supported in Ray Client
        enable_strict_max_ongoing_requests=(
            not is_inside_ray_client_context
            and RAY_SERVE_ENABLE_STRICT_MAX_ONGOING_REQUESTS
        ),
        resolve_request_arg_func=partial(
            resolve_deployment_resp_and_ray_objects,
            by_reference=handle_options._by_reference,
        ),
    )
    router._get_singleton_asyncio_loop().set_exception_handler(
        asyncio_grpc_exception_handler
    )
    return router


def add_grpc_address(grpc_server: gRPCServer, server_address: str):  # noqa: F811
    """Helper function to add a address to gRPC server.

    This overrides the original function to add secure port if the environment
    `RAY_SERVE_GRPC_SERVER_USE_SECURE_PORT` is set.
    """
    if os.environ.get("RAY_SERVE_GRPC_SERVER_USE_SECURE_PORT", "0") == "1":
        from ray._private.tls_utils import generate_self_signed_tls_certs

        cert_chain, private_key = generate_self_signed_tls_certs()
        server_creds = grpc.ssl_server_credentials(
            [(private_key.encode(), cert_chain.encode())]
        )
        grpc_server.add_secure_port(server_address, server_creds)
    else:
        grpc_server.add_insecure_port(server_address)
>>>>>>> a15d5b56
<|MERGE_RESOLUTION|>--- conflicted
+++ resolved
@@ -137,7 +137,6 @@
     grpc_server.add_insecure_port(server_address)
 
 
-<<<<<<< HEAD
 def get_proxy_handle(endpoint: DeploymentID, info: EndpointInfo):
     # NOTE(zcin): needs to be lazy import due to a circular dependency.
     # We should not be importing from application_state in context.
@@ -159,7 +158,8 @@
         )
 
     return handle.options(stream=not info.app_is_cross_language)
-=======
+
+
 # Anyscale overrides
 
 
@@ -289,5 +289,4 @@
         )
         grpc_server.add_secure_port(server_address, server_creds)
     else:
-        grpc_server.add_insecure_port(server_address)
->>>>>>> a15d5b56
+        grpc_server.add_insecure_port(server_address)