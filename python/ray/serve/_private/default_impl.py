import os
from typing import Any, Callable, Optional, Tuple

import grpc

import ray
from ray._raylet import GcsClient
from ray.serve._private.cluster_node_info_cache import (
    ClusterNodeInfoCache,
    DefaultClusterNodeInfoCache,
)
from ray.serve._private.common import (
    CreatePlacementGroupRequest,
    DeploymentHandleSource,
    DeploymentID,
    EndpointInfo,
<<<<<<< HEAD
=======
    RequestMetadata,
    RequestProtocol,
>>>>>>> e3440d33
)
from ray.serve._private.constants import (
    RAY_SERVE_ENABLE_QUEUE_LENGTH_CACHE,
    RAY_SERVE_ENABLE_STRICT_MAX_ONGOING_REQUESTS,
    RAY_SERVE_PROXY_PREFER_LOCAL_AZ_ROUTING,
    RAY_SERVE_PROXY_PREFER_LOCAL_NODE_ROUTING,
)
from ray.serve._private.deployment_scheduler import (
    DefaultDeploymentScheduler,
    DeploymentScheduler,
)
from ray.serve._private.grpc_util import gRPCServer
from ray.serve._private.handle_options import DynamicHandleOptions, InitHandleOptions
from ray.serve._private.replica_scheduler import (
    ActorReplicaWrapper,
    PowerOfTwoChoicesReplicaScheduler,
)
from ray.serve._private.router import Router, SingletonThreadRouter
from ray.serve._private.utils import (
    generate_request_id,
    get_current_actor_id,
    get_head_node_id,
    inside_ray_client_context,
    resolve_deployment_response,
)
from ray.util.placement_group import PlacementGroup

# NOTE: Please read carefully before changing!
#
# These methods are common extension points, therefore these should be
# changed as a Developer API, ie methods should not be renamed, have their
# API modified w/o substantial enough justification


def create_cluster_node_info_cache(gcs_client: GcsClient) -> ClusterNodeInfoCache:
    return DefaultClusterNodeInfoCache(gcs_client)


CreatePlacementGroupFn = Callable[[CreatePlacementGroupRequest], PlacementGroup]


def _default_create_placement_group(
    request: CreatePlacementGroupRequest,
) -> PlacementGroup:
    return ray.util.placement_group(
        request.bundles,
        request.strategy,
        _soft_target_node_id=request.target_node_id,
        name=request.name,
        lifetime="detached",
    )


def create_deployment_scheduler(
    cluster_node_info_cache: ClusterNodeInfoCache,
    head_node_id_override: Optional[str] = None,
    create_placement_group_fn_override: Optional[CreatePlacementGroupFn] = None,
) -> DeploymentScheduler:
    head_node_id = head_node_id_override or get_head_node_id()

    return DefaultDeploymentScheduler(
        cluster_node_info_cache,
        head_node_id,
        create_placement_group_fn=create_placement_group_fn_override
        or _default_create_placement_group,
    )


def create_replica_impl(**kwargs):
    from ray.serve._private.replica import Replica

    return Replica(**kwargs)


def create_dynamic_handle_options(**kwargs):
    return DynamicHandleOptions(**kwargs)


def create_init_handle_options(**kwargs):
    return InitHandleOptions.create(**kwargs)


def get_request_metadata(init_options, handle_options):
    _request_context = ray.serve.context._serve_request_context.get()

    request_protocol = RequestProtocol.UNDEFINED
    if init_options and init_options._source == DeploymentHandleSource.PROXY:
        if _request_context.is_http_request:
            request_protocol = RequestProtocol.HTTP
        elif _request_context.grpc_context:
            request_protocol = RequestProtocol.GRPC

    return RequestMetadata(
        request_id=_request_context.request_id
        if _request_context.request_id
        else generate_request_id(),
        internal_request_id=_request_context._internal_request_id
        if _request_context._internal_request_id
        else generate_request_id(),
        call_method=handle_options.method_name,
        route=_request_context.route,
        app_name=_request_context.app_name,
        multiplexed_model_id=handle_options.multiplexed_model_id,
        is_streaming=handle_options.stream,
        _request_protocol=request_protocol,
        grpc_context=_request_context.grpc_context,
        _by_reference=True,
    )


def _get_node_id_and_az() -> Tuple[str, Optional[str]]:
    node_id = ray.get_runtime_context().get_node_id()
    try:
        cluster_node_info_cache = create_cluster_node_info_cache(
            GcsClient(address=ray.get_runtime_context().gcs_address)
        )
        cluster_node_info_cache.update()
        az = cluster_node_info_cache.get_node_az(node_id)
    except Exception:
        az = None

    return node_id, az


# Interface definition for create_router.
CreateRouterCallable = Callable[[str, DeploymentID, InitHandleOptions], Router]


def create_router(
    handle_id: str,
    deployment_id: DeploymentID,
    handle_options: InitHandleOptions,
) -> Router:
    # NOTE(edoakes): this is lazy due to a nasty circular import that should be fixed.
    from ray.serve.context import _get_global_client

    actor_id = get_current_actor_id()
    node_id, availability_zone = _get_node_id_and_az()
    controller_handle = _get_global_client()._controller
    is_inside_ray_client_context = inside_ray_client_context()

    replica_scheduler = PowerOfTwoChoicesReplicaScheduler(
        deployment_id,
        handle_options._source,
        handle_options._prefer_local_routing,
        RAY_SERVE_PROXY_PREFER_LOCAL_AZ_ROUTING,
        node_id,
        actor_id,
        ray.get_runtime_context().current_actor
        if ray.get_runtime_context().get_actor_id()
        else None,
        availability_zone,
        # Streaming ObjectRefGenerators are not supported in Ray Client
        use_replica_queue_len_cache=(
            not is_inside_ray_client_context and RAY_SERVE_ENABLE_QUEUE_LENGTH_CACHE
        ),
        create_replica_wrapper_func=lambda r: ActorReplicaWrapper(r),
    )

    return SingletonThreadRouter(
        controller_handle=controller_handle,
        deployment_id=deployment_id,
        handle_id=handle_id,
        self_actor_id=actor_id,
        handle_source=handle_options._source,
        replica_scheduler=replica_scheduler,
        # Streaming ObjectRefGenerators are not supported in Ray Client
        enable_strict_max_ongoing_requests=(
            not is_inside_ray_client_context
            and RAY_SERVE_ENABLE_STRICT_MAX_ONGOING_REQUESTS
        ),
        resolve_request_arg_func=resolve_deployment_response,
    )


def add_grpc_address(grpc_server: gRPCServer, server_address: str):
    """Helper function to add a address to gRPC server."""
    grpc_server.add_insecure_port(server_address)


def get_proxy_handle(endpoint: DeploymentID, info: EndpointInfo):
    # NOTE(zcin): needs to be lazy import due to a circular dependency.
    # We should not be importing from application_state in context.
    from ray.serve.context import _get_global_client

    client = _get_global_client()
    handle = client.get_handle(endpoint.name, endpoint.app_name, check_exists=True)

    # NOTE(zcin): It's possible that a handle is already initialized
    # if a deployment with the same name and application name was
    # deleted, then redeployed later. However this is not an issue since
    # we initialize all handles with the same init options.
    if not handle.is_initialized:
        # NOTE(zcin): since the router is eagerly initialized here, the
        # proxy will receive the replica set from the controller early.
        handle._init(
            _prefer_local_routing=RAY_SERVE_PROXY_PREFER_LOCAL_NODE_ROUTING,
            _source=DeploymentHandleSource.PROXY,
        )

    return handle.options(stream=not info.app_is_cross_language)


# Anyscale overrides


def create_cluster_node_info_cache(  # noqa: F811
    gcs_client: GcsClient,
) -> ClusterNodeInfoCache:
    from ray.anyscale.serve._private.cluster_node_info_cache import (
        AnyscaleClusterNodeInfoCache,
    )

    return AnyscaleClusterNodeInfoCache(gcs_client)


def _create_placement_group_with_prestart(
    request: CreatePlacementGroupRequest,
) -> PlacementGroup:
    """Create a placement group and use the proprietary prestart worker API."""
    from ray.anyscale._private.prestart import prestart_workers_on_pg_bundles
    from ray.anyscale.serve._private.constants import (
        RAY_SERVE_PRESTART_PG_WORKERS,
        RAY_SERVE_PRESTART_PG_WORKERS_KEEP_ALIVE_S,
    )

    pg = _default_create_placement_group(request)
    if RAY_SERVE_PRESTART_PG_WORKERS:
        prestart_workers_on_pg_bundles(
            pg,
            runtime_env=request.runtime_env,
            num_workers_per_bundle=1,
            keep_alive_s=RAY_SERVE_PRESTART_PG_WORKERS_KEEP_ALIVE_S,
        )

    return pg


def create_deployment_scheduler(  # noqa: F811
    cluster_node_info_cache: ClusterNodeInfoCache,
    head_node_id_override: Optional[str] = None,
    create_placement_group_fn_override: Optional[CreatePlacementGroupFn] = None,
) -> DeploymentScheduler:
    head_node_id = head_node_id_override or get_head_node_id()
    from ray.anyscale.serve._private.constants import (
        ANYSCALE_RAY_SERVE_ENABLE_PROPRIETARY_DEPLOYMENT_SCHEDULER,
    )

    if ANYSCALE_RAY_SERVE_ENABLE_PROPRIETARY_DEPLOYMENT_SCHEDULER:
        from ray.anyscale.serve._private.deployment_scheduler import (
            AnyscaleDeploymentScheduler,
        )

        deployment_scheduler_class = AnyscaleDeploymentScheduler
    else:
        deployment_scheduler_class = DefaultDeploymentScheduler

    return deployment_scheduler_class(
        cluster_node_info_cache,
        head_node_id,
        create_placement_group_fn=create_placement_group_fn_override
        or _create_placement_group_with_prestart,
    )


def create_replica_impl(**kwargs):  # noqa: F811
    from ray.anyscale.serve._private.replica import AnyscaleReplica

    return AnyscaleReplica(**kwargs)


def create_init_handle_options(**kwargs):  # noqa: F811
    from ray.anyscale.serve._private.handle_options import _AnyscaleInitHandleOptions

    return _AnyscaleInitHandleOptions.create(**kwargs)


def create_router(  # noqa: F811
    handle_id: str,
    deployment_id: DeploymentID,
    handle_options: Any,
):
    import asyncio
    from functools import partial

    # NOTE(edoakes): this is lazy due to a nasty circular import that should be fixed.
    from ray.anyscale.serve._private.replica_scheduler.replica_wrapper import (
        gRPCReplicaWrapper,
    )
    from ray.anyscale.serve._private.router import CurrentLoopRouter
    from ray.anyscale.serve.utils import (
        asyncio_grpc_exception_handler,
        resolve_deployment_resp_and_ray_objects,
    )
    from ray.serve.context import _get_global_client

    actor_id = get_current_actor_id()
    node_id, availability_zone = _get_node_id_and_az()
    controller_handle = _get_global_client()._controller
    is_inside_ray_client_context = inside_ray_client_context()

    def create_replica_wrapper_func(r):
        if handle_options._by_reference:
            return ActorReplicaWrapper(r)
        else:
            return gRPCReplicaWrapper(
                r, on_separate_loop=handle_options._run_router_in_separate_loop
            )

    replica_scheduler = PowerOfTwoChoicesReplicaScheduler(
        deployment_id,
        handle_options._source,
        handle_options._prefer_local_routing,
        RAY_SERVE_PROXY_PREFER_LOCAL_AZ_ROUTING,
        node_id,
        actor_id,
        ray.get_runtime_context().current_actor
        if ray.get_runtime_context().get_actor_id()
        else None,
        availability_zone,
        # Streaming ObjectRefGenerators are not supported in Ray Client
        use_replica_queue_len_cache=(
            not is_inside_ray_client_context and RAY_SERVE_ENABLE_QUEUE_LENGTH_CACHE
        ),
        create_replica_wrapper_func=create_replica_wrapper_func,
    )

    if handle_options._run_router_in_separate_loop:
        router_wrapper_cls = SingletonThreadRouter
        SingletonThreadRouter._get_singleton_asyncio_loop().set_exception_handler(
            asyncio_grpc_exception_handler
        )
    else:
        try:
            asyncio.get_running_loop()
        except RuntimeError:
            raise RuntimeError(
                "No event loop running. You cannot use a handle initialized with "
                "`_run_router_in_separate_loop=True` when not inside an asyncio event "
                "loop."
            )

        router_wrapper_cls = CurrentLoopRouter

    return router_wrapper_cls(
        controller_handle=controller_handle,
        deployment_id=deployment_id,
        handle_id=handle_id,
        self_actor_id=actor_id,
        handle_source=handle_options._source,
        replica_scheduler=replica_scheduler,
        # Streaming ObjectRefGenerators are not supported in Ray Client
        enable_strict_max_ongoing_requests=(
            not is_inside_ray_client_context
            and RAY_SERVE_ENABLE_STRICT_MAX_ONGOING_REQUESTS
        ),
        resolve_request_arg_func=partial(
            resolve_deployment_resp_and_ray_objects,
            by_reference=handle_options._by_reference,
        ),
    )


def add_grpc_address(grpc_server: gRPCServer, server_address: str):  # noqa: F811
    """Helper function to add a address to gRPC server.

    This overrides the original function to add secure port if the environment
    `RAY_SERVE_GRPC_SERVER_USE_SECURE_PORT` is set.
    """
    if os.environ.get("RAY_SERVE_GRPC_SERVER_USE_SECURE_PORT", "0") == "1":
        from ray._private.tls_utils import generate_self_signed_tls_certs

        cert_chain, private_key = generate_self_signed_tls_certs()
        server_creds = grpc.ssl_server_credentials(
            [(private_key.encode(), cert_chain.encode())]
        )
        grpc_server.add_secure_port(server_address, server_creds)
    else:
        grpc_server.add_insecure_port(server_address)


def get_proxy_handle(endpoint: DeploymentID, info: EndpointInfo):  # noqa: F811
    from ray.anyscale.serve._private.constants import (
        ANYSCALE_RAY_SERVE_GRPC_RUN_PROXY_ROUTER_SEPARATE_LOOP,
        ANYSCALE_RAY_SERVE_PROXY_USE_GRPC,
    )

    # NOTE(zcin): needs to be lazy import due to a circular dependency.
    # We should not be importing from application_state in context.
    from ray.serve.context import _get_global_client

    client = _get_global_client()
    handle = client.get_handle(endpoint.name, endpoint.app_name, check_exists=True)

    # NOTE(zcin): It's possible that a handle is already initialized
    # if a deployment with the same name and application name was
    # deleted, then redeployed later. However this is not an issue since
    # we initialize all handles with the same init options.
    if not handle.is_initialized:
        # NOTE(zcin): since the router is eagerly initialized here, the
        # proxy will receive the replica set from the controller early.
        handle._init(
            _prefer_local_routing=RAY_SERVE_PROXY_PREFER_LOCAL_NODE_ROUTING,
            _source=DeploymentHandleSource.PROXY,
            _by_reference=not ANYSCALE_RAY_SERVE_PROXY_USE_GRPC,
            _run_router_in_separate_loop=ANYSCALE_RAY_SERVE_GRPC_RUN_PROXY_ROUTER_SEPARATE_LOOP,  # noqa
        )

    return handle.options(stream=not info.app_is_cross_language)<|MERGE_RESOLUTION|>--- conflicted
+++ resolved
@@ -14,11 +14,8 @@
     DeploymentHandleSource,
     DeploymentID,
     EndpointInfo,
-<<<<<<< HEAD
-=======
     RequestMetadata,
     RequestProtocol,
->>>>>>> e3440d33
 )
 from ray.serve._private.constants import (
     RAY_SERVE_ENABLE_QUEUE_LENGTH_CACHE,
