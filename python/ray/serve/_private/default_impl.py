import os
from typing import Callable, Optional

import grpc

import ray
from ray._raylet import GcsClient
from ray.serve._private.cluster_node_info_cache import (
    ClusterNodeInfoCache,
    DefaultClusterNodeInfoCache,
)
from ray.serve._private.deployment_scheduler import (
    DefaultDeploymentScheduler,
    DeploymentScheduler,
)
from ray.serve._private.grpc_util import gRPCServer
from ray.serve._private.utils import get_head_node_id

# NOTE: Please read carefully before changing!
#
# These methods are common extension points, therefore these should be
# changed as a Developer API, ie methods should not be renamed, have their
# API modified w/o substantial enough justification


def create_cluster_node_info_cache(gcs_client: GcsClient) -> ClusterNodeInfoCache:
    return DefaultClusterNodeInfoCache(gcs_client)


def create_deployment_scheduler(
    cluster_node_info_cache: ClusterNodeInfoCache,
    head_node_id_override: Optional[str] = None,
    create_placement_group_fn_override: Optional[Callable] = None,
) -> DeploymentScheduler:
    head_node_id = head_node_id_override or get_head_node_id()
    return DefaultDeploymentScheduler(
        cluster_node_info_cache,
        head_node_id,
        create_placement_group_fn=create_placement_group_fn_override
        or ray.util.placement_group,
    )


<<<<<<< HEAD
def add_grpc_address(grpc_server: gRPCServer, server_address: str):
    """Helper function to add a address to gRPC server."""
    grpc_server.add_insecure_port(server_address)
=======
# Anyscale overrides


def create_cluster_node_info_cache(  # noqa: F811
    gcs_client: GcsClient,
) -> ClusterNodeInfoCache:
    from ray.anyscale.serve._private.cluster_node_info_cache import (
        AnyscaleClusterNodeInfoCache,
    )

    return AnyscaleClusterNodeInfoCache(gcs_client)


def create_deployment_scheduler(  # noqa: F811
    cluster_node_info_cache: ClusterNodeInfoCache,
    head_node_id_override: Optional[str] = None,
    create_placement_group_fn_override: Optional[Callable] = None,
) -> DeploymentScheduler:
    head_node_id = head_node_id_override or get_head_node_id()
    from ray.anyscale.serve._private.constants import (
        ANYSCALE_RAY_SERVE_ENABLE_PROPRIETARY_DEPLOYMENT_SCHEDULER,
    )

    if ANYSCALE_RAY_SERVE_ENABLE_PROPRIETARY_DEPLOYMENT_SCHEDULER:
        from ray.anyscale.serve._private.deployment_scheduler import (
            AnyscaleDeploymentScheduler,
        )

        deployment_scheduler_class = AnyscaleDeploymentScheduler
    else:
        deployment_scheduler_class = DefaultDeploymentScheduler
    return deployment_scheduler_class(
        cluster_node_info_cache,
        head_node_id,
        create_placement_group_fn=create_placement_group_fn_override
        or ray.util.placement_group,
    )


def add_grpc_address(grpc_server: gRPCServer, server_address: str):  # noqa: F811
    """Helper function to add a address to gRPC server.

    This overrides the original function to add secure port if the environment
    `RAY_SERVE_GRPC_SERVER_USE_SECURE_PORT` is set.
    """
    if os.environ.get("RAY_SERVE_GRPC_SERVER_USE_SECURE_PORT", "0") == "1":
        from ray._private.tls_utils import generate_self_signed_tls_certs

        cert_chain, private_key = generate_self_signed_tls_certs()
        server_creds = grpc.ssl_server_credentials(
            [(private_key.encode(), cert_chain.encode())]
        )
        grpc_server.add_secure_port(server_address, server_creds)
    else:
        grpc_server.add_insecure_port(server_address)
>>>>>>> 3c43c712
<|MERGE_RESOLUTION|>--- conflicted
+++ resolved
@@ -41,11 +41,11 @@
     )
 
 
-<<<<<<< HEAD
 def add_grpc_address(grpc_server: gRPCServer, server_address: str):
     """Helper function to add a address to gRPC server."""
     grpc_server.add_insecure_port(server_address)
-=======
+
+
 # Anyscale overrides
 
 
@@ -100,5 +100,4 @@
         )
         grpc_server.add_secure_port(server_address, server_creds)
     else:
-        grpc_server.add_insecure_port(server_address)
->>>>>>> 3c43c712
+        grpc_server.add_insecure_port(server_address)