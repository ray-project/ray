--- conflicted
+++ resolved
@@ -1,9 +1,5 @@
-<<<<<<< HEAD
 import os
 from typing import Any, Callable, Optional, Tuple
-=======
-from typing import Callable, Optional, Tuple
->>>>>>> cf850182
 
 import grpc
 
