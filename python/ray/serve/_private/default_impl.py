from typing import Optional

from ray._raylet import GcsClient
from ray.serve._private.cluster_node_info_cache import (
    ClusterNodeInfoCache,
    DefaultClusterNodeInfoCache,
)
from ray.serve._private.deployment_scheduler import (
    DefaultDeploymentScheduler,
    DeploymentScheduler,
)
from ray.serve._private.utils import get_head_node_id

# NOTE: Please read carefully before changing!
#
# These methods are common extension points, therefore these should be
# changed as a Developer API, ie methods should not be renamed, have their
# API modified w/o substantial enough justification


def create_cluster_node_info_cache(gcs_client: GcsClient) -> ClusterNodeInfoCache:
    return DefaultClusterNodeInfoCache(gcs_client)


def create_deployment_scheduler(
    cluster_node_info_cache: ClusterNodeInfoCache,
    head_node_id_override: Optional[str] = None,
) -> DeploymentScheduler:
<<<<<<< HEAD
    head_node_id = head_node_id_override or get_head_node_id()
    return DefaultDeploymentScheduler(cluster_node_info_cache, head_node_id)
=======
    return DefaultDeploymentScheduler(cluster_node_info_cache)


# Anyscale overrides


def create_cluster_node_info_cache(  # noqa: F811
    gcs_client: GcsClient,
) -> ClusterNodeInfoCache:
    from ray.anyscale.serve._private.cluster_node_info_cache import (
        AnyscaleClusterNodeInfoCache,
    )

    return AnyscaleClusterNodeInfoCache(gcs_client)


def create_deployment_scheduler(  # noqa: F811
    cluster_node_info_cache: ClusterNodeInfoCache,
) -> DeploymentScheduler:
    from ray.anyscale.serve._private.constants import (
        ANYSCALE_RAY_SERVE_ENABLE_PROPRIETARY_DEPLOYMENT_SCHEDULER,
    )

    if ANYSCALE_RAY_SERVE_ENABLE_PROPRIETARY_DEPLOYMENT_SCHEDULER:
        from ray.anyscale.serve._private.deployment_scheduler import (
            AnyscaleDeploymentScheduler,
        )

        return AnyscaleDeploymentScheduler(cluster_node_info_cache)
    else:
        return DefaultDeploymentScheduler(cluster_node_info_cache)
>>>>>>> 8f3ed2b0
<|MERGE_RESOLUTION|>--- conflicted
+++ resolved
@@ -26,11 +26,8 @@
     cluster_node_info_cache: ClusterNodeInfoCache,
     head_node_id_override: Optional[str] = None,
 ) -> DeploymentScheduler:
-<<<<<<< HEAD
     head_node_id = head_node_id_override or get_head_node_id()
     return DefaultDeploymentScheduler(cluster_node_info_cache, head_node_id)
-=======
-    return DefaultDeploymentScheduler(cluster_node_info_cache)
 
 
 # Anyscale overrides
@@ -60,5 +57,5 @@
 
         return AnyscaleDeploymentScheduler(cluster_node_info_cache)
     else:
-        return DefaultDeploymentScheduler(cluster_node_info_cache)
->>>>>>> 8f3ed2b0
+        head_node_id = head_node_id_override or get_head_node_id()
+        return DefaultDeploymentScheduler(cluster_node_info_cache, head_node_id)