import logging
import random
from typing import (
    List,
    Optional,
)

from ray.serve._private.constants import (
    SERVE_LOGGER_NAME,
)
from ray.serve._private.replica_scheduler.common import (
    PendingRequest,
)
from ray.serve._private.replica_scheduler.replica_scheduler import (
    FIFOMixin,
    LocalityScheduleMixin,
    MultiplexScheduleMixin,
    ReplicaScheduler,
)
from ray.serve._private.replica_scheduler.replica_wrapper import (
    RunningReplica,
)

logger = logging.getLogger(SERVE_LOGGER_NAME)


class PowerOfTwoChoicesReplicaScheduler(
<<<<<<< HEAD
    FIFOMixin, MultiplexScheduleMixin, LocalityScheduleMixin, ReplicaScheduler
=======
    FIFOMixin, LocalityScheduleMixin, MultiplexScheduleMixin, ReplicaScheduler
>>>>>>> 3e663c94
):
    """Chooses a replica for each request using the "power of two choices" procedure.

    Requests are scheduled in FIFO order.

    When a request comes in, two candidate replicas are chosen randomly. Each replica
    is sent a control message to fetch its queue length.

    The replica responds with two items: (queue_len, accepted). Only replicas that
    accept the request are considered; between those, the one with the lower queue
    length is chosen.

    In the case when neither replica accepts the request (e.g., their queues are full),
    the procedure is repeated with backoff. This backoff repeats indefinitely until a
    replica is chosen, so the caller should use timeouts and cancellation to avoid
    hangs.

    Each request being scheduled may spawn an independent task that runs the scheduling
    procedure concurrently. This task will not necessarily satisfy the request that
    started it (in order to maintain the FIFO order). The total number of tasks is
    capped at (2 * num_replicas).
    """

    async def choose_replicas(
        self,
        replicas_ranks: List[List[RunningReplica]],
        pending_request: Optional[PendingRequest] = None,
    ) -> List[List[RunningReplica]]:
        """One iteration of the power of two choices procedure that chooses
         (at most) two random available replicas.

        For multiplexing, this will first attempt to choose replicas that have the
        requested model ID for a configured timeout. If no replicas with the matching
        model ID are available after that timeout, it will fall back to the regular
        procedure.
        """
        if (
            pending_request is not None
            and pending_request.metadata.multiplexed_model_id
        ):
            # Get candidates for multiplexed model ID.
            candidate_replica_ids = self.apply_multiplex_scheduling(
                pending_request=pending_request,
            )
        else:
            # Get candidates for locality preference.
            candidate_replica_ids = self.apply_locality_scheduling(
                pending_request=pending_request,
            )

        if not candidate_replica_ids:
            return []

        chosen_ids = random.sample(
            list(candidate_replica_ids),
            k=min(2, len(candidate_replica_ids)),
        )
        replica_id_to_replica_map = {
            replica.replica_id: replica for replica in replicas_ranks[0]
        }
        return [[replica_id_to_replica_map[chosen_id] for chosen_id in chosen_ids]]<|MERGE_RESOLUTION|>--- conflicted
+++ resolved
@@ -25,11 +25,7 @@
 
 
 class PowerOfTwoChoicesReplicaScheduler(
-<<<<<<< HEAD
-    FIFOMixin, MultiplexScheduleMixin, LocalityScheduleMixin, ReplicaScheduler
-=======
     FIFOMixin, LocalityScheduleMixin, MultiplexScheduleMixin, ReplicaScheduler
->>>>>>> 3e663c94
 ):
     """Chooses a replica for each request using the "power of two choices" procedure.
 
