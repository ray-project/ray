import asyncio
import enum
import logging
import math
import random
import time
from abc import ABC, abstractmethod
from collections import defaultdict, deque
from typing import (
    AsyncGenerator,
    Callable,
    DefaultDict,
    Deque,
    Dict,
    List,
    Optional,
    Set,
    Tuple,
)

from ray.actor import ActorHandle
from ray.exceptions import ActorDiedError, ActorUnavailableError
from ray.serve._private.common import (
    DeploymentHandleSource,
    DeploymentID,
    ReplicaID,
    ReplicaQueueLengthInfo,
    RequestMetadata,
    RunningReplicaInfo,
)
from ray.serve._private.constants import (
    RAY_SERVE_MAX_QUEUE_LENGTH_RESPONSE_DEADLINE_S,
    RAY_SERVE_MULTIPLEXED_MODEL_ID_MATCHING_TIMEOUT_S,
    RAY_SERVE_QUEUE_LENGTH_RESPONSE_DEADLINE_S,
    SERVE_LOGGER_NAME,
)
from ray.serve._private.replica_scheduler.common import (
    PendingRequest,
    ReplicaQueueLengthCache,
)
from ray.serve._private.replica_scheduler.replica_wrapper import RunningReplica
from ray.util import metrics

logger = logging.getLogger(SERVE_LOGGER_NAME)


class LocalityScope(str, enum.Enum):
    NODE = "NODE"
    AVAILABILITY_ZONE = "AVAILABILITY_ZONE"


class LocalityScheduleMixin:
    """Mixin for locality scheduling.

    This mixin is used to schedule requests to replicas that are colocated
    with the handle. It adds necessary attributes and methods to keep track of
    locality scopes and offer the helpers to apply locality scheduling and
    rank replicas based on locality.
    """

    def __init__(
        self,
        self_node_id: Optional[str] = None,
        prefer_local_node_routing: bool = False,
        prefer_local_az_routing: bool = False,
        self_availability_zone: Optional[str] = None,
        *args,
        **kwargs,
    ):
        super().__init__(*args, **kwargs)
        self._self_node_id = self_node_id
        self._prefer_local_node_routing = prefer_local_node_routing
        self._prefer_local_az_routing = prefer_local_az_routing
        self._self_availability_zone = self_availability_zone

        # Colocated replicas (e.g. wrt node, AZ)
        self._colocated_replica_ids: DefaultDict[
            LocalityScope, Set[ReplicaID]
        ] = defaultdict(set)
        self._replica_id_set: Set[ReplicaID] = set()

    def discard_colocated_replica_ids_on_replica_actor_died(
        self, replica_id: ReplicaID
    ):
        """Remove the replica ID from the colocated replica IDs.
        This is called when a replica actor dies.
        """
        for id_set in self._colocated_replica_ids.values():
            id_set.discard(replica_id)

    def update_colocated_replica_ids_with_replicas(
        self, replicas: List[RunningReplica]
    ):
        """Update the colocated replica IDs based on the replicas.
        This is called when the replicas are updated.
        """
        new_colocated_replica_ids = defaultdict(set)

        for r in replicas:
            if self._self_node_id is not None and r.node_id == self._self_node_id:
                new_colocated_replica_ids[LocalityScope.NODE].add(r.replica_id)
            if (
                self._self_availability_zone is not None
                and r.availability_zone == self._self_availability_zone
            ):
                new_colocated_replica_ids[LocalityScope.AVAILABILITY_ZONE].add(
                    r.replica_id
                )

        self._colocated_replica_ids = new_colocated_replica_ids

    def apply_locality_scheduling(
        self,
        pending_request: Optional[PendingRequest] = None,
    ) -> Set[ReplicaID]:
        """Apply locality scheduling to the pending request.

        When the reqeust is None, return all replicas. Each call will try to
        schedule the request to replicas in the priority of first on the
        same node, then in the same availability zone, and finally all
        replicas.

        Args:
            pending_request: The pending request to be scheduled.
        Returns:
            A set of replica IDs that are candidates based on
            the locality policy.
        """

        if not pending_request:
            return self._replica_id_set

        if (
            self._prefer_local_node_routing
            and not pending_request.scheduling_context.tried_same_node
            and len(self._colocated_replica_ids[LocalityScope.NODE]) > 0
        ):
            # Attempt to schedule requests to replicas on the
            # same node at most once
            candidate_replica_ids = self._colocated_replica_ids[LocalityScope.NODE]
            pending_request.scheduling_context.tried_same_node = True
            pending_request.scheduling_context.should_backoff = False
        elif (
            self._prefer_local_az_routing
            and not pending_request.scheduling_context.tried_same_az
            and len(self._colocated_replica_ids[LocalityScope.AVAILABILITY_ZONE]) > 0
        ):
            # Attempt to schedule requests to replicas in the same
            # AZ at most once
            candidate_replica_ids = self._colocated_replica_ids[
                LocalityScope.AVAILABILITY_ZONE
            ]
            pending_request.scheduling_context.tried_same_az = True
            pending_request.scheduling_context.should_backoff = False
        else:
            # On subsequent iterations or when there are no replicas on the same
            # node or AZ, consider all available replicas.
            candidate_replica_ids = self._replica_id_set
            pending_request.scheduling_context.should_backoff = True
        return candidate_replica_ids


class MultiplexScheduleMixin:
    """Mixin for multiplex scheduling.

    This mixin is used to schedule requests to replicas that are multiplexed.
    It adds necessary attributes and methods to keep track of multiplexed
    model IDs and offer the helpers to apply multiplex scheduling and rank
    replicas based on multiplexed model IDs.
    """

    def __init__(self, *args, **kwargs):
        super().__init__(*args, **kwargs)
        self._multiplexed_model_id_to_replica_ids: DefaultDict[
            str, Set[ReplicaID]
        ] = defaultdict(set)

        # When there is no match for a multiplexed model id, we will try to fall back
        # to all replicas immediately. This set is used to make sure we only fall back
        # once for concurrent requests for the same model id.
        # Whenever there is a match, we will remove the model id from this set.
        self._multiplexed_model_id_fallback_match: Set[str] = set()
        self._replica_id_set: Set[ReplicaID] = set()
        self._replicas: Dict[ReplicaID, RunningReplica] = {}

    def _get_pending_request_matching_multiplexed_model_id(
        self,
        request_metadata: Optional[RequestMetadata] = None,
    ) -> Optional[PendingRequest]:
        """Matching pending request based on the request metadata."""
        if request_metadata is None or not request_metadata.multiplexed_model_id:
            return None

        for pr in self._pending_requests_to_fulfill:
            if (
                not pr.future.done()
                and pr.metadata.multiplexed_model_id
                == request_metadata.multiplexed_model_id
            ):
                return pr

    def update_multiplexed_model_ids_with_replicas(
        self, replicas: List[RunningReplica]
    ):
        """Update the multiplexed model IDs based on the replicas.

        This should be called when the replicas are updated.
        """
        new_multiplexed_model_id_to_replica_ids = defaultdict(set)

        for r in replicas:
            for model_id in r.multiplexed_model_ids:
                new_multiplexed_model_id_to_replica_ids[model_id].add(r.replica_id)

        self._multiplexed_model_id_to_replica_ids = (
            new_multiplexed_model_id_to_replica_ids
        )

    def _get_replica_ids_with_fewest_multiplexed_models(self) -> Set[str]:
        """Get the set of replicas that have the fewest multiplexed models loaded."""
        candidates = set()
        sorted_replicas = sorted(
            self._replicas.values(), key=lambda x: len(x.multiplexed_model_ids)
        )
        least_num_multiplexed_model_ids = math.inf
        for replica in sorted_replicas:
            if len(replica.multiplexed_model_ids) <= least_num_multiplexed_model_ids:
                candidates.add(replica.replica_id)
                least_num_multiplexed_model_ids = len(replica.multiplexed_model_ids)
            else:
                break

        return candidates

    @property
    def multiplexed_matching_timeout(self) -> float:
        return random.uniform(
            RAY_SERVE_MULTIPLEXED_MODEL_ID_MATCHING_TIMEOUT_S,
            RAY_SERVE_MULTIPLEXED_MODEL_ID_MATCHING_TIMEOUT_S * 2,
        )

    def apply_multiplex_scheduling(
        self,
        pending_request: Optional[PendingRequest] = None,
    ) -> Set[ReplicaID]:
        """Apply multiplex scheduling to the pending request.

        When the request is None, return all replicas. Each call will try to
        schedule the request to the replicas that have the multiplexed model ID
        to the hierarchy of first the replicas with the multiplexed model ID,
        then the replicas with the fewest multiplexed models, and finally all
        replicas.

        Args:
            pending_request: The pending request to be scheduled based on
                multiplexed model policy.

        Returns:
            A set of replica IDs that are candidates for the existing
            scheduling call.
        """
        if not pending_request:
            return self._replica_id_set

        if not pending_request.scheduling_context.multiplexed_start_matching_time:
            pending_request.scheduling_context.multiplexed_start_matching_time = (
                time.time()
            )

        multiplexed_start_matching_time = (
            pending_request.scheduling_context.multiplexed_start_matching_time
        )
        multiplexed_model_id = pending_request.metadata.multiplexed_model_id
        if (
            time.time() - multiplexed_start_matching_time
            < self.multiplexed_matching_timeout
        ):
            candidate_replica_ids = self._multiplexed_model_id_to_replica_ids.get(
                multiplexed_model_id, None
            )
            if (
                not candidate_replica_ids
                and multiplexed_model_id
                not in self._multiplexed_model_id_fallback_match
            ) or pending_request.scheduling_context.tried_first_multiplexed_models:
                # When there is no match for a multiplexed model id
                # or when the replica(s) with the matching model id is busy,
                # first try to fall back to replicas with the fewest models.
                candidate_replica_ids = (
                    self._get_replica_ids_with_fewest_multiplexed_models()
                )
                self._multiplexed_model_id_fallback_match.add(multiplexed_model_id)
            elif candidate_replica_ids:
                self._multiplexed_model_id_fallback_match.discard(multiplexed_model_id)
            pending_request.scheduling_context.tried_first_multiplexed_models = True
        elif not pending_request.scheduling_context.tried_fewest_multiplexed_models:
            # After the `multiplexed_matching_timeout` is up, first try
            # routing to replicas that have the fewest models loaded.
            # We only try this once to avoid deterministically retrying on
            # the same replicas repeatedly.
            candidate_replica_ids = (
                self._get_replica_ids_with_fewest_multiplexed_models()
            )
            pending_request.scheduling_context.tried_fewest_multiplexed_models = True
        else:
            # If the timeout is up, and we've already tried the candidates
            # with the fewest models loaded, fall back to all replicas.
            candidate_replica_ids = self._replica_id_set

        pending_request.scheduling_context.should_backoff = True
        return candidate_replica_ids


class FIFOMixin:
    """Mixin for FIFO scheduling.

<<<<<<< HEAD
    This mixin is used to schedule requests in FIFO order and only respecting
    the multiplexed model id. ReplicaScheduler's default behavior is
    out-of-order scheduling and match expectly the internal request id of
=======
    This mixin is used to schedule requests in FIFO order, optionally prioritizing
    requests with matching metadata. ReplicaScheduler's default behavior is
    out-of-order scheduling and match exactly the internal request id of
>>>>>>> daa12729
    the request.
    """

    def _get_pending_request_matching_metadata(
        self,
        request_metadata: Optional[RequestMetadata] = None,
    ) -> Optional[PendingRequest]:
        """Matching pending request based on the request metadata.

        If multiplex mixin is used, this will be using the multiplexed model
        id for the matching. Else, it will return none as no matching pending request.
        """
        if hasattr(self, "_get_pending_request_matching_multiplexed_model_id"):
            return self._get_pending_request_matching_multiplexed_model_id(
                request_metadata
            )

        return None

    def fulfill_next_pending_request(
        self,
        replica: RunningReplica,
        request_metadata: Optional[RequestMetadata] = None,
    ):
        """Assign the replica to the next pending request in FIFO order.

        If a pending request has been cancelled, it will be popped from the queue
        and not assigned.
        """
        # First try to match a pending request based on the request metadata.
        matched_pending_request = self._get_pending_request_matching_metadata(
            request_metadata
        )
        if matched_pending_request is not None:
            matched_pending_request.future.set_result(replica)
            self._pending_requests_to_fulfill.remove(matched_pending_request)
            return

        # If no pending request matches the request metadata, fulfill the next in the
        # queue in FIFO order, passing over futures that have been cancelled.
        while len(self._pending_requests_to_fulfill) > 0:
            pr = self._pending_requests_to_fulfill.popleft()
            if not pr.future.done():
                pr.future.set_result(replica)
                break


class ReplicaScheduler(ABC):
    """Abstract interface for a replica scheduler (how the router calls it)."""

    # The sequence of backoff timeouts to use when all replicas' queues are full.
    # The last item in the list is the max timeout and will be used repeatedly.
    backoff_sequence_s = [0, 0.05, 0.1, 0.15, 0.2, 0.5, 1.0]

    # Deadline for replicas to respond with their queue length. If the response isn't
    # received within this deadline, the replica will not be considered.
    # If this deadline is repeatedly missed, it will be exponentially increased up to
    # the maximum configured here.
    queue_len_response_deadline_s = RAY_SERVE_QUEUE_LENGTH_RESPONSE_DEADLINE_S
    max_queue_len_response_deadline_s = RAY_SERVE_MAX_QUEUE_LENGTH_RESPONSE_DEADLINE_S

    # Hard limit on the maximum number of scheduling tasks to run. Having too many of
    # these tasks can cause stability issue due to too much load on the local process
    # and many too requests in flight to fetch replicas' queue lengths.
    max_num_scheduling_tasks_cap = 50

    def __init__(
        self,
        deployment_id: DeploymentID,
        handle_source: DeploymentHandleSource,
        self_actor_id: Optional[str] = None,
        self_actor_handle: Optional[ActorHandle] = None,
        use_replica_queue_len_cache: bool = False,
        get_curr_time_s: Optional[Callable[[], float]] = None,
        create_replica_wrapper_func: Optional[
            Callable[[RunningReplicaInfo], RunningReplica]
        ] = None,
        *args,
        **kwargs,
    ):
        self._deployment_id = deployment_id
        self._handle_source = handle_source
        self._self_actor_handle = self_actor_handle
        self._use_replica_queue_len_cache = use_replica_queue_len_cache
        self._create_replica_wrapper_func = create_replica_wrapper_func

        # Current replicas available to be scheduled.
        # Updated via `update_replicas`.
        self._replica_id_set: Set[ReplicaID] = set()
        self._replicas: Dict[ReplicaID, RunningReplica] = {}
        self._replica_queue_len_cache = ReplicaQueueLengthCache(
            get_curr_time_s=get_curr_time_s,
        )

        # NOTE(edoakes): Python 3.10 removed the `loop` parameter to `asyncio.Event`.
        # Now, the `asyncio.Event` will call `get_running_loop` in its constructor to
        # determine the loop to attach to. This class can be constructed for the handle
        # from a different loop than it uses for scheduling, so we need to construct it
        # lazily to avoid an error due to the event being attached to the wrong loop.
        self._lazily_constructed_replicas_updated_event: Optional[asyncio.Event] = None
        self._lazily_fetched_loop: Optional[asyncio.AbstractEventLoop] = None

        # Tasks running the scheduling loop. The size of this set may vary over time
        # as new tasks will be scheduled when a request comes in or new replicas are
        # added, but it will not exceed self.max_num_scheduling_tasks.
        self._scheduling_tasks: Set[asyncio.Task] = set()

        # We keep two separate queues of pending requests:
        # - self._pending_requests_to_fulfill is a queue that will be used to fulfill
        # requests (potentially out of order) by scheduling tasks once they've acquired a replica.
        # - self._pending_requests_to_schedule is a queue that is used for tasks to
        # best-effort grab the metadata of requests waiting to be fulfilled. This is
        # currently used for scheduling tasks to know which multiplexed model IDs they
        # should be trying to get replicas for.
        self._pending_requests_to_fulfill: Deque[PendingRequest] = deque()
        self._pending_requests_to_schedule: Deque[PendingRequest] = deque()

        # Prepare scheduler metrics.
        self.num_scheduling_tasks_gauge = metrics.Gauge(
            "serve_num_scheduling_tasks",
            description="The number of request scheduling tasks in the router.",
            tag_keys=("app", "deployment", "actor_id"),
        ).set_default_tags(
            {
                "app": self._deployment_id.app_name,
                "deployment": self._deployment_id.name,
                "actor_id": self_actor_id if self_actor_id else "",
            }
        )
        self.num_scheduling_tasks_gauge.set(0)

        self.num_scheduling_tasks_in_backoff = 0
        self.num_scheduling_tasks_in_backoff_gauge = metrics.Gauge(
            "serve_num_scheduling_tasks_in_backoff",
            description=(
                "The number of request scheduling tasks in the router "
                "that are undergoing backoff."
            ),
            tag_keys=("app", "deployment", "actor_id"),
        ).set_default_tags(
            {
                "app": self._deployment_id.app_name,
                "deployment": self._deployment_id.name,
                "actor_id": self_actor_id if self_actor_id else "",
            }
        )
        self.num_scheduling_tasks_in_backoff_gauge.set(
            self.num_scheduling_tasks_in_backoff
        )

    @property
    def _event_loop(self) -> asyncio.AbstractEventLoop:
        if self._lazily_fetched_loop is None:
            self._lazily_fetched_loop = asyncio.get_running_loop()

        return self._lazily_fetched_loop

    @property
    def _replicas_updated_event(self) -> asyncio.Event:
        """Lazily construct `asyncio.Event`.

        See comment for self._lazily_constructed_replicas_updated_event.
        """
        if self._lazily_constructed_replicas_updated_event is None:
            self._lazily_constructed_replicas_updated_event = asyncio.Event()

        return self._lazily_constructed_replicas_updated_event

    @property
    def num_pending_requests(self) -> int:
        """Current number of requests pending assignment."""
        return len(self._pending_requests_to_fulfill)

    @property
    def curr_num_scheduling_tasks(self) -> int:
        """Current number of scheduling tasks running."""
        return len(self._scheduling_tasks)

    @property
    def max_num_scheduling_tasks(self) -> int:
        """Max number of scheduling tasks to run at any time."""
        return min(self.max_num_scheduling_tasks_cap, 2 * len(self._replicas))

    @property
    def target_num_scheduling_tasks(self) -> int:
        """Target number of scheduling tasks to be running based on pending requests.

        This will never exceed `self.max_num_scheduling_tasks`.
        """
        return min(self.num_pending_requests, self.max_num_scheduling_tasks)

    @property
    def curr_replicas(self) -> Dict[ReplicaID, RunningReplica]:
        return self._replicas

    @property
    def app_name(self) -> str:
        return self._deployment_id.app_name

    @property
    def replica_queue_len_cache(self) -> ReplicaQueueLengthCache:
        return self._replica_queue_len_cache

    def create_replica_wrapper(
        self, replica_info: RunningReplicaInfo
    ) -> RunningReplica:
        return self._create_replica_wrapper_func(replica_info)

    def on_replica_actor_died(self, replica_id: ReplicaID):
        """Drop replica from replica set so it's not considered for future requests."""
        self._replicas.pop(replica_id, None)
        self._replica_id_set.discard(replica_id)
        if hasattr(self, "discard_colocated_replica_ids_on_replica_actor_died"):
            self.discard_colocated_replica_ids_on_replica_actor_died(replica_id)

    def on_replica_actor_unavailable(self, replica_id: ReplicaID):
        """Invalidate cache entry so active probing is required for the next request."""
        self._replica_queue_len_cache.invalidate_key(replica_id)

    def on_new_queue_len_info(
        self, replica_id: ReplicaID, queue_len_info: ReplicaQueueLengthInfo
    ):
        """Update queue length cache with new info received from replica."""
        if self._use_replica_queue_len_cache:
            self._replica_queue_len_cache.update(
                replica_id, queue_len_info.num_ongoing_requests
            )

    def update_replicas(self, replicas: List[RunningReplica]):
        """Update the set of available replicas to be considered for scheduling.

        When the set of replicas changes, we may spawn additional scheduling tasks
        if there are pending requests.
        """
        new_replicas = {}
        new_replica_id_set = set()
        if hasattr(self, "update_colocated_replica_ids_with_replicas"):
            self.update_colocated_replica_ids_with_replicas(replicas)
        if hasattr(self, "update_multiplexed_model_ids_with_replicas"):
            self.update_multiplexed_model_ids_with_replicas(replicas)

        for r in replicas:
            # If on the proxy, replica needs to call back into the proxy with
            # `receive_asgi_messages` which can be blocked when GCS is down.
            # To prevent that from happening, push proxy handle eagerly
            if (
                self._handle_source == DeploymentHandleSource.PROXY
                and r.replica_id not in self._replicas
            ):
                r.push_proxy_handle(self._self_actor_handle)

            new_replicas[r.replica_id] = r
            new_replica_id_set.add(r.replica_id)

        if self._replica_id_set != new_replica_id_set:
            replica_id_set_strs = {r.unique_id for r in new_replica_id_set}
            logger.info(
                f"Got updated replicas for {self._deployment_id}: "
                f"{replica_id_set_strs}.",
                extra={"log_to_stderr": False},
            )

        # Get list of new replicas
        new_ids = new_replica_id_set - self._replica_id_set
        replicas_to_ping = [new_replicas.get(id) for id in new_ids]

        self._replicas = new_replicas
        self._replica_id_set = new_replica_id_set
        self._replica_queue_len_cache.remove_inactive_replicas(
            active_replica_ids=new_replica_id_set
        )
        # Populate cache for new replicas
        self._event_loop.create_task(self._probe_queue_lens(replicas_to_ping, 0))
        self._replicas_updated_event.set()
        self.maybe_start_scheduling_tasks()

    async def _probe_queue_lens(
        self,
        replicas: List[RunningReplica],
        backoff_index: int,
    ) -> List[Tuple[RunningReplica, Optional[int]]]:
        """Actively probe the queue length from each of the replicas.

        Sends an RPC to each replica to fetch its queue length, with a response deadline
        that increases exponentially in backoff.

        Returns a list of queue lengths in the same order as the replicas passed in.
        Replicas whose RPCs fail or don't respond within the deadline will have a queue
        length of `None`. Replicas that return a `RayActorError` will be removed from
        future consideration for requests.

        This method also updates the local cache of replica queue lengths according to
        the responses.
        """
        result: List[Tuple[RunningReplica, Optional[int]]] = []
        if len(replicas) == 0:
            return result

        # Ensure the max deadline is always >= the initial deadline.
        max_queue_len_response_deadline_s = max(
            self.queue_len_response_deadline_s,
            self.max_queue_len_response_deadline_s,
        )

        try:
            queue_len_response_deadline_s = min(
                self.queue_len_response_deadline_s * (2**backoff_index),
                max_queue_len_response_deadline_s,
            )
        except OverflowError:
            # self.queue_len_response_deadline_s * (2**backoff_index)
            # can overflow if backoff_index gets sufficiently large (e.g.
            # 1024 when queue_len_response_deadline_s is 0.1).
            queue_len_response_deadline_s = max_queue_len_response_deadline_s

        get_queue_len_tasks = []
        for r in replicas:
            t = self._event_loop.create_task(
                r.get_queue_len(deadline_s=queue_len_response_deadline_s)
            )
            t.replica = r
            get_queue_len_tasks.append(t)

        done, pending = await asyncio.wait(
            get_queue_len_tasks,
            timeout=queue_len_response_deadline_s,
            return_when=asyncio.ALL_COMPLETED,
        )
        for t in pending:
            replica = t.replica
            result.append((replica, None))
            t.cancel()
            logger.warning(
                f"Failed to get queue length from {replica.replica_id} "
                f"within {queue_len_response_deadline_s}s. If this happens repeatedly "
                "it's likely caused by high network latency in the cluster. You can "
                "configure the deadline using the "
                "`RAY_SERVE_QUEUE_LENGTH_RESPONSE_DEADLINE_S` environment variable."
            )

        for t in done:
            replica = t.replica
            if t.exception() is not None:
                result.append((replica, None))
                msg = (
                    "Failed to fetch queue length for "
                    f"{replica.replica_id}: '{t.exception()}'"
                )
                # If we get an ActorDiedError, the replica actor has died. This
                # is not recoverable (the controller will start a new replica in its
                # place), so we should no longer consider it for requests.
                # We do not catch RayActorError here because that error can be
                # raised even when a replica is temporarily unavailable.
                # See https://github.com/ray-project/ray/issues/44185 for details.
                if isinstance(t.exception(), ActorDiedError):
                    self.on_replica_actor_died(replica.replica_id)
                    msg += " This replica will no longer be considered for requests."
                # Replica is temporarily unavailable because of network issues, or
                # replica has died but GCS is down so ActorUnavailableError will
                # be raised until the GCS recovers. For the time being, invalidate
                # the cache entry so that we don't try to send requests to this
                # replica without actively probing.
                elif isinstance(t.exception(), ActorUnavailableError):
                    self.on_replica_actor_unavailable(replica.replica_id)
                    msg = (
                        "Failed to fetch queue length for "
                        f"{replica.replica_id}. Replica is temporarily "
                        "unavailable."
                    )

                logger.warning(msg)
            else:
                queue_len = t.result()
                result.append((replica, queue_len))
                self._replica_queue_len_cache.update(replica.replica_id, queue_len)

        assert len(result) == len(replicas)
        return result

    async def select_from_candidate_replicas(
        self,
        candidates: List[RunningReplica],
        backoff_index: int,
    ) -> Optional[RunningReplica]:
        """Chooses the best replica from the list of candidates.

        If none of the replicas can be scheduled, returns `None`.

        The queue length for each replica is first looked up in the local cache. If not
        present in the cache, the replica will be actively probed and the cache updated.

        Among replicas that respond within the deadline and don't have full queues, the
        one with the lowest queue length is chosen.
        """
        lowest_queue_len = math.inf
        chosen_replica_id: Optional[str] = None
        not_in_cache: List[RunningReplica] = []
        if self._use_replica_queue_len_cache:
            # Populate available queue lens from the cache.
            for r in candidates:
                queue_len = self._replica_queue_len_cache.get(r.replica_id)
                # Include replicas whose queues are full as not in the cache so we will
                # actively probe them. Otherwise we may end up in "deadlock" until their
                # cache entries expire.
                if queue_len is None or queue_len >= r.max_ongoing_requests:
                    not_in_cache.append(r)
                elif queue_len < lowest_queue_len:
                    lowest_queue_len = queue_len
                    chosen_replica_id = r.replica_id
        else:
            not_in_cache = candidates

        # If there is a valid replica to schedule based on the information in the
        # cache, schedule it. Else fall back to actively probing.
        if chosen_replica_id is None:
            for r, queue_len in await self._probe_queue_lens(
                not_in_cache,
                backoff_index,
            ):
                if queue_len is None:
                    # None is returned if we failed to get the queue len.
                    continue

                if queue_len < r.max_ongoing_requests and queue_len < lowest_queue_len:
                    lowest_queue_len = queue_len
                    chosen_replica_id = r.replica_id
        elif len(not_in_cache) > 0:
            # If there are replicas without a valid cache entry, probe them in the
            # background to populate the cache.
            self._event_loop.create_task(
                self._probe_queue_lens(not_in_cache, backoff_index)
            )

        # `self._replicas` may have been updated since the candidates were chosen.
        # In that case, return `None` so a new one is selected.
        return self._replicas.get(chosen_replica_id, None)

    def _get_pending_request_matching_internal_request_id(
        self,
        request_metadata: Optional[RequestMetadata] = None,
    ) -> Optional[PendingRequest]:
        """Get the pending request that matches on the internal request id.

        If no request metadata is provided or no request is found that matches the internal request ID,
        return None.
        """
        if request_metadata is None:
            return None

        for pr in self._pending_requests_to_fulfill:
            if (
                not pr.future.done()
                and pr.metadata.internal_request_id
                == request_metadata.internal_request_id
            ):
                return pr

        return None

    def fulfill_next_pending_request(
        self,
        replica: RunningReplica,
        request_metadata: Optional[RequestMetadata] = None,
    ):
        """Assign the replica to the next pending request, potentially not in order of when the request arrived.

        If a pending request has been cancelled, it will be popped from the queue
        and not assigned.
        """
        # Find the pending request that matches exactly.
        matched_pending_request = (
            self._get_pending_request_matching_internal_request_id(request_metadata)
        )
        if matched_pending_request is not None:
            matched_pending_request.future.set_result(replica)
            self._pending_requests_to_fulfill.remove(matched_pending_request)
            return

    def _get_next_pending_request_to_schedule(
        self,
    ) -> Optional[PendingRequest]:
        while len(self._pending_requests_to_schedule) > 0:
            pr = self._pending_requests_to_schedule.popleft()
            if not pr.future.done():
                return pr

        return None

    async def choose_replicas_with_backoff(
        self,
        pending_request: Optional[PendingRequest] = None,
    ) -> AsyncGenerator[List[RunningReplica], None]:
        """Generator that repeatedly chooses available replicas.
        In the first iteration, only replicas colocated on the same node as this router
        will be considered. If those are occupied, the full set of replicas will be
        considered on subsequent iterations.
        After each iteration, there will be an increasing backoff sleep time (dictated
        by `self.backoff_sequence_s`). The caller should exit the generator to reset the
        backoff sleep time.
        """
        entered_backoff = False
        try:
            backoff_index = 0

            while True:
                # If no replicas are available, wait until `update_replicas` is called.
                while len(self._replicas) == 0:
                    logger.info(
                        "No replicas are currently available for "
                        f"{self._deployment_id}.",
                        extra={"log_to_stderr": False},
                    )
                    self._replicas_updated_event.clear()
                    await self._replicas_updated_event.wait()
                    logger.info(
                        f"New replicas are available for {self._deployment_id}, "
                        "attempting to schedule queued requests.",
                        extra={"log_to_stderr": False},
                    )

                replica_ranks = [list(self._replicas.values())]
                chosen_replicas: List[
                    List[RunningReplica]
                ] = await self.choose_replicas(
                    replicas_ranks=replica_ranks,
                    pending_request=pending_request,
                )
                for replicas in chosen_replicas:
                    if replicas:
                        yield replicas

                # We have a slight unintended behavior when enabled locality routing
                # for both node and AZ. The intention is to try same node first,
                # then try same AZ if node fails, then try everything else until a
                # replica is found. These sequence should only help to reduce the
                # latency of the request. No backoff and sleep should be applied, until
                # we have fall into the case trying on all available replicas.
                if not pending_request.scheduling_context.should_backoff:
                    continue

                if not entered_backoff:
                    entered_backoff = True
                    self.num_scheduling_tasks_in_backoff += 1
                    self.num_scheduling_tasks_in_backoff_gauge.set(
                        self.num_scheduling_tasks_in_backoff
                    )

                await asyncio.sleep(self.backoff_sequence_s[backoff_index])
                backoff_index = min(backoff_index + 1, len(self.backoff_sequence_s) - 1)
        finally:
            if entered_backoff:
                self.num_scheduling_tasks_in_backoff -= 1
                self.num_scheduling_tasks_in_backoff_gauge.set(
                    self.num_scheduling_tasks_in_backoff
                )

    async def fulfill_pending_requests(self):
        """Repeatedly tries to fulfill a pending request with an available replica.

        This is expected to be run inside a task in self._scheduling tasks.

        When a replica is found, this method will exit if the number of scheduling tasks
        has exceeded the target number. Else it will loop again to schedule another
        replica.
        """
        try:
            while len(self._scheduling_tasks) <= self.target_num_scheduling_tasks:
                start_time = time.time()
                backoff_index = 0
                pending_request = self._get_next_pending_request_to_schedule()
                request_metadata = pending_request.metadata if pending_request else None
                async for candidates in self.choose_replicas_with_backoff(
                    pending_request
                ):
                    # Clear out pending requests at the front of the
                    # queue that have been cancelled, then reevaluate
                    # if we need to continue this scheduling task.
                    while (
                        len(self._pending_requests_to_fulfill) > 0
                        and self._pending_requests_to_fulfill[0].future.done()
                    ):
                        self._pending_requests_to_fulfill.popleft()

                    if len(self._scheduling_tasks) > self.target_num_scheduling_tasks:
                        break

                    replica = await self.select_from_candidate_replicas(
                        candidates, backoff_index
                    )
                    if replica is not None:
                        self.fulfill_next_pending_request(replica, request_metadata)
                        break

                    backoff_index += 1
                    if backoff_index >= 50 and backoff_index % 50 == 0:
                        scheduling_time_elapsed = time.time() - start_time
                        warning_log = (
                            "Failed to schedule request after "
                            f"{backoff_index} attempts over "
                            f"{scheduling_time_elapsed:.2f}s. Retrying."
                        )
                        if request_metadata is not None:
                            warning_log += (
                                f" Request ID: {request_metadata.request_id}."
                            )
                            if request_metadata.multiplexed_model_id:
                                warning_log += (
                                    " Multiplexed model ID: "
                                    f"{request_metadata.multiplexed_model_id}."
                                )
                        logger.warning(warning_log)

        except Exception:
            logger.exception("Unexpected error in fulfill_pending_requests.")
        finally:
            self._scheduling_tasks.remove(asyncio.current_task(loop=self._event_loop))
            self.num_scheduling_tasks_gauge.set(self.curr_num_scheduling_tasks)

    def maybe_start_scheduling_tasks(self):
        """Start scheduling tasks to fulfill pending requests if necessary.

        Starts tasks so that there is at least one task per pending request
        (respecting the max number of scheduling tasks).

        In the common case, this will start a single task when a new request comes
        in for scheduling. However, in cases where the number of available replicas
        is updated or a task exits unexpectedly, we may need to start multiple.
        """
        tasks_to_start = (
            self.target_num_scheduling_tasks - self.curr_num_scheduling_tasks
        )
        for _ in range(tasks_to_start):
            self._scheduling_tasks.add(
                self._event_loop.create_task(self.fulfill_pending_requests())
            )
        if tasks_to_start > 0:
            self.num_scheduling_tasks_gauge.set(self.curr_num_scheduling_tasks)

    async def choose_replica_for_request(
        self, pending_request: PendingRequest, *, is_retry: bool = False
    ) -> RunningReplica:
        """Chooses a replica to send the provided request to.

        Upon cancellation (by the caller), the future is cancelled and will be passed
        over when a replica becomes available.
        """
        try:
            if not is_retry:
                self._pending_requests_to_fulfill.append(pending_request)
                self._pending_requests_to_schedule.append(pending_request)
            else:
                pending_request.reset_future()
                index = 0
                for pr in self._pending_requests_to_fulfill:
                    if pending_request.created_at < pr.created_at:
                        break

                    index += 1

                self._pending_requests_to_fulfill.insert(index, pending_request)

                index = 0
                for pr in self._pending_requests_to_schedule:
                    if pending_request.created_at < pr.created_at:
                        break

                    index += 1

                self._pending_requests_to_schedule.insert(index, pending_request)

            self.maybe_start_scheduling_tasks()
            replica = await pending_request.future
        except asyncio.CancelledError as e:
            pending_request.future.cancel()

            raise e from None

        return replica

    def update_running_replicas(self, running_replicas: List[RunningReplicaInfo]):
        """Compatibility shim for RunningReplicaInfo datatype."""
        return self.update_replicas(
            [self.create_replica_wrapper(r) for r in running_replicas]
        )

    @abstractmethod
    async def choose_replicas(
        self,
        replicas_ranks: List[List[RunningReplica]],
        pending_request: Optional[PendingRequest] = None,
    ) -> List[List[RunningReplica]]:
        """Chooses a subset of candidate replicas from available replicas.

        This is the main function each replica scheduler should implement to
        decide which replica to send the request to. This is one iteration of
        replica selection.

        Args:
            replicas_ranks: A list of lists of replicas, where each inner list
                represents a rank of replicas. The first rank is the most
                preferred and the last rank is the least preferred.
            pending_request: The request to be scheduled. This is used to
                determine which replicas are eligible for scheduling.

        Returns:
            A list of lists of replicas, where each inner list represents a
            rank of replicas. The first rank is the most preferred and the last
            rank is the least preferred.
        """
        pass<|MERGE_RESOLUTION|>--- conflicted
+++ resolved
@@ -314,15 +314,9 @@
 class FIFOMixin:
     """Mixin for FIFO scheduling.
 
-<<<<<<< HEAD
-    This mixin is used to schedule requests in FIFO order and only respecting
-    the multiplexed model id. ReplicaScheduler's default behavior is
-    out-of-order scheduling and match expectly the internal request id of
-=======
     This mixin is used to schedule requests in FIFO order, optionally prioritizing
     requests with matching metadata. ReplicaScheduler's default behavior is
     out-of-order scheduling and match exactly the internal request id of
->>>>>>> daa12729
     the request.
     """
 
