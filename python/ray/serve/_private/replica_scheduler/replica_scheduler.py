import asyncio
import enum
import logging
import math
import random
import time
from abc import ABC, abstractmethod
from collections import defaultdict, deque
from typing import (
    AsyncGenerator,
    Callable,
    DefaultDict,
    Deque,
    Dict,
    List,
    Optional,
    Set,
    Tuple,
)

from ray.actor import ActorHandle
from ray.exceptions import ActorDiedError, ActorUnavailableError
from ray.serve._private.common import (
    DeploymentHandleSource,
    DeploymentID,
    ReplicaID,
    ReplicaQueueLengthInfo,
    RequestMetadata,
    RunningReplicaInfo,
)
from ray.serve._private.constants import (
    RAY_SERVE_MAX_QUEUE_LENGTH_RESPONSE_DEADLINE_S,
    RAY_SERVE_MULTIPLEXED_MODEL_ID_MATCHING_TIMEOUT_S,
    RAY_SERVE_QUEUE_LENGTH_RESPONSE_DEADLINE_S,
    SERVE_LOGGER_NAME,
)
from ray.serve._private.replica_scheduler.common import (
    PendingRequest,
    ReplicaQueueLengthCache,
)
from ray.serve._private.replica_scheduler.replica_wrapper import RunningReplica
from ray.util import metrics

logger = logging.getLogger(SERVE_LOGGER_NAME)


class LocalityScope(str, enum.Enum):
    NODE = "NODE"
    AVAILABILITY_ZONE = "AVAILABILITY_ZONE"


<<<<<<< HEAD
class LocalityScheduleMixin:
    """Mixin for locality scheduling.
    This mixin is used to schedule requests to replicas that are colocated
    with the handle. It adds necessary attributes and methods to keep track of
    locality scopes and offer the helpers to apply locality scheduling and
    rank replicas based on locality.
    """

    def __init__(
        self,
        self_node_id: Optional[str] = None,
        prefer_local_node_routing: bool = False,
        prefer_local_az_routing: bool = False,
        self_availability_zone: Optional[str] = None,
        *args,
        **kwargs,
    ):
        super().__init__(*args, **kwargs)
        self._self_node_id = self_node_id
        self._prefer_local_node_routing = prefer_local_node_routing
        self._prefer_local_az_routing = prefer_local_az_routing
        self._self_availability_zone = self_availability_zone

        # Colocated replicas (e.g. wrt node, AZ)
        self._colocated_replica_ids: DefaultDict[
            LocalityScope, Set[ReplicaID]
        ] = defaultdict(set)
        self._replica_id_set: Set[ReplicaID] = set()

    def discard_colocated_replica_ids_on_replica_actor_died(
        self, replica_id: ReplicaID
    ):
        """Remove the replica ID from the colocated replica IDs.
        This is called when a replica actor dies.
        """
        for id_set in self._colocated_replica_ids.values():
            id_set.discard(replica_id)

    def update_colocated_replica_ids_with_replicas(
        self, replicas: List[RunningReplica]
    ):
        """Update the colocated replica IDs based on the replicas.
        This is called when the replicas are updated.
        """
        new_colocated_replica_ids = defaultdict(set)

        for r in replicas:
            if self._self_node_id is not None and r.node_id == self._self_node_id:
                new_colocated_replica_ids[LocalityScope.NODE].add(r.replica_id)
            if (
                self._self_availability_zone is not None
                and r.availability_zone == self._self_availability_zone
            ):
                new_colocated_replica_ids[LocalityScope.AVAILABILITY_ZONE].add(
                    r.replica_id
                )

        self._colocated_replica_ids = new_colocated_replica_ids

    def apply_locality_scheduling(
        self,
        pending_request: Optional[PendingRequest] = None,
    ) -> Set[ReplicaID]:
        """Apply locality scheduling to the pending request based on the
        pending request.

        When the reqeust is None, return all replicas. Each call will try to
        schedule the request to the replicas to the hierarchy of first on the
        same node, then on the same availability zone, and finally all
        replicas.

        Args:
            pending_request: The pending request to be scheduled based on
                locality policy.
        Returns:
            A set of replica IDs that are candidates for the existing
            scheduling call.
        """

        if not pending_request:
            return self._replica_id_set

        if (
            self._prefer_local_node_routing
            and not pending_request.scheduling_context.tried_same_node
            and len(self._colocated_replica_ids[LocalityScope.NODE]) > 0
        ):
            # Attempt to schedule requests to replicas on the
            # same node at most once
            candidate_replica_ids = self._colocated_replica_ids[LocalityScope.NODE]
            pending_request.scheduling_context.tried_same_node = True
            pending_request.scheduling_context.should_backoff = False
        elif (
            self._prefer_local_az_routing
            and not pending_request.scheduling_context.tried_same_az
            and len(self._colocated_replica_ids[LocalityScope.AVAILABILITY_ZONE]) > 0
        ):
            # Attempt to schedule requests to replicas in the same
            # AZ at most once
            candidate_replica_ids = self._colocated_replica_ids[
                LocalityScope.AVAILABILITY_ZONE
            ]
            pending_request.scheduling_context.tried_same_az = True
            pending_request.scheduling_context.should_backoff = False
        else:
            # On subsequent iterations or when there are no replicas on the same
            # node or AZ, consider all available replicas.
            candidate_replica_ids = self._replica_id_set
            pending_request.scheduling_context.should_backoff = True
        return candidate_replica_ids


class MultiplexScheduleMixin:
    """Mixin for multiplex scheduling.
=======
class MultiplexScheduleMixin:
    """Mixin for multiplex scheduling.

>>>>>>> 9b1917a8
    This mixin is used to schedule requests to replicas that are multiplexed.
    It adds necessary attributes and methods to keep track of multiplexed
    model IDs and offer the helpers to apply multiplex scheduling and rank
    replicas based on multiplexed model IDs.
    """

    def __init__(self, *args, **kwargs):
        super().__init__(*args, **kwargs)
        self._multiplexed_model_id_to_replica_ids: DefaultDict[
            str, Set[ReplicaID]
        ] = defaultdict(set)

        # When there is no match for a multiplexed model id, we will try to fall back
        # to all replicas immediately. This set is used to make sure we only fall back
        # once for concurrent requests for the same model id.
        # Whenever there is a match, we will remove the model id from this set.
        self._multiplexed_model_id_fallback_match: Set[str] = set()
        self._replica_id_set: Set[ReplicaID] = set()
        self._replicas: Dict[ReplicaID, RunningReplica] = {}

    def update_multiplexed_model_ids_with_replicas(
        self, replicas: List[RunningReplica]
    ):
        """Update the multiplexed model IDs based on the replicas.
<<<<<<< HEAD
        This is called when the replicas are updated.
=======

        This should be called when the replicas are updated.
>>>>>>> 9b1917a8
        """
        new_multiplexed_model_id_to_replica_ids = defaultdict(set)

        for r in replicas:
            for model_id in r.multiplexed_model_ids:
                new_multiplexed_model_id_to_replica_ids[model_id].add(r.replica_id)

        self._multiplexed_model_id_to_replica_ids = (
            new_multiplexed_model_id_to_replica_ids
        )

    def _get_replica_ids_with_fewest_multiplexed_models(self) -> Set[str]:
        """Get the set of replicas that have the fewest multiplexed models loaded."""
        candidates = set()
        sorted_replicas = sorted(
            self._replicas.values(), key=lambda x: len(x.multiplexed_model_ids)
        )
        least_num_multiplexed_model_ids = math.inf
        for replica in sorted_replicas:
            if len(replica.multiplexed_model_ids) <= least_num_multiplexed_model_ids:
                candidates.add(replica.replica_id)
                least_num_multiplexed_model_ids = len(replica.multiplexed_model_ids)
            else:
                break

        return candidates

    @property
    def multiplexed_matching_timeout(self) -> float:
        return random.uniform(
            RAY_SERVE_MULTIPLEXED_MODEL_ID_MATCHING_TIMEOUT_S,
            RAY_SERVE_MULTIPLEXED_MODEL_ID_MATCHING_TIMEOUT_S * 2,
        )

    def apply_multiplex_scheduling(
        self,
        pending_request: Optional[PendingRequest] = None,
    ) -> Set[ReplicaID]:
        """Apply multiplex scheduling to the pending request.
<<<<<<< HEAD
        When the request is None, return all replicas.
=======

        When the request is None, return all replicas. Each call will try to
        schedule the request to the replicas that have the multiplexed model ID
        to the hierarchy of first the replicas with the multiplexed model ID,
        then the replicas with the fewest multiplexed models, and finally all
        replicas.

        Args:
            pending_request: The pending request to be scheduled based on
                multiplexed model policy.

        Returns:
            A set of replica IDs that are candidates for the existing
            scheduling call.
>>>>>>> 9b1917a8
        """
        if not pending_request:
            return self._replica_id_set

        if not pending_request.scheduling_context.multiplexed_start_matching_time:
            pending_request.scheduling_context.multiplexed_start_matching_time = (
                time.time()
            )

        multiplexed_start_matching_time = (
            pending_request.scheduling_context.multiplexed_start_matching_time
        )
        multiplexed_model_id = pending_request.metadata.multiplexed_model_id
        if (
            time.time() - multiplexed_start_matching_time
            < self.multiplexed_matching_timeout
        ):
            candidate_replica_ids = self._multiplexed_model_id_to_replica_ids.get(
                multiplexed_model_id, None
            )
            if (
                not candidate_replica_ids
                and multiplexed_model_id
                not in self._multiplexed_model_id_fallback_match
            ) or pending_request.scheduling_context.tried_first_multiplexed_models:
                # When there is no match for a multiplexed model id
                # or when the replica(s) with the matching model id is busy,
                # first try to fall back to replicas with the fewest models.
                candidate_replica_ids = (
                    self._get_replica_ids_with_fewest_multiplexed_models()
                )
                self._multiplexed_model_id_fallback_match.add(multiplexed_model_id)
            elif candidate_replica_ids:
                self._multiplexed_model_id_fallback_match.discard(multiplexed_model_id)
            pending_request.scheduling_context.tried_first_multiplexed_models = True
        elif not pending_request.scheduling_context.tried_fewest_multiplexed_models:
            # After the `multiplexed_matching_timeout` is up, first try
            # routing to replicas that have the fewest models loaded.
            # We only try this once to avoid deterministically retrying on
            # the same replicas repeatedly.
            candidate_replica_ids = (
                self._get_replica_ids_with_fewest_multiplexed_models()
            )
            pending_request.scheduling_context.tried_fewest_multiplexed_models = True
        else:
            # If the timeout is up, and we've already tried the candidates
            # with the fewest models loaded, fall back to all replicas.
            candidate_replica_ids = self._replica_id_set

        pending_request.scheduling_context.should_backoff = True
        return candidate_replica_ids


class ReplicaScheduler(ABC):
    """Abstract interface for a replica scheduler (how the router calls it)."""

    # The sequence of backoff timeouts to use when all replicas' queues are full.
    # The last item in the list is the max timeout and will be used repeatedly.
    backoff_sequence_s = [0, 0.05, 0.1, 0.15, 0.2, 0.5, 1.0]

    # Deadline for replicas to respond with their queue length. If the response isn't
    # received within this deadline, the replica will not be considered.
    # If this deadline is repeatedly missed, it will be exponentially increased up to
    # the maximum configured here.
    queue_len_response_deadline_s = RAY_SERVE_QUEUE_LENGTH_RESPONSE_DEADLINE_S
    max_queue_len_response_deadline_s = RAY_SERVE_MAX_QUEUE_LENGTH_RESPONSE_DEADLINE_S

    # Hard limit on the maximum number of scheduling tasks to run. Having too many of
    # these tasks can cause stability issue due to too much load on the local process
    # and many too requests in flight to fetch replicas' queue lengths.
    max_num_scheduling_tasks_cap = 50

    def __init__(
        self,
        deployment_id: DeploymentID,
        handle_source: DeploymentHandleSource,
        self_actor_id: Optional[str] = None,
        self_actor_handle: Optional[ActorHandle] = None,
        use_replica_queue_len_cache: bool = False,
        get_curr_time_s: Optional[Callable[[], float]] = None,
        create_replica_wrapper_func: Optional[
            Callable[[RunningReplicaInfo], RunningReplica]
        ] = None,
        *args,
        **kwargs,
    ):
        self._deployment_id = deployment_id
        self._handle_source = handle_source
        self._self_actor_handle = self_actor_handle
        self._use_replica_queue_len_cache = use_replica_queue_len_cache
        self._create_replica_wrapper_func = create_replica_wrapper_func

        # Current replicas available to be scheduled.
        # Updated via `update_replicas`.
        self._replica_id_set: Set[ReplicaID] = set()
        self._replicas: Dict[ReplicaID, RunningReplica] = {}
        self._replica_queue_len_cache = ReplicaQueueLengthCache(
            get_curr_time_s=get_curr_time_s,
        )

        # NOTE(edoakes): Python 3.10 removed the `loop` parameter to `asyncio.Event`.
        # Now, the `asyncio.Event` will call `get_running_loop` in its constructor to
        # determine the loop to attach to. This class can be constructed for the handle
        # from a different loop than it uses for scheduling, so we need to construct it
        # lazily to avoid an error due to the event being attached to the wrong loop.
        self._lazily_constructed_replicas_updated_event: Optional[asyncio.Event] = None
        self._lazily_fetched_loop: Optional[asyncio.AbstractEventLoop] = None

<<<<<<< HEAD
=======
        # Colocated replicas (e.g. wrt node, AZ)
        self._colocated_replica_ids: DefaultDict[
            LocalityScope, Set[ReplicaID]
        ] = defaultdict(set)

>>>>>>> 9b1917a8
        # Tasks running the scheduling loop. The size of this set may vary over time
        # as new tasks will be scheduled when a request comes in or new replicas are
        # added, but it will not exceed self.max_num_scheduling_tasks.
        self._scheduling_tasks: Set[asyncio.Task] = set()

        # We keep two separate queues of pending requests:
        # - self._pending_requests_to_fulfill is a queue that will be used to fulfill
        # requests in FIFO order by scheduling tasks once they've acquired a replica.
        # To avoid long tail latencies due to backoff, the scheduling task started by
        # a given request may not be the one to fulfill it.
        # - self._pending_requests_to_schedule is a queue that is used for tasks to
        # best-effort grab the metadata of requests waiting to be fulfilled. This is
        # currently used for scheduling tasks to know which multiplexed model IDs they
        # should be trying to get replicas for.
        self._pending_requests_to_fulfill: Deque[PendingRequest] = deque()
        self._pending_requests_to_schedule: Deque[PendingRequest] = deque()

        # Prepare scheduler metrics.
        self.num_scheduling_tasks_gauge = metrics.Gauge(
            "serve_num_scheduling_tasks",
            description="The number of request scheduling tasks in the router.",
            tag_keys=("app", "deployment", "actor_id"),
        ).set_default_tags(
            {
                "app": self._deployment_id.app_name,
                "deployment": self._deployment_id.name,
                "actor_id": self_actor_id if self_actor_id else "",
            }
        )
        self.num_scheduling_tasks_gauge.set(0)

        self.num_scheduling_tasks_in_backoff = 0
        self.num_scheduling_tasks_in_backoff_gauge = metrics.Gauge(
            "serve_num_scheduling_tasks_in_backoff",
            description=(
                "The number of request scheduling tasks in the router "
                "that are undergoing backoff."
            ),
            tag_keys=("app", "deployment", "actor_id"),
        ).set_default_tags(
            {
                "app": self._deployment_id.app_name,
                "deployment": self._deployment_id.name,
                "actor_id": self_actor_id if self_actor_id else "",
            }
        )
        self.num_scheduling_tasks_in_backoff_gauge.set(
            self.num_scheduling_tasks_in_backoff
        )

    @property
    def _event_loop(self) -> asyncio.AbstractEventLoop:
        if self._lazily_fetched_loop is None:
            self._lazily_fetched_loop = asyncio.get_running_loop()

        return self._lazily_fetched_loop

    @property
    def _replicas_updated_event(self) -> asyncio.Event:
        """Lazily construct `asyncio.Event`.

        See comment for self._lazily_constructed_replicas_updated_event.
        """
        if self._lazily_constructed_replicas_updated_event is None:
            self._lazily_constructed_replicas_updated_event = asyncio.Event()

        return self._lazily_constructed_replicas_updated_event

    @property
    def num_pending_requests(self) -> int:
        """Current number of requests pending assignment."""
        return len(self._pending_requests_to_fulfill)

    @property
    def curr_num_scheduling_tasks(self) -> int:
        """Current number of scheduling tasks running."""
        return len(self._scheduling_tasks)

    @property
    def max_num_scheduling_tasks(self) -> int:
        """Max number of scheduling tasks to run at any time."""
        return min(self.max_num_scheduling_tasks_cap, 2 * len(self._replicas))

    @property
    def target_num_scheduling_tasks(self) -> int:
        """Target number of scheduling tasks to be running based on pending requests.

        This will never exceed `self.max_num_scheduling_tasks`.
        """
        return min(self.num_pending_requests, self.max_num_scheduling_tasks)

    @property
    def curr_replicas(self) -> Dict[ReplicaID, RunningReplica]:
        return self._replicas

    @property
    def app_name(self) -> str:
        return self._deployment_id.app_name

    @property
    def replica_queue_len_cache(self) -> ReplicaQueueLengthCache:
        return self._replica_queue_len_cache

    def create_replica_wrapper(
        self, replica_info: RunningReplicaInfo
    ) -> RunningReplica:
        return self._create_replica_wrapper_func(replica_info)

    def on_replica_actor_died(self, replica_id: ReplicaID):
        """Drop replica from replica set so it's not considered for future requests."""
        self._replicas.pop(replica_id, None)
        self._replica_id_set.discard(replica_id)
        if hasattr(self, "discard_colocated_replica_ids_on_replica_actor_died"):
            self.discard_colocated_replica_ids_on_replica_actor_died(replica_id)

    def on_replica_actor_unavailable(self, replica_id: ReplicaID):
        """Invalidate cache entry so active probing is required for the next request."""
        self._replica_queue_len_cache.invalidate_key(replica_id)

    def on_new_queue_len_info(
        self, replica_id: ReplicaID, queue_len_info: ReplicaQueueLengthInfo
    ):
        """Update queue length cache with new info received from replica."""
        if self._use_replica_queue_len_cache:
            self._replica_queue_len_cache.update(
                replica_id, queue_len_info.num_ongoing_requests
            )

    def update_replicas(self, replicas: List[RunningReplica]):
        """Update the set of available replicas to be considered for scheduling.

        When the set of replicas changes, we may spawn additional scheduling tasks
        if there are pending requests.
        """
        new_replicas = {}
        new_replica_id_set = set()
<<<<<<< HEAD
        if hasattr(self, "update_colocated_replica_ids_with_replicas"):
            self.update_colocated_replica_ids_with_replicas(replicas)
=======
        new_colocated_replica_ids = defaultdict(set)
>>>>>>> 9b1917a8
        if hasattr(self, "update_multiplexed_model_ids_with_replicas"):
            self.update_multiplexed_model_ids_with_replicas(replicas)

        for r in replicas:
            # If on the proxy, replica needs to call back into the proxy with
            # `receive_asgi_messages` which can be blocked when GCS is down.
            # To prevent that from happening, push proxy handle eagerly
            if (
                self._handle_source == DeploymentHandleSource.PROXY
                and r.replica_id not in self._replicas
            ):
                r.push_proxy_handle(self._self_actor_handle)

            new_replicas[r.replica_id] = r
            new_replica_id_set.add(r.replica_id)
<<<<<<< HEAD
=======
            if self._self_node_id is not None and r.node_id == self._self_node_id:
                new_colocated_replica_ids[LocalityScope.NODE].add(r.replica_id)
            if (
                self._self_availability_zone is not None
                and r.availability_zone == self._self_availability_zone
            ):
                new_colocated_replica_ids[LocalityScope.AVAILABILITY_ZONE].add(
                    r.replica_id
                )
>>>>>>> 9b1917a8

        if self._replica_id_set != new_replica_id_set:
            replica_id_set_strs = {r.unique_id for r in new_replica_id_set}
            logger.info(
                f"Got updated replicas for {self._deployment_id}: "
                f"{replica_id_set_strs}.",
                extra={"log_to_stderr": False},
            )

        # Get list of new replicas
        new_ids = new_replica_id_set - self._replica_id_set
        replicas_to_ping = [new_replicas.get(id) for id in new_ids]

        self._replicas = new_replicas
        self._replica_id_set = new_replica_id_set
<<<<<<< HEAD
=======
        self._colocated_replica_ids = new_colocated_replica_ids
>>>>>>> 9b1917a8
        self._replica_queue_len_cache.remove_inactive_replicas(
            active_replica_ids=new_replica_id_set
        )
        # Populate cache for new replicas
        self._event_loop.create_task(self._probe_queue_lens(replicas_to_ping, 0))
        self._replicas_updated_event.set()
        self.maybe_start_scheduling_tasks()

    async def _probe_queue_lens(
        self,
        replicas: List[RunningReplica],
        backoff_index: int,
    ) -> List[Tuple[RunningReplica, Optional[int]]]:
        """Actively probe the queue length from each of the replicas.

        Sends an RPC to each replica to fetch its queue length, with a response deadline
        that increases exponentially in backoff.

        Returns a list of queue lengths in the same order as the replicas passed in.
        Replicas whose RPCs fail or don't respond within the deadline will have a queue
        length of `None`. Replicas that return a `RayActorError` will be removed from
        future consideration for requests.

        This method also updates the local cache of replica queue lengths according to
        the responses.
        """
        result: List[Tuple[RunningReplica, Optional[int]]] = []
        if len(replicas) == 0:
            return result

        # Ensure the max deadline is always >= the initial deadline.
        max_queue_len_response_deadline_s = max(
            self.queue_len_response_deadline_s,
            self.max_queue_len_response_deadline_s,
        )

        try:
            queue_len_response_deadline_s = min(
                self.queue_len_response_deadline_s * (2**backoff_index),
                max_queue_len_response_deadline_s,
            )
        except OverflowError:
            # self.queue_len_response_deadline_s * (2**backoff_index)
            # can overflow if backoff_index gets sufficiently large (e.g.
            # 1024 when queue_len_response_deadline_s is 0.1).
            queue_len_response_deadline_s = max_queue_len_response_deadline_s

        get_queue_len_tasks = []
        for r in replicas:
            t = self._event_loop.create_task(
                r.get_queue_len(deadline_s=queue_len_response_deadline_s)
            )
            t.replica = r
            get_queue_len_tasks.append(t)

        done, pending = await asyncio.wait(
            get_queue_len_tasks,
            timeout=queue_len_response_deadline_s,
            return_when=asyncio.ALL_COMPLETED,
        )
        for t in pending:
            replica = t.replica
            result.append((replica, None))
            t.cancel()
            logger.warning(
                f"Failed to get queue length from {replica.replica_id} "
                f"within {queue_len_response_deadline_s}s. If this happens repeatedly "
                "it's likely caused by high network latency in the cluster. You can "
                "configure the deadline using the "
                "`RAY_SERVE_QUEUE_LENGTH_RESPONSE_DEADLINE_S` environment variable."
            )

        for t in done:
            replica = t.replica
            if t.exception() is not None:
                result.append((replica, None))
                msg = (
                    "Failed to fetch queue length for "
                    f"{replica.replica_id}: '{t.exception()}'"
                )
                # If we get an ActorDiedError, the replica actor has died. This
                # is not recoverable (the controller will start a new replica in its
                # place), so we should no longer consider it for requests.
                # We do not catch RayActorError here because that error can be
                # raised even when a replica is temporarily unavailable.
                # See https://github.com/ray-project/ray/issues/44185 for details.
                if isinstance(t.exception(), ActorDiedError):
                    self.on_replica_actor_died(replica.replica_id)
                    msg += " This replica will no longer be considered for requests."
                # Replica is temporarily unavailable because of network issues, or
                # replica has died but GCS is down so ActorUnavailableError will
                # be raised until the GCS recovers. For the time being, invalidate
                # the cache entry so that we don't try to send requests to this
                # replica without actively probing.
                elif isinstance(t.exception(), ActorUnavailableError):
                    self.on_replica_actor_unavailable(replica.replica_id)
                    msg = (
                        "Failed to fetch queue length for "
                        f"{replica.replica_id}. Replica is temporarily "
                        "unavailable."
                    )

                logger.warning(msg)
            else:
                queue_len = t.result()
                result.append((replica, queue_len))
                self._replica_queue_len_cache.update(replica.replica_id, queue_len)

        assert len(result) == len(replicas)
        return result

    async def select_from_candidate_replicas(
        self,
        candidates: List[RunningReplica],
        backoff_index: int,
    ) -> Optional[RunningReplica]:
        """Chooses the best replica from the list of candidates.

        If none of the replicas can be scheduled, returns `None`.

        The queue length for each replica is first looked up in the local cache. If not
        present in the cache, the replica will be actively probed and the cache updated.

        Among replicas that respond within the deadline and don't have full queues, the
        one with the lowest queue length is chosen.
        """
        lowest_queue_len = math.inf
        chosen_replica_id: Optional[str] = None
        not_in_cache: List[RunningReplica] = []
        if self._use_replica_queue_len_cache:
            # Populate available queue lens from the cache.
            for r in candidates:
                queue_len = self._replica_queue_len_cache.get(r.replica_id)
                # Include replicas whose queues are full as not in the cache so we will
                # actively probe them. Otherwise we may end up in "deadlock" until their
                # cache entries expire.
                if queue_len is None or queue_len >= r.max_ongoing_requests:
                    not_in_cache.append(r)
                elif queue_len < lowest_queue_len:
                    lowest_queue_len = queue_len
                    chosen_replica_id = r.replica_id
        else:
            not_in_cache = candidates

        # If there is a valid replica to schedule based on the information in the
        # cache, schedule it. Else fall back to actively probing.
        if chosen_replica_id is None:
            for r, queue_len in await self._probe_queue_lens(
                not_in_cache,
                backoff_index,
            ):
                if queue_len is None:
                    # None is returned if we failed to get the queue len.
                    continue

                if queue_len < r.max_ongoing_requests and queue_len < lowest_queue_len:
                    lowest_queue_len = queue_len
                    chosen_replica_id = r.replica_id
        elif len(not_in_cache) > 0:
            # If there are replicas without a valid cache entry, probe them in the
            # background to populate the cache.
            self._event_loop.create_task(
                self._probe_queue_lens(not_in_cache, backoff_index)
            )

        # `self._replicas` may have been updated since the candidates were chosen.
        # In that case, return `None` so a new one is selected.
        return self._replicas.get(chosen_replica_id, None)

    def _get_pending_request_matching_metadata(
        self,
        request_metadata: Optional[RequestMetadata] = None,
    ) -> Optional[PendingRequest]:
        if request_metadata is None or not request_metadata.multiplexed_model_id:
            return None

        for pr in self._pending_requests_to_fulfill:
            if (
                not pr.future.done()
                and pr.metadata.multiplexed_model_id
                == request_metadata.multiplexed_model_id
            ):
                return pr

        return None

    def fulfill_next_pending_request(
        self,
        replica: RunningReplica,
        request_metadata: Optional[RequestMetadata] = None,
    ):
        """Assign the replica to the next pending request in FIFO order.

        If a pending request has been cancelled, it will be popped from the queue
        and not assigned.
        """
        # First try to match a pending request based on the request metadata (currently
        # this only looks at the multiplexed model ID).
        matched_pending_request = self._get_pending_request_matching_metadata(
            request_metadata
        )
        if matched_pending_request is not None:
            matched_pending_request.future.set_result(replica)
            self._pending_requests_to_fulfill.remove(matched_pending_request)
            return

        # If no pending request matches the request metadata, fulfill the next in the
        # queue in FIFO order, passing over futures that have been cancelled.
        while len(self._pending_requests_to_fulfill) > 0:
            pr = self._pending_requests_to_fulfill.popleft()
            if not pr.future.done():
                pr.future.set_result(replica)
                break

    def _get_next_pending_request_to_schedule(
        self,
    ) -> Optional[PendingRequest]:
        while len(self._pending_requests_to_schedule) > 0:
            pr = self._pending_requests_to_schedule.popleft()
            if not pr.future.done():
                return pr

        return None

    async def choose_replicas_with_backoff(
        self,
        pending_request: Optional[PendingRequest] = None,
    ) -> AsyncGenerator[List[RunningReplica], None]:
        """Generator that repeatedly chooses available replicas.
        In the first iteration, only replicas colocated on the same node as this router
        will be considered. If those are occupied, the full set of replicas will be
        considered on subsequent iterations.
        After each iteration, there will be an increasing backoff sleep time (dictated
        by `self.backoff_sequence_s`). The caller should exit the generator to reset the
        backoff sleep time.
        """
        entered_backoff = False
        try:
            backoff_index = 0

            while True:
                # If no replicas are available, wait until `update_replicas` is called.
                while len(self._replicas) == 0:
                    logger.info(
                        "No replicas are currently available for "
                        f"{self._deployment_id}.",
                        extra={"log_to_stderr": False},
                    )
                    self._replicas_updated_event.clear()
                    await self._replicas_updated_event.wait()
                    logger.info(
                        f"New replicas are available for {self._deployment_id}, "
                        "attempting to schedule queued requests.",
                        extra={"log_to_stderr": False},
                    )

                replica_ranks = [list(self._replicas.values())]
                chosen_replicas: List[
                    List[RunningReplica]
                ] = await self.choose_replicas(
                    replicas_ranks=replica_ranks,
                    pending_request=pending_request,
                )
                for replicas in chosen_replicas:
                    if replicas:
                        yield replicas

                # We have a slight unintended behavior when enabled locality routing
                # for both node and AZ. The intention is to try same node first,
                # then try same AZ if node fails, then try everything else until a
                # replica is found. These sequence should only help to reduce the
                # latency of the request. No backoff and sleep should be applied, until
                # we have fall into the case trying on all available replicas.
                if not pending_request.scheduling_context.should_backoff:
                    continue

                if not entered_backoff:
                    entered_backoff = True
                    self.num_scheduling_tasks_in_backoff += 1
                    self.num_scheduling_tasks_in_backoff_gauge.set(
                        self.num_scheduling_tasks_in_backoff
                    )

                await asyncio.sleep(self.backoff_sequence_s[backoff_index])
                backoff_index = min(backoff_index + 1, len(self.backoff_sequence_s) - 1)
        finally:
            if entered_backoff:
                self.num_scheduling_tasks_in_backoff -= 1
                self.num_scheduling_tasks_in_backoff_gauge.set(
                    self.num_scheduling_tasks_in_backoff
                )

    async def fulfill_pending_requests(self):
        """Repeatedly tries to fulfill a pending request with an available replica.

        This is expected to be run inside a task in self._scheduling tasks.

        When a replica is found, this method will exit if the number of scheduling tasks
        has exceeded the target number. Else it will loop again to schedule another
        replica.
        """
        try:
            while len(self._scheduling_tasks) <= self.target_num_scheduling_tasks:
                start_time = time.time()
                backoff_index = 0
                pending_request = self._get_next_pending_request_to_schedule()
                request_metadata = pending_request.metadata if pending_request else None
                async for candidates in self.choose_replicas_with_backoff(
                    pending_request
                ):
                    # Clear out pending requests at the front of the
                    # queue that have been cancelled, then reevaluate
                    # if we need to continue this scheduling task.
                    while (
                        len(self._pending_requests_to_fulfill) > 0
                        and self._pending_requests_to_fulfill[0].future.done()
                    ):
                        self._pending_requests_to_fulfill.popleft()

                    if len(self._scheduling_tasks) > self.target_num_scheduling_tasks:
                        break

                    replica = await self.select_from_candidate_replicas(
                        candidates, backoff_index
                    )
                    if replica is not None:
                        self.fulfill_next_pending_request(replica, request_metadata)
                        break

                    backoff_index += 1
                    if backoff_index >= 50 and backoff_index % 50 == 0:
                        scheduling_time_elapsed = time.time() - start_time
                        warning_log = (
                            "Failed to schedule request after "
                            f"{backoff_index} attempts over "
                            f"{scheduling_time_elapsed:.2f}s. Retrying."
                        )
                        if request_metadata is not None:
                            warning_log += (
                                f" Request ID: {request_metadata.request_id}."
                            )
                            if request_metadata.multiplexed_model_id:
                                warning_log += (
                                    " Multiplexed model ID: "
                                    f"{request_metadata.multiplexed_model_id}."
                                )
                        logger.warning(warning_log)

        except Exception:
            logger.exception("Unexpected error in fulfill_pending_requests.")
        finally:
            self._scheduling_tasks.remove(asyncio.current_task(loop=self._event_loop))
            self.num_scheduling_tasks_gauge.set(self.curr_num_scheduling_tasks)

    def maybe_start_scheduling_tasks(self):
        """Start scheduling tasks to fulfill pending requests if necessary.

        Starts tasks so that there is at least one task per pending request
        (respecting the max number of scheduling tasks).

        In the common case, this will start a single task when a new request comes
        in for scheduling. However, in cases where the number of available replicas
        is updated or a task exits unexpectedly, we may need to start multiple.
        """
        tasks_to_start = (
            self.target_num_scheduling_tasks - self.curr_num_scheduling_tasks
        )
        for _ in range(tasks_to_start):
            self._scheduling_tasks.add(
                self._event_loop.create_task(self.fulfill_pending_requests())
            )
        if tasks_to_start > 0:
            self.num_scheduling_tasks_gauge.set(self.curr_num_scheduling_tasks)

    async def choose_replica_for_request(
        self, pending_request: PendingRequest, *, is_retry: bool = False
    ) -> RunningReplica:
        """Chooses a replica to send the provided request to.

        By default, requests are scheduled in FIFO order, so this places a future on the
        back of an internal queue that will be popped when a replica is available.

        Upon cancellation (by the caller), the future is cancelled and will be passed
        over when a replica becomes available.
        """
        try:
            if not is_retry:
                self._pending_requests_to_fulfill.append(pending_request)
                self._pending_requests_to_schedule.append(pending_request)
            else:
                pending_request.reset_future()
                index = 0
                for pr in self._pending_requests_to_fulfill:
                    if pending_request.created_at < pr.created_at:
                        break

                    index += 1

                self._pending_requests_to_fulfill.insert(index, pending_request)

                index = 0
                for pr in self._pending_requests_to_schedule:
                    if pending_request.created_at < pr.created_at:
                        break

                    index += 1

                self._pending_requests_to_schedule.insert(index, pending_request)

            self.maybe_start_scheduling_tasks()
            replica = await pending_request.future
        except asyncio.CancelledError as e:
            pending_request.future.cancel()

            raise e from None

        return replica

    def update_running_replicas(self, running_replicas: List[RunningReplicaInfo]):
        """Compatibility shim for RunningReplicaInfo datatype."""
        return self.update_replicas(
            [self.create_replica_wrapper(r) for r in running_replicas]
        )

    @abstractmethod
    async def choose_replicas(
        self,
        replicas_ranks: List[List[RunningReplica]],
        pending_request: Optional[PendingRequest] = None,
    ) -> List[List[RunningReplica]]:
<<<<<<< HEAD
        """One iteration of choosing available replicas.
        This is the main function each custom scheduler should implement to
        decide which replica to send the request.
=======
        """Chooses a subset of candidate replicas from available replicas.

        This is the main function each replica scheduler should implement to
        decide which replica to send the request to. This is one iteration of
        replica selection.

        Args:
            replicas_ranks: A list of lists of replicas, where each inner list
                represents a rank of replicas. The first rank is the most
                preferred and the last rank is the least preferred.
            pending_request: The request to be scheduled. This is used to
                determine which replicas are eligible for scheduling.

        Returns:
            A list of lists of replicas, where each inner list represents a
            rank of replicas. The first rank is the most preferred and the last
            rank is the least preferred.
>>>>>>> 9b1917a8
        """
        pass<|MERGE_RESOLUTION|>--- conflicted
+++ resolved
@@ -49,7 +49,6 @@
     AVAILABILITY_ZONE = "AVAILABILITY_ZONE"
 
 
-<<<<<<< HEAD
 class LocalityScheduleMixin:
     """Mixin for locality scheduling.
     This mixin is used to schedule requests to replicas that are colocated
@@ -164,11 +163,7 @@
 
 class MultiplexScheduleMixin:
     """Mixin for multiplex scheduling.
-=======
-class MultiplexScheduleMixin:
-    """Mixin for multiplex scheduling.
-
->>>>>>> 9b1917a8
+
     This mixin is used to schedule requests to replicas that are multiplexed.
     It adds necessary attributes and methods to keep track of multiplexed
     model IDs and offer the helpers to apply multiplex scheduling and rank
@@ -193,12 +188,8 @@
         self, replicas: List[RunningReplica]
     ):
         """Update the multiplexed model IDs based on the replicas.
-<<<<<<< HEAD
-        This is called when the replicas are updated.
-=======
 
         This should be called when the replicas are updated.
->>>>>>> 9b1917a8
         """
         new_multiplexed_model_id_to_replica_ids = defaultdict(set)
 
@@ -238,9 +229,6 @@
         pending_request: Optional[PendingRequest] = None,
     ) -> Set[ReplicaID]:
         """Apply multiplex scheduling to the pending request.
-<<<<<<< HEAD
-        When the request is None, return all replicas.
-=======
 
         When the request is None, return all replicas. Each call will try to
         schedule the request to the replicas that have the multiplexed model ID
@@ -255,7 +243,6 @@
         Returns:
             A set of replica IDs that are candidates for the existing
             scheduling call.
->>>>>>> 9b1917a8
         """
         if not pending_request:
             return self._replica_id_set
@@ -364,14 +351,6 @@
         self._lazily_constructed_replicas_updated_event: Optional[asyncio.Event] = None
         self._lazily_fetched_loop: Optional[asyncio.AbstractEventLoop] = None
 
-<<<<<<< HEAD
-=======
-        # Colocated replicas (e.g. wrt node, AZ)
-        self._colocated_replica_ids: DefaultDict[
-            LocalityScope, Set[ReplicaID]
-        ] = defaultdict(set)
-
->>>>>>> 9b1917a8
         # Tasks running the scheduling loop. The size of this set may vary over time
         # as new tasks will be scheduled when a request comes in or new replicas are
         # added, but it will not exceed self.max_num_scheduling_tasks.
@@ -508,12 +487,8 @@
         """
         new_replicas = {}
         new_replica_id_set = set()
-<<<<<<< HEAD
         if hasattr(self, "update_colocated_replica_ids_with_replicas"):
             self.update_colocated_replica_ids_with_replicas(replicas)
-=======
-        new_colocated_replica_ids = defaultdict(set)
->>>>>>> 9b1917a8
         if hasattr(self, "update_multiplexed_model_ids_with_replicas"):
             self.update_multiplexed_model_ids_with_replicas(replicas)
 
@@ -529,18 +504,6 @@
 
             new_replicas[r.replica_id] = r
             new_replica_id_set.add(r.replica_id)
-<<<<<<< HEAD
-=======
-            if self._self_node_id is not None and r.node_id == self._self_node_id:
-                new_colocated_replica_ids[LocalityScope.NODE].add(r.replica_id)
-            if (
-                self._self_availability_zone is not None
-                and r.availability_zone == self._self_availability_zone
-            ):
-                new_colocated_replica_ids[LocalityScope.AVAILABILITY_ZONE].add(
-                    r.replica_id
-                )
->>>>>>> 9b1917a8
 
         if self._replica_id_set != new_replica_id_set:
             replica_id_set_strs = {r.unique_id for r in new_replica_id_set}
@@ -556,10 +519,6 @@
 
         self._replicas = new_replicas
         self._replica_id_set = new_replica_id_set
-<<<<<<< HEAD
-=======
-        self._colocated_replica_ids = new_colocated_replica_ids
->>>>>>> 9b1917a8
         self._replica_queue_len_cache.remove_inactive_replicas(
             active_replica_ids=new_replica_id_set
         )
@@ -990,11 +949,6 @@
         replicas_ranks: List[List[RunningReplica]],
         pending_request: Optional[PendingRequest] = None,
     ) -> List[List[RunningReplica]]:
-<<<<<<< HEAD
-        """One iteration of choosing available replicas.
-        This is the main function each custom scheduler should implement to
-        decide which replica to send the request.
-=======
         """Chooses a subset of candidate replicas from available replicas.
 
         This is the main function each replica scheduler should implement to
@@ -1012,6 +966,5 @@
             A list of lists of replicas, where each inner list represents a
             rank of replicas. The first rank is the most preferred and the last
             rank is the least preferred.
->>>>>>> 9b1917a8
         """
         pass