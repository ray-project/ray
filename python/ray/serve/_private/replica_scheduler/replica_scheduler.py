import asyncio
import enum
import logging
import math
import random
import time
from abc import ABC, abstractmethod
from collections import defaultdict, deque
from typing import (
    AsyncGenerator,
    Callable,
    DefaultDict,
    Deque,
    Dict,
    List,
    Optional,
    Set,
    Tuple,
)

from ray.actor import ActorHandle
from ray.exceptions import ActorDiedError, ActorUnavailableError
from ray.serve._private.common import (
    DeploymentHandleSource,
    DeploymentID,
    ReplicaID,
    ReplicaQueueLengthInfo,
    RequestMetadata,
    RunningReplicaInfo,
)
from ray.serve._private.constants import (
    RAY_SERVE_MAX_QUEUE_LENGTH_RESPONSE_DEADLINE_S,
    RAY_SERVE_MULTIPLEXED_MODEL_ID_MATCHING_TIMEOUT_S,
    RAY_SERVE_QUEUE_LENGTH_RESPONSE_DEADLINE_S,
    SERVE_LOGGER_NAME,
)
<<<<<<< HEAD
from ray.serve._private.replica_result import ReplicaResult
=======
>>>>>>> 3e663c94
from ray.serve._private.replica_scheduler.common import (
    PendingRequest,
    ReplicaQueueLengthCache,
)
from ray.serve._private.replica_scheduler.replica_wrapper import RunningReplica
from ray.util import metrics

logger = logging.getLogger(SERVE_LOGGER_NAME)


class LocalityScope(str, enum.Enum):
    NODE = "NODE"
    AVAILABILITY_ZONE = "AVAILABILITY_ZONE"


class LocalityScheduleMixin:
<<<<<<< HEAD
=======
    """Mixin for locality scheduling.

    This mixin is used to schedule requests to replicas that are colocated
    with the handle. It adds necessary attributes and methods to keep track of
    locality scopes and offer the helpers to apply locality scheduling and
    rank replicas based on locality.
    """

>>>>>>> 3e663c94
    def __init__(
        self,
        self_node_id: Optional[str] = None,
        prefer_local_node_routing: bool = False,
        prefer_local_az_routing: bool = False,
        self_availability_zone: Optional[str] = None,
        *args,
        **kwargs,
    ):
        super().__init__(*args, **kwargs)
        self._self_node_id = self_node_id
        self._prefer_local_node_routing = prefer_local_node_routing
        self._prefer_local_az_routing = prefer_local_az_routing
        self._self_availability_zone = self_availability_zone

        # Colocated replicas (e.g. wrt node, AZ)
        self._colocated_replica_ids: DefaultDict[
            LocalityScope, Set[ReplicaID]
        ] = defaultdict(set)
        self._replica_id_set: Set[ReplicaID] = set()

    def discard_colocated_replica_ids_on_replica_actor_died(
        self, replica_id: ReplicaID
    ):
<<<<<<< HEAD
=======
        """Remove the replica ID from the colocated replica IDs.
        This is called when a replica actor dies.
        """
>>>>>>> 3e663c94
        for id_set in self._colocated_replica_ids.values():
            id_set.discard(replica_id)

    def update_colocated_replica_ids_with_replicas(
        self, replicas: List[RunningReplica]
    ):
<<<<<<< HEAD
        # print(
        #     f"in update_colocated_replica_ids_with_replicas {self._colocated_replica_ids=} {[(r.node_id, r.availability_zone) for r in replicas]=} {self._self_node_id=} {self._self_availability_zone=}"
        # )
=======
        """Update the colocated replica IDs based on the replicas.
        This is called when the replicas are updated.
        """
>>>>>>> 3e663c94
        new_colocated_replica_ids = defaultdict(set)

        for r in replicas:
            if self._self_node_id is not None and r.node_id == self._self_node_id:
                new_colocated_replica_ids[LocalityScope.NODE].add(r.replica_id)
            if (
                self._self_availability_zone is not None
                and r.availability_zone == self._self_availability_zone
            ):
                new_colocated_replica_ids[LocalityScope.AVAILABILITY_ZONE].add(
                    r.replica_id
                )

        self._colocated_replica_ids = new_colocated_replica_ids

    def apply_locality_scheduling(
        self,
        pending_request: Optional[PendingRequest] = None,
    ) -> Set[ReplicaID]:
<<<<<<< HEAD
        # print(
        #     f"in apply_locality_scheduling {self._colocated_replica_ids=} {self._replica_id_set=}"
        # )
=======
        """Apply locality scheduling to the pending request.

        When the reqeust is None, return all replicas. Each call will try to
        schedule the request to replicas in the priority of first on the
        same node, then in the same availability zone, and finally all
        replicas.

        Args:
            pending_request: The pending request to be scheduled.
        Returns:
            A set of replica IDs that are candidates based on
            the locality policy.
        """

>>>>>>> 3e663c94
        if not pending_request:
            return self._replica_id_set

        if (
            self._prefer_local_node_routing
            and not pending_request.scheduling_context.tried_same_node
            and len(self._colocated_replica_ids[LocalityScope.NODE]) > 0
        ):
            # Attempt to schedule requests to replicas on the
            # same node at most once
            candidate_replica_ids = self._colocated_replica_ids[LocalityScope.NODE]
<<<<<<< HEAD
            # print(f"_prefer_local_node_routing {candidate_replica_ids=}")
=======
>>>>>>> 3e663c94
            pending_request.scheduling_context.tried_same_node = True
            pending_request.scheduling_context.should_backoff = False
        elif (
            self._prefer_local_az_routing
            and not pending_request.scheduling_context.tried_same_az
            and len(self._colocated_replica_ids[LocalityScope.AVAILABILITY_ZONE]) > 0
        ):
            # Attempt to schedule requests to replicas in the same
            # AZ at most once
            candidate_replica_ids = self._colocated_replica_ids[
                LocalityScope.AVAILABILITY_ZONE
            ]
            pending_request.scheduling_context.tried_same_az = True
            pending_request.scheduling_context.should_backoff = False
        else:
            # On subsequent iterations or when there are no replicas on the same
            # node or AZ, consider all available replicas.
            candidate_replica_ids = self._replica_id_set
            pending_request.scheduling_context.should_backoff = True
<<<<<<< HEAD
        # print(f"locality decision {candidate_replica_ids=}")
        return candidate_replica_ids

    def rank_replicas_via_locality(
        self,
        replicas: List[RunningReplica],
    ) -> List[List[RunningReplica]]:
        """Rank the replicas based on the locality preference.

        Rank 0 is the list of replicas that are on the same node.
        Rank 1 is the list of replicas that are on the same availability zone.
        Rank 2 is the list of all other replicas.
        """
        ranked_replicas = [[] for _ in range(3)]
        for replica in replicas:
            if replica.replica_id in self._colocated_replica_ids[LocalityScope.NODE]:
                ranked_replicas[0].append(replica)
            elif (
                replica.replica_id
                in self._colocated_replica_ids[LocalityScope.AVAILABILITY_ZONE]
            ):
                ranked_replicas[1].append(replica)
            else:
                ranked_replicas[2].append(replica)
        return ranked_replicas


class MultiplexScheduleMixin:
=======
        return candidate_replica_ids


class MultiplexScheduleMixin:
    """Mixin for multiplex scheduling.

    This mixin is used to schedule requests to replicas that are multiplexed.
    It adds necessary attributes and methods to keep track of multiplexed
    model IDs and offer the helpers to apply multiplex scheduling and rank
    replicas based on multiplexed model IDs.
    """

>>>>>>> 3e663c94
    def __init__(self, *args, **kwargs):
        super().__init__(*args, **kwargs)
        self._multiplexed_model_id_to_replica_ids: DefaultDict[
            str, Set[ReplicaID]
        ] = defaultdict(set)

        # When there is no match for a multiplexed model id, we will try to fall back
        # to all replicas immediately. This set is used to make sure we only fall back
        # once for concurrent requests for the same model id.
        # Whenever there is a match, we will remove the model id from this set.
        self._multiplexed_model_id_fallback_match: Set[str] = set()
        self._replica_id_set: Set[ReplicaID] = set()
        self._replicas: Dict[ReplicaID, RunningReplica] = {}

<<<<<<< HEAD
    def update_multiplexed_model_ids_with_replicas(
        self, replicas: List[RunningReplica]
    ):
=======
    def _get_pending_request_matching_multiplexed_model_id(
        self,
        request_metadata: Optional[RequestMetadata] = None,
    ) -> Optional[PendingRequest]:
        """Matching pending request based on the request metadata."""
        if request_metadata is None or not request_metadata.multiplexed_model_id:
            return None

        for pr in self._pending_requests_to_fulfill:
            if (
                not pr.future.done()
                and pr.metadata.multiplexed_model_id
                == request_metadata.multiplexed_model_id
            ):
                return pr

    def update_multiplexed_model_ids_with_replicas(
        self, replicas: List[RunningReplica]
    ):
        """Update the multiplexed model IDs based on the replicas.

        This should be called when the replicas are updated.
        """
>>>>>>> 3e663c94
        new_multiplexed_model_id_to_replica_ids = defaultdict(set)

        for r in replicas:
            for model_id in r.multiplexed_model_ids:
                new_multiplexed_model_id_to_replica_ids[model_id].add(r.replica_id)

        self._multiplexed_model_id_to_replica_ids = (
            new_multiplexed_model_id_to_replica_ids
        )
<<<<<<< HEAD
        # print(f"in update_multiplexed_model_ids_with_replicas {self._multiplexed_model_id_to_replica_ids=} {replicas=}")
=======
>>>>>>> 3e663c94

    def _get_replica_ids_with_fewest_multiplexed_models(self) -> Set[str]:
        """Get the set of replicas that have the fewest multiplexed models loaded."""
        candidates = set()
        sorted_replicas = sorted(
            self._replicas.values(), key=lambda x: len(x.multiplexed_model_ids)
        )
        least_num_multiplexed_model_ids = math.inf
        for replica in sorted_replicas:
            if len(replica.multiplexed_model_ids) <= least_num_multiplexed_model_ids:
                candidates.add(replica.replica_id)
                least_num_multiplexed_model_ids = len(replica.multiplexed_model_ids)
            else:
                break

<<<<<<< HEAD
        # print(f"in _get_replica_ids_with_fewest_multiplexed_models {candidates=}")
=======
>>>>>>> 3e663c94
        return candidates

    @property
    def multiplexed_matching_timeout(self) -> float:
        return random.uniform(
            RAY_SERVE_MULTIPLEXED_MODEL_ID_MATCHING_TIMEOUT_S,
            RAY_SERVE_MULTIPLEXED_MODEL_ID_MATCHING_TIMEOUT_S * 2,
        )

    def apply_multiplex_scheduling(
        self,
<<<<<<< HEAD
        pending_request: PendingRequest,
    ) -> Set[ReplicaID]:
        # TODO (genesu): add doc string and data structure for the return type
=======
        pending_request: Optional[PendingRequest] = None,
    ) -> Set[ReplicaID]:
        """Apply multiplex scheduling to the pending request.

        When the request is None, return all replicas. Each call will try to
        schedule the request to the replicas that have the multiplexed model ID
        to the hierarchy of first the replicas with the multiplexed model ID,
        then the replicas with the fewest multiplexed models, and finally all
        replicas.

        Args:
            pending_request: The pending request to be scheduled based on
                multiplexed model policy.

        Returns:
            A set of replica IDs that are candidates for the existing
            scheduling call.
        """
        if not pending_request:
            return self._replica_id_set

>>>>>>> 3e663c94
        if not pending_request.scheduling_context.multiplexed_start_matching_time:
            pending_request.scheduling_context.multiplexed_start_matching_time = (
                time.time()
            )

        multiplexed_start_matching_time = (
            pending_request.scheduling_context.multiplexed_start_matching_time
        )
        multiplexed_model_id = pending_request.metadata.multiplexed_model_id
        if (
            time.time() - multiplexed_start_matching_time
            < self.multiplexed_matching_timeout
        ):
<<<<<<< HEAD
            # print(f"in A {time.time() - multiplexed_start_matching_time=} {self.multiplexed_matching_timeout=}")
=======
>>>>>>> 3e663c94
            candidate_replica_ids = self._multiplexed_model_id_to_replica_ids.get(
                multiplexed_model_id, None
            )
            if (
                not candidate_replica_ids
                and multiplexed_model_id
                not in self._multiplexed_model_id_fallback_match
            ) or pending_request.scheduling_context.tried_first_multiplexed_models:
<<<<<<< HEAD
                # print(f"in B")
=======
>>>>>>> 3e663c94
                # When there is no match for a multiplexed model id
                # or when the replica(s) with the matching model id is busy,
                # first try to fall back to replicas with the fewest models.
                candidate_replica_ids = (
                    self._get_replica_ids_with_fewest_multiplexed_models()
                )
                self._multiplexed_model_id_fallback_match.add(multiplexed_model_id)
            elif candidate_replica_ids:
<<<<<<< HEAD
                # print(f"in C")
=======
>>>>>>> 3e663c94
                self._multiplexed_model_id_fallback_match.discard(multiplexed_model_id)
            pending_request.scheduling_context.tried_first_multiplexed_models = True
        elif not pending_request.scheduling_context.tried_fewest_multiplexed_models:
            # After the `multiplexed_matching_timeout` is up, first try
            # routing to replicas that have the fewest models loaded.
            # We only try this once to avoid deterministically retrying on
            # the same replicas repeatedly.
<<<<<<< HEAD
            # print(f"in D")
=======
>>>>>>> 3e663c94
            candidate_replica_ids = (
                self._get_replica_ids_with_fewest_multiplexed_models()
            )
            pending_request.scheduling_context.tried_fewest_multiplexed_models = True
        else:
<<<<<<< HEAD
            # print(f"in F")
=======
>>>>>>> 3e663c94
            # If the timeout is up, and we've already tried the candidates
            # with the fewest models loaded, fall back to all replicas.
            candidate_replica_ids = self._replica_id_set

        pending_request.scheduling_context.should_backoff = True
        return candidate_replica_ids

<<<<<<< HEAD
    def rank_replicas_via_multiplex(
        self,
        replicas: List[RunningReplica],
        multiplexed_model_id: str,
    ) -> List[List[RunningReplica]]:
        """Rank the replicas based on the multiplexed model ID.

        Rank 0 is the list of replicas that have the multiplexed model ID.
        Rank 1 is the list of replicas that have the fewest multiplexed models.
        Rank 2 is the list of all other replicas.
        """
        replica_ids_with_multiplexed_model = (
            self._multiplexed_model_id_to_replica_ids.get(multiplexed_model_id, set())
        )
        replica_ids_with_fewest_multiplexed_models = (
            self._get_replica_ids_with_fewest_multiplexed_models()
        )

        ranked_replicas = [[] for _ in range(3)]
        for replica in replicas:
            if replica.replica_id in replica_ids_with_multiplexed_model:
                ranked_replicas[0].append(replica)
            elif replica.replica_id in replica_ids_with_fewest_multiplexed_models:
                ranked_replicas[1].append(replica)
            else:
                ranked_replicas[2].append(replica)
        return ranked_replicas

=======
>>>>>>> 3e663c94

class FIFOMixin:
    """Mixin for FIFO scheduling.

<<<<<<< HEAD
    This mixin is used to schedule requests in FIFO order and only respecting
    the multiplexed model id. ReplicaScheduler's default behavior is
    out-of-order scheduling and match expectly the internal request id of
    the request.
    """

    @property
    def fifo_scheduling(self) -> bool:
        return True
=======
    This mixin is used to schedule requests in FIFO order, optionally prioritizing
    requests with matching metadata. ReplicaScheduler's default behavior is
    out-of-order scheduling and match exactly the internal request id of
    the request.
    """

    def _get_pending_request_matching_metadata(
        self,
        request_metadata: Optional[RequestMetadata] = None,
    ) -> Optional[PendingRequest]:
        """Matching pending request based on the request metadata.

        If multiplex mixin is used, this will be using the multiplexed model
        id for the matching. Else, it will return none as no matching pending request.
        """
        if hasattr(self, "_get_pending_request_matching_multiplexed_model_id"):
            return self._get_pending_request_matching_multiplexed_model_id(
                request_metadata
            )

        return None

    def fulfill_next_pending_request(
        self,
        replica: RunningReplica,
        request_metadata: Optional[RequestMetadata] = None,
    ):
        """Assign the replica to the next pending request in FIFO order.

        If a pending request has been cancelled, it will be popped from the queue
        and not assigned.
        """
        # First try to match a pending request based on the request metadata.
        matched_pending_request = self._get_pending_request_matching_metadata(
            request_metadata
        )
        if matched_pending_request is not None:
            matched_pending_request.future.set_result(replica)
            self._pending_requests_to_fulfill.remove(matched_pending_request)
            return

        # If no pending request matches the request metadata, fulfill the next in the
        # queue in FIFO order, passing over futures that have been cancelled.
        while len(self._pending_requests_to_fulfill) > 0:
            pr = self._pending_requests_to_fulfill.popleft()
            if not pr.future.done():
                pr.future.set_result(replica)
                break
>>>>>>> 3e663c94


class ReplicaScheduler(ABC):
    """Abstract interface for a replica scheduler (how the router calls it)."""

    # The sequence of backoff timeouts to use when all replicas' queues are full.
    # The last item in the list is the max timeout and will be used repeatedly.
    backoff_sequence_s = [0, 0.05, 0.1, 0.15, 0.2, 0.5, 1.0]

    # Deadline for replicas to respond with their queue length. If the response isn't
    # received within this deadline, the replica will not be considered.
    # If this deadline is repeatedly missed, it will be exponentially increased up to
    # the maximum configured here.
    queue_len_response_deadline_s = RAY_SERVE_QUEUE_LENGTH_RESPONSE_DEADLINE_S
    max_queue_len_response_deadline_s = RAY_SERVE_MAX_QUEUE_LENGTH_RESPONSE_DEADLINE_S

    # Hard limit on the maximum number of scheduling tasks to run. Having too many of
    # these tasks can cause stability issue due to too much load on the local process
    # and many too requests in flight to fetch replicas' queue lengths.
    max_num_scheduling_tasks_cap = 50

    def __init__(
        self,
        deployment_id: DeploymentID,
        handle_source: DeploymentHandleSource,
        self_actor_id: Optional[str] = None,
        self_actor_handle: Optional[ActorHandle] = None,
        use_replica_queue_len_cache: bool = False,
        get_curr_time_s: Optional[Callable[[], float]] = None,
        create_replica_wrapper_func: Optional[
            Callable[[RunningReplicaInfo], RunningReplica]
        ] = None,
        *args,
        **kwargs,
    ):
<<<<<<< HEAD
        # print(f"in ReplicaScheduler#__init__ {args=}, {kwargs=}")
        self._deployment_id = deployment_id
        self._handle_source = handle_source
        self._self_actor_handle = self_actor_handle

=======
        self._deployment_id = deployment_id
        self._handle_source = handle_source
        self._self_actor_handle = self_actor_handle
>>>>>>> 3e663c94
        self._use_replica_queue_len_cache = use_replica_queue_len_cache
        self._create_replica_wrapper_func = create_replica_wrapper_func

        # Current replicas available to be scheduled.
        # Updated via `update_replicas`.
        self._replica_id_set: Set[ReplicaID] = set()
        self._replicas: Dict[ReplicaID, RunningReplica] = {}
        self._replica_queue_len_cache = ReplicaQueueLengthCache(
            get_curr_time_s=get_curr_time_s,
        )

        # NOTE(edoakes): Python 3.10 removed the `loop` parameter to `asyncio.Event`.
        # Now, the `asyncio.Event` will call `get_running_loop` in its constructor to
        # determine the loop to attach to. This class can be constructed for the handle
        # from a different loop than it uses for scheduling, so we need to construct it
        # lazily to avoid an error due to the event being attached to the wrong loop.
        self._lazily_constructed_replicas_updated_event: Optional[asyncio.Event] = None
        self._lazily_fetched_loop: Optional[asyncio.AbstractEventLoop] = None

        # Tasks running the scheduling loop. The size of this set may vary over time
        # as new tasks will be scheduled when a request comes in or new replicas are
        # added, but it will not exceed self.max_num_scheduling_tasks.
        self._scheduling_tasks: Set[asyncio.Task] = set()

        # We keep two separate queues of pending requests:
        # - self._pending_requests_to_fulfill is a queue that will be used to fulfill
<<<<<<< HEAD
        # requests in FIFO order by scheduling tasks once they've acquired a replica.
        # To avoid long tail latencies due to backoff, the scheduling task started by
        # a given request may not be the one to fulfill it.
=======
        # requests (potentially out of order) by scheduling tasks once they've acquired a replica.
>>>>>>> 3e663c94
        # - self._pending_requests_to_schedule is a queue that is used for tasks to
        # best-effort grab the metadata of requests waiting to be fulfilled. This is
        # currently used for scheduling tasks to know which multiplexed model IDs they
        # should be trying to get replicas for.
        self._pending_requests_to_fulfill: Deque[PendingRequest] = deque()
        self._pending_requests_to_schedule: Deque[PendingRequest] = deque()

        # Prepare scheduler metrics.
        self.num_scheduling_tasks_gauge = metrics.Gauge(
            "serve_num_scheduling_tasks",
            description="The number of request scheduling tasks in the router.",
            tag_keys=("app", "deployment", "actor_id"),
        ).set_default_tags(
            {
                "app": self._deployment_id.app_name,
                "deployment": self._deployment_id.name,
                "actor_id": self_actor_id if self_actor_id else "",
            }
        )
        self.num_scheduling_tasks_gauge.set(0)

        self.num_scheduling_tasks_in_backoff = 0
        self.num_scheduling_tasks_in_backoff_gauge = metrics.Gauge(
            "serve_num_scheduling_tasks_in_backoff",
            description=(
                "The number of request scheduling tasks in the router "
                "that are undergoing backoff."
            ),
            tag_keys=("app", "deployment", "actor_id"),
        ).set_default_tags(
            {
                "app": self._deployment_id.app_name,
                "deployment": self._deployment_id.name,
                "actor_id": self_actor_id if self_actor_id else "",
            }
        )
        self.num_scheduling_tasks_in_backoff_gauge.set(
            self.num_scheduling_tasks_in_backoff
        )

    @property
<<<<<<< HEAD
    def fifo_scheduling(self) -> bool:
        return False

    @property
=======
>>>>>>> 3e663c94
    def _event_loop(self) -> asyncio.AbstractEventLoop:
        if self._lazily_fetched_loop is None:
            self._lazily_fetched_loop = asyncio.get_running_loop()

        return self._lazily_fetched_loop

    @property
    def _replicas_updated_event(self) -> asyncio.Event:
        """Lazily construct `asyncio.Event`.

        See comment for self._lazily_constructed_replicas_updated_event.
        """
        if self._lazily_constructed_replicas_updated_event is None:
            self._lazily_constructed_replicas_updated_event = asyncio.Event()

        return self._lazily_constructed_replicas_updated_event

    @property
    def num_pending_requests(self) -> int:
        """Current number of requests pending assignment."""
        return len(self._pending_requests_to_fulfill)

    @property
    def curr_num_scheduling_tasks(self) -> int:
        """Current number of scheduling tasks running."""
        return len(self._scheduling_tasks)

    @property
    def max_num_scheduling_tasks(self) -> int:
        """Max number of scheduling tasks to run at any time."""
        return min(self.max_num_scheduling_tasks_cap, 2 * len(self._replicas))

    @property
    def target_num_scheduling_tasks(self) -> int:
        """Target number of scheduling tasks to be running based on pending requests.

        This will never exceed `self.max_num_scheduling_tasks`.
        """
        return min(self.num_pending_requests, self.max_num_scheduling_tasks)

    @property
    def curr_replicas(self) -> Dict[ReplicaID, RunningReplica]:
        return self._replicas

    @property
    def app_name(self) -> str:
        return self._deployment_id.app_name

    @property
    def replica_queue_len_cache(self) -> ReplicaQueueLengthCache:
        return self._replica_queue_len_cache

    def create_replica_wrapper(
        self, replica_info: RunningReplicaInfo
    ) -> RunningReplica:
        return self._create_replica_wrapper_func(replica_info)

    def on_replica_actor_died(self, replica_id: ReplicaID):
        """Drop replica from replica set so it's not considered for future requests."""
        self._replicas.pop(replica_id, None)
        self._replica_id_set.discard(replica_id)
        if hasattr(self, "discard_colocated_replica_ids_on_replica_actor_died"):
            self.discard_colocated_replica_ids_on_replica_actor_died(replica_id)

    def on_replica_actor_unavailable(self, replica_id: ReplicaID):
        """Invalidate cache entry so active probing is required for the next request."""
        self._replica_queue_len_cache.invalidate_key(replica_id)

    def on_new_queue_len_info(
        self, replica_id: ReplicaID, queue_len_info: ReplicaQueueLengthInfo
    ):
        """Update queue length cache with new info received from replica."""
        if self._use_replica_queue_len_cache:
            self._replica_queue_len_cache.update(
                replica_id, queue_len_info.num_ongoing_requests
            )

    def update_replicas(self, replicas: List[RunningReplica]):
        """Update the set of available replicas to be considered for scheduling.

        When the set of replicas changes, we may spawn additional scheduling tasks
        if there are pending requests.
        """
        new_replicas = {}
        new_replica_id_set = set()
<<<<<<< HEAD
        if hasattr(self, "update_multiplexed_model_ids_with_replicas"):
            self.update_multiplexed_model_ids_with_replicas(replicas)
        if hasattr(self, "update_colocated_replica_ids_with_replicas"):
            self.update_colocated_replica_ids_with_replicas(replicas)
=======
        if hasattr(self, "update_colocated_replica_ids_with_replicas"):
            self.update_colocated_replica_ids_with_replicas(replicas)
        if hasattr(self, "update_multiplexed_model_ids_with_replicas"):
            self.update_multiplexed_model_ids_with_replicas(replicas)
>>>>>>> 3e663c94

        for r in replicas:
            # If on the proxy, replica needs to call back into the proxy with
            # `receive_asgi_messages` which can be blocked when GCS is down.
            # To prevent that from happening, push proxy handle eagerly
            if (
                self._handle_source == DeploymentHandleSource.PROXY
                and r.replica_id not in self._replicas
            ):
                r.push_proxy_handle(self._self_actor_handle)

            new_replicas[r.replica_id] = r
            new_replica_id_set.add(r.replica_id)

        if self._replica_id_set != new_replica_id_set:
            replica_id_set_strs = {r.unique_id for r in new_replica_id_set}
            logger.info(
                f"Got updated replicas for {self._deployment_id}: "
                f"{replica_id_set_strs}.",
                extra={"log_to_stderr": False},
            )

        # Get list of new replicas
        new_ids = new_replica_id_set - self._replica_id_set
        replicas_to_ping = [new_replicas.get(id) for id in new_ids]

        self._replicas = new_replicas
        self._replica_id_set = new_replica_id_set
        self._replica_queue_len_cache.remove_inactive_replicas(
            active_replica_ids=new_replica_id_set
        )
        # Populate cache for new replicas
        self._event_loop.create_task(self._probe_queue_lens(replicas_to_ping, 0))
        self._replicas_updated_event.set()
        self.maybe_start_scheduling_tasks()

    async def _probe_queue_lens(
        self,
        replicas: List[RunningReplica],
        backoff_index: int,
    ) -> List[Tuple[RunningReplica, Optional[int]]]:
        """Actively probe the queue length from each of the replicas.

        Sends an RPC to each replica to fetch its queue length, with a response deadline
        that increases exponentially in backoff.

        Returns a list of queue lengths in the same order as the replicas passed in.
        Replicas whose RPCs fail or don't respond within the deadline will have a queue
        length of `None`. Replicas that return a `RayActorError` will be removed from
        future consideration for requests.

        This method also updates the local cache of replica queue lengths according to
        the responses.
        """
        result: List[Tuple[RunningReplica, Optional[int]]] = []
        if len(replicas) == 0:
            return result

        # Ensure the max deadline is always >= the initial deadline.
        max_queue_len_response_deadline_s = max(
            self.queue_len_response_deadline_s,
            self.max_queue_len_response_deadline_s,
        )

        try:
            queue_len_response_deadline_s = min(
                self.queue_len_response_deadline_s * (2**backoff_index),
                max_queue_len_response_deadline_s,
            )
        except OverflowError:
            # self.queue_len_response_deadline_s * (2**backoff_index)
            # can overflow if backoff_index gets sufficiently large (e.g.
            # 1024 when queue_len_response_deadline_s is 0.1).
            queue_len_response_deadline_s = max_queue_len_response_deadline_s

        get_queue_len_tasks = []
        for r in replicas:
            t = self._event_loop.create_task(
                r.get_queue_len(deadline_s=queue_len_response_deadline_s)
            )
            t.replica = r
            get_queue_len_tasks.append(t)

        done, pending = await asyncio.wait(
            get_queue_len_tasks,
            timeout=queue_len_response_deadline_s,
            return_when=asyncio.ALL_COMPLETED,
        )
        for t in pending:
            replica = t.replica
            result.append((replica, None))
            t.cancel()
            logger.warning(
                f"Failed to get queue length from {replica.replica_id} "
                f"within {queue_len_response_deadline_s}s. If this happens repeatedly "
                "it's likely caused by high network latency in the cluster. You can "
                "configure the deadline using the "
                "`RAY_SERVE_QUEUE_LENGTH_RESPONSE_DEADLINE_S` environment variable."
            )

        for t in done:
            replica = t.replica
            if t.exception() is not None:
                result.append((replica, None))
                msg = (
                    "Failed to fetch queue length for "
                    f"{replica.replica_id}: '{t.exception()}'"
                )
                # If we get an ActorDiedError, the replica actor has died. This
                # is not recoverable (the controller will start a new replica in its
                # place), so we should no longer consider it for requests.
                # We do not catch RayActorError here because that error can be
                # raised even when a replica is temporarily unavailable.
                # See https://github.com/ray-project/ray/issues/44185 for details.
                if isinstance(t.exception(), ActorDiedError):
                    self.on_replica_actor_died(replica.replica_id)
                    msg += " This replica will no longer be considered for requests."
                # Replica is temporarily unavailable because of network issues, or
                # replica has died but GCS is down so ActorUnavailableError will
                # be raised until the GCS recovers. For the time being, invalidate
                # the cache entry so that we don't try to send requests to this
                # replica without actively probing.
                elif isinstance(t.exception(), ActorUnavailableError):
                    self.on_replica_actor_unavailable(replica.replica_id)
                    msg = (
                        "Failed to fetch queue length for "
                        f"{replica.replica_id}. Replica is temporarily "
                        "unavailable."
                    )

                logger.warning(msg)
            else:
                queue_len = t.result()
                result.append((replica, queue_len))
                self._replica_queue_len_cache.update(replica.replica_id, queue_len)

        assert len(result) == len(replicas)
        return result

    async def select_from_candidate_replicas(
        self,
        candidates: List[RunningReplica],
        backoff_index: int,
    ) -> Optional[RunningReplica]:
        """Chooses the best replica from the list of candidates.

        If none of the replicas can be scheduled, returns `None`.

        The queue length for each replica is first looked up in the local cache. If not
        present in the cache, the replica will be actively probed and the cache updated.

        Among replicas that respond within the deadline and don't have full queues, the
        one with the lowest queue length is chosen.
        """
        lowest_queue_len = math.inf
        chosen_replica_id: Optional[str] = None
        not_in_cache: List[RunningReplica] = []
        if self._use_replica_queue_len_cache:
            # Populate available queue lens from the cache.
            for r in candidates:
                queue_len = self._replica_queue_len_cache.get(r.replica_id)
                # Include replicas whose queues are full as not in the cache so we will
<<<<<<< HEAD
                # actively probe them. Otherwise, we may end up in "deadlock" until
                # their cache entries expire.
=======
                # actively probe them. Otherwise we may end up in "deadlock" until their
                # cache entries expire.
>>>>>>> 3e663c94
                if queue_len is None or queue_len >= r.max_ongoing_requests:
                    not_in_cache.append(r)
                elif queue_len < lowest_queue_len:
                    lowest_queue_len = queue_len
                    chosen_replica_id = r.replica_id
        else:
            not_in_cache = candidates

        # If there is a valid replica to schedule based on the information in the
        # cache, schedule it. Else fall back to actively probing.
        if chosen_replica_id is None:
            for r, queue_len in await self._probe_queue_lens(
                not_in_cache,
                backoff_index,
            ):
                if queue_len is None:
                    # None is returned if we failed to get the queue len.
                    continue

                if queue_len < r.max_ongoing_requests and queue_len < lowest_queue_len:
                    lowest_queue_len = queue_len
                    chosen_replica_id = r.replica_id
        elif len(not_in_cache) > 0:
            # If there are replicas without a valid cache entry, probe them in the
            # background to populate the cache.
            self._event_loop.create_task(
                self._probe_queue_lens(not_in_cache, backoff_index)
            )

        # `self._replicas` may have been updated since the candidates were chosen.
        # In that case, return `None` so a new one is selected.
        return self._replicas.get(chosen_replica_id, None)

<<<<<<< HEAD
    def select_available_replicas(
        self, candidates: Optional[List[RunningReplica]] = None
    ) -> List[RunningReplica]:
        """Select available replicas from the list of candidates.

        This method is used to select replicas that are available to take more
        requests based on the queue length cache. If the queue length is not
        available in the cache, the replica is considered available. It does
        not actively probe the replicas for their queue length.

        If candidate is `None`, all replicas are considered.
        """
        if candidates is None:
            candidates = list(self._replicas.values())

        available_replicas = []
        for r in candidates:
            queue_len = self._replica_queue_len_cache.get(r.replica_id)
            if queue_len is None or queue_len < r.max_ongoing_requests:
                available_replicas.append(r)

        return available_replicas

    def pending_request_matched(
        self, pending_request: PendingRequest, request_metadata: RequestMetadata
    ) -> bool:
        if self.fifo_scheduling:
            return (
                not pending_request.future.done()
                and pending_request.metadata.multiplexed_model_id
                == request_metadata.multiplexed_model_id
            )

        return (
            not pending_request.future.done()
            and pending_request.metadata.internal_request_id
            == request_metadata.internal_request_id
        )

    def _get_pending_request_matching_metadata(
        self,
        request_metadata: Optional[RequestMetadata] = None,
    ) -> Optional[PendingRequest]:
=======
    def _get_pending_request_matching_internal_request_id(
        self,
        request_metadata: Optional[RequestMetadata] = None,
    ) -> Optional[PendingRequest]:
        """Get the pending request that matches on the internal request id.

        If no request metadata is provided or no request is found that matches the internal request ID,
        return None.
        """
>>>>>>> 3e663c94
        if request_metadata is None:
            return None

        for pr in self._pending_requests_to_fulfill:
<<<<<<< HEAD
            if self.pending_request_matched(pr, request_metadata):
=======
            if (
                not pr.future.done()
                and pr.metadata.internal_request_id
                == request_metadata.internal_request_id
            ):
>>>>>>> 3e663c94
                return pr

        return None

    def fulfill_next_pending_request(
        self,
        replica: RunningReplica,
        request_metadata: Optional[RequestMetadata] = None,
    ):
<<<<<<< HEAD
        """Assign the replica to the next pending request in FIFO order.
=======
        """Assign the replica to the next pending request, potentially not in order of when the request arrived.
>>>>>>> 3e663c94

        If a pending request has been cancelled, it will be popped from the queue
        and not assigned.
        """
<<<<<<< HEAD
        # First try to match a pending request based on the request metadata (currently
        # this only looks at the multiplexed model ID).
        matched_pending_request = self._get_pending_request_matching_metadata(
            request_metadata
        )
        # print(f"in fulfill_next_pending_request {replica=} {matched_pending_request=} {self.pending_request_matched=}")
=======
        # Find the pending request that matches exactly.
        matched_pending_request = (
            self._get_pending_request_matching_internal_request_id(request_metadata)
        )
>>>>>>> 3e663c94
        if matched_pending_request is not None:
            matched_pending_request.future.set_result(replica)
            self._pending_requests_to_fulfill.remove(matched_pending_request)
            return

<<<<<<< HEAD
        # If no pending request matches the request metadata, fulfill the next in the
        # queue in FIFO order, passing over futures that have been cancelled.
        while len(self._pending_requests_to_fulfill) > 0:
            pr = self._pending_requests_to_fulfill.popleft()
            # print(f"{pr=} {pr.future.done()=}")
            if not pr.future.done():
                pr.future.set_result(replica)
                break

=======
>>>>>>> 3e663c94
    def _get_next_pending_request_to_schedule(
        self,
    ) -> Optional[PendingRequest]:
        while len(self._pending_requests_to_schedule) > 0:
            pr = self._pending_requests_to_schedule.popleft()
            if not pr.future.done():
                return pr

        return None

    async def choose_replicas_with_backoff(
        self,
        pending_request: Optional[PendingRequest] = None,
    ) -> AsyncGenerator[List[RunningReplica], None]:
        """Generator that repeatedly chooses available replicas.
<<<<<<< HEAD

        In the first iteration, only replicas colocated on the same node as this router
        will be considered. If those are occupied, the full set of replicas will be
        considered on subsequent iterations.

        For multiplexing, this will first attempt to choose replicas that have the
        requested model ID for a configured timeout. If no replicas with the matching
        model ID are available after that timeout, it will fall back to the regular
        procedure.

=======
        In the first iteration, only replicas colocated on the same node as this router
        will be considered. If those are occupied, the full set of replicas will be
        considered on subsequent iterations.
>>>>>>> 3e663c94
        After each iteration, there will be an increasing backoff sleep time (dictated
        by `self.backoff_sequence_s`). The caller should exit the generator to reset the
        backoff sleep time.
        """
        entered_backoff = False
        try:
            backoff_index = 0

            while True:
                # If no replicas are available, wait until `update_replicas` is called.
                while len(self._replicas) == 0:
                    logger.info(
                        "No replicas are currently available for "
                        f"{self._deployment_id}.",
                        extra={"log_to_stderr": False},
                    )
                    self._replicas_updated_event.clear()
                    await self._replicas_updated_event.wait()
                    logger.info(
                        f"New replicas are available for {self._deployment_id}, "
                        "attempting to schedule queued requests.",
                        extra={"log_to_stderr": False},
                    )

                replica_ranks = [list(self._replicas.values())]
                chosen_replicas: List[
                    List[RunningReplica]
                ] = await self.choose_replicas(
                    replicas_ranks=replica_ranks,
                    pending_request=pending_request,
                )
                for replicas in chosen_replicas:
                    if replicas:
                        yield replicas

                # We have a slight unintended behavior when enabled locality routing
                # for both node and AZ. The intention is to try same node first,
                # then try same AZ if node fails, then try everything else until a
                # replica is found. These sequence should only help to reduce the
                # latency of the request. No backoff and sleep should be applied, until
                # we have fall into the case trying on all available replicas.
                if not pending_request.scheduling_context.should_backoff:
                    continue

                if not entered_backoff:
                    entered_backoff = True
                    self.num_scheduling_tasks_in_backoff += 1
                    self.num_scheduling_tasks_in_backoff_gauge.set(
                        self.num_scheduling_tasks_in_backoff
                    )

                await asyncio.sleep(self.backoff_sequence_s[backoff_index])
                backoff_index = min(backoff_index + 1, len(self.backoff_sequence_s) - 1)
        finally:
            if entered_backoff:
                self.num_scheduling_tasks_in_backoff -= 1
                self.num_scheduling_tasks_in_backoff_gauge.set(
                    self.num_scheduling_tasks_in_backoff
                )

    async def fulfill_pending_requests(self):
        """Repeatedly tries to fulfill a pending request with an available replica.

        This is expected to be run inside a task in self._scheduling tasks.

        When a replica is found, this method will exit if the number of scheduling tasks
        has exceeded the target number. Else it will loop again to schedule another
        replica.
        """
        try:
            while len(self._scheduling_tasks) <= self.target_num_scheduling_tasks:
                start_time = time.time()
                backoff_index = 0
                pending_request = self._get_next_pending_request_to_schedule()
                request_metadata = pending_request.metadata if pending_request else None
                async for candidates in self.choose_replicas_with_backoff(
                    pending_request
                ):
                    # Clear out pending requests at the front of the
                    # queue that have been cancelled, then reevaluate
                    # if we need to continue this scheduling task.
                    while (
                        len(self._pending_requests_to_fulfill) > 0
                        and self._pending_requests_to_fulfill[0].future.done()
                    ):
                        self._pending_requests_to_fulfill.popleft()

                    if len(self._scheduling_tasks) > self.target_num_scheduling_tasks:
                        break

                    replica = await self.select_from_candidate_replicas(
                        candidates, backoff_index
                    )
<<<<<<< HEAD
                    # print(f"in fulfill_pending_requests {candidates=} {backoff_index=} {replica=} ")
=======
>>>>>>> 3e663c94
                    if replica is not None:
                        self.fulfill_next_pending_request(replica, request_metadata)
                        break

                    backoff_index += 1
                    if backoff_index >= 50 and backoff_index % 50 == 0:
                        scheduling_time_elapsed = time.time() - start_time
                        warning_log = (
                            "Failed to schedule request after "
                            f"{backoff_index} attempts over "
                            f"{scheduling_time_elapsed:.2f}s. Retrying."
                        )
                        if request_metadata is not None:
                            warning_log += (
                                f" Request ID: {request_metadata.request_id}."
                            )
                            if request_metadata.multiplexed_model_id:
                                warning_log += (
                                    " Multiplexed model ID: "
                                    f"{request_metadata.multiplexed_model_id}."
                                )
                        logger.warning(warning_log)

        except Exception:
            logger.exception("Unexpected error in fulfill_pending_requests.")
        finally:
<<<<<<< HEAD
            # print("finally called")
=======
>>>>>>> 3e663c94
            self._scheduling_tasks.remove(asyncio.current_task(loop=self._event_loop))
            self.num_scheduling_tasks_gauge.set(self.curr_num_scheduling_tasks)

    def maybe_start_scheduling_tasks(self):
        """Start scheduling tasks to fulfill pending requests if necessary.

        Starts tasks so that there is at least one task per pending request
        (respecting the max number of scheduling tasks).

        In the common case, this will start a single task when a new request comes
        in for scheduling. However, in cases where the number of available replicas
        is updated or a task exits unexpectedly, we may need to start multiple.
        """
        tasks_to_start = (
            self.target_num_scheduling_tasks - self.curr_num_scheduling_tasks
        )
        for _ in range(tasks_to_start):
            self._scheduling_tasks.add(
                self._event_loop.create_task(self.fulfill_pending_requests())
            )
        if tasks_to_start > 0:
            self.num_scheduling_tasks_gauge.set(self.curr_num_scheduling_tasks)

    async def choose_replica_for_request(
        self, pending_request: PendingRequest, *, is_retry: bool = False
    ) -> RunningReplica:
        """Chooses a replica to send the provided request to.

<<<<<<< HEAD
        By default, requests are scheduled in FIFO order, so this places a future on the
        back of an internal queue that will be popped when a replica is available.

=======
>>>>>>> 3e663c94
        Upon cancellation (by the caller), the future is cancelled and will be passed
        over when a replica becomes available.
        """
        try:
            if not is_retry:
                self._pending_requests_to_fulfill.append(pending_request)
                self._pending_requests_to_schedule.append(pending_request)
            else:
                pending_request.reset_future()
                index = 0
                for pr in self._pending_requests_to_fulfill:
                    if pending_request.created_at < pr.created_at:
                        break

                    index += 1

                self._pending_requests_to_fulfill.insert(index, pending_request)

                index = 0
                for pr in self._pending_requests_to_schedule:
                    if pending_request.created_at < pr.created_at:
                        break

                    index += 1

                self._pending_requests_to_schedule.insert(index, pending_request)

            self.maybe_start_scheduling_tasks()
            replica = await pending_request.future
        except asyncio.CancelledError as e:
            pending_request.future.cancel()

            raise e from None

        return replica

    def update_running_replicas(self, running_replicas: List[RunningReplicaInfo]):
        """Compatibility shim for RunningReplicaInfo datatype."""
        return self.update_replicas(
            [self.create_replica_wrapper(r) for r in running_replicas]
        )

    @abstractmethod
    async def choose_replicas(
        self,
        replicas_ranks: List[List[RunningReplica]],
        pending_request: Optional[PendingRequest] = None,
    ) -> List[List[RunningReplica]]:
<<<<<<< HEAD
        pass

    async def on_request_scheduled(
        self,
        pending_request: PendingRequest,
        replica_id: ReplicaID,
        result: ReplicaResult,
    ):
        """Called when a request is scheduled to a replica.

        This is used as a callback to update the state of the scheduler after
        a response is generated.
=======
        """Chooses a subset of candidate replicas from available replicas.

        This is the main function each replica scheduler should implement to
        decide which replica to send the request to. This is one iteration of
        replica selection.

        Args:
            replicas_ranks: A list of lists of replicas, where each inner list
                represents a rank of replicas. The first rank is the most
                preferred and the last rank is the least preferred.
            pending_request: The request to be scheduled. This is used to
                determine which replicas are eligible for scheduling.

        Returns:
            A list of lists of replicas, where each inner list represents a
            rank of replicas. The first rank is the most preferred and the last
            rank is the least preferred.
>>>>>>> 3e663c94
        """
        pass<|MERGE_RESOLUTION|>--- conflicted
+++ resolved
@@ -34,10 +34,6 @@
     RAY_SERVE_QUEUE_LENGTH_RESPONSE_DEADLINE_S,
     SERVE_LOGGER_NAME,
 )
-<<<<<<< HEAD
-from ray.serve._private.replica_result import ReplicaResult
-=======
->>>>>>> 3e663c94
 from ray.serve._private.replica_scheduler.common import (
     PendingRequest,
     ReplicaQueueLengthCache,
@@ -54,8 +50,6 @@
 
 
 class LocalityScheduleMixin:
-<<<<<<< HEAD
-=======
     """Mixin for locality scheduling.
 
     This mixin is used to schedule requests to replicas that are colocated
@@ -64,7 +58,6 @@
     rank replicas based on locality.
     """
 
->>>>>>> 3e663c94
     def __init__(
         self,
         self_node_id: Optional[str] = None,
@@ -89,27 +82,18 @@
     def discard_colocated_replica_ids_on_replica_actor_died(
         self, replica_id: ReplicaID
     ):
-<<<<<<< HEAD
-=======
         """Remove the replica ID from the colocated replica IDs.
         This is called when a replica actor dies.
         """
->>>>>>> 3e663c94
         for id_set in self._colocated_replica_ids.values():
             id_set.discard(replica_id)
 
     def update_colocated_replica_ids_with_replicas(
         self, replicas: List[RunningReplica]
     ):
-<<<<<<< HEAD
-        # print(
-        #     f"in update_colocated_replica_ids_with_replicas {self._colocated_replica_ids=} {[(r.node_id, r.availability_zone) for r in replicas]=} {self._self_node_id=} {self._self_availability_zone=}"
-        # )
-=======
         """Update the colocated replica IDs based on the replicas.
         This is called when the replicas are updated.
         """
->>>>>>> 3e663c94
         new_colocated_replica_ids = defaultdict(set)
 
         for r in replicas:
@@ -129,11 +113,6 @@
         self,
         pending_request: Optional[PendingRequest] = None,
     ) -> Set[ReplicaID]:
-<<<<<<< HEAD
-        # print(
-        #     f"in apply_locality_scheduling {self._colocated_replica_ids=} {self._replica_id_set=}"
-        # )
-=======
         """Apply locality scheduling to the pending request.
 
         When the reqeust is None, return all replicas. Each call will try to
@@ -148,7 +127,6 @@
             the locality policy.
         """
 
->>>>>>> 3e663c94
         if not pending_request:
             return self._replica_id_set
 
@@ -160,10 +138,6 @@
             # Attempt to schedule requests to replicas on the
             # same node at most once
             candidate_replica_ids = self._colocated_replica_ids[LocalityScope.NODE]
-<<<<<<< HEAD
-            # print(f"_prefer_local_node_routing {candidate_replica_ids=}")
-=======
->>>>>>> 3e663c94
             pending_request.scheduling_context.tried_same_node = True
             pending_request.scheduling_context.should_backoff = False
         elif (
@@ -183,36 +157,6 @@
             # node or AZ, consider all available replicas.
             candidate_replica_ids = self._replica_id_set
             pending_request.scheduling_context.should_backoff = True
-<<<<<<< HEAD
-        # print(f"locality decision {candidate_replica_ids=}")
-        return candidate_replica_ids
-
-    def rank_replicas_via_locality(
-        self,
-        replicas: List[RunningReplica],
-    ) -> List[List[RunningReplica]]:
-        """Rank the replicas based on the locality preference.
-
-        Rank 0 is the list of replicas that are on the same node.
-        Rank 1 is the list of replicas that are on the same availability zone.
-        Rank 2 is the list of all other replicas.
-        """
-        ranked_replicas = [[] for _ in range(3)]
-        for replica in replicas:
-            if replica.replica_id in self._colocated_replica_ids[LocalityScope.NODE]:
-                ranked_replicas[0].append(replica)
-            elif (
-                replica.replica_id
-                in self._colocated_replica_ids[LocalityScope.AVAILABILITY_ZONE]
-            ):
-                ranked_replicas[1].append(replica)
-            else:
-                ranked_replicas[2].append(replica)
-        return ranked_replicas
-
-
-class MultiplexScheduleMixin:
-=======
         return candidate_replica_ids
 
 
@@ -225,7 +169,6 @@
     replicas based on multiplexed model IDs.
     """
 
->>>>>>> 3e663c94
     def __init__(self, *args, **kwargs):
         super().__init__(*args, **kwargs)
         self._multiplexed_model_id_to_replica_ids: DefaultDict[
@@ -240,11 +183,6 @@
         self._replica_id_set: Set[ReplicaID] = set()
         self._replicas: Dict[ReplicaID, RunningReplica] = {}
 
-<<<<<<< HEAD
-    def update_multiplexed_model_ids_with_replicas(
-        self, replicas: List[RunningReplica]
-    ):
-=======
     def _get_pending_request_matching_multiplexed_model_id(
         self,
         request_metadata: Optional[RequestMetadata] = None,
@@ -268,7 +206,6 @@
 
         This should be called when the replicas are updated.
         """
->>>>>>> 3e663c94
         new_multiplexed_model_id_to_replica_ids = defaultdict(set)
 
         for r in replicas:
@@ -278,10 +215,6 @@
         self._multiplexed_model_id_to_replica_ids = (
             new_multiplexed_model_id_to_replica_ids
         )
-<<<<<<< HEAD
-        # print(f"in update_multiplexed_model_ids_with_replicas {self._multiplexed_model_id_to_replica_ids=} {replicas=}")
-=======
->>>>>>> 3e663c94
 
     def _get_replica_ids_with_fewest_multiplexed_models(self) -> Set[str]:
         """Get the set of replicas that have the fewest multiplexed models loaded."""
@@ -297,10 +230,6 @@
             else:
                 break
 
-<<<<<<< HEAD
-        # print(f"in _get_replica_ids_with_fewest_multiplexed_models {candidates=}")
-=======
->>>>>>> 3e663c94
         return candidates
 
     @property
@@ -312,11 +241,6 @@
 
     def apply_multiplex_scheduling(
         self,
-<<<<<<< HEAD
-        pending_request: PendingRequest,
-    ) -> Set[ReplicaID]:
-        # TODO (genesu): add doc string and data structure for the return type
-=======
         pending_request: Optional[PendingRequest] = None,
     ) -> Set[ReplicaID]:
         """Apply multiplex scheduling to the pending request.
@@ -338,7 +262,6 @@
         if not pending_request:
             return self._replica_id_set
 
->>>>>>> 3e663c94
         if not pending_request.scheduling_context.multiplexed_start_matching_time:
             pending_request.scheduling_context.multiplexed_start_matching_time = (
                 time.time()
@@ -352,10 +275,6 @@
             time.time() - multiplexed_start_matching_time
             < self.multiplexed_matching_timeout
         ):
-<<<<<<< HEAD
-            # print(f"in A {time.time() - multiplexed_start_matching_time=} {self.multiplexed_matching_timeout=}")
-=======
->>>>>>> 3e663c94
             candidate_replica_ids = self._multiplexed_model_id_to_replica_ids.get(
                 multiplexed_model_id, None
             )
@@ -364,10 +283,6 @@
                 and multiplexed_model_id
                 not in self._multiplexed_model_id_fallback_match
             ) or pending_request.scheduling_context.tried_first_multiplexed_models:
-<<<<<<< HEAD
-                # print(f"in B")
-=======
->>>>>>> 3e663c94
                 # When there is no match for a multiplexed model id
                 # or when the replica(s) with the matching model id is busy,
                 # first try to fall back to replicas with the fewest models.
@@ -376,10 +291,6 @@
                 )
                 self._multiplexed_model_id_fallback_match.add(multiplexed_model_id)
             elif candidate_replica_ids:
-<<<<<<< HEAD
-                # print(f"in C")
-=======
->>>>>>> 3e663c94
                 self._multiplexed_model_id_fallback_match.discard(multiplexed_model_id)
             pending_request.scheduling_context.tried_first_multiplexed_models = True
         elif not pending_request.scheduling_context.tried_fewest_multiplexed_models:
@@ -387,19 +298,11 @@
             # routing to replicas that have the fewest models loaded.
             # We only try this once to avoid deterministically retrying on
             # the same replicas repeatedly.
-<<<<<<< HEAD
-            # print(f"in D")
-=======
->>>>>>> 3e663c94
             candidate_replica_ids = (
                 self._get_replica_ids_with_fewest_multiplexed_models()
             )
             pending_request.scheduling_context.tried_fewest_multiplexed_models = True
         else:
-<<<<<<< HEAD
-            # print(f"in F")
-=======
->>>>>>> 3e663c94
             # If the timeout is up, and we've already tried the candidates
             # with the fewest models loaded, fall back to all replicas.
             candidate_replica_ids = self._replica_id_set
@@ -407,52 +310,10 @@
         pending_request.scheduling_context.should_backoff = True
         return candidate_replica_ids
 
-<<<<<<< HEAD
-    def rank_replicas_via_multiplex(
-        self,
-        replicas: List[RunningReplica],
-        multiplexed_model_id: str,
-    ) -> List[List[RunningReplica]]:
-        """Rank the replicas based on the multiplexed model ID.
-
-        Rank 0 is the list of replicas that have the multiplexed model ID.
-        Rank 1 is the list of replicas that have the fewest multiplexed models.
-        Rank 2 is the list of all other replicas.
-        """
-        replica_ids_with_multiplexed_model = (
-            self._multiplexed_model_id_to_replica_ids.get(multiplexed_model_id, set())
-        )
-        replica_ids_with_fewest_multiplexed_models = (
-            self._get_replica_ids_with_fewest_multiplexed_models()
-        )
-
-        ranked_replicas = [[] for _ in range(3)]
-        for replica in replicas:
-            if replica.replica_id in replica_ids_with_multiplexed_model:
-                ranked_replicas[0].append(replica)
-            elif replica.replica_id in replica_ids_with_fewest_multiplexed_models:
-                ranked_replicas[1].append(replica)
-            else:
-                ranked_replicas[2].append(replica)
-        return ranked_replicas
-
-=======
->>>>>>> 3e663c94
 
 class FIFOMixin:
     """Mixin for FIFO scheduling.
 
-<<<<<<< HEAD
-    This mixin is used to schedule requests in FIFO order and only respecting
-    the multiplexed model id. ReplicaScheduler's default behavior is
-    out-of-order scheduling and match expectly the internal request id of
-    the request.
-    """
-
-    @property
-    def fifo_scheduling(self) -> bool:
-        return True
-=======
     This mixin is used to schedule requests in FIFO order, optionally prioritizing
     requests with matching metadata. ReplicaScheduler's default behavior is
     out-of-order scheduling and match exactly the internal request id of
@@ -501,7 +362,6 @@
             if not pr.future.done():
                 pr.future.set_result(replica)
                 break
->>>>>>> 3e663c94
 
 
 class ReplicaScheduler(ABC):
@@ -537,17 +397,9 @@
         *args,
         **kwargs,
     ):
-<<<<<<< HEAD
-        # print(f"in ReplicaScheduler#__init__ {args=}, {kwargs=}")
         self._deployment_id = deployment_id
         self._handle_source = handle_source
         self._self_actor_handle = self_actor_handle
-
-=======
-        self._deployment_id = deployment_id
-        self._handle_source = handle_source
-        self._self_actor_handle = self_actor_handle
->>>>>>> 3e663c94
         self._use_replica_queue_len_cache = use_replica_queue_len_cache
         self._create_replica_wrapper_func = create_replica_wrapper_func
 
@@ -574,13 +426,7 @@
 
         # We keep two separate queues of pending requests:
         # - self._pending_requests_to_fulfill is a queue that will be used to fulfill
-<<<<<<< HEAD
-        # requests in FIFO order by scheduling tasks once they've acquired a replica.
-        # To avoid long tail latencies due to backoff, the scheduling task started by
-        # a given request may not be the one to fulfill it.
-=======
         # requests (potentially out of order) by scheduling tasks once they've acquired a replica.
->>>>>>> 3e663c94
         # - self._pending_requests_to_schedule is a queue that is used for tasks to
         # best-effort grab the metadata of requests waiting to be fulfilled. This is
         # currently used for scheduling tasks to know which multiplexed model IDs they
@@ -622,13 +468,6 @@
         )
 
     @property
-<<<<<<< HEAD
-    def fifo_scheduling(self) -> bool:
-        return False
-
-    @property
-=======
->>>>>>> 3e663c94
     def _event_loop(self) -> asyncio.AbstractEventLoop:
         if self._lazily_fetched_loop is None:
             self._lazily_fetched_loop = asyncio.get_running_loop()
@@ -714,17 +553,10 @@
         """
         new_replicas = {}
         new_replica_id_set = set()
-<<<<<<< HEAD
-        if hasattr(self, "update_multiplexed_model_ids_with_replicas"):
-            self.update_multiplexed_model_ids_with_replicas(replicas)
-        if hasattr(self, "update_colocated_replica_ids_with_replicas"):
-            self.update_colocated_replica_ids_with_replicas(replicas)
-=======
         if hasattr(self, "update_colocated_replica_ids_with_replicas"):
             self.update_colocated_replica_ids_with_replicas(replicas)
         if hasattr(self, "update_multiplexed_model_ids_with_replicas"):
             self.update_multiplexed_model_ids_with_replicas(replicas)
->>>>>>> 3e663c94
 
         for r in replicas:
             # If on the proxy, replica needs to call back into the proxy with
@@ -887,13 +719,8 @@
             for r in candidates:
                 queue_len = self._replica_queue_len_cache.get(r.replica_id)
                 # Include replicas whose queues are full as not in the cache so we will
-<<<<<<< HEAD
-                # actively probe them. Otherwise, we may end up in "deadlock" until
-                # their cache entries expire.
-=======
                 # actively probe them. Otherwise we may end up in "deadlock" until their
                 # cache entries expire.
->>>>>>> 3e663c94
                 if queue_len is None or queue_len >= r.max_ongoing_requests:
                     not_in_cache.append(r)
                 elif queue_len < lowest_queue_len:
@@ -927,51 +754,6 @@
         # In that case, return `None` so a new one is selected.
         return self._replicas.get(chosen_replica_id, None)
 
-<<<<<<< HEAD
-    def select_available_replicas(
-        self, candidates: Optional[List[RunningReplica]] = None
-    ) -> List[RunningReplica]:
-        """Select available replicas from the list of candidates.
-
-        This method is used to select replicas that are available to take more
-        requests based on the queue length cache. If the queue length is not
-        available in the cache, the replica is considered available. It does
-        not actively probe the replicas for their queue length.
-
-        If candidate is `None`, all replicas are considered.
-        """
-        if candidates is None:
-            candidates = list(self._replicas.values())
-
-        available_replicas = []
-        for r in candidates:
-            queue_len = self._replica_queue_len_cache.get(r.replica_id)
-            if queue_len is None or queue_len < r.max_ongoing_requests:
-                available_replicas.append(r)
-
-        return available_replicas
-
-    def pending_request_matched(
-        self, pending_request: PendingRequest, request_metadata: RequestMetadata
-    ) -> bool:
-        if self.fifo_scheduling:
-            return (
-                not pending_request.future.done()
-                and pending_request.metadata.multiplexed_model_id
-                == request_metadata.multiplexed_model_id
-            )
-
-        return (
-            not pending_request.future.done()
-            and pending_request.metadata.internal_request_id
-            == request_metadata.internal_request_id
-        )
-
-    def _get_pending_request_matching_metadata(
-        self,
-        request_metadata: Optional[RequestMetadata] = None,
-    ) -> Optional[PendingRequest]:
-=======
     def _get_pending_request_matching_internal_request_id(
         self,
         request_metadata: Optional[RequestMetadata] = None,
@@ -981,20 +763,15 @@
         If no request metadata is provided or no request is found that matches the internal request ID,
         return None.
         """
->>>>>>> 3e663c94
         if request_metadata is None:
             return None
 
         for pr in self._pending_requests_to_fulfill:
-<<<<<<< HEAD
-            if self.pending_request_matched(pr, request_metadata):
-=======
             if (
                 not pr.future.done()
                 and pr.metadata.internal_request_id
                 == request_metadata.internal_request_id
             ):
->>>>>>> 3e663c94
                 return pr
 
         return None
@@ -1004,45 +781,20 @@
         replica: RunningReplica,
         request_metadata: Optional[RequestMetadata] = None,
     ):
-<<<<<<< HEAD
-        """Assign the replica to the next pending request in FIFO order.
-=======
         """Assign the replica to the next pending request, potentially not in order of when the request arrived.
->>>>>>> 3e663c94
 
         If a pending request has been cancelled, it will be popped from the queue
         and not assigned.
         """
-<<<<<<< HEAD
-        # First try to match a pending request based on the request metadata (currently
-        # this only looks at the multiplexed model ID).
-        matched_pending_request = self._get_pending_request_matching_metadata(
-            request_metadata
-        )
-        # print(f"in fulfill_next_pending_request {replica=} {matched_pending_request=} {self.pending_request_matched=}")
-=======
         # Find the pending request that matches exactly.
         matched_pending_request = (
             self._get_pending_request_matching_internal_request_id(request_metadata)
         )
->>>>>>> 3e663c94
         if matched_pending_request is not None:
             matched_pending_request.future.set_result(replica)
             self._pending_requests_to_fulfill.remove(matched_pending_request)
             return
 
-<<<<<<< HEAD
-        # If no pending request matches the request metadata, fulfill the next in the
-        # queue in FIFO order, passing over futures that have been cancelled.
-        while len(self._pending_requests_to_fulfill) > 0:
-            pr = self._pending_requests_to_fulfill.popleft()
-            # print(f"{pr=} {pr.future.done()=}")
-            if not pr.future.done():
-                pr.future.set_result(replica)
-                break
-
-=======
->>>>>>> 3e663c94
     def _get_next_pending_request_to_schedule(
         self,
     ) -> Optional[PendingRequest]:
@@ -1058,22 +810,9 @@
         pending_request: Optional[PendingRequest] = None,
     ) -> AsyncGenerator[List[RunningReplica], None]:
         """Generator that repeatedly chooses available replicas.
-<<<<<<< HEAD
-
         In the first iteration, only replicas colocated on the same node as this router
         will be considered. If those are occupied, the full set of replicas will be
         considered on subsequent iterations.
-
-        For multiplexing, this will first attempt to choose replicas that have the
-        requested model ID for a configured timeout. If no replicas with the matching
-        model ID are available after that timeout, it will fall back to the regular
-        procedure.
-
-=======
-        In the first iteration, only replicas colocated on the same node as this router
-        will be considered. If those are occupied, the full set of replicas will be
-        considered on subsequent iterations.
->>>>>>> 3e663c94
         After each iteration, there will be an increasing backoff sleep time (dictated
         by `self.backoff_sequence_s`). The caller should exit the generator to reset the
         backoff sleep time.
@@ -1167,10 +906,6 @@
                     replica = await self.select_from_candidate_replicas(
                         candidates, backoff_index
                     )
-<<<<<<< HEAD
-                    # print(f"in fulfill_pending_requests {candidates=} {backoff_index=} {replica=} ")
-=======
->>>>>>> 3e663c94
                     if replica is not None:
                         self.fulfill_next_pending_request(replica, request_metadata)
                         break
@@ -1197,10 +932,6 @@
         except Exception:
             logger.exception("Unexpected error in fulfill_pending_requests.")
         finally:
-<<<<<<< HEAD
-            # print("finally called")
-=======
->>>>>>> 3e663c94
             self._scheduling_tasks.remove(asyncio.current_task(loop=self._event_loop))
             self.num_scheduling_tasks_gauge.set(self.curr_num_scheduling_tasks)
 
@@ -1229,12 +960,6 @@
     ) -> RunningReplica:
         """Chooses a replica to send the provided request to.
 
-<<<<<<< HEAD
-        By default, requests are scheduled in FIFO order, so this places a future on the
-        back of an internal queue that will be popped when a replica is available.
-
-=======
->>>>>>> 3e663c94
         Upon cancellation (by the caller), the future is cancelled and will be passed
         over when a replica becomes available.
         """
@@ -1283,20 +1008,6 @@
         replicas_ranks: List[List[RunningReplica]],
         pending_request: Optional[PendingRequest] = None,
     ) -> List[List[RunningReplica]]:
-<<<<<<< HEAD
-        pass
-
-    async def on_request_scheduled(
-        self,
-        pending_request: PendingRequest,
-        replica_id: ReplicaID,
-        result: ReplicaResult,
-    ):
-        """Called when a request is scheduled to a replica.
-
-        This is used as a callback to update the state of the scheduler after
-        a response is generated.
-=======
         """Chooses a subset of candidate replicas from available replicas.
 
         This is the main function each replica scheduler should implement to
@@ -1314,6 +1025,5 @@
             A list of lists of replicas, where each inner list represents a
             rank of replicas. The first rank is the most preferred and the last
             rank is the least preferred.
->>>>>>> 3e663c94
         """
         pass