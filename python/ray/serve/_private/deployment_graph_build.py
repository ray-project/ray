--- conflicted
+++ resolved
@@ -6,17 +6,7 @@
 from ray.dag.function_node import FunctionNode
 from ray.dag.utils import _DAGNodeNameGenerator
 from ray.experimental.gradio_utils import type_to_string
-<<<<<<< HEAD
 from ray.serve._private.constants import SERVE_DEFAULT_APP_NAME
-from ray.serve._private.deployment_executor_node import DeploymentExecutorNode
-from ray.serve._private.deployment_function_executor_node import (
-    DeploymentFunctionExecutorNode,
-=======
-from ray.serve._private.constants import (
-    RAY_SERVE_ENABLE_NEW_HANDLE_API,
-    SERVE_DEFAULT_APP_NAME,
->>>>>>> dd559ecb
-)
 from ray.serve._private.deployment_function_node import DeploymentFunctionNode
 from ray.serve._private.deployment_node import DeploymentNode
 from ray.serve.deployment import Deployment, schema_to_deployment
@@ -140,22 +130,6 @@
     """
     if isinstance(dag_node, ClassNode):
         deployment_name = node_name_generator.get_node_name(dag_node)
-
-        def replace_with_handle(node):
-<<<<<<< HEAD
-            if isinstance(node, DeploymentNode) or isinstance(
-                node, DeploymentFunctionNode
-            ):
-                return DeploymentHandle(node._deployment.name, app_name)
-            elif isinstance(node, DeploymentExecutorNode):
-                return node._deployment_handle
-=======
-            if RAY_SERVE_ENABLE_NEW_HANDLE_API:
-                return DeploymentHandle(node._deployment.name, app_name, sync=False)
-            else:
-                return RayServeHandle(node._deployment.name, app_name, sync=False)
->>>>>>> dd559ecb
-
         (
             replaced_deployment_init_args,
             replaced_deployment_init_kwargs,
@@ -171,7 +145,7 @@
                     DeploymentFunctionNode,
                 ),
             ),
-            apply_fn=replace_with_handle,
+            apply_fn=lambda node: DeploymentHandle(node._deployment.name, app_name),
         )
 
         # ClassNode is created via bind on serve.deployment decorated class
