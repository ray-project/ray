--- conflicted
+++ resolved
@@ -31,16 +31,16 @@
             ray_actor_options,
             other_args_to_resolve=other_args_to_resolve,
         )
+        self._app_name = app_name
         self._deployment = deployment
-<<<<<<< HEAD
         if RAY_SERVE_ENABLE_NEW_HANDLE_API:
-            self._deployment_handle = DeploymentHandle(self._deployment.name)
+            self._deployment_handle = DeploymentHandle(
+                self._deployment.name, self._app_name
+            )
         else:
-            self._deployment_handle = RayServeHandle(self._deployment.name)
-=======
-        self._app_name = app_name
-        self._deployment_handle = RayServeHandle(self._deployment.name, app_name)
->>>>>>> 6b732846
+            self._deployment_handle = RayServeHandle(
+                self._deployment.name, self._app_name
+            )
 
     def _copy_impl(
         self,
