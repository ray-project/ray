--- conflicted
+++ resolved
@@ -2,32 +2,13 @@
 import logging
 import os
 import random
+import sys
 from asyncio.events import AbstractEventLoop
 from collections import defaultdict
 from dataclasses import dataclass
 from enum import Enum, auto
-<<<<<<< HEAD
 from functools import wraps
-import logging
-import os
-import random
-import sys
 from typing import Any, Callable, DefaultDict, Dict, Optional, Set, Tuple, Union
-from ray._private.utils import get_or_create_event_loop
-from ray.util import metrics
-
-from ray.serve._private.common import ReplicaName
-from ray.serve.generated.serve_pb2 import (
-    LongPollRequest,
-    UpdatedObject as UpdatedObjectProto,
-    LongPollResult,
-    EndpointSet,
-    EndpointInfo as EndpointInfoProto,
-    ActorNameList,
-)
-=======
-from typing import Any, Callable, DefaultDict, Dict, Optional, Set, Tuple, Union
->>>>>>> 81724328
 
 import ray
 from ray._private.utils import get_or_create_event_loop
@@ -38,6 +19,7 @@
 from ray.serve.generated.serve_pb2 import EndpointInfo as EndpointInfoProto
 from ray.serve.generated.serve_pb2 import EndpointSet, LongPollRequest, LongPollResult
 from ray.serve.generated.serve_pb2 import UpdatedObject as UpdatedObjectProto
+from ray.util import metrics
 
 logger = logging.getLogger(SERVE_LOGGER_NAME)
 
