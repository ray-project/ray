import asyncio
import bisect
import logging
from collections import defaultdict
from dataclasses import dataclass, field
from typing import Callable, DefaultDict, Dict, List, Optional

from ray.serve._private.constants import (
    METRICS_PUSHER_GRACEFUL_SHUTDOWN_TIMEOUT_S,
    SERVE_LOGGER_NAME,
)

logger = logging.getLogger(SERVE_LOGGER_NAME)


@dataclass
class _MetricsTask:
    task_func: Callable
    interval_s: float


class MetricsPusher:
    """Periodically runs registered asyncio tasks."""

    def __init__(
        self,
<<<<<<< HEAD
        event_loop: asyncio.AbstractEventLoop,
        async_sleep: Optional[Callable[[int], None]] = None,
    ):
        self._event_loop = event_loop
        self._async_sleep = async_sleep or asyncio.sleep
        self._tasks: Dict[str, _MetricsTask] = dict()
        self._async_tasks: Dict[str, asyncio.Task] = dict()
        self._stop_event = asyncio.Event(loop=event_loop)

    def start(self):
        self._stop_event.clear()
=======
        *,
        async_sleep: Optional[Callable[[int], None]] = None,
    ):
        self._async_sleep = async_sleep or asyncio.sleep
        self._tasks: Dict[str, _MetricsTask] = dict()
        self._async_tasks: Dict[str, asyncio.Task] = dict()

        # The event needs to be lazily initialized because this class may be constructed
        # on the main thread but its methods called on a separate asyncio loop.
        self._stop_event: Optional[asyncio.Event] = None

    @property
    def stop_event(self) -> asyncio.Event:
        if self._stop_event is None:
            self._stop_event = asyncio.Event()

        return self._stop_event

    def start(self):
        self.stop_event.clear()
>>>>>>> 2a127766

    async def metrics_task(self, name: str):
        """Periodically runs `task_func` every `interval_s` until `stop_event` is set.

        If `task_func` raises an error, an exception will be logged.
        """

<<<<<<< HEAD
        wait_for_stop_event = asyncio.create_task(self._stop_event.wait())
=======
        wait_for_stop_event = asyncio.create_task(self.stop_event.wait())
>>>>>>> 2a127766
        while True:
            if wait_for_stop_event.done():
                return

            try:
                self._tasks[name].task_func()
            except Exception as e:
                logger.exception(f"Failed to run metrics task '{name}': {e}")

<<<<<<< HEAD
            await asyncio.wait(
                [
                    wait_for_stop_event,
                    self._async_sleep(self._tasks[name].interval_s),
                ],
                return_when=asyncio.FIRST_COMPLETED,
            )
=======
            sleep_task = asyncio.create_task(
                self._async_sleep(self._tasks[name].interval_s)
            )
            await asyncio.wait(
                [sleep_task, wait_for_stop_event],
                return_when=asyncio.FIRST_COMPLETED,
            )

            if not sleep_task.done():
                sleep_task.cancel()
>>>>>>> 2a127766

    def register_or_update_task(
        self,
        name: str,
        task_func: Callable,
        interval_s: int,
    ) -> None:
        """Register a task under the provided name, or update it.

        This method is idempotent - if a task is already registered with
        the specified name, it will update it with the most recent info.
        """

        self._tasks[name] = _MetricsTask(task_func, interval_s)
        if name not in self._async_tasks or self._async_tasks[name].done():
<<<<<<< HEAD
            self._async_tasks[name] = self._event_loop.create_task(
                self.metrics_task(name)
            )

    def stop_tasks(self):
        self._stop_event.set()
=======
            self._async_tasks[name] = asyncio.create_task(self.metrics_task(name))

    def stop_tasks(self):
        self.stop_event.set()
>>>>>>> 2a127766
        self._tasks.clear()
        self._async_tasks.clear()

    async def graceful_shutdown(self):
        """Shutdown metrics pusher gracefully.

        This method will ensure idempotency of shutdown call.
        """

<<<<<<< HEAD
        self._stop_event.set()
=======
        self.stop_event.set()
>>>>>>> 2a127766
        if self._async_tasks:
            await asyncio.wait(
                list(self._async_tasks.values()),
                timeout=METRICS_PUSHER_GRACEFUL_SHUTDOWN_TIMEOUT_S,
            )

        self._tasks.clear()
        self._async_tasks.clear()


@dataclass(order=True)
class TimeStampedValue:
    timestamp: float
    value: float = field(compare=False)


class InMemoryMetricsStore:
    """A very simple, in memory time series database"""

    def __init__(self):
        self.data: DefaultDict[str, List[TimeStampedValue]] = defaultdict(list)

    def add_metrics_point(self, data_points: Dict[str, float], timestamp: float):
        """Push new data points to the store.

        Args:
            data_points: dictionary containing the metrics values. The
              key should be a string that uniquely identifies this time series
              and to be used to perform aggregation.
            timestamp: the unix epoch timestamp the metrics are
              collected at.
        """
        for name, value in data_points.items():
            # Using in-sort to insert while maintaining sorted ordering.
            bisect.insort(a=self.data[name], x=TimeStampedValue(timestamp, value))

    def _get_datapoints(self, key: str, window_start_timestamp_s: float) -> List[float]:
        """Get all data points given key after window_start_timestamp_s"""

        datapoints = self.data[key]

        idx = bisect.bisect(
            a=datapoints,
            x=TimeStampedValue(
                timestamp=window_start_timestamp_s, value=0  # dummy value
            ),
        )
        return datapoints[idx:]

    def window_average(
        self, key: str, window_start_timestamp_s: float, do_compact: bool = True
    ) -> Optional[float]:
        """Perform a window average operation for metric `key`

        Args:
            key: the metric name.
            window_start_timestamp_s: the unix epoch timestamp for the
              start of the window. The computed average will use all datapoints
              from this timestamp until now.
            do_compact: whether or not to delete the datapoints that's
              before `window_start_timestamp_s` to save memory. Default is
              true.
        Returns:
            The average of all the datapoints for the key on and after time
            window_start_timestamp_s, or None if there are no such points.
        """
        points_after_idx = self._get_datapoints(key, window_start_timestamp_s)

        if do_compact:
            self.data[key] = points_after_idx

        if len(points_after_idx) == 0:
            return
        return sum(point.value for point in points_after_idx) / len(points_after_idx)

    def max(self, key: str, window_start_timestamp_s: float, do_compact: bool = True):
        """Perform a max operation for metric `key`.

        Args:
            key: the metric name.
            window_start_timestamp_s: the unix epoch timestamp for the
              start of the window. The computed average will use all datapoints
              from this timestamp until now.
            do_compact: whether or not to delete the datapoints that's
              before `window_start_timestamp_s` to save memory. Default is
              true.
        Returns:
            Max value of the data points for the key on and after time
            window_start_timestamp_s, or None if there are no such points.
        """
        points_after_idx = self._get_datapoints(key, window_start_timestamp_s)

        if do_compact:
            self.data[key] = points_after_idx

        return max((point.value for point in points_after_idx), default=None)<|MERGE_RESOLUTION|>--- conflicted
+++ resolved
@@ -24,19 +24,6 @@
 
     def __init__(
         self,
-<<<<<<< HEAD
-        event_loop: asyncio.AbstractEventLoop,
-        async_sleep: Optional[Callable[[int], None]] = None,
-    ):
-        self._event_loop = event_loop
-        self._async_sleep = async_sleep or asyncio.sleep
-        self._tasks: Dict[str, _MetricsTask] = dict()
-        self._async_tasks: Dict[str, asyncio.Task] = dict()
-        self._stop_event = asyncio.Event(loop=event_loop)
-
-    def start(self):
-        self._stop_event.clear()
-=======
         *,
         async_sleep: Optional[Callable[[int], None]] = None,
     ):
@@ -57,7 +44,6 @@
 
     def start(self):
         self.stop_event.clear()
->>>>>>> 2a127766
 
     async def metrics_task(self, name: str):
         """Periodically runs `task_func` every `interval_s` until `stop_event` is set.
@@ -65,11 +51,7 @@
         If `task_func` raises an error, an exception will be logged.
         """
 
-<<<<<<< HEAD
-        wait_for_stop_event = asyncio.create_task(self._stop_event.wait())
-=======
         wait_for_stop_event = asyncio.create_task(self.stop_event.wait())
->>>>>>> 2a127766
         while True:
             if wait_for_stop_event.done():
                 return
@@ -79,15 +61,6 @@
             except Exception as e:
                 logger.exception(f"Failed to run metrics task '{name}': {e}")
 
-<<<<<<< HEAD
-            await asyncio.wait(
-                [
-                    wait_for_stop_event,
-                    self._async_sleep(self._tasks[name].interval_s),
-                ],
-                return_when=asyncio.FIRST_COMPLETED,
-            )
-=======
             sleep_task = asyncio.create_task(
                 self._async_sleep(self._tasks[name].interval_s)
             )
@@ -98,7 +71,6 @@
 
             if not sleep_task.done():
                 sleep_task.cancel()
->>>>>>> 2a127766
 
     def register_or_update_task(
         self,
@@ -114,19 +86,10 @@
 
         self._tasks[name] = _MetricsTask(task_func, interval_s)
         if name not in self._async_tasks or self._async_tasks[name].done():
-<<<<<<< HEAD
-            self._async_tasks[name] = self._event_loop.create_task(
-                self.metrics_task(name)
-            )
-
-    def stop_tasks(self):
-        self._stop_event.set()
-=======
             self._async_tasks[name] = asyncio.create_task(self.metrics_task(name))
 
     def stop_tasks(self):
         self.stop_event.set()
->>>>>>> 2a127766
         self._tasks.clear()
         self._async_tasks.clear()
 
@@ -136,11 +99,7 @@
         This method will ensure idempotency of shutdown call.
         """
 
-<<<<<<< HEAD
-        self._stop_event.set()
-=======
         self.stop_event.set()
->>>>>>> 2a127766
         if self._async_tasks:
             await asyncio.wait(
                 list(self._async_tasks.values()),
