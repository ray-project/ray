--- conflicted
+++ resolved
@@ -264,12 +264,6 @@
     ) -> Tuple[Optional[float], int]:
         """Find the max value across all timeseries values at the specified keys.
 
-<<<<<<< HEAD
-        num_points_after_idx = len(points_after_idx)
-        if num_points_after_idx == 0:
-            return None
-        return sum(point.value for point in points_after_idx) / num_points_after_idx
-=======
         Args:
             keys: Iterable of keys to aggregate across.
         Returns:
@@ -279,7 +273,6 @@
             Returns (None, 0) if no valid keys have data.
         """
         return self._aggregate_reduce(keys, max)
->>>>>>> aadd7940
 
     def aggregate_sum(
         self,
