import asyncio
import datetime
import os
import random
import threading
import time
from contextlib import asynccontextmanager
from copy import copy, deepcopy
from typing import Any, Callable, Dict, List, Optional, Tuple, Union

import grpc
import requests
from starlette.requests import Request

import ray
import ray.util.state as state_api
from ray import serve
from ray.actor import ActorHandle
from ray.serve._private.client import ServeControllerClient
from ray.serve._private.common import (
    CreatePlacementGroupRequest,
    DeploymentID,
    DeploymentStatus,
    RequestProtocol,
)
from ray.serve._private.constants import (
    SERVE_DEFAULT_APP_NAME,
    SERVE_NAMESPACE,
)
from ray.serve._private.deployment_state import ALL_REPLICA_STATES, ReplicaState
from ray.serve._private.proxy import DRAINING_MESSAGE
from ray.serve._private.usage import ServeUsageTag
from ray.serve._private.utils import TimerBase
from ray.serve.context import _get_global_client
from ray.serve.generated import serve_pb2, serve_pb2_grpc
from ray.serve.schema import ApplicationStatus, TargetGroup

TELEMETRY_ROUTE_PREFIX = "/telemetry"
STORAGE_ACTOR_NAME = "storage"


class MockTimer(TimerBase):
    def __init__(self, start_time: Optional[float] = None):
        self._lock = threading.Lock()
        self.reset(start_time=start_time)

    def reset(self, start_time: Optional[float] = None):
        if start_time is None:
            start_time = time.time()
        self._curr = start_time

    def time(self) -> float:
        return self._curr

    def advance(self, by: float):
        with self._lock:
            self._curr += by

    def realistic_sleep(self, amt: float):
        with self._lock:
            self._curr += amt + 0.001


class MockAsyncTimer:
    def __init__(self, start_time: Optional[float] = 0):
        self.reset(start_time=start_time)
        self._num_sleepers = 0

    def reset(self, start_time: 0):
        self._curr = start_time

    def time(self) -> float:
        return self._curr

    async def sleep(self, amt: float):
        self._num_sleepers += 1
        end = self._curr + amt

        # Give up the event loop
        while self._curr < end:
            await asyncio.sleep(0)

        self._num_sleepers -= 1

    def advance(self, amt: float):
        self._curr += amt

    def num_sleepers(self):
        return self._num_sleepers


class MockKVStore:
    def __init__(self):
        self.store = dict()

    def put(self, key: str, val: Any) -> bool:
        if not isinstance(key, str):
            raise TypeError("key must be a string, got: {}.".format(type(key)))
        self.store[key] = val
        return True

    def get(self, key: str) -> Any:
        if not isinstance(key, str):
            raise TypeError("key must be a string, got: {}.".format(type(key)))
        return self.store.get(key, None)

    def delete(self, key: str) -> bool:
        if not isinstance(key, str):
            raise TypeError("key must be a string, got: {}.".format(type(key)))

        if key in self.store:
            del self.store[key]
            return True

        return False


class MockClusterNodeInfoCache:
    def __init__(self):
        self.alive_node_ids = set()
        self.total_resources_per_node = dict()
        self.available_resources_per_node = dict()
        self.draining_nodes = dict()
        self.node_labels = dict()

    def get_alive_node_ids(self):
        return self.alive_node_ids

    def get_draining_nodes(self):
        return self.draining_nodes

    def get_active_node_ids(self):
        return self.alive_node_ids - set(self.draining_nodes)

    def get_node_az(self, node_id):
        return None

    def get_available_resources_per_node(self):
        return self.available_resources_per_node

    def get_total_resources_per_node(self):
        return self.total_resources_per_node

    def add_node(self, node_id: str, resources: Dict = None, labels: Dict = None):
        self.alive_node_ids.add(node_id)
        self.total_resources_per_node[node_id] = deepcopy(resources) or {}
        self.available_resources_per_node[node_id] = deepcopy(resources) or {}
        self.node_labels[node_id] = labels or {}

    def set_available_resources_per_node(self, node_id: str, resources: Dict):
        self.available_resources_per_node[node_id] = deepcopy(resources)


class FakeRemoteFunction:
    def remote(self):
        pass


class MockActorHandle:
    def __init__(self, **kwargs):
        self._options = kwargs
        self._actor_id = "fake_id"
        self.initialize_and_get_metadata_called = False
        self.is_allocated_called = False

    @property
    def initialize_and_get_metadata(self):
        self.initialize_and_get_metadata_called = True
        # return a mock object so that we can call `remote()` on it.
        return FakeRemoteFunction()

    @property
    def is_allocated(self):
        self.is_allocated_called = True
        return FakeRemoteFunction()


class MockActorClass:
    def __init__(self):
        self._init_args = ()
        self._options = dict()

    def options(self, **kwargs):
        res = copy(self)

        for k, v in kwargs.items():
            res._options[k] = v

        return res

    def remote(self, *args) -> MockActorHandle:
        return MockActorHandle(init_args=args, **self._options)


class MockPlacementGroup:
    def __init__(self, request: CreatePlacementGroupRequest):
        self._bundles = request.bundles
        self._strategy = request.strategy
        self._soft_target_node_id = request.target_node_id
        self._name = request.name
        self._lifetime = "detached"


class MockDeploymentHandle:
    def __init__(self, deployment_name: str, app_name: str = SERVE_DEFAULT_APP_NAME):
        self._deployment_name = deployment_name
        self._app_name = app_name
        self._protocol = RequestProtocol.UNDEFINED
        self._running_replicas_populated = False
        self._initialized = False

    def is_initialized(self):
        return self._initialized

    def _init(self):
        if self._initialized:
            raise RuntimeError("already initialized")

        self._initialized = True

    def options(self, *args, **kwargs):
        return self

    def __eq__(self, dep: Tuple[str]):
        other_deployment_name, other_app_name = dep
        return (
            self._deployment_name == other_deployment_name
            and self._app_name == other_app_name
        )

    def _set_request_protocol(self, protocol: RequestProtocol):
        self._protocol = protocol

    def _get_or_create_router(self):
        pass

    def running_replicas_populated(self) -> bool:
        return self._running_replicas_populated

    def set_running_replicas_populated(self, val: bool):
        self._running_replicas_populated = val


@serve.deployment
class GetPID:
    def __call__(self):
        return os.getpid()


get_pid_entrypoint = GetPID.bind()


def check_ray_stopped():
    try:
        requests.get("http://localhost:8265/api/ray/version")
        return False
    except Exception:
        return True


def check_ray_started():
    return requests.get("http://localhost:8265/api/ray/version").status_code == 200


def check_deployment_status(
    name: str, expected_status: DeploymentStatus, app_name=SERVE_DEFAULT_APP_NAME
) -> bool:
    app_status = serve.status().applications[app_name]
    assert app_status.deployments[name].status == expected_status
    return True


def get_num_alive_replicas(
    deployment_name: str, app_name: str = SERVE_DEFAULT_APP_NAME
) -> int:
    """Get the replicas currently running for the given deployment."""

    dep_id = DeploymentID(name=deployment_name, app_name=app_name)
    actors = state_api.list_actors(
        filters=[
            ("class_name", "=", dep_id.to_replica_actor_class_name()),
            ("state", "=", "ALIVE"),
        ]
    )
    return len(actors)


def check_num_replicas_gte(
    name: str, target: int, app_name: str = SERVE_DEFAULT_APP_NAME
) -> int:
    """Check if num replicas is >= target."""

    assert get_num_alive_replicas(name, app_name) >= target
    return True


def check_num_replicas_eq(
    name: str, target: int, app_name: str = SERVE_DEFAULT_APP_NAME
) -> int:
    """Check if num replicas is == target."""

    assert get_num_alive_replicas(name, app_name) == target
    return True


def check_num_replicas_lte(
    name: str, target: int, app_name: str = SERVE_DEFAULT_APP_NAME
) -> int:
    """Check if num replicas is <= target."""

    assert get_num_alive_replicas(name, app_name) <= target
    return True


def check_apps_running(apps: List):
    status = serve.status()

    for app_name in apps:
        assert status.applications[app_name].status == ApplicationStatus.RUNNING

    return True


def check_replica_counts(
    controller: ActorHandle,
    deployment_id: DeploymentID,
    total: Optional[int] = None,
    by_state: Optional[List[Tuple[ReplicaState, int, Callable]]] = None,
):
    """Uses _dump_replica_states_for_testing to check replica counts.

    Args:
        controller: A handle to the Serve controller.
        deployment_id: The deployment to check replica counts for.
        total: The total number of expected replicas for the deployment.
        by_state: A list of tuples of the form
            (replica state, number of replicas, filter function).
            Used for more fine grained checks.
    """
    replicas = ray.get(
        controller._dump_replica_states_for_testing.remote(deployment_id)
    )

    if total is not None:
        replica_counts = {
            state: len(replicas.get([state]))
            for state in ALL_REPLICA_STATES
            if replicas.get([state])
        }
        assert replicas.count() == total, replica_counts

    if by_state is not None:
        for state, count, check in by_state:
            assert isinstance(state, ReplicaState)
            assert isinstance(count, int) and count >= 0
            if check:
                filtered = {r for r in replicas.get(states=[state]) if check(r)}
                curr_count = len(filtered)
            else:
                curr_count = replicas.count(states=[state])
            msg = f"Expected {count} for state {state} but got {curr_count}."
            assert curr_count == count, msg

    return True


@ray.remote(name=STORAGE_ACTOR_NAME, namespace=SERVE_NAMESPACE, num_cpus=0)
class TelemetryStorage:
    def __init__(self):
        self.reports_received = 0
        self.current_report = dict()

    def store_report(self, report: Dict) -> None:
        self.reports_received += 1
        self.current_report = report

    def get_report(self) -> Dict:
        return self.current_report

    def get_reports_received(self) -> int:
        return self.reports_received


@serve.deployment(ray_actor_options={"num_cpus": 0})
class TelemetryReceiver:
    def __init__(self):
        self.storage = ray.get_actor(name=STORAGE_ACTOR_NAME, namespace=SERVE_NAMESPACE)

    async def __call__(self, request: Request) -> bool:
        report = await request.json()
        ray.get(self.storage.store_report.remote(report))
        return True


receiver_app = TelemetryReceiver.bind()


def start_telemetry_app():
    """Start a telemetry Serve app.

    Ray should be initialized before calling this method.

    NOTE: If you're running the TelemetryReceiver Serve app to check telemetry,
    remember that the receiver itself is counted in the telemetry. E.g. if you
    deploy a Serve app other than the receiver, the number of apps in the
    cluster is 2- not 1– since the receiver is also running.

    Returns a handle to a TelemetryStorage actor. You can use this actor
    to access the latest telemetry reports.
    """

    storage = TelemetryStorage.remote()
    serve.run(receiver_app, name="telemetry", route_prefix=TELEMETRY_ROUTE_PREFIX)
    return storage


def check_telemetry(
    tag: ServeUsageTag, expected: Any, storage_actor_name: str = STORAGE_ACTOR_NAME
):
    storage_handle = ray.get_actor(storage_actor_name, namespace=SERVE_NAMESPACE)
    report = ray.get(storage_handle.get_report.remote())
    print(report["extra_usage_tags"])
    assert tag.get_value_from_report(report) == expected
    return True


def ping_grpc_list_applications(channel, app_names, test_draining=False):
    import pytest

    stub = serve_pb2_grpc.RayServeAPIServiceStub(channel)
    request = serve_pb2.ListApplicationsRequest()
    if test_draining:
        with pytest.raises(grpc.RpcError) as exception_info:
            _, _ = stub.ListApplications.with_call(request=request)
        rpc_error = exception_info.value
        assert rpc_error.code() == grpc.StatusCode.UNAVAILABLE
        assert rpc_error.details() == DRAINING_MESSAGE
    else:
        response, call = stub.ListApplications.with_call(request=request)
        assert call.code() == grpc.StatusCode.OK
        assert response.application_names == app_names
    return True


def ping_grpc_healthz(channel, test_draining=False):
    import pytest

    stub = serve_pb2_grpc.RayServeAPIServiceStub(channel)
    request = serve_pb2.HealthzRequest()
    if test_draining:
        with pytest.raises(grpc.RpcError) as exception_info:
            _, _ = stub.Healthz.with_call(request=request)
        rpc_error = exception_info.value
        assert rpc_error.code() == grpc.StatusCode.UNAVAILABLE
        assert rpc_error.details() == DRAINING_MESSAGE
    else:
        response, call = stub.Healthz.with_call(request=request)
        assert call.code() == grpc.StatusCode.OK
        assert response.message == "success"


def ping_grpc_call_method(channel, app_name, test_not_found=False):
    import pytest

    stub = serve_pb2_grpc.UserDefinedServiceStub(channel)
    request = serve_pb2.UserDefinedMessage(name="foo", num=30, foo="bar")
    metadata = (("application", app_name),)
    if test_not_found:
        with pytest.raises(grpc.RpcError) as exception_info:
            _, _ = stub.__call__.with_call(request=request, metadata=metadata)
        rpc_error = exception_info.value
        assert rpc_error.code() == grpc.StatusCode.NOT_FOUND, rpc_error.code()
        assert f"Application '{app_name}' not found." in rpc_error.details()
    else:
        response, call = stub.__call__.with_call(request=request, metadata=metadata)
        assert call.code() == grpc.StatusCode.OK, call.code()
        assert response.greeting == "Hello foo from bar", response.greeting


def ping_grpc_another_method(channel, app_name):
    stub = serve_pb2_grpc.UserDefinedServiceStub(channel)
    request = serve_pb2.UserDefinedMessage(name="foo", num=30, foo="bar")
    metadata = (("application", app_name),)
    response = stub.Method1(request=request, metadata=metadata)
    assert response.greeting == "Hello foo from method1"


def ping_grpc_model_multiplexing(channel, app_name):
    stub = serve_pb2_grpc.UserDefinedServiceStub(channel)
    request = serve_pb2.UserDefinedMessage(name="foo", num=30, foo="bar")
    multiplexed_model_id = "999"
    metadata = (
        ("application", app_name),
        ("multiplexed_model_id", multiplexed_model_id),
    )
    response = stub.Method2(request=request, metadata=metadata)
    assert (
        response.greeting
        == f"Method2 called model, loading model: {multiplexed_model_id}"
    )


def ping_grpc_streaming(channel, app_name):
    stub = serve_pb2_grpc.UserDefinedServiceStub(channel)
    request = serve_pb2.UserDefinedMessage(name="foo", num=30, foo="bar")
    metadata = (("application", app_name),)
    responses = stub.Streaming(request=request, metadata=metadata)
    for idx, response in enumerate(responses):
        assert response.greeting == f"{idx}: Hello foo from bar"


def ping_fruit_stand(channel, app_name):
    stub = serve_pb2_grpc.FruitServiceStub(channel)
    request = serve_pb2.FruitAmounts(orange=4, apple=8)
    metadata = (("application", app_name),)
    response = stub.FruitStand(request=request, metadata=metadata)
    assert response.costs == 32


@asynccontextmanager
async def send_signal_on_cancellation(signal_actor: ActorHandle):
    cancelled = False
    try:
        yield
        await asyncio.sleep(100)
    except asyncio.CancelledError:
        cancelled = True
        # Clear the context var to avoid Ray recursively cancelling this method call.
        ray._raylet.async_task_id.set(None)
        await signal_actor.send.remote()

    if not cancelled:
        raise RuntimeError(
            "CancelledError wasn't raised during `send_signal_on_cancellation` block"
        )


class FakeGrpcContext:
    def __init__(self):
        self._auth_context = {"key": "value"}
        self._invocation_metadata = [("key", "value")]
        self._peer = "peer"
        self._peer_identities = b"peer_identities"
        self._peer_identity_key = "peer_identity_key"
        self._code = None
        self._details = None
        self._trailing_metadata = []
        self._invocation_metadata = []

    def auth_context(self):
        return self._auth_context

    def code(self):
        return self._code

    def details(self):
        return self._details

    def peer(self):
        return self._peer

    def peer_identities(self):
        return self._peer_identities

    def peer_identity_key(self):
        return self._peer_identity_key

    def trailing_metadata(self):
        return self._trailing_metadata

    def set_code(self, code):
        self._code = code

    def set_details(self, details):
        self._details = details

    def set_trailing_metadata(self, trailing_metadata):
        self._trailing_metadata = trailing_metadata

    def invocation_metadata(self):
        return self._invocation_metadata


class FakeGauge:
    def __init__(self, name: str = None, tag_keys: Tuple[str] = None):
        self.name = name
        self.values = dict()

        self.tags = tag_keys or ()
        self.default_tags = dict()

    def set_default_tags(self, tags: Dict[str, str]):
        for key, tag in tags.items():
            assert key in self.tags
            self.default_tags[key] = tag

    def set(self, value: Union[int, float], tags: Dict[str, str] = None):
        merged_tags = self.default_tags.copy()
        merged_tags.update(tags or {})
        assert set(merged_tags.keys()) == set(self.tags)

        d = self.values
        for tag in self.tags[:-1]:
            tag_value = merged_tags[tag]
            if tag_value not in d:
                d[tag_value] = dict()
            d = d[tag_value]

        d[merged_tags[self.tags[-1]]] = value

    def get_value(self, tags: Dict[str, str]):
        value = self.values
        for tag in self.tags:
            tag_value = tags[tag]
            value = value.get(tag_value)
            if value is None:
                return

        return value


class FakeCounter:
    def __init__(self, name: str = None, tag_keys: Tuple[str] = None):
        self.name = name
        self.counts = dict()

        self.tags = tag_keys or ()
        self.default_tags = dict()

    def set_default_tags(self, tags: Dict[str, str]):
        for key, tag in tags.items():
            assert key in self.tags
            self.default_tags[key] = tag

    def inc(self, value: Union[int, float] = 1.0, tags: Dict[str, str] = None):
        merged_tags = self.default_tags.copy()
        merged_tags.update(tags or {})
        assert set(merged_tags.keys()) == set(self.tags)

        d = self.counts
        for tag in self.tags[:-1]:
            tag_value = merged_tags[tag]
            if tag_value not in d:
                d[tag_value] = dict()
            d = d[tag_value]

        key = merged_tags[self.tags[-1]]
        d[key] = d.get(key, 0) + value

    def get_count(self, tags: Dict[str, str]) -> int:
        value = self.counts
        for tag in self.tags:
            tag_value = tags[tag]
            value = value.get(tag_value)
            if value is None:
                return

        return value

    def get_tags(self):
        return self.tags


@ray.remote
def get_node_id():
    return ray.get_runtime_context().get_node_id()


def check_num_alive_nodes(target: int):
    alive_nodes = [node for node in ray.nodes() if node["Alive"]]
    assert len(alive_nodes) == target
    return True


def get_deployment_details(
    deployment_name: str,
    app_name: str = SERVE_DEFAULT_APP_NAME,
    _client: ServeControllerClient = None,
):
    client = _client or _get_global_client()
    details = client.get_serve_details()
    return details["applications"][app_name]["deployments"][deployment_name]


@ray.remote
class Counter:
    def __init__(self, target: int):
        self.count = 0
        self.target = target
        self.ready_event = asyncio.Event()

    def inc(self):
        self.count += 1
        if self.count == self.target:
            self.ready_event.set()

    async def wait(self):
        await self.ready_event.wait()


def tlog(s: str, level: str = "INFO"):
    """Convenient logging method for testing."""

    now = datetime.datetime.now().strftime("%H:%M:%S.%f")[:-3]
    print(f"[{level}] {now} {s}")


def get_application_urls(
    protocol: Union[str, RequestProtocol] = RequestProtocol.HTTP,
    app_name: str = SERVE_DEFAULT_APP_NAME,
    use_localhost: bool = False,
<<<<<<< HEAD
    is_websocket: bool = False,
=======
    exclude_route_prefix: bool = False,
>>>>>>> bda5ddf9
) -> List[str]:
    """Get the URL of the application.

    Args:
        protocol: The protocol to use for the application.
        app_name: The name of the application.
        use_localhost: Whether to use localhost instead of the IP address.
            Set to True if Serve deployments are not exposed publicly or
            for low latency benchmarking.
<<<<<<< HEAD
        is_websocket: Whether the url should be served as a websocket.
=======
        exclude_route_prefix: The route prefix to exclude from the application.
>>>>>>> bda5ddf9
    Returns:
        The URLs of the application.
    """
    client = _get_global_client()
    serve_details = client.get_serve_details()
    if app_name not in serve_details["applications"]:
        return [client.root_url]
    route_prefix = serve_details["applications"][app_name]["route_prefix"]
    if exclude_route_prefix:
        route_prefix = ""
    if isinstance(protocol, str):
        protocol = RequestProtocol(protocol)
    target_groups: List[TargetGroup] = ray.get(
        client._controller.get_target_groups.remote(app_name)
    )
    target_groups = [
        target_group
        for target_group in target_groups
        if target_group.protocol == protocol
    ]

    if len(target_groups) == 0:
        raise ValueError(
            f"No target group found for app {app_name} with protocol {protocol} and route prefix {route_prefix}"
        )
    urls = []
    for target_group in target_groups:
        for target in target_group.targets:
            ip = "localhost" if use_localhost else target.ip
            if protocol == RequestProtocol.HTTP:
                scheme = "ws" if is_websocket else "http"
                url = f"{scheme}://{ip}:{target.port}{route_prefix}"
            elif protocol == RequestProtocol.GRPC:
                if is_websocket:
                    raise ValueError("is_websocket=True is not supported with gRPC protocol.")
                url = f"{ip}:{target.port}"
            else:
                raise ValueError(f"Unsupported protocol: {protocol}")
            url = url.rstrip("/")
            urls.append(url)
    return urls


def get_application_url(
    protocol: Union[str, RequestProtocol] = RequestProtocol.HTTP,
    app_name: str = SERVE_DEFAULT_APP_NAME,
    use_localhost: bool = False,
<<<<<<< HEAD
    is_websocket: bool = False,
=======
    exclude_route_prefix: bool = False,
>>>>>>> bda5ddf9
) -> str:
    """Get the URL of the application.

    Args:
        protocol: The protocol to use for the application.
        app_name: The name of the application.
        use_localhost: Whether to use localhost instead of the IP address.
            Set to True if Serve deployments are not exposed publicly or
            for low latency benchmarking.
<<<<<<< HEAD
        is_websocket: Whether the url should be served as a websocket.
=======
        exclude_route_prefix: The route prefix to exclude from the application.
>>>>>>> bda5ddf9
    Returns:
        The URL of the application. If there are multiple URLs, a random one is returned.
    """
    return random.choice(
<<<<<<< HEAD
        get_application_urls(protocol, app_name, use_localhost, is_websocket)
=======
        get_application_urls(protocol, app_name, use_localhost, exclude_route_prefix)
>>>>>>> bda5ddf9
    )<|MERGE_RESOLUTION|>--- conflicted
+++ resolved
@@ -709,11 +709,8 @@
     protocol: Union[str, RequestProtocol] = RequestProtocol.HTTP,
     app_name: str = SERVE_DEFAULT_APP_NAME,
     use_localhost: bool = False,
-<<<<<<< HEAD
     is_websocket: bool = False,
-=======
     exclude_route_prefix: bool = False,
->>>>>>> bda5ddf9
 ) -> List[str]:
     """Get the URL of the application.
 
@@ -723,11 +720,8 @@
         use_localhost: Whether to use localhost instead of the IP address.
             Set to True if Serve deployments are not exposed publicly or
             for low latency benchmarking.
-<<<<<<< HEAD
         is_websocket: Whether the url should be served as a websocket.
-=======
         exclude_route_prefix: The route prefix to exclude from the application.
->>>>>>> bda5ddf9
     Returns:
         The URLs of the application.
     """
@@ -775,11 +769,8 @@
     protocol: Union[str, RequestProtocol] = RequestProtocol.HTTP,
     app_name: str = SERVE_DEFAULT_APP_NAME,
     use_localhost: bool = False,
-<<<<<<< HEAD
-    is_websocket: bool = False,
-=======
+    is_websocket: bool = False,  
     exclude_route_prefix: bool = False,
->>>>>>> bda5ddf9
 ) -> str:
     """Get the URL of the application.
 
@@ -789,18 +780,11 @@
         use_localhost: Whether to use localhost instead of the IP address.
             Set to True if Serve deployments are not exposed publicly or
             for low latency benchmarking.
-<<<<<<< HEAD
         is_websocket: Whether the url should be served as a websocket.
-=======
         exclude_route_prefix: The route prefix to exclude from the application.
->>>>>>> bda5ddf9
     Returns:
         The URL of the application. If there are multiple URLs, a random one is returned.
     """
     return random.choice(
-<<<<<<< HEAD
-        get_application_urls(protocol, app_name, use_localhost, is_websocket)
-=======
-        get_application_urls(protocol, app_name, use_localhost, exclude_route_prefix)
->>>>>>> bda5ddf9
+        get_application_urls(protocol, app_name, use_localhost, is_websocket, exclude_route_prefix)
     )