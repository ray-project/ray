import asyncio
import datetime
import os
import random
import threading
import time
from contextlib import asynccontextmanager
from copy import copy, deepcopy
from typing import Any, Callable, Dict, List, Optional, Tuple, Union

import grpc
import requests
from starlette.requests import Request

import ray
import ray.util.state as state_api
from ray import serve
from ray.actor import ActorHandle
from ray.serve._private.client import ServeControllerClient
from ray.serve._private.common import (
    CreatePlacementGroupRequest,
    DeploymentID,
    DeploymentStatus,
    RequestProtocol,
)
from ray.serve._private.constants import (
    SERVE_DEFAULT_APP_NAME,
    SERVE_NAMESPACE,
)
from ray.serve._private.deployment_state import ALL_REPLICA_STATES, ReplicaState
from ray.serve._private.proxy import DRAINING_MESSAGE
from ray.serve._private.usage import ServeUsageTag
from ray.serve._private.utils import TimerBase
from ray.serve.context import _get_global_client
from ray.serve.generated import serve_pb2, serve_pb2_grpc
from ray.serve.schema import ApplicationStatus, TargetGroup

TELEMETRY_ROUTE_PREFIX = "/telemetry"
STORAGE_ACTOR_NAME = "storage"


class MockTimer(TimerBase):
    def __init__(self, start_time: Optional[float] = None):
        self._lock = threading.Lock()
        self.reset(start_time=start_time)

    def reset(self, start_time: Optional[float] = None):
        if start_time is None:
            start_time = time.time()
        self._curr = start_time

    def time(self) -> float:
        return self._curr

    def advance(self, by: float):
        with self._lock:
            self._curr += by

    def realistic_sleep(self, amt: float):
        with self._lock:
            self._curr += amt + 0.001


class MockAsyncTimer:
    def __init__(self, start_time: Optional[float] = 0):
        self.reset(start_time=start_time)
        self._num_sleepers = 0

    def reset(self, start_time: 0):
        self._curr = start_time

    def time(self) -> float:
        return self._curr

    async def sleep(self, amt: float):
        self._num_sleepers += 1
        end = self._curr + amt

        # Give up the event loop
        while self._curr < end:
            await asyncio.sleep(0)

        self._num_sleepers -= 1

    def advance(self, amt: float):
        self._curr += amt

    def num_sleepers(self):
        return self._num_sleepers


class MockKVStore:
    def __init__(self):
        self.store = dict()

    def put(self, key: str, val: Any) -> bool:
        if not isinstance(key, str):
            raise TypeError("key must be a string, got: {}.".format(type(key)))
        self.store[key] = val
        return True

    def get(self, key: str) -> Any:
        if not isinstance(key, str):
            raise TypeError("key must be a string, got: {}.".format(type(key)))
        return self.store.get(key, None)

    def delete(self, key: str) -> bool:
        if not isinstance(key, str):
            raise TypeError("key must be a string, got: {}.".format(type(key)))

        if key in self.store:
            del self.store[key]
            return True

        return False


class MockClusterNodeInfoCache:
    def __init__(self):
        self.alive_node_ids = set()
        self.total_resources_per_node = dict()
        self.available_resources_per_node = dict()
        self.draining_nodes = dict()
        self.node_labels = dict()

    def get_alive_node_ids(self):
        return self.alive_node_ids

    def get_draining_nodes(self):
        return self.draining_nodes

    def get_active_node_ids(self):
        return self.alive_node_ids - set(self.draining_nodes)

    def get_node_az(self, node_id):
        return None

    def get_available_resources_per_node(self):
        return self.available_resources_per_node

    def get_total_resources_per_node(self):
        return self.total_resources_per_node

    def add_node(self, node_id: str, resources: Dict = None, labels: Dict = None):
        self.alive_node_ids.add(node_id)
        self.total_resources_per_node[node_id] = deepcopy(resources) or {}
        self.available_resources_per_node[node_id] = deepcopy(resources) or {}
        self.node_labels[node_id] = labels or {}

    def set_available_resources_per_node(self, node_id: str, resources: Dict):
        self.available_resources_per_node[node_id] = deepcopy(resources)


class FakeRemoteFunction:
    def remote(self):
        pass


class MockActorHandle:
    def __init__(self, **kwargs):
        self._options = kwargs
        self._actor_id = "fake_id"
        self.initialize_and_get_metadata_called = False
        self.is_allocated_called = False

    @property
    def initialize_and_get_metadata(self):
        self.initialize_and_get_metadata_called = True
        # return a mock object so that we can call `remote()` on it.
        return FakeRemoteFunction()

    @property
    def is_allocated(self):
        self.is_allocated_called = True
        return FakeRemoteFunction()


class MockActorClass:
    def __init__(self):
        self._init_args = ()
        self._options = dict()

    def options(self, **kwargs):
        res = copy(self)

        for k, v in kwargs.items():
            res._options[k] = v

        return res

    def remote(self, *args) -> MockActorHandle:
        return MockActorHandle(init_args=args, **self._options)


class MockPlacementGroup:
    def __init__(self, request: CreatePlacementGroupRequest):
        self._bundles = request.bundles
        self._strategy = request.strategy
        self._soft_target_node_id = request.target_node_id
        self._name = request.name
        self._lifetime = "detached"


class MockDeploymentHandle:
    def __init__(self, deployment_name: str, app_name: str = SERVE_DEFAULT_APP_NAME):
        self._deployment_name = deployment_name
        self._app_name = app_name
        self._protocol = RequestProtocol.UNDEFINED
        self._running_replicas_populated = False
        self._initialized = False

    def is_initialized(self):
        return self._initialized

    def _init(self):
        if self._initialized:
            raise RuntimeError("already initialized")

        self._initialized = True

    def options(self, *args, **kwargs):
        return self

    def __eq__(self, dep: Tuple[str]):
        other_deployment_name, other_app_name = dep
        return (
            self._deployment_name == other_deployment_name
            and self._app_name == other_app_name
        )

    def _set_request_protocol(self, protocol: RequestProtocol):
        self._protocol = protocol

    def _get_or_create_router(self):
        pass

    def running_replicas_populated(self) -> bool:
        return self._running_replicas_populated

    def set_running_replicas_populated(self, val: bool):
        self._running_replicas_populated = val


@serve.deployment
class GetPID:
    def __call__(self):
        return os.getpid()


get_pid_entrypoint = GetPID.bind()


def check_ray_stopped():
    try:
        requests.get("http://localhost:8265/api/ray/version")
        return False
    except Exception:
        return True


def check_ray_started():
    return requests.get("http://localhost:8265/api/ray/version").status_code == 200


def check_deployment_status(
    name: str, expected_status: DeploymentStatus, app_name=SERVE_DEFAULT_APP_NAME
) -> bool:
    app_status = serve.status().applications[app_name]
    assert app_status.deployments[name].status == expected_status
    return True


def get_num_alive_replicas(
    deployment_name: str, app_name: str = SERVE_DEFAULT_APP_NAME
) -> int:
    """Get the replicas currently running for the given deployment."""

    dep_id = DeploymentID(name=deployment_name, app_name=app_name)
    actors = state_api.list_actors(
        filters=[
            ("class_name", "=", dep_id.to_replica_actor_class_name()),
            ("state", "=", "ALIVE"),
        ]
    )
    return len(actors)


def check_num_replicas_gte(
    name: str, target: int, app_name: str = SERVE_DEFAULT_APP_NAME
) -> int:
    """Check if num replicas is >= target."""

    assert get_num_alive_replicas(name, app_name) >= target
    return True


def check_num_replicas_eq(
    name: str,
    target: int,
    app_name: str = SERVE_DEFAULT_APP_NAME,
    use_controller: bool = False,
) -> int:
    """Check if num replicas is == target."""

    if use_controller:
        dep = serve.status().applications[app_name].deployments[name]
        num_running_replicas = dep.replica_states.get(ReplicaState.RUNNING, 0)
        assert num_running_replicas == target
    else:
        assert get_num_alive_replicas(name, app_name) == target

    return True


def check_num_replicas_lte(
    name: str, target: int, app_name: str = SERVE_DEFAULT_APP_NAME
) -> int:
    """Check if num replicas is <= target."""

    assert get_num_alive_replicas(name, app_name) <= target
    return True


def check_apps_running(apps: List):
    status = serve.status()

    for app_name in apps:
        assert status.applications[app_name].status == ApplicationStatus.RUNNING

    return True


def check_replica_counts(
    controller: ActorHandle,
    deployment_id: DeploymentID,
    total: Optional[int] = None,
    by_state: Optional[List[Tuple[ReplicaState, int, Callable]]] = None,
):
    """Uses _dump_replica_states_for_testing to check replica counts.

    Args:
        controller: A handle to the Serve controller.
        deployment_id: The deployment to check replica counts for.
        total: The total number of expected replicas for the deployment.
        by_state: A list of tuples of the form
            (replica state, number of replicas, filter function).
            Used for more fine grained checks.
    """
    replicas = ray.get(
        controller._dump_replica_states_for_testing.remote(deployment_id)
    )

    if total is not None:
        replica_counts = {
            state: len(replicas.get([state]))
            for state in ALL_REPLICA_STATES
            if replicas.get([state])
        }
        assert replicas.count() == total, replica_counts

    if by_state is not None:
        for state, count, check in by_state:
            assert isinstance(state, ReplicaState)
            assert isinstance(count, int) and count >= 0
            if check:
                filtered = {r for r in replicas.get(states=[state]) if check(r)}
                curr_count = len(filtered)
            else:
                curr_count = replicas.count(states=[state])
            msg = f"Expected {count} for state {state} but got {curr_count}."
            assert curr_count == count, msg

    return True


@ray.remote(name=STORAGE_ACTOR_NAME, namespace=SERVE_NAMESPACE, num_cpus=0)
class TelemetryStorage:
    def __init__(self):
        self.reports_received = 0
        self.current_report = dict()

    def store_report(self, report: Dict) -> None:
        self.reports_received += 1
        self.current_report = report

    def get_report(self) -> Dict:
        return self.current_report

    def get_reports_received(self) -> int:
        return self.reports_received


@serve.deployment(ray_actor_options={"num_cpus": 0})
class TelemetryReceiver:
    def __init__(self):
        self.storage = ray.get_actor(name=STORAGE_ACTOR_NAME, namespace=SERVE_NAMESPACE)

    async def __call__(self, request: Request) -> bool:
        report = await request.json()
        ray.get(self.storage.store_report.remote(report))
        return True


receiver_app = TelemetryReceiver.bind()


def start_telemetry_app():
    """Start a telemetry Serve app.

    Ray should be initialized before calling this method.

    NOTE: If you're running the TelemetryReceiver Serve app to check telemetry,
    remember that the receiver itself is counted in the telemetry. E.g. if you
    deploy a Serve app other than the receiver, the number of apps in the
    cluster is 2- not 1– since the receiver is also running.

    Returns a handle to a TelemetryStorage actor. You can use this actor
    to access the latest telemetry reports.
    """

    storage = TelemetryStorage.remote()
    serve.run(receiver_app, name="telemetry", route_prefix=TELEMETRY_ROUTE_PREFIX)
    return storage


def check_telemetry(
    tag: ServeUsageTag, expected: Any, storage_actor_name: str = STORAGE_ACTOR_NAME
):
    storage_handle = ray.get_actor(storage_actor_name, namespace=SERVE_NAMESPACE)
    report = ray.get(storage_handle.get_report.remote())
    print(report["extra_usage_tags"])
    assert tag.get_value_from_report(report) == expected
    return True


def ping_grpc_list_applications(channel, app_names, test_draining=False):
    import pytest

    stub = serve_pb2_grpc.RayServeAPIServiceStub(channel)
    request = serve_pb2.ListApplicationsRequest()
    if test_draining:
        with pytest.raises(grpc.RpcError) as exception_info:
            _, _ = stub.ListApplications.with_call(request=request)
        rpc_error = exception_info.value
        assert rpc_error.code() == grpc.StatusCode.UNAVAILABLE
        assert rpc_error.details() == DRAINING_MESSAGE
    else:
        response, call = stub.ListApplications.with_call(request=request)
        assert call.code() == grpc.StatusCode.OK
        assert response.application_names == app_names
    return True


def ping_grpc_healthz(channel, test_draining=False):
    import pytest

    stub = serve_pb2_grpc.RayServeAPIServiceStub(channel)
    request = serve_pb2.HealthzRequest()
    if test_draining:
        with pytest.raises(grpc.RpcError) as exception_info:
            _, _ = stub.Healthz.with_call(request=request)
        rpc_error = exception_info.value
        assert rpc_error.code() == grpc.StatusCode.UNAVAILABLE
        assert rpc_error.details() == DRAINING_MESSAGE
    else:
        response, call = stub.Healthz.with_call(request=request)
        assert call.code() == grpc.StatusCode.OK
        assert response.message == "success"


def ping_grpc_call_method(channel, app_name, test_not_found=False):
    import pytest

    stub = serve_pb2_grpc.UserDefinedServiceStub(channel)
    request = serve_pb2.UserDefinedMessage(name="foo", num=30, foo="bar")
    metadata = (("application", app_name),)
    if test_not_found:
        with pytest.raises(grpc.RpcError) as exception_info:
            _, _ = stub.__call__.with_call(request=request, metadata=metadata)
        rpc_error = exception_info.value
        assert rpc_error.code() == grpc.StatusCode.NOT_FOUND, rpc_error.code()
        assert f"Application '{app_name}' not found." in rpc_error.details()
    else:
        response, call = stub.__call__.with_call(request=request, metadata=metadata)
        assert call.code() == grpc.StatusCode.OK, call.code()
        assert response.greeting == "Hello foo from bar", response.greeting


def ping_grpc_another_method(channel, app_name):
    stub = serve_pb2_grpc.UserDefinedServiceStub(channel)
    request = serve_pb2.UserDefinedMessage(name="foo", num=30, foo="bar")
    metadata = (("application", app_name),)
    response = stub.Method1(request=request, metadata=metadata)
    assert response.greeting == "Hello foo from method1"


def ping_grpc_model_multiplexing(channel, app_name):
    stub = serve_pb2_grpc.UserDefinedServiceStub(channel)
    request = serve_pb2.UserDefinedMessage(name="foo", num=30, foo="bar")
    multiplexed_model_id = "999"
    metadata = (
        ("application", app_name),
        ("multiplexed_model_id", multiplexed_model_id),
    )
    response = stub.Method2(request=request, metadata=metadata)
    assert (
        response.greeting
        == f"Method2 called model, loading model: {multiplexed_model_id}"
    )


def ping_grpc_streaming(channel, app_name):
    stub = serve_pb2_grpc.UserDefinedServiceStub(channel)
    request = serve_pb2.UserDefinedMessage(name="foo", num=30, foo="bar")
    metadata = (("application", app_name),)
    responses = stub.Streaming(request=request, metadata=metadata)
    for idx, response in enumerate(responses):
        assert response.greeting == f"{idx}: Hello foo from bar"


def ping_fruit_stand(channel, app_name):
    stub = serve_pb2_grpc.FruitServiceStub(channel)
    request = serve_pb2.FruitAmounts(orange=4, apple=8)
    metadata = (("application", app_name),)
    response = stub.FruitStand(request=request, metadata=metadata)
    assert response.costs == 32


@asynccontextmanager
async def send_signal_on_cancellation(signal_actor: ActorHandle):
    cancelled = False
    try:
        yield
        await asyncio.sleep(100)
    except asyncio.CancelledError:
        cancelled = True
        # Clear the context var to avoid Ray recursively cancelling this method call.
        ray._raylet.async_task_id.set(None)
        await signal_actor.send.remote()

    if not cancelled:
        raise RuntimeError(
            "CancelledError wasn't raised during `send_signal_on_cancellation` block"
        )


class FakeGrpcContext:
    def __init__(self):
        self._auth_context = {"key": "value"}
        self._invocation_metadata = [("key", "value")]
        self._peer = "peer"
        self._peer_identities = b"peer_identities"
        self._peer_identity_key = "peer_identity_key"
        self._code = None
        self._details = None
        self._trailing_metadata = []
        self._invocation_metadata = []

    def auth_context(self):
        return self._auth_context

    def code(self):
        return self._code

    def details(self):
        return self._details

    def peer(self):
        return self._peer

    def peer_identities(self):
        return self._peer_identities

    def peer_identity_key(self):
        return self._peer_identity_key

    def trailing_metadata(self):
        return self._trailing_metadata

    def set_code(self, code):
        self._code = code

    def set_details(self, details):
        self._details = details

    def set_trailing_metadata(self, trailing_metadata):
        self._trailing_metadata = trailing_metadata

    def invocation_metadata(self):
        return self._invocation_metadata


class FakeGauge:
    def __init__(self, name: str = None, tag_keys: Tuple[str] = None):
        self.name = name
        self.values = dict()

        self.tags = tag_keys or ()
        self.default_tags = dict()

    def set_default_tags(self, tags: Dict[str, str]):
        for key, tag in tags.items():
            assert key in self.tags
            self.default_tags[key] = tag

    def set(self, value: Union[int, float], tags: Dict[str, str] = None):
        merged_tags = self.default_tags.copy()
        merged_tags.update(tags or {})
        assert set(merged_tags.keys()) == set(self.tags)

        d = self.values
        for tag in self.tags[:-1]:
            tag_value = merged_tags[tag]
            if tag_value not in d:
                d[tag_value] = dict()
            d = d[tag_value]

        d[merged_tags[self.tags[-1]]] = value

    def get_value(self, tags: Dict[str, str]):
        value = self.values
        for tag in self.tags:
            tag_value = tags[tag]
            value = value.get(tag_value)
            if value is None:
                return

        return value


class FakeCounter:
    def __init__(self, name: str = None, tag_keys: Tuple[str] = None):
        self.name = name
        self.counts = dict()

        self.tags = tag_keys or ()
        self.default_tags = dict()

    def set_default_tags(self, tags: Dict[str, str]):
        for key, tag in tags.items():
            assert key in self.tags
            self.default_tags[key] = tag

    def inc(self, value: Union[int, float] = 1.0, tags: Dict[str, str] = None):
        merged_tags = self.default_tags.copy()
        merged_tags.update(tags or {})
        assert set(merged_tags.keys()) == set(self.tags)

        d = self.counts
        for tag in self.tags[:-1]:
            tag_value = merged_tags[tag]
            if tag_value not in d:
                d[tag_value] = dict()
            d = d[tag_value]

        key = merged_tags[self.tags[-1]]
        d[key] = d.get(key, 0) + value

    def get_count(self, tags: Dict[str, str]) -> int:
        value = self.counts
        for tag in self.tags:
            tag_value = tags[tag]
            value = value.get(tag_value)
            if value is None:
                return

        return value

    def get_tags(self):
        return self.tags


@ray.remote
def get_node_id():
    return ray.get_runtime_context().get_node_id()


def check_num_alive_nodes(target: int):
    alive_nodes = [node for node in ray.nodes() if node["Alive"]]
    assert len(alive_nodes) == target
    return True


def get_deployment_details(
    deployment_name: str,
    app_name: str = SERVE_DEFAULT_APP_NAME,
    _client: ServeControllerClient = None,
):
    client = _client or _get_global_client()
    details = client.get_serve_details()
    return details["applications"][app_name]["deployments"][deployment_name]


@ray.remote
class Counter:
    def __init__(self, target: int):
        self.count = 0
        self.target = target
        self.ready_event = asyncio.Event()

    def inc(self):
        self.count += 1
        if self.count == self.target:
            self.ready_event.set()

    async def wait(self):
        await self.ready_event.wait()


def tlog(s: str, level: str = "INFO"):
    """Convenient logging method for testing."""

    now = datetime.datetime.now().strftime("%H:%M:%S.%f")[:-3]
    print(f"[{level}] {now} {s}")


def get_application_urls(
    protocol: Union[str, RequestProtocol] = RequestProtocol.HTTP,
    app_name: str = SERVE_DEFAULT_APP_NAME,
<<<<<<< HEAD
    use_localhost: bool = True,
=======
    use_localhost: bool = False,
    is_websocket: bool = False,
>>>>>>> 8cc87482
    exclude_route_prefix: bool = False,
) -> List[str]:
    """Get the URL of the application.

    Args:
        protocol: The protocol to use for the application.
        app_name: The name of the application.
        use_localhost: Whether to use localhost instead of the IP address.
            Set to True if Serve deployments are not exposed publicly or
            for low latency benchmarking.
        is_websocket: Whether the url should be served as a websocket.
        exclude_route_prefix: The route prefix to exclude from the application.
    Returns:
        The URLs of the application.
    """
    client = _get_global_client()
    serve_details = client.get_serve_details()
    if app_name not in serve_details["applications"]:
        return [client.root_url]
    route_prefix = serve_details["applications"][app_name]["route_prefix"]
    if exclude_route_prefix:
        route_prefix = ""
    if isinstance(protocol, str):
        protocol = RequestProtocol(protocol)
    target_groups: List[TargetGroup] = ray.get(
        client._controller.get_target_groups.remote(app_name)
    )
    target_groups = [
        target_group
        for target_group in target_groups
        if target_group.protocol == protocol
    ]

    if len(target_groups) == 0:
        raise ValueError(
            f"No target group found for app {app_name} with protocol {protocol} and route prefix {route_prefix}"
        )
    urls = []
    for target_group in target_groups:
        for target in target_group.targets:
            ip = "localhost" if use_localhost else target.ip
            if protocol == RequestProtocol.HTTP:
                scheme = "ws" if is_websocket else "http"
                url = f"{scheme}://{ip}:{target.port}{route_prefix}"
            elif protocol == RequestProtocol.GRPC:
                if is_websocket:
                    raise ValueError(
                        "is_websocket=True is not supported with gRPC protocol."
                    )
                url = f"{ip}:{target.port}"
            else:
                raise ValueError(f"Unsupported protocol: {protocol}")
            url = url.rstrip("/")
            urls.append(url)
    return urls


def get_application_url(
    protocol: Union[str, RequestProtocol] = RequestProtocol.HTTP,
    app_name: str = SERVE_DEFAULT_APP_NAME,
<<<<<<< HEAD
    use_localhost: bool = True,
=======
    use_localhost: bool = False,
    is_websocket: bool = False,
>>>>>>> 8cc87482
    exclude_route_prefix: bool = False,
) -> str:
    """Get the URL of the application.

    Args:
        protocol: The protocol to use for the application.
        app_name: The name of the application.
        use_localhost: Whether to use localhost instead of the IP address.
            Set to True if Serve deployments are not exposed publicly or
            for low latency benchmarking.
        is_websocket: Whether the url should be served as a websocket.
        exclude_route_prefix: The route prefix to exclude from the application.
    Returns:
        The URL of the application. If there are multiple URLs, a random one is returned.
    """
    return random.choice(
        get_application_urls(
            protocol, app_name, use_localhost, is_websocket, exclude_route_prefix
        )
    )<|MERGE_RESOLUTION|>--- conflicted
+++ resolved
@@ -717,12 +717,8 @@
 def get_application_urls(
     protocol: Union[str, RequestProtocol] = RequestProtocol.HTTP,
     app_name: str = SERVE_DEFAULT_APP_NAME,
-<<<<<<< HEAD
-    use_localhost: bool = True,
-=======
     use_localhost: bool = False,
     is_websocket: bool = False,
->>>>>>> 8cc87482
     exclude_route_prefix: bool = False,
 ) -> List[str]:
     """Get the URL of the application.
@@ -783,12 +779,8 @@
 def get_application_url(
     protocol: Union[str, RequestProtocol] = RequestProtocol.HTTP,
     app_name: str = SERVE_DEFAULT_APP_NAME,
-<<<<<<< HEAD
-    use_localhost: bool = True,
-=======
     use_localhost: bool = False,
     is_websocket: bool = False,
->>>>>>> 8cc87482
     exclude_route_prefix: bool = False,
 ) -> str:
     """Get the URL of the application.
