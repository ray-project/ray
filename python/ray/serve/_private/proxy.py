import asyncio
import json
import logging
import os
import pickle
import socket
import time
from abc import ABC, abstractmethod
from typing import Any, Callable, Dict, Generator, List, Optional, Set, Tuple

import grpc
import starlette
import starlette.routing
import uvicorn
from packaging import version
from starlette.datastructures import MutableHeaders
from starlette.middleware import Middleware
from starlette.types import Receive

import ray
from ray._private.utils import get_or_create_event_loop
<<<<<<< HEAD
from ray.actor import ActorHandle
from ray.anyscale.serve._private.tracing_utils import (
    set_span_attributes,
    set_trace_status,
    setup_tracing,
    tracing_decorator_factory,
)
=======
>>>>>>> e3440d33
from ray.exceptions import RayActorError, RayTaskError
from ray.serve._private.common import (
    DeploymentID,
    EndpointInfo,
    NodeId,
    ReplicaID,
    RequestMetadata,
    RequestProtocol,
)
from ray.serve._private.constants import (
    DEFAULT_LATENCY_BUCKET_MS,
    DEFAULT_UVICORN_KEEP_ALIVE_TIMEOUT_S,
    PROXY_MIN_DRAINING_PERIOD_S,
    RAY_SERVE_HTTP_PROXY_CALLBACK_IMPORT_PATH,
    SERVE_CONTROLLER_NAME,
    SERVE_LOGGER_NAME,
    SERVE_MULTIPLEXED_MODEL_ID,
    SERVE_NAMESPACE,
)
from ray.serve._private.default_impl import add_grpc_address, get_proxy_handle
from ray.serve._private.grpc_util import DummyServicer, create_serve_grpc_server
from ray.serve._private.http_util import (
    MessageQueue,
    convert_object_to_asgi_messages,
    receive_http_body,
    set_socket_reuse_port,
    validate_http_proxy_callback_return,
)
from ray.serve._private.logging_utils import (
    access_log_msg,
    configure_component_cpu_profiler,
    configure_component_logger,
    configure_component_memory_profiler,
    get_component_logger_file_path,
)
from ray.serve._private.long_poll import LongPollClient, LongPollNamespace
from ray.serve._private.proxy_request_response import (
    ASGIProxyRequest,
    HandlerMetadata,
    ProxyRequest,
    ResponseGenerator,
    ResponseHandlerInfo,
    ResponseStatus,
    gRPCProxyRequest,
)
from ray.serve._private.proxy_response_generator import ProxyResponseGenerator
from ray.serve._private.proxy_router import ProxyRouter
from ray.serve._private.usage import ServeUsageTag
from ray.serve._private.utils import (
    call_function_from_import_path,
    generate_request_id,
    get_head_node_id,
)
from ray.serve.config import gRPCOptions
from ray.serve.exceptions import BackPressureError
from ray.serve.generated.serve_pb2 import HealthzResponse, ListApplicationsResponse
from ray.serve.generated.serve_pb2_grpc import add_RayServeAPIServiceServicer_to_server
from ray.serve.handle import DeploymentHandle
from ray.serve.schema import LoggingConfig
from ray.util import metrics

logger = logging.getLogger(SERVE_LOGGER_NAME)

HTTP_REQUEST_MAX_RETRIES = int(os.environ.get("RAY_SERVE_HTTP_REQUEST_MAX_RETRIES", 10))
assert HTTP_REQUEST_MAX_RETRIES >= 0, (
    f"Got unexpected value {HTTP_REQUEST_MAX_RETRIES} for "
    "RAY_SERVE_HTTP_REQUEST_MAX_RETRIES environment variable. "
    "RAY_SERVE_HTTP_REQUEST_MAX_RETRIES cannot be negative."
)

TIMEOUT_ERROR_CODE = "timeout"
DISCONNECT_ERROR_CODE = "disconnection"
SOCKET_REUSE_PORT_ENABLED = (
    os.environ.get("SERVE_SOCKET_REUSE_PORT_ENABLED", "1") == "1"
)

RAY_SERVE_HTTP_KEEP_ALIVE_TIMEOUT_S = int(
    os.environ.get("RAY_SERVE_HTTP_KEEP_ALIVE_TIMEOUT_S", 0)
)
# TODO (shrekris-anyscale): Deprecate SERVE_REQUEST_PROCESSING_TIMEOUT_S env var
RAY_SERVE_REQUEST_PROCESSING_TIMEOUT_S = (
    float(os.environ.get("RAY_SERVE_REQUEST_PROCESSING_TIMEOUT_S", 0))
    or float(os.environ.get("SERVE_REQUEST_PROCESSING_TIMEOUT_S", 0))
    or None
)
# Controls whether Ray Serve is operating in debug-mode switching off some
# of the performance optimizations to make troubleshooting easier
RAY_SERVE_DEBUG_MODE = bool(os.environ.get("RAY_SERVE_DEBUG_MODE", 0))

if os.environ.get("SERVE_REQUEST_PROCESSING_TIMEOUT_S") is not None:
    logger.warning(
        "The `SERVE_REQUEST_PROCESSING_TIMEOUT_S` environment variable has "
        "been deprecated. Please set `request_timeout_s` in your Serve config's "
        "`http_options` field instead. `SERVE_REQUEST_PROCESSING_TIMEOUT_S` will be "
        "ignored in future versions. See: https://docs.ray.io/en/releases-2.5.1/serve/a"
        "pi/doc/ray.serve.schema.HTTPOptionsSchema.html#ray.serve.schema.HTTPOptionsSch"
        "ema.request_timeout_s"
    )


INITIAL_BACKOFF_PERIOD_SEC = 0.05
MAX_BACKOFF_PERIOD_SEC = 5

HEALTHY_MESSAGE = "success"
DRAINING_MESSAGE = "This node is being drained."


class GenericProxy(ABC):
    """This class is served as the base class for different types of proxies.
    It contains all the common setup and methods required for running a proxy.

    The proxy subclass need to implement the following methods:
      - `protocol()`
      - `not_found_response()`
      - `routes_response()`
      - `health_response()`
      - `setup_request_context_and_handle()`
      - `send_request_to_replica()`
    """

    def __init__(
        self,
        node_id: NodeId,
        node_ip_address: str,
        is_head: bool,
        proxy_router: ProxyRouter,
        request_timeout_s: Optional[float] = None,
    ):
        self.request_timeout_s = request_timeout_s
        if self.request_timeout_s is not None and self.request_timeout_s < 0:
            self.request_timeout_s = None

        self._node_id = node_id
        self._is_head = is_head

        self.proxy_router = proxy_router
        self.request_counter = metrics.Counter(
            f"serve_num_{self.protocol.lower()}_requests",
            description=f"The number of {self.protocol} requests processed.",
            tag_keys=("route", "method", "application", "status_code"),
        )

        self.request_error_counter = metrics.Counter(
            f"serve_num_{self.protocol.lower()}_error_requests",
            description=f"The number of errored {self.protocol} responses.",
            tag_keys=(
                "route",
                "error_code",
                "method",
                "application",
            ),
        )

        self.deployment_request_error_counter = metrics.Counter(
            f"serve_num_deployment_{self.protocol.lower()}_error_requests",
            description=(
                f"The number of errored {self.protocol} "
                "responses returned by each deployment."
            ),
            tag_keys=(
                "deployment",
                "error_code",
                "method",
                "route",
                "application",
            ),
        )

        self.processing_latency_tracker = metrics.Histogram(
            f"serve_{self.protocol.lower()}_request_latency_ms",
            description=(
                f"The end-to-end latency of {self.protocol} requests "
                f"(measured from the Serve {self.protocol} proxy)."
            ),
            boundaries=DEFAULT_LATENCY_BUCKET_MS,
            tag_keys=(
                "method",
                "route",
                "application",
                "status_code",
            ),
        )

        self.num_ongoing_requests_gauge = metrics.Gauge(
            name=f"serve_num_ongoing_{self.protocol.lower()}_requests",
            description=f"The number of ongoing requests in this {self.protocol} "
            "proxy.",
            tag_keys=("node_id", "node_ip_address"),
        ).set_default_tags(
            {
                "node_id": node_id,
                "node_ip_address": node_ip_address,
            }
        )

        # `self._ongoing_requests` is used to count the number of ongoing requests
        self._ongoing_requests = 0
        # The time when the node starts to drain.
        # The node is not draining if it's None.
        self._draining_start_time: Optional[float] = None

        getattr(ServeUsageTag, f"{self.protocol.upper()}_PROXY_USED").record("1")

    @property
    @abstractmethod
    def protocol(self) -> RequestProtocol:
        """Protocol used in the proxy.

        Each proxy needs to implement its own logic for setting up the protocol.
        """
        raise NotImplementedError

    def _is_draining(self) -> bool:
        """Whether is proxy actor is in the draining status or not."""
        return self._draining_start_time is not None

    def is_drained(self):
        """Check whether the proxy actor is drained or not.

        A proxy actor is drained if it has no ongoing requests
        AND it has been draining for more than
        `PROXY_MIN_DRAINING_PERIOD_S` seconds.
        """
        if not self._is_draining():
            return False

        return (not self._ongoing_requests) and (
            (time.time() - self._draining_start_time) > PROXY_MIN_DRAINING_PERIOD_S
        )

    def update_draining(self, draining: bool):
        """Update the draining status of the proxy.

        This is called by the proxy state manager
        to drain or un-drain the proxy actor.
        """

        if draining and (not self._is_draining()):
            logger.info(
                f"Start to drain the proxy actor on node {self._node_id}.",
                extra={"log_to_stderr": False},
            )
            self._draining_start_time = time.time()
        if (not draining) and self._is_draining():
            logger.info(
                f"Stop draining the proxy actor on node {self._node_id}.",
                extra={"log_to_stderr": False},
            )
            self._draining_start_time = None

    @abstractmethod
    async def not_found_response(
        self, proxy_request: ProxyRequest
    ) -> ResponseGenerator:
        raise NotImplementedError

    @abstractmethod
    async def routes_response(
        self, *, healthy: bool, message: str
    ) -> ResponseGenerator:
        raise NotImplementedError

    @abstractmethod
    async def health_response(
        self, *, healthy: bool, message: str
    ) -> ResponseGenerator:
        raise NotImplementedError

    def _ongoing_requests_start(self):
        """Ongoing requests start.

        The current autoscale logic can downscale nodes with ongoing requests if the
        node doesn't have replicas and has no primary copies of objects in the object
        store. The counter and the dummy object reference will help to keep the node
        alive while draining requests, so they are not dropped unintentionally.
        """
        self._ongoing_requests += 1
        self.num_ongoing_requests_gauge.set(self._ongoing_requests)

    def _ongoing_requests_end(self):
        """Ongoing requests end.

        Decrement the ongoing request counter and drop the dummy object reference
        signaling that the node can be downscaled safely.
        """
        self._ongoing_requests -= 1
        self.num_ongoing_requests_gauge.set(self._ongoing_requests)

    def _get_health_or_routes_reponse(
        self, proxy_request: ProxyRequest
    ) -> ResponseHandlerInfo:
        """Get the response handler for system health and route endpoints.

        If the proxy is draining or has not yet received a route table update from the
        controller, both will return a non-OK status.
        """
        router_ready_for_traffic, router_msg = self.proxy_router.ready_for_traffic(
            self._is_head
        )
        if self._is_draining():
            healthy = False
            message = DRAINING_MESSAGE
        elif not router_ready_for_traffic:
            healthy = False
            message = router_msg
        else:
            healthy = True
            message = HEALTHY_MESSAGE

        if proxy_request.is_health_request:
            response_generator = self.health_response(healthy=healthy, message=message)
        else:
            assert proxy_request.is_route_request
            response_generator = self.routes_response(healthy=healthy, message=message)

        return ResponseHandlerInfo(
            response_generator=response_generator,
            metadata=HandlerMetadata(
                route=proxy_request.route_path,
            ),
            should_record_access_log=False,
            should_increment_ongoing_requests=False,
        )

    def _get_response_handler_info(
        self, proxy_request: ProxyRequest
    ) -> ResponseHandlerInfo:
        if proxy_request.is_health_request or proxy_request.is_route_request:
            return self._get_health_or_routes_reponse(proxy_request)

        proxy_request.populate_tracing_context()
        matched_route = None
        if self.protocol == RequestProtocol.HTTP:
            matched_route = self.proxy_router.match_route(proxy_request.route_path)
        elif self.protocol == RequestProtocol.GRPC:
            matched_route = self.proxy_router.get_handle_for_endpoint(
                proxy_request.route_path
            )

        if matched_route is None:
            return ResponseHandlerInfo(
                response_generator=self.not_found_response(proxy_request),
                metadata=HandlerMetadata(
                    # Don't include the invalid route prefix because it can blow up our
                    # metrics' cardinality.
                    # See: https://github.com/ray-project/ray/issues/47999
                    route="",
                ),
                should_record_access_log=True,
                should_increment_ongoing_requests=False,
            )
        else:
            route_prefix, handle, app_is_cross_language = matched_route
            # Modify the path and root path so that reverse lookups and redirection
            # work as expected. We do this here instead of in replicas so it can be
            # changed without restarting the replicas.
            route_path = proxy_request.route_path
            if route_prefix != "/" and self.protocol == RequestProtocol.HTTP:
                assert not route_prefix.endswith("/")
                proxy_request.set_root_path(proxy_request.root_path + route_prefix)
                # NOTE(edoakes): starlette<0.33.0 expected the ASGI 'root_prefix'
                # to be stripped from the 'path', which wasn't technically following
                # the standard. See https://github.com/encode/starlette/pull/2352.
                if version.parse(starlette.__version__) < version.parse("0.33.0"):
                    proxy_request.set_path(route_path.replace(route_prefix, "", 1))

            # NOTE(edoakes): we use the route_prefix instead of the full HTTP path
            # for logs & metrics to avoid high cardinality.
            # See: https://github.com/ray-project/ray/issues/47999
            logs_and_metrics_route = (
                route_prefix
                if self.protocol == RequestProtocol.HTTP
                else handle.deployment_id.app_name
            )
            internal_request_id = generate_request_id()
            handle, request_id = self.setup_request_context_and_handle(
                app_name=handle.deployment_id.app_name,
                handle=handle,
                route=logs_and_metrics_route,
                proxy_request=proxy_request,
                internal_request_id=internal_request_id,
            )

            response_generator = self.send_request_to_replica(
                request_id=request_id,
                internal_request_id=internal_request_id,
                handle=handle,
                proxy_request=proxy_request,
                app_is_cross_language=app_is_cross_language,
            )

            return ResponseHandlerInfo(
                response_generator=response_generator,
                metadata=HandlerMetadata(
                    application_name=handle.deployment_id.app_name,
                    deployment_name=handle.deployment_id.name,
                    route=logs_and_metrics_route,
                ),
                should_record_access_log=True,
                should_increment_ongoing_requests=True,
            )

    async def proxy_request(self, proxy_request: ProxyRequest) -> ResponseGenerator:
        """Wrapper for proxy request.

        This method is served as common entry point by the proxy. It handles the
        routing, including routes and health checks, ongoing request counter,
        and metrics.
        """
        assert proxy_request.request_type in {"http", "websocket", "grpc"}

        response_handler_info = self._get_response_handler_info(proxy_request)

        start_time = time.time()
        if response_handler_info.should_increment_ongoing_requests:
            self._ongoing_requests_start()

        try:
            # The final message yielded must always be the `ResponseStatus`.
            status: Optional[ResponseStatus] = None
            async for message in response_handler_info.response_generator:
                if isinstance(message, ResponseStatus):
                    status = message

                yield message

            assert status is not None and isinstance(status, ResponseStatus)
        finally:
            # If anything during the request failed, we still want to ensure the ongoing
            # request counter is decremented.
            if response_handler_info.should_increment_ongoing_requests:
                self._ongoing_requests_end()

        latency_ms = (time.time() - start_time) * 1000.0
        if response_handler_info.should_record_access_log:
            request_context = ray.serve.context._serve_request_context.get()
            logger.info(
                access_log_msg(
                    method=proxy_request.method,
                    route=request_context.route,
                    status=str(status.code),
                    latency_ms=latency_ms,
                ),
                extra={"log_to_stderr": False, "serve_access_log": True},
            )

        self.request_counter.inc(
            tags={
                "route": response_handler_info.metadata.route,
                "method": proxy_request.method,
                "application": response_handler_info.metadata.application_name,
                "status_code": str(status.code),
            }
        )

        self.processing_latency_tracker.observe(
            latency_ms,
            tags={
                "route": response_handler_info.metadata.route,
                "method": proxy_request.method,
                "application": response_handler_info.metadata.application_name,
                "status_code": str(status.code),
            },
        )
        if status.is_error:
            self.request_error_counter.inc(
                tags={
                    "route": response_handler_info.metadata.route,
                    "method": proxy_request.method,
                    "application": response_handler_info.metadata.application_name,
                    "error_code": str(status.code),
                }
            )
            self.deployment_request_error_counter.inc(
                tags={
                    "route": response_handler_info.metadata.route,
                    "method": proxy_request.method,
                    "application": response_handler_info.metadata.application_name,
                    "error_code": str(status.code),
                    "deployment": response_handler_info.metadata.deployment_name,
                }
            )

    @abstractmethod
    def setup_request_context_and_handle(
        self,
        app_name: str,
        handle: DeploymentHandle,
        route: str,
        proxy_request: ProxyRequest,
        internal_request_id: str,
    ) -> Tuple[DeploymentHandle, str]:
        """Setup the request context and handle for the request.

        Each proxy needs to implement its own logic for setting up the request context
        and handle.
        """
        raise NotImplementedError

    @abstractmethod
    async def send_request_to_replica(
        self,
        request_id: str,
        internal_request_id: str,
        handle: DeploymentHandle,
        proxy_request: ProxyRequest,
        app_is_cross_language: bool = False,
    ) -> ResponseGenerator:
        """Send the request to the replica and handle streaming response.

        Each proxy needs to implement its own logic for sending the request and
        handling the streaming response.
        """
        raise NotImplementedError


class gRPCProxy(GenericProxy):
    """This class is meant to be instantiated and run by an gRPC server.

    This is the servicer class for the gRPC server. It implements `unary_unary`
    as the entry point for unary gRPC request and `unary_stream` as the entry
    point for streaming gRPC request.
    """

    @property
    def protocol(self) -> RequestProtocol:
        return RequestProtocol.GRPC

    async def not_found_response(
        self, proxy_request: ProxyRequest
    ) -> ResponseGenerator:
        if not proxy_request.app_name:
            application_message = "Application metadata not set."
        else:
            application_message = f"Application '{proxy_request.app_name}' not found."
        not_found_message = (
            f"{application_message} Ping "
            "/ray.serve.RayServeAPIService/ListApplications for available applications."
        )

        yield ResponseStatus(
            code=grpc.StatusCode.NOT_FOUND,
            message=not_found_message,
            is_error=True,
        )

    async def routes_response(
        self, *, healthy: bool, message: str
    ) -> ResponseGenerator:
        yield ListApplicationsResponse(
            application_names=[
                endpoint.app_name for endpoint in self.proxy_router.endpoints
            ],
        ).SerializeToString()

        yield ResponseStatus(
            code=grpc.StatusCode.OK if healthy else grpc.StatusCode.UNAVAILABLE,
            message=message,
            is_error=not healthy,
        )

    async def health_response(self, *, healthy: bool, message) -> ResponseGenerator:
        yield HealthzResponse(message=message).SerializeToString()
        yield ResponseStatus(
            code=grpc.StatusCode.OK if healthy else grpc.StatusCode.UNAVAILABLE,
            message=message,
            is_error=not healthy,
        )

    def service_handler_factory(self, service_method: str, stream: bool) -> Callable:
        def set_grpc_code_and_details(
            context: grpc._cython.cygrpc._ServicerContext, status: ResponseStatus
        ):
            # Only the latest code and details will take effect. If the user already
            # set them to a truthy value in the context, skip setting them with Serve's
            # default values. By default, if nothing is set, the code is 0 and the
            # details is "", which both are falsy. So if the user did not set them or
            # if they're explicitly set to falsy values, such as None, Serve will
            # continue to set them with our default values.
            if not context.code():
                context.set_code(status.code)
            if not context.details():
                context.set_details(status.message)

        async def unary_unary(
            request_proto: Any, context: grpc._cython.cygrpc._ServicerContext
        ) -> bytes:
            """Entry point of the gRPC proxy unary request.

            This method is called by the gRPC server when a unary request is received.
            It wraps the request in a ProxyRequest object and calls proxy_request.
            The return value is serialized user defined protobuf bytes.
            """
            proxy_request = gRPCProxyRequest(
                request_proto=request_proto,
                context=context,
                service_method=service_method,
                stream=False,
            )

            status = None
            response = None
            async for message in self.proxy_request(proxy_request=proxy_request):
                if isinstance(message, ResponseStatus):
                    status = message
                else:
                    response = message

            set_grpc_code_and_details(context, status)

            return response

        async def unary_stream(
            request_proto: Any, context: grpc._cython.cygrpc._ServicerContext
        ) -> Generator[bytes, None, None]:
            """Entry point of the gRPC proxy streaming request.

            This method is called by the gRPC server when a streaming request is
            received. It wraps the request in a ProxyRequest object and calls
            proxy_request. The return value is a generator of serialized user defined
            protobuf bytes.
            """
            proxy_request = gRPCProxyRequest(
                request_proto=request_proto,
                context=context,
                service_method=service_method,
                stream=True,
            )

            status = None
            async for message in self.proxy_request(proxy_request=proxy_request):
                if isinstance(message, ResponseStatus):
                    status = message
                else:
                    yield message

            set_grpc_code_and_details(context, status)

        return unary_stream if stream else unary_unary

    def setup_request_context_and_handle(
        self,
        app_name: str,
        handle: DeploymentHandle,
        route: str,
        proxy_request: ProxyRequest,
        internal_request_id: str,
    ) -> Tuple[DeploymentHandle, str]:
        """Setup request context and handle for the request.

        Unpack gRPC request metadata and extract info to set up request context and
        handle.
        """
        multiplexed_model_id = proxy_request.multiplexed_model_id
        request_id = proxy_request.request_id
        if not request_id:
            request_id = generate_request_id()
            proxy_request.request_id = request_id

        handle = handle.options(
            stream=proxy_request.stream,
            multiplexed_model_id=multiplexed_model_id,
            method_name=proxy_request.method_name,
        )

        request_context_info = {
            "route": route,
            "request_id": request_id,
            "_internal_request_id": internal_request_id,
            "app_name": app_name,
            "multiplexed_model_id": multiplexed_model_id,
            "grpc_context": proxy_request.ray_serve_grpc_context,
        }
        ray.serve.context._serve_request_context.set(
            ray.serve.context._RequestContext(**request_context_info)
        )
        proxy_request.send_request_id(request_id=request_id)
        return handle, request_id

    @tracing_decorator_factory(
        trace_name="proxy_grpc_request",
    )
    async def send_request_to_replica(
        self,
        request_id: str,
        internal_request_id: str,
        handle: DeploymentHandle,
        proxy_request: ProxyRequest,
        app_is_cross_language: bool = False,
    ) -> ResponseGenerator:
        trace_attributes = {
            "request_id": request_id,
            "deployment": handle.deployment_name,
            "app": handle.app_name,
            "request_type": proxy_request.request_type,
        }
        set_span_attributes(trace_attributes)

        handle_arg = proxy_request.request_object()
        response_generator = ProxyResponseGenerator(
            # NOTE(edoakes): it's important that the request is sent as raw bytes to
            # skip the Ray cloudpickle serialization codepath for performance.
            handle.remote(pickle.dumps(handle_arg)),
            timeout_s=self.request_timeout_s,
        )
        try:
            async for context, result in response_generator:
                context._set_on_grpc_context(proxy_request.context)
                yield result

            status = ResponseStatus(code=grpc.StatusCode.OK)
        except TimeoutError:
            message = f"Request timed out after {self.request_timeout_s}s."
            logger.warning(message)
            status = ResponseStatus(
                code=grpc.StatusCode.DEADLINE_EXCEEDED,
                is_error=True,
                message=message,
            )
        except asyncio.CancelledError:
            message = f"Client for request {request_id} disconnected."
            logger.info(message)
            status = ResponseStatus(
                code=grpc.StatusCode.CANCELLED,
                is_error=True,
                message=message,
            )
        except BackPressureError as e:
            status = ResponseStatus(
                code=grpc.StatusCode.UNAVAILABLE,
                is_error=True,
                message=e.message,
            )
        except Exception as e:
            if isinstance(e, (RayActorError, RayTaskError)):
                logger.warning(f"Request failed: {e}", extra={"log_to_stderr": False})
            else:
                logger.exception("Request failed due to unexpected error.")
            status = ResponseStatus(
                code=grpc.StatusCode.INTERNAL,
                is_error=True,
                message=str(e),
            )

        # The status code should always be set.
        assert status is not None
        set_trace_status(status.is_error, status_message=status.message)
        yield status


class HTTPProxy(GenericProxy):
    """This class is meant to be instantiated and run by an ASGI HTTP server."""

    def __init__(
        self,
        node_id: NodeId,
        node_ip_address: str,
        is_head: bool,
        proxy_router: ProxyRouter,
        self_actor_name: str,
        request_timeout_s: Optional[float] = None,
    ):
        super().__init__(
            node_id,
            node_ip_address,
            is_head,
            proxy_router,
            request_timeout_s=request_timeout_s,
        )
        self.self_actor_name = self_actor_name
        self.asgi_receive_queues: Dict[str, MessageQueue] = dict()

    @property
    def protocol(self) -> RequestProtocol:
        return RequestProtocol.HTTP

    async def not_found_response(
        self, proxy_request: ProxyRequest
    ) -> ResponseGenerator:
        status_code = 404
        for message in convert_object_to_asgi_messages(
            f"Path '{proxy_request.path}' not found. "
            "Ping http://.../-/routes for available routes.",
            status_code=status_code,
        ):
            yield message

        yield ResponseStatus(code=status_code, is_error=True)

    async def routes_response(
        self, *, healthy: bool, message: str
    ) -> ResponseGenerator:
        status_code = 200 if healthy else 503
        if healthy:
            response = dict()
            for endpoint, info in self.proxy_router.endpoints.items():
                # For 2.x deployments, return {route -> app name}
                if endpoint.app_name:
                    response[info.route] = endpoint.app_name
                # Keep compatibility with 1.x deployments.
                else:
                    response[info.route] = endpoint.name
        else:
            response = message

        for asgi_message in convert_object_to_asgi_messages(
            response,
            status_code=status_code,
        ):
            yield asgi_message

        yield ResponseStatus(
            code=status_code,
            message=message,
            is_error=not healthy,
        )

    async def health_response(
        self, *, healthy: bool, message: str = ""
    ) -> ResponseGenerator:
        status_code = 200 if healthy else 503
        for asgi_message in convert_object_to_asgi_messages(
            message,
            status_code=status_code,
        ):
            yield asgi_message

        yield ResponseStatus(
            code=status_code,
            is_error=not healthy,
            message=message,
        )

    async def receive_asgi_messages(
        self, request_metadata: RequestMetadata
    ) -> ResponseGenerator:
        queue = self.asgi_receive_queues.get(request_metadata.internal_request_id, None)
        if queue is None:
            raise KeyError(f"Request ID {request_metadata.request_id} not found.")

        await queue.wait_for_message()
        return queue.get_messages_nowait()

    async def __call__(self, scope, receive, send):
        """Implements the ASGI protocol.

        See details at:
            https://asgi.readthedocs.io/en/latest/specs/index.html.
        """
        proxy_request = ASGIProxyRequest(scope=scope, receive=receive, send=send)
        async for message in self.proxy_request(proxy_request):
            if not isinstance(message, ResponseStatus):
                await send(message)

    async def proxy_asgi_receive(
        self, receive: Receive, queue: MessageQueue
    ) -> Optional[int]:
        """Proxies the `receive` interface, placing its messages into the queue.

        Once a disconnect message is received, the call exits and `receive` is no longer
        called.

        For HTTP messages, `None` is always returned.
        For websocket messages, the disconnect code is returned if a disconnect code is
        received.
        """
        try:
            while True:
                msg = await receive()
                await queue(msg)

                if msg["type"] == "http.disconnect":
                    return None

                if msg["type"] == "websocket.disconnect":
                    return msg["code"]
        finally:
            # Close the queue so any subsequent calls to fetch messages return
            # immediately: https://github.com/ray-project/ray/issues/38368.
            queue.close()

    def setup_request_context_and_handle(
        self,
        app_name: str,
        handle: DeploymentHandle,
        route: str,
        proxy_request: ProxyRequest,
        internal_request_id: str,
    ) -> Tuple[DeploymentHandle, str]:
        """Setup request context and handle for the request.

        Unpack HTTP request headers and extract info to set up request context and
        handle.
        """
        request_context_info = {
            "route": route,
            "app_name": app_name,
            "_internal_request_id": internal_request_id,
            "is_http_request": True,
        }
        for key, value in proxy_request.headers:
            if key.decode() == SERVE_MULTIPLEXED_MODEL_ID:
                multiplexed_model_id = value.decode()
                handle = handle.options(multiplexed_model_id=multiplexed_model_id)
                request_context_info["multiplexed_model_id"] = multiplexed_model_id
            if key.decode() == "x-request-id":
                request_context_info["request_id"] = value.decode()
        ray.serve.context._serve_request_context.set(
            ray.serve.context._RequestContext(**request_context_info)
        )
        return handle, request_context_info["request_id"]

    async def _format_handle_arg_for_java(
        self,
        proxy_request: ProxyRequest,
    ) -> bytes:
        """Convert an HTTP request to the Java-accepted format (single byte string)."""
        query_string = proxy_request.scope.get("query_string")
        http_body_bytes = await receive_http_body(
            proxy_request.scope, proxy_request.receive, proxy_request.send
        )
        if query_string:
            arg = query_string.decode().split("=", 1)[1]
        else:
            arg = http_body_bytes.decode()

        return arg

    @tracing_decorator_factory(
        trace_name="proxy_http_request",
    )
    async def send_request_to_replica(
        self,
        request_id: str,
        internal_request_id: str,
        handle: DeploymentHandle,
        proxy_request: ProxyRequest,
        app_is_cross_language: bool = False,
    ) -> ResponseGenerator:
        """Send the request to the replica and yield its response messages.

        The yielded values will be ASGI messages until the final one, which will be
        the status code.
        """
        trace_attributes = {
            "request_id": request_id,
            "deployment": handle.deployment_name,
            "app": handle.app_name,
            "request_type": proxy_request.request_type,
            "request_method": proxy_request.method,
            "request_route_path": proxy_request.route_path,
        }
        set_span_attributes(trace_attributes)

        if app_is_cross_language:
            handle_arg_bytes = await self._format_handle_arg_for_java(proxy_request)
            # Response is returned as raw bytes, convert it to ASGI messages.
            result_callback = convert_object_to_asgi_messages
        else:
            # NOTE(edoakes): it's important that the request is sent as raw bytes to
            # skip the Ray cloudpickle serialization codepath for performance.
            handle_arg_bytes = pickle.dumps(
                proxy_request.request_object(
                    proxy_actor_name=self.self_actor_name,
                )
            )
            # Messages are returned as pickled dictionaries.
            result_callback = pickle.loads

        # Proxy the receive interface by placing the received messages on a queue.
        # The downstream replica must call back into `receive_asgi_messages` on this
        # actor to receive the messages.
        receive_queue = MessageQueue()
        self.asgi_receive_queues[internal_request_id] = receive_queue
        proxy_asgi_receive_task = get_or_create_event_loop().create_task(
            self.proxy_asgi_receive(proxy_request.receive, receive_queue)
        )

        response_generator = ProxyResponseGenerator(
            handle.remote(handle_arg_bytes),
            timeout_s=self.request_timeout_s,
            disconnected_task=proxy_asgi_receive_task,
            result_callback=result_callback,
        )

        status: Optional[ResponseStatus] = None
        response_started = False
        expecting_trailers = False
        try:
            async for asgi_message_batch in response_generator:
                # See the ASGI spec for message details:
                # https://asgi.readthedocs.io/en/latest/specs/www.html.
                for asgi_message in asgi_message_batch:
                    if asgi_message["type"] == "http.response.start":
                        # HTTP responses begin with exactly one
                        # "http.response.start" message containing the "status"
                        # field. Other response types (e.g., WebSockets) may not.
                        status_code = str(asgi_message["status"])
                        status = ResponseStatus(
                            code=status_code,
                            is_error=not status_code.startswith("2"),
                        )
                        expecting_trailers = asgi_message.get("trailers", False)
                    elif asgi_message["type"] == "websocket.accept":
                        # Websocket code explicitly handles client disconnects,
                        # so let the ASGI disconnect message propagate instead of
                        # cancelling the handler.
                        response_generator.stop_checking_for_disconnect()
                    elif (
                        asgi_message["type"] == "http.response.body"
                        and not asgi_message.get("more_body", False)
                        and not expecting_trailers
                    ):
                        # If the body is completed and we aren't expecting trailers the,
                        # response is done so we should stop listening for disconnects.
                        response_generator.stop_checking_for_disconnect()
                    elif asgi_message["type"] == "http.response.trailers":
                        # If we are expecting trailers, the response is only done when
                        # the trailers message has been sent.
                        if not asgi_message.get("more_trailers", False):
                            response_generator.stop_checking_for_disconnect()
                    elif asgi_message["type"] in [
                        "websocket.close",
                        "websocket.disconnect",
                    ]:
                        status_code = str(asgi_message["code"])
                        status = ResponseStatus(
                            code=status_code,
                            # All status codes are considered errors aside from:
                            # 1000 (CLOSE_NORMAL), 1001 (CLOSE_GOING_AWAY).
                            is_error=status_code not in ["1000", "1001"],
                        )
                        response_generator.stop_checking_for_disconnect()

                    yield asgi_message
                    response_started = True
        except TimeoutError:
            status = ResponseStatus(
                code=TIMEOUT_ERROR_CODE,
                is_error=True,
            )
            logger.warning(f"Request timed out after {self.request_timeout_s}s.")
            # We should only send timeout response if we have not sent
            # any messages to the client yet. Header (including status code)
            # messages can only be sent once.
            if not response_started:
                for message in convert_object_to_asgi_messages(
                    f"Request {request_id} timed out after {self.request_timeout_s}s.",
                    status_code=408,
                ):
                    yield message
        except asyncio.CancelledError:
            status = ResponseStatus(
                code=DISCONNECT_ERROR_CODE,
                is_error=True,
            )
            logger.info(
                f"Client for request {request_id} disconnected, cancelling request."
            )
        except BackPressureError as e:
            status_code = 503
            status = ResponseStatus(
                code=status_code,
                is_error=True,
                message=e.message,
            )
            for message in convert_object_to_asgi_messages(
                e.message,
                status_code=status_code,
            ):
                yield message
        except Exception as e:
            if isinstance(e, (RayActorError, RayTaskError)):
                logger.warning(f"Request failed: {e}", extra={"log_to_stderr": False})
            else:
                logger.exception("Request failed due to unexpected error.")
            status = ResponseStatus(
                code="500",
                is_error=True,
            )

        finally:
            # For websocket connection, queue receive task is done when receiving
            # disconnect message from client.
            receive_client_disconnect_msg = False
            if not proxy_asgi_receive_task.done():
                proxy_asgi_receive_task.cancel()
            else:
                receive_client_disconnect_msg = True

            # If the server disconnects, status_code can be set above from the
            # disconnect message.
            # If client disconnects, the disconnect code comes from
            # a client message via the receive interface.
            if status is None and proxy_request.request_type == "websocket":
                if receive_client_disconnect_msg:
                    # The disconnect message is sent from the client.
                    status = ResponseStatus(
                        code=str(proxy_asgi_receive_task.result()),
                        is_error=True,
                    )
                else:
                    # The server disconnect without sending a disconnect message
                    # (otherwise the `status` would be set).
                    status = ResponseStatus(
                        code="1000",  # [Sihan] is there a better code for this?
                        is_error=True,
                    )

            del self.asgi_receive_queues[internal_request_id]

        # The status code should always be set.
        assert status is not None
        set_trace_status(status.is_error, status.message)
        yield status


class RequestIdMiddleware:
    def __init__(self, app):
        self.app = app

    async def __call__(self, scope, receive, send):
        headers = MutableHeaders(scope=scope)
        if "x-request-id" not in headers:
            # If X-Request-ID is not set, we
            # generate a new request ID.
            request_id = generate_request_id()
            headers.append("x-request-id", request_id)
        elif "x-request-id" in headers:
            request_id = headers["x-request-id"]

        async def send_with_request_id(message: Dict):
            if message["type"] == "http.response.start":
                headers = MutableHeaders(scope=message)
                headers.append("X-Request-ID", request_id)
            if message["type"] == "websocket.accept":
                message["X-Request-ID"] = request_id
            await send(message)

        await self.app(scope, receive, send_with_request_id)


@ray.remote(num_cpus=0)
class ProxyActor:
    def __init__(
        self,
        host: str,
        port: int,
        root_path: str,
        node_ip_address: str,
        node_id: NodeId,
        logging_config: LoggingConfig,
        request_timeout_s: Optional[float] = None,
        http_middlewares: Optional[List["starlette.middleware.Middleware"]] = None,
        keep_alive_timeout_s: int = DEFAULT_UVICORN_KEEP_ALIVE_TIMEOUT_S,
        grpc_options: Optional[gRPCOptions] = None,
        long_poll_client: Optional[LongPollClient] = None,
    ):  # noqa: F821
        self.grpc_options = grpc_options or gRPCOptions()
        self.host = host
        self.port = port
        self.grpc_port = self.grpc_options.port
        self.root_path = root_path
        self.keep_alive_timeout_s = (
            RAY_SERVE_HTTP_KEEP_ALIVE_TIMEOUT_S or keep_alive_timeout_s
        )
        self._uvicorn_server = None
        self.node_ip_address = node_ip_address

        self.http_setup_complete = asyncio.Event()
        self.grpc_setup_complete = asyncio.Event()

        self.long_poll_client = long_poll_client or LongPollClient(
            ray.get_actor(SERVE_CONTROLLER_NAME, namespace=SERVE_NAMESPACE),
            {
                LongPollNamespace.GLOBAL_LOGGING_CONFIG: self._update_logging_config,
                LongPollNamespace.ROUTE_TABLE: self._update_routes_in_proxies,
            },
            call_in_event_loop=get_or_create_event_loop(),
        )

        configure_component_logger(
            component_name="proxy",
            component_id=node_ip_address,
            logging_config=logging_config,
        )

        # ===== Begin Anyscale proprietary code ======
        try:
            is_tracing_setup_successful = setup_tracing(
                component_name="proxy", component_id=node_ip_address
            )
            if is_tracing_setup_successful:
                logger.info("Successfully set up tracing for proxy")

        except Exception as e:
            logger.warning(
                f"Failed to set up tracing: {e}. "
                "The proxy will continue running, but traces will not be exported."
            )
        # ===== End Anyscale proprietary code ======

        startup_msg = f"Proxy starting on node {node_id} (HTTP port: {port}"
        if self.should_start_grpc_service():
            startup_msg += f", gRPC port: {self.grpc_options.port})."
        else:
            startup_msg += ")."
        logger.info(startup_msg)
        logger.debug(
            f"Configure Proxy actor {ray.get_runtime_context().get_actor_id()} "
            f"logger with logging config: {logging_config}"
        )

        configure_component_memory_profiler(
            component_name="proxy", component_id=node_ip_address
        )
        self.cpu_profiler, self.cpu_profiler_log = configure_component_cpu_profiler(
            component_name="proxy", component_id=node_ip_address
        )

        if http_middlewares is None:
            http_middlewares = [Middleware(RequestIdMiddleware)]
        else:
            http_middlewares.append(Middleware(RequestIdMiddleware))

        if RAY_SERVE_HTTP_PROXY_CALLBACK_IMPORT_PATH:
            logger.info(
                "Calling user-provided callback from import path "
                f"'{RAY_SERVE_HTTP_PROXY_CALLBACK_IMPORT_PATH}'."
            )
            middlewares = validate_http_proxy_callback_return(
                call_function_from_import_path(
                    RAY_SERVE_HTTP_PROXY_CALLBACK_IMPORT_PATH
                )
            )

            http_middlewares.extend(middlewares)

        is_head = node_id == get_head_node_id()
        self.proxy_router = ProxyRouter(get_proxy_handle)
        self.http_proxy = HTTPProxy(
            node_id=node_id,
            node_ip_address=node_ip_address,
            is_head=is_head,
            self_actor_name=ray.get_runtime_context().get_actor_name(),
            proxy_router=self.proxy_router,
            request_timeout_s=(
                request_timeout_s or RAY_SERVE_REQUEST_PROCESSING_TIMEOUT_S
            ),
        )
        self.grpc_proxy = (
            gRPCProxy(
                node_id=node_id,
                node_ip_address=node_ip_address,
                is_head=is_head,
                proxy_router=self.proxy_router,
                request_timeout_s=(
                    request_timeout_s or RAY_SERVE_REQUEST_PROCESSING_TIMEOUT_S
                ),
            )
            if self.should_start_grpc_service()
            else None
        )

        self.wrapped_http_proxy = self.http_proxy

        for middleware in http_middlewares:
            if version.parse(starlette.__version__) < version.parse("0.35.0"):
                self.wrapped_http_proxy = middleware.cls(
                    self.wrapped_http_proxy, **middleware.options
                )
            else:
                # In starlette >= 0.35.0, middleware.options does not exist:
                # https://github.com/encode/starlette/pull/2381.
                self.wrapped_http_proxy = middleware.cls(
                    self.wrapped_http_proxy,
                    *middleware.args,
                    **middleware.kwargs,
                )

        # Start running the HTTP server on the event loop.
        # This task should be running forever. We track it in case of failure.
        self.running_task_http = get_or_create_event_loop().create_task(
            self.run_http_server()
        )

        # Start running the gRPC server on the event loop.
        # This task should be running forever. We track it in case of failure.
        self.running_task_grpc = get_or_create_event_loop().create_task(
            self.run_grpc_server()
        )

    def _update_routes_in_proxies(self, endpoints: Dict[DeploymentID, EndpointInfo]):
        self.proxy_router.update_routes(endpoints)

    def _update_logging_config(self, logging_config: LoggingConfig):
        configure_component_logger(
            component_name="proxy",
            component_id=self.node_ip_address,
            logging_config=logging_config,
        )

    def _get_logging_config(self) -> Tuple:
        """Get the logging configuration (for testing purposes)."""
        log_file_path = None
        for handler in logger.handlers:
            if isinstance(handler, logging.handlers.RotatingFileHandler):
                log_file_path = handler.baseFilename
        return log_file_path

    def _dump_ingress_replicas_for_testing(self, route: str) -> Set[ReplicaID]:
        _, handle, _ = self.http_proxy.proxy_router.match_route(route)
        return handle._router._asyncio_router._replica_scheduler._replica_id_set

    def should_start_grpc_service(self) -> bool:
        """Determine whether gRPC service should be started.

        gRPC service will only be started if a valid port is provided and if the
        servicer functions are passed.
        """
        return self.grpc_port > 0 and len(self.grpc_options.grpc_servicer_functions) > 0

    async def ready(self):
        """Returns when both HTTP and gRPC proxies are ready to serve traffic.
        Or throw exception when either proxy is not able to serve traffic.
        """
        http_setup_complete_wait_task = get_or_create_event_loop().create_task(
            self.http_setup_complete.wait()
        )
        grpc_setup_complete_wait_task = get_or_create_event_loop().create_task(
            self.grpc_setup_complete.wait()
        )

        waiting_tasks_http = [
            # Either the HTTP setup has completed.
            # The event is set inside self.run_http_server.
            http_setup_complete_wait_task,
            # Or self.run_http_server errored.
            self.running_task_http,
        ]
        done_set_http, _ = await asyncio.wait(
            waiting_tasks_http,
            return_when=asyncio.FIRST_COMPLETED,
        )
        waiting_tasks_grpc = [
            # Either the gRPC setup has completed.
            # The event is set inside self.run_grpc_server.
            grpc_setup_complete_wait_task,
            # Or self.run_grpc_server errored.
            self.running_task_grpc,
        ]
        done_set_grpc, _ = await asyncio.wait(
            waiting_tasks_grpc,
            return_when=asyncio.FIRST_COMPLETED,
        )

        # Return metadata, or re-throw the exception from self.running_task_http and
        # self.running_task_grpc.
        if self.http_setup_complete.is_set() and self.grpc_setup_complete.is_set():
            # NOTE(zcin): We need to convert the metadata to a json string because
            # of cross-language scenarios. Java can't deserialize a Python tuple.
            return json.dumps(
                [
                    ray.get_runtime_context().get_worker_id(),
                    get_component_logger_file_path(),
                ]
            )
        else:
            proxy_error = None
            if not self.http_setup_complete.is_set():
                try:
                    await done_set_http.pop()
                except Exception as e:
                    logger.exception(e)
                    proxy_error = e
            if not self.grpc_setup_complete.is_set():
                try:
                    await done_set_grpc.pop()
                except Exception as e:
                    logger.exception(e)
                    proxy_error = e
            raise proxy_error

    async def run_http_server(self):
        sock = socket.socket()
        if SOCKET_REUSE_PORT_ENABLED:
            set_socket_reuse_port(sock)
        try:
            sock.bind((self.host, self.port))
        except OSError:
            # The OS failed to bind a socket to the given host and port.
            raise ValueError(
                f"Failed to bind Ray Serve HTTP proxy to '{self.host}:{self.port}'. "
                "Please make sure your http-host and http-port are specified correctly."
            )

        # NOTE: We have to use lower level uvicorn Config and Server
        # class because we want to run the server as a coroutine. The only
        # alternative is to call uvicorn.run which is blocking.
        config = uvicorn.Config(
            self.wrapped_http_proxy,
            host=self.host,
            port=self.port,
            loop=_determine_target_loop(),
            root_path=self.root_path,
            lifespan="off",
            log_level="warning",
            access_log=False,
            timeout_keep_alive=self.keep_alive_timeout_s,
        )
        self._uvicorn_server = uvicorn.Server(config=config)
        # TODO(edoakes): we need to override install_signal_handlers here
        # because the existing implementation fails if it isn't running in
        # the main thread and uvicorn doesn't expose a way to configure it.
        self._uvicorn_server.install_signal_handlers = lambda: None

        logger.debug(
            "Starting HTTP server on node: "
            f"{ray.get_runtime_context().get_node_id()} "
            f"listening on port {self.port}"
        )

        self.http_setup_complete.set()
        await self._uvicorn_server.serve(sockets=[sock])

    async def run_grpc_server(self):
        if not self.should_start_grpc_service():
            return self.grpc_setup_complete.set()

        grpc_server = create_serve_grpc_server(
            service_handler_factory=self.grpc_proxy.service_handler_factory,
        )

        add_grpc_address(grpc_server, f"[::]:{self.grpc_port}")

        # Dummy servicer is used to be callable for the gRPC server. Serve have a
        # custom gRPC server implementation to redirect calls into gRPCProxy.
        # See: ray/serve/_private/grpc_util.py
        dummy_servicer = DummyServicer()

        # Add Ray Serve gRPC service and methods (e.g. ListApplications and Healthz).
        add_RayServeAPIServiceServicer_to_server(dummy_servicer, grpc_server)

        # Iterate through each of user provided gRPC servicer functions and add user
        # defined services and methods.
        for grpc_servicer_function in self.grpc_options.grpc_servicer_func_callable:
            grpc_servicer_function(dummy_servicer, grpc_server)

        await grpc_server.start()
        logger.debug(
            "Starting gRPC server on node: "
            f"{ray.get_runtime_context().get_node_id()} "
            f"listening on port {self.grpc_port}"
        )
        self.grpc_setup_complete.set()
        await grpc_server.wait_for_termination()

    async def update_draining(self, draining: bool, _after: Optional[Any] = None):
        """Update the draining status of the HTTP and gRPC proxies.

        Unused `_after` argument is for scheduling: passing an ObjectRef
        allows delaying this call until after the `_after` call has returned.
        """

        self.http_proxy.update_draining(draining)
        if self.grpc_proxy:
            self.grpc_proxy.update_draining(draining)

    async def is_drained(self, _after: Optional[Any] = None):
        """Check whether both HTTP and gRPC proxies are drained or not.

        Unused `_after` argument is for scheduling: passing an ObjectRef
        allows delaying this call until after the `_after` call has returned.
        """

        return self.http_proxy.is_drained() and (
            self.grpc_proxy is None or self.grpc_proxy.is_drained()
        )

    async def check_health(self):
        """No-op method to check on the health of the HTTP Proxy.

        Make sure the async event loop is not blocked.
        """
        logger.debug("Received health check.", extra={"log_to_stderr": False})

    def pong(self):
        """Called by the replica to initialize its handle to the proxy."""
        pass

    async def receive_asgi_messages(self, request_metadata: RequestMetadata) -> bytes:
        """Get ASGI messages for the provided `request_metadata`.

        After the proxy has stopped receiving messages for this `request_metadata`,
        this will always return immediately.

        Raises `KeyError` if this request ID is not found. This will happen when the
        request is no longer being handled (e.g., the user disconnects).
        """
        return pickle.dumps(
            await self.http_proxy.receive_asgi_messages(request_metadata)
        )

    def _save_cpu_profile_data(self) -> str:
        """Saves CPU profiling data, if CPU profiling is enabled.

        Logs a warning if CPU profiling is disabled.
        """

        if self.cpu_profiler is not None:
            import marshal

            self.cpu_profiler.snapshot_stats()
            with open(self.cpu_profiler_log, "wb") as f:
                marshal.dump(self.cpu_profiler.stats, f)
            logger.info(f'Saved CPU profile data to file "{self.cpu_profiler_log}"')
            return self.cpu_profiler_log
        else:
            logger.error(
                "Attempted to save CPU profile data, but failed because no "
                "CPU profiler was running! Enable CPU profiling by enabling "
                "the RAY_SERVE_ENABLE_CPU_PROFILING env var."
            )

    async def _uvicorn_keep_alive(self) -> Optional[int]:
        """Get the keep alive timeout used for the running uvicorn server.

        Return the timeout_keep_alive config used on the uvicorn server if it's running.
        If the server is not running, return None.
        """
        if self._uvicorn_server:
            return self._uvicorn_server.config.timeout_keep_alive


def _determine_target_loop():
    """We determine target loop based on whether RAY_SERVE_DEBUG_MODE is enabled:

    - RAY_SERVE_DEBUG_MODE=0 (default): we use "uvloop" (Cython) providing
                              high-performance, native implementation of the event-loop

    - RAY_SERVE_DEBUG_MODE=1: we fall back to "asyncio" (pure Python) event-loop
                              implementation that is considerably slower than "uvloop",
                              but provides for easy access to the source implementation
    """
    if RAY_SERVE_DEBUG_MODE:
        return "asyncio"
    else:
        return "uvloop"<|MERGE_RESOLUTION|>--- conflicted
+++ resolved
@@ -19,16 +19,12 @@
 
 import ray
 from ray._private.utils import get_or_create_event_loop
-<<<<<<< HEAD
-from ray.actor import ActorHandle
 from ray.anyscale.serve._private.tracing_utils import (
     set_span_attributes,
     set_trace_status,
     setup_tracing,
     tracing_decorator_factory,
 )
-=======
->>>>>>> e3440d33
 from ray.exceptions import RayActorError, RayTaskError
 from ray.serve._private.common import (
     DeploymentID,
