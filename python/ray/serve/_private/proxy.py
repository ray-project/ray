import asyncio
import gc
import json
import logging
import os
import pickle
import time
from abc import ABC, abstractmethod
from typing import Any, Callable, Dict, Generator, Optional, Set, Tuple

import grpc
import starlette
import starlette.routing
from packaging import version
from starlette.types import Receive

import ray
from ray._common.filters import CoreContextFilter
from ray._common.utils import get_or_create_event_loop
from ray.serve._private.common import (
    DeploymentID,
    EndpointInfo,
    NodeId,
    ReplicaID,
    RequestMetadata,
    RequestProtocol,
)
from ray.serve._private.constants import (
    HEALTHY_MESSAGE,
    PROXY_MIN_DRAINING_PERIOD_S,
    RAY_SERVE_ENABLE_PROXY_GC_OPTIMIZATIONS,
    RAY_SERVE_PROXY_GC_THRESHOLD,
    RAY_SERVE_REQUEST_PATH_LOG_BUFFER_SIZE,
    REQUEST_LATENCY_BUCKETS_MS,
    SERVE_CONTROLLER_NAME,
    SERVE_HTTP_REQUEST_ID_HEADER,
    SERVE_LOG_COMPONENT,
    SERVE_LOG_COMPONENT_ID,
    SERVE_LOG_REQUEST_ID,
    SERVE_LOG_ROUTE,
    SERVE_LOGGER_NAME,
    SERVE_MULTIPLEXED_MODEL_ID,
    SERVE_NAMESPACE,
)
from ray.serve._private.default_impl import get_proxy_handle
from ray.serve._private.grpc_util import (
    get_grpc_response_status,
    set_grpc_code_and_details,
    start_grpc_server,
)
from ray.serve._private.http_util import (
    MessageQueue,
    configure_http_middlewares,
    convert_object_to_asgi_messages,
    get_http_response_status,
    receive_http_body,
    send_http_response_on_exception,
    start_asgi_http_server,
)
from ray.serve._private.logging_utils import (
    access_log_msg,
    configure_component_logger,
    configure_component_memory_profiler,
    get_component_logger_file_path,
)
from ray.serve._private.long_poll import LongPollClient, LongPollNamespace
from ray.serve._private.proxy_request_response import (
    ASGIProxyRequest,
    HandlerMetadata,
    ProxyRequest,
    ResponseGenerator,
    ResponseHandlerInfo,
    ResponseStatus,
    gRPCProxyRequest,
)
from ray.serve._private.proxy_response_generator import ProxyResponseGenerator
from ray.serve._private.proxy_router import ProxyRouter
from ray.serve._private.usage import ServeUsageTag
from ray.serve._private.utils import (
    generate_request_id,
    get_head_node_id,
    is_grpc_enabled,
)
from ray.serve.config import HTTPOptions, gRPCOptions
from ray.serve.generated.serve_pb2 import HealthzResponse, ListApplicationsResponse
from ray.serve.handle import DeploymentHandle
from ray.serve.schema import EncodingType, LoggingConfig
from ray.util import metrics

logger = logging.getLogger(SERVE_LOGGER_NAME)

SOCKET_REUSE_PORT_ENABLED = (
    os.environ.get("SERVE_SOCKET_REUSE_PORT_ENABLED", "1") == "1"
)

if os.environ.get("SERVE_REQUEST_PROCESSING_TIMEOUT_S") is not None:
    logger.warning(
        "The `SERVE_REQUEST_PROCESSING_TIMEOUT_S` environment variable has "
        "been deprecated. Please set `request_timeout_s` in your Serve config's "
        "`http_options` or `grpc_options` field instead. `SERVE_REQUEST_PROCESSING_TIMEOUT_S` will be "
        "ignored in future versions. See: https://docs.ray.io/en/releases-2.5.1/serve/a"
        "pi/doc/ray.serve.schema.HTTPOptionsSchema.html#ray.serve.schema.HTTPOptionsSch"
        "ema.request_timeout_s and https://docs.ray.io/en/latest/serve/api/"
        "doc/ray.serve.config.gRPCOptions.request_timeout_s.html#"
        "ray.serve.config.gRPCOptions.request_timeout_s"
    )


INITIAL_BACKOFF_PERIOD_SEC = 0.05
MAX_BACKOFF_PERIOD_SEC = 5

DRAINING_MESSAGE = "This node is being drained."


class GenericProxy(ABC):
    """This class is served as the base class for different types of proxies.
    It contains all the common setup and methods required for running a proxy.

    The proxy subclass need to implement the following methods:
      - `protocol()`
      - `not_found_response()`
      - `routes_response()`
      - `health_response()`
      - `setup_request_context_and_handle()`
      - `send_request_to_replica()`
    """

    def __init__(
        self,
        node_id: NodeId,
        node_ip_address: str,
        is_head: bool,
        proxy_router: ProxyRouter,
        request_timeout_s: Optional[float] = None,
        access_log_context: Dict[str, Any] = None,
    ):
        self.request_timeout_s = request_timeout_s
        if self.request_timeout_s is not None and self.request_timeout_s < 0:
            self.request_timeout_s = None

        self._node_id = node_id
        self._is_head = is_head

        self.proxy_router = proxy_router
        self.request_counter = metrics.Counter(
            f"serve_num_{self.protocol.lower()}_requests",
            description=f"The number of {self.protocol} requests processed.",
            tag_keys=("route", "method", "application", "status_code"),
        )

        self.request_error_counter = metrics.Counter(
            f"serve_num_{self.protocol.lower()}_error_requests",
            description=f"The number of errored {self.protocol} responses.",
            tag_keys=(
                "route",
                "error_code",
                "method",
                "application",
            ),
        )

        self.deployment_request_error_counter = metrics.Counter(
            f"serve_num_deployment_{self.protocol.lower()}_error_requests",
            description=(
                f"The number of errored {self.protocol} "
                "responses returned by each deployment."
            ),
            tag_keys=(
                "deployment",
                "error_code",
                "method",
                "route",
                "application",
            ),
        )

        # log REQUEST_LATENCY_BUCKET_MS
        logger.debug(f"REQUEST_LATENCY_BUCKET_MS: {REQUEST_LATENCY_BUCKETS_MS}")
        self.processing_latency_tracker = metrics.Histogram(
            f"serve_{self.protocol.lower()}_request_latency_ms",
            description=(
                f"The end-to-end latency of {self.protocol} requests "
                f"(measured from the Serve {self.protocol} proxy)."
            ),
            boundaries=REQUEST_LATENCY_BUCKETS_MS,
            tag_keys=(
                "method",
                "route",
                "application",
                "status_code",
            ),
        )

        self.num_ongoing_requests_gauge = metrics.Gauge(
            name=f"serve_num_ongoing_{self.protocol.lower()}_requests",
            description=f"The number of ongoing requests in this {self.protocol} "
            "proxy.",
            tag_keys=("node_id", "node_ip_address"),
        ).set_default_tags(
            {
                "node_id": node_id,
                "node_ip_address": node_ip_address,
            }
        )

        # `self._ongoing_requests` is used to count the number of ongoing requests
        self._ongoing_requests = 0
        # The time when the node starts to drain.
        # The node is not draining if it's None.
        self._draining_start_time: Optional[float] = None

        self._access_log_context = access_log_context or {}

        getattr(ServeUsageTag, f"{self.protocol.upper()}_PROXY_USED").record("1")

    @property
    @abstractmethod
    def protocol(self) -> RequestProtocol:
        """Protocol used in the proxy.

        Each proxy needs to implement its own logic for setting up the protocol.
        """
        raise NotImplementedError

    def _is_draining(self) -> bool:
        """Whether is proxy actor is in the draining status or not."""
        return self._draining_start_time is not None

    def is_drained(self):
        """Check whether the proxy actor is drained or not.

        A proxy actor is drained if it has no ongoing requests
        AND it has been draining for more than
        `PROXY_MIN_DRAINING_PERIOD_S` seconds.
        """
        if not self._is_draining():
            return False

        return (not self._ongoing_requests) and (
            (time.time() - self._draining_start_time) > PROXY_MIN_DRAINING_PERIOD_S
        )

    def update_draining(self, draining: bool):
        """Update the draining status of the proxy.

        This is called by the proxy state manager
        to drain or un-drain the proxy actor.
        """

        if draining and (not self._is_draining()):
            logger.info(
                f"Start to drain the proxy actor on node {self._node_id}.",
                extra={"log_to_stderr": False},
            )
            self._draining_start_time = time.time()
        if (not draining) and self._is_draining():
            logger.info(
                f"Stop draining the proxy actor on node {self._node_id}.",
                extra={"log_to_stderr": False},
            )
            self._draining_start_time = None

    @abstractmethod
    async def not_found_response(
        self, proxy_request: ProxyRequest
    ) -> ResponseGenerator:
        raise NotImplementedError

    @abstractmethod
    async def routes_response(
        self, *, healthy: bool, message: str
    ) -> ResponseGenerator:
        raise NotImplementedError

    @abstractmethod
    async def health_response(
        self, *, healthy: bool, message: str
    ) -> ResponseGenerator:
        raise NotImplementedError

    def _ongoing_requests_start(self):
        """Ongoing requests start.

        The current autoscale logic can downscale nodes with ongoing requests if the
        node doesn't have replicas and has no primary copies of objects in the object
        store. The counter and the dummy object reference will help to keep the node
        alive while draining requests, so they are not dropped unintentionally.
        """
        self._ongoing_requests += 1
        self.num_ongoing_requests_gauge.set(self._ongoing_requests)

    def _ongoing_requests_end(self):
        """Ongoing requests end.

        Decrement the ongoing request counter and drop the dummy object reference
        signaling that the node can be downscaled safely.
        """
        self._ongoing_requests -= 1
        self.num_ongoing_requests_gauge.set(self._ongoing_requests)

    def _get_health_or_routes_reponse(
        self, proxy_request: ProxyRequest
    ) -> ResponseHandlerInfo:
        """Get the response handler for system health and route endpoints.

        If the proxy is draining or has not yet received a route table update from the
        controller, both will return a non-OK status.
        """
        router_ready_for_traffic, router_msg = self.proxy_router.ready_for_traffic(
            self._is_head
        )
        if self._is_draining():
            healthy = False
            message = DRAINING_MESSAGE
        elif not router_ready_for_traffic:
            healthy = False
            message = router_msg
        else:
            healthy = True
            message = HEALTHY_MESSAGE

        if proxy_request.is_health_request:
            response_generator = self.health_response(healthy=healthy, message=message)
        else:
            assert proxy_request.is_route_request
            response_generator = self.routes_response(healthy=healthy, message=message)

        return ResponseHandlerInfo(
            response_generator=response_generator,
            metadata=HandlerMetadata(
                route=proxy_request.route_path,
            ),
            should_record_access_log=False,
            should_increment_ongoing_requests=False,
        )

    def _get_response_handler_info(
        self, proxy_request: ProxyRequest
    ) -> ResponseHandlerInfo:
        if proxy_request.is_health_request or proxy_request.is_route_request:
            return self._get_health_or_routes_reponse(proxy_request)

        matched_route = None
        if self.protocol == RequestProtocol.HTTP:
            matched_route = self.proxy_router.match_route(proxy_request.route_path)
        elif self.protocol == RequestProtocol.GRPC:
            matched_route = self.proxy_router.get_handle_for_endpoint(
                proxy_request.route_path
            )

        if matched_route is None:
            return ResponseHandlerInfo(
                response_generator=self.not_found_response(proxy_request),
                metadata=HandlerMetadata(
                    # Don't include the invalid route prefix because it can blow up our
                    # metrics' cardinality.
                    # See: https://github.com/ray-project/ray/issues/47999
                    route="",
                ),
                should_record_access_log=True,
                should_increment_ongoing_requests=False,
            )
        else:
            route_prefix, handle, app_is_cross_language = matched_route
            # Modify the path and root path so that reverse lookups and redirection
            # work as expected. We do this here instead of in replicas so it can be
            # changed without restarting the replicas.
            route_path = proxy_request.route_path
            if route_prefix != "/" and self.protocol == RequestProtocol.HTTP:
                assert not route_prefix.endswith("/")
                proxy_request.set_root_path(proxy_request.root_path + route_prefix)
                # NOTE(edoakes): starlette<0.33.0 expected the ASGI 'root_prefix'
                # to be stripped from the 'path', which wasn't technically following
                # the standard. See https://github.com/encode/starlette/pull/2352.
                if version.parse(starlette.__version__) < version.parse("0.33.0"):
                    proxy_request.set_path(route_path.replace(route_prefix, "", 1))

            # NOTE(edoakes): we use the route_prefix instead of the full HTTP path
            # for logs & metrics to avoid high cardinality.
            # See: https://github.com/ray-project/ray/issues/47999
            logs_and_metrics_route = (
                route_prefix
                if self.protocol == RequestProtocol.HTTP
                else handle.deployment_id.app_name
            )
            internal_request_id = generate_request_id()
            handle, request_id = self.setup_request_context_and_handle(
                app_name=handle.deployment_id.app_name,
                handle=handle,
                route=logs_and_metrics_route,
                proxy_request=proxy_request,
                internal_request_id=internal_request_id,
            )

            response_generator = self.send_request_to_replica(
                request_id=request_id,
                internal_request_id=internal_request_id,
                handle=handle,
                proxy_request=proxy_request,
                app_is_cross_language=app_is_cross_language,
            )

            return ResponseHandlerInfo(
                response_generator=response_generator,
                metadata=HandlerMetadata(
                    application_name=handle.deployment_id.app_name,
                    deployment_name=handle.deployment_id.name,
                    route=logs_and_metrics_route,
                ),
                should_record_access_log=True,
                should_increment_ongoing_requests=True,
            )

    async def proxy_request(self, proxy_request: ProxyRequest) -> ResponseGenerator:
        """Wrapper for proxy request.

        This method is served as common entry point by the proxy. It handles the
        routing, including routes and health checks, ongoing request counter,
        and metrics.
        """
        assert proxy_request.request_type in {"http", "websocket", "grpc"}

        response_handler_info = self._get_response_handler_info(proxy_request)

        start_time = time.time()
        if response_handler_info.should_increment_ongoing_requests:
            self._ongoing_requests_start()

        try:
            # The final message yielded must always be the `ResponseStatus`.
            status: Optional[ResponseStatus] = None
            async for message in response_handler_info.response_generator:
                if isinstance(message, ResponseStatus):
                    status = message

                yield message

            assert status is not None and isinstance(status, ResponseStatus)
        finally:
            # If anything during the request failed, we still want to ensure the ongoing
            # request counter is decremented.
            if response_handler_info.should_increment_ongoing_requests:
                self._ongoing_requests_end()

        latency_ms = (time.time() - start_time) * 1000.0
        if response_handler_info.should_record_access_log:
            request_context = ray.serve.context._get_serve_request_context()
            self._access_log_context[SERVE_LOG_ROUTE] = request_context.route
            self._access_log_context[SERVE_LOG_REQUEST_ID] = request_context.request_id
            logger.info(
                access_log_msg(
                    method=proxy_request.method,
                    route=request_context.route,
                    status=str(status.code),
                    latency_ms=latency_ms,
                ),
                extra=self._access_log_context,
            )

        self.request_counter.inc(
            tags={
                "route": response_handler_info.metadata.route,
                "method": proxy_request.method,
                "application": response_handler_info.metadata.application_name,
                "status_code": str(status.code),
            }
        )

        self.processing_latency_tracker.observe(
            latency_ms,
            tags={
                "route": response_handler_info.metadata.route,
                "method": proxy_request.method,
                "application": response_handler_info.metadata.application_name,
                "status_code": str(status.code),
            },
        )
        if status.is_error:
            self.request_error_counter.inc(
                tags={
                    "route": response_handler_info.metadata.route,
                    "method": proxy_request.method,
                    "application": response_handler_info.metadata.application_name,
                    "error_code": str(status.code),
                }
            )
            self.deployment_request_error_counter.inc(
                tags={
                    "route": response_handler_info.metadata.route,
                    "method": proxy_request.method,
                    "application": response_handler_info.metadata.application_name,
                    "error_code": str(status.code),
                    "deployment": response_handler_info.metadata.deployment_name,
                }
            )

    @abstractmethod
    def setup_request_context_and_handle(
        self,
        app_name: str,
        handle: DeploymentHandle,
        route: str,
        proxy_request: ProxyRequest,
        internal_request_id: str,
    ) -> Tuple[DeploymentHandle, str]:
        """Setup the request context and handle for the request.

        Each proxy needs to implement its own logic for setting up the request context
        and handle.
        """
        raise NotImplementedError

    @abstractmethod
    async def send_request_to_replica(
        self,
        request_id: str,
        internal_request_id: str,
        handle: DeploymentHandle,
        proxy_request: ProxyRequest,
        app_is_cross_language: bool = False,
    ) -> ResponseGenerator:
        """Send the request to the replica and handle streaming response.

        Each proxy needs to implement its own logic for sending the request and
        handling the streaming response.
        """
        raise NotImplementedError


class gRPCProxy(GenericProxy):
    """This class is meant to be instantiated and run by an gRPC server.

    This is the servicer class for the gRPC server. It implements `unary_unary`
    as the entry point for unary gRPC request and `unary_stream` as the entry
    point for streaming gRPC request.
    """

    @property
    def protocol(self) -> RequestProtocol:
        return RequestProtocol.GRPC

    async def not_found_response(
        self, proxy_request: ProxyRequest
    ) -> ResponseGenerator:
        if not proxy_request.app_name:
            application_message = "Application metadata not set."
        else:
            application_message = f"Application '{proxy_request.app_name}' not found."
        not_found_message = (
            f"{application_message} Ping "
            "/ray.serve.RayServeAPIService/ListApplications for available applications."
        )

        yield ResponseStatus(
            code=grpc.StatusCode.NOT_FOUND,
            message=not_found_message,
            is_error=True,
        )

    async def routes_response(
        self, *, healthy: bool, message: str
    ) -> ResponseGenerator:
        yield ListApplicationsResponse(
            application_names=[
                endpoint.app_name for endpoint in self.proxy_router.endpoints
            ],
        ).SerializeToString()

        yield ResponseStatus(
            code=grpc.StatusCode.OK if healthy else grpc.StatusCode.UNAVAILABLE,
            message=message,
            is_error=not healthy,
        )

    async def health_response(self, *, healthy: bool, message) -> ResponseGenerator:
        yield HealthzResponse(message=message).SerializeToString()
        yield ResponseStatus(
            code=grpc.StatusCode.OK if healthy else grpc.StatusCode.UNAVAILABLE,
            message=message,
            is_error=not healthy,
        )

    def service_handler_factory(self, service_method: str, stream: bool) -> Callable:
        async def unary_unary(
            request_proto: Any, context: grpc._cython.cygrpc._ServicerContext
        ) -> bytes:
            """Entry point of the gRPC proxy unary request.

            This method is called by the gRPC server when a unary request is received.
            It wraps the request in a ProxyRequest object and calls proxy_request.
            The return value is serialized user defined protobuf bytes.
            """
            proxy_request = gRPCProxyRequest(
                request_proto=request_proto,
                context=context,
                service_method=service_method,
                stream=False,
            )

            status = None
            response = None
            async for message in self.proxy_request(proxy_request=proxy_request):
                if isinstance(message, ResponseStatus):
                    status = message
                else:
                    response = message

            set_grpc_code_and_details(context, status)

            return response

        async def unary_stream(
            request_proto: Any, context: grpc._cython.cygrpc._ServicerContext
        ) -> Generator[bytes, None, None]:
            """Entry point of the gRPC proxy streaming request.

            This method is called by the gRPC server when a streaming request is
            received. It wraps the request in a ProxyRequest object and calls
            proxy_request. The return value is a generator of serialized user defined
            protobuf bytes.
            """
            proxy_request = gRPCProxyRequest(
                request_proto=request_proto,
                context=context,
                service_method=service_method,
                stream=True,
            )

            status = None
            async for message in self.proxy_request(proxy_request=proxy_request):
                if isinstance(message, ResponseStatus):
                    status = message
                else:
                    yield message

            set_grpc_code_and_details(context, status)

        return unary_stream if stream else unary_unary

    def setup_request_context_and_handle(
        self,
        app_name: str,
        handle: DeploymentHandle,
        route: str,
        proxy_request: ProxyRequest,
        internal_request_id: str,
    ) -> Tuple[DeploymentHandle, str]:
        """Setup request context and handle for the request.

        Unpack gRPC request metadata and extract info to set up request context and
        handle.
        """
        multiplexed_model_id = proxy_request.multiplexed_model_id
        request_id = proxy_request.request_id
        if not request_id:
            request_id = generate_request_id()
            proxy_request.request_id = request_id

        handle = handle.options(
            stream=proxy_request.stream,
            multiplexed_model_id=multiplexed_model_id,
            method_name=proxy_request.method_name,
        )

        request_context_info = {
            "route": route,
            "request_id": request_id,
            "_internal_request_id": internal_request_id,
            "app_name": app_name,
            "multiplexed_model_id": multiplexed_model_id,
            "grpc_context": proxy_request.ray_serve_grpc_context,
        }
        ray.serve.context._serve_request_context.set(
            ray.serve.context._RequestContext(**request_context_info)
        )
        proxy_request.send_request_id(request_id=request_id)
        return handle, request_id

    async def send_request_to_replica(
        self,
        request_id: str,
        internal_request_id: str,
        handle: DeploymentHandle,
        proxy_request: ProxyRequest,
        app_is_cross_language: bool = False,
    ) -> ResponseGenerator:
        response_generator = ProxyResponseGenerator(
            handle.remote(proxy_request.serialized_replica_arg()),
            timeout_s=self.request_timeout_s,
        )

        try:
            async for context, result in response_generator:
                context._set_on_grpc_context(proxy_request.context)
                yield result

            status = ResponseStatus(code=grpc.StatusCode.OK)
        except BaseException as e:
            status = get_grpc_response_status(e, self.request_timeout_s, request_id)

        # The status code should always be set.
        assert status is not None
        yield status


class HTTPProxy(GenericProxy):
    """This class is meant to be instantiated and run by an ASGI HTTP server."""

    def __init__(
        self,
        node_id: NodeId,
        node_ip_address: str,
        is_head: bool,
        proxy_router: ProxyRouter,
        self_actor_name: str,
        request_timeout_s: Optional[float] = None,
        access_log_context: Dict[str, Any] = None,
    ):
        super().__init__(
            node_id,
            node_ip_address,
            is_head,
            proxy_router,
            request_timeout_s=request_timeout_s,
            access_log_context=access_log_context,
        )
        self.self_actor_name = self_actor_name
        self.asgi_receive_queues: Dict[str, MessageQueue] = dict()

    @property
    def protocol(self) -> RequestProtocol:
        return RequestProtocol.HTTP

    async def not_found_response(
        self, proxy_request: ProxyRequest
    ) -> ResponseGenerator:
        status_code = 404
        for message in convert_object_to_asgi_messages(
            f"Path '{proxy_request.path}' not found. "
            "Ping http://.../-/routes for available routes.",
            status_code=status_code,
        ):
            yield message

        yield ResponseStatus(code=status_code, is_error=True)

    async def routes_response(
        self, *, healthy: bool, message: str
    ) -> ResponseGenerator:
        status_code = 200 if healthy else 503
        if healthy:
            response = dict()
            for endpoint, info in self.proxy_router.endpoints.items():
                # For 2.x deployments, return {route -> app name}
                if endpoint.app_name:
                    response[info.route] = endpoint.app_name
                # Keep compatibility with 1.x deployments.
                else:
                    response[info.route] = endpoint.name
        else:
            response = message

        for asgi_message in convert_object_to_asgi_messages(
            response,
            status_code=status_code,
        ):
            yield asgi_message

        yield ResponseStatus(
            code=status_code,
            message=message,
            is_error=not healthy,
        )

    async def health_response(
        self, *, healthy: bool, message: str = ""
    ) -> ResponseGenerator:
        status_code = 200 if healthy else 503
        for asgi_message in convert_object_to_asgi_messages(
            message,
            status_code=status_code,
        ):
            yield asgi_message

        yield ResponseStatus(
            code=status_code,
            is_error=not healthy,
            message=message,
        )

    async def receive_asgi_messages(
        self, request_metadata: RequestMetadata
    ) -> ResponseGenerator:
        queue = self.asgi_receive_queues.get(request_metadata.internal_request_id, None)
        if queue is None:
            raise KeyError(f"Request ID {request_metadata.request_id} not found.")

        await queue.wait_for_message()
        return queue.get_messages_nowait()

    async def __call__(self, scope, receive, send):
        """Implements the ASGI protocol.

        See details at:
            https://asgi.readthedocs.io/en/latest/specs/index.html.
        """
        proxy_request = ASGIProxyRequest(scope=scope, receive=receive, send=send)
        async for message in self.proxy_request(proxy_request):
            if not isinstance(message, ResponseStatus):
                await send(message)

    async def proxy_asgi_receive(
        self, receive: Receive, queue: MessageQueue
    ) -> Optional[int]:
        """Proxies the `receive` interface, placing its messages into the queue.

        Once a disconnect message is received, the call exits and `receive` is no longer
        called.

        For HTTP messages, `None` is always returned.
        For websocket messages, the disconnect code is returned if a disconnect code is
        received.
        """
        try:
            while True:
                msg = await receive()
                await queue(msg)

                if msg["type"] == "http.disconnect":
                    return None

                if msg["type"] == "websocket.disconnect":
                    return msg["code"]
        finally:
            # Close the queue so any subsequent calls to fetch messages return
            # immediately: https://github.com/ray-project/ray/issues/38368.
            queue.close()

    def setup_request_context_and_handle(
        self,
        app_name: str,
        handle: DeploymentHandle,
        route: str,
        proxy_request: ProxyRequest,
        internal_request_id: str,
    ) -> Tuple[DeploymentHandle, str]:
        """Setup request context and handle for the request.

        Unpack HTTP request headers and extract info to set up request context and
        handle.
        """
        request_context_info = {
            "route": route,
            "app_name": app_name,
            "_internal_request_id": internal_request_id,
            "is_http_request": True,
        }
        for key, value in proxy_request.headers:
            if key.decode() == SERVE_MULTIPLEXED_MODEL_ID:
                multiplexed_model_id = value.decode()
                handle = handle.options(multiplexed_model_id=multiplexed_model_id)
                request_context_info["multiplexed_model_id"] = multiplexed_model_id
            if key.decode() == SERVE_HTTP_REQUEST_ID_HEADER:
                request_context_info["request_id"] = value.decode()
        ray.serve.context._serve_request_context.set(
            ray.serve.context._RequestContext(**request_context_info)
        )
        return handle, request_context_info["request_id"]

    async def _format_handle_arg_for_java(
        self,
        proxy_request: ProxyRequest,
    ) -> bytes:
        """Convert an HTTP request to the Java-accepted format (single byte string)."""
        query_string = proxy_request.scope.get("query_string")
        http_body_bytes = await receive_http_body(
            proxy_request.scope, proxy_request.receive, proxy_request.send
        )
        if query_string:
            arg = query_string.decode().split("=", 1)[1]
        else:
            arg = http_body_bytes.decode()

        return arg

    async def send_request_to_replica(
        self,
        request_id: str,
        internal_request_id: str,
        handle: DeploymentHandle,
        proxy_request: ProxyRequest,
        app_is_cross_language: bool = False,
    ) -> ResponseGenerator:
        """Send the request to the replica and yield its response messages.

        The yielded values will be ASGI messages until the final one, which will be
        the status code.
        """
        if app_is_cross_language:
            handle_arg_bytes = await self._format_handle_arg_for_java(proxy_request)
            # Response is returned as raw bytes, convert it to ASGI messages.
            result_callback = convert_object_to_asgi_messages
        else:
            handle_arg_bytes = proxy_request.serialized_replica_arg(
                proxy_actor_name=self.self_actor_name,
            )
            # Messages are returned as pickled dictionaries.
            result_callback = pickle.loads

        # Proxy the receive interface by placing the received messages on a queue.
        # The downstream replica must call back into `receive_asgi_messages` on this
        # actor to receive the messages.
        receive_queue = MessageQueue()
        self.asgi_receive_queues[internal_request_id] = receive_queue
        proxy_asgi_receive_task = get_or_create_event_loop().create_task(
            self.proxy_asgi_receive(proxy_request.receive, receive_queue)
        )

        response_generator = ProxyResponseGenerator(
            handle.remote(handle_arg_bytes),
            timeout_s=self.request_timeout_s,
            disconnected_task=proxy_asgi_receive_task,
            result_callback=result_callback,
        )

        status: Optional[ResponseStatus] = None
        response_started = False
        expecting_trailers = False
        try:
            async for asgi_message_batch in response_generator:
                # See the ASGI spec for message details:
                # https://asgi.readthedocs.io/en/latest/specs/www.html.
                for asgi_message in asgi_message_batch:
                    if asgi_message["type"] == "http.response.start":
                        # HTTP responses begin with exactly one
                        # "http.response.start" message containing the "status"
                        # field. Other response types (e.g., WebSockets) may not.
                        status_code = str(asgi_message["status"])
                        status = ResponseStatus(
                            code=status_code,
                            is_error=status_code.startswith(("4", "5")),
                        )
                        expecting_trailers = asgi_message.get("trailers", False)
                    elif asgi_message["type"] == "websocket.accept":
                        # Websocket code explicitly handles client disconnects,
                        # so let the ASGI disconnect message propagate instead of
                        # cancelling the handler.
                        response_generator.stop_checking_for_disconnect()
                    elif (
                        asgi_message["type"] == "http.response.body"
                        and not asgi_message.get("more_body", False)
                        and not expecting_trailers
                    ):
                        # If the body is completed and we aren't expecting trailers, the
                        # response is done so we should stop listening for disconnects.
                        response_generator.stop_checking_for_disconnect()
                    elif asgi_message["type"] == "http.response.trailers":
                        # If we are expecting trailers, the response is only done when
                        # the trailers message has been sent.
                        if not asgi_message.get("more_trailers", False):
                            response_generator.stop_checking_for_disconnect()
                    elif asgi_message["type"] in [
                        "websocket.close",
                        "websocket.disconnect",
                    ]:
                        status_code = str(asgi_message["code"])
                        status = ResponseStatus(
                            code=status_code,
                            # All status codes are considered errors aside from:
                            # 1000 (CLOSE_NORMAL), 1001 (CLOSE_GOING_AWAY).
                            is_error=status_code not in ["1000", "1001"],
                        )
                        response_generator.stop_checking_for_disconnect()

                    yield asgi_message
                    response_started = True
        except BaseException as e:
            status = get_http_response_status(e, self.request_timeout_s, request_id)
            for asgi_message in send_http_response_on_exception(
                status, response_started
            ):
                yield asgi_message

        finally:
            # For websocket connection, queue receive task is done when receiving
            # disconnect message from client.
            receive_client_disconnect_msg = False
            if not proxy_asgi_receive_task.done():
                proxy_asgi_receive_task.cancel()
            else:
                receive_client_disconnect_msg = True

            # If the server disconnects, status_code can be set above from the
            # disconnect message.
            # If client disconnects, the disconnect code comes from
            # a client message via the receive interface.
            if status is None and proxy_request.request_type == "websocket":
                if receive_client_disconnect_msg:
                    # The disconnect message is sent from the client.
                    status = ResponseStatus(
                        code=str(proxy_asgi_receive_task.result()),
                        is_error=True,
                    )
                else:
                    # The server disconnect without sending a disconnect message
                    # (otherwise the `status` would be set).
                    status = ResponseStatus(
                        code="1000",  # [Sihan] is there a better code for this?
                        is_error=True,
                    )

            del self.asgi_receive_queues[internal_request_id]

        # The status code should always be set.
        assert status is not None
        yield status


class ProxyActorInterface(ABC):
    """Abstract interface for proxy actors in Ray Serve.

    This interface defines the contract that all proxy actor implementations must follow,
    allowing for different proxy backends (Ray HTTP/gRPC proxies, HAProxy, etc.).
    """

    def __init__(
        self,
        *,
        node_id: NodeId,
        node_ip_address: str,
        logging_config: LoggingConfig,
        log_buffer_size: int = RAY_SERVE_REQUEST_PATH_LOG_BUFFER_SIZE,
    ):
        """Initialize the proxy actor.

        Args:
            node_id: ID of the node this proxy is running on
            node_ip_address: IP address of the node
            logging_config: Logging configuration
            log_buffer_size: Size of the log buffer
        """
        self._node_id = node_id
        self._node_ip_address = node_ip_address
        self._logging_config = logging_config
        self._log_buffer_size = log_buffer_size

        self._update_logging_config(logging_config)

    @abstractmethod
    async def ready(self) -> str:
        """Blocks until the proxy is ready to serve requests.

        Returns:
            JSON-serialized metadata containing proxy information (worker ID, log file path, etc.)
        """
        pass

    @abstractmethod
    async def update_draining(
        self, draining: bool, _after: Optional[Any] = None
    ) -> None:
        """Update the draining status of the proxy.

        Args:
            draining: Whether the proxy should be draining
            _after: Optional ObjectRef for scheduling dependency
        """
        pass

    @abstractmethod
    async def is_drained(self, _after: Optional[Any] = None) -> bool:
        """Check whether the proxy is drained.

        Args:
            _after: Optional ObjectRef for scheduling dependency

        Returns:
            True if the proxy is drained, False otherwise
        """
        pass

    @abstractmethod
    async def check_health(self) -> bool:
        """Check the health of the proxy.

        Returns:
            True if the proxy is healthy, False otherwise
        """
        pass

    @abstractmethod
    def pong(self) -> str:
        """Respond to ping from replicas.

        Returns:
            A response string
        """
        pass

    @abstractmethod
    async def receive_asgi_messages(self, request_metadata: RequestMetadata) -> bytes:
        """Handle ASGI messages for HTTP requests.

        Args:
            request_metadata: Metadata about the request

        Returns:
            Serialized ASGI messages
        """
        pass

    # Testing and debugging methods
    @abstractmethod
    def _get_http_options(self) -> HTTPOptions:
        """Get HTTP options used by the proxy."""
        pass

    @abstractmethod
    def _get_logging_config(self) -> Optional[str]:
        """Get the file path for the logger (for testing purposes)."""
        pass

    @abstractmethod
    def _dump_ingress_replicas_for_testing(self, route: str) -> Set:
        """Get replicas for a route (for testing)."""
        pass

<<<<<<< HEAD
    @abstractmethod
    def shutdown(self):
        """Shutdown the proxy to gracefully stop associated processes."""
        pass
=======
    def _update_logging_config(self, logging_config: LoggingConfig):
        configure_component_logger(
            component_name="proxy",
            component_id=self._node_ip_address,
            logging_config=logging_config,
            buffer_size=self._log_buffer_size,
        )
>>>>>>> b64aa659


@ray.remote(num_cpus=0)
class ProxyActor(ProxyActorInterface):
    def __init__(
        self,
        http_options: HTTPOptions,
        grpc_options: gRPCOptions,
        *,
        node_id: NodeId,
        node_ip_address: str,
        logging_config: LoggingConfig,
        long_poll_client: Optional[LongPollClient] = None,
    ):  # noqa: F821
        super().__init__(
            node_id=node_id,
            node_ip_address=node_ip_address,
            logging_config=logging_config,
        )

        self._grpc_options = grpc_options
        self._http_options = configure_http_middlewares(http_options)
        grpc_enabled = is_grpc_enabled(self._grpc_options)
        event_loop = get_or_create_event_loop()
        self.long_poll_client = long_poll_client or LongPollClient(
            ray.get_actor(SERVE_CONTROLLER_NAME, namespace=SERVE_NAMESPACE),
            {
                LongPollNamespace.GLOBAL_LOGGING_CONFIG: self._update_logging_config,
                LongPollNamespace.ROUTE_TABLE: self._update_routes_in_proxies,
            },
            call_in_event_loop=event_loop,
        )

        startup_msg = f"Proxy starting on node {self._node_id} (HTTP port: {self._http_options.port}"
        if grpc_enabled:
            startup_msg += f", gRPC port: {self._grpc_options.port})."
        else:
            startup_msg += ")."
        logger.info(startup_msg)
        logger.debug(
            f"Configure Proxy actor {ray.get_runtime_context().get_actor_id()} "
            f"logger with logging config: {logging_config}"
        )

        configure_component_memory_profiler(
            component_name="proxy", component_id=node_ip_address
        )
        if logging_config.encoding == EncodingType.JSON:
            # Create logging context for access logs as a performance optimization.
            # While logging_utils can automatically add Ray core and Serve access log context,
            # we pre-compute it here since context evaluation is expensive and this context
            # will be reused for multiple access log entries.
            ray_core_logging_context = CoreContextFilter.get_ray_core_logging_context()
            # remove task level log keys from ray core logging context, it would be nice
            # to have task level log keys here but we are letting those go in favor of
            # performance optimization. Also we cannot include task level log keys here because
            # they would referance the current task (__init__) and not the task that is logging.
            for key in CoreContextFilter.TASK_LEVEL_LOG_KEYS:
                ray_core_logging_context.pop(key, None)
            access_log_context = {
                **ray_core_logging_context,
                SERVE_LOG_COMPONENT: "proxy",
                SERVE_LOG_COMPONENT_ID: self._node_ip_address,
                "log_to_stderr": False,
                "skip_context_filter": True,
                "serve_access_log": True,
            }
        else:
            access_log_context = {
                "log_to_stderr": False,
                "skip_context_filter": True,
                "serve_access_log": True,
            }

        is_head = self._node_id == get_head_node_id()
        self.proxy_router = ProxyRouter(get_proxy_handle)
        self.http_proxy = HTTPProxy(
            node_id=self._node_id,
            node_ip_address=self._node_ip_address,
            is_head=is_head,
            self_actor_name=ray.get_runtime_context().get_actor_name(),
            proxy_router=self.proxy_router,
            request_timeout_s=self._http_options.request_timeout_s,
            access_log_context=access_log_context,
        )
        self.grpc_proxy = (
            gRPCProxy(
                node_id=self._node_id,
                node_ip_address=self._node_ip_address,
                is_head=is_head,
                proxy_router=self.proxy_router,
                request_timeout_s=self._grpc_options.request_timeout_s,
                access_log_context=access_log_context,
            )
            if grpc_enabled
            else None
        )

        # Start a task to initialize the HTTP server.
        # The result of this task is checked in the `ready` method.
        self._start_http_server_task = event_loop.create_task(
            start_asgi_http_server(
                self.http_proxy,
                self._http_options,
                event_loop=event_loop,
                enable_so_reuseport=SOCKET_REUSE_PORT_ENABLED,
            )
        )
        # A task that runs the HTTP server until it exits (currently runs forever).
        # Populated with the result of self._start_http_server_task.
        self._running_http_server_task: Optional[asyncio.Task] = None

        # Start a task to initialize the gRPC server.
        # The result of this task is checked in the `ready` method.
        self._start_grpc_server_task: Optional[asyncio.Task] = None
        if grpc_enabled:
            self._start_grpc_server_task = event_loop.create_task(
                start_grpc_server(
                    self.grpc_proxy.service_handler_factory,
                    self._grpc_options,
                    event_loop=event_loop,
                    enable_so_reuseport=SOCKET_REUSE_PORT_ENABLED,
                ),
            )
        # A task that runs the gRPC server until it exits (currently runs forever).
        # Populated with the result of self._start_grpc_server_task.
        self._running_grpc_server_task: Optional[asyncio.Task] = None

        _configure_gc_options()

    def _update_routes_in_proxies(self, endpoints: Dict[DeploymentID, EndpointInfo]):
        self.proxy_router.update_routes(endpoints)

    def _get_logging_config(self) -> Tuple:
        """Get the logging configuration (for testing purposes)."""
        log_file_path = None
        for handler in logger.handlers:
            if isinstance(handler, logging.handlers.MemoryHandler):
                log_file_path = handler.target.baseFilename
        return log_file_path

    def _dump_ingress_replicas_for_testing(self, route: str) -> Set[ReplicaID]:
        _, handle, _ = self.http_proxy.proxy_router.match_route(route)
        return handle._router._asyncio_router._request_router._replica_id_set

    async def ready(self) -> str:
        """Blocks until the proxy HTTP (and optionally gRPC) servers are running.

        Returns JSON-serialized metadata containing the proxy's worker ID and log
        file path.

        Raises any exceptions that occur setting up the HTTP or gRPC server.
        """
        try:
            self._running_http_server_task = await self._start_http_server_task
        except Exception as e:
            logger.exception("Failed to start proxy HTTP server.")
            raise e from None

        try:
            if self._start_grpc_server_task is not None:
                self._running_grpc_server_task = await self._start_grpc_server_task
        except Exception as e:
            logger.exception("Failed to start proxy gRPC server.")
            raise e from None

        # Return proxy metadata used by the controller.
        # NOTE(zcin): We need to convert the metadata to a json string because
        # of cross-language scenarios. Java can't deserialize a Python tuple.
        return json.dumps(
            [
                ray.get_runtime_context().get_worker_id(),
                get_component_logger_file_path(),
            ]
        )

    async def update_draining(self, draining: bool, _after: Optional[Any] = None):
        """Update the draining status of the HTTP and gRPC proxies.

        Unused `_after` argument is for scheduling: passing an ObjectRef
        allows delaying this call until after the `_after` call has returned.
        """

        self.http_proxy.update_draining(draining)
        if self.grpc_proxy:
            self.grpc_proxy.update_draining(draining)

    async def is_drained(self, _after: Optional[Any] = None):
        """Check whether both HTTP and gRPC proxies are drained or not.

        Unused `_after` argument is for scheduling: passing an ObjectRef
        allows delaying this call until after the `_after` call has returned.
        """

        return self.http_proxy.is_drained() and (
            self.grpc_proxy is None or self.grpc_proxy.is_drained()
        )

    async def check_health(self) -> bool:
        """No-op method to check on the health of the HTTP Proxy.

        Make sure the async event loop is not blocked.
        """
        logger.debug("Received health check.", extra={"log_to_stderr": False})
        return True

    def pong(self):
        """Called by the replica to initialize its handle to the proxy."""
        pass

    async def receive_asgi_messages(self, request_metadata: RequestMetadata) -> bytes:
        """Get ASGI messages for the provided `request_metadata`.

        After the proxy has stopped receiving messages for this `request_metadata`,
        this will always return immediately.

        Raises `KeyError` if this request ID is not found. This will happen when the
        request is no longer being handled (e.g., the user disconnects).
        """
        return pickle.dumps(
            await self.http_proxy.receive_asgi_messages(request_metadata)
        )

    def _get_http_options(self) -> HTTPOptions:
        """Internal method to get HTTP options used by the proxy."""
        return self._http_options

    def shutdown(self) -> None:
        # Not implemented by proxy. May be implemented in the future.
        return


def _configure_gc_options():
    if not RAY_SERVE_ENABLE_PROXY_GC_OPTIMIZATIONS:
        return

    # Collect any objects that exist already and exclude them from future GC.
    gc.collect(2)
    gc.freeze()

    # Tune the GC threshold to run less frequently (default is 700).
    gc.set_threshold(RAY_SERVE_PROXY_GC_THRESHOLD)<|MERGE_RESOLUTION|>--- conflicted
+++ resolved
@@ -1125,12 +1125,11 @@
         """Get replicas for a route (for testing)."""
         pass
 
-<<<<<<< HEAD
     @abstractmethod
     def shutdown(self):
         """Shutdown the proxy to gracefully stop associated processes."""
         pass
-=======
+      
     def _update_logging_config(self, logging_config: LoggingConfig):
         configure_component_logger(
             component_name="proxy",
@@ -1138,7 +1137,6 @@
             logging_config=logging_config,
             buffer_size=self._log_buffer_size,
         )
->>>>>>> b64aa659
 
 
 @ray.remote(num_cpus=0)
