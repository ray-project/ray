import asyncio
import gc
import json
import logging
import os
import pickle
import time
from abc import ABC, abstractmethod
from copy import deepcopy
from typing import Any, Callable, Dict, Generator, Optional, Set, Tuple

import grpc
import starlette
import starlette.routing
from packaging import version
from starlette.types import Receive

import ray
from ray._private.utils import get_or_create_event_loop
from ray.anyscale.serve._private.tracing_utils import (
    set_span_attributes,
    set_trace_status,
    setup_tracing,
    tracing_decorator_factory,
)
from ray.anyscale.serve.utils import asyncio_grpc_exception_handler
from ray.exceptions import RayActorError, RayTaskError
from ray.serve._private.common import (
    DeploymentID,
    EndpointInfo,
    NodeId,
    ReplicaID,
    RequestMetadata,
    RequestProtocol,
)
from ray.serve._private.constants import (
    DEFAULT_LATENCY_BUCKET_MS,
    PROXY_MIN_DRAINING_PERIOD_S,
    RAY_SERVE_ENABLE_PROXY_GC_OPTIMIZATIONS,
    RAY_SERVE_HTTP_PROXY_CALLBACK_IMPORT_PATH,
    RAY_SERVE_PROXY_GC_THRESHOLD,
    SERVE_CONTROLLER_NAME,
    SERVE_LOGGER_NAME,
    SERVE_MULTIPLEXED_MODEL_ID,
    SERVE_NAMESPACE,
)
from ray.serve._private.default_impl import get_proxy_handle
from ray.serve._private.grpc_util import start_grpc_server
from ray.serve._private.http_util import (
    MessageQueue,
    convert_object_to_asgi_messages,
    receive_http_body,
    start_asgi_http_server,
    validate_http_proxy_callback_return,
)
from ray.serve._private.logging_utils import (
    access_log_msg,
    configure_component_cpu_profiler,
    configure_component_logger,
    configure_component_memory_profiler,
    get_component_logger_file_path,
)
from ray.serve._private.long_poll import LongPollClient, LongPollNamespace
from ray.serve._private.proxy_request_response import (
    ASGIProxyRequest,
    HandlerMetadata,
    ProxyRequest,
    ResponseGenerator,
    ResponseHandlerInfo,
    ResponseStatus,
    gRPCProxyRequest,
)
from ray.serve._private.proxy_response_generator import ProxyResponseGenerator
from ray.serve._private.proxy_router import ProxyRouter
from ray.serve._private.usage import ServeUsageTag
from ray.serve._private.utils import (
    call_function_from_import_path,
    generate_request_id,
    get_head_node_id,
)
from ray.serve.config import HTTPOptions, gRPCOptions
from ray.serve.exceptions import BackPressureError, DeploymentUnavailableError
from ray.serve.generated.serve_pb2 import HealthzResponse, ListApplicationsResponse
from ray.serve.handle import DeploymentHandle
from ray.serve.schema import LoggingConfig
from ray.util import metrics

logger = logging.getLogger(SERVE_LOGGER_NAME)

HTTP_REQUEST_MAX_RETRIES = int(os.environ.get("RAY_SERVE_HTTP_REQUEST_MAX_RETRIES", 10))
assert HTTP_REQUEST_MAX_RETRIES >= 0, (
    f"Got unexpected value {HTTP_REQUEST_MAX_RETRIES} for "
    "RAY_SERVE_HTTP_REQUEST_MAX_RETRIES environment variable. "
    "RAY_SERVE_HTTP_REQUEST_MAX_RETRIES cannot be negative."
)

TIMEOUT_ERROR_CODE = "timeout"
DISCONNECT_ERROR_CODE = "disconnection"
SOCKET_REUSE_PORT_ENABLED = (
    os.environ.get("SERVE_SOCKET_REUSE_PORT_ENABLED", "1") == "1"
)

RAY_SERVE_HTTP_KEEP_ALIVE_TIMEOUT_S = int(
    os.environ.get("RAY_SERVE_HTTP_KEEP_ALIVE_TIMEOUT_S", 0)
)
# TODO (shrekris-anyscale): Deprecate SERVE_REQUEST_PROCESSING_TIMEOUT_S env var
RAY_SERVE_REQUEST_PROCESSING_TIMEOUT_S = (
    float(os.environ.get("RAY_SERVE_REQUEST_PROCESSING_TIMEOUT_S", 0))
    or float(os.environ.get("SERVE_REQUEST_PROCESSING_TIMEOUT_S", 0))
    or None
)

if os.environ.get("SERVE_REQUEST_PROCESSING_TIMEOUT_S") is not None:
    logger.warning(
        "The `SERVE_REQUEST_PROCESSING_TIMEOUT_S` environment variable has "
        "been deprecated. Please set `request_timeout_s` in your Serve config's "
        "`http_options` field instead. `SERVE_REQUEST_PROCESSING_TIMEOUT_S` will be "
        "ignored in future versions. See: https://docs.ray.io/en/releases-2.5.1/serve/a"
        "pi/doc/ray.serve.schema.HTTPOptionsSchema.html#ray.serve.schema.HTTPOptionsSch"
        "ema.request_timeout_s"
    )


INITIAL_BACKOFF_PERIOD_SEC = 0.05
MAX_BACKOFF_PERIOD_SEC = 5

HEALTHY_MESSAGE = "success"
DRAINING_MESSAGE = "This node is being drained."


class GenericProxy(ABC):
    """This class is served as the base class for different types of proxies.
    It contains all the common setup and methods required for running a proxy.

    The proxy subclass need to implement the following methods:
      - `protocol()`
      - `not_found_response()`
      - `routes_response()`
      - `health_response()`
      - `setup_request_context_and_handle()`
      - `send_request_to_replica()`
    """

    def __init__(
        self,
        node_id: NodeId,
        node_ip_address: str,
        is_head: bool,
        proxy_router: ProxyRouter,
        request_timeout_s: Optional[float] = None,
    ):
        self.request_timeout_s = request_timeout_s
        if self.request_timeout_s is not None and self.request_timeout_s < 0:
            self.request_timeout_s = None

        self._node_id = node_id
        self._is_head = is_head

        self.proxy_router = proxy_router
        self.request_counter = metrics.Counter(
            f"serve_num_{self.protocol.lower()}_requests",
            description=f"The number of {self.protocol} requests processed.",
            tag_keys=("route", "method", "application", "status_code"),
        )

        self.request_error_counter = metrics.Counter(
            f"serve_num_{self.protocol.lower()}_error_requests",
            description=f"The number of errored {self.protocol} responses.",
            tag_keys=(
                "route",
                "error_code",
                "method",
                "application",
            ),
        )

        self.deployment_request_error_counter = metrics.Counter(
            f"serve_num_deployment_{self.protocol.lower()}_error_requests",
            description=(
                f"The number of errored {self.protocol} "
                "responses returned by each deployment."
            ),
            tag_keys=(
                "deployment",
                "error_code",
                "method",
                "route",
                "application",
            ),
        )

        self.processing_latency_tracker = metrics.Histogram(
            f"serve_{self.protocol.lower()}_request_latency_ms",
            description=(
                f"The end-to-end latency of {self.protocol} requests "
                f"(measured from the Serve {self.protocol} proxy)."
            ),
            boundaries=DEFAULT_LATENCY_BUCKET_MS,
            tag_keys=(
                "method",
                "route",
                "application",
                "status_code",
            ),
        )

        self.num_ongoing_requests_gauge = metrics.Gauge(
            name=f"serve_num_ongoing_{self.protocol.lower()}_requests",
            description=f"The number of ongoing requests in this {self.protocol} "
            "proxy.",
            tag_keys=("node_id", "node_ip_address"),
        ).set_default_tags(
            {
                "node_id": node_id,
                "node_ip_address": node_ip_address,
            }
        )

        # `self._ongoing_requests` is used to count the number of ongoing requests
        self._ongoing_requests = 0
        # The time when the node starts to drain.
        # The node is not draining if it's None.
        self._draining_start_time: Optional[float] = None

        getattr(ServeUsageTag, f"{self.protocol.upper()}_PROXY_USED").record("1")

    @property
    @abstractmethod
    def protocol(self) -> RequestProtocol:
        """Protocol used in the proxy.

        Each proxy needs to implement its own logic for setting up the protocol.
        """
        raise NotImplementedError

    def _is_draining(self) -> bool:
        """Whether is proxy actor is in the draining status or not."""
        return self._draining_start_time is not None

    def is_drained(self):
        """Check whether the proxy actor is drained or not.

        A proxy actor is drained if it has no ongoing requests
        AND it has been draining for more than
        `PROXY_MIN_DRAINING_PERIOD_S` seconds.
        """
        if not self._is_draining():
            return False

        return (not self._ongoing_requests) and (
            (time.time() - self._draining_start_time) > PROXY_MIN_DRAINING_PERIOD_S
        )

    def update_draining(self, draining: bool):
        """Update the draining status of the proxy.

        This is called by the proxy state manager
        to drain or un-drain the proxy actor.
        """

        if draining and (not self._is_draining()):
            logger.info(
                f"Start to drain the proxy actor on node {self._node_id}.",
                extra={"log_to_stderr": False},
            )
            self._draining_start_time = time.time()
        if (not draining) and self._is_draining():
            logger.info(
                f"Stop draining the proxy actor on node {self._node_id}.",
                extra={"log_to_stderr": False},
            )
            self._draining_start_time = None

    @abstractmethod
    async def not_found_response(
        self, proxy_request: ProxyRequest
    ) -> ResponseGenerator:
        raise NotImplementedError

    @abstractmethod
    async def routes_response(
        self, *, healthy: bool, message: str
    ) -> ResponseGenerator:
        raise NotImplementedError

    @abstractmethod
    async def health_response(
        self, *, healthy: bool, message: str
    ) -> ResponseGenerator:
        raise NotImplementedError

    def _ongoing_requests_start(self):
        """Ongoing requests start.

        The current autoscale logic can downscale nodes with ongoing requests if the
        node doesn't have replicas and has no primary copies of objects in the object
        store. The counter and the dummy object reference will help to keep the node
        alive while draining requests, so they are not dropped unintentionally.
        """
        self._ongoing_requests += 1
        self.num_ongoing_requests_gauge.set(self._ongoing_requests)

    def _ongoing_requests_end(self):
        """Ongoing requests end.

        Decrement the ongoing request counter and drop the dummy object reference
        signaling that the node can be downscaled safely.
        """
        self._ongoing_requests -= 1
        self.num_ongoing_requests_gauge.set(self._ongoing_requests)

    def _get_health_or_routes_reponse(
        self, proxy_request: ProxyRequest
    ) -> ResponseHandlerInfo:
        """Get the response handler for system health and route endpoints.

        If the proxy is draining or has not yet received a route table update from the
        controller, both will return a non-OK status.
        """
        router_ready_for_traffic, router_msg = self.proxy_router.ready_for_traffic(
            self._is_head
        )
        if self._is_draining():
            healthy = False
            message = DRAINING_MESSAGE
        elif not router_ready_for_traffic:
            healthy = False
            message = router_msg
        else:
            healthy = True
            message = HEALTHY_MESSAGE

        if proxy_request.is_health_request:
            response_generator = self.health_response(healthy=healthy, message=message)
        else:
            assert proxy_request.is_route_request
            response_generator = self.routes_response(healthy=healthy, message=message)

        return ResponseHandlerInfo(
            response_generator=response_generator,
            metadata=HandlerMetadata(
                route=proxy_request.route_path,
            ),
            should_record_access_log=False,
            should_increment_ongoing_requests=False,
        )

    def _get_response_handler_info(
        self, proxy_request: ProxyRequest
    ) -> ResponseHandlerInfo:
        if proxy_request.is_health_request or proxy_request.is_route_request:
            return self._get_health_or_routes_reponse(proxy_request)

        proxy_request.populate_tracing_context()
        matched_route = None
        if self.protocol == RequestProtocol.HTTP:
            matched_route = self.proxy_router.match_route(proxy_request.route_path)
        elif self.protocol == RequestProtocol.GRPC:
            matched_route = self.proxy_router.get_handle_for_endpoint(
                proxy_request.route_path
            )

        if matched_route is None:
            return ResponseHandlerInfo(
                response_generator=self.not_found_response(proxy_request),
                metadata=HandlerMetadata(
                    # Don't include the invalid route prefix because it can blow up our
                    # metrics' cardinality.
                    # See: https://github.com/ray-project/ray/issues/47999
                    route="",
                ),
                should_record_access_log=True,
                should_increment_ongoing_requests=False,
            )
        else:
            route_prefix, handle, app_is_cross_language = matched_route
            # Modify the path and root path so that reverse lookups and redirection
            # work as expected. We do this here instead of in replicas so it can be
            # changed without restarting the replicas.
            route_path = proxy_request.route_path
            if route_prefix != "/" and self.protocol == RequestProtocol.HTTP:
                assert not route_prefix.endswith("/")
                proxy_request.set_root_path(proxy_request.root_path + route_prefix)
                # NOTE(edoakes): starlette<0.33.0 expected the ASGI 'root_prefix'
                # to be stripped from the 'path', which wasn't technically following
                # the standard. See https://github.com/encode/starlette/pull/2352.
                if version.parse(starlette.__version__) < version.parse("0.33.0"):
                    proxy_request.set_path(route_path.replace(route_prefix, "", 1))

            # NOTE(edoakes): we use the route_prefix instead of the full HTTP path
            # for logs & metrics to avoid high cardinality.
            # See: https://github.com/ray-project/ray/issues/47999
            logs_and_metrics_route = (
                route_prefix
                if self.protocol == RequestProtocol.HTTP
                else handle.deployment_id.app_name
            )
            internal_request_id = generate_request_id()
            handle, request_id = self.setup_request_context_and_handle(
                app_name=handle.deployment_id.app_name,
                handle=handle,
                route=logs_and_metrics_route,
                proxy_request=proxy_request,
                internal_request_id=internal_request_id,
            )

            response_generator = self.send_request_to_replica(
                request_id=request_id,
                internal_request_id=internal_request_id,
                handle=handle,
                proxy_request=proxy_request,
                app_is_cross_language=app_is_cross_language,
            )

            return ResponseHandlerInfo(
                response_generator=response_generator,
                metadata=HandlerMetadata(
                    application_name=handle.deployment_id.app_name,
                    deployment_name=handle.deployment_id.name,
                    route=logs_and_metrics_route,
                ),
                should_record_access_log=True,
                should_increment_ongoing_requests=True,
            )

    async def proxy_request(self, proxy_request: ProxyRequest) -> ResponseGenerator:
        """Wrapper for proxy request.

        This method is served as common entry point by the proxy. It handles the
        routing, including routes and health checks, ongoing request counter,
        and metrics.
        """
        assert proxy_request.request_type in {"http", "websocket", "grpc"}

        response_handler_info = self._get_response_handler_info(proxy_request)

        start_time = time.time()
        if response_handler_info.should_increment_ongoing_requests:
            self._ongoing_requests_start()

        try:
            # The final message yielded must always be the `ResponseStatus`.
            status: Optional[ResponseStatus] = None
            async for message in response_handler_info.response_generator:
                if isinstance(message, ResponseStatus):
                    status = message

                yield message

            assert status is not None and isinstance(status, ResponseStatus)
        finally:
            # If anything during the request failed, we still want to ensure the ongoing
            # request counter is decremented.
            if response_handler_info.should_increment_ongoing_requests:
                self._ongoing_requests_end()

        latency_ms = (time.time() - start_time) * 1000.0
        if response_handler_info.should_record_access_log:
            request_context = ray.serve.context._get_serve_request_context()
            logger.info(
                access_log_msg(
                    method=proxy_request.method,
                    route=request_context.route,
                    status=str(status.code),
                    latency_ms=latency_ms,
                ),
                extra={"log_to_stderr": False, "serve_access_log": True},
            )

        self.request_counter.inc(
            tags={
                "route": response_handler_info.metadata.route,
                "method": proxy_request.method,
                "application": response_handler_info.metadata.application_name,
                "status_code": str(status.code),
            }
        )

        self.processing_latency_tracker.observe(
            latency_ms,
            tags={
                "route": response_handler_info.metadata.route,
                "method": proxy_request.method,
                "application": response_handler_info.metadata.application_name,
                "status_code": str(status.code),
            },
        )
        if status.is_error:
            self.request_error_counter.inc(
                tags={
                    "route": response_handler_info.metadata.route,
                    "method": proxy_request.method,
                    "application": response_handler_info.metadata.application_name,
                    "error_code": str(status.code),
                }
            )
            self.deployment_request_error_counter.inc(
                tags={
                    "route": response_handler_info.metadata.route,
                    "method": proxy_request.method,
                    "application": response_handler_info.metadata.application_name,
                    "error_code": str(status.code),
                    "deployment": response_handler_info.metadata.deployment_name,
                }
            )

    @abstractmethod
    def setup_request_context_and_handle(
        self,
        app_name: str,
        handle: DeploymentHandle,
        route: str,
        proxy_request: ProxyRequest,
        internal_request_id: str,
    ) -> Tuple[DeploymentHandle, str]:
        """Setup the request context and handle for the request.

        Each proxy needs to implement its own logic for setting up the request context
        and handle.
        """
        raise NotImplementedError

    @abstractmethod
    async def send_request_to_replica(
        self,
        request_id: str,
        internal_request_id: str,
        handle: DeploymentHandle,
        proxy_request: ProxyRequest,
        app_is_cross_language: bool = False,
    ) -> ResponseGenerator:
        """Send the request to the replica and handle streaming response.

        Each proxy needs to implement its own logic for sending the request and
        handling the streaming response.
        """
        raise NotImplementedError


class gRPCProxy(GenericProxy):
    """This class is meant to be instantiated and run by an gRPC server.

    This is the servicer class for the gRPC server. It implements `unary_unary`
    as the entry point for unary gRPC request and `unary_stream` as the entry
    point for streaming gRPC request.
    """

    @property
    def protocol(self) -> RequestProtocol:
        return RequestProtocol.GRPC

    async def not_found_response(
        self, proxy_request: ProxyRequest
    ) -> ResponseGenerator:
        if not proxy_request.app_name:
            application_message = "Application metadata not set."
        else:
            application_message = f"Application '{proxy_request.app_name}' not found."
        not_found_message = (
            f"{application_message} Ping "
            "/ray.serve.RayServeAPIService/ListApplications for available applications."
        )

        yield ResponseStatus(
            code=grpc.StatusCode.NOT_FOUND,
            message=not_found_message,
            is_error=True,
        )

    async def routes_response(
        self, *, healthy: bool, message: str
    ) -> ResponseGenerator:
        yield ListApplicationsResponse(
            application_names=[
                endpoint.app_name for endpoint in self.proxy_router.endpoints
            ],
        ).SerializeToString()

        yield ResponseStatus(
            code=grpc.StatusCode.OK if healthy else grpc.StatusCode.UNAVAILABLE,
            message=message,
            is_error=not healthy,
        )

    async def health_response(self, *, healthy: bool, message) -> ResponseGenerator:
        yield HealthzResponse(message=message).SerializeToString()
        yield ResponseStatus(
            code=grpc.StatusCode.OK if healthy else grpc.StatusCode.UNAVAILABLE,
            message=message,
            is_error=not healthy,
        )

    def service_handler_factory(self, service_method: str, stream: bool) -> Callable:
        def set_grpc_code_and_details(
            context: grpc._cython.cygrpc._ServicerContext, status: ResponseStatus
        ):
            # Only the latest code and details will take effect. If the user already
            # set them to a truthy value in the context, skip setting them with Serve's
            # default values. By default, if nothing is set, the code is 0 and the
            # details is "", which both are falsy. So if the user did not set them or
            # if they're explicitly set to falsy values, such as None, Serve will
            # continue to set them with our default values.
            if not context.code():
                context.set_code(status.code)
            if not context.details():
                context.set_details(status.message)

        async def unary_unary(
            request_proto: Any, context: grpc._cython.cygrpc._ServicerContext
        ) -> bytes:
            """Entry point of the gRPC proxy unary request.

            This method is called by the gRPC server when a unary request is received.
            It wraps the request in a ProxyRequest object and calls proxy_request.
            The return value is serialized user defined protobuf bytes.
            """
            proxy_request = gRPCProxyRequest(
                request_proto=request_proto,
                context=context,
                service_method=service_method,
                stream=False,
            )

            status = None
            response = None
            async for message in self.proxy_request(proxy_request=proxy_request):
                if isinstance(message, ResponseStatus):
                    status = message
                else:
                    response = message

            set_grpc_code_and_details(context, status)

            return response

        async def unary_stream(
            request_proto: Any, context: grpc._cython.cygrpc._ServicerContext
        ) -> Generator[bytes, None, None]:
            """Entry point of the gRPC proxy streaming request.

            This method is called by the gRPC server when a streaming request is
            received. It wraps the request in a ProxyRequest object and calls
            proxy_request. The return value is a generator of serialized user defined
            protobuf bytes.
            """
            proxy_request = gRPCProxyRequest(
                request_proto=request_proto,
                context=context,
                service_method=service_method,
                stream=True,
            )

            status = None
            async for message in self.proxy_request(proxy_request=proxy_request):
                if isinstance(message, ResponseStatus):
                    status = message
                else:
                    yield message

            set_grpc_code_and_details(context, status)

        return unary_stream if stream else unary_unary

    def setup_request_context_and_handle(
        self,
        app_name: str,
        handle: DeploymentHandle,
        route: str,
        proxy_request: ProxyRequest,
        internal_request_id: str,
    ) -> Tuple[DeploymentHandle, str]:
        """Setup request context and handle for the request.

        Unpack gRPC request metadata and extract info to set up request context and
        handle.
        """
        multiplexed_model_id = proxy_request.multiplexed_model_id
        request_id = proxy_request.request_id
        if not request_id:
            request_id = generate_request_id()
            proxy_request.request_id = request_id

        handle = handle.options(
            stream=proxy_request.stream,
            multiplexed_model_id=multiplexed_model_id,
            method_name=proxy_request.method_name,
        )

        request_context_info = {
            "route": route,
            "request_id": request_id,
            "_internal_request_id": internal_request_id,
            "app_name": app_name,
            "multiplexed_model_id": multiplexed_model_id,
            "grpc_context": proxy_request.ray_serve_grpc_context,
        }
        ray.serve.context._serve_request_context.set(
            ray.serve.context._RequestContext(**request_context_info)
        )
        proxy_request.send_request_id(request_id=request_id)
        return handle, request_id

    @tracing_decorator_factory(
        trace_name="proxy_grpc_request",
    )
    async def send_request_to_replica(
        self,
        request_id: str,
        internal_request_id: str,
        handle: DeploymentHandle,
        proxy_request: ProxyRequest,
        app_is_cross_language: bool = False,
    ) -> ResponseGenerator:
        trace_attributes = {
            "request_id": request_id,
            "deployment": handle.deployment_name,
            "app": handle.app_name,
            "request_type": proxy_request.request_type,
        }
        set_span_attributes(trace_attributes)

        response_generator = ProxyResponseGenerator(
            handle.remote(proxy_request.serialized_replica_arg()),
            timeout_s=self.request_timeout_s,
        )
        try:
            async for context, result in response_generator:
                context._set_on_grpc_context(proxy_request.context)
                yield result

            status = ResponseStatus(code=grpc.StatusCode.OK)
        except TimeoutError:
            message = f"Request timed out after {self.request_timeout_s}s."
            logger.warning(message)
            status = ResponseStatus(
                code=grpc.StatusCode.DEADLINE_EXCEEDED,
                is_error=True,
                message=message,
            )
        except asyncio.CancelledError:
            message = f"Client for request {request_id} disconnected."
            logger.info(message)
            status = ResponseStatus(
                code=grpc.StatusCode.CANCELLED,
                is_error=True,
                message=message,
            )
        except BackPressureError as e:
            status = ResponseStatus(
                code=grpc.StatusCode.UNAVAILABLE,
                is_error=True,
                message=e.message,
            )
        except Exception as e:
            if isinstance(e, (RayActorError, RayTaskError)):
                logger.warning(f"Request failed: {e}", extra={"log_to_stderr": False})
            else:
                logger.exception("Request failed due to unexpected error.")
            status = ResponseStatus(
                code=grpc.StatusCode.INTERNAL,
                is_error=True,
                message=str(e),
            )

        # The status code should always be set.
        assert status is not None
        set_trace_status(is_error=status.is_error, description=status.code)
        yield status


class HTTPProxy(GenericProxy):
    """This class is meant to be instantiated and run by an ASGI HTTP server."""

    def __init__(
        self,
        node_id: NodeId,
        node_ip_address: str,
        is_head: bool,
        proxy_router: ProxyRouter,
        self_actor_name: str,
        request_timeout_s: Optional[float] = None,
    ):
        super().__init__(
            node_id,
            node_ip_address,
            is_head,
            proxy_router,
            request_timeout_s=request_timeout_s,
        )
        self.self_actor_name = self_actor_name
        self.asgi_receive_queues: Dict[str, MessageQueue] = dict()

    @property
    def protocol(self) -> RequestProtocol:
        return RequestProtocol.HTTP

    async def not_found_response(
        self, proxy_request: ProxyRequest
    ) -> ResponseGenerator:
        status_code = 404
        for message in convert_object_to_asgi_messages(
            f"Path '{proxy_request.path}' not found. "
            "Ping http://.../-/routes for available routes.",
            status_code=status_code,
        ):
            yield message

        yield ResponseStatus(code=status_code, is_error=True)

    async def routes_response(
        self, *, healthy: bool, message: str
    ) -> ResponseGenerator:
        status_code = 200 if healthy else 503
        if healthy:
            response = dict()
            for endpoint, info in self.proxy_router.endpoints.items():
                # For 2.x deployments, return {route -> app name}
                if endpoint.app_name:
                    response[info.route] = endpoint.app_name
                # Keep compatibility with 1.x deployments.
                else:
                    response[info.route] = endpoint.name
        else:
            response = message

        for asgi_message in convert_object_to_asgi_messages(
            response,
            status_code=status_code,
        ):
            yield asgi_message

        yield ResponseStatus(
            code=status_code,
            message=message,
            is_error=not healthy,
        )

    async def health_response(
        self, *, healthy: bool, message: str = ""
    ) -> ResponseGenerator:
        status_code = 200 if healthy else 503
        for asgi_message in convert_object_to_asgi_messages(
            message,
            status_code=status_code,
        ):
            yield asgi_message

        yield ResponseStatus(
            code=status_code,
            is_error=not healthy,
            message=message,
        )

    async def receive_asgi_messages(
        self, request_metadata: RequestMetadata
    ) -> ResponseGenerator:
        queue = self.asgi_receive_queues.get(request_metadata.internal_request_id, None)
        if queue is None:
            raise KeyError(f"Request ID {request_metadata.request_id} not found.")

        await queue.wait_for_message()
        return queue.get_messages_nowait()

    async def __call__(self, scope, receive, send):
        """Implements the ASGI protocol.

        See details at:
            https://asgi.readthedocs.io/en/latest/specs/index.html.
        """
        proxy_request = ASGIProxyRequest(scope=scope, receive=receive, send=send)
        async for message in self.proxy_request(proxy_request):
            if not isinstance(message, ResponseStatus):
                await send(message)

    async def proxy_asgi_receive(
        self, receive: Receive, queue: MessageQueue
    ) -> Optional[int]:
        """Proxies the `receive` interface, placing its messages into the queue.

        Once a disconnect message is received, the call exits and `receive` is no longer
        called.

        For HTTP messages, `None` is always returned.
        For websocket messages, the disconnect code is returned if a disconnect code is
        received.
        """
        try:
            while True:
                msg = await receive()
                await queue(msg)

                if msg["type"] == "http.disconnect":
                    return None

                if msg["type"] == "websocket.disconnect":
                    return msg["code"]
        finally:
            # Close the queue so any subsequent calls to fetch messages return
            # immediately: https://github.com/ray-project/ray/issues/38368.
            queue.close()

    def setup_request_context_and_handle(
        self,
        app_name: str,
        handle: DeploymentHandle,
        route: str,
        proxy_request: ProxyRequest,
        internal_request_id: str,
    ) -> Tuple[DeploymentHandle, str]:
        """Setup request context and handle for the request.

        Unpack HTTP request headers and extract info to set up request context and
        handle.
        """
        request_context_info = {
            "route": route,
            "app_name": app_name,
            "_internal_request_id": internal_request_id,
            "is_http_request": True,
        }
        for key, value in proxy_request.headers:
            if key.decode() == SERVE_MULTIPLEXED_MODEL_ID:
                multiplexed_model_id = value.decode()
                handle = handle.options(multiplexed_model_id=multiplexed_model_id)
                request_context_info["multiplexed_model_id"] = multiplexed_model_id
            if key.decode() == "x-request-id":
                request_context_info["request_id"] = value.decode()
        ray.serve.context._serve_request_context.set(
            ray.serve.context._RequestContext(**request_context_info)
        )
        return handle, request_context_info["request_id"]

    async def _format_handle_arg_for_java(
        self,
        proxy_request: ProxyRequest,
    ) -> bytes:
        """Convert an HTTP request to the Java-accepted format (single byte string)."""
        query_string = proxy_request.scope.get("query_string")
        http_body_bytes = await receive_http_body(
            proxy_request.scope, proxy_request.receive, proxy_request.send
        )
        if query_string:
            arg = query_string.decode().split("=", 1)[1]
        else:
            arg = http_body_bytes.decode()

        return arg

    @tracing_decorator_factory(
        trace_name="proxy_http_request",
    )
    async def send_request_to_replica(
        self,
        request_id: str,
        internal_request_id: str,
        handle: DeploymentHandle,
        proxy_request: ProxyRequest,
        app_is_cross_language: bool = False,
    ) -> ResponseGenerator:
        """Send the request to the replica and yield its response messages.

        The yielded values will be ASGI messages until the final one, which will be
        the status code.
        """
        trace_attributes = {
            "request_id": request_id,
            "deployment": handle.deployment_name,
            "app": handle.app_name,
            "request_type": proxy_request.request_type,
            "request_method": proxy_request.method,
            "request_route_path": proxy_request.route_path,
        }
        set_span_attributes(trace_attributes)

        if app_is_cross_language:
            handle_arg_bytes = await self._format_handle_arg_for_java(proxy_request)
            # Response is returned as raw bytes, convert it to ASGI messages.
            result_callback = convert_object_to_asgi_messages
        else:
            handle_arg_bytes = proxy_request.serialized_replica_arg(
                proxy_actor_name=self.self_actor_name,
            )
            # Messages are returned as pickled dictionaries.
            result_callback = pickle.loads

        # Proxy the receive interface by placing the received messages on a queue.
        # The downstream replica must call back into `receive_asgi_messages` on this
        # actor to receive the messages.
        receive_queue = MessageQueue()
        self.asgi_receive_queues[internal_request_id] = receive_queue
        proxy_asgi_receive_task = get_or_create_event_loop().create_task(
            self.proxy_asgi_receive(proxy_request.receive, receive_queue)
        )

        response_generator = ProxyResponseGenerator(
            handle.remote(handle_arg_bytes),
            timeout_s=self.request_timeout_s,
            disconnected_task=proxy_asgi_receive_task,
            result_callback=result_callback,
        )

        status: Optional[ResponseStatus] = None
        response_started = False
        expecting_trailers = False
        try:
            async for asgi_message_batch in response_generator:
                # See the ASGI spec for message details:
                # https://asgi.readthedocs.io/en/latest/specs/www.html.
                for asgi_message in asgi_message_batch:
                    if asgi_message["type"] == "http.response.start":
                        # HTTP responses begin with exactly one
                        # "http.response.start" message containing the "status"
                        # field. Other response types (e.g., WebSockets) may not.
                        status_code = str(asgi_message["status"])
                        status = ResponseStatus(
                            code=status_code,
                            is_error=not status_code.startswith("2"),
                        )
                        expecting_trailers = asgi_message.get("trailers", False)
                    elif asgi_message["type"] == "websocket.accept":
                        # Websocket code explicitly handles client disconnects,
                        # so let the ASGI disconnect message propagate instead of
                        # cancelling the handler.
                        response_generator.stop_checking_for_disconnect()
                    elif (
                        asgi_message["type"] == "http.response.body"
                        and not asgi_message.get("more_body", False)
                        and not expecting_trailers
                    ):
                        # If the body is completed and we aren't expecting trailers the,
                        # response is done so we should stop listening for disconnects.
                        response_generator.stop_checking_for_disconnect()
                    elif asgi_message["type"] == "http.response.trailers":
                        # If we are expecting trailers, the response is only done when
                        # the trailers message has been sent.
                        if not asgi_message.get("more_trailers", False):
                            response_generator.stop_checking_for_disconnect()
                    elif asgi_message["type"] in [
                        "websocket.close",
                        "websocket.disconnect",
                    ]:
                        status_code = str(asgi_message["code"])
                        status = ResponseStatus(
                            code=status_code,
                            # All status codes are considered errors aside from:
                            # 1000 (CLOSE_NORMAL), 1001 (CLOSE_GOING_AWAY).
                            is_error=status_code not in ["1000", "1001"],
                        )
                        response_generator.stop_checking_for_disconnect()

                    yield asgi_message
                    response_started = True
        except TimeoutError:
            status = ResponseStatus(
                code=TIMEOUT_ERROR_CODE,
                is_error=True,
            )
            logger.warning(f"Request timed out after {self.request_timeout_s}s.")
            # We should only send timeout response if we have not sent
            # any messages to the client yet. Header (including status code)
            # messages can only be sent once.
            if not response_started:
                for message in convert_object_to_asgi_messages(
                    f"Request {request_id} timed out after {self.request_timeout_s}s.",
                    status_code=408,
                ):
                    yield message
        except asyncio.CancelledError:
            status = ResponseStatus(
                code=DISCONNECT_ERROR_CODE,
                is_error=True,
            )
            logger.info(
                f"Client for request {request_id} disconnected, cancelling request."
            )
        except (BackPressureError, DeploymentUnavailableError) as e:
            status_code = 503
            status = ResponseStatus(
                code=status_code,
                is_error=True,
                message=e.message,
            )
            for message in convert_object_to_asgi_messages(
                e.message,
                status_code=status_code,
            ):
                yield message
        except Exception as e:
            if isinstance(e, (RayActorError, RayTaskError)):
                logger.warning(f"Request failed: {e}", extra={"log_to_stderr": False})
            else:
                logger.exception("Request failed due to unexpected error.")
            status = ResponseStatus(
                code="500",
                is_error=True,
            )

        finally:
            # For websocket connection, queue receive task is done when receiving
            # disconnect message from client.
            receive_client_disconnect_msg = False
            if not proxy_asgi_receive_task.done():
                proxy_asgi_receive_task.cancel()
            else:
                receive_client_disconnect_msg = True

            # If the server disconnects, status_code can be set above from the
            # disconnect message.
            # If client disconnects, the disconnect code comes from
            # a client message via the receive interface.
            if status is None and proxy_request.request_type == "websocket":
                if receive_client_disconnect_msg:
                    # The disconnect message is sent from the client.
                    status = ResponseStatus(
                        code=str(proxy_asgi_receive_task.result()),
                        is_error=True,
                    )
                else:
                    # The server disconnect without sending a disconnect message
                    # (otherwise the `status` would be set).
                    status = ResponseStatus(
                        code="1000",  # [Sihan] is there a better code for this?
                        is_error=True,
                    )

            del self.asgi_receive_queues[internal_request_id]

        # The status code should always be set.
        assert status is not None
        set_trace_status(is_error=status.is_error, description=status.code)
        yield status


def _set_proxy_default_http_options(http_options: HTTPOptions) -> HTTPOptions:
    http_options = deepcopy(http_options)
    # Override keep alive setting if the environment variable is set.
    # TODO(edoakes): more sane behavior here.
    if RAY_SERVE_HTTP_KEEP_ALIVE_TIMEOUT_S > 0:
        http_options.keep_alive_timeout_s = RAY_SERVE_HTTP_KEEP_ALIVE_TIMEOUT_S

    http_options.request_timeout_s = (
        http_options.request_timeout_s or RAY_SERVE_REQUEST_PROCESSING_TIMEOUT_S
    )

    http_options.middlewares = http_options.middlewares or []
    if RAY_SERVE_HTTP_PROXY_CALLBACK_IMPORT_PATH:
        logger.info(
            "Calling user-provided callback from import path "
            f"'{RAY_SERVE_HTTP_PROXY_CALLBACK_IMPORT_PATH}'."
        )
        http_options.middlewares.extend(
            validate_http_proxy_callback_return(
                call_function_from_import_path(
                    RAY_SERVE_HTTP_PROXY_CALLBACK_IMPORT_PATH
                )
            )
        )

    return http_options


@ray.remote(num_cpus=0)
class ProxyActor:
    def __init__(
        self,
        http_options: HTTPOptions,
        *,
        grpc_options: Optional[gRPCOptions] = None,
        node_id: NodeId,
        node_ip_address: str,
        logging_config: LoggingConfig,
        long_poll_client: Optional[LongPollClient] = None,
    ):  # noqa: F821
        self._node_id = node_id
        self._node_ip_address = node_ip_address

        # Configure proxy default HTTP and gRPC options.
        http_options = _set_proxy_default_http_options(http_options)
        grpc_options = grpc_options or gRPCOptions()
        self._http_options = http_options
        self._grpc_options = grpc_options

        # We modify the HTTP and gRPC options above, so delete them to avoid
        del http_options, grpc_options

        grpc_enabled = (
            self._grpc_options.port > 0
            and len(self._grpc_options.grpc_servicer_functions) > 0
        )

        event_loop = get_or_create_event_loop()
        self.long_poll_client = long_poll_client or LongPollClient(
            ray.get_actor(SERVE_CONTROLLER_NAME, namespace=SERVE_NAMESPACE),
            {
                LongPollNamespace.GLOBAL_LOGGING_CONFIG: self._update_logging_config,
                LongPollNamespace.ROUTE_TABLE: self._update_routes_in_proxies,
            },
            call_in_event_loop=event_loop,
        )

        configure_component_logger(
            component_name="proxy",
            component_id=node_ip_address,
            logging_config=logging_config,
        )

<<<<<<< HEAD
        startup_msg = f"Proxy starting on node {self._node_id} (HTTP port: {self._http_options.port}"
        if grpc_enabled:
            startup_msg += f", gRPC port: {self._grpc_options.port})."
=======
        # ===== Begin Anyscale proprietary code ======
        try:
            is_tracing_setup_successful = setup_tracing(
                component_name="proxy", component_id=node_ip_address
            )
            if is_tracing_setup_successful:
                logger.info("Successfully set up tracing for proxy")

        except Exception as e:
            logger.warning(
                f"Failed to set up tracing: {e}. "
                "The proxy will continue running, but traces will not be exported."
            )
        # ===== End Anyscale proprietary code ======

        startup_msg = f"Proxy starting on node {node_id} (HTTP port: {port}"
        if self.should_start_grpc_service():
            startup_msg += f", gRPC port: {self.grpc_options.port})."
>>>>>>> b72d39f0
        else:
            startup_msg += ")."
        logger.info(startup_msg)
        logger.debug(
            f"Configure Proxy actor {ray.get_runtime_context().get_actor_id()} "
            f"logger with logging config: {logging_config}"
        )

        configure_component_memory_profiler(
            component_name="proxy", component_id=node_ip_address
        )
        self.cpu_profiler, self.cpu_profiler_log = configure_component_cpu_profiler(
            component_name="proxy", component_id=node_ip_address
        )

        is_head = self._node_id == get_head_node_id()
        self.proxy_router = ProxyRouter(get_proxy_handle)
        self.http_proxy = HTTPProxy(
            node_id=self._node_id,
            node_ip_address=self._node_ip_address,
            is_head=is_head,
            self_actor_name=ray.get_runtime_context().get_actor_name(),
            proxy_router=self.proxy_router,
            request_timeout_s=self._http_options.request_timeout_s,
        )
        self.grpc_proxy = (
            gRPCProxy(
                node_id=self._node_id,
                node_ip_address=self._node_ip_address,
                is_head=is_head,
                proxy_router=self.proxy_router,
                request_timeout_s=RAY_SERVE_REQUEST_PROCESSING_TIMEOUT_S,
            )
            if grpc_enabled
            else None
        )
        if self.grpc_proxy:
            get_or_create_event_loop().set_exception_handler(
                asyncio_grpc_exception_handler
            )

        # Start a task to initialize the HTTP server.
        # The result of this task is checked in the `ready` method.
        self._start_http_server_task = event_loop.create_task(
            start_asgi_http_server(
                self.http_proxy,
                self._http_options,
                event_loop=event_loop,
                enable_so_reuseport=SOCKET_REUSE_PORT_ENABLED,
            )
        )
        # A task that runs the HTTP server until it exits (currently runs forever).
        # Populated with the result of self._start_http_server_task.
        self._running_http_server_task: Optional[asyncio.Task] = None

        # Start a task to initialize the gRPC server.
        # The result of this task is checked in the `ready` method.
        self._start_grpc_server_task: Optional[asyncio.Task] = None
        if grpc_enabled:
            self._start_grpc_server_task = event_loop.create_task(
                start_grpc_server(
                    self.grpc_proxy.service_handler_factory,
                    self._grpc_options,
                    event_loop=event_loop,
                    enable_so_reuseport=SOCKET_REUSE_PORT_ENABLED,
                ),
            )
        # A task that runs the gRPC server until it exits (currently runs forever).
        # Populated with the result of self._start_grpc_server_task.
        self._running_grpc_server_task: Optional[asyncio.Task] = None

        _configure_gc_options()

    def _update_routes_in_proxies(self, endpoints: Dict[DeploymentID, EndpointInfo]):
        self.proxy_router.update_routes(endpoints)

    def _update_logging_config(self, logging_config: LoggingConfig):
        configure_component_logger(
            component_name="proxy",
            component_id=self._node_ip_address,
            logging_config=logging_config,
        )

    def _get_logging_config(self) -> Tuple:
        """Get the logging configuration (for testing purposes)."""
        log_file_path = None
        for handler in logger.handlers:
            if isinstance(handler, logging.handlers.RotatingFileHandler):
                log_file_path = handler.baseFilename
        return log_file_path

    def _dump_ingress_replicas_for_testing(self, route: str) -> Set[ReplicaID]:
        _, handle, _ = self.http_proxy.proxy_router.match_route(route)
        return handle._router._asyncio_router._replica_scheduler._replica_id_set

    async def ready(self) -> str:
        """Blocks until the proxy HTTP (and optionally gRPC) servers are running.

        Returns JSON-serialized metadata containing the proxy's worker ID and log
        file path.

        Raises any exceptions that occur setting up the HTTP or gRPC server.
        """
        try:
            self._running_http_server_task = await self._start_http_server_task
        except Exception as e:
            logger.exception("Failed to start proxy HTTP server.")
            raise e from None

        try:
            if self._start_grpc_server_task is not None:
                self._running_grpc_server_task = await self._start_grpc_server_task
        except Exception as e:
            logger.exception("Failed to start proxy gRPC server.")
            raise e from None

        # Return proxy metadata used by the controller.
        # NOTE(zcin): We need to convert the metadata to a json string because
        # of cross-language scenarios. Java can't deserialize a Python tuple.
        return json.dumps(
            [
                ray.get_runtime_context().get_worker_id(),
                get_component_logger_file_path(),
            ]
        )

    async def update_draining(self, draining: bool, _after: Optional[Any] = None):
        """Update the draining status of the HTTP and gRPC proxies.

        Unused `_after` argument is for scheduling: passing an ObjectRef
        allows delaying this call until after the `_after` call has returned.
        """

        self.http_proxy.update_draining(draining)
        if self.grpc_proxy:
            self.grpc_proxy.update_draining(draining)

    async def is_drained(self, _after: Optional[Any] = None):
        """Check whether both HTTP and gRPC proxies are drained or not.

        Unused `_after` argument is for scheduling: passing an ObjectRef
        allows delaying this call until after the `_after` call has returned.
        """

        return self.http_proxy.is_drained() and (
            self.grpc_proxy is None or self.grpc_proxy.is_drained()
        )

    async def check_health(self):
        """No-op method to check on the health of the HTTP Proxy.

        Make sure the async event loop is not blocked.
        """
        logger.debug("Received health check.", extra={"log_to_stderr": False})

    def pong(self):
        """Called by the replica to initialize its handle to the proxy."""
        pass

    async def receive_asgi_messages(self, request_metadata: RequestMetadata) -> bytes:
        """Get ASGI messages for the provided `request_metadata`.

        After the proxy has stopped receiving messages for this `request_metadata`,
        this will always return immediately.

        Raises `KeyError` if this request ID is not found. This will happen when the
        request is no longer being handled (e.g., the user disconnects).
        """
        return pickle.dumps(
            await self.http_proxy.receive_asgi_messages(request_metadata)
        )

    def _save_cpu_profile_data(self) -> str:
        """Saves CPU profiling data, if CPU profiling is enabled.

        Logs a warning if CPU profiling is disabled.
        """

        if self.cpu_profiler is not None:
            import marshal

            self.cpu_profiler.snapshot_stats()
            with open(self.cpu_profiler_log, "wb") as f:
                marshal.dump(self.cpu_profiler.stats, f)
            logger.info(f'Saved CPU profile data to file "{self.cpu_profiler_log}"')
            return self.cpu_profiler_log
        else:
            logger.error(
                "Attempted to save CPU profile data, but failed because no "
                "CPU profiler was running! Enable CPU profiling by enabling "
                "the RAY_SERVE_ENABLE_CPU_PROFILING env var."
            )

    def _get_http_options(self) -> HTTPOptions:
        """Internal method to get HTTP options used by the proxy."""
        return self._http_options


def _configure_gc_options():
    if not RAY_SERVE_ENABLE_PROXY_GC_OPTIMIZATIONS:
        return

    # Collect any objects that exist already and exclude them from future GC.
    gc.collect(2)
    gc.freeze()

    # Tune the GC threshold to run less frequently (default is 700).
    gc.set_threshold(RAY_SERVE_PROXY_GC_THRESHOLD)<|MERGE_RESOLUTION|>--- conflicted
+++ resolved
@@ -1204,11 +1204,6 @@
             logging_config=logging_config,
         )
 
-<<<<<<< HEAD
-        startup_msg = f"Proxy starting on node {self._node_id} (HTTP port: {self._http_options.port}"
-        if grpc_enabled:
-            startup_msg += f", gRPC port: {self._grpc_options.port})."
-=======
         # ===== Begin Anyscale proprietary code ======
         try:
             is_tracing_setup_successful = setup_tracing(
@@ -1224,10 +1219,9 @@
             )
         # ===== End Anyscale proprietary code ======
 
-        startup_msg = f"Proxy starting on node {node_id} (HTTP port: {port}"
-        if self.should_start_grpc_service():
-            startup_msg += f", gRPC port: {self.grpc_options.port})."
->>>>>>> b72d39f0
+        startup_msg = f"Proxy starting on node {self._node_id} (HTTP port: {self._http_options.port}"
+        if grpc_enabled:
+            startup_msg += f", gRPC port: {self._grpc_options.port})."
         else:
             startup_msg += ")."
         logger.info(startup_msg)
