--- conflicted
+++ resolved
@@ -719,7 +719,6 @@
         proxy_request: ProxyRequest,
         app_is_cross_language: bool = False,
     ) -> ResponseGenerator:
-<<<<<<< HEAD
         trace_attributes = {
             "request_id": request_id,
             "deployment": handle.deployment_name,
@@ -728,9 +727,6 @@
         }
         set_span_attributes(trace_attributes)
 
-        handle_arg = proxy_request.request_object()
-=======
->>>>>>> 811056df
         response_generator = ProxyResponseGenerator(
             handle.remote(proxy_request.serialized_replica_arg()),
             timeout_s=self.request_timeout_s,
