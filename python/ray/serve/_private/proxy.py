--- conflicted
+++ resolved
@@ -17,11 +17,7 @@
 from starlette.types import Receive
 
 import ray
-<<<<<<< HEAD
-from ray import serve
 from ray._private import net
-=======
->>>>>>> 836b4d2d
 from ray._private.utils import get_or_create_event_loop
 from ray.actor import ActorHandle
 from ray.exceptions import RayActorError, RayTaskError
