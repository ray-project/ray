import asyncio
import json
import logging
import os
import pickle
import socket
import time
import uuid
from abc import ABC, abstractmethod
from asyncio.tasks import FIRST_COMPLETED
from typing import Any, Callable, Dict, Generator, List, Optional, Tuple, Type, Union

import grpc
import starlette.responses
import starlette.routing
import uvicorn
from starlette.datastructures import MutableHeaders
from starlette.middleware import Middleware
from starlette.types import Message, Receive

import ray
<<<<<<< HEAD
from ray._private.tls_utils import add_port_to_grpc_server
=======
from ray import serve
>>>>>>> 19159c72
from ray._private.utils import get_or_create_event_loop
from ray._raylet import StreamingObjectRefGenerator
from ray.actor import ActorHandle
from ray.exceptions import RayActorError, RayTaskError
from ray.serve._private.common import EndpointInfo, EndpointTag, NodeId, RequestProtocol
from ray.serve._private.constants import (
    DEFAULT_LATENCY_BUCKET_MS,
    DEFAULT_UVICORN_KEEP_ALIVE_TIMEOUT_S,
    PROXY_MIN_DRAINING_PERIOD_S,
    RAY_SERVE_ENABLE_EXPERIMENTAL_STREAMING,
    RAY_SERVE_HTTP_PROXY_CALLBACK_IMPORT_PATH,
    RAY_SERVE_REQUEST_ID_HEADER,
    SERVE_LOGGER_NAME,
    SERVE_MULTIPLEXED_MODEL_ID,
    SERVE_NAMESPACE,
)
from ray.serve._private.grpc_util import DummyServicer, create_serve_grpc_server
from ray.serve._private.http_util import (
    ASGIMessageQueue,
    HTTPRequestWrapper,
    RawASGIResponse,
    Response,
    receive_http_body,
    set_socket_reuse_port,
    validate_http_proxy_callback_return,
)
from ray.serve._private.logging_utils import (
    access_log_msg,
    configure_component_cpu_profiler,
    configure_component_logger,
    configure_component_memory_profiler,
    get_component_logger_file_path,
)
from ray.serve._private.long_poll import LongPollClient, LongPollNamespace
from ray.serve._private.proxy_request_response import (
    ASGIProxyRequest,
    ProxyRequest,
    ProxyResponse,
    gRPCProxyRequest,
)
from ray.serve._private.proxy_router import (
    EndpointRouter,
    LongestPrefixRouter,
    ProxyRouter,
)
from ray.serve._private.usage import ServeUsageTag
from ray.serve._private.utils import (
    calculate_remaining_timeout,
    call_function_from_import_path,
)
from ray.serve.config import gRPCOptions
from ray.serve.generated.serve_pb2 import HealthzResponse, ListApplicationsResponse
from ray.serve.generated.serve_pb2_grpc import add_RayServeAPIServiceServicer_to_server
from ray.serve.handle import DeploymentHandle, _DeploymentResponseBase
from ray.util import metrics

logger = logging.getLogger(SERVE_LOGGER_NAME)

HTTP_REQUEST_MAX_RETRIES = int(os.environ.get("RAY_SERVE_HTTP_REQUEST_MAX_RETRIES", 10))
assert HTTP_REQUEST_MAX_RETRIES >= 0, (
    f"Got unexpected value {HTTP_REQUEST_MAX_RETRIES} for "
    "RAY_SERVE_HTTP_REQUEST_MAX_RETRIES environment variable. "
    "RAY_SERVE_HTTP_REQUEST_MAX_RETRIES cannot be negative."
)

TIMEOUT_ERROR_CODE = "timeout"
DISCONNECT_ERROR_CODE = "disconnection"
SOCKET_REUSE_PORT_ENABLED = (
    os.environ.get("SERVE_SOCKET_REUSE_PORT_ENABLED", "1") == "1"
)

RAY_SERVE_HTTP_KEEP_ALIVE_TIMEOUT_S = int(
    os.environ.get("RAY_SERVE_HTTP_KEEP_ALIVE_TIMEOUT_S", 0)
)
# TODO (shrekris-anyscale): Deprecate SERVE_REQUEST_PROCESSING_TIMEOUT_S env var
RAY_SERVE_REQUEST_PROCESSING_TIMEOUT_S = (
    float(os.environ.get("RAY_SERVE_REQUEST_PROCESSING_TIMEOUT_S", 0))
    or float(os.environ.get("SERVE_REQUEST_PROCESSING_TIMEOUT_S", 0))
    or None
)
# Controls whether Ray Serve is operating in debug-mode switching off some
# of the performance optimizations to make troubleshooting easier
RAY_SERVE_DEBUG_MODE = bool(os.environ.get("RAY_SERVE_DEBUG_MODE", 0))

if os.environ.get("SERVE_REQUEST_PROCESSING_TIMEOUT_S") is not None:
    logger.warning(
        "The `SERVE_REQUEST_PROCESSING_TIMEOUT_S` environment variable has "
        "been deprecated. Please set `request_timeout_s` in your Serve config's "
        "`http_options` field instead. `SERVE_REQUEST_PROCESSING_TIMEOUT_S` will be "
        "ignored in future versions. See: https://docs.ray.io/en/releases-2.5.1/serve/a"
        "pi/doc/ray.serve.schema.HTTPOptionsSchema.html#ray.serve.schema.HTTPOptionsSch"
        "ema.request_timeout_s"
    )


INITIAL_BACKOFF_PERIOD_SEC = 0.05
MAX_BACKOFF_PERIOD_SEC = 5
BACKOFF_FACTOR = 2
DRAINED_MESSAGE = "This node is being drained."
HEALTH_CHECK_SUCCESS_MESSAGE = "success"


def generate_request_id() -> str:
    return str(uuid.uuid4())


class GenericProxy(ABC):
    """This class is served as the base class for different types of proxies.
    It contains all the common setup and methods required for running a proxy.

    The proxy subclass need to implement the following methods:
      - `protocol()`
      - `success_status_code()`
      - `not_found()`
      - `draining_response()`
      - `timeout_response()`
      - `routes_response()`
      - `health_response()`
      - `send_request_to_replica_unary()`
      - `setup_request_context_and_handle()`
      - `send_request_to_replica_streaming()`
    """

    def __init__(
        self,
        controller_name: str,
        node_id: NodeId,
        node_ip_address: str,
        proxy_router_class: Type[ProxyRouter],
        request_timeout_s: Optional[float] = None,
        controller_actor: Optional[ActorHandle] = None,
        proxy_actor: Optional[ActorHandle] = None,
    ):
        self.request_timeout_s = request_timeout_s
        if self.request_timeout_s is not None and self.request_timeout_s < 0:
            self.request_timeout_s = None

        self._node_id = node_id

        # Set the controller name so that serve connects to the
        # controller instance this proxy is running in.
        ray.serve.context._set_internal_replica_context(
            app_name=None,
            deployment=None,
            replica_tag=None,
            servable_object=None,
            controller_name=controller_name,
        )

        # Used only for displaying the route table.
        self.route_info: Dict[str, EndpointTag] = dict()

        self.self_actor_handle = proxy_actor or ray.get_runtime_context().current_actor
        self.asgi_receive_queues: Dict[str, ASGIMessageQueue] = dict()

        if RAY_SERVE_ENABLE_EXPERIMENTAL_STREAMING:
            logger.info(
                "Experimental streaming feature flag enabled.",
                extra={"log_to_stderr": False},
            )

        self.proxy_router = proxy_router_class(
            serve.get_deployment_handle, self.protocol
        )
        self.long_poll_client = LongPollClient(
            controller_actor
            or ray.get_actor(controller_name, namespace=SERVE_NAMESPACE),
            {
                LongPollNamespace.ROUTE_TABLE: self._update_routes,
            },
            call_in_event_loop=get_or_create_event_loop(),
        )
        self.request_counter = metrics.Counter(
            f"serve_num_{self.protocol.lower()}_requests",
            description=f"The number of {self.protocol} requests processed.",
            tag_keys=("route", "method", "application", "status_code"),
        )

        self.request_error_counter = metrics.Counter(
            f"serve_num_{self.protocol.lower()}_error_requests",
            description=f"The number of non-{self.success_status_code} "
            "{self.protocol} responses.",
            tag_keys=(
                "route",
                "error_code",
                "method",
            ),
        )

        self.deployment_request_error_counter = metrics.Counter(
            f"serve_num_deployment_{self.protocol.lower()}_error_requests",
            description=(
                f"The number of non-{self.success_status_code} {self.protocol} "
                "responses returned by each deployment."
            ),
            tag_keys=(
                "deployment",
                "error_code",
                "method",
                "route",
                "application",
            ),
        )

        self.processing_latency_tracker = metrics.Histogram(
            f"serve_{self.protocol.lower()}_request_latency_ms",
            description=(
                f"The end-to-end latency of {self.protocol} requests "
                f"(measured from the Serve {self.protocol} proxy)."
            ),
            boundaries=DEFAULT_LATENCY_BUCKET_MS,
            tag_keys=(
                "method",
                "route",
                "application",
                "status_code",
            ),
        )

        self.num_ongoing_requests_gauge = metrics.Gauge(
            name=f"serve_num_ongoing_{self.protocol.lower()}_requests",
            description=f"The number of ongoing requests in this {self.protocol} "
            "proxy.",
            tag_keys=("node_id", "node_ip_address"),
        ).set_default_tags(
            {
                "node_id": node_id,
                "node_ip_address": node_ip_address,
            }
        )

        # `self._prevent_node_downscale_ref` is used to prevent the node from being
        # downscaled when there are ongoing requests
        self._prevent_node_downscale_ref = ray.put("prevent_node_downscale_object")
        # `self._ongoing_requests` is used to count the number of ongoing requests
        self._ongoing_requests = 0
        # The time when the node starts to drain.
        # The node is not draining if it's None.
        self._draining_start_time: Optional[float] = None

        getattr(ServeUsageTag, f"{self.protocol.upper()}_PROXY_USED").record("1")

    @property
    @abstractmethod
    def protocol(self) -> RequestProtocol:
        """Protocol used in the proxy.

        Each proxy needs to implement its own logic for setting up the protocol.
        """
        raise NotImplementedError

    @property
    @abstractmethod
    def success_status_code(self) -> str:
        """Success status code for the proxy.

        Each proxy needs to define its success code.
        """
        raise NotImplementedError

    def _is_draining(self) -> bool:
        """Whether is proxy actor is in the draining status or not."""
        return self._draining_start_time is not None

    def _update_routes(self, endpoints: Dict[EndpointTag, EndpointInfo]) -> None:
        self.route_info: Dict[str, EndpointTag] = dict()
        for endpoint, info in endpoints.items():
            route = info.route
            self.route_info[route] = endpoint

        self.proxy_router.update_routes(endpoints)

    def is_drained(self):
        """Check whether the proxy actor is drained or not.

        A proxy actor is drained if it has no ongoing requests
        AND it has been draining for more than
        `PROXY_MIN_DRAINING_PERIOD_S` seconds.
        """
        if not self._is_draining():
            return False

        return (not self._ongoing_requests) and (
            (time.time() - self._draining_start_time) > PROXY_MIN_DRAINING_PERIOD_S
        )

    def update_draining(self, draining: bool):
        """Update the draining status of the proxy.

        This is called by the proxy state manager
        to drain or un-drain the proxy actor.
        """

        if draining and (not self._is_draining()):
            logger.info(
                f"Start to drain the proxy actor on node {self._node_id}.",
                extra={"log_to_stderr": False},
            )
            self._draining_start_time = time.time()
        if (not draining) and self._is_draining():
            logger.info(
                f"Stop draining the proxy actor on node {self._node_id}.",
                extra={"log_to_stderr": False},
            )
            self._draining_start_time = None

    @abstractmethod
    async def not_found(self, proxy_request: ProxyRequest) -> ProxyResponse:
        raise NotImplementedError

    @abstractmethod
    async def draining_response(self, proxy_request: ProxyRequest) -> ProxyResponse:
        raise NotImplementedError

    @abstractmethod
    async def timeout_response(
        self, proxy_request: ProxyRequest, request_id: str
    ) -> ProxyResponse:
        raise NotImplementedError

    @abstractmethod
    async def routes_response(self, proxy_request: ProxyRequest) -> ProxyResponse:
        raise NotImplementedError

    @abstractmethod
    async def health_response(self, proxy_request: ProxyRequest) -> ProxyResponse:
        raise NotImplementedError

    def _ongoing_requests_start(self):
        """Ongoing requests start.

        The current autoscale logic can downscale nodes with ongoing requests if the
        node doesn't have replicas and has no primary copies of objects in the object
        store. The counter and the dummy object reference will help to keep the node
        alive while draining requests, so they are not dropped unintentionally.
        """
        self._ongoing_requests += 1
        self.num_ongoing_requests_gauge.set(self._ongoing_requests)

    def _ongoing_requests_end(self):
        """Ongoing requests end.

        Decrement the ongoing request counter and drop the dummy object reference
        signaling that the node can be downscaled safely.
        """
        self._ongoing_requests -= 1
        self.num_ongoing_requests_gauge.set(self._ongoing_requests)

    async def proxy_request(self, proxy_request: ProxyRequest) -> ProxyResponse:
        """Wrapper for proxy request.

        This method is served as common entry point by the proxy. It handles the
        routing, including routes and health checks, ongoing request counter,
        and metrics.
        """
        assert proxy_request.request_type in {"http", "websocket", "grpc"}

        method = proxy_request.method

        # only use the non-root part of the path for routing
        route_path = proxy_request.route_path

        if proxy_request.is_route_request:
            if self._is_draining():
                return await self.draining_response(proxy_request=proxy_request)

            self.request_counter.inc(
                tags={
                    "route": route_path,
                    "method": method,
                    "application": "",
                    "status_code": self.success_status_code,
                }
            )
            return await self.routes_response(proxy_request=proxy_request)

        if proxy_request.is_health_request:
            if self._is_draining():
                return await self.draining_response(proxy_request=proxy_request)

            self.request_counter.inc(
                tags={
                    "route": route_path,
                    "method": method,
                    "application": "",
                    "status_code": self.success_status_code,
                }
            )
            return await self.health_response(proxy_request=proxy_request)

        try:
            self._ongoing_requests_start()

            matched_route = None
            if self.protocol == RequestProtocol.HTTP:
                matched_route = self.proxy_router.match_route(route_path)
            elif self.protocol == RequestProtocol.GRPC:
                matched_route = self.proxy_router.get_handle_for_endpoint(route_path)

            if matched_route is None:
                proxy_response = await self.not_found(proxy_request=proxy_request)
                self.request_error_counter.inc(
                    tags={
                        "route": route_path,
                        "error_code": proxy_response.status_code,
                        "method": method,
                    }
                )
                self.request_counter.inc(
                    tags={
                        "route": route_path,
                        "method": method,
                        "application": "",
                        "status_code": proxy_response.status_code,
                    }
                )
                return proxy_response

            route_prefix, handle, app_is_cross_language = matched_route

            # Modify the path and root path so that reverse lookups and redirection
            # work as expected. We do this here instead of in replicas so it can be
            # changed without restarting the replicas.
            if route_prefix != "/" and self.protocol == RequestProtocol.HTTP:
                assert not route_prefix.endswith("/")
                proxy_request.set_path(route_path.replace(route_prefix, "", 1))
                proxy_request.set_root_path(proxy_request.root_path + route_prefix)

            start_time = time.time()
            handle, request_id = self.setup_request_context_and_handle(
                app_name=handle.deployment_id.app,
                handle=handle,
                route_path=route_path,
                proxy_request=proxy_request,
            )

            # Streaming codepath isn't supported for Java.
            if RAY_SERVE_ENABLE_EXPERIMENTAL_STREAMING and not app_is_cross_language:
                proxy_response = await self.send_request_to_replica_streaming(
                    request_id=request_id,
                    handle=handle,
                    proxy_request=proxy_request,
                )
            else:
                proxy_response = await self.send_request_to_replica_unary(
                    handle=handle,
                    proxy_request=proxy_request,
                )

            self.request_counter.inc(
                tags={
                    "route": route_path,
                    "method": method,
                    "application": handle.deployment_id.app,
                    "status_code": proxy_response.status_code,
                }
            )

            latency_ms = (time.time() - start_time) * 1000.0
            self.processing_latency_tracker.observe(
                latency_ms,
                tags={
                    "method": method,
                    "route": route_path,
                    "application": handle.deployment_id.app,
                    "status_code": proxy_response.status_code,
                },
            )
            logger.info(
                access_log_msg(
                    method=method,
                    status=str(proxy_response.status_code),
                    latency_ms=latency_ms,
                ),
                extra={"log_to_stderr": False},
            )
            if proxy_response.status_code != self.success_status_code:
                self.request_error_counter.inc(
                    tags={
                        "route": route_path,
                        "error_code": proxy_response.status_code,
                        "method": method,
                    }
                )
                self.deployment_request_error_counter.inc(
                    tags={
                        "deployment": handle.deployment_id.name,
                        "error_code": proxy_response.status_code,
                        "method": method,
                        "route": route_path,
                        "application": handle.deployment_id.app,
                    }
                )
        finally:
            # If anything during the request failed, we still want to ensure the ongoing
            # request counter is decremented and possibly reset the keep alive object.
            self._ongoing_requests_end()

        return proxy_response

    async def _assign_request_with_timeout(
        self,
        handle: DeploymentHandle,
        proxy_request: ProxyRequest,
        disconnected_task: Optional[asyncio.Task] = None,
        timeout_s: Optional[float] = None,
    ) -> Union[None, ray.ObjectRef, StreamingObjectRefGenerator]:
        """Attempt to send a request on the handle within the timeout.

        If `timeout_s` is exceeded while trying to assign a replica, `TimeoutError`
        will be raised.

        `disconnected_task` is expected to be done if the client disconnects; in this
        case, we will abort assigning a replica and return `None`.
        """
        result: _DeploymentResponseBase = handle.remote(
            proxy_request.request_object(proxy_handle=self.self_actor_handle)
        )
        to_object_ref_task = asyncio.ensure_future(
            result._to_object_ref_or_gen(_record_telemetry=False)
        )
        tasks = [to_object_ref_task]
        if disconnected_task is not None:
            tasks.append(disconnected_task)
        done, _ = await asyncio.wait(
            tasks,
            return_when=FIRST_COMPLETED,
            timeout=timeout_s,
        )
        if to_object_ref_task in done:
            return to_object_ref_task.result()
        elif disconnected_task is not None and disconnected_task in done:
            result.cancel()
            return None
        else:
            result.cancel()
            raise TimeoutError()

    @abstractmethod
    async def send_request_to_replica_unary(
        self,
        handle: DeploymentHandle,
        proxy_request: ProxyRequest,
    ) -> ProxyResponse:
        """Send the request to the replica and handle unary response.

        Each proxy needs to implement its own logic for sending the request and
        handling the unary response.
        """
        raise NotImplementedError

    @abstractmethod
    def setup_request_context_and_handle(
        self,
        app_name: str,
        handle: DeploymentHandle,
        route_path: str,
        proxy_request: ProxyRequest,
    ) -> Tuple[DeploymentHandle, str]:
        """Setup the request context and handle for the request.

        Each proxy needs to implement its own logic for setting up the request context
        and handle.
        """
        raise NotImplementedError

    @abstractmethod
    async def send_request_to_replica_streaming(
        self,
        request_id: str,
        handle: DeploymentHandle,
        proxy_request: ProxyRequest,
    ) -> ProxyResponse:
        """Send the request to the replica and handle streaming response.

        Each proxy needs to implement its own logic for sending the request and
        handling the streaming response.
        """
        raise NotImplementedError


class gRPCProxy(GenericProxy):
    """This class is meant to be instantiated and run by an gRPC server.

    This is the servicer class for the gRPC server. It implements `unary_unary`
    as the entry point for unary gRPC request and `unary_stream` as the entry
    point for streaming gRPC request.
    """

    @property
    def protocol(self) -> RequestProtocol:
        return RequestProtocol.GRPC

    @property
    def success_status_code(self) -> str:
        return str(grpc.StatusCode.OK)

    async def not_found(self, proxy_request: ProxyRequest) -> ProxyResponse:
        if not proxy_request.app_name:
            application_message = "Application metadata not set."
        else:
            application_message = f"Application '{proxy_request.app_name}' not found."
        not_found_message = (
            f"{application_message} Please ping "
            "/ray.serve.RayServeAPIService/ListApplications for available applications."
        )
        status_code = grpc.StatusCode.NOT_FOUND
        proxy_request.send_status_code(status_code=status_code)
        proxy_request.send_details(message=not_found_message)
        return ProxyResponse(status_code=str(status_code))

    async def draining_response(self, proxy_request: ProxyRequest) -> ProxyResponse:
        status_code = grpc.StatusCode.UNAVAILABLE
        proxy_request.send_status_code(status_code=status_code)
        proxy_request.send_details(message=DRAINED_MESSAGE)
        if proxy_request.is_route_request:
            application_names = [endpoint.app for endpoint in self.route_info.values()]
            response_proto = ListApplicationsResponse(
                application_names=application_names
            )
        else:
            response_proto = HealthzResponse(message=DRAINED_MESSAGE)
        return ProxyResponse(
            status_code=str(status_code),
            response=response_proto.SerializeToString(),
        )

    async def timeout_response(
        self, proxy_request: ProxyRequest, request_id: str
    ) -> ProxyResponse:
        timeout_message = (
            f"Request {request_id} timed out after {self.request_timeout_s}s."
        )
        status_code = grpc.StatusCode.CANCELLED
        proxy_request.send_status_code(status_code=status_code)
        proxy_request.send_details(message=timeout_message)
        return ProxyResponse(status_code=str(status_code))

    async def routes_response(self, proxy_request: ProxyRequest) -> ProxyResponse:
        status_code = grpc.StatusCode.OK
        proxy_request.send_status_code(status_code=status_code)
        proxy_request.send_details(message=HEALTH_CHECK_SUCCESS_MESSAGE)
        application_names = [endpoint.app for endpoint in self.route_info.values()]
        response_proto = ListApplicationsResponse(
            application_names=application_names,
        )
        return ProxyResponse(
            status_code=str(status_code),
            response=response_proto.SerializeToString(),
        )

    async def health_response(self, proxy_request: ProxyRequest) -> ProxyResponse:
        status_code = grpc.StatusCode.OK
        proxy_request.send_status_code(status_code=status_code)
        proxy_request.send_details(message=HEALTH_CHECK_SUCCESS_MESSAGE)
        response_proto = HealthzResponse(message=HEALTH_CHECK_SUCCESS_MESSAGE)
        return ProxyResponse(
            status_code=str(status_code),
            response=response_proto.SerializeToString(),
        )

    def _set_internal_error_response(
        self, proxy_request: ProxyRequest, error: Exception
    ) -> ProxyResponse:
        status_code = grpc.StatusCode.INTERNAL
        proxy_request.send_status_code(status_code=status_code)
        proxy_request.send_details(message=str(error))
        return ProxyResponse(status_code=str(status_code))

    def service_handler_factory(self, service_method: str, stream: bool) -> Callable:
        async def unary_unary(
            request_proto: Any, context: grpc._cython.cygrpc._ServicerContext
        ) -> bytes:
            """Entry point of the gRPC proxy unary request.

            This method is called by the gRPC server when a unary request is received.
            It wraps the request in a ProxyRequest object and calls proxy_request.
            The return value is serialized user defined protobuf bytes.
            """
            proxy_request = gRPCProxyRequest(
                request_proto=request_proto,
                context=context,
                service_method=service_method,
                stream=False,
            )
            proxy_response = await self.proxy_request(proxy_request=proxy_request)
            return proxy_response.response

        async def unary_stream(
            request_proto: Any, context: grpc._cython.cygrpc._ServicerContext
        ) -> Generator[bytes, None, None]:
            """Entry point of the gRPC proxy streaming request.

            This method is called by the gRPC server when a streaming request is
            received. It wraps the request in a ProxyRequest object and calls
            proxy_request. The return value is a generator of serialized user defined
            protobuf bytes.
            """
            proxy_request = gRPCProxyRequest(
                request_proto=request_proto,
                context=context,
                service_method=service_method,
                stream=True,
            )
            proxy_response = await self.proxy_request(proxy_request=proxy_request)
            async for response in proxy_response.streaming_response:
                yield response

        if not stream:
            return unary_unary
        return unary_stream

    async def send_request_to_replica_unary(
        self,
        handle: DeploymentHandle,
        proxy_request: ProxyRequest,
    ) -> ProxyResponse:
        return await self.send_request_to_replica_streaming(
            request_id=proxy_request.request_id,
            handle=handle,
            proxy_request=proxy_request,
        )

    def setup_request_context_and_handle(
        self,
        app_name: str,
        handle: DeploymentHandle,
        route_path: str,
        proxy_request: ProxyRequest,
    ) -> Tuple[DeploymentHandle, str]:
        """Setup request context and handle for the request.

        Unpack gRPC request metadata and extract info to set up request context and
        handle.
        """
        multiplexed_model_id = proxy_request.multiplexed_model_id
        request_id = proxy_request.request_id
        if not request_id:
            request_id = generate_request_id()
            proxy_request.request_id = request_id

        handle = handle.options(
            stream=proxy_request.stream,
            multiplexed_model_id=multiplexed_model_id,
            method_name=proxy_request.method_name,
        )

        request_context_info = {
            "route": route_path,
            "request_id": request_id,
            "app_name": app_name,
            "multiplexed_model_id": multiplexed_model_id,
        }
        ray.serve.context._serve_request_context.set(
            ray.serve.context._RequestContext(**request_context_info)
        )
        proxy_request.send_request_id(request_id=request_id)
        return handle, request_id

    async def _streaming_generator_helper(
        self,
        obj_ref_generator: StreamingObjectRefGenerator,
        proxy_request: ProxyRequest,
        request_id: str,
        timeout_s: Optional[float] = None,
    ) -> Generator[bytes, None, None]:
        start = time.time()
        while True:
            try:
                obj_ref = await obj_ref_generator._next_async(
                    timeout_s=calculate_remaining_timeout(
                        timeout_s=timeout_s,
                        start_time_s=start,
                        curr_time_s=time.time(),
                    )
                )
                if obj_ref.is_nil():
                    await self.timeout_response(
                        proxy_request=proxy_request, request_id=request_id
                    )
                    break

                user_response_bytes = await obj_ref
                yield user_response_bytes

            except StopAsyncIteration:
                break
            except Exception as e:
                self._set_internal_error_response(proxy_request, e)
                break

    async def _consume_generator_stream(
        self,
        obj_ref: StreamingObjectRefGenerator,
        proxy_request: ProxyRequest,
        request_id: str,
        timeout_s: Optional[float] = None,
    ) -> ProxyResponse:
        streaming_response = self._streaming_generator_helper(
            obj_ref_generator=obj_ref,
            proxy_request=proxy_request,
            request_id=request_id,
            timeout_s=timeout_s,
        )

        return ProxyResponse(
            status_code=self.success_status_code, streaming_response=streaming_response
        )

    async def _consume_generator_unary(
        self,
        obj_ref: ray.ObjectRef,
        timeout_s: Optional[float] = None,
    ) -> ProxyResponse:
        try:
            user_response_bytes = await asyncio.wait_for(obj_ref, timeout=timeout_s)
            return ProxyResponse(
                status_code=self.success_status_code, response=user_response_bytes
            )
        except asyncio.exceptions.TimeoutError:
            raise TimeoutError() from None

    async def send_request_to_replica_streaming(
        self,
        request_id: str,
        handle: DeploymentHandle,
        proxy_request: ProxyRequest,
    ) -> ProxyResponse:
        start = time.time()
        try:
            obj_ref = None
            try:
                obj_ref = await self._assign_request_with_timeout(
                    handle=handle,
                    proxy_request=proxy_request,
                    timeout_s=self.request_timeout_s,
                )
                if obj_ref is None:
                    logger.info(
                        f"Client from {proxy_request.client} disconnected, "
                        "cancelling the request.",
                        extra={"log_to_stderr": False},
                    )
                    return ProxyResponse(status_code=DISCONNECT_ERROR_CODE)
                if proxy_request.stream:
                    return await self._consume_generator_stream(
                        obj_ref=obj_ref,
                        proxy_request=proxy_request,
                        request_id=request_id,
                        timeout_s=calculate_remaining_timeout(
                            timeout_s=self.request_timeout_s,
                            start_time_s=start,
                            curr_time_s=time.time(),
                        ),
                    )
                else:
                    return await self._consume_generator_unary(
                        obj_ref=obj_ref,
                        timeout_s=calculate_remaining_timeout(
                            timeout_s=self.request_timeout_s,
                            start_time_s=start,
                            curr_time_s=time.time(),
                        ),
                    )
            except TimeoutError:
                logger.warning(
                    f"Request {request_id} timed out after {self.request_timeout_s}s."
                )
                if obj_ref is not None:
                    ray.cancel(obj_ref)
                await self.timeout_response(
                    proxy_request=proxy_request, request_id=request_id
                )
                return ProxyResponse(status_code=TIMEOUT_ERROR_CODE)

        except Exception as e:
            logger.exception(e)
            return self._set_internal_error_response(proxy_request, e)


class HTTPProxy(GenericProxy):
    """This class is meant to be instantiated and run by an ASGI HTTP server.

    >>> import uvicorn
    >>> controller_name = ... # doctest: +SKIP
    >>> uvicorn.run(HTTPProxy(controller_name)) # doctest: +SKIP
    """

    @property
    def protocol(self) -> RequestProtocol:
        return RequestProtocol.HTTP

    @property
    def success_status_code(self) -> str:
        return "200"

    async def not_found(self, proxy_request: ProxyRequest) -> ProxyResponse:
        status_code = 404
        current_path = proxy_request.path
        response = Response(
            f"Path '{current_path}' not found. "
            "Please ping http://.../-/routes for route table.",
            status_code=status_code,
        )
        await response.send(
            proxy_request.scope, proxy_request.receive, proxy_request.send
        )
        return ProxyResponse(status_code=str(status_code))

    async def draining_response(self, proxy_request: ProxyRequest) -> ProxyResponse:
        status_code = 503
        response = Response(DRAINED_MESSAGE, status_code=status_code)
        await response.send(
            proxy_request.scope, proxy_request.receive, proxy_request.send
        )
        return ProxyResponse(status_code=str(status_code))

    async def timeout_response(
        self, proxy_request: ProxyRequest, request_id: str
    ) -> ProxyResponse:
        status_code = 408
        response = Response(
            f"Request {request_id} timed out after {self.request_timeout_s}s.",
            status_code=status_code,
        )
        await response.send(
            proxy_request.scope, proxy_request.receive, proxy_request.send
        )
        return ProxyResponse(status_code=str(status_code))

    async def routes_response(self, proxy_request: ProxyRequest) -> ProxyResponse:
        resp = dict()
        for route, endpoint in self.route_info.items():
            # For 2.x deployments, return {route -> app name}
            if endpoint.app:
                resp[route] = endpoint.app
            # Keep compatibility with 1.x deployments: return {route -> deployment name}
            else:
                resp[route] = endpoint.name

        await starlette.responses.JSONResponse(resp)(
            proxy_request.scope, proxy_request.receive, proxy_request.send
        )
        return ProxyResponse(status_code=self.success_status_code)

    async def health_response(self, proxy_request: ProxyRequest) -> ProxyResponse:
        await starlette.responses.PlainTextResponse(HEALTH_CHECK_SUCCESS_MESSAGE)(
            proxy_request.scope, proxy_request.receive, proxy_request.send
        )
        return ProxyResponse(status_code=self.success_status_code)

    async def receive_asgi_messages(self, request_id: str) -> List[Message]:
        queue = self.asgi_receive_queues.get(request_id, None)
        if queue is None:
            raise KeyError(f"Request ID {request_id} not found.")

        await queue.wait_for_message()
        return queue.get_messages_nowait()

    async def __call__(self, scope, receive, send):
        """Implements the ASGI protocol.

        See details at:
            https://asgi.readthedocs.io/en/latest/specs/index.html.
        """
        proxy_request = ASGIProxyRequest(scope=scope, receive=receive, send=send)
        await self.proxy_request(proxy_request=proxy_request)

    async def send_request_to_replica_unary(
        self,
        handle: DeploymentHandle,
        proxy_request: ProxyRequest,
    ) -> ProxyResponse:
        http_body_bytes = await receive_http_body(
            proxy_request.scope, proxy_request.receive, proxy_request.send
        )

        # NOTE(edoakes): it's important that we defer building the starlette
        # request until it reaches the replica to avoid unnecessary
        # serialization cost, so we use a simple dataclass here.
        request = HTTPRequestWrapper(proxy_request.scope, http_body_bytes)

        # Perform a pickle here to improve latency. Stdlib pickle for simple
        # dataclasses are 10-100x faster than cloudpickle.
        request = pickle.dumps(request)

        retries = 0
        loop = get_or_create_event_loop()
        # We have received all the http request content. The next `receive`
        # call might never arrive; if it does, it can only be `http.disconnect`.
        while retries < HTTP_REQUEST_MAX_RETRIES + 1:
            should_backoff = False
            result_ref = handle.remote(request)
            client_disconnection_task = loop.create_task(proxy_request.receive())
            done, _ = await asyncio.wait(
                [
                    result_ref._to_object_ref(_record_telemetry=False),
                    client_disconnection_task,
                ],
                return_when=FIRST_COMPLETED,
            )
            if client_disconnection_task in done:
                message = await client_disconnection_task
                assert message["type"] == "http.disconnect", (
                    "Received additional request payload that's not disconnect. "
                    "This is an invalid HTTP state."
                )
                logger.warning(
                    f"Client from {proxy_request.client} disconnected, cancelling the "
                    "request.",
                    extra={"log_to_stderr": False},
                )
                result_ref.cancel()

            try:
                # NOTE (shrekris-anyscale): when the gcs, Serve controller, and
                # some replicas crash simultaneously (e.g. if the head node crashes),
                # requests to the dead replicas hang until the gcs recovers.
                # This asyncio.wait can kill those hanging requests and retry them
                # at another replica. Release tests should kill the head node and
                # check if latency drops significantly. See
                # https://github.com/ray-project/ray/pull/29534 for more info.
                done, pending = await asyncio.wait(
                    [result_ref, client_disconnection_task],
                    return_when=asyncio.FIRST_COMPLETED,
                    timeout=self.request_timeout_s,
                )
                if client_disconnection_task in done:
                    logger.info("Client disconnected, cancelling request.")
                    result_ref.cancel()
                    raise asyncio.CancelledError()
                elif len(done) == 0:
                    logger.info(
                        f"Request didn't finish within {self.request_timeout_s} seconds"
                        ". Retrying with another replica. You can modify this timeout "
                        'by setting "request_timeout_s" in your Serve config\'s '
                        "`http_options` field."
                    )
                    should_backoff = True
                    result_ref.cancel()
                else:
                    result = await result_ref
                    break
            except asyncio.CancelledError:
                # Here because the client disconnected, we will return a custom
                # error code for metric tracking.
                return ProxyResponse(status_code=DISCONNECT_ERROR_CODE)
            except RayTaskError as e:
                error_message = f"Unexpected error, traceback: {e}."
                await Response(error_message, status_code=500).send(
                    proxy_request.scope, proxy_request.receive, proxy_request.send
                )
                return ProxyResponse(status_code="500")
            except RayActorError:
                logger.info(
                    "Request failed due to replica failure. There are "
                    f"{HTTP_REQUEST_MAX_RETRIES - retries} retries "
                    "remaining."
                )
                should_backoff = True

            if should_backoff:
                backoff_period = min(
                    INITIAL_BACKOFF_PERIOD_SEC * pow(2, retries), MAX_BACKOFF_PERIOD_SEC
                )
                retries += 1
                await asyncio.sleep(backoff_period)
        else:
            error_message = f"Task failed with {HTTP_REQUEST_MAX_RETRIES} retries."
            await Response(error_message, status_code=500).send(
                proxy_request.scope, proxy_request.receive, proxy_request.send
            )
            return ProxyResponse(status_code="500")

        if isinstance(result, (starlette.responses.Response, RawASGIResponse)):
            await result(proxy_request.scope, proxy_request.receive, proxy_request.send)
            return ProxyResponse(status_code=str(result.status_code))
        else:
            await Response(result).send(
                proxy_request.scope, proxy_request.receive, proxy_request.send
            )
            return ProxyResponse(status_code=self.success_status_code)

    async def proxy_asgi_receive(
        self, receive: Receive, queue: ASGIMessageQueue
    ) -> Optional[int]:
        """Proxies the `receive` interface, placing its messages into the queue.

        Once a disconnect message is received, the call exits and `receive` is no longer
        called.

        For HTTP messages, `None` is always returned.
        For websocket messages, the disconnect code is returned if a disconnect code is
        received.
        """
        try:
            while True:
                msg = await receive()
                await queue(msg)

                if msg["type"] == "http.disconnect":
                    return None

                if msg["type"] == "websocket.disconnect":
                    return msg["code"]
        finally:
            # Close the queue so any subsequent calls to fetch messages return
            # immediately: https://github.com/ray-project/ray/issues/38368.
            queue.close()

    async def _consume_and_send_asgi_message_generator(
        self,
        obj_ref_generator: StreamingObjectRefGenerator,
        disconnected_task: asyncio.Task,
        request_id: str,
        proxy_request: ProxyRequest,
        timeout_s: Optional[float] = None,
    ) -> Optional[str]:
        """Consumes an obj ref generator that yields ASGI messages.

        The messages are sent over the `send` interface.

        If timeout_s is `None`, there's no timeout. If it's not `None`, a timeout error
        will be raised if the full generator isn't consumed within the timeout.

        Returns the status code for HTTP responses.
        """
        status_code = ""
        start = time.time()
        response_done = False
        response_started = False
        expecting_trailers = False
        is_websocket_connection = False
        while True:
            try:
                next_obj_ref_task = asyncio.ensure_future(
                    obj_ref_generator._next_async(),
                )
                tasks = [next_obj_ref_task]
                # Once the response is completed, the client will immediately
                # disconnect. This causes a race condition: if we get the disconnect
                # message before the replica handler finishes, we'll falsely detect a
                # client disconnect. To avoid this, stop listening for disconnects once
                # the full response has been sent.
                if not response_done:
                    tasks.append(disconnected_task)

                done, _ = await asyncio.wait(
                    tasks,
                    return_when=asyncio.FIRST_COMPLETED,
                    timeout=calculate_remaining_timeout(
                        timeout_s=timeout_s,
                        start_time_s=start,
                        curr_time_s=time.time(),
                    ),
                )
                if len(done) == 0:
                    logger.warning(
                        f"Request {request_id} timed out after "
                        f"{self.request_timeout_s}s while executing."
                    )
                    next_obj_ref_task.cancel()
                    ray.cancel(obj_ref_generator)

                    # We should only send timeout response if we have not sent
                    # any messages to the client yet. Header (including status code)
                    # messages can only be sent once.
                    if not response_started:
                        await self.timeout_response(
                            proxy_request=proxy_request, request_id=request_id
                        )

                    return TIMEOUT_ERROR_CODE
                elif disconnected_task in done:
                    logger.info(
                        f"Client for request {request_id} disconnected "
                        "during execution, cancelling request."
                    )
                    next_obj_ref_task.cancel()
                    if not is_websocket_connection:
                        # Websocket code explicitly handles client disconnects,
                        # so let the ASGI disconnect message propagate instead of
                        # cancelling the handler.
                        ray.cancel(obj_ref_generator)
                    return DISCONNECT_ERROR_CODE

                obj_ref = next_obj_ref_task.result()
                asgi_messages: List[Message] = pickle.loads(await obj_ref)
                # See the ASGI spec for message details:
                # https://asgi.readthedocs.io/en/latest/specs/www.html.
                for asgi_message in asgi_messages:
                    if asgi_message["type"] == "http.response.start":
                        # HTTP responses begin with exactly one
                        # "http.response.start" message containing the "status"
                        # field. Other response types (e.g., WebSockets) may not.
                        status_code = str(asgi_message["status"])
                        expecting_trailers = asgi_message.get("trailers", False)
                    elif asgi_message["type"] == "websocket.accept":
                        is_websocket_connection = True
                    elif (
                        asgi_message["type"] == "http.response.body"
                        and not asgi_message.get("more_body", False)
                        and not expecting_trailers
                    ):
                        # If the body is completed and we aren't expecting trailers, the
                        # response is done.
                        response_done = True
                    elif asgi_message["type"] == "http.response.trailers":
                        # If we are expecting trailers, the response is only done when
                        # the trailers message has been sent.
                        response_done = not asgi_message.get("more_trailers", False)
                    elif asgi_message["type"] == "websocket.disconnect":
                        status_code = str(asgi_message["code"])
                        response_done = True

                    await proxy_request.send(asgi_message)
                    response_started = True
            except StopAsyncIteration:
                break

        return status_code

    def setup_request_context_and_handle(
        self,
        app_name: str,
        handle: DeploymentHandle,
        route_path: str,
        proxy_request: ProxyRequest,
    ) -> Tuple[DeploymentHandle, str]:
        """Setup request context and handle for the request.

        Unpack HTTP request headers and extract info to set up request context and
        handle.
        """
        request_context_info = {
            "route": route_path,
            "app_name": app_name,
        }
        for key, value in proxy_request.headers:
            if key.decode() == SERVE_MULTIPLEXED_MODEL_ID:
                multiplexed_model_id = value.decode()
                handle = handle.options(multiplexed_model_id=multiplexed_model_id)
                request_context_info["multiplexed_model_id"] = multiplexed_model_id
            if key.decode() == "x-request-id":
                request_context_info["request_id"] = value.decode()
            if (
                key.decode() == RAY_SERVE_REQUEST_ID_HEADER.lower()
                and "request_id" not in request_context_info
            ):
                # "x-request-id" has higher priority than "RAY_SERVE_REQUEST_ID".
                request_context_info["request_id"] = value.decode()
        ray.serve.context._serve_request_context.set(
            ray.serve.context._RequestContext(**request_context_info)
        )
        return handle, request_context_info["request_id"]

    async def send_request_to_replica_streaming(
        self,
        request_id: str,
        handle: DeploymentHandle,
        proxy_request: ProxyRequest,
    ) -> ProxyResponse:
        # Proxy the receive interface by placing the received messages on a queue.
        # The downstream replica must call back into `receive_asgi_messages` on this
        # actor to receive the messages.
        receive_queue = ASGIMessageQueue()
        self.asgi_receive_queues[request_id] = receive_queue
        proxy_asgi_receive_task = get_or_create_event_loop().create_task(
            self.proxy_asgi_receive(proxy_request.receive, receive_queue)
        )

        status_code = ""
        start = time.time()
        try:
            obj_ref_generator = None
            try:
                obj_ref_generator = await self._assign_request_with_timeout(
                    handle=handle,
                    proxy_request=proxy_request,
                    disconnected_task=proxy_asgi_receive_task,
                    timeout_s=self.request_timeout_s,
                )
                if obj_ref_generator is None:
                    logger.info(
                        f"Client from {proxy_request.client} disconnected, "
                        "cancelling the request.",
                        extra={"log_to_stderr": False},
                    )
                    return ProxyResponse(status_code=DISCONNECT_ERROR_CODE)
            except TimeoutError:
                logger.warning(
                    f"Request {request_id} timed out after {self.request_timeout_s}s."
                )
                if obj_ref_generator is not None:
                    ray.cancel(obj_ref_generator)
                await self.timeout_response(
                    proxy_request=proxy_request, request_id=request_id
                )
                return ProxyResponse(status_code=TIMEOUT_ERROR_CODE)

            status_code = await self._consume_and_send_asgi_message_generator(
                obj_ref_generator,
                disconnected_task=proxy_asgi_receive_task,
                request_id=request_id,
                proxy_request=proxy_request,
                timeout_s=calculate_remaining_timeout(
                    timeout_s=self.request_timeout_s,
                    start_time_s=start,
                    curr_time_s=time.time(),
                ),
            )

        except Exception as e:
            logger.exception(e)
            status_code = "500"
        finally:
            if not proxy_asgi_receive_task.done():
                proxy_asgi_receive_task.cancel()
            else:
                # If the server disconnects, status_code is set above from the
                # disconnect message. Otherwise the disconnect code comes from
                # a client message via the receive interface.
                if (
                    status_code == ""
                    and proxy_request.request_type == "websocket"
                    and proxy_asgi_receive_task.exception() is None
                ):
                    status_code = str(proxy_asgi_receive_task.result())

            del self.asgi_receive_queues[request_id]

        return ProxyResponse(status_code=status_code)


class RequestIdMiddleware:
    def __init__(self, app):
        self.app = app

    async def __call__(self, scope, receive, send):
        headers = MutableHeaders(scope=scope)
        if RAY_SERVE_REQUEST_ID_HEADER not in headers and "x-request-id" not in headers:
            # If X-Request-ID and RAY_SERVE_REQUEST_ID_HEADER are both not set, we
            # generate a new request ID.
            request_id = generate_request_id()
            headers.append("x-request-id", request_id)
            headers.append(RAY_SERVE_REQUEST_ID_HEADER, request_id)
        elif "x-request-id" in headers:
            request_id = headers["x-request-id"]
        else:
            # TODO(Sihan) Deprecate RAY_SERVE_REQUEST_ID_HEADER
            request_id = headers[RAY_SERVE_REQUEST_ID_HEADER]

        async def send_with_request_id(message: Dict):
            if message["type"] == "http.response.start":
                headers = MutableHeaders(scope=message)
                # TODO(Sihan) Deprecate RAY_SERVE_REQUEST_ID_HEADER
                headers.append(RAY_SERVE_REQUEST_ID_HEADER, request_id)
                headers.append("X-Request-ID", request_id)
            if message["type"] == "websocket.accept":
                # TODO(Sihan) Deprecate RAY_SERVE_REQUEST_ID_HEADER
                message[RAY_SERVE_REQUEST_ID_HEADER] = request_id
                message["X-Request-ID"] = request_id
            await send(message)

        await self.app(scope, receive, send_with_request_id)


@ray.remote(num_cpus=0)
class ProxyActor:
    def __init__(
        self,
        host: str,
        port: int,
        root_path: str,
        controller_name: str,
        node_ip_address: str,
        node_id: NodeId,
        request_timeout_s: Optional[float] = None,
        http_middlewares: Optional[List["starlette.middleware.Middleware"]] = None,
        keep_alive_timeout_s: int = DEFAULT_UVICORN_KEEP_ALIVE_TIMEOUT_S,
        grpc_options: Optional[gRPCOptions] = None,
    ):  # noqa: F821
        self.grpc_options = grpc_options or gRPCOptions()
        configure_component_logger(component_name="proxy", component_id=node_ip_address)
        logger.info(
            f"Proxy actor {ray.get_runtime_context().get_actor_id()} "
            f"starting on node {node_id}."
        )

        configure_component_memory_profiler(
            component_name="proxy", component_id=node_ip_address
        )
        self.cpu_profiler, self.cpu_profiler_log = configure_component_cpu_profiler(
            component_name="proxy", component_id=node_ip_address
        )

        if http_middlewares is None:
            http_middlewares = [Middleware(RequestIdMiddleware)]
        else:
            http_middlewares.append(Middleware(RequestIdMiddleware))

        if RAY_SERVE_HTTP_PROXY_CALLBACK_IMPORT_PATH:
            logger.info(
                "Calling user-provided callback from import path "
                f" {RAY_SERVE_HTTP_PROXY_CALLBACK_IMPORT_PATH}."
            )
            middlewares = validate_http_proxy_callback_return(
                call_function_from_import_path(
                    RAY_SERVE_HTTP_PROXY_CALLBACK_IMPORT_PATH
                )
            )

            http_middlewares.extend(middlewares)

        self.host = host
        self.port = port
        self.grpc_port = self.grpc_options.port
        self.root_path = root_path
        self.keep_alive_timeout_s = (
            RAY_SERVE_HTTP_KEEP_ALIVE_TIMEOUT_S or keep_alive_timeout_s
        )
        self._uvicorn_server = None

        self.http_setup_complete = asyncio.Event()
        self.grpc_setup_complete = asyncio.Event()

        self.http_proxy = HTTPProxy(
            controller_name=controller_name,
            node_id=node_id,
            node_ip_address=node_ip_address,
            proxy_router_class=LongestPrefixRouter,
            request_timeout_s=(
                request_timeout_s or RAY_SERVE_REQUEST_PROCESSING_TIMEOUT_S
            ),
        )
        self.grpc_proxy = (
            gRPCProxy(
                controller_name=controller_name,
                node_id=node_id,
                node_ip_address=node_ip_address,
                proxy_router_class=EndpointRouter,
                request_timeout_s=(
                    request_timeout_s or RAY_SERVE_REQUEST_PROCESSING_TIMEOUT_S
                ),
            )
            if self.should_start_grpc_service()
            else None
        )

        self.wrapped_http_proxy = self.http_proxy

        for middleware in http_middlewares:
            self.wrapped_http_proxy = middleware.cls(
                self.wrapped_http_proxy, **middleware.options
            )

        # Start running the HTTP server on the event loop.
        # This task should be running forever. We track it in case of failure.
        self.running_task_http = get_or_create_event_loop().create_task(
            self.run_http_server()
        )

        # Start running the gRPC server on the event loop.
        # This task should be running forever. We track it in case of failure.
        self.running_task_grpc = get_or_create_event_loop().create_task(
            self.run_grpc_server()
        )

    def should_start_grpc_service(self) -> bool:
        """Determine whether gRPC service should be started.

        gRPC service will only be started if a valid port is provided and if the
        servicer functions are passed.
        """
        return self.grpc_port > 0 and len(self.grpc_options.grpc_servicer_functions) > 0

    async def ready(self):
        """Returns when both HTTP and gRPC proxies are ready to serve traffic.
        Or throw exception when either proxy is not able to serve traffic.
        """
        http_setup_complete_wait_task = get_or_create_event_loop().create_task(
            self.http_setup_complete.wait()
        )
        grpc_setup_complete_wait_task = get_or_create_event_loop().create_task(
            self.grpc_setup_complete.wait()
        )

        waiting_tasks_http = [
            # Either the HTTP setup has completed.
            # The event is set inside self.run_http_server.
            http_setup_complete_wait_task,
            # Or self.run_http_server errored.
            self.running_task_http,
        ]
        done_set_http, _ = await asyncio.wait(
            waiting_tasks_http,
            return_when=asyncio.FIRST_COMPLETED,
        )
        waiting_tasks_grpc = [
            # Either the gRPC setup has completed.
            # The event is set inside self.run_grpc_server.
            grpc_setup_complete_wait_task,
            # Or self.run_grpc_server errored.
            self.running_task_grpc,
        ]
        done_set_grpc, _ = await asyncio.wait(
            waiting_tasks_grpc,
            return_when=asyncio.FIRST_COMPLETED,
        )

        # Return metadata, or re-throw the exception from self.running_task_http and
        # self.running_task_grpc.
        if self.http_setup_complete.is_set() and self.grpc_setup_complete.is_set():
            # NOTE(zcin): We need to convert the metadata to a json string because
            # of cross-language scenarios. Java can't deserialize a Python tuple.
            return json.dumps(
                [
                    ray.get_runtime_context().get_worker_id(),
                    get_component_logger_file_path(),
                ]
            )
        else:
            proxy_error = None
            if not self.http_setup_complete.is_set():
                try:
                    await done_set_http.pop()
                except Exception as e:
                    logger.exception(e)
                    proxy_error = e
            if not self.grpc_setup_complete.is_set():
                try:
                    await done_set_grpc.pop()
                except Exception as e:
                    logger.exception(e)
                    proxy_error = e
            raise proxy_error

    async def run_http_server(self):
        sock = socket.socket()
        if SOCKET_REUSE_PORT_ENABLED:
            set_socket_reuse_port(sock)
        try:
            sock.bind((self.host, self.port))
        except OSError:
            # The OS failed to bind a socket to the given host and port.
            raise ValueError(
                f"Failed to bind Ray Serve HTTP proxy to '{self.host}:{self.port}'. "
                "Please make sure your http-host and http-port are specified correctly."
            )

        # NOTE: We have to use lower level uvicorn Config and Server
        # class because we want to run the server as a coroutine. The only
        # alternative is to call uvicorn.run which is blocking.
        config = uvicorn.Config(
            self.wrapped_http_proxy,
            host=self.host,
            port=self.port,
            loop=_determine_target_loop(),
            root_path=self.root_path,
            lifespan="off",
            access_log=False,
            timeout_keep_alive=self.keep_alive_timeout_s,
        )
        self._uvicorn_server = uvicorn.Server(config=config)
        # TODO(edoakes): we need to override install_signal_handlers here
        # because the existing implementation fails if it isn't running in
        # the main thread and uvicorn doesn't expose a way to configure it.
        self._uvicorn_server.install_signal_handlers = lambda: None

        logger.info(
            "Starting HTTP server on node: "
            f"{ray.get_runtime_context().get_node_id()} "
            f"listening on port {self.port}"
        )

        self.http_setup_complete.set()
        await self._uvicorn_server.serve(sockets=[sock])

    async def run_grpc_server(self):
        if not self.should_start_grpc_service():
            return self.grpc_setup_complete.set()

        grpc_server = create_serve_grpc_server(
            service_handler_factory=self.grpc_proxy.service_handler_factory,
        )

        add_port_to_grpc_server(grpc_server, f"[::]:{self.grpc_port}")

        # Dummy servicer is used to be callable for the gRPC server. Serve have a
        # custom gRPC server implementation to redirect calls into gRPCProxy.
        # See: ray/serve/_private/grpc_util.py
        dummy_servicer = DummyServicer()

        # Add Ray Serve gRPC service and methods (e.g. ListApplications and Healthz).
        add_RayServeAPIServiceServicer_to_server(dummy_servicer, grpc_server)

        # Iterate through each of user provided gRPC servicer functions and add user
        # defined services and methods.
        for grpc_servicer_function in self.grpc_options.grpc_servicer_func_callable:
            grpc_servicer_function(dummy_servicer, grpc_server)

        await grpc_server.start()
        logger.info(
            "Starting gRPC server on node: "
            f"{ray.get_runtime_context().get_node_id()} "
            f"listening on port {self.grpc_port}"
        )
        self.grpc_setup_complete.set()
        await grpc_server.wait_for_termination()

    async def update_draining(self, draining: bool, _after: Optional[Any] = None):
        """Update the draining status of the HTTP and gRPC proxies.

        Unused `_after` argument is for scheduling: passing an ObjectRef
        allows delaying this call until after the `_after` call has returned.
        """

        self.http_proxy.update_draining(draining)
        if self.grpc_proxy:
            self.grpc_proxy.update_draining(draining)

    async def is_drained(self, _after: Optional[Any] = None):
        """Check whether both HTTP and gRPC proxies are drained or not.

        Unused `_after` argument is for scheduling: passing an ObjectRef
        allows delaying this call until after the `_after` call has returned.
        """

        return self.http_proxy.is_drained() and (
            self.grpc_proxy is None or self.grpc_proxy.is_drained()
        )

    async def check_health(self):
        """No-op method to check on the health of the HTTP Proxy.
        Make sure the async event loop is not blocked.
        """

        logger.info("Received health check.", extra={"log_to_stderr": False})

    async def receive_asgi_messages(self, request_id: str) -> bytes:
        """Get ASGI messages for the provided `request_id`.

        After the proxy has stopped receiving messages for this `request_id`,
        this will always return immediately.
        """
        return pickle.dumps(await self.http_proxy.receive_asgi_messages(request_id))

    def _save_cpu_profile_data(self) -> str:
        """Saves CPU profiling data, if CPU profiling is enabled.

        Logs a warning if CPU profiling is disabled.
        """

        if self.cpu_profiler is not None:
            import marshal

            self.cpu_profiler.snapshot_stats()
            with open(self.cpu_profiler_log, "wb") as f:
                marshal.dump(self.cpu_profiler.stats, f)
            logger.info(f'Saved CPU profile data to file "{self.cpu_profiler_log}"')
            return self.cpu_profiler_log
        else:
            logger.error(
                "Attempted to save CPU profile data, but failed because no "
                "CPU profiler was running! Enable CPU profiling by enabling "
                "the RAY_SERVE_ENABLE_CPU_PROFILING env var."
            )

    async def _uvicorn_keep_alive(self) -> Optional[int]:
        """Get the keep alive timeout used for the running uvicorn server.

        Return the timeout_keep_alive config used on the uvicorn server if it's running.
        If the server is not running, return None.
        """
        if self._uvicorn_server:
            return self._uvicorn_server.config.timeout_keep_alive


def _determine_target_loop():
    """We determine target loop based on whether RAY_SERVE_DEBUG_MODE is enabled:

    - RAY_SERVE_DEBUG_MODE=0 (default): we use "uvloop" (Cython) providing
                              high-performance, native implementation of the event-loop

    - RAY_SERVE_DEBUG_MODE=1: we fall back to "asyncio" (pure Python) event-loop
                              implementation that is considerably slower than "uvloop",
                              but provides for easy access to the source implementation
    """
    if RAY_SERVE_DEBUG_MODE:
        return "asyncio"
    else:
        return "uvloop"<|MERGE_RESOLUTION|>--- conflicted
+++ resolved
@@ -19,11 +19,8 @@
 from starlette.types import Message, Receive
 
 import ray
-<<<<<<< HEAD
+from ray import serve
 from ray._private.tls_utils import add_port_to_grpc_server
-=======
-from ray import serve
->>>>>>> 19159c72
 from ray._private.utils import get_or_create_event_loop
 from ray._raylet import StreamingObjectRefGenerator
 from ray.actor import ActorHandle
