--- conflicted
+++ resolved
@@ -1213,17 +1213,6 @@
         self.wrapped_http_proxy = self.http_proxy
 
         for middleware in http_middlewares:
-<<<<<<< HEAD
-            if starlette.__version__ >= "0.35.0":
-                self.wrapped_http_proxy = middleware.cls(
-                    self.wrapped_http_proxy,
-                    *middleware.args,
-                    **middleware.kwargs,
-                )
-            else:
-                self.wrapped_http_proxy = middleware.cls(
-                    self.wrapped_http_proxy, **middleware.options
-=======
             if version.parse(starlette.__version__) <= version.parse("0.34.0"):
                 self.wrapped_http_proxy = middleware.cls(
                     self.wrapped_http_proxy, **middleware.options
@@ -1234,7 +1223,6 @@
                     self.wrapped_http_proxy,
                     *middleware.args,
                     **middleware.kwargs,
->>>>>>> 053085e6
                 )
 
         # Start running the HTTP server on the event loop.
