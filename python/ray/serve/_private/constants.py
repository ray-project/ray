--- conflicted
+++ resolved
@@ -348,15 +348,11 @@
 
 # Use compact instead of spread scheduling strategy
 RAY_SERVE_USE_COMPACT_SCHEDULING_STRATEGY = (
-<<<<<<< HEAD
     os.environ.get("RAY_SERVE_USE_COMPACT_SCHEDULING_STRATEGY", "1") == "1"
-=======
-    os.environ.get("RAY_SERVE_USE_COMPACT_SCHEDULING_STRATEGY", "0") == "1"
 )
 
 # Feature flag to always override local_testing_mode to True in serve.run.
 # This is used for internal testing to avoid passing the flag to every invocation.
 RAY_SERVE_FORCE_LOCAL_TESTING_MODE = (
     os.environ.get("RAY_SERVE_FORCE_LOCAL_TESTING_MODE", "0") == "1"
->>>>>>> d2de9832
 )