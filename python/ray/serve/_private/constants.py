from typing import List

from ray.serve._private.constants_utils import (
    get_env_bool,
    get_env_float,
    get_env_float_non_negative,
    get_env_int,
    get_env_int_positive,
    get_env_str,
    parse_latency_buckets,
    str_to_list,
)

#: Logger used by serve components
SERVE_LOGGER_NAME = "ray.serve"

#: Actor name used to register controller
SERVE_CONTROLLER_NAME = "SERVE_CONTROLLER_ACTOR"

#: Actor name used to register HTTP proxy actor
SERVE_PROXY_NAME = "SERVE_PROXY_ACTOR"

#: Ray namespace used for all Serve actors
SERVE_NAMESPACE = "serve"

#: HTTP Host
DEFAULT_HTTP_HOST = get_env_str("RAY_SERVE_DEFAULT_HTTP_HOST", "127.0.0.1")

#: HTTP Port
DEFAULT_HTTP_PORT = get_env_int("RAY_SERVE_DEFAULT_HTTP_PORT", 8000)

#: Uvicorn timeout_keep_alive Config
DEFAULT_UVICORN_KEEP_ALIVE_TIMEOUT_S = 90

#: gRPC Port
DEFAULT_GRPC_PORT = get_env_int("RAY_SERVE_DEFAULT_GRPC_PORT", 9000)

#: Default Serve application name
SERVE_DEFAULT_APP_NAME = "default"

#: Max concurrency
ASYNC_CONCURRENCY = int(1e6)

# How long to sleep between control loop cycles on the controller.
CONTROL_LOOP_INTERVAL_S = get_env_float_non_negative(
    "RAY_SERVE_CONTROL_LOOP_INTERVAL_S", 0.1
)

#: Max time to wait for HTTP proxy in `serve.start()`.
HTTP_PROXY_TIMEOUT = 60

#: Max retry count for allowing failures in replica constructor.
#: If no replicas at target version is running by the time we're at
#: max construtor retry count, deploy() is considered failed.
#: By default we set threshold as min(num_replicas * 3, this value)
MAX_DEPLOYMENT_CONSTRUCTOR_RETRY_COUNT = get_env_int(
    "MAX_DEPLOYMENT_CONSTRUCTOR_RETRY_COUNT", 20
)

# Max retry on deployment constructor is
# min(num_replicas * MAX_PER_REPLICA_RETRY_COUNT, MAX_DEPLOYMENT_CONSTRUCTOR_RETRY_COUNT)
MAX_PER_REPLICA_RETRY_COUNT = get_env_int("MAX_PER_REPLICA_RETRY_COUNT", 3)

# If you are wondering why we are using histogram buckets, please refer to
# https://prometheus.io/docs/practices/histograms/
# short answer is that its cheaper to calculate percentiles on the histogram
# than to calculate them on raw data, both in terms of time and space.

#: Default histogram buckets for latency tracker.
DEFAULT_LATENCY_BUCKET_MS = [
    1,
    2,
    5,
    10,
    20,
    50,
    100,
    200,
    300,
    400,
    500,
    1000,
    2000,
    # 5 seconds
    5000,
    # 10 seconds
    10000,
    # 60 seconds
    60000,
    # 2min
    120000,
    # 5 min
    300000,
    # 10 min
    600000,
]

# Example usage:
# RAY_SERVE_REQUEST_LATENCY_BUCKET_MS="1,2,3,4"
# RAY_SERVE_MODEL_LOAD_LATENCY_BUCKET_MS="1,2,3,4"
#: Histogram buckets for request latency.
REQUEST_LATENCY_BUCKETS_MS = parse_latency_buckets(
    get_env_str("REQUEST_LATENCY_BUCKETS_MS", ""), DEFAULT_LATENCY_BUCKET_MS
)
#: Histogram buckets for model load/unload latency.
MODEL_LOAD_LATENCY_BUCKETS_MS = parse_latency_buckets(
    get_env_str("MODEL_LOAD_LATENCY_BUCKETS_MS", ""), DEFAULT_LATENCY_BUCKET_MS
)

#: Name of deployment health check method implemented by user.
HEALTH_CHECK_METHOD = "check_health"

#: Name of deployment reconfiguration method implemented by user.
RECONFIGURE_METHOD = "reconfigure"

SERVE_ROOT_URL_ENV_KEY = "RAY_SERVE_ROOT_URL"

#: Limit the number of cached handles because each handle has long poll
#: overhead. See https://github.com/ray-project/ray/issues/18980
MAX_CACHED_HANDLES = get_env_int_positive("MAX_CACHED_HANDLES", 100)

#: Because ServeController will accept one long poll request per handle, its
#: concurrency needs to scale as O(num_handles)
CONTROLLER_MAX_CONCURRENCY = get_env_int_positive("CONTROLLER_MAX_CONCURRENCY", 15_000)

DEFAULT_GRACEFUL_SHUTDOWN_TIMEOUT_S = 20
DEFAULT_GRACEFUL_SHUTDOWN_WAIT_LOOP_S = 2
DEFAULT_HEALTH_CHECK_PERIOD_S = 10
DEFAULT_HEALTH_CHECK_TIMEOUT_S = 30
DEFAULT_MAX_ONGOING_REQUESTS = 5
DEFAULT_TARGET_ONGOING_REQUESTS = 2

# HTTP Proxy health check configs
PROXY_HEALTH_CHECK_TIMEOUT_S = (
    get_env_float("RAY_SERVE_PROXY_HEALTH_CHECK_TIMEOUT_S", 10.0) or 10.0
)

PROXY_HEALTH_CHECK_PERIOD_S = (
    get_env_float("RAY_SERVE_PROXY_HEALTH_CHECK_PERIOD_S", 10.0) or 10.0
)
PROXY_READY_CHECK_TIMEOUT_S = (
    get_env_float("RAY_SERVE_PROXY_READY_CHECK_TIMEOUT_S", 5.0) or 5.0
)

# Number of times in a row that a HTTP proxy must fail the health check before
# being marked unhealthy.
PROXY_HEALTH_CHECK_UNHEALTHY_THRESHOLD = 3

# The minimum drain period for a HTTP proxy.
PROXY_MIN_DRAINING_PERIOD_S = (
    get_env_float("RAY_SERVE_PROXY_MIN_DRAINING_PERIOD_S", 30.0) or 30.0
)
# The time in seconds that the http proxy state waits before
# rechecking whether the proxy actor is drained or not.
PROXY_DRAIN_CHECK_PERIOD_S = 5

#: Number of times in a row that a replica must fail the health check before
#: being marked unhealthy.
REPLICA_HEALTH_CHECK_UNHEALTHY_THRESHOLD = 3

# The time in seconds that the Serve client waits before rechecking deployment state
CLIENT_POLLING_INTERVAL_S = 1.0

# The time in seconds that the Serve client waits before checking if
# deployment has been created
<<<<<<< HEAD
CLIENT_CHECK_CREATION_POLLING_INTERVAL_S: float = 0.1
=======
CLIENT_CHECK_CREATION_POLLING_INTERVAL_S = 0.1
>>>>>>> 1895aa1c

# Timeout for GCS internal KV service
RAY_SERVE_KV_TIMEOUT_S = get_env_float("RAY_SERVE_KV_TIMEOUT_S", 0.0) or None

# Timeout for GCS RPC request
RAY_GCS_RPC_TIMEOUT_S = 3.0

# Maximum duration to wait until broadcasting a long poll update if there are
# still replicas in the RECOVERING state.
RECOVERING_LONG_POLL_BROADCAST_TIMEOUT_S = 10.0

# Minimum duration to wait until broadcasting model IDs.
PUSH_MULTIPLEXED_MODEL_IDS_INTERVAL_S = 0.1

# Deprecation message for V1 migrations.
MIGRATION_MESSAGE = (
    "See https://docs.ray.io/en/latest/serve/index.html for more information."
)

# Environment variable name for to specify the encoding of the log messages
RAY_SERVE_LOG_ENCODING = get_env_str("RAY_SERVE_LOG_ENCODING", "TEXT")

# Jsonify the log messages. This constant is deprecated and will be removed in the
# future. Use RAY_SERVE_LOG_ENCODING or 'LoggingConfig' to enable json format.
RAY_SERVE_ENABLE_JSON_LOGGING = get_env_bool("RAY_SERVE_ENABLE_JSON_LOGGING", "0")

# Setting RAY_SERVE_LOG_TO_STDERR=0 will disable logging to the stdout and stderr.
# Also, redirect them to serve's log files.
RAY_SERVE_LOG_TO_STDERR = get_env_bool("RAY_SERVE_LOG_TO_STDERR", "1")

# Logging format attributes
SERVE_LOG_REQUEST_ID = "request_id"
SERVE_LOG_ROUTE = "route"
SERVE_LOG_APPLICATION = "application"
SERVE_LOG_DEPLOYMENT = "deployment"
SERVE_LOG_REPLICA = "replica"
SERVE_LOG_COMPONENT = "component_name"
SERVE_LOG_COMPONENT_ID = "component_id"
SERVE_LOG_MESSAGE = "message"
# This is a reserved for python logging module attribute, it should not be changed.
SERVE_LOG_LEVEL_NAME = "levelname"
SERVE_LOG_TIME = "asctime"

# Logging format with record key to format string dict
SERVE_LOG_RECORD_FORMAT = {
    SERVE_LOG_REQUEST_ID: "%(request_id)s",
    SERVE_LOG_APPLICATION: "%(application)s",
    SERVE_LOG_MESSAGE: "-- %(message)s",
    SERVE_LOG_LEVEL_NAME: "%(levelname)s",
    SERVE_LOG_TIME: "%(asctime)s",
}

# There are some attributes that we only use internally or don't provide values to the
# users. Adding to this set will remove them from structured logs.
SERVE_LOG_UNWANTED_ATTRS = {
    "serve_access_log",
    "task_id",
    "job_id",
    "skip_context_filter",
}

RAY_SERVE_HTTP_KEEP_ALIVE_TIMEOUT_S = get_env_int(
    "RAY_SERVE_HTTP_KEEP_ALIVE_TIMEOUT_S", 0
)

RAY_SERVE_REQUEST_PROCESSING_TIMEOUT_S = (
    get_env_float("RAY_SERVE_REQUEST_PROCESSING_TIMEOUT_S", 0.0)
    or get_env_float("SERVE_REQUEST_PROCESSING_TIMEOUT_S", 0.0)
    or None
)

SERVE_LOG_EXTRA_FIELDS = "ray_serve_extra_fields"

# Serve HTTP request header key for routing requests.
SERVE_MULTIPLEXED_MODEL_ID = "serve_multiplexed_model_id"

# HTTP request ID
SERVE_HTTP_REQUEST_ID_HEADER = "x-request-id"

# Feature flag to turn on node locality routing for proxies. On by default.
RAY_SERVE_PROXY_PREFER_LOCAL_NODE_ROUTING = get_env_bool(
    "RAY_SERVE_PROXY_PREFER_LOCAL_NODE_ROUTING", "1"
)

# Feature flag to turn on AZ locality routing for proxies. On by default.
RAY_SERVE_PROXY_PREFER_LOCAL_AZ_ROUTING = get_env_bool(
    "RAY_SERVE_PROXY_PREFER_LOCAL_AZ_ROUTING", "1"
)

# Serve HTTP proxy callback import path.
RAY_SERVE_HTTP_PROXY_CALLBACK_IMPORT_PATH = get_env_str(
    "RAY_SERVE_HTTP_PROXY_CALLBACK_IMPORT_PATH", None
)
# Serve controller callback import path.
RAY_SERVE_CONTROLLER_CALLBACK_IMPORT_PATH = get_env_str(
    "RAY_SERVE_CONTROLLER_CALLBACK_IMPORT_PATH", None
)

# How often autoscaling metrics are recorded on Serve replicas.
<<<<<<< HEAD
RAY_SERVE_REPLICA_AUTOSCALING_METRIC_RECORD_INTERVAL_S = float(
    os.environ.get("RAY_SERVE_REPLICA_AUTOSCALING_METRIC_RECORD_INTERVAL_S", "0.5")
)

# Replica autoscaling metrics push interval.
RAY_SERVE_REPLICA_AUTOSCALING_METRIC_PUSH_INTERVAL_S = float(
    os.environ.get("RAY_SERVE_REPLICA_AUTOSCALING_METRIC_PUSH_INTERVAL_S", "10")
)

# How often autoscaling metrics are recorded on Serve handles.
RAY_SERVE_HANDLE_AUTOSCALING_METRIC_RECORD_INTERVAL_S = float(
    os.environ.get("RAY_SERVE_HANDLE_AUTOSCALING_METRIC_RECORD_INTERVAL_S", "0.5")
)

# Handle autoscaling metrics push interval. (This interval will affect the cold start time period)
RAY_SERVE_HANDLE_AUTOSCALING_METRIC_PUSH_INTERVAL_S = float(
    os.environ.get("RAY_SERVE_HANDLE_AUTOSCALING_METRIC_PUSH_INTERVAL_S", "10")
=======
RAY_SERVE_REPLICA_AUTOSCALING_METRIC_RECORD_INTERVAL_S = get_env_float(
    "RAY_SERVE_REPLICA_AUTOSCALING_METRIC_RECORD_INTERVAL_S", 0.5
)

# Replica autoscaling metrics push interval.
RAY_SERVE_REPLICA_AUTOSCALING_METRIC_PUSH_INTERVAL_S = get_env_float(
    "RAY_SERVE_REPLICA_AUTOSCALING_METRIC_PUSH_INTERVAL_S", 10.0
)

# How often autoscaling metrics are recorded on Serve handles.
RAY_SERVE_HANDLE_AUTOSCALING_METRIC_RECORD_INTERVAL_S = get_env_float(
    "RAY_SERVE_HANDLE_AUTOSCALING_METRIC_RECORD_INTERVAL_S", 0.5
)

# Handle autoscaling metrics push interval. (This interval will affect the cold start time period)
RAY_SERVE_HANDLE_AUTOSCALING_METRIC_PUSH_INTERVAL_S = get_env_float(
    "RAY_SERVE_HANDLE_AUTOSCALING_METRIC_PUSH_INTERVAL_S",
    # Legacy env var for RAY_SERVE_HANDLE_AUTOSCALING_METRIC_PUSH_INTERVAL_S
    get_env_float("RAY_SERVE_HANDLE_METRIC_PUSH_INTERVAL_S", 10.0),
>>>>>>> 1895aa1c
)

# Serve multiplexed matching timeout.
# This is the timeout for the matching process of multiplexed requests. To avoid
# thundering herd problem, the timeout value will be randomed between this value
# and this value * 2. The unit is second.
# If the matching process takes longer than the timeout, the request will be
# fallen to the default routing strategy.
RAY_SERVE_MULTIPLEXED_MODEL_ID_MATCHING_TIMEOUT_S = get_env_float(
    "RAY_SERVE_MULTIPLEXED_MODEL_ID_MATCHING_TIMEOUT_S", 1.0
)

# Enable memray in all Serve actors.
RAY_SERVE_ENABLE_MEMORY_PROFILING = get_env_bool(
    "RAY_SERVE_ENABLE_MEMORY_PROFILING", "0"
)

# Max value allowed for max_replicas_per_node option.
# TODO(jjyao) the <= 100 limitation is an artificial one
# and is due to the fact that Ray core only supports resource
# precision up to 0.0001.
# This limitation should be lifted in the long term.
MAX_REPLICAS_PER_NODE_MAX_VALUE = 100

# Argument name for passing in the gRPC context into a replica.
GRPC_CONTEXT_ARG_NAME = "grpc_context"

# Whether or not to forcefully kill replicas that fail health checks.
RAY_SERVE_FORCE_STOP_UNHEALTHY_REPLICAS = get_env_bool(
    "RAY_SERVE_FORCE_STOP_UNHEALTHY_REPLICAS", "0"
)

# Initial deadline for queue length responses in the router.
RAY_SERVE_QUEUE_LENGTH_RESPONSE_DEADLINE_S = get_env_float(
    "RAY_SERVE_QUEUE_LENGTH_RESPONSE_DEADLINE_S", 0.1
)

# Maximum deadline for queue length responses in the router (in backoff).
RAY_SERVE_MAX_QUEUE_LENGTH_RESPONSE_DEADLINE_S = get_env_float(
    "RAY_SERVE_MAX_QUEUE_LENGTH_RESPONSE_DEADLINE_S", 1.0
)

# Length of time to respect entries in the queue length cache when routing requests.
RAY_SERVE_QUEUE_LENGTH_CACHE_TIMEOUT_S = get_env_float(
    "RAY_SERVE_QUEUE_LENGTH_CACHE_TIMEOUT_S", 10.0
)

# Backoff seconds when choosing router failed, backoff time is calculated as
# initial_backoff_s * backoff_multiplier ** attempt.
# The default backoff time is [0, 0.025, 0.05, 0.1, 0.2, 0.4, 0.5, 0.5 ... ].
RAY_SERVE_ROUTER_RETRY_INITIAL_BACKOFF_S = get_env_float(
    "RAY_SERVE_ROUTER_RETRY_INITIAL_BACKOFF_S", 0.025
)
RAY_SERVE_ROUTER_RETRY_BACKOFF_MULTIPLIER = get_env_int(
    "RAY_SERVE_ROUTER_RETRY_BACKOFF_MULTIPLIER", 2
)
RAY_SERVE_ROUTER_RETRY_MAX_BACKOFF_S = get_env_float(
    "RAY_SERVE_ROUTER_RETRY_MAX_BACKOFF_S", 0.5
)

# The default autoscaling policy to use if none is specified.
DEFAULT_AUTOSCALING_POLICY = "ray.serve.autoscaling_policy:default_autoscaling_policy"

# Feature flag to enable collecting all queued and ongoing request
# metrics at handles instead of replicas. ON by default.
RAY_SERVE_COLLECT_AUTOSCALING_METRICS_ON_HANDLE = get_env_bool(
    "RAY_SERVE_COLLECT_AUTOSCALING_METRICS_ON_HANDLE", "1"
)

<<<<<<< HEAD
=======
RAY_SERVE_MIN_HANDLE_METRICS_TIMEOUT_S = get_env_float(
    "RAY_SERVE_MIN_HANDLE_METRICS_TIMEOUT_S", 10.0
)

>>>>>>> 1895aa1c
# Feature flag to always run a proxy on the head node even if it has no replicas.
RAY_SERVE_ALWAYS_RUN_PROXY_ON_HEAD_NODE = get_env_bool(
    "RAY_SERVE_ALWAYS_RUN_PROXY_ON_HEAD_NODE", "1"
)

# Default is 2GiB, the max for a signed int.
RAY_SERVE_GRPC_MAX_MESSAGE_SIZE = get_env_int(
    "RAY_SERVE_GRPC_MAX_MESSAGE_SIZE", (2 * 1024 * 1024 * 1024) - 1
)

# Default options passed when constructing gRPC servers.
DEFAULT_GRPC_SERVER_OPTIONS = [
    ("grpc.max_send_message_length", RAY_SERVE_GRPC_MAX_MESSAGE_SIZE),
    ("grpc.max_receive_message_length", RAY_SERVE_GRPC_MAX_MESSAGE_SIZE),
]

# Timeout for gracefully shutting down metrics pusher, e.g. in routers or replicas
METRICS_PUSHER_GRACEFUL_SHUTDOWN_TIMEOUT_S = 10

# Feature flag to set `enable_task_events=True` on Serve-managed actors.
RAY_SERVE_ENABLE_TASK_EVENTS = get_env_bool("RAY_SERVE_ENABLE_TASK_EVENTS", "0")

# Use compact instead of spread scheduling strategy
RAY_SERVE_USE_COMPACT_SCHEDULING_STRATEGY = get_env_bool(
    "RAY_SERVE_USE_COMPACT_SCHEDULING_STRATEGY", "0"
)

# Comma-separated list of custom resources prioritized in scheduling. Sorted from highest to lowest priority.
# Example: "customx,customy"
RAY_SERVE_HIGH_PRIORITY_CUSTOM_RESOURCES: List[str] = str_to_list(
    get_env_str("RAY_SERVE_HIGH_PRIORITY_CUSTOM_RESOURCES", "")
)

# Feature flag to always override local_testing_mode to True in serve.run.
# This is used for internal testing to avoid passing the flag to every invocation.
RAY_SERVE_FORCE_LOCAL_TESTING_MODE = get_env_bool(
    "RAY_SERVE_FORCE_LOCAL_TESTING_MODE", "0"
)

# Run sync methods defined in the replica in a thread pool by default.
RAY_SERVE_RUN_SYNC_IN_THREADPOOL = get_env_bool("RAY_SERVE_RUN_SYNC_IN_THREADPOOL", "0")

RAY_SERVE_RUN_SYNC_IN_THREADPOOL_WARNING = (
    "Calling sync method '{method_name}' directly on the "
    "asyncio loop. In a future version, sync methods will be run in a "
    "threadpool by default. Ensure your sync methods are thread safe "
    "or keep the existing behavior by making them `async def`. Opt "
    "into the new behavior by setting "
    "RAY_SERVE_RUN_SYNC_IN_THREADPOOL=1."
)

# Feature flag to turn off GC optimizations in the proxy (in case there is a
# memory leak or negative performance impact).
RAY_SERVE_ENABLE_PROXY_GC_OPTIMIZATIONS = get_env_bool(
    "RAY_SERVE_ENABLE_PROXY_GC_OPTIMIZATIONS", "1"
)

# Used for gc.set_threshold() when proxy GC optimizations are enabled.
RAY_SERVE_PROXY_GC_THRESHOLD = get_env_int("RAY_SERVE_PROXY_GC_THRESHOLD", 10_000)

# Interval at which cached metrics will be exported using the Ray metric API.
# Set to `0` to disable caching entirely.
RAY_SERVE_METRICS_EXPORT_INTERVAL_MS = get_env_int(
    "RAY_SERVE_METRICS_EXPORT_INTERVAL_MS", 100
)

# The default request router class to use if none is specified.
DEFAULT_REQUEST_ROUTER_PATH = (
    "ray.serve._private.request_router:PowerOfTwoChoicesRequestRouter"
)

# The default request routing period to use if none is specified.
DEFAULT_REQUEST_ROUTING_STATS_PERIOD_S = 10

# The default request routing timeout to use if none is specified.
DEFAULT_REQUEST_ROUTING_STATS_TIMEOUT_S = 30

# Name of deployment request routing stats method implemented by user.
REQUEST_ROUTING_STATS_METHOD = "record_routing_stats"

# By default, we run user code in a separate event loop.
# This flag can be set to 0 to run user code in the same event loop as the
# replica's main event loop.
RAY_SERVE_RUN_USER_CODE_IN_SEPARATE_THREAD = get_env_bool(
    "RAY_SERVE_RUN_USER_CODE_IN_SEPARATE_THREAD", "1"
)

# By default, we run the router in a separate event loop.
# This flag can be set to 0 to run the router in the same event loop as the
# replica's main event loop.
RAY_SERVE_RUN_ROUTER_IN_SEPARATE_LOOP = get_env_bool(
    "RAY_SERVE_RUN_ROUTER_IN_SEPARATE_LOOP", "1"
)

# The default buffer size for request path logs. Setting to 1 will ensure
# logs are flushed to file handler immediately, otherwise it will be buffered
# and flushed to file handler when the buffer is full or when there is a log
# line with level ERROR.
RAY_SERVE_REQUEST_PATH_LOG_BUFFER_SIZE = get_env_int(
    "RAY_SERVE_REQUEST_PATH_LOG_BUFFER_SIZE", 1
)

# The message to return when the replica is healthy.
HEALTHY_MESSAGE = "success"<|MERGE_RESOLUTION|>--- conflicted
+++ resolved
@@ -163,12 +163,7 @@
 
 # The time in seconds that the Serve client waits before checking if
 # deployment has been created
-<<<<<<< HEAD
-CLIENT_CHECK_CREATION_POLLING_INTERVAL_S: float = 0.1
-=======
 CLIENT_CHECK_CREATION_POLLING_INTERVAL_S = 0.1
->>>>>>> 1895aa1c
-
 # Timeout for GCS internal KV service
 RAY_SERVE_KV_TIMEOUT_S = get_env_float("RAY_SERVE_KV_TIMEOUT_S", 0.0) or None
 
@@ -267,25 +262,6 @@
 )
 
 # How often autoscaling metrics are recorded on Serve replicas.
-<<<<<<< HEAD
-RAY_SERVE_REPLICA_AUTOSCALING_METRIC_RECORD_INTERVAL_S = float(
-    os.environ.get("RAY_SERVE_REPLICA_AUTOSCALING_METRIC_RECORD_INTERVAL_S", "0.5")
-)
-
-# Replica autoscaling metrics push interval.
-RAY_SERVE_REPLICA_AUTOSCALING_METRIC_PUSH_INTERVAL_S = float(
-    os.environ.get("RAY_SERVE_REPLICA_AUTOSCALING_METRIC_PUSH_INTERVAL_S", "10")
-)
-
-# How often autoscaling metrics are recorded on Serve handles.
-RAY_SERVE_HANDLE_AUTOSCALING_METRIC_RECORD_INTERVAL_S = float(
-    os.environ.get("RAY_SERVE_HANDLE_AUTOSCALING_METRIC_RECORD_INTERVAL_S", "0.5")
-)
-
-# Handle autoscaling metrics push interval. (This interval will affect the cold start time period)
-RAY_SERVE_HANDLE_AUTOSCALING_METRIC_PUSH_INTERVAL_S = float(
-    os.environ.get("RAY_SERVE_HANDLE_AUTOSCALING_METRIC_PUSH_INTERVAL_S", "10")
-=======
 RAY_SERVE_REPLICA_AUTOSCALING_METRIC_RECORD_INTERVAL_S = get_env_float(
     "RAY_SERVE_REPLICA_AUTOSCALING_METRIC_RECORD_INTERVAL_S", 0.5
 )
@@ -305,7 +281,6 @@
     "RAY_SERVE_HANDLE_AUTOSCALING_METRIC_PUSH_INTERVAL_S",
     # Legacy env var for RAY_SERVE_HANDLE_AUTOSCALING_METRIC_PUSH_INTERVAL_S
     get_env_float("RAY_SERVE_HANDLE_METRIC_PUSH_INTERVAL_S", 10.0),
->>>>>>> 1895aa1c
 )
 
 # Serve multiplexed matching timeout.
@@ -375,13 +350,6 @@
     "RAY_SERVE_COLLECT_AUTOSCALING_METRICS_ON_HANDLE", "1"
 )
 
-<<<<<<< HEAD
-=======
-RAY_SERVE_MIN_HANDLE_METRICS_TIMEOUT_S = get_env_float(
-    "RAY_SERVE_MIN_HANDLE_METRICS_TIMEOUT_S", 10.0
-)
-
->>>>>>> 1895aa1c
 # Feature flag to always run a proxy on the head node even if it has no replicas.
 RAY_SERVE_ALWAYS_RUN_PROXY_ON_HEAD_NODE = get_env_bool(
     "RAY_SERVE_ALWAYS_RUN_PROXY_ON_HEAD_NODE", "1"
