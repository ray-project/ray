--- conflicted
+++ resolved
@@ -497,14 +497,11 @@
     RAY_SERVE_RUN_ROUTER_IN_SEPARATE_LOOP = False
     RAY_SERVE_LOG_TO_STDERR = False
 
-<<<<<<< HEAD
 # Maximum number of past scaling decisions to retain per deployment.
 AUTOSCALER_SUMMARIZER_DECISION_HISTORY_MAX = 50
 # Maximum number of recent scaling decisions to include in each snapshot log.
 AUTOSCALER_SUMMARIZER_DECISION_LIMIT = 2
-=======
 # The maximum allowed RPC latency in milliseconds.
 # This is used to detect and warn about long RPC latencies
 # between the controller and the replicas.
-RAY_SERVE_RPC_LATENCY_WARNING_THRESHOLD_MS = 2000
->>>>>>> ef7169a7
+RAY_SERVE_RPC_LATENCY_WARNING_THRESHOLD_MS = 2000