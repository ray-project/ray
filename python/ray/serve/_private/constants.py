import os
from enum import Enum

#: Used for debugging to turn on DEBUG-level logs
DEBUG_LOG_ENV_VAR = "SERVE_DEBUG_LOG"

#: Logger used by serve components
SERVE_LOGGER_NAME = "ray.serve"

#: Actor name used to register controller
SERVE_CONTROLLER_NAME = "SERVE_CONTROLLER_ACTOR"

#: Actor name used to register HTTP proxy actor
SERVE_PROXY_NAME = "SERVE_PROXY_ACTOR"

#: Ray namespace used for all Serve actors
SERVE_NAMESPACE = "serve"

#: HTTP Address
DEFAULT_HTTP_ADDRESS = "http://127.0.0.1:8000"

#: HTTP Host
DEFAULT_HTTP_HOST = "127.0.0.1"

#: HTTP Port
DEFAULT_HTTP_PORT = 8000

#: gRPC Port
DEFAULT_GRPC_PORT = 9000

#: Default Serve application name
SERVE_DEFAULT_APP_NAME = "default"

#: Separator between app name and deployment name when we prepend
#: the app name to each deployment name. This prepending is currently
#: used to manage deployments from different applications holding the
#: same names.
DEPLOYMENT_NAME_PREFIX_SEPARATOR = "_"

#: Max concurrency
ASYNC_CONCURRENCY = int(1e6)

# How often to call the control loop on the controller.
CONTROL_LOOP_PERIOD_S = 0.1

#: Max time to wait for HTTP proxy in `serve.start()`.
HTTP_PROXY_TIMEOUT = 60

#: Max retry count for allowing failures in replica constructor.
#: If no replicas at target version is running by the time we're at
#: max construtor retry count, deploy() is considered failed.
#: By default we set threshold as min(num_replicas * 3, this value)
MAX_DEPLOYMENT_CONSTRUCTOR_RETRY_COUNT = 100

#: Default histogram buckets for latency tracker.
DEFAULT_LATENCY_BUCKET_MS = [
    1,
    2,
    5,
    10,
    20,
    50,
    100,
    200,
    300,
    400,
    500,
    1000,
    2000,
    # 5 seconds
    5000,
    # 10 seconds
    10000,
    # 60 seconds
    60000,
    # 2min
    120000,
    # 5 min
    300000,
    # 10 min
    600000,
]

#: Name of deployment health check method implemented by user.
HEALTH_CHECK_METHOD = "check_health"

#: Name of deployment reconfiguration method implemented by user.
RECONFIGURE_METHOD = "reconfigure"

SERVE_ROOT_URL_ENV_KEY = "RAY_SERVE_ROOT_URL"

#: Number of historically deleted deployments to store in the checkpoint.
MAX_NUM_DELETED_DEPLOYMENTS = 1000

#: Limit the number of cached handles because each handle has long poll
#: overhead. See https://github.com/ray-project/ray/issues/18980
MAX_CACHED_HANDLES = 100

#: Because ServeController will accept one long poll request per handle, its
#: concurrency needs to scale as O(num_handles)
CONTROLLER_MAX_CONCURRENCY = 15000

DEFAULT_GRACEFUL_SHUTDOWN_TIMEOUT_S = 20
DEFAULT_GRACEFUL_SHUTDOWN_WAIT_LOOP_S = 2
DEFAULT_HEALTH_CHECK_PERIOD_S = 10
DEFAULT_HEALTH_CHECK_TIMEOUT_S = 30
DEFAULT_MAX_CONCURRENT_QUERIES = 100

# HTTP Proxy health check configs
PROXY_HEALTH_CHECK_TIMEOUT_S = 10
PROXY_HEALTH_CHECK_PERIOD_S = (
    float(os.environ.get("RAY_SERVE_PROXY_HEALTH_CHECK_PERIOD_S", "10")) or 10
)
PROXY_READY_CHECK_TIMEOUT_S = (
    float(os.environ.get("RAY_SERVE_PROXY_READY_CHECK_TIMEOUT_S", "5")) or 5
)

#: Number of times in a row that a HTTP proxy must fail the health check before
#: being marked unhealthy.
PROXY_HEALTH_CHECK_UNHEALTHY_THRESHOLD = 3

#: Number of times in a row that a replica must fail the health check before
#: being marked unhealthy.
REPLICA_HEALTH_CHECK_UNHEALTHY_THRESHOLD = 3

# Key used to idenfity given json represents a serialized RayServeHandle
SERVE_HANDLE_JSON_KEY = "__SerializedServeHandle__"

# The time in seconds that the Serve client waits before rechecking deployment state
CLIENT_POLLING_INTERVAL_S: float = 1

# The time in seconds that the Serve client waits before checking if
# deployment has been created
CLIENT_CHECK_CREATION_POLLING_INTERVAL_S: float = 0.1

# Handle metric push interval. (This interval will affect the cold start time period)
HANDLE_METRIC_PUSH_INTERVAL_S = 10

# Timeout for GCS internal KV service
RAY_SERVE_KV_TIMEOUT_S = float(os.environ.get("RAY_SERVE_KV_TIMEOUT_S", "0")) or None

# Timeout for GCS RPC request
RAY_GCS_RPC_TIMEOUT_S = 3.0

# Env var to control legacy sync deployment handle behavior in DAG.
SYNC_HANDLE_IN_DAG_FEATURE_FLAG_ENV_KEY = "SERVE_DEPLOYMENT_HANDLE_IS_SYNC"

# Maximum duration to wait until broadcasting a long poll update if there are
# still replicas in the RECOVERING state.
RECOVERING_LONG_POLL_BROADCAST_TIMEOUT_S = 10.0

# Minimum duration to wait until broadcasting model IDs.
PUSH_MULTIPLEXED_MODEL_IDS_INTERVAL_S = 1.0


class ServeHandleType(str, Enum):
    SYNC = "SYNC"
    ASYNC = "ASYNC"


# Deprecation message for V1 migrations.
MIGRATION_MESSAGE = (
    "See https://docs.ray.io/en/latest/serve/index.html for more information."
)


# [EXPERIMENTAL] Disable the http actor
SERVE_EXPERIMENTAL_DISABLE_HTTP_PROXY = "SERVE_EXPERIMENTAL_DISABLE_HTTP_PROXY"

# Message
MULTI_APP_MIGRATION_MESSAGE = (
    "Please see the documentation for ServeDeploySchema for more details on multi-app "
    "config files."
)

# Jsonify the log messages
RAY_SERVE_ENABLE_JSON_LOGGING = os.environ.get("RAY_SERVE_ENABLE_JSON_LOGGING") == "1"
# Logging format attributes
SERVE_LOG_REQUEST_ID = "request_id"
SERVE_LOG_ROUTE = "route"
SERVE_LOG_APPLICATION = "application"
SERVE_LOG_DEPLOYMENT = "deployment"
SERVE_LOG_REPLICA = "replica"
SERVE_LOG_COMPONENT = "component_name"
SERVE_LOG_COMPONENT_ID = "component_id"
SERVE_LOG_MESSAGE = "message"
# This is a reserved for python logging module attribute, it should not be changed.
SERVE_LOG_LEVEL_NAME = "levelname"
SERVE_LOG_TIME = "asctime"

# Logging format with record key to format string dict
SERVE_LOG_RECORD_FORMAT = {
    SERVE_LOG_REQUEST_ID: "%(request_id)s",
    SERVE_LOG_ROUTE: "%(route)s",
    SERVE_LOG_APPLICATION: "%(application)s",
    SERVE_LOG_MESSAGE: "%(filename)s:%(lineno)d - %(message)s",
    SERVE_LOG_LEVEL_NAME: "%(levelname)s",
    SERVE_LOG_TIME: "%(asctime)s",
}

# Serve HTTP request header key for routing requests.
SERVE_MULTIPLEXED_MODEL_ID = "serve_multiplexed_model_id"

# Feature flag to enable StreamingResponse support.
# When turned on, *all* HTTP responses will use Ray streaming object refs.
# Turning this FF on also enables RAY_SERVE_ENABLE_NEW_ROUTING.
RAY_SERVE_ENABLE_EXPERIMENTAL_STREAMING = (
    os.environ.get("RAY_SERVE_ENABLE_EXPERIMENTAL_STREAMING", "0") == "1"
)

<<<<<<< HEAD
# Request ID used for logging. Can be provided as a request
# header and will always be returned as a response header.
RAY_SERVE_REQUEST_ID_HEADER = "RAY_SERVE_REQUEST_ID_HEADER"
=======
# Feature flag to enable power of two choices routing.
RAY_SERVE_ENABLE_NEW_ROUTING = (
    os.environ.get("RAY_SERVE_ENABLE_NEW_ROUTING", "0") == "1"
    or RAY_SERVE_ENABLE_EXPERIMENTAL_STREAMING
)
>>>>>>> c464026c

# Serve HTTP proxy callback import path.
RAY_SERVE_HTTP_PROXY_CALLBACK_IMPORT_PATH = os.environ.get(
    "RAY_SERVE_HTTP_PROXY_CALLBACK_IMPORT_PATH", None
)
# Serve controller callback import path.
RAY_SERVE_CONTROLLER_CALLBACK_IMPORT_PATH = os.environ.get(
    "RAY_SERVE_CONTROLLER_CALLBACK_IMPORT_PATH", None
)<|MERGE_RESOLUTION|>--- conflicted
+++ resolved
@@ -208,17 +208,15 @@
     os.environ.get("RAY_SERVE_ENABLE_EXPERIMENTAL_STREAMING", "0") == "1"
 )
 
-<<<<<<< HEAD
 # Request ID used for logging. Can be provided as a request
 # header and will always be returned as a response header.
 RAY_SERVE_REQUEST_ID_HEADER = "RAY_SERVE_REQUEST_ID_HEADER"
-=======
+
 # Feature flag to enable power of two choices routing.
 RAY_SERVE_ENABLE_NEW_ROUTING = (
     os.environ.get("RAY_SERVE_ENABLE_NEW_ROUTING", "0") == "1"
     or RAY_SERVE_ENABLE_EXPERIMENTAL_STREAMING
 )
->>>>>>> c464026c
 
 # Serve HTTP proxy callback import path.
 RAY_SERVE_HTTP_PROXY_CALLBACK_IMPORT_PATH = os.environ.get(
