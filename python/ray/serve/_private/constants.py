--- conflicted
+++ resolved
@@ -125,10 +125,9 @@
     DEFAULT_LATENCY_BUCKET_MS,
 )
 
-<<<<<<< HEAD
 #: Histogram buckets for replica startup and reconfigure latency.
 #: These are longer operations (constructor, model loading) so buckets start higher.
-REPLICA_STARTUP_SHUTDOWN_LATENCY_BUCKETS_MS = [
+DEFAULT_REPLICA_STARTUP_SHUTDOWN_LATENCY_BUCKETS_MS = [
     50,
     100,
     250,
@@ -143,7 +142,11 @@
     120000,
     240000,
 ]
-=======
+REPLICA_STARTUP_SHUTDOWN_LATENCY_BUCKETS_MS = parse_latency_buckets(
+    get_env_str("RAY_SERVE_REPLICA_STARTUP_SHUTDOWN_LATENCY_BUCKETS_MS", ""),
+    DEFAULT_REPLICA_STARTUP_SHUTDOWN_LATENCY_BUCKETS_MS,
+)
+
 #: Histogram buckets for batch execution time in milliseconds.
 BATCH_EXECUTION_TIME_BUCKETS_MS = REQUEST_LATENCY_BUCKETS_MS
 
@@ -195,7 +198,6 @@
     ),
     DEFAULT_BATCH_SIZE_BUCKETS,
 )
->>>>>>> 8d9a15f9
 
 #: Name of deployment health check method implemented by user.
 HEALTH_CHECK_METHOD = "check_health"
