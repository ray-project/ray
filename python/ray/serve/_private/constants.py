import os

#: Used for debugging to turn on DEBUG-level logs
DEBUG_LOG_ENV_VAR = "SERVE_DEBUG_LOG"

#: Logger used by serve components
SERVE_LOGGER_NAME = "ray.serve"

#: Actor name used to register controller
SERVE_CONTROLLER_NAME = "SERVE_CONTROLLER_ACTOR"

#: Actor name used to register HTTP proxy actor
SERVE_PROXY_NAME = "SERVE_PROXY_ACTOR"

#: Ray namespace used for all Serve actors
SERVE_NAMESPACE = "serve"

#: HTTP Address
DEFAULT_HTTP_ADDRESS = "http://127.0.0.1:8000"

#: HTTP Host
DEFAULT_HTTP_HOST = "127.0.0.1"

#: HTTP Port
DEFAULT_HTTP_PORT = 8000

#: gRPC Port
DEFAULT_GRPC_PORT = 9000

#: Default Serve application name
SERVE_DEFAULT_APP_NAME = "default"

#: Separator between app name and deployment name when we prepend
#: the app name to each deployment name. This prepending is currently
#: used to manage deployments from different applications holding the
#: same names.
DEPLOYMENT_NAME_PREFIX_SEPARATOR = "_"

#: Max concurrency
ASYNC_CONCURRENCY = int(1e6)

# How often to call the control loop on the controller.
CONTROL_LOOP_PERIOD_S = 0.1

#: Max time to wait for HTTP proxy in `serve.start()`.
HTTP_PROXY_TIMEOUT = 60

#: Max retry count for allowing failures in replica constructor.
#: If no replicas at target version is running by the time we're at
#: max construtor retry count, deploy() is considered failed.
#: By default we set threshold as min(num_replicas * 3, this value)
MAX_DEPLOYMENT_CONSTRUCTOR_RETRY_COUNT = 100

#: Default histogram buckets for latency tracker.
DEFAULT_LATENCY_BUCKET_MS = [
    1,
    2,
    5,
    10,
    20,
    50,
    100,
    200,
    300,
    400,
    500,
    1000,
    2000,
    # 5 seconds
    5000,
    # 10 seconds
    10000,
    # 60 seconds
    60000,
    # 2min
    120000,
    # 5 min
    300000,
    # 10 min
    600000,
]

#: Name of deployment health check method implemented by user.
HEALTH_CHECK_METHOD = "check_health"

#: Name of deployment reconfiguration method implemented by user.
RECONFIGURE_METHOD = "reconfigure"

SERVE_ROOT_URL_ENV_KEY = "RAY_SERVE_ROOT_URL"

#: Number of historically deleted deployments to store in the checkpoint.
MAX_NUM_DELETED_DEPLOYMENTS = 1000

#: Limit the number of cached handles because each handle has long poll
#: overhead. See https://github.com/ray-project/ray/issues/18980
MAX_CACHED_HANDLES = 100

#: Because ServeController will accept one long poll request per handle, its
#: concurrency needs to scale as O(num_handles)
CONTROLLER_MAX_CONCURRENCY = 15000

DEFAULT_GRACEFUL_SHUTDOWN_TIMEOUT_S = 20
DEFAULT_GRACEFUL_SHUTDOWN_WAIT_LOOP_S = 2
DEFAULT_HEALTH_CHECK_PERIOD_S = 10
DEFAULT_HEALTH_CHECK_TIMEOUT_S = 30
DEFAULT_MAX_CONCURRENT_QUERIES = 100

# HTTP Proxy health check configs
PROXY_HEALTH_CHECK_TIMEOUT_S = 10
PROXY_HEALTH_CHECK_PERIOD_S = (
    float(os.environ.get("RAY_SERVE_PROXY_HEALTH_CHECK_PERIOD_S", "10")) or 10
)
PROXY_READY_CHECK_TIMEOUT_S = (
    float(os.environ.get("RAY_SERVE_PROXY_READY_CHECK_TIMEOUT_S", "5")) or 5
)

#: Number of times in a row that a HTTP proxy must fail the health check before
#: being marked unhealthy.
PROXY_HEALTH_CHECK_UNHEALTHY_THRESHOLD = 3

# The minimum drain period for a HTTP proxy.
PROXY_MIN_DRAINING_PERIOD_S = (
    float(os.environ.get("RAY_SERVE_PROXY_MIN_DRAINING_PERIOD_S", "30")) or 30
)
# The time in seconds that the http proxy state waits before
# rechecking whether the proxy actor is drained or not.
PROXY_DRAIN_CHECK_PERIOD_S = 5

#: Number of times in a row that a replica must fail the health check before
#: being marked unhealthy.
REPLICA_HEALTH_CHECK_UNHEALTHY_THRESHOLD = 3

# Key used to idenfity given json represents a serialized RayServeHandle
SERVE_HANDLE_JSON_KEY = "__SerializedServeHandle__"

# The time in seconds that the Serve client waits before rechecking deployment state
CLIENT_POLLING_INTERVAL_S: float = 1

# The time in seconds that the Serve client waits before checking if
# deployment has been created
CLIENT_CHECK_CREATION_POLLING_INTERVAL_S: float = 0.1

# Handle metric push interval. (This interval will affect the cold start time period)
HANDLE_METRIC_PUSH_INTERVAL_S = 10

# Timeout for GCS internal KV service
RAY_SERVE_KV_TIMEOUT_S = float(os.environ.get("RAY_SERVE_KV_TIMEOUT_S", "0")) or None

# Timeout for GCS RPC request
RAY_GCS_RPC_TIMEOUT_S = 3.0

# Maximum duration to wait until broadcasting a long poll update if there are
# still replicas in the RECOVERING state.
RECOVERING_LONG_POLL_BROADCAST_TIMEOUT_S = 10.0

# Minimum duration to wait until broadcasting model IDs.
PUSH_MULTIPLEXED_MODEL_IDS_INTERVAL_S = 0.1


# Deprecation message for V1 migrations.
MIGRATION_MESSAGE = (
    "See https://docs.ray.io/en/latest/serve/index.html for more information."
)


# [EXPERIMENTAL] Disable the http actor
SERVE_EXPERIMENTAL_DISABLE_HTTP_PROXY = "SERVE_EXPERIMENTAL_DISABLE_HTTP_PROXY"

# Message
MULTI_APP_MIGRATION_MESSAGE = (
    "Please see the documentation for ServeDeploySchema for more details on multi-app "
    "config files."
)

# Jsonify the log messages
RAY_SERVE_ENABLE_JSON_LOGGING = os.environ.get("RAY_SERVE_ENABLE_JSON_LOGGING") == "1"
# Logging format attributes
SERVE_LOG_REQUEST_ID = "request_id"
SERVE_LOG_ROUTE = "route"
SERVE_LOG_APPLICATION = "application"
SERVE_LOG_DEPLOYMENT = "deployment"
SERVE_LOG_REPLICA = "replica"
SERVE_LOG_COMPONENT = "component_name"
SERVE_LOG_COMPONENT_ID = "component_id"
SERVE_LOG_MESSAGE = "message"
# This is a reserved for python logging module attribute, it should not be changed.
SERVE_LOG_LEVEL_NAME = "levelname"
SERVE_LOG_TIME = "asctime"

# Logging format with record key to format string dict
SERVE_LOG_RECORD_FORMAT = {
    SERVE_LOG_REQUEST_ID: "%(request_id)s",
    SERVE_LOG_ROUTE: "%(route)s",
    SERVE_LOG_APPLICATION: "%(application)s",
    SERVE_LOG_MESSAGE: "%(filename)s:%(lineno)d - %(message)s",
    SERVE_LOG_LEVEL_NAME: "%(levelname)s",
    SERVE_LOG_TIME: "%(asctime)s",
}

# Serve HTTP request header key for routing requests.
SERVE_MULTIPLEXED_MODEL_ID = "serve_multiplexed_model_id"

# Feature flag to enable StreamingResponse support.
# When turned on, *all* HTTP responses will use Ray streaming object refs.
# Turning this FF on also enables RAY_SERVE_ENABLE_NEW_ROUTING.
RAY_SERVE_ENABLE_EXPERIMENTAL_STREAMING = (
    os.environ.get("RAY_SERVE_ENABLE_EXPERIMENTAL_STREAMING", "1") == "1"
)

# Request ID used for logging. Can be provided as a request
# header and will always be returned as a response header.
# DEPRECATED: use `X-Request-Id` instead
RAY_SERVE_REQUEST_ID_HEADER = "RAY_SERVE_REQUEST_ID"

# Feature flag to enable power of two choices routing.
RAY_SERVE_ENABLE_NEW_ROUTING = (
    os.environ.get("RAY_SERVE_ENABLE_NEW_ROUTING", "1") == "1"
    or RAY_SERVE_ENABLE_EXPERIMENTAL_STREAMING
)

# Serve HTTP proxy callback import path.
RAY_SERVE_HTTP_PROXY_CALLBACK_IMPORT_PATH = os.environ.get(
    "RAY_SERVE_HTTP_PROXY_CALLBACK_IMPORT_PATH", None
)
# Serve controller callback import path.
RAY_SERVE_CONTROLLER_CALLBACK_IMPORT_PATH = os.environ.get(
    "RAY_SERVE_CONTROLLER_CALLBACK_IMPORT_PATH", None
)
# Serve gauge metric set period.
RAY_SERVE_GAUGE_METRIC_SET_PERIOD_S = 1

<<<<<<< HEAD
# Serve multiplexed matching timeout.
# This is the timeout for the matching process of multiplexed requests. To avoid
# thundering herd problem, the timeout value will be randomed between this value
# and this value * 2. The unit is second.
# If the matching process takes longer than the timeout, the request will be
# fallen to the default routing strategy.
RAY_SERVE_MULTIPLEXED_MODEL_ID_MATCHING_TIMEOUT_S = float(
    os.environ.get("RAY_SERVE_MULTIPLEXED_MODEL_ID_MATCHING_TIMEOUT_S", "1")
=======
# Enable memray in all Serve actors.
RAY_SERVE_ENABLE_MEMORY_PROFILING = (
    os.environ.get("RAY_SERVE_ENABLE_MEMORY_PROFILING", "0") == "1"
>>>>>>> 1679fc27
)<|MERGE_RESOLUTION|>--- conflicted
+++ resolved
@@ -229,7 +229,6 @@
 # Serve gauge metric set period.
 RAY_SERVE_GAUGE_METRIC_SET_PERIOD_S = 1
 
-<<<<<<< HEAD
 # Serve multiplexed matching timeout.
 # This is the timeout for the matching process of multiplexed requests. To avoid
 # thundering herd problem, the timeout value will be randomed between this value
@@ -238,9 +237,8 @@
 # fallen to the default routing strategy.
 RAY_SERVE_MULTIPLEXED_MODEL_ID_MATCHING_TIMEOUT_S = float(
     os.environ.get("RAY_SERVE_MULTIPLEXED_MODEL_ID_MATCHING_TIMEOUT_S", "1")
-=======
+
 # Enable memray in all Serve actors.
 RAY_SERVE_ENABLE_MEMORY_PROFILING = (
     os.environ.get("RAY_SERVE_ENABLE_MEMORY_PROFILING", "0") == "1"
->>>>>>> 1679fc27
 )