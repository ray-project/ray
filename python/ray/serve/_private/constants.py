from typing import List

from ray.serve._private.constants_utils import (
    get_env_bool,
    get_env_float,
    get_env_float_non_negative,
    get_env_int,
    get_env_int_positive,
    get_env_str,
    parse_latency_buckets,
    str_to_list,
)

#: Logger used by serve components
SERVE_LOGGER_NAME = "ray.serve"

#: Actor name used to register controller
SERVE_CONTROLLER_NAME = "SERVE_CONTROLLER_ACTOR"

#: Actor name used to register HTTP proxy actor
SERVE_PROXY_NAME = "SERVE_PROXY_ACTOR"

#: Ray namespace used for all Serve actors
SERVE_NAMESPACE = "serve"

#: HTTP Host
DEFAULT_HTTP_HOST = get_env_str("RAY_SERVE_DEFAULT_HTTP_HOST", "127.0.0.1")

#: HTTP Port
DEFAULT_HTTP_PORT = get_env_int("RAY_SERVE_DEFAULT_HTTP_PORT", 8000)

#: Uvicorn timeout_keep_alive Config
DEFAULT_UVICORN_KEEP_ALIVE_TIMEOUT_S = 90

#: gRPC Port
DEFAULT_GRPC_PORT = get_env_int("RAY_SERVE_DEFAULT_GRPC_PORT", 9000)

#: Default Serve application name
SERVE_DEFAULT_APP_NAME = "default"

#: Max concurrency
ASYNC_CONCURRENCY = int(1e6)

# How long to sleep between control loop cycles on the controller.
CONTROL_LOOP_INTERVAL_S = get_env_float_non_negative(
    "RAY_SERVE_CONTROL_LOOP_INTERVAL_S", 0.1
)

#: Max time to wait for HTTP proxy in `serve.start()`.
HTTP_PROXY_TIMEOUT = 60

#: Max retry count for allowing failures in replica constructor.
#: If no replicas at target version is running by the time we're at
#: max construtor retry count, deploy() is considered failed.
#: By default we set threshold as min(num_replicas * 3, this value)
MAX_DEPLOYMENT_CONSTRUCTOR_RETRY_COUNT = get_env_int(
    "MAX_DEPLOYMENT_CONSTRUCTOR_RETRY_COUNT", 20
)

# Max retry on deployment constructor is
# min(num_replicas * MAX_PER_REPLICA_RETRY_COUNT, MAX_DEPLOYMENT_CONSTRUCTOR_RETRY_COUNT)
MAX_PER_REPLICA_RETRY_COUNT = get_env_int("MAX_PER_REPLICA_RETRY_COUNT", 3)

# If you are wondering why we are using histogram buckets, please refer to
# https://prometheus.io/docs/practices/histograms/
# short answer is that its cheaper to calculate percentiles on the histogram
# than to calculate them on raw data, both in terms of time and space.

#: Default histogram buckets for latency tracker.
DEFAULT_LATENCY_BUCKET_MS = [
    1,
    2,
    5,
    10,
    20,
    50,
    100,
    200,
    300,
    400,
    500,
    1000,
    2000,
    # 5 seconds
    5000,
    # 10 seconds
    10000,
    # 60 seconds
    60000,
    # 2min
    120000,
    # 5 min
    300000,
    # 10 min
    600000,
]

# Example usage:
# RAY_SERVE_REQUEST_LATENCY_BUCKET_MS="1,2,3,4"
# RAY_SERVE_MODEL_LOAD_LATENCY_BUCKET_MS="1,2,3,4"
#: Histogram buckets for request latency.
REQUEST_LATENCY_BUCKETS_MS = parse_latency_buckets(
    get_env_str("REQUEST_LATENCY_BUCKETS_MS", ""), DEFAULT_LATENCY_BUCKET_MS
)
#: Histogram buckets for model load/unload latency.
MODEL_LOAD_LATENCY_BUCKETS_MS = parse_latency_buckets(
    get_env_str("MODEL_LOAD_LATENCY_BUCKETS_MS", ""), DEFAULT_LATENCY_BUCKET_MS
)

#: Name of deployment health check method implemented by user.
HEALTH_CHECK_METHOD = "check_health"

#: Name of deployment reconfiguration method implemented by user.
RECONFIGURE_METHOD = "reconfigure"

SERVE_ROOT_URL_ENV_KEY = "RAY_SERVE_ROOT_URL"

#: Limit the number of cached handles because each handle has long poll
#: overhead. See https://github.com/ray-project/ray/issues/18980
MAX_CACHED_HANDLES = get_env_int_positive("MAX_CACHED_HANDLES", 100)

#: Because ServeController will accept one long poll request per handle, its
#: concurrency needs to scale as O(num_handles)
CONTROLLER_MAX_CONCURRENCY = get_env_int_positive("CONTROLLER_MAX_CONCURRENCY", 15_000)

DEFAULT_GRACEFUL_SHUTDOWN_TIMEOUT_S = 20
DEFAULT_GRACEFUL_SHUTDOWN_WAIT_LOOP_S = 2
DEFAULT_HEALTH_CHECK_PERIOD_S = 10
DEFAULT_HEALTH_CHECK_TIMEOUT_S = 30
DEFAULT_MAX_ONGOING_REQUESTS = 5
DEFAULT_TARGET_ONGOING_REQUESTS = 2

# HTTP Proxy health check configs
PROXY_HEALTH_CHECK_TIMEOUT_S = (
    get_env_float("RAY_SERVE_PROXY_HEALTH_CHECK_TIMEOUT_S", 10.0) or 10.0
)

PROXY_HEALTH_CHECK_PERIOD_S = (
    get_env_float("RAY_SERVE_PROXY_HEALTH_CHECK_PERIOD_S", 10.0) or 10.0
)
PROXY_READY_CHECK_TIMEOUT_S = (
    get_env_float("RAY_SERVE_PROXY_READY_CHECK_TIMEOUT_S", 5.0) or 5.0
)

# Number of times in a row that a HTTP proxy must fail the health check before
# being marked unhealthy.
PROXY_HEALTH_CHECK_UNHEALTHY_THRESHOLD = 3

# The minimum drain period for a HTTP proxy.
PROXY_MIN_DRAINING_PERIOD_S = (
    get_env_float("RAY_SERVE_PROXY_MIN_DRAINING_PERIOD_S", 30.0) or 30.0
)
# The time in seconds that the http proxy state waits before
# rechecking whether the proxy actor is drained or not.
PROXY_DRAIN_CHECK_PERIOD_S = 5

#: Number of times in a row that a replica must fail the health check before
#: being marked unhealthy.
REPLICA_HEALTH_CHECK_UNHEALTHY_THRESHOLD = 3

# The time in seconds that the Serve client waits before rechecking deployment state
CLIENT_POLLING_INTERVAL_S = 1.0

# The time in seconds that the Serve client waits before checking if
# deployment has been created
CLIENT_CHECK_CREATION_POLLING_INTERVAL_S = 0.1

<<<<<<< HEAD
# Handle metric push interval. (This interval will affect the cold start time period)
HANDLE_METRIC_PUSH_INTERVAL_S = get_env_float(
    "RAY_SERVE_HANDLE_METRIC_PUSH_INTERVAL_S", 10.0
)

=======
>>>>>>> c02f1228
# Timeout for GCS internal KV service
RAY_SERVE_KV_TIMEOUT_S = get_env_float("RAY_SERVE_KV_TIMEOUT_S", 0.0) or None

# Timeout for GCS RPC request
RAY_GCS_RPC_TIMEOUT_S = 3.0

# Maximum duration to wait until broadcasting a long poll update if there are
# still replicas in the RECOVERING state.
RECOVERING_LONG_POLL_BROADCAST_TIMEOUT_S = 10.0

# Minimum duration to wait until broadcasting model IDs.
PUSH_MULTIPLEXED_MODEL_IDS_INTERVAL_S = 0.1

# Deprecation message for V1 migrations.
MIGRATION_MESSAGE = (
    "See https://docs.ray.io/en/latest/serve/index.html for more information."
)

# Environment variable name for to specify the encoding of the log messages
RAY_SERVE_LOG_ENCODING = get_env_str("RAY_SERVE_LOG_ENCODING", "TEXT")

# Jsonify the log messages. This constant is deprecated and will be removed in the
# future. Use RAY_SERVE_LOG_ENCODING or 'LoggingConfig' to enable json format.
RAY_SERVE_ENABLE_JSON_LOGGING = get_env_bool("RAY_SERVE_ENABLE_JSON_LOGGING", "0")

# Setting RAY_SERVE_LOG_TO_STDERR=0 will disable logging to the stdout and stderr.
# Also, redirect them to serve's log files.
RAY_SERVE_LOG_TO_STDERR = get_env_bool("RAY_SERVE_LOG_TO_STDERR", "1")

# Logging format attributes
SERVE_LOG_REQUEST_ID = "request_id"
SERVE_LOG_ROUTE = "route"
SERVE_LOG_APPLICATION = "application"
SERVE_LOG_DEPLOYMENT = "deployment"
SERVE_LOG_REPLICA = "replica"
SERVE_LOG_COMPONENT = "component_name"
SERVE_LOG_COMPONENT_ID = "component_id"
SERVE_LOG_MESSAGE = "message"
# This is a reserved for python logging module attribute, it should not be changed.
SERVE_LOG_LEVEL_NAME = "levelname"
SERVE_LOG_TIME = "asctime"

# Logging format with record key to format string dict
SERVE_LOG_RECORD_FORMAT = {
    SERVE_LOG_REQUEST_ID: "%(request_id)s",
    SERVE_LOG_APPLICATION: "%(application)s",
    SERVE_LOG_MESSAGE: "-- %(message)s",
    SERVE_LOG_LEVEL_NAME: "%(levelname)s",
    SERVE_LOG_TIME: "%(asctime)s",
}

# There are some attributes that we only use internally or don't provide values to the
# users. Adding to this set will remove them from structured logs.
SERVE_LOG_UNWANTED_ATTRS = {
    "serve_access_log",
    "task_id",
    "job_id",
}

RAY_SERVE_HTTP_KEEP_ALIVE_TIMEOUT_S = get_env_int(
    "RAY_SERVE_HTTP_KEEP_ALIVE_TIMEOUT_S", 0
)

RAY_SERVE_REQUEST_PROCESSING_TIMEOUT_S = (
    get_env_float("RAY_SERVE_REQUEST_PROCESSING_TIMEOUT_S", 0.0)
    or get_env_float("SERVE_REQUEST_PROCESSING_TIMEOUT_S", 0.0)
    or None
)

SERVE_LOG_EXTRA_FIELDS = "ray_serve_extra_fields"

# Serve HTTP request header key for routing requests.
SERVE_MULTIPLEXED_MODEL_ID = "serve_multiplexed_model_id"

# HTTP request ID
SERVE_HTTP_REQUEST_ID_HEADER = "x-request-id"

# Feature flag to turn on node locality routing for proxies. On by default.
RAY_SERVE_PROXY_PREFER_LOCAL_NODE_ROUTING = get_env_bool(
    "RAY_SERVE_PROXY_PREFER_LOCAL_NODE_ROUTING", "1"
)

# Feature flag to turn on AZ locality routing for proxies. On by default.
RAY_SERVE_PROXY_PREFER_LOCAL_AZ_ROUTING = get_env_bool(
    "RAY_SERVE_PROXY_PREFER_LOCAL_AZ_ROUTING", "1"
)

# Serve HTTP proxy callback import path.
RAY_SERVE_HTTP_PROXY_CALLBACK_IMPORT_PATH = get_env_str(
    "RAY_SERVE_HTTP_PROXY_CALLBACK_IMPORT_PATH", None
)
# Serve controller callback import path.
RAY_SERVE_CONTROLLER_CALLBACK_IMPORT_PATH = get_env_str(
    "RAY_SERVE_CONTROLLER_CALLBACK_IMPORT_PATH", None
)

# How often autoscaling metrics are recorded on Serve replicas.
RAY_SERVE_REPLICA_AUTOSCALING_METRIC_RECORD_INTERVAL_S = float(
    os.environ.get("RAY_SERVE_REPLICA_AUTOSCALING_METRIC_RECORD_INTERVAL_S", "0.5")
)

# Replica autoscaling metrics push interval.
RAY_SERVE_REPLICA_AUTOSCALING_METRIC_PUSH_INTERVAL_S = float(
    os.environ.get("RAY_SERVE_REPLICA_AUTOSCALING_METRIC_PUSH_INTERVAL_S", "10")
)

# How often autoscaling metrics are recorded on Serve handles.
RAY_SERVE_HANDLE_AUTOSCALING_METRIC_RECORD_INTERVAL_S = float(
    os.environ.get("RAY_SERVE_HANDLE_AUTOSCALING_METRIC_RECORD_INTERVAL_S", "0.5")
)

# Handle autoscaling metrics push interval. (This interval will affect the cold start time period)
RAY_SERVE_HANDLE_AUTOSCALING_METRIC_PUSH_INTERVAL_S = float(
    os.environ.get(
        "RAY_SERVE_HANDLE_AUTOSCALING_METRIC_PUSH_INTERVAL_S",
        # Legacy env var for RAY_SERVE_HANDLE_AUTOSCALING_METRIC_PUSH_INTERVAL_S
        os.environ.get("RAY_SERVE_HANDLE_METRIC_PUSH_INTERVAL_S", "10"),
    )
)


# Serve multiplexed matching timeout.
# This is the timeout for the matching process of multiplexed requests. To avoid
# thundering herd problem, the timeout value will be randomed between this value
# and this value * 2. The unit is second.
# If the matching process takes longer than the timeout, the request will be
# fallen to the default routing strategy.
RAY_SERVE_MULTIPLEXED_MODEL_ID_MATCHING_TIMEOUT_S = get_env_float(
    "RAY_SERVE_MULTIPLEXED_MODEL_ID_MATCHING_TIMEOUT_S", 1.0
)

# Enable memray in all Serve actors.
RAY_SERVE_ENABLE_MEMORY_PROFILING = get_env_bool(
    "RAY_SERVE_ENABLE_MEMORY_PROFILING", "0"
)

# Max value allowed for max_replicas_per_node option.
# TODO(jjyao) the <= 100 limitation is an artificial one
# and is due to the fact that Ray core only supports resource
# precision up to 0.0001.
# This limitation should be lifted in the long term.
MAX_REPLICAS_PER_NODE_MAX_VALUE = 100

# Argument name for passing in the gRPC context into a replica.
GRPC_CONTEXT_ARG_NAME = "grpc_context"

# Whether or not to forcefully kill replicas that fail health checks.
RAY_SERVE_FORCE_STOP_UNHEALTHY_REPLICAS = get_env_bool(
    "RAY_SERVE_FORCE_STOP_UNHEALTHY_REPLICAS", "0"
)

# Initial deadline for queue length responses in the router.
RAY_SERVE_QUEUE_LENGTH_RESPONSE_DEADLINE_S = get_env_float(
    "RAY_SERVE_QUEUE_LENGTH_RESPONSE_DEADLINE_S", 0.1
)

# Maximum deadline for queue length responses in the router (in backoff).
RAY_SERVE_MAX_QUEUE_LENGTH_RESPONSE_DEADLINE_S = get_env_float(
    "RAY_SERVE_MAX_QUEUE_LENGTH_RESPONSE_DEADLINE_S", 1.0
)

# Length of time to respect entries in the queue length cache when routing requests.
RAY_SERVE_QUEUE_LENGTH_CACHE_TIMEOUT_S = get_env_float(
    "RAY_SERVE_QUEUE_LENGTH_CACHE_TIMEOUT_S", 10.0
)

# Backoff seconds when choosing router failed, backoff time is calculated as
# initial_backoff_s * backoff_multiplier ** attempt.
# The default backoff time is [0, 0.025, 0.05, 0.1, 0.2, 0.4, 0.5, 0.5 ... ].
RAY_SERVE_ROUTER_RETRY_INITIAL_BACKOFF_S = get_env_float(
    "RAY_SERVE_ROUTER_RETRY_INITIAL_BACKOFF_S", 0.025
)
RAY_SERVE_ROUTER_RETRY_BACKOFF_MULTIPLIER = get_env_int(
    "RAY_SERVE_ROUTER_RETRY_BACKOFF_MULTIPLIER", 2
)
RAY_SERVE_ROUTER_RETRY_MAX_BACKOFF_S = get_env_float(
    "RAY_SERVE_ROUTER_RETRY_MAX_BACKOFF_S", 0.5
)

# The default autoscaling policy to use if none is specified.
DEFAULT_AUTOSCALING_POLICY = "ray.serve.autoscaling_policy:default_autoscaling_policy"

# Feature flag to enable collecting all queued and ongoing request
# metrics at handles instead of replicas. ON by default.
RAY_SERVE_COLLECT_AUTOSCALING_METRICS_ON_HANDLE = get_env_bool(
    "RAY_SERVE_COLLECT_AUTOSCALING_METRICS_ON_HANDLE", "1"
)

RAY_SERVE_MIN_HANDLE_METRICS_TIMEOUT_S = get_env_float(
    "RAY_SERVE_MIN_HANDLE_METRICS_TIMEOUT_S", 10.0
)

# Feature flag to always run a proxy on the head node even if it has no replicas.
RAY_SERVE_ALWAYS_RUN_PROXY_ON_HEAD_NODE = get_env_bool(
    "RAY_SERVE_ALWAYS_RUN_PROXY_ON_HEAD_NODE", "1"
)

# Default is 2GiB, the max for a signed int.
RAY_SERVE_GRPC_MAX_MESSAGE_SIZE = get_env_int(
    "RAY_SERVE_GRPC_MAX_MESSAGE_SIZE", (2 * 1024 * 1024 * 1024) - 1
)

# Default options passed when constructing gRPC servers.
DEFAULT_GRPC_SERVER_OPTIONS = [
    ("grpc.max_send_message_length", RAY_SERVE_GRPC_MAX_MESSAGE_SIZE),
    ("grpc.max_receive_message_length", RAY_SERVE_GRPC_MAX_MESSAGE_SIZE),
]

# Timeout for gracefully shutting down metrics pusher, e.g. in routers or replicas
METRICS_PUSHER_GRACEFUL_SHUTDOWN_TIMEOUT_S = 10

# Feature flag to set `enable_task_events=True` on Serve-managed actors.
RAY_SERVE_ENABLE_TASK_EVENTS = get_env_bool("RAY_SERVE_ENABLE_TASK_EVENTS", "0")

# Use compact instead of spread scheduling strategy
RAY_SERVE_USE_COMPACT_SCHEDULING_STRATEGY = get_env_bool(
    "RAY_SERVE_USE_COMPACT_SCHEDULING_STRATEGY", "0"
)

# Comma-separated list of custom resources prioritized in scheduling. Sorted from highest to lowest priority.
# Example: "customx,customy"
RAY_SERVE_HIGH_PRIORITY_CUSTOM_RESOURCES: List[str] = str_to_list(
    get_env_str("RAY_SERVE_HIGH_PRIORITY_CUSTOM_RESOURCES", "")
)

# Feature flag to always override local_testing_mode to True in serve.run.
# This is used for internal testing to avoid passing the flag to every invocation.
RAY_SERVE_FORCE_LOCAL_TESTING_MODE = get_env_bool(
    "RAY_SERVE_FORCE_LOCAL_TESTING_MODE", "0"
)

# Run sync methods defined in the replica in a thread pool by default.
RAY_SERVE_RUN_SYNC_IN_THREADPOOL = get_env_bool("RAY_SERVE_RUN_SYNC_IN_THREADPOOL", "0")

RAY_SERVE_RUN_SYNC_IN_THREADPOOL_WARNING = (
    "Calling sync method '{method_name}' directly on the "
    "asyncio loop. In a future version, sync methods will be run in a "
    "threadpool by default. Ensure your sync methods are thread safe "
    "or keep the existing behavior by making them `async def`. Opt "
    "into the new behavior by setting "
    "RAY_SERVE_RUN_SYNC_IN_THREADPOOL=1."
)

# Feature flag to turn off GC optimizations in the proxy (in case there is a
# memory leak or negative performance impact).
RAY_SERVE_ENABLE_PROXY_GC_OPTIMIZATIONS = get_env_bool(
    "RAY_SERVE_ENABLE_PROXY_GC_OPTIMIZATIONS", "1"
)

# Used for gc.set_threshold() when proxy GC optimizations are enabled.
RAY_SERVE_PROXY_GC_THRESHOLD = get_env_int("RAY_SERVE_PROXY_GC_THRESHOLD", 10_000)

# Interval at which cached metrics will be exported using the Ray metric API.
# Set to `0` to disable caching entirely.
RAY_SERVE_METRICS_EXPORT_INTERVAL_MS = get_env_int(
    "RAY_SERVE_METRICS_EXPORT_INTERVAL_MS", 100
)

# The default request router class to use if none is specified.
DEFAULT_REQUEST_ROUTER_PATH = (
    "ray.serve._private.request_router:PowerOfTwoChoicesRequestRouter"
)

# The default request routing period to use if none is specified.
DEFAULT_REQUEST_ROUTING_STATS_PERIOD_S = 10

# The default request routing timeout to use if none is specified.
DEFAULT_REQUEST_ROUTING_STATS_TIMEOUT_S = 30

# Name of deployment request routing stats method implemented by user.
REQUEST_ROUTING_STATS_METHOD = "record_routing_stats"

# By default, we run user code in a separate event loop.
# This flag can be set to 0 to run user code in the same event loop as the
# replica's main event loop.
RAY_SERVE_RUN_USER_CODE_IN_SEPARATE_THREAD = get_env_bool(
    "RAY_SERVE_RUN_USER_CODE_IN_SEPARATE_THREAD", "1"
)

# By default, we run the router in a separate event loop.
# This flag can be set to 0 to run the router in the same event loop as the
# replica's main event loop.
RAY_SERVE_RUN_ROUTER_IN_SEPARATE_LOOP = get_env_bool(
    "RAY_SERVE_RUN_ROUTER_IN_SEPARATE_LOOP", "1"
)

# The default buffer size for request path logs. Setting to 1 will ensure
# logs are flushed to file handler immediately, otherwise it will be buffered
# and flushed to file handler when the buffer is full or when there is a log
# line with level ERROR.
RAY_SERVE_REQUEST_PATH_LOG_BUFFER_SIZE = get_env_int(
    "RAY_SERVE_REQUEST_PATH_LOG_BUFFER_SIZE", 1
)

# The message to return when the replica is healthy.
HEALTHY_MESSAGE = "success"<|MERGE_RESOLUTION|>--- conflicted
+++ resolved
@@ -165,14 +165,11 @@
 # deployment has been created
 CLIENT_CHECK_CREATION_POLLING_INTERVAL_S = 0.1
 
-<<<<<<< HEAD
 # Handle metric push interval. (This interval will affect the cold start time period)
 HANDLE_METRIC_PUSH_INTERVAL_S = get_env_float(
     "RAY_SERVE_HANDLE_METRIC_PUSH_INTERVAL_S", 10.0
 )
 
-=======
->>>>>>> c02f1228
 # Timeout for GCS internal KV service
 RAY_SERVE_KV_TIMEOUT_S = get_env_float("RAY_SERVE_KV_TIMEOUT_S", 0.0) or None
 
@@ -270,29 +267,26 @@
 )
 
 # How often autoscaling metrics are recorded on Serve replicas.
-RAY_SERVE_REPLICA_AUTOSCALING_METRIC_RECORD_INTERVAL_S = float(
-    os.environ.get("RAY_SERVE_REPLICA_AUTOSCALING_METRIC_RECORD_INTERVAL_S", "0.5")
+RAY_SERVE_REPLICA_AUTOSCALING_METRIC_RECORD_INTERVAL_S = get_env_float(
+    "RAY_SERVE_REPLICA_AUTOSCALING_METRIC_RECORD_INTERVAL_S", 0.5
 )
 
 # Replica autoscaling metrics push interval.
-RAY_SERVE_REPLICA_AUTOSCALING_METRIC_PUSH_INTERVAL_S = float(
-    os.environ.get("RAY_SERVE_REPLICA_AUTOSCALING_METRIC_PUSH_INTERVAL_S", "10")
+RAY_SERVE_REPLICA_AUTOSCALING_METRIC_PUSH_INTERVAL_S = get_env_float(
+    "RAY_SERVE_REPLICA_AUTOSCALING_METRIC_PUSH_INTERVAL_S", 10.0
 )
 
 # How often autoscaling metrics are recorded on Serve handles.
-RAY_SERVE_HANDLE_AUTOSCALING_METRIC_RECORD_INTERVAL_S = float(
-    os.environ.get("RAY_SERVE_HANDLE_AUTOSCALING_METRIC_RECORD_INTERVAL_S", "0.5")
+RAY_SERVE_HANDLE_AUTOSCALING_METRIC_RECORD_INTERVAL_S = get_env_float(
+    "RAY_SERVE_HANDLE_AUTOSCALING_METRIC_RECORD_INTERVAL_S", 0.5
 )
 
 # Handle autoscaling metrics push interval. (This interval will affect the cold start time period)
-RAY_SERVE_HANDLE_AUTOSCALING_METRIC_PUSH_INTERVAL_S = float(
-    os.environ.get(
-        "RAY_SERVE_HANDLE_AUTOSCALING_METRIC_PUSH_INTERVAL_S",
-        # Legacy env var for RAY_SERVE_HANDLE_AUTOSCALING_METRIC_PUSH_INTERVAL_S
-        os.environ.get("RAY_SERVE_HANDLE_METRIC_PUSH_INTERVAL_S", "10"),
-    )
-)
-
+RAY_SERVE_HANDLE_AUTOSCALING_METRIC_PUSH_INTERVAL_S = get_env_float(
+    "RAY_SERVE_HANDLE_AUTOSCALING_METRIC_PUSH_INTERVAL_S",
+    # Legacy env var for RAY_SERVE_HANDLE_AUTOSCALING_METRIC_PUSH_INTERVAL_S
+    get_env_float("RAY_SERVE_HANDLE_METRIC_PUSH_INTERVAL_S", 10.0),
+)
 
 # Serve multiplexed matching timeout.
 # This is the timeout for the matching process of multiplexed requests. To avoid
