--- conflicted
+++ resolved
@@ -431,9 +431,6 @@
 
 # The default request router class to use if none is specified.
 DEFAULT_REQUEST_ROUTER_PATH = (
-<<<<<<< HEAD
     "ray.serve._private.request_router:PowerOfTwoChoicesRequestRouter"
-=======
-    "ray.serve._private.replica_scheduler:PowerOfTwoChoicesReplicaScheduler"
->>>>>>> 47933dfe
+    "ray.serve._private.request_router:PowerOfTwoChoicesRequestRouter"
 )