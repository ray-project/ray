--- conflicted
+++ resolved
@@ -375,13 +375,6 @@
     "RAY_SERVE_COLLECT_AUTOSCALING_METRICS_ON_HANDLE", "1"
 )
 
-<<<<<<< HEAD
-=======
-RAY_SERVE_MIN_HANDLE_METRICS_TIMEOUT_S = get_env_float_non_negative(
-    "RAY_SERVE_MIN_HANDLE_METRICS_TIMEOUT_S", 10.0
-)
-
->>>>>>> aadd7940
 # Feature flag to always run a proxy on the head node even if it has no replicas.
 RAY_SERVE_ALWAYS_RUN_PROXY_ON_HEAD_NODE = get_env_bool(
     "RAY_SERVE_ALWAYS_RUN_PROXY_ON_HEAD_NODE", "1"
