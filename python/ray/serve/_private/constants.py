import os

#: Logger used by serve components
SERVE_LOGGER_NAME = "ray.serve"

#: Actor name used to register controller
SERVE_CONTROLLER_NAME = "SERVE_CONTROLLER_ACTOR"

#: Actor name used to register HTTP proxy actor
SERVE_PROXY_NAME = "SERVE_PROXY_ACTOR"

#: Ray namespace used for all Serve actors
SERVE_NAMESPACE = "serve"

#: HTTP Host
DEFAULT_HTTP_HOST = os.environ.get("RAY_SERVE_DEFAULT_HTTP_HOST", "127.0.0.1")

#: HTTP Port
DEFAULT_HTTP_PORT = int(os.environ.get("RAY_SERVE_DEFAULT_HTTP_PORT", 8000))

#: Uvicorn timeout_keep_alive Config
DEFAULT_UVICORN_KEEP_ALIVE_TIMEOUT_S = 5

#: gRPC Port
DEFAULT_GRPC_PORT = int(os.environ.get("RAY_SERVE_DEFAULT_GRPC_PORT", 9000))

#: Default Serve application name
SERVE_DEFAULT_APP_NAME = "default"

#: Max concurrency
ASYNC_CONCURRENCY = int(1e6)

# How long to sleep between control loop cycles on the controller.
CONTROL_LOOP_INTERVAL_S = float(os.getenv("RAY_SERVE_CONTROL_LOOP_INTERVAL_S", 0.1))
assert CONTROL_LOOP_INTERVAL_S >= 0, (
    f"Got unexpected value {CONTROL_LOOP_INTERVAL_S} for "
    "RAY_SERVE_CONTROL_LOOP_INTERVAL_S environment variable. "
    "RAY_SERVE_CONTROL_LOOP_INTERVAL_S cannot be negative."
)

#: Max time to wait for HTTP proxy in `serve.start()`.
HTTP_PROXY_TIMEOUT = 60

#: Max retry count for allowing failures in replica constructor.
#: If no replicas at target version is running by the time we're at
#: max construtor retry count, deploy() is considered failed.
#: By default we set threshold as min(num_replicas * 3, this value)
MAX_DEPLOYMENT_CONSTRUCTOR_RETRY_COUNT = int(
    os.environ.get("MAX_DEPLOYMENT_CONSTRUCTOR_RETRY_COUNT", "20")
)

# Max retry on deployment constructor is
# min(num_replicas * MAX_PER_REPLICA_RETRY_COUNT, MAX_DEPLOYMENT_CONSTRUCTOR_RETRY_COUNT)
MAX_PER_REPLICA_RETRY_COUNT = int(os.environ.get("MAX_PER_REPLICA_RETRY_COUNT", "3"))


# If you are wondering why we are using histogram buckets, please refer to
# https://prometheus.io/docs/practices/histograms/
# short answer is that its cheaper to calculate percentiles on the histogram
# than to calculate them on raw data, both in terms of time and space.

#: Default histogram buckets for latency tracker.
DEFAULT_LATENCY_BUCKET_MS = [
    1,
    2,
    5,
    10,
    20,
    50,
    100,
    200,
    300,
    400,
    500,
    1000,
    2000,
    # 5 seconds
    5000,
    # 10 seconds
    10000,
    # 60 seconds
    60000,
    # 2min
    120000,
    # 5 min
    300000,
    # 10 min
    600000,
]


def parse_latency_buckets(bucket_str: str, default_buckets: list) -> list:
    if bucket_str.strip() == "":
        return default_buckets
    try:
        # Convert string to list of floats
        buckets = [float(x.strip()) for x in bucket_str.split(",")]
        if not buckets:
            raise ValueError("Empty bucket list")
        if any(x <= 0 for x in buckets):
            raise ValueError("Bucket values must be positive")
        if sorted(set(buckets)) != buckets:
            raise ValueError("Bucket values must be in strictly ascending order")
        return buckets
    except Exception as e:
        raise ValueError(
            f"Invalid format for {bucket_str}. "
            f"Expected comma-separated positive numbers in ascending order. Error: {str(e)}"
        )


# Example usage:
# RAY_SERVE_REQUEST_LATENCY_BUCKET_MS="1,2,3,4"
# RAY_SERVE_MODEL_LOAD_LATENCY_BUCKET_MS="1,2,3,4"
#: Histogram buckets for request latency.
REQUEST_LATENCY_BUCKETS_MS = parse_latency_buckets(
    os.getenv("REQUEST_LATENCY_BUCKETS_MS", ""), DEFAULT_LATENCY_BUCKET_MS
)
#: Histogram buckets for model load/unload latency.
MODEL_LOAD_LATENCY_BUCKETS_MS = parse_latency_buckets(
    os.getenv("MODEL_LOAD_LATENCY_BUCKETS_MS", ""), DEFAULT_LATENCY_BUCKET_MS
)

#: Name of deployment health check method implemented by user.
HEALTH_CHECK_METHOD = "check_health"

#: Name of deployment reconfiguration method implemented by user.
RECONFIGURE_METHOD = "reconfigure"

SERVE_ROOT_URL_ENV_KEY = "RAY_SERVE_ROOT_URL"

#: Limit the number of cached handles because each handle has long poll
#: overhead. See https://github.com/ray-project/ray/issues/18980
MAX_CACHED_HANDLES = int(os.getenv("MAX_CACHED_HANDLES", 100))
assert MAX_CACHED_HANDLES > 0, (
    f"Got unexpected value {MAX_CACHED_HANDLES} for "
    "MAX_CACHED_HANDLES environment variable. "
    "MAX_CACHED_HANDLES must be positive."
)

#: Because ServeController will accept one long poll request per handle, its
#: concurrency needs to scale as O(num_handles)
CONTROLLER_MAX_CONCURRENCY = int(os.getenv("CONTROLLER_MAX_CONCURRENCY", 15_000))
assert CONTROLLER_MAX_CONCURRENCY > 0, (
    f"Got unexpected value {CONTROLLER_MAX_CONCURRENCY} for "
    "CONTROLLER_MAX_CONCURRENCY environment variable. "
    "CONTROLLER_MAX_CONCURRENCY must be positive."
)

DEFAULT_GRACEFUL_SHUTDOWN_TIMEOUT_S = 20
DEFAULT_GRACEFUL_SHUTDOWN_WAIT_LOOP_S = 2
DEFAULT_HEALTH_CHECK_PERIOD_S = 10
DEFAULT_HEALTH_CHECK_TIMEOUT_S = 30
DEFAULT_MAX_ONGOING_REQUESTS = 5
DEFAULT_TARGET_ONGOING_REQUESTS = 2

# HTTP Proxy health check configs
PROXY_HEALTH_CHECK_TIMEOUT_S = (
    float(os.environ.get("RAY_SERVE_PROXY_HEALTH_CHECK_TIMEOUT_S", "10")) or 10
)
PROXY_HEALTH_CHECK_PERIOD_S = (
    float(os.environ.get("RAY_SERVE_PROXY_HEALTH_CHECK_PERIOD_S", "10")) or 10
)
PROXY_READY_CHECK_TIMEOUT_S = (
    float(os.environ.get("RAY_SERVE_PROXY_READY_CHECK_TIMEOUT_S", "5")) or 5
)

# Number of times in a row that a HTTP proxy must fail the health check before
# being marked unhealthy.
PROXY_HEALTH_CHECK_UNHEALTHY_THRESHOLD = 3

# The minimum drain period for a HTTP proxy.
PROXY_MIN_DRAINING_PERIOD_S = (
    float(os.environ.get("RAY_SERVE_PROXY_MIN_DRAINING_PERIOD_S", "30")) or 30
)
# The time in seconds that the http proxy state waits before
# rechecking whether the proxy actor is drained or not.
PROXY_DRAIN_CHECK_PERIOD_S = 5

#: Number of times in a row that a replica must fail the health check before
#: being marked unhealthy.
REPLICA_HEALTH_CHECK_UNHEALTHY_THRESHOLD = 3

# The time in seconds that the Serve client waits before rechecking deployment state
CLIENT_POLLING_INTERVAL_S: float = 1

# The time in seconds that the Serve client waits before checking if
# deployment has been created
CLIENT_CHECK_CREATION_POLLING_INTERVAL_S: float = 0.1

# Handle metric push interval. (This interval will affect the cold start time period)
HANDLE_METRIC_PUSH_INTERVAL_S = float(
    os.environ.get("RAY_SERVE_HANDLE_METRIC_PUSH_INTERVAL_S", "10")
)

# Timeout for GCS internal KV service
RAY_SERVE_KV_TIMEOUT_S = float(os.environ.get("RAY_SERVE_KV_TIMEOUT_S", "0")) or None

# Timeout for GCS RPC request
RAY_GCS_RPC_TIMEOUT_S = 3.0

# Maximum duration to wait until broadcasting a long poll update if there are
# still replicas in the RECOVERING state.
RECOVERING_LONG_POLL_BROADCAST_TIMEOUT_S = 10.0

# Minimum duration to wait until broadcasting model IDs.
PUSH_MULTIPLEXED_MODEL_IDS_INTERVAL_S = 0.1


# Deprecation message for V1 migrations.
MIGRATION_MESSAGE = (
    "See https://docs.ray.io/en/latest/serve/index.html for more information."
)

# Environment variable name for to specify the encoding of the log messages
RAY_SERVE_LOG_ENCODING = os.environ.get("RAY_SERVE_LOG_ENCODING", "TEXT")

# Jsonify the log messages. This constant is deprecated and will be removed in the
# future. Use RAY_SERVE_LOG_ENCODING or 'LoggingConfig' to enable json format.
RAY_SERVE_ENABLE_JSON_LOGGING = os.environ.get("RAY_SERVE_ENABLE_JSON_LOGGING") == "1"

# Setting RAY_SERVE_LOG_TO_STDERR=0 will disable logging to the stdout and stderr.
# Also, redirect them to serve's log files.
RAY_SERVE_LOG_TO_STDERR = os.environ.get("RAY_SERVE_LOG_TO_STDERR", "1") == "1"

# Logging format attributes
SERVE_LOG_REQUEST_ID = "request_id"
SERVE_LOG_ROUTE = "route"
SERVE_LOG_APPLICATION = "application"
SERVE_LOG_DEPLOYMENT = "deployment"
SERVE_LOG_REPLICA = "replica"
SERVE_LOG_COMPONENT = "component_name"
SERVE_LOG_COMPONENT_ID = "component_id"
SERVE_LOG_MESSAGE = "message"
# This is a reserved for python logging module attribute, it should not be changed.
SERVE_LOG_LEVEL_NAME = "levelname"
SERVE_LOG_TIME = "asctime"

# Logging format with record key to format string dict
SERVE_LOG_RECORD_FORMAT = {
    SERVE_LOG_REQUEST_ID: "%(request_id)s",
    SERVE_LOG_APPLICATION: "%(application)s",
    SERVE_LOG_MESSAGE: "-- %(message)s",
    SERVE_LOG_LEVEL_NAME: "%(levelname)s",
    SERVE_LOG_TIME: "%(asctime)s",
}

# There are some attributes that we only use internally or don't provide values to the
# users. Adding to this set will remove them from structured logs.
SERVE_LOG_UNWANTED_ATTRS = {
    "serve_access_log",
    "task_id",
    "job_id",
}

SERVE_LOG_EXTRA_FIELDS = "ray_serve_extra_fields"

# Serve HTTP request header key for routing requests.
SERVE_MULTIPLEXED_MODEL_ID = "serve_multiplexed_model_id"

# Feature flag to turn on node locality routing for proxies. On by default.
RAY_SERVE_PROXY_PREFER_LOCAL_NODE_ROUTING = (
    os.environ.get("RAY_SERVE_PROXY_PREFER_LOCAL_NODE_ROUTING", "1") == "1"
)

# Feature flag to turn on AZ locality routing for proxies. On by default.
RAY_SERVE_PROXY_PREFER_LOCAL_AZ_ROUTING = (
    os.environ.get("RAY_SERVE_PROXY_PREFER_LOCAL_AZ_ROUTING", "1") == "1"
)

# Serve HTTP proxy callback import path.
RAY_SERVE_HTTP_PROXY_CALLBACK_IMPORT_PATH = os.environ.get(
    "RAY_SERVE_HTTP_PROXY_CALLBACK_IMPORT_PATH", None
)
# Serve controller callback import path.
RAY_SERVE_CONTROLLER_CALLBACK_IMPORT_PATH = os.environ.get(
    "RAY_SERVE_CONTROLLER_CALLBACK_IMPORT_PATH", None
)

# How often autoscaling metrics are recorded on Serve replicas.
RAY_SERVE_REPLICA_AUTOSCALING_METRIC_RECORD_PERIOD_S = 0.5

# How often autoscaling metrics are recorded on Serve handles.
RAY_SERVE_HANDLE_AUTOSCALING_METRIC_RECORD_PERIOD_S = 0.5

# Serve multiplexed matching timeout.
# This is the timeout for the matching process of multiplexed requests. To avoid
# thundering herd problem, the timeout value will be randomed between this value
# and this value * 2. The unit is second.
# If the matching process takes longer than the timeout, the request will be
# fallen to the default routing strategy.
RAY_SERVE_MULTIPLEXED_MODEL_ID_MATCHING_TIMEOUT_S = float(
    os.environ.get("RAY_SERVE_MULTIPLEXED_MODEL_ID_MATCHING_TIMEOUT_S", "1")
)

# Enable memray in all Serve actors.
RAY_SERVE_ENABLE_MEMORY_PROFILING = (
    os.environ.get("RAY_SERVE_ENABLE_MEMORY_PROFILING", "0") == "1"
)

# Enable cProfile in all Serve actors.
RAY_SERVE_ENABLE_CPU_PROFILING = (
    os.environ.get("RAY_SERVE_ENABLE_CPU_PROFILING", "0") == "1"
)

# Max value allowed for max_replicas_per_node option.
# TODO(jjyao) the <= 100 limitation is an artificial one
# and is due to the fact that Ray core only supports resource
# precision up to 0.0001.
# This limitation should be lifted in the long term.
MAX_REPLICAS_PER_NODE_MAX_VALUE = 100

# Argument name for passing in the gRPC context into a replica.
GRPC_CONTEXT_ARG_NAME = "grpc_context"

# Whether or not to forcefully kill replicas that fail health checks.
RAY_SERVE_FORCE_STOP_UNHEALTHY_REPLICAS = (
    os.environ.get("RAY_SERVE_FORCE_STOP_UNHEALTHY_REPLICAS", "0") == "1"
)

# Initial deadline for queue length responses in the router.
RAY_SERVE_QUEUE_LENGTH_RESPONSE_DEADLINE_S = float(
    os.environ.get("RAY_SERVE_QUEUE_LENGTH_RESPONSE_DEADLINE_S", 0.1)
)

# Maximum deadline for queue length responses in the router (in backoff).
RAY_SERVE_MAX_QUEUE_LENGTH_RESPONSE_DEADLINE_S = float(
    os.environ.get("RAY_SERVE_MAX_QUEUE_LENGTH_RESPONSE_DEADLINE_S", 1.0)
)

# Length of time to respect entries in the queue length cache when scheduling requests.
RAY_SERVE_QUEUE_LENGTH_CACHE_TIMEOUT_S = float(
    os.environ.get("RAY_SERVE_QUEUE_LENGTH_CACHE_TIMEOUT_S", 10.0)
)

# The default autoscaling policy to use if none is specified.
DEFAULT_AUTOSCALING_POLICY = "ray.serve.autoscaling_policy:default_autoscaling_policy"

# Feature flag to enable collecting all queued and ongoing request
# metrics at handles instead of replicas. ON by default.
RAY_SERVE_COLLECT_AUTOSCALING_METRICS_ON_HANDLE = (
    os.environ.get("RAY_SERVE_COLLECT_AUTOSCALING_METRICS_ON_HANDLE", "1") == "1"
)

RAY_SERVE_MIN_HANDLE_METRICS_TIMEOUT_S = float(
    os.environ.get("RAY_SERVE_MIN_HANDLE_METRICS_TIMEOUT_S", 10.0)
)

# Feature flag to always run a proxy on the head node even if it has no replicas.
RAY_SERVE_ALWAYS_RUN_PROXY_ON_HEAD_NODE = (
    os.environ.get("RAY_SERVE_ALWAYS_RUN_PROXY_ON_HEAD_NODE", "1") == "1"
)


# Default is 2GiB, the max for a signed int.
RAY_SERVE_GRPC_MAX_MESSAGE_SIZE = int(
    os.environ.get("RAY_SERVE_GRPC_MAX_MESSAGE_SIZE", (2 * 1024 * 1024 * 1024) - 1)
)

# Default options passed when constructing gRPC servers.
DEFAULT_GRPC_SERVER_OPTIONS = [
    ("grpc.max_send_message_length", RAY_SERVE_GRPC_MAX_MESSAGE_SIZE),
    ("grpc.max_receive_message_length", RAY_SERVE_GRPC_MAX_MESSAGE_SIZE),
]

# Timeout for gracefully shutting down metrics pusher, e.g. in routers or replicas
METRICS_PUSHER_GRACEFUL_SHUTDOWN_TIMEOUT_S = 10

# Feature flag to set `enable_task_events=True` on Serve-managed actors.
RAY_SERVE_ENABLE_TASK_EVENTS = (
    os.environ.get("RAY_SERVE_ENABLE_TASK_EVENTS", "0") == "1"
)

# Use compact instead of spread scheduling strategy
RAY_SERVE_USE_COMPACT_SCHEDULING_STRATEGY = (
    os.environ.get("RAY_SERVE_USE_COMPACT_SCHEDULING_STRATEGY", "0") == "1"
)

# Feature flag to always override local_testing_mode to True in serve.run.
# This is used for internal testing to avoid passing the flag to every invocation.
RAY_SERVE_FORCE_LOCAL_TESTING_MODE = (
    os.environ.get("RAY_SERVE_FORCE_LOCAL_TESTING_MODE", "0") == "1"
)

# Run sync methods defined in the replica in a thread pool by default.
RAY_SERVE_RUN_SYNC_IN_THREADPOOL = (
    os.environ.get("RAY_SERVE_RUN_SYNC_IN_THREADPOOL", "0") == "1"
)

RAY_SERVE_RUN_SYNC_IN_THREADPOOL_WARNING = (
    "Calling sync method '{method_name}' directly on the "
    "asyncio loop. In a future version, sync methods will be run in a "
    "threadpool by default. Ensure your sync methods are thread safe "
    "or keep the existing behavior by making them `async def`. Opt "
    "into the new behavior by setting "
    "RAY_SERVE_RUN_SYNC_IN_THREADPOOL=1."
)

# Feature flag to turn off GC optimizations in the proxy (in case there is a
# memory leak or negative performance impact).
RAY_SERVE_ENABLE_PROXY_GC_OPTIMIZATIONS = (
    os.environ.get("RAY_SERVE_ENABLE_PROXY_GC_OPTIMIZATIONS", "1") == "1"
)

# Used for gc.set_threshold() when proxy GC optimizations are enabled.
RAY_SERVE_PROXY_GC_THRESHOLD = int(
    os.environ.get("RAY_SERVE_PROXY_GC_THRESHOLD", "10000")
)

# Interval at which cached metrics will be exported using the Ray metric API.
# Set to `0` to disable caching entirely.
RAY_SERVE_METRICS_EXPORT_INTERVAL_MS = int(
    os.environ.get("RAY_SERVE_METRICS_EXPORT_INTERVAL_MS", "100")
)

# The default replica scheduler to use if none is specified.
DEFAULT_REPLICA_SCHEDULER = (
    "ray.serve._private.replica_scheduler:PowerOfTwoChoicesReplicaScheduler"
<<<<<<< HEAD
)
=======
)

# The default request scheduling period to use if none is specified.
DEFAULT_REQUEST_SCHEDULING_STATS_PERIOD_S = 10

# The default request scheduling timeout to use if none is specified.
DEFAULT_REQUEST_SCHEDULING_STATS_TIMEOUT_S = 30

# Name of deployment request scheduling stats method implemented by user.
REQUEST_SCHEDULING_STATS_METHOD = "record_scheduling_stats"
>>>>>>> d1dd98b5
<|MERGE_RESOLUTION|>--- conflicted
+++ resolved
@@ -416,9 +416,6 @@
 # The default replica scheduler to use if none is specified.
 DEFAULT_REPLICA_SCHEDULER = (
     "ray.serve._private.replica_scheduler:PowerOfTwoChoicesReplicaScheduler"
-<<<<<<< HEAD
-)
-=======
 )
 
 # The default request scheduling period to use if none is specified.
@@ -428,5 +425,4 @@
 DEFAULT_REQUEST_SCHEDULING_STATS_TIMEOUT_S = 30
 
 # Name of deployment request scheduling stats method implemented by user.
-REQUEST_SCHEDULING_STATS_METHOD = "record_scheduling_stats"
->>>>>>> d1dd98b5
+REQUEST_SCHEDULING_STATS_METHOD = "record_scheduling_stats"