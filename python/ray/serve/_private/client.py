import atexit
import logging
import random
import time
from functools import wraps
from typing import Any, Callable, Dict, Iterable, List, Optional, Tuple, Type, Union

import ray
from ray.actor import ActorHandle
from ray.serve._private.common import (
    DeploymentID,
    DeploymentInfo,
    DeploymentStatus,
    StatusOverview,
    ApplicationStatus,
    DeploymentStatusInfo,
    MultiplexedReplicaInfo,
)
from ray.serve.config import DeploymentConfig, HTTPOptions
from ray.serve._private.constants import (
    CLIENT_POLLING_INTERVAL_S,
    CLIENT_CHECK_CREATION_POLLING_INTERVAL_S,
    MAX_CACHED_HANDLES,
    SERVE_DEFAULT_APP_NAME,
)
from ray.serve._private.deploy_utils import get_deploy_args
from ray.serve.controller import ServeController
from ray.serve.exceptions import RayServeException
from ray.serve.generated.serve_pb2 import DeploymentRoute, DeploymentRouteList
from ray.serve.generated.serve_pb2 import StatusOverview as StatusOverviewProto
from ray.serve.generated.serve_pb2 import (
    DeploymentStatusInfo as DeploymentStatusInfoProto,
)
from ray.serve.handle import RayServeHandle, RayServeSyncHandle
from ray.serve.schema import ServeApplicationSchema, ServeDeploySchema

logger = logging.getLogger(__file__)


def _ensure_connected(f: Callable) -> Callable:
    @wraps(f)
    def check(self, *args, **kwargs):
        if self._shutdown:
            raise RayServeException("Client has already been shut down.")
        return f(self, *args, **kwargs)

    return check


class ServeControllerClient:
    def __init__(
        self,
        controller: ActorHandle,
        controller_name: str,
        detached: bool = False,
    ):
        self._controller: ServeController = controller
        self._controller_name = controller_name
        self._detached = detached
        self._shutdown = False
        self._http_config: HTTPOptions = ray.get(controller.get_http_config.remote())
        self._root_url = ray.get(controller.get_root_url.remote())

        # Each handle has the overhead of long poll client, therefore cached.
        self.handle_cache = dict()
        self._evicted_handle_keys = set()

        # NOTE(edoakes): Need this because the shutdown order isn't guaranteed
        # when the interpreter is exiting so we can't rely on __del__ (it
        # throws a nasty stacktrace).
        if not self._detached:

            def shutdown_serve_client():
                self.shutdown()

            atexit.register(shutdown_serve_client)

    @property
    def root_url(self):
        return self._root_url

    @property
    def http_config(self):
        return self._http_config

    def __del__(self):
        if not self._detached:
            logger.debug(
                "Shutting down Ray Serve because client went out of "
                "scope. To prevent this, either keep a reference to "
                "the client or use serve.start(detached=True)."
            )
            self.shutdown()

    def __reduce__(self):
        raise RayServeException(("Ray Serve client cannot be serialized."))

    def shutdown_cached_handles(self):
        """Shuts down all cached handles.

        Remove the reference to the cached handles so that they can be
        garbage collected.
        """
        for cache_key in list(self.handle_cache):
            self.handle_cache[cache_key].shutdown()
            del self.handle_cache[cache_key]

    def shutdown(self, timeout_s: float = 30.0) -> None:
        """Completely shut down the connected Serve instance.

        Shuts down all processes and deletes all state associated with the
        instance.
        """
        self.shutdown_cached_handles()

        if ray.is_initialized() and not self._shutdown:
            try:
                ray.get(self._controller.graceful_shutdown.remote(), timeout=timeout_s)
            except ray.exceptions.RayActorError:
                # Controller has been shut down.
                pass
            except TimeoutError:
                logger.warning(
                    f"Controller failed to shut down within {timeout_s}s. "
                    "Check controller logs for more details."
                )
            self._shutdown = True

    def _wait_for_deployment_healthy(self, name: str, timeout_s: int = -1):
        """Waits for the named deployment to enter "HEALTHY" status.

        Raises RuntimeError if the deployment enters the "UNHEALTHY" status
        instead.

        Raises TimeoutError if this doesn't happen before timeout_s.
        """
        start = time.time()
        while time.time() - start < timeout_s or timeout_s < 0:

            status_bytes = ray.get(self._controller.get_deployment_status.remote(name))

            if status_bytes is None:
                raise RuntimeError(
                    f"Waiting for deployment {name} to be HEALTHY, "
                    "but deployment doesn't exist."
                )

            status = DeploymentStatusInfo.from_proto(
                DeploymentStatusInfoProto.FromString(status_bytes)
            )

            if status.status == DeploymentStatus.HEALTHY:
                break
            elif status.status == DeploymentStatus.UNHEALTHY:
                raise RuntimeError(
                    f"Deployment {name} is UNHEALTHY: " f"{status.message}"
                )
            else:
                # Guard against new unhandled statuses being added.
                assert status.status == DeploymentStatus.UPDATING

            logger.debug(
                f"Waiting for {name} to be healthy, current status: "
                f"{status.status}."
            )
            time.sleep(CLIENT_POLLING_INTERVAL_S)
        else:
            raise TimeoutError(
                f"Deployment {name} did not become HEALTHY after {timeout_s}s."
            )

    def _wait_for_deployment_deleted(self, name: str, timeout_s: int = 60):
        """Waits for the named deployment to be shut down and deleted.

        Raises TimeoutError if this doesn't happen before timeout_s.
        """
        start = time.time()
        while time.time() - start < timeout_s:
            curr_status_bytes = ray.get(
                self._controller.get_deployment_status.remote(name)
            )
            if curr_status_bytes is None:
                break
            curr_status = DeploymentStatusInfo.from_proto(
                DeploymentStatusInfoProto.FromString(curr_status_bytes)
            )
            logger.debug(
                f"Waiting for {name} to be deleted, current status: {curr_status}."
            )
            time.sleep(CLIENT_POLLING_INTERVAL_S)
        else:
            raise TimeoutError(f"Deployment {name} wasn't deleted after {timeout_s}s.")

    def _wait_for_deployment_created(
        self, deployment_name: str, app_name: str, timeout_s: int = -1
    ):
        """Waits for the named deployment to be created.

        A deployment being created simply means that its been registered
        with the deployment state manager. The deployment state manager
        will then continue to reconcile the deployment towards its
        target state.

        Raises TimeoutError if this doesn't happen before timeout_s.
        """

        deployment_id = DeploymentID(deployment_name, app_name)
        start = time.time()
        while time.time() - start < timeout_s or timeout_s < 0:
            status_bytes = ray.get(
                self._controller.get_deployment_status.remote(str(deployment_id))
            )

            if status_bytes is not None:
                break

            logger.debug(
                f"Waiting for deployment '{deployment_id.name}' in application "
                f"'{deployment_id.app}' to be created."
            )
            time.sleep(CLIENT_CHECK_CREATION_POLLING_INTERVAL_S)
        else:
            raise TimeoutError(
                f"Deployment '{deployment_id}' in application '{deployment_id.app}' "
                f"did not become HEALTHY after {timeout_s}s."
            )

    def _wait_for_application_running(self, name: str, timeout_s: int = -1):
        """Waits for the named application to enter "RUNNING" status.

        Raises:
            RuntimeError: if the application enters the "DEPLOY_FAILED" status instead.
            TimeoutError: if this doesn't happen before timeout_s.
        """
        start = time.time()
        while time.time() - start < timeout_s or timeout_s < 0:

            status_bytes = ray.get(self._controller.get_serve_status.remote(name))
            if status_bytes is None:
                raise RuntimeError(
                    f"Waiting for application {name} to be RUNNING, "
                    "but application doesn't exist."
                )

            status = StatusOverview.from_proto(
                StatusOverviewProto.FromString(status_bytes)
            )

            if status.app_status.status == ApplicationStatus.RUNNING:
                break
            elif status.app_status.status == ApplicationStatus.DEPLOY_FAILED:
                raise RuntimeError(
                    f"Deploying application {name} failed: {status.app_status.message}"
                )

            logger.debug(
                f"Waiting for {name} to be RUNNING, current status: "
                f"{status.app_status.status}."
            )
            time.sleep(CLIENT_POLLING_INTERVAL_S)
        else:
            raise TimeoutError(
                f"Application {name} did not become RUNNING after {timeout_s}s."
            )

    @_ensure_connected
    def deploy(
        self,
        name: str,
        deployment_def: Union[Callable, Type[Callable], str],
        init_args: Tuple[Any],
        init_kwargs: Dict[Any, Any],
        ray_actor_options: Optional[Dict] = None,
        config: Optional[Union[DeploymentConfig, Dict[str, Any]]] = None,
        version: Optional[str] = None,
        route_prefix: Optional[str] = None,
        url: Optional[str] = None,
        _blocking: Optional[bool] = True,
    ):

        controller_deploy_args = get_deploy_args(
            name=name,
            deployment_def=deployment_def,
            init_args=init_args,
            init_kwargs=init_kwargs,
            ray_actor_options=ray_actor_options,
            config=config,
            version=version,
            route_prefix=route_prefix,
        )
        controller_deploy_args.pop("ingress")
        controller_deploy_args["name"] = controller_deploy_args.pop("deployment_name")

        updating = ray.get(
            self._controller.deploy.remote(
                # TODO(edoakes): this is a hack because the deployment_language
                # doesn't seem to get set properly from Java.
                is_deployed_from_python=True,
                **controller_deploy_args,
            )
        )

        tag = self.log_deployment_update_status(name, version, updating)

        if _blocking:
            self._wait_for_deployment_healthy(name)
            self.log_deployment_ready(name, version, url, tag)

    @_ensure_connected
    def deploy_application(
        self,
        name,
        deployments: List[Dict],
        _blocking: bool = True,
    ):
        deployment_args_list = []
        for deployment in deployments:
            deployment_args_list.append(
                get_deploy_args(
                    deployment["name"],
                    deployment["func_or_class"],
                    deployment["init_args"],
                    deployment["init_kwargs"],
                    ingress=deployment["ingress"],
                    ray_actor_options=deployment["ray_actor_options"],
                    placement_group_bundles=deployment["placement_group_bundles"],
                    placement_group_strategy=deployment["placement_group_strategy"],
                    config=deployment["config"],
                    version=deployment["version"],
                    route_prefix=deployment["route_prefix"],
                    is_driver_deployment=deployment["is_driver_deployment"],
                    docs_path=deployment["docs_path"],
                )
            )

        ray.get(self._controller.deploy_application.remote(name, deployment_args_list))
        if _blocking:
            self._wait_for_application_running(name)
            for deployment in deployments:
                deployment_name = deployment["name"]
                tag = f"component=serve deployment={deployment_name}"
                url = deployment["url"]
                version = deployment["version"]

                self.log_deployment_ready(deployment_name, version, url, tag)

    @_ensure_connected
    def deploy_apps(
        self,
        config: Union[ServeApplicationSchema, ServeDeploySchema],
        _blocking: bool = False,
    ) -> None:
        """Starts a task on the controller that deploys application(s) from a config.

        Args:
            config: A single-application config (ServeApplicationSchema) or a
                multi-application config (ServeDeploySchema)
            _blocking: Whether to block until the application is running.

        Raises:
            RayTaskError: If the deploy task on the controller fails. This can be
                because a single-app config was deployed after deploying a multi-app
                config, or vice versa.
        """
        ray.get(self._controller.deploy_apps.remote(config))

        if _blocking:
            timeout_s = 60

            start = time.time()
            while time.time() - start < timeout_s:
                curr_status = self.get_serve_status()
                if curr_status.app_status.status == ApplicationStatus.RUNNING:
                    break
                time.sleep(CLIENT_POLLING_INTERVAL_S)
            else:
                raise TimeoutError(
                    f"Serve application isn't running after {timeout_s}s."
                )

    @_ensure_connected
    def delete_apps(self, names: List[str], blocking: bool = True):
        logger.info(f"Deleting app {names}")
        self._controller.delete_apps.remote(names)
        if blocking:
            start = time.time()
            while time.time() - start < 60:
                curr_statuses_bytes = ray.get(
                    self._controller.get_serve_statuses.remote(names)
                )
                all_deleted = True
                for cur_status_bytes in curr_statuses_bytes:
                    cur_status = StatusOverview.from_proto(
                        StatusOverviewProto.FromString(cur_status_bytes)
                    )
                    if cur_status.app_status.status != ApplicationStatus.NOT_STARTED:
                        all_deleted = False
                if all_deleted:
                    return
                time.sleep(CLIENT_POLLING_INTERVAL_S)
            else:
                raise TimeoutError(
                    f"Some of these applications weren't deleted after 60s: {names}"
                )

    @_ensure_connected
    def delete_all_apps(self, blocking: bool = True):
        """Delete all applications"""
        all_apps = []
        for status_bytes in ray.get(self._controller.list_serve_statuses.remote()):
            proto = StatusOverviewProto.FromString(status_bytes)
            status = StatusOverview.from_proto(proto)
            all_apps.append(status.name)
        self.delete_apps(all_apps, blocking)

    @_ensure_connected
    def delete_deployments(self, names: Iterable[str], blocking: bool = True) -> None:
        ray.get(self._controller.delete_deployments.remote(names))
        if blocking:
            for name in names:
                self._wait_for_deployment_deleted(name)

    @_ensure_connected
    def get_deployment_info(
        self, name: str, app_name: str
    ) -> Tuple[DeploymentInfo, str]:
        deployment_route = DeploymentRoute.FromString(
            ray.get(self._controller.get_deployment_info.remote(name, app_name))
        )
        return (
            DeploymentInfo.from_proto(deployment_route.deployment_info),
            deployment_route.route if deployment_route.route != "" else None,
        )

    @_ensure_connected
    def list_deployments(self) -> Dict[str, Tuple[DeploymentInfo, str]]:
        deployment_route_list = DeploymentRouteList.FromString(
            ray.get(self._controller.list_deployments.remote())
        )
        return {
            deployment_route.deployment_info.name: (
                DeploymentInfo.from_proto(deployment_route.deployment_info),
                deployment_route.route if deployment_route.route != "" else None,
            )
            for deployment_route in deployment_route_list.deployment_routes
        }

    @_ensure_connected
    def get_app_config(self, name: str = SERVE_DEFAULT_APP_NAME) -> Dict:
        """Returns the most recently requested Serve config."""
        return ray.get(self._controller.get_app_config.remote(name))

    @_ensure_connected
    def get_serve_status(self, name: str = SERVE_DEFAULT_APP_NAME) -> StatusOverview:
        proto = StatusOverviewProto.FromString(
            ray.get(self._controller.get_serve_status.remote(name))
        )
        return StatusOverview.from_proto(proto)

    @_ensure_connected
    def get_all_deployment_statuses(self) -> List[DeploymentStatusInfo]:
        statuses_bytes = ray.get(self._controller.get_all_deployment_statuses.remote())
        return [
            DeploymentStatusInfo.from_proto(
                DeploymentStatusInfoProto.FromString(status_bytes)
            )
            for status_bytes in statuses_bytes
        ]

    @_ensure_connected
    def get_serve_details(self) -> Dict:
        return ray.get(self._controller.get_serve_instance_details.remote())

    @_ensure_connected
    def get_handle(
        self,
        deployment_name: str,
        app_name: Optional[str] = "default",
        missing_ok: Optional[bool] = False,
        sync: bool = True,
    ) -> Union[RayServeHandle, RayServeSyncHandle]:
        """Retrieve RayServeHandle for service deployment to invoke it from Python.

        Args:
            deployment_name: A registered service deployment.
            missing_ok: If true, then Serve won't check the deployment
                is registered. False by default.
            sync: If true, then Serve will return a ServeHandle that
                works everywhere. Otherwise, Serve will return a ServeHandle
                that's only usable in asyncio loop.

        Returns:
            RayServeHandle
        """
        cache_key = (deployment_name, app_name, missing_ok, sync)
        if cache_key in self.handle_cache:
            cached_handle = self.handle_cache[cache_key]
            if cached_handle._is_same_loop:
                return cached_handle

        all_deployments = ray.get(self._controller.list_deployment_names.remote())
        deployment_id = DeploymentID(deployment_name, app_name)
        if not missing_ok and str(deployment_id) not in all_deployments:
            raise KeyError(
                f"Deployment '{deployment_name}' in application '{app_name}' does not "
                "exist."
            )

        if sync:
<<<<<<< HEAD
            handle = RayServeSyncHandle(deployment_name)
        else:
            handle = RayServeHandle(deployment_name)
=======
            handle = RayServeSyncHandle(
                deployment_name,
                app_name,
                _is_for_http_requests=_is_for_http_requests,
            )
        else:
            handle = RayServeHandle(
                deployment_name,
                app_name,
                _is_for_http_requests=_is_for_http_requests,
            )
>>>>>>> 6b732846

        self.handle_cache[cache_key] = handle
        if cache_key in self._evicted_handle_keys:
            logger.warning(
                "You just got a ServeHandle that was evicted from internal "
                "cache. This means you are getting too many ServeHandles in "
                "the same process, this will bring down Serve's performance. "
                "Please post a github issue at "
                "https://github.com/ray-project/ray/issues to let the Serve "
                "team to find workaround for your use case."
            )

        if len(self.handle_cache) > MAX_CACHED_HANDLES:
            # Perform random eviction to keep the handle cache from growing
            # infinitely. We used use WeakValueDictionary but hit
            # https://github.com/ray-project/ray/issues/18980.
            evict_key = random.choice(list(self.handle_cache.keys()))
            self._evicted_handle_keys.add(evict_key)
            self.handle_cache.pop(evict_key)

        return handle

    @_ensure_connected
    def log_deployment_update_status(
        self, name: str, version: str, updating: bool
    ) -> str:
        tag = f"component=serve deployment={name}"

        if updating:
            msg = f"Updating deployment '{name}'"
            if version is not None:
                msg += f" to version '{version}'"
            logger.info(f"{msg}. {tag}")
        else:
            logger.info(
                f"Deployment '{name}' is already at version "
                f"'{version}', not updating. {tag}"
            )

        return tag

    @_ensure_connected
    def log_deployment_ready(self, name: str, version: str, url: str, tag: str) -> None:
        if url is not None:
            url_part = f" at `{url}`"
        else:
            url_part = ""
        logger.info(
            f"Deployment '{name}{':'+version if version else ''}' is ready"
            f"{url_part}. {tag}"
        )

    @_ensure_connected
    def record_multiplexed_replica_info(self, info: MultiplexedReplicaInfo):
        """Record multiplexed replica information for replica.

        Args:
            info: MultiplexedReplicaInfo including deployment name, replica tag and
                model ids.
        """
        self._controller.record_multiplexed_replica_info.remote(info)<|MERGE_RESOLUTION|>--- conflicted
+++ resolved
@@ -507,23 +507,9 @@
             )
 
         if sync:
-<<<<<<< HEAD
-            handle = RayServeSyncHandle(deployment_name)
-        else:
-            handle = RayServeHandle(deployment_name)
-=======
-            handle = RayServeSyncHandle(
-                deployment_name,
-                app_name,
-                _is_for_http_requests=_is_for_http_requests,
-            )
-        else:
-            handle = RayServeHandle(
-                deployment_name,
-                app_name,
-                _is_for_http_requests=_is_for_http_requests,
-            )
->>>>>>> 6b732846
+            handle = RayServeSyncHandle(deployment_name, app_name)
+        else:
+            handle = RayServeHandle(deployment_name, app_name)
 
         self.handle_cache[cache_key] = handle
         if cache_key in self._evicted_handle_keys:
