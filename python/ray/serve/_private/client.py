--- conflicted
+++ resolved
@@ -507,34 +507,24 @@
                 "exist."
             )
 
-<<<<<<< HEAD
         if RAY_SERVE_ENABLE_NEW_HANDLE_API:
             handle = DeploymentHandle(
                 deployment_name,
                 app_name,
-                _is_for_http_requests=_is_for_http_requests,
                 _is_for_sync_context=sync,
             )
         elif sync:
             handle = RayServeSyncHandle(
                 deployment_name,
                 app_name,
-                _is_for_http_requests=_is_for_http_requests,
                 _is_for_sync_context=sync,
             )
         else:
             handle = RayServeHandle(
                 deployment_name,
                 app_name,
-                _is_for_http_requests=_is_for_http_requests,
                 _is_for_sync_context=sync,
             )
-=======
-        if sync:
-            handle = RayServeSyncHandle(deployment_name, app_name)
-        else:
-            handle = RayServeHandle(deployment_name, app_name)
->>>>>>> be625be2
 
         self.handle_cache[cache_key] = handle
         if cache_key in self._evicted_handle_keys:
