import asyncio
import concurrent.futures
import logging
import threading
import time
import weakref
from abc import ABC, abstractmethod
from asyncio import AbstractEventLoop
from collections import defaultdict
from collections.abc import MutableMapping
from contextlib import contextmanager
from functools import lru_cache, partial
from typing import (
    Any,
    Callable,
    Coroutine,
    DefaultDict,
    Dict,
    List,
    Optional,
    Tuple,
    Union,
)

import ray
from ray.actor import ActorHandle
from ray.exceptions import ActorDiedError, ActorUnavailableError, RayError
from ray.serve._private.common import (
    DeploymentHandleSource,
    DeploymentID,
    DeploymentTargetInfo,
    ReplicaID,
    RequestMetadata,
    RunningReplicaInfo,
)
from ray.serve._private.config import DeploymentConfig
from ray.serve._private.constants import (
    HANDLE_METRIC_PUSH_INTERVAL_S,
    RAY_SERVE_COLLECT_AUTOSCALING_METRICS_ON_HANDLE,
    RAY_SERVE_HANDLE_AUTOSCALING_METRIC_RECORD_PERIOD_S,
    RAY_SERVE_PROXY_PREFER_LOCAL_AZ_ROUTING,
    SERVE_LOGGER_NAME,
)
from ray.serve._private.long_poll import LongPollClient, LongPollNamespace
from ray.serve._private.metrics_utils import InMemoryMetricsStore, MetricsPusher
from ray.serve._private.replica_result import ReplicaResult
<<<<<<< HEAD
from ray.serve._private.request_router import PendingRequest, RequestRouter
from ray.serve._private.request_router.replica_wrapper import RunningReplica
=======
from ray.serve._private.replica_scheduler import PendingRequest, ReplicaScheduler
from ray.serve._private.replica_scheduler.replica_wrapper import RunningReplica
>>>>>>> 47933dfe
from ray.serve._private.utils import (
    generate_request_id,
    resolve_deployment_response,
    run_coroutine_or_future_threadsafe,
)
from ray.serve.config import AutoscalingConfig
from ray.serve.exceptions import BackPressureError, DeploymentUnavailableError
from ray.util import metrics

logger = logging.getLogger(SERVE_LOGGER_NAME)


QUEUED_REQUESTS_KEY = "queued"


class RouterMetricsManager:
    """Manages metrics for the router."""

    PUSH_METRICS_TO_CONTROLLER_TASK_NAME = "push_metrics_to_controller"
    RECORD_METRICS_TASK_NAME = "record_metrics"

    def __init__(
        self,
        deployment_id: DeploymentID,
        handle_id: str,
        self_actor_id: str,
        handle_source: DeploymentHandleSource,
        controller_handle: ActorHandle,
        router_requests_counter: metrics.Counter,
        queued_requests_gauge: metrics.Gauge,
        running_requests_gauge: metrics.Gauge,
    ):
        self._handle_id = handle_id
        self._deployment_id = deployment_id
        self._self_actor_id = self_actor_id
        self._handle_source = handle_source
        self._controller_handle = controller_handle

        # Exported metrics
        self.num_router_requests = router_requests_counter
        self.num_router_requests.set_default_tags(
            {
                "deployment": deployment_id.name,
                "application": deployment_id.app_name,
                "handle": self._handle_id,
                "actor_id": self._self_actor_id,
            }
        )

        self.num_queued_requests = 0
        self.num_queued_requests_gauge = queued_requests_gauge
        self.num_queued_requests_gauge.set_default_tags(
            {
                "deployment": deployment_id.name,
                "application": deployment_id.app_name,
                "handle": self._handle_id,
                "actor_id": self._self_actor_id,
            }
        )
        self.num_queued_requests_gauge.set(0)

        # Track queries sent to replicas for the autoscaling algorithm.
        self.num_requests_sent_to_replicas: DefaultDict[ReplicaID, int] = defaultdict(
            int
        )
        self.num_running_requests_gauge = running_requests_gauge
        self.num_running_requests_gauge.set_default_tags(
            {
                "deployment": deployment_id.name,
                "application": deployment_id.app_name,
                "handle": self._handle_id,
                "actor_id": self._self_actor_id,
            }
        )
        # We use Ray object ref callbacks to update state when tracking
        # number of requests running on replicas. The callbacks will be
        # called from a C++ thread into the router's async event loop,
        # so non-atomic read and write operations need to be guarded by
        # this thread-safe lock.
        self._queries_lock = threading.Lock()
        # Regularly aggregate and push autoscaling metrics to controller
        self.metrics_pusher = MetricsPusher()
        self.metrics_store = InMemoryMetricsStore()
        # The config for the deployment this router sends requests to will be broadcast
        # by the controller. That means it is not available until we get the first
        # update. This includes an optional autoscaling config.
        self._deployment_config: Optional[DeploymentConfig] = None
        # Track whether the metrics manager has been shutdown
        self._shutdown: bool = False

    @contextmanager
    def wrap_request_assignment(self, request_meta: RequestMetadata):
        max_queued_requests = (
            self._deployment_config.max_queued_requests
            if self._deployment_config is not None
            else -1
        )
        if (
            max_queued_requests != -1
            and self.num_queued_requests >= max_queued_requests
        ):
            e = BackPressureError(
                num_queued_requests=self.num_queued_requests,
                max_queued_requests=max_queued_requests,
            )
            logger.warning(e.message)
            raise e

        try:
            self.inc_num_total_requests(request_meta.route)
            self.inc_num_queued_requests()

            yield
        finally:
            # If the request is disconnected before assignment, this coroutine
            # gets cancelled by the caller and an asyncio.CancelledError is
            # raised. The finally block ensures that num_queued_requests
            # is correctly decremented in this case.
            self.dec_num_queued_requests()

    def update_running_replicas(self, running_replicas: List[RunningReplicaInfo]):
        """Prune list of replica ids in self.num_queries_sent_to_replicas.

        We want to avoid self.num_queries_sent_to_replicas from growing
        in memory as the deployment upscales and downscales over time.
        """

        running_replica_set = {replica.replica_id for replica in running_replicas}
        with self._queries_lock:
            self.num_requests_sent_to_replicas = defaultdict(
                int,
                {
                    id: self.num_requests_sent_to_replicas[id]
                    for id, num_queries in self.num_requests_sent_to_replicas.items()
                    if num_queries or id in running_replica_set
                },
            )

    @property
    def autoscaling_config(self) -> Optional[AutoscalingConfig]:
        if self._deployment_config is None:
            return None

        return self._deployment_config.autoscaling_config

    def update_deployment_config(
        self, deployment_config: DeploymentConfig, curr_num_replicas: int
    ):
        """Update the config for the deployment this router sends requests to."""

        if self._shutdown:
            return

        self._deployment_config = deployment_config

        # Start the metrics pusher if autoscaling is enabled.
        autoscaling_config = self.autoscaling_config
        if autoscaling_config:
            self.metrics_pusher.start()
            # Optimization for autoscaling cold start time. If there are
            # currently 0 replicas for the deployment, and there is at
            # least one queued request on this router, then immediately
            # push handle metric to the controller.
            if self.should_send_scaled_to_zero_optimized_push(curr_num_replicas):
                self.push_autoscaling_metrics_to_controller()

            if RAY_SERVE_COLLECT_AUTOSCALING_METRICS_ON_HANDLE:
                # Record number of queued + ongoing requests at regular
                # intervals into the in-memory metrics store
                self.metrics_pusher.register_or_update_task(
                    self.RECORD_METRICS_TASK_NAME,
                    self._add_autoscaling_metrics_point,
                    min(
                        RAY_SERVE_HANDLE_AUTOSCALING_METRIC_RECORD_PERIOD_S,
                        autoscaling_config.metrics_interval_s,
                    ),
                )
                # Push metrics to the controller periodically.
                self.metrics_pusher.register_or_update_task(
                    self.PUSH_METRICS_TO_CONTROLLER_TASK_NAME,
                    self.push_autoscaling_metrics_to_controller,
                    autoscaling_config.metrics_interval_s,
                )
            else:
                self.metrics_pusher.register_or_update_task(
                    self.PUSH_METRICS_TO_CONTROLLER_TASK_NAME,
                    self.push_autoscaling_metrics_to_controller,
                    HANDLE_METRIC_PUSH_INTERVAL_S,
                )

        else:
            if self.metrics_pusher:
                self.metrics_pusher.stop_tasks()

    def inc_num_total_requests(self, route: str):
        self.num_router_requests.inc(tags={"route": route})

    def inc_num_queued_requests(self):
        self.num_queued_requests += 1
        self.num_queued_requests_gauge.set(self.num_queued_requests)

    def dec_num_queued_requests(self):
        self.num_queued_requests -= 1
        self.num_queued_requests_gauge.set(self.num_queued_requests)

    def inc_num_running_requests_for_replica(self, replica_id: ReplicaID):
        with self._queries_lock:
            self.num_requests_sent_to_replicas[replica_id] += 1
            self.num_running_requests_gauge.set(
                sum(self.num_requests_sent_to_replicas.values())
            )

    def dec_num_running_requests_for_replica(self, replica_id: ReplicaID):
        with self._queries_lock:
            self.num_requests_sent_to_replicas[replica_id] -= 1
            self.num_running_requests_gauge.set(
                sum(self.num_requests_sent_to_replicas.values())
            )

    def should_send_scaled_to_zero_optimized_push(self, curr_num_replicas: int) -> bool:
        return (
            self.autoscaling_config is not None
            and curr_num_replicas == 0
            and self.num_queued_requests > 0
        )

    def push_autoscaling_metrics_to_controller(self):
        """Pushes queued and running request metrics to the controller.

        These metrics are used by the controller for autoscaling.
        """

        self._controller_handle.record_handle_metrics.remote(
            send_timestamp=time.time(),
            deployment_id=self._deployment_id,
            handle_id=self._handle_id,
            actor_id=self._self_actor_id,
            handle_source=self._handle_source,
            **self._get_aggregated_requests(),
        )

    def _add_autoscaling_metrics_point(self):
        """Adds metrics point for queued and running requests at replicas.

        Also prunes keys in the in memory metrics store with outdated datapoints.
        """

        timestamp = time.time()
        self.metrics_store.add_metrics_point(
            {QUEUED_REQUESTS_KEY: self.num_queued_requests}, timestamp
        )
        if RAY_SERVE_COLLECT_AUTOSCALING_METRICS_ON_HANDLE:
            self.metrics_store.add_metrics_point(
                self.num_requests_sent_to_replicas, timestamp
            )

        # Prevent in memory metrics store memory from growing
        start_timestamp = time.time() - self.autoscaling_config.look_back_period_s
        self.metrics_store.prune_keys_and_compact_data(start_timestamp)

    def _get_aggregated_requests(self):
        running_requests = dict()
        if RAY_SERVE_COLLECT_AUTOSCALING_METRICS_ON_HANDLE and self.autoscaling_config:
            look_back_period = self.autoscaling_config.look_back_period_s
            running_requests = {
                replica_id: self.metrics_store.window_average(
                    replica_id, time.time() - look_back_period
                )
                # If data hasn't been recorded yet, return current
                # number of queued and ongoing requests.
                or num_requests
                for replica_id, num_requests in self.num_requests_sent_to_replicas.items()  # noqa: E501
            }

        return {
            "queued_requests": self.num_queued_requests,
            "running_requests": running_requests,
        }

    async def shutdown(self):
        """Shutdown metrics manager gracefully."""

        if self.metrics_pusher:
            await self.metrics_pusher.graceful_shutdown()

        self._shutdown = True


class Router(ABC):
    @abstractmethod
    def running_replicas_populated(self) -> bool:
        pass

    @abstractmethod
    def assign_request(
        self,
        request_meta: RequestMetadata,
        *request_args,
        **request_kwargs,
    ) -> concurrent.futures.Future[ReplicaResult]:
        pass

    @abstractmethod
    def shutdown(self) -> concurrent.futures.Future:
        pass


async def create_event() -> asyncio.Event:
    """Helper to create an asyncio event in the current event loop."""
    return asyncio.Event()


class AsyncioRouter:
    def __init__(
        self,
        controller_handle: ActorHandle,
        deployment_id: DeploymentID,
        handle_id: str,
        self_actor_id: str,
        handle_source: DeploymentHandleSource,
        event_loop: asyncio.BaseEventLoop,
        enable_strict_max_ongoing_requests: bool,
        node_id: str,
        availability_zone: Optional[str],
        prefer_local_node_routing: bool,
        resolve_request_arg_func: Coroutine = resolve_deployment_response,
        request_router_class: Optional[Callable] = None,
<<<<<<< HEAD
        request_router: Optional[RequestRouter] = None,
=======
        replica_scheduler: Optional[ReplicaScheduler] = None,
        _request_router_initialized_event: Optional[asyncio.Event] = None,
>>>>>>> 47933dfe
    ):
        """Used to assign requests to downstream replicas for a deployment.

        The routing behavior is delegated to a RequestRouter; this is a thin
        wrapper that adds metrics and logging.
        """
        self._controller_handle = controller_handle
        self.deployment_id = deployment_id
        self._self_actor_id = self_actor_id
        self._handle_source = handle_source
        self._event_loop = event_loop
        self._request_router_class = request_router_class
        self._enable_strict_max_ongoing_requests = enable_strict_max_ongoing_requests
        self._node_id = node_id
        self._availability_zone = availability_zone
        self._prefer_local_node_routing = prefer_local_node_routing
        # By default, deployment is available unless we receive news
        # otherwise through a long poll broadcast from the controller.
        self._deployment_available = True

        # The request router will be lazy loaded to decouple form the initialization.
<<<<<<< HEAD
        self._request_router: Optional[RequestRouter] = request_router

        if self._event_loop.is_running():
            future = asyncio.run_coroutine_threadsafe(create_event(), self._event_loop)
            self._request_router_initialized = future.result()
        else:
            self._request_router_initialized = asyncio.Event()
=======
        self._request_router: Optional[ReplicaScheduler] = replica_scheduler

        if _request_router_initialized_event:
            self._request_router_initialized = _request_router_initialized_event
        else:
            future = asyncio.run_coroutine_threadsafe(create_event(), self._event_loop)
            self._request_router_initialized = future.result()
>>>>>>> 47933dfe

        if self._request_router:
            self._request_router_initialized.set()
        self._resolve_request_arg_func = resolve_request_arg_func
        self._running_replicas: Optional[List[RunningReplicaInfo]] = None

        # Flipped to `True` once the router has received a non-empty
        # replica set at least once.
        self._running_replicas_populated: bool = False

        # Initializing `self._metrics_manager` before `self.long_poll_client` is
        # necessary to avoid race condition where `self.update_deployment_config()`
        # might be called before `self._metrics_manager` instance is created.
        self._metrics_manager = RouterMetricsManager(
            deployment_id,
            handle_id,
            self_actor_id,
            handle_source,
            controller_handle,
            metrics.Counter(
                "serve_num_router_requests",
                description="The number of requests processed by the router.",
                tag_keys=("deployment", "route", "application", "handle", "actor_id"),
            ),
            metrics.Gauge(
                "serve_deployment_queued_queries",
                description=(
                    "The current number of queries to this deployment waiting"
                    " to be assigned to a replica."
                ),
                tag_keys=("deployment", "application", "handle", "actor_id"),
            ),
            metrics.Gauge(
                "serve_num_ongoing_requests_at_replicas",
                description=(
                    "The current number of requests to this deployment that "
                    "have been submitted to a replica."
                ),
                tag_keys=("deployment", "application", "handle", "actor_id"),
            ),
        )

        # The Router needs to stay informed about changes to the target deployment's
        # running replicas and deployment config. We do this via the long poll system.
        # However, for efficiency, we don't want to create a LongPollClient for every
        # DeploymentHandle, so we use a shared LongPollClient that all Routers
        # register themselves with. But first, the router needs to get a fast initial
        # update so that it can start serving requests, which we do with a dedicated
        # LongPollClient that stops running once the shared client takes over.

        self.long_poll_client = LongPollClient(
            controller_handle,
            {
                (
                    LongPollNamespace.DEPLOYMENT_TARGETS,
                    deployment_id,
                ): self.update_deployment_targets,
                (
                    LongPollNamespace.DEPLOYMENT_CONFIG,
                    deployment_id,
                ): self.update_deployment_config,
            },
            call_in_event_loop=self._event_loop,
        )

        shared = SharedRouterLongPollClient.get_or_create(
            controller_handle, self._event_loop
        )
        shared.register(self)

<<<<<<< HEAD
    def get_request_router(self) -> Optional[RequestRouter]:
=======
    @property
    def request_router(self) -> Optional[ReplicaScheduler]:
>>>>>>> 47933dfe
        """Get and lazy loading request router.

        If the request_router_class not provided, and the request router is not
        yet initialized, then it will return None. Otherwise, if request router
        is not yet initialized, it will be initialized and returned. Also,
        setting `self._request_router_initialized` to signal that the request
        router is initialized.
        """
<<<<<<< HEAD
        if not self._request_router:
            if self._request_router_class:
                request_router = self._request_router_class(
                    deployment_id=self.deployment_id,
                    handle_source=self._handle_source,
                    self_node_id=self._node_id,
                    self_actor_id=self._self_actor_id,
                    self_actor_handle=ray.get_runtime_context().current_actor
                    if ray.get_runtime_context().get_actor_id()
                    else None,
                    # Streaming ObjectRefGenerators are not supported in Ray Client
                    use_replica_queue_len_cache=self._enable_strict_max_ongoing_requests,
                    create_replica_wrapper_func=lambda r: RunningReplica(r),
                    prefer_local_node_routing=self._prefer_local_node_routing,
                    prefer_local_az_routing=RAY_SERVE_PROXY_PREFER_LOCAL_AZ_ROUTING,
                    self_availability_zone=self._availability_zone,
                )

                # Populate the running replicas if they are already available.
                if self._running_replicas is not None:
                    request_router.update_running_replicas(self._running_replicas)

                self._request_router = request_router

        if self._request_router:
            self._request_router_initialized.set()
        return self._request_router

    @property
    def request_router(self) -> Optional[RequestRouter]:
        """Accessor for the request router."""
        return self.get_request_router()

=======
        if not self._request_router and self._request_router_class:
            request_router = self._request_router_class(
                deployment_id=self.deployment_id,
                handle_source=self._handle_source,
                self_node_id=self._node_id,
                self_actor_id=self._self_actor_id,
                self_actor_handle=ray.get_runtime_context().current_actor
                if ray.get_runtime_context().get_actor_id()
                else None,
                # Streaming ObjectRefGenerators are not supported in Ray Client
                use_replica_queue_len_cache=self._enable_strict_max_ongoing_requests,
                create_replica_wrapper_func=lambda r: RunningReplica(r),
                prefer_local_node_routing=self._prefer_local_node_routing,
                prefer_local_az_routing=RAY_SERVE_PROXY_PREFER_LOCAL_AZ_ROUTING,
                self_availability_zone=self._availability_zone,
            )

            # Populate the running replicas if they are already available.
            if self._running_replicas is not None:
                request_router.update_running_replicas(self._running_replicas)

            self._request_router = request_router
            self._request_router_initialized.set()
        return self._request_router

>>>>>>> 47933dfe
    def running_replicas_populated(self) -> bool:
        return self._running_replicas_populated

    def update_deployment_targets(self, deployment_target_info: DeploymentTargetInfo):
        self._deployment_available = deployment_target_info.is_available

        running_replicas = deployment_target_info.running_replicas
        if self.request_router:
            self.request_router.update_running_replicas(running_replicas)
        else:
            # In this case, the request router hasn't been initialized yet.
            # Store the running replicas so that we can update the request
            # router once it is initialized.
            self._running_replicas = running_replicas
        self._metrics_manager.update_running_replicas(running_replicas)

        if running_replicas:
            self._running_replicas_populated = True

    def update_deployment_config(self, deployment_config: DeploymentConfig):
        self._request_router_class = deployment_config.get_request_router_class()
        self._metrics_manager.update_deployment_config(
            deployment_config,
            curr_num_replicas=len(self.request_router.curr_replicas),
        )

    async def _resolve_request_arguments(
        self,
        request_metadata: RequestMetadata,
        request_args: Tuple[Any],
        request_kwargs: Dict[str, Any],
    ) -> Tuple[Tuple[Any], Dict[str, Any]]:
        """Asynchronously resolve and replace top-level request args and kwargs."""
        new_args = list(request_args)
        new_kwargs = request_kwargs.copy()

        # Map from index -> task for resolving positional arg
        resolve_arg_tasks = {}
        for i, obj in enumerate(request_args):
            task = await self._resolve_request_arg_func(obj, request_metadata)
            if task is not None:
                resolve_arg_tasks[i] = task

        # Map from key -> task for resolving key-word arg
        resolve_kwarg_tasks = {}
        for k, obj in request_kwargs.items():
            task = await self._resolve_request_arg_func(obj, request_metadata)
            if task is not None:
                resolve_kwarg_tasks[k] = task

        # Gather all argument resolution tasks concurrently.
        if resolve_arg_tasks or resolve_kwarg_tasks:
            all_tasks = list(resolve_arg_tasks.values()) + list(
                resolve_kwarg_tasks.values()
            )
            await asyncio.wait(all_tasks)

        # Update new args and new kwargs with resolved arguments
        for index, task in resolve_arg_tasks.items():
            new_args[index] = task.result()
        for key, task in resolve_kwarg_tasks.items():
            new_kwargs[key] = task.result()

        # Return new args and new kwargs
        return new_args, new_kwargs

    def _process_finished_request(
        self,
        replica_id: ReplicaID,
        parent_request_id: str,
        response_id: str,
        result: Union[Any, RayError],
    ):
        self._metrics_manager.dec_num_running_requests_for_replica(replica_id)
        if isinstance(result, ActorDiedError):
            # Replica has died but controller hasn't notified the router yet.
            # Don't consider this replica for requests in the future, and retry
<<<<<<< HEAD
            # routing request.
=======
            # scheduling request.
>>>>>>> 47933dfe
            if self.request_router:
                self.request_router.on_replica_actor_died(replica_id)
            logger.warning(
                f"{replica_id} will not be considered for future "
                "requests because it has died."
            )
        elif isinstance(result, ActorUnavailableError):
            # There are network issues, or replica has died but GCS is down so
            # ActorUnavailableError will be raised until GCS recovers. For the
            # time being, invalidate the cache entry so that we don't try to
            # send requests to this replica without actively probing, and retry
<<<<<<< HEAD
            # routing request.
=======
            # scheduling request.
>>>>>>> 47933dfe
            if self.request_router:
                self.request_router.on_replica_actor_unavailable(replica_id)
            logger.warning(
                f"Request failed because {replica_id} is temporarily unavailable."
            )

    async def route_and_send_request(
        self, pr: PendingRequest
    ) -> Tuple[ReplicaResult, ReplicaID]:
        """Choose a replica for the request and send it.

        This will block indefinitely if no replicas are available to handle the
        request, so it's up to the caller to time out or cancel the request.
        """
        # Wait for the router to be initialized before sending the request.
        await self._request_router_initialized.wait()

        r = await self.request_router.choose_replica_for_request(pr)

        # If the queue len cache is disabled or we're sending a request to Java,
        # then directly send the query and hand the response back. The replica will
        # never reject requests in this code path.
        if not self._enable_strict_max_ongoing_requests or r.is_cross_language:
            result, _ = await r.send_request(pr, with_rejection=False)
            return result, r.replica_id

        while True:
            result = None
            try:
                result, queue_info = await r.send_request(pr, with_rejection=True)
                self.request_router.on_new_queue_len_info(r.replica_id, queue_info)
                if queue_info.accepted:
                    return result, r.replica_id
            except asyncio.CancelledError:
                # NOTE(edoakes): this is not strictly necessary because there are
                # currently no `await` statements between getting the ref and returning,
                # but I'm adding it defensively.
                if result is not None:
                    result.cancel()

                raise
            except ActorDiedError:
                # Replica has died but controller hasn't notified the router yet.
                # Don't consider this replica for requests in the future, and retry
<<<<<<< HEAD
                # routing request.
=======
                # scheduling request.
>>>>>>> 47933dfe
                self.request_router.on_replica_actor_died(r.replica_id)
                logger.warning(
                    f"{r.replica_id} will not be considered for future "
                    "requests because it has died."
                )
            except ActorUnavailableError:
                # There are network issues, or replica has died but GCS is down so
                # ActorUnavailableError will be raised until GCS recovers. For the
                # time being, invalidate the cache entry so that we don't try to
                # send requests to this replica without actively probing, and retry
<<<<<<< HEAD
                # routing request.
=======
                # scheduling request.
>>>>>>> 47933dfe
                self.request_router.on_replica_actor_unavailable(r.replica_id)
                logger.warning(f"{r.replica_id} is temporarily unavailable.")

            # If the replica rejects the request, retry the routing process. The
            # request will be placed on the front of the queue to avoid tail latencies.
            # TODO(edoakes): this retry procedure is not perfect because it'll reset the
            # process of choosing candidates replicas (i.e., for locality-awareness).
            r = await self.request_router.choose_replica_for_request(pr, is_retry=True)

    async def assign_request(
        self,
        request_meta: RequestMetadata,
        *request_args,
        **request_kwargs,
    ) -> ReplicaResult:
        """Assign a request to a replica and return the resulting object_ref."""

        if not self._deployment_available:
            raise DeploymentUnavailableError(self.deployment_id)

        response_id = generate_request_id()
        assign_request_task = asyncio.current_task()
        ray.serve.context._add_request_pending_assignment(
            request_meta.internal_request_id, response_id, assign_request_task
        )
        assign_request_task.add_done_callback(
            lambda _: ray.serve.context._remove_request_pending_assignment(
                request_meta.internal_request_id, response_id
            )
        )

        # Wait for the router to be initialized before sending the request.
        await self._request_router_initialized.wait()

        with self._metrics_manager.wrap_request_assignment(request_meta):
            # Optimization: if there are currently zero replicas for a deployment,
            # push handle metric to controller to allow for fast cold start time.
            if self._metrics_manager.should_send_scaled_to_zero_optimized_push(
                curr_num_replicas=len(self.request_router.curr_replicas)
            ):
                self._metrics_manager.push_autoscaling_metrics_to_controller()

            replica_result = None
            try:
                request_args, request_kwargs = await self._resolve_request_arguments(
                    request_meta, request_args, request_kwargs
                )
                replica_result, replica_id = await self.route_and_send_request(
                    PendingRequest(
                        args=list(request_args),
                        kwargs=request_kwargs,
                        metadata=request_meta,
                    ),
                )

                # Keep track of requests that have been sent out to replicas
                if RAY_SERVE_COLLECT_AUTOSCALING_METRICS_ON_HANDLE:
                    _request_context = ray.serve.context._get_serve_request_context()
                    request_id: str = _request_context.request_id
                    self._metrics_manager.inc_num_running_requests_for_replica(
                        replica_id
                    )
                    callback = partial(
                        self._process_finished_request,
                        replica_id,
                        request_id,
                        response_id,
                    )
                    replica_result.add_done_callback(callback)

                return replica_result
            except asyncio.CancelledError:
                # NOTE(edoakes): this is not strictly necessary because
                # there are currently no `await` statements between
                # getting the ref and returning, but I'm adding it defensively.
                if replica_result is not None:
                    replica_result.cancel()

                raise

    async def shutdown(self):
        await self._metrics_manager.shutdown()


class SingletonThreadRouter(Router):
    """Wrapper class that runs an AsyncioRouter on a separate thread.

    The motivation for this is to avoid user code blocking the event loop and
    preventing the router from making progress.

    Maintains a singleton event loop running in a daemon thread that is shared by
    all AsyncioRouters.
    """

    _asyncio_loop: Optional[asyncio.AbstractEventLoop] = None
    _asyncio_loop_creation_lock = threading.Lock()

    def __init__(self, **passthrough_kwargs):
        assert (
            "event_loop" not in passthrough_kwargs
        ), "SingletonThreadRouter manages the router event loop."

        self._asyncio_router = AsyncioRouter(
            event_loop=self._get_singleton_asyncio_loop(), **passthrough_kwargs
        )

    @classmethod
    def _get_singleton_asyncio_loop(cls) -> asyncio.AbstractEventLoop:
        """Get singleton asyncio loop running in a daemon thread.

        This method is thread safe.
        """
        with cls._asyncio_loop_creation_lock:
            if cls._asyncio_loop is None:
                cls._asyncio_loop = asyncio.new_event_loop()
                thread = threading.Thread(
                    daemon=True,
                    target=cls._asyncio_loop.run_forever,
                )
                thread.start()

        return cls._asyncio_loop

    def running_replicas_populated(self) -> bool:
        return self._asyncio_router.running_replicas_populated()

    def assign_request(
        self,
        request_meta: RequestMetadata,
        *request_args,
        **request_kwargs,
    ) -> concurrent.futures.Future[ReplicaResult]:
        """Routes assign_request call on the internal asyncio loop.

        This method uses `run_coroutine_threadsafe` to execute the actual request
        assignment logic (`_asyncio_router.assign_request`) on the dedicated
        asyncio event loop thread. It returns a `concurrent.futures.Future` that
        can be awaited or queried from the calling thread.

        Returns:
            A concurrent.futures.Future resolving to the ReplicaResult representing
            the assigned request.
        """

        def asyncio_future_callback(
            asyncio_future: asyncio.Future, concurrent_future: concurrent.futures.Future
        ):
            """Callback attached to the asyncio Task running assign_request.

            This runs when the asyncio Task finishes (completes, fails, or is cancelled).
            Its primary goal is to propagate cancellation initiated via the
            `concurrent_future` back to the `ReplicaResult` in situations where
            asyncio_future didn't see the cancellation event in time. Think of it
            like a second line of defense for cancellation of replica results.
            """
            # Check if the cancellation originated from the concurrent.futures.Future
            if (
                concurrent_future.cancelled()
                and not asyncio_future.cancelled()
                and asyncio_future.exception() is None
            ):
                result: ReplicaResult = asyncio_future.result()
                logger.info(
                    "Asyncio task completed despite cancellation attempt. "
                    "Attempting to cancel the request that was assigned to a replica."
                )
                result.cancel()

        task = self._asyncio_loop.create_task(
            self._asyncio_router.assign_request(
                request_meta, *request_args, **request_kwargs
            )
        )
        # Route the actual request assignment coroutine on the asyncio loop thread.
        concurrent_future = run_coroutine_or_future_threadsafe(
            task,
            loop=self._asyncio_loop,
        )
        task.add_done_callback(lambda _: asyncio_future_callback(_, concurrent_future))
        return concurrent_future

    def shutdown(self) -> concurrent.futures.Future:
        return asyncio.run_coroutine_threadsafe(
            self._asyncio_router.shutdown(), loop=self._asyncio_loop
        )


class SharedRouterLongPollClient:
    def __init__(self, controller_handle: ActorHandle, event_loop: AbstractEventLoop):
        self.controller_handler = controller_handle

        # We use a WeakSet to store the Routers so that we don't prevent them
        # from being garbage-collected.
        self.routers: MutableMapping[
            DeploymentID, weakref.WeakSet[AsyncioRouter]
        ] = defaultdict(weakref.WeakSet)

        # Creating the LongPollClient implicitly starts it
        self.long_poll_client = LongPollClient(
            controller_handle,
            key_listeners={},
            call_in_event_loop=event_loop,
        )

    @classmethod
    @lru_cache(maxsize=None)
    def get_or_create(
        cls, controller_handle: ActorHandle, event_loop: AbstractEventLoop
    ) -> "SharedRouterLongPollClient":
        shared = cls(controller_handle=controller_handle, event_loop=event_loop)
        logger.info(f"Started {shared}.")
        return shared

    def update_deployment_targets(
        self,
        deployment_target_info: DeploymentTargetInfo,
        deployment_id: DeploymentID,
    ) -> None:
        for router in self.routers[deployment_id]:
            router.update_deployment_targets(deployment_target_info)
            router.long_poll_client.stop()

    def update_deployment_config(
        self, deployment_config: DeploymentConfig, deployment_id: DeploymentID
    ) -> None:
        for router in self.routers[deployment_id]:
            router.update_deployment_config(deployment_config)
            router.long_poll_client.stop()

    def register(self, router: AsyncioRouter) -> None:
        self.routers[router.deployment_id].add(router)

        # Remove the entries for any deployment ids that no longer have any routers.
        # The WeakSets will automatically lose track of Routers that get GC'd,
        # but the outer dict will keep the key around, so we need to clean up manually.
        # Note the list(...) to avoid mutating self.routers while iterating over it.
        for deployment_id, routers in list(self.routers.items()):
            if not routers:
                self.routers.pop(deployment_id)

        # Register the new listeners on the long poll client.
        # Some of these listeners may already exist, but it's safe to add them again.
        key_listeners = {
            (LongPollNamespace.DEPLOYMENT_TARGETS, deployment_id): partial(
                self.update_deployment_targets, deployment_id=deployment_id
            )
            for deployment_id in self.routers.keys()
        } | {
            (LongPollNamespace.DEPLOYMENT_CONFIG, deployment_id): partial(
                self.update_deployment_config, deployment_id=deployment_id
            )
            for deployment_id in self.routers.keys()
        }
        self.long_poll_client.add_key_listeners(key_listeners)<|MERGE_RESOLUTION|>--- conflicted
+++ resolved
@@ -44,13 +44,8 @@
 from ray.serve._private.long_poll import LongPollClient, LongPollNamespace
 from ray.serve._private.metrics_utils import InMemoryMetricsStore, MetricsPusher
 from ray.serve._private.replica_result import ReplicaResult
-<<<<<<< HEAD
 from ray.serve._private.request_router import PendingRequest, RequestRouter
 from ray.serve._private.request_router.replica_wrapper import RunningReplica
-=======
-from ray.serve._private.replica_scheduler import PendingRequest, ReplicaScheduler
-from ray.serve._private.replica_scheduler.replica_wrapper import RunningReplica
->>>>>>> 47933dfe
 from ray.serve._private.utils import (
     generate_request_id,
     resolve_deployment_response,
@@ -378,12 +373,8 @@
         prefer_local_node_routing: bool,
         resolve_request_arg_func: Coroutine = resolve_deployment_response,
         request_router_class: Optional[Callable] = None,
-<<<<<<< HEAD
         request_router: Optional[RequestRouter] = None,
-=======
-        replica_scheduler: Optional[ReplicaScheduler] = None,
         _request_router_initialized_event: Optional[asyncio.Event] = None,
->>>>>>> 47933dfe
     ):
         """Used to assign requests to downstream replicas for a deployment.
 
@@ -405,23 +396,13 @@
         self._deployment_available = True
 
         # The request router will be lazy loaded to decouple form the initialization.
-<<<<<<< HEAD
         self._request_router: Optional[RequestRouter] = request_router
-
-        if self._event_loop.is_running():
-            future = asyncio.run_coroutine_threadsafe(create_event(), self._event_loop)
-            self._request_router_initialized = future.result()
-        else:
-            self._request_router_initialized = asyncio.Event()
-=======
-        self._request_router: Optional[ReplicaScheduler] = replica_scheduler
 
         if _request_router_initialized_event:
             self._request_router_initialized = _request_router_initialized_event
         else:
             future = asyncio.run_coroutine_threadsafe(create_event(), self._event_loop)
             self._request_router_initialized = future.result()
->>>>>>> 47933dfe
 
         if self._request_router:
             self._request_router_initialized.set()
@@ -492,12 +473,8 @@
         )
         shared.register(self)
 
-<<<<<<< HEAD
-    def get_request_router(self) -> Optional[RequestRouter]:
-=======
     @property
-    def request_router(self) -> Optional[ReplicaScheduler]:
->>>>>>> 47933dfe
+    def request_router(self) -> Optional[RequestRouter]:
         """Get and lazy loading request router.
 
         If the request_router_class not provided, and the request router is not
@@ -506,41 +483,6 @@
         setting `self._request_router_initialized` to signal that the request
         router is initialized.
         """
-<<<<<<< HEAD
-        if not self._request_router:
-            if self._request_router_class:
-                request_router = self._request_router_class(
-                    deployment_id=self.deployment_id,
-                    handle_source=self._handle_source,
-                    self_node_id=self._node_id,
-                    self_actor_id=self._self_actor_id,
-                    self_actor_handle=ray.get_runtime_context().current_actor
-                    if ray.get_runtime_context().get_actor_id()
-                    else None,
-                    # Streaming ObjectRefGenerators are not supported in Ray Client
-                    use_replica_queue_len_cache=self._enable_strict_max_ongoing_requests,
-                    create_replica_wrapper_func=lambda r: RunningReplica(r),
-                    prefer_local_node_routing=self._prefer_local_node_routing,
-                    prefer_local_az_routing=RAY_SERVE_PROXY_PREFER_LOCAL_AZ_ROUTING,
-                    self_availability_zone=self._availability_zone,
-                )
-
-                # Populate the running replicas if they are already available.
-                if self._running_replicas is not None:
-                    request_router.update_running_replicas(self._running_replicas)
-
-                self._request_router = request_router
-
-        if self._request_router:
-            self._request_router_initialized.set()
-        return self._request_router
-
-    @property
-    def request_router(self) -> Optional[RequestRouter]:
-        """Accessor for the request router."""
-        return self.get_request_router()
-
-=======
         if not self._request_router and self._request_router_class:
             request_router = self._request_router_class(
                 deployment_id=self.deployment_id,
@@ -566,7 +508,6 @@
             self._request_router_initialized.set()
         return self._request_router
 
->>>>>>> 47933dfe
     def running_replicas_populated(self) -> bool:
         return self._running_replicas_populated
 
@@ -644,11 +585,7 @@
         if isinstance(result, ActorDiedError):
             # Replica has died but controller hasn't notified the router yet.
             # Don't consider this replica for requests in the future, and retry
-<<<<<<< HEAD
             # routing request.
-=======
-            # scheduling request.
->>>>>>> 47933dfe
             if self.request_router:
                 self.request_router.on_replica_actor_died(replica_id)
             logger.warning(
@@ -660,11 +597,7 @@
             # ActorUnavailableError will be raised until GCS recovers. For the
             # time being, invalidate the cache entry so that we don't try to
             # send requests to this replica without actively probing, and retry
-<<<<<<< HEAD
             # routing request.
-=======
-            # scheduling request.
->>>>>>> 47933dfe
             if self.request_router:
                 self.request_router.on_replica_actor_unavailable(replica_id)
             logger.warning(
@@ -709,11 +642,7 @@
             except ActorDiedError:
                 # Replica has died but controller hasn't notified the router yet.
                 # Don't consider this replica for requests in the future, and retry
-<<<<<<< HEAD
                 # routing request.
-=======
-                # scheduling request.
->>>>>>> 47933dfe
                 self.request_router.on_replica_actor_died(r.replica_id)
                 logger.warning(
                     f"{r.replica_id} will not be considered for future "
@@ -724,11 +653,7 @@
                 # ActorUnavailableError will be raised until GCS recovers. For the
                 # time being, invalidate the cache entry so that we don't try to
                 # send requests to this replica without actively probing, and retry
-<<<<<<< HEAD
                 # routing request.
-=======
-                # scheduling request.
->>>>>>> 47933dfe
                 self.request_router.on_replica_actor_unavailable(r.replica_id)
                 logger.warning(f"{r.replica_id} is temporarily unavailable.")
 
