import asyncio
import concurrent.futures
import logging
import threading
import time
<<<<<<< HEAD
import weakref
from collections import defaultdict
from contextlib import contextmanager
from functools import lru_cache, partial
from typing import Any, DefaultDict, Dict, List, Optional, Tuple, Union

import ray
from ray.actor import ActorHandle
from ray.dag.py_obj_scanner import _PyObjScanner
from ray.serve._private.autoscaling_state import HandleMetricReport
=======
import uuid
from abc import ABC, abstractmethod
from collections import defaultdict
from contextlib import contextmanager
from functools import partial
from typing import Any, Coroutine, DefaultDict, Dict, List, Optional, Tuple, Union

import ray
from ray.actor import ActorHandle
from ray.exceptions import ActorDiedError, ActorUnavailableError, RayError
>>>>>>> 2e4a126d
from ray.serve._private.common import (
    DeploymentHandleSource,
    DeploymentID,
    ReplicaID,
    RequestMetadata,
    RunningReplicaInfo,
)
from ray.serve._private.config import DeploymentConfig
from ray.serve._private.constants import (
    HANDLE_METRIC_PUSH_INTERVAL_S,
    RAY_SERVE_COLLECT_AUTOSCALING_METRICS_ON_HANDLE,
    RAY_SERVE_HANDLE_AUTOSCALING_METRIC_RECORD_PERIOD_S,
    SERVE_LOGGER_NAME,
)
from ray.serve._private.long_poll import LongPollClient, LongPollNamespace
from ray.serve._private.metrics_utils import InMemoryMetricsStore, MetricsPusher
from ray.serve._private.replica_result import ReplicaResult
from ray.serve._private.replica_scheduler import PendingRequest, ReplicaScheduler
from ray.serve._private.utils import resolve_deployment_response
from ray.serve.config import AutoscalingConfig
from ray.serve.exceptions import BackPressureError
from ray.util import metrics

logger = logging.getLogger(SERVE_LOGGER_NAME)


QUEUED_REQUESTS_KEY = "queued"


class RouterMetricsManager:
    """Manages metrics for the router."""

    PUSH_METRICS_TO_CONTROLLER_TASK_NAME = "push_metrics_to_controller"
    RECORD_METRICS_TASK_NAME = "record_metrics"

    def __init__(
        self,
        deployment_id: DeploymentID,
        handle_id: str,
        self_actor_id: str,
        handle_source: DeploymentHandleSource,
        controller_handle: ActorHandle,
        router_requests_counter: metrics.Counter,
        queued_requests_gauge: metrics.Gauge,
        running_requests_gauge: metrics.Gauge,
    ):
        self._handle_id = handle_id
        self._deployment_id = deployment_id
        self._self_actor_id = self_actor_id
        self._handle_source = handle_source
        self._controller_handle = controller_handle

        # Exported metrics
        self.num_router_requests = router_requests_counter
        self.num_router_requests.set_default_tags(
            {
                "deployment": deployment_id.name,
                "application": deployment_id.app_name,
                "handle": self._handle_id,
                "actor_id": self._self_actor_id,
            }
        )

        self.num_queued_requests = 0
        self.num_queued_requests_gauge = queued_requests_gauge
        self.num_queued_requests_gauge.set_default_tags(
            {
                "deployment": deployment_id.name,
                "application": deployment_id.app_name,
                "handle": self._handle_id,
                "actor_id": self._self_actor_id,
            }
        )
        self.num_queued_requests_gauge.set(0)

        # Track queries sent to replicas for the autoscaling algorithm.
        self.num_requests_sent_to_replicas: DefaultDict[ReplicaID, int] = defaultdict(
            int
        )
        self.num_running_requests_gauge = running_requests_gauge
        self.num_running_requests_gauge.set_default_tags(
            {
                "deployment": deployment_id.name,
                "application": deployment_id.app_name,
                "handle": self._handle_id,
                "actor_id": self._self_actor_id,
            }
        )
        # We use Ray object ref callbacks to update state when tracking
        # number of requests running on replicas. The callbacks will be
        # called from a C++ thread into the router's async event loop,
        # so non-atomic read and write operations need to be guarded by
        # this thread-safe lock.
        self._queries_lock = threading.Lock()
        # Regularly aggregate and push autoscaling metrics to controller
        self.metrics_pusher = MetricsPusher()
        self.metrics_store = InMemoryMetricsStore()
        self.deployment_config: Optional[DeploymentConfig] = None
        # Track whether the metrics manager has been shutdown
        self._shutdown: bool = False

    @contextmanager
    def wrap_request_assignment(self, request_meta: RequestMetadata):
        max_queued_requests = (
            self.deployment_config.max_queued_requests
            if self.deployment_config is not None
            else -1
        )
        if (
            max_queued_requests != -1
            and self.num_queued_requests >= max_queued_requests
        ):
            e = BackPressureError(
                num_queued_requests=self.num_queued_requests,
                max_queued_requests=max_queued_requests,
            )
            logger.warning(e.message)
            raise e

        try:
            self.inc_num_total_requests(request_meta.route)
            self.inc_num_queued_requests()

            yield
        finally:
            # If the request is disconnected before assignment, this coroutine
            # gets cancelled by the caller and an asyncio.CancelledError is
            # raised. The finally block ensures that num_queued_requests
            # is correctly decremented in this case.
            self.dec_num_queued_requests()

    def update_running_replicas(self, running_replicas: List[RunningReplicaInfo]):
        """Prune list of replica ids in self.num_queries_sent_to_replicas.

        We want to avoid self.num_queries_sent_to_replicas from growing
        in memory as the deployment upscales and downscales over time.
        """

        running_replica_set = {replica.replica_id for replica in running_replicas}
        with self._queries_lock:
            self.num_requests_sent_to_replicas = defaultdict(
                int,
                {
                    id: self.num_requests_sent_to_replicas[id]
                    for id, num_queries in self.num_requests_sent_to_replicas.items()
                    if num_queries or id in running_replica_set
                },
            )

    @property
    def autoscaling_config(self) -> Optional[AutoscalingConfig]:
        if self.deployment_config is None:
            return None

        return self.deployment_config.autoscaling_config

    def update_deployment_config(
        self, deployment_config: DeploymentConfig, curr_num_replicas: int
    ):
        """Update the config for the deployment this router sends requests to."""

        if self._shutdown:
            return

        self.deployment_config = deployment_config

        # Start the metrics pusher if autoscaling is enabled.
        autoscaling_config = self.autoscaling_config
        if autoscaling_config:
            self.metrics_pusher.start()
            # Optimization for autoscaling cold start time. If there are
            # currently 0 replicas for the deployment, and there is at
            # least one queued request on this router, then immediately
            # push handle metric to the controller.
            if self.should_send_scaled_to_zero_optimized_push(curr_num_replicas):
                self.push_autoscaling_metrics_to_controller()

            if RAY_SERVE_COLLECT_AUTOSCALING_METRICS_ON_HANDLE:
                # Record number of queued + ongoing requests at regular
                # intervals into the in-memory metrics store
                self.metrics_pusher.register_or_update_task(
                    self.RECORD_METRICS_TASK_NAME,
                    self._add_autoscaling_metrics_point,
                    min(
                        RAY_SERVE_HANDLE_AUTOSCALING_METRIC_RECORD_PERIOD_S,
                        autoscaling_config.metrics_interval_s,
                    ),
                )
                # Push metrics to the controller periodically.
                # self.metrics_pusher.register_or_update_task(
                #     self.PUSH_METRICS_TO_CONTROLLER_TASK_NAME,
                #     self.push_autoscaling_metrics_to_controller,
                #     autoscaling_config.metrics_interval_s,
                # )
                shared = SharedHandleMetricsPusher.get_or_create(
                    self._controller_handle
                )
                shared.register(self)
                logger.info(
                    f"Registered {self._handle_id} with shared metrics pusher {shared}."
                )
            else:
                self.metrics_pusher.register_or_update_task(
                    self.PUSH_METRICS_TO_CONTROLLER_TASK_NAME,
                    self.push_autoscaling_metrics_to_controller,
                    HANDLE_METRIC_PUSH_INTERVAL_S,
                )

        else:
            if self.metrics_pusher:
                self.metrics_pusher.stop_tasks()

    def inc_num_total_requests(self, route: str):
        self.num_router_requests.inc(tags={"route": route})

    def inc_num_queued_requests(self):
        self.num_queued_requests += 1
        self.num_queued_requests_gauge.set(self.num_queued_requests)

    def dec_num_queued_requests(self):
        self.num_queued_requests -= 1
        self.num_queued_requests_gauge.set(self.num_queued_requests)

    def inc_num_running_requests_for_replica(self, replica_id: ReplicaID):
        with self._queries_lock:
            self.num_requests_sent_to_replicas[replica_id] += 1
            self.num_running_requests_gauge.set(
                sum(self.num_requests_sent_to_replicas.values())
            )

    def dec_num_running_requests_for_replica(self, replica_id: ReplicaID):
        with self._queries_lock:
            self.num_requests_sent_to_replicas[replica_id] -= 1
            self.num_running_requests_gauge.set(
                sum(self.num_requests_sent_to_replicas.values())
            )

    def should_send_scaled_to_zero_optimized_push(self, curr_num_replicas: int) -> bool:
        return (
            self.autoscaling_config is not None
            and curr_num_replicas == 0
            and self.num_queued_requests > 0
        )

    def metrics_report(self) -> HandleMetricReport:
        return HandleMetricReport(
            timestamp=time.time(),
            deployment_id=self._deployment_id,
            handle_id=self._handle_id,
            actor_id=self._self_actor_id,
            handle_source=self._handle_source,
            **self._get_aggregated_requests(),
        )

    def push_autoscaling_metrics_to_controller(self):
        """Pushes queued and running request metrics to the controller.

        These metrics are used by the controller for autoscaling.
        """

        self._controller_handle.record_handle_metrics.remote(self.metrics_report())

    def _add_autoscaling_metrics_point(self):
        """Adds metrics point for queued and running requests at replicas.

        Also prunes keys in the in memory metrics store with outdated datapoints.
        """

        timestamp = time.time()
        self.metrics_store.add_metrics_point(
            {QUEUED_REQUESTS_KEY: self.num_queued_requests}, timestamp
        )
        if RAY_SERVE_COLLECT_AUTOSCALING_METRICS_ON_HANDLE:
            self.metrics_store.add_metrics_point(
                self.num_requests_sent_to_replicas, timestamp
            )

        # Prevent in memory metrics store memory from growing
        start_timestamp = timestamp - self.autoscaling_config.look_back_period_s
        self.metrics_store.prune_keys_and_compact_data(start_timestamp)

    def _get_aggregated_requests(self):
        running_requests = {}
        if RAY_SERVE_COLLECT_AUTOSCALING_METRICS_ON_HANDLE and self.autoscaling_config:
            look_back_period = self.autoscaling_config.look_back_period_s
            window_start_time = time.time() - look_back_period
            running_requests = {
                replica_id: self.metrics_store.window_average(
                    replica_id, window_start_time
                )
                # If data hasn't been recorded yet, return current
                # number of queued and ongoing requests.
                or num_requests
                for replica_id, num_requests in self.num_requests_sent_to_replicas.items()  # noqa: E501
            }

        return {
            "queued_requests": self.num_queued_requests,
            "running_requests": running_requests,
        }

    async def shutdown(self):
        """Shutdown metrics manager gracefully."""

        if self.metrics_pusher:
            await self.metrics_pusher.graceful_shutdown()

        self._shutdown = True


class Router(ABC):
    @abstractmethod
    def running_replicas_populated(self) -> bool:
        pass

    @abstractmethod
    def assign_request(
        self,
        request_meta: RequestMetadata,
        *request_args,
        **request_kwargs,
    ) -> concurrent.futures.Future[ReplicaResult]:
        pass

    @abstractmethod
    def shutdown(self) -> concurrent.futures.Future:
        pass


<<<<<<< HEAD
class SharedHandleMetricsPusher:
    def __init__(self, controller_handle: ActorHandle):
        self._controller_handler = controller_handle

        self._metrics_pusher = MetricsPusher()
        self._router_metrics_managers: weakref.WeakSet[
            RouterMetricsManager
        ] = weakref.WeakSet()

    @classmethod
    @lru_cache(maxsize=None)
    def get_or_create(
        cls, controller_handle: ActorHandle
    ) -> "SharedHandleMetricsPusher":
        pusher = cls(controller_handle=controller_handle)
        pusher.start()
        logger.info(f"Started {pusher}.")
        return pusher

    def register(self, router_metrics_manager: RouterMetricsManager) -> None:
        self._router_metrics_managers.add(router_metrics_manager)

    def start(self) -> None:
        self._metrics_pusher.start()

        self._metrics_pusher.register_or_update_task(
            "push_metrics_to_controller",
            self.push_metrics,
            HANDLE_METRIC_PUSH_INTERVAL_S,
        )

    def push_metrics(self) -> None:
        # TODO: gathering reports could block the event loop for a long time
        logger.debug("Pushing handle metrics to controller")
        self._controller_handler.bulk_record_handle_metrics.remote(
            [m.metrics_report() for m in self._router_metrics_managers]
        )


class Router:
=======
class AsyncioRouter:
>>>>>>> 2e4a126d
    def __init__(
        self,
        controller_handle: ActorHandle,
        deployment_id: DeploymentID,
        handle_id: str,
        self_actor_id: str,
        handle_source: DeploymentHandleSource,
        event_loop: asyncio.BaseEventLoop,
        replica_scheduler: Optional[ReplicaScheduler],
        enable_strict_max_ongoing_requests: bool,
        resolve_request_arg_func: Coroutine = resolve_deployment_response,
    ):
        """Used to assign requests to downstream replicas for a deployment.

        The scheduling behavior is delegated to a ReplicaScheduler; this is a thin
        wrapper that adds metrics and logging.
        """

        self._event_loop = event_loop
        self.deployment_id = deployment_id
        self._enable_strict_max_ongoing_requests = enable_strict_max_ongoing_requests

        self._replica_scheduler: ReplicaScheduler = replica_scheduler
        self._resolve_request_arg_func = resolve_request_arg_func

        # Flipped to `True` once the router has received a non-empty
        # replica set at least once.
        self._running_replicas_populated: bool = False

        # The config for the deployment this router sends requests to will be broadcast
        # by the controller. That means it is not available until we get the first
        # update. This includes an optional autoscaling config.
        self.deployment_config: Optional[DeploymentConfig] = None

        # Initializing `self._metrics_manager` before `self.long_poll_client` is
        # necessary to avoid race condition where `self.update_deployment_config()`
        # might be called before `self._metrics_manager` instance is created.
        self._metrics_manager = RouterMetricsManager(
            deployment_id,
            handle_id,
            self_actor_id,
            handle_source,
            controller_handle,
            metrics.Counter(
                "serve_num_router_requests",
                description="The number of requests processed by the router.",
                tag_keys=("deployment", "route", "application", "handle", "actor_id"),
            ),
            metrics.Gauge(
                "serve_deployment_queued_queries",
                description=(
                    "The current number of queries to this deployment waiting"
                    " to be assigned to a replica."
                ),
                tag_keys=("deployment", "application", "handle", "actor_id"),
            ),
            metrics.Gauge(
                "serve_num_ongoing_requests_at_replicas",
                description=(
                    "The current number of requests to this deployment that "
                    "have been submitted to a replica."
                ),
                tag_keys=("deployment", "application", "handle", "actor_id"),
            ),
        )

        self.long_poll_client = LongPollClient(
            controller_handle,
            {
                (
                    LongPollNamespace.RUNNING_REPLICAS,
                    deployment_id,
                ): self.update_running_replicas,
                (
                    LongPollNamespace.DEPLOYMENT_CONFIG,
                    deployment_id,
                ): self.update_deployment_config,
            },
            call_in_event_loop=self._event_loop,
        )

    def running_replicas_populated(self) -> bool:
        return self._running_replicas_populated

    def update_running_replicas(self, running_replicas: List[RunningReplicaInfo]):
        self._replica_scheduler.update_running_replicas(running_replicas)
        self._metrics_manager.update_running_replicas(running_replicas)

        if running_replicas:
            self._running_replicas_populated = True

    def update_deployment_config(self, deployment_config: DeploymentConfig):
        self._metrics_manager.update_deployment_config(
            deployment_config,
            curr_num_replicas=len(self._replica_scheduler.curr_replicas),
        )

    async def _resolve_request_arguments(
        self, request_args: Tuple[Any], request_kwargs: Dict[str, Any]
    ) -> Tuple[Tuple[Any], Dict[str, Any]]:
        """Asynchronously resolve and replace top-level request args and kwargs."""
        new_args = list(request_args)
        new_kwargs = request_kwargs.copy()

        # Map from index -> task for resolving positional arg
        resolve_arg_tasks = {}
        for i, obj in enumerate(request_args):
            task = await self._resolve_request_arg_func(obj)
            if task is not None:
                resolve_arg_tasks[i] = task

        # Map from key -> task for resolving key-word arg
        resolve_kwarg_tasks = {}
        for k, obj in request_kwargs.items():
            task = await self._resolve_request_arg_func(obj)
            if task is not None:
                resolve_kwarg_tasks[k] = task

        # Gather all argument resolution tasks concurrently.
        if resolve_arg_tasks or resolve_kwarg_tasks:
            all_tasks = list(resolve_arg_tasks.values()) + list(
                resolve_kwarg_tasks.values()
            )
            await asyncio.wait(all_tasks)

        # Update new args and new kwargs with resolved arguments
        for index, task in resolve_arg_tasks.items():
            new_args[index] = task.result()
        for key, task in resolve_kwarg_tasks.items():
            new_kwargs[key] = task.result()

        # Return new args and new kwargs
        return new_args, new_kwargs

    def _process_finished_request(
        self,
        replica_id: ReplicaID,
        parent_request_id: str,
        response_id: str,
        result: Union[Any, RayError],
    ):
        self._metrics_manager.dec_num_running_requests_for_replica(replica_id)
        if isinstance(result, ActorDiedError):
            # Replica has died but controller hasn't notified the router yet.
            # Don't consider this replica for requests in the future, and retry
            # scheduling request.
            self._replica_scheduler.on_replica_actor_died(replica_id)
            logger.warning(
                f"{replica_id} will not be considered for future "
                "requests because it has died."
            )
        elif isinstance(result, ActorUnavailableError):
            # There are network issues, or replica has died but GCS is down so
            # ActorUnavailableError will be raised until GCS recovers. For the
            # time being, invalidate the cache entry so that we don't try to
            # send requests to this replica without actively probing, and retry
            # scheduling request.
            self._replica_scheduler.on_replica_actor_unavailable(replica_id)
            logger.warning(
                f"Request failed because {replica_id} is temporarily unavailable."
            )

    async def schedule_and_send_request(
        self, pr: PendingRequest
    ) -> Tuple[ReplicaResult, ReplicaID]:
        """Choose a replica for the request and send it.

        This will block indefinitely if no replicas are available to handle the
        request, so it's up to the caller to time out or cancel the request.
        """
        replica = await self._replica_scheduler.choose_replica_for_request(pr)

        # If the queue len cache is disabled or we're sending a request to Java,
        # then directly send the query and hand the response back. The replica will
        # never reject requests in this code path.
        if not self._enable_strict_max_ongoing_requests or replica.is_cross_language:
            return replica.send_request(pr), replica.replica_id

        while True:
            replica_result = None
            try:
                (
                    replica_result,
                    queue_len_info,
                ) = await replica.send_request_with_rejection(pr)
                self._replica_scheduler.on_new_queue_len_info(
                    replica.replica_id, queue_len_info
                )
                if queue_len_info.accepted:
                    return replica_result, replica.replica_id
            except asyncio.CancelledError:
                # NOTE(edoakes): this is not strictly necessary because there are
                # currently no `await` statements between getting the ref and returning,
                # but I'm adding it defensively.
                if replica_result is not None:
                    replica_result.cancel()

                raise
            except ActorDiedError:
                # Replica has died but controller hasn't notified the router yet.
                # Don't consider this replica for requests in the future, and retry
                # scheduling request.
                self._replica_scheduler.on_replica_actor_died(replica.replica_id)
                logger.warning(
                    f"{replica.replica_id} will not be considered for future "
                    "requests because it has died."
                )
            except ActorUnavailableError:
                # There are network issues, or replica has died but GCS is down so
                # ActorUnavailableError will be raised until GCS recovers. For the
                # time being, invalidate the cache entry so that we don't try to
                # send requests to this replica without actively probing, and retry
                # scheduling request.
                self._replica_scheduler.on_replica_actor_unavailable(replica.replica_id)
                logger.warning(f"{replica.replica_id} is temporarily unavailable.")

            # If the replica rejects the request, retry the scheduling process. The
            # request will be placed on the front of the queue to avoid tail latencies.
            # TODO(edoakes): this retry procedure is not perfect because it'll reset the
            # process of choosing candidates replicas (i.e., for locality-awareness).
            replica = await self._replica_scheduler.choose_replica_for_request(
                pr, is_retry=True
            )

    async def assign_request(
        self,
        request_meta: RequestMetadata,
        *request_args,
        **request_kwargs,
    ) -> ReplicaResult:
        """Assign a request to a replica and return the resulting object_ref."""

        response_id = uuid.uuid4()
        assign_request_task = asyncio.current_task()
        ray.serve.context._add_request_pending_assignment(
            request_meta.internal_request_id, response_id, assign_request_task
        )
        assign_request_task.add_done_callback(
            lambda _: ray.serve.context._remove_request_pending_assignment(
                request_meta.internal_request_id, response_id
            )
        )

        with self._metrics_manager.wrap_request_assignment(request_meta):
            # Optimization: if there are currently zero replicas for a deployment,
            # push handle metric to controller to allow for fast cold start time.
            if self._metrics_manager.should_send_scaled_to_zero_optimized_push(
                curr_num_replicas=len(self._replica_scheduler.curr_replicas)
            ):
                self._metrics_manager.push_autoscaling_metrics_to_controller()

            replica_result = None
            try:
                request_args, request_kwargs = await self._resolve_request_arguments(
                    request_args, request_kwargs
                )
                replica_result, replica_id = await self.schedule_and_send_request(
                    PendingRequest(
                        args=list(request_args),
                        kwargs=request_kwargs,
                        metadata=request_meta,
                    ),
                )

                # Keep track of requests that have been sent out to replicas
                if RAY_SERVE_COLLECT_AUTOSCALING_METRICS_ON_HANDLE:
                    _request_context = ray.serve.context._serve_request_context.get()
                    request_id: str = _request_context.request_id
                    self._metrics_manager.inc_num_running_requests_for_replica(
                        replica_id
                    )
                    callback = partial(
                        self._process_finished_request,
                        replica_id,
                        request_id,
                        response_id,
                    )
                    replica_result.add_done_callback(callback)

                return replica_result
            except asyncio.CancelledError:
                # NOTE(edoakes): this is not strictly necessary because
                # there are currently no `await` statements between
                # getting the ref and returning, but I'm adding it defensively.
                if replica_result is not None:
                    replica_result.cancel()

                raise

    async def shutdown(self):
        await self._metrics_manager.shutdown()


class SingletonThreadRouter(Router):
    """Wrapper class that runs an AsyncioRouter on a separate thread.

    The motivation for this is to avoid user code blocking the event loop and
    preventing the router from making progress.

    Maintains a singleton event loop running in a daemon thread that is shared by
    all AsyncioRouters.
    """

    _asyncio_loop: Optional[asyncio.AbstractEventLoop] = None
    _asyncio_loop_creation_lock = threading.Lock()

    def __init__(self, **passthrough_kwargs):
        assert (
            "event_loop" not in passthrough_kwargs
        ), "SingletonThreadRouter manages the router event loop."

        self._asyncio_router = AsyncioRouter(
            event_loop=self._get_singleton_asyncio_loop(), **passthrough_kwargs
        )

    @classmethod
    def _get_singleton_asyncio_loop(cls) -> asyncio.AbstractEventLoop:
        """Get singleton asyncio loop running in a daemon thread.

        This method is thread safe.
        """
        with cls._asyncio_loop_creation_lock:
            if cls._asyncio_loop is None:
                cls._asyncio_loop = asyncio.new_event_loop()
                thread = threading.Thread(
                    daemon=True,
                    target=cls._asyncio_loop.run_forever,
                )
                thread.start()

        return cls._asyncio_loop

    def running_replicas_populated(self) -> bool:
        return self._asyncio_router.running_replicas_populated()

    def assign_request(
        self,
        request_meta: RequestMetadata,
        *request_args,
        **request_kwargs,
    ) -> concurrent.futures.Future[ReplicaResult]:
        return asyncio.run_coroutine_threadsafe(
            self._asyncio_router.assign_request(
                request_meta, *request_args, **request_kwargs
            ),
            loop=self._asyncio_loop,
        )

    def shutdown(self) -> concurrent.futures.Future:
        return asyncio.run_coroutine_threadsafe(
            self._asyncio_router.shutdown(), loop=self._asyncio_loop
        )<|MERGE_RESOLUTION|>--- conflicted
+++ resolved
@@ -3,29 +3,18 @@
 import logging
 import threading
 import time
-<<<<<<< HEAD
+import uuid
 import weakref
+from abc import ABC, abstractmethod
 from collections import defaultdict
 from contextlib import contextmanager
 from functools import lru_cache, partial
-from typing import Any, DefaultDict, Dict, List, Optional, Tuple, Union
-
-import ray
-from ray.actor import ActorHandle
-from ray.dag.py_obj_scanner import _PyObjScanner
-from ray.serve._private.autoscaling_state import HandleMetricReport
-=======
-import uuid
-from abc import ABC, abstractmethod
-from collections import defaultdict
-from contextlib import contextmanager
-from functools import partial
 from typing import Any, Coroutine, DefaultDict, Dict, List, Optional, Tuple, Union
 
 import ray
 from ray.actor import ActorHandle
 from ray.exceptions import ActorDiedError, ActorUnavailableError, RayError
->>>>>>> 2e4a126d
+from ray.serve._private.autoscaling_state import HandleMetricReport
 from ray.serve._private.common import (
     DeploymentHandleSource,
     DeploymentID,
@@ -336,26 +325,6 @@
         self._shutdown = True
 
 
-class Router(ABC):
-    @abstractmethod
-    def running_replicas_populated(self) -> bool:
-        pass
-
-    @abstractmethod
-    def assign_request(
-        self,
-        request_meta: RequestMetadata,
-        *request_args,
-        **request_kwargs,
-    ) -> concurrent.futures.Future[ReplicaResult]:
-        pass
-
-    @abstractmethod
-    def shutdown(self) -> concurrent.futures.Future:
-        pass
-
-
-<<<<<<< HEAD
 class SharedHandleMetricsPusher:
     def __init__(self, controller_handle: ActorHandle):
         self._controller_handler = controller_handle
@@ -395,10 +364,26 @@
         )
 
 
-class Router:
-=======
+class Router(ABC):
+    @abstractmethod
+    def running_replicas_populated(self) -> bool:
+        pass
+
+    @abstractmethod
+    def assign_request(
+        self,
+        request_meta: RequestMetadata,
+        *request_args,
+        **request_kwargs,
+    ) -> concurrent.futures.Future[ReplicaResult]:
+        pass
+
+    @abstractmethod
+    def shutdown(self) -> concurrent.futures.Future:
+        pass
+
+
 class AsyncioRouter:
->>>>>>> 2e4a126d
     def __init__(
         self,
         controller_handle: ActorHandle,
