from abc import ABC
import asyncio
from collections import defaultdict, deque
from dataclasses import dataclass
import itertools
import logging
import math
import pickle
import random
import time
from typing import (
    Any,
    AsyncGenerator,
    DefaultDict,
    Deque,
    Dict,
    List,
    Optional,
    Set,
    Tuple,
    Union,
)
import warnings

from starlette.requests import Request

import ray
from ray.actor import ActorHandle
from ray.dag.py_obj_scanner import _PyObjScanner
from ray.exceptions import RayActorError, RayTaskError
from ray.util import metrics
from ray._private.utils import make_asyncio_event_version_compat, load_class

from ray.serve._private.common import RunningReplicaInfo, DeploymentInfo
from ray.serve._private.constants import (
    SERVE_LOGGER_NAME,
    HANDLE_METRIC_PUSH_INTERVAL_S,
    RAY_SERVE_MULTIPLEXED_MODEL_ID_MATCHING_TIMEOUT_S,
)
from ray.serve._private.http_util import make_buffered_asgi_receive
from ray.serve._private.long_poll import LongPollClient, LongPollNamespace
from ray.serve._private.utils import (
    compute_iterable_delta,
    JavaActorHandleProxy,
    MetricsPusher,
)
from ray.serve.generated.serve_pb2 import (
    DeploymentRoute,
    RequestMetadata as RequestMetadataProto,
)

logger = logging.getLogger(SERVE_LOGGER_NAME)

# Used to only print a single warning when users pass starlette requests via handle.
WARNED_ABOUT_STARLETTE_REQUESTS_ONCE = False


@dataclass
class RequestMetadata:
    request_id: str
    endpoint: str
    call_method: str = "__call__"

    # This flag is set if the request is made from the HTTP proxy to a replica.
    is_http_request: bool = False

    # HTTP route path of the request.
    route: str = ""

    # Application name.
    app_name: str = ""

    # Multiplexed model ID.
    multiplexed_model_id: str = ""

    # If this request expects a streaming response.
    is_streaming: bool = False


@dataclass
class Query:
    args: List[Any]
    kwargs: Dict[Any, Any]
    metadata: RequestMetadata

    async def resolve_async_tasks(self):
        """Find all unresolved asyncio.Task and gather them all at once."""
        scanner = _PyObjScanner(source_type=asyncio.Task)

        try:
            tasks = scanner.find_nodes((self.args, self.kwargs))

            if len(tasks) > 0:
                resolved = await asyncio.gather(*tasks)
                replacement_table = dict(zip(tasks, resolved))
                self.args, self.kwargs = scanner.replace_nodes(replacement_table)
        finally:
            # Make the scanner GC-able to avoid memory leaks.
            scanner.clear()

    async def buffer_starlette_requests_and_warn(self):
        """Buffer any `starlette.request.Requests` objects to make them serializable.

        This is an anti-pattern because the requests will not be fully functional, so
        warn the user. We may fully disallow it in the future.
        """
        global WARNED_ABOUT_STARLETTE_REQUESTS_ONCE
        scanner = _PyObjScanner(source_type=Request)

        try:
            requests = scanner.find_nodes((self.args, self.kwargs))
            if len(requests) > 0 and not WARNED_ABOUT_STARLETTE_REQUESTS_ONCE:
                WARNED_ABOUT_STARLETTE_REQUESTS_ONCE = True
                # TODO(edoakes): fully disallow this in the future.
                warnings.warn(
                    "`starlette.Request` objects should not be directly passed via "
                    "`ServeHandle` calls. Not all functionality is guaranteed to work "
                    "(e.g., detecting disconnects) and this may be disallowed in a "
                    "future release."
                )

            for request in requests:

                async def empty_send():
                    pass

                request._send = empty_send
                request._receive = make_buffered_asgi_receive(await request.body())
        finally:
            # Make the scanner GC-able to avoid memory leaks.
            scanner.clear()


class ReplicaWrapper(ABC):
    """Defines the interface for a scheduler to talk to a replica.

    This is used to abstract away details of Ray actor calls for testing.
    """

    @property
    def replica_id(self) -> str:
        """Replica ID of this replica."""
        pass

    @property
    def multiplexed_model_ids(self) -> Set[str]:
        """Set of model IDs on this replica."""
        pass

    async def get_queue_state(self) -> Tuple[int, bool]:
        """Returns tuple of (queue_len, accepted)."""
        pass

    def send_query(
        self, query: Query
    ) -> Union[ray.ObjectRef, "ray._raylet.StreamingObjectRefGenerator"]:
        """Send query to this replica."""
        pass


class ActorReplicaWrapper:
    def __init__(self, replica_info: RunningReplicaInfo):
        self._replica_info = replica_info
        self._multiplexed_model_ids = set(replica_info.multiplexed_model_ids)

        if replica_info.is_cross_language:
            self._actor_handle = JavaActorHandleProxy(replica_info.actor_handle)
        else:
            self._actor_handle = replica_info.actor_handle

    @property
    def replica_id(self) -> str:
        return self._replica_info.replica_tag

    @property
    def multiplexed_model_ids(self) -> Set[str]:
        return self._multiplexed_model_ids

    async def get_queue_state(self) -> Tuple[int, bool]:
        # NOTE(edoakes): the `get_num_ongoing_requests` method name is shared by
        # the Python and Java replica implementations. If you change it, you need to
        # change both (or introduce a branch here).
        queue_len = await self._actor_handle.get_num_ongoing_requests.remote()
        accepted = queue_len < self._replica_info.max_concurrent_queries
        return queue_len, accepted

    def _send_query_java(self, query: Query) -> ray.ObjectRef:
        """Send the query to a Java replica.

        Does not currently support streaming.
        """
        if query.metadata.is_streaming:
            raise RuntimeError("Streaming not supported for Java.")

        # Java only supports a single argument.
        arg = query.args[0]

        # Convert HTTP requests to Java-accepted format (single string).
        if query.metadata.is_http_request:
            assert isinstance(arg, bytes)
            loaded_http_input = pickle.loads(arg)
            query_string = loaded_http_input.scope.get("query_string")
            if query_string:
                arg = query_string.decode().split("=", 1)[1]
            elif loaded_http_input.body:
                arg = loaded_http_input.body.decode()

        # Default call method in java is "call," not "__call__" like Python.
        call_method = query.metadata.call_method
        if call_method == "__call__":
            call_method = "call"

        return self._actor_handle.handle_request.remote(
            RequestMetadataProto(
                request_id=query.metadata.request_id,
                endpoint=query.metadata.endpoint,
                call_method=call_method,
            ).SerializeToString(),
            [arg],
        )

    def _send_query_python(
        self, query: Query
    ) -> Union[ray.ObjectRef, "ray._raylet.StreamingObjectRefGenerator"]:
        """Send the query to a Python replica."""
        if query.metadata.is_streaming:
            obj_ref = self._actor_handle.handle_request_streaming.options(
                num_returns="streaming"
            ).remote(pickle.dumps(query.metadata), *query.args, **query.kwargs)
        else:
            _, obj_ref = self._actor_handle.handle_request.remote(
                pickle.dumps(query.metadata), *query.args, **query.kwargs
            )

        return obj_ref

    def send_query(
        self, query: Query
    ) -> Union[ray.ObjectRef, "ray._raylet.StreamingObjectRefGenerator"]:
        if self._replica_info.is_cross_language:
            return self._send_query_java(query)
        else:
            return self._send_query_python(query)


class ReplicaScheduler(ABC):
    """Abstract interface for a replica scheduler (how the router calls it)."""

    async def assign_replica(
        self, query: Query
    ) -> Union[ray.ObjectRef, "ray._raylet.StreamingObjectRefGenerator"]:
        pass

    def update_running_replicas(self, running_replicas: List[RunningReplicaInfo]):
        pass


@dataclass
class PendingRequest:
    future: asyncio.Future
    metadata: RequestMetadata


class PowerOfTwoChoicesReplicaScheduler(ReplicaScheduler):
    """Chooses a replica for each request using the "power of two choices" procedure.

    Requests are scheduled in FIFO order.

    When a request comes in, two candidate replicas are chosen randomly. Each replica
    is sent a control message to fetch its queue length.

    The replica responds with two items: (queue_length, accepted). Only replicas that
    accept the request are considered; between those, the one with the lower queue
    length is chosen.

    In the case when neither replica accepts the request (e.g., their queues are full),
    the procedure is repeated with backoff. This backoff repeats indefinitely until a
    replica is chosen, so the caller should use timeouts and cancellation to avoid
    hangs.

    Each request being scheduled may spawn an independent task that runs the scheduling
    procedure concurrently. This task will not necessarily satisfy the request that
    started it (in order to maintain the FIFO order). The total number of tasks is
    capped at (2 * num_replicas).
    """

    # The sequence of backoff timeouts to use when all replicas' queues are full.
    # The last item in the list is the max timeout and will be used repeatedly.
    backoff_sequence_s = [0, 0.05, 0.1, 0.15, 0.2, 0.5, 1.0]

    # Deadline for replicas to respond with their queue length. If the response isn't
    # received within this deadline, the replica will not be considered.
    queue_len_response_deadline_s = 0.1

    def __init__(
        self,
        event_loop: asyncio.AbstractEventLoop,
        deployment_name: str,
    ):
        self._loop = event_loop
        self._deployment_name = deployment_name

        # Current replicas available to be scheduled.
        # Updated via `update_replicas`.
        self._replica_id_set: Set[str] = set()
        self._replicas: Dict[str, ReplicaWrapper] = {}
        self._replicas_updated_event = make_asyncio_event_version_compat(event_loop)
        self._multiplexed_model_id_to_replica_ids: DefaultDict[Set[str]] = defaultdict(
            set
        )
        # When there is no match for a multiplexed model id, we will try to fallback
        # to all replicas immediately. This set is used to make sure we only fallback
        # once for concurrent requests for the same model id.
        # Whenever there is a match, we will remove the the model id from this set.
        self._multiplexed_model_id_fallback_match: Set[str] = set()

        # Tasks running the scheduling loop. The size of this set may vary over time
        # as new tasks will be scheduled when a request comes in or new replicas are
        # added, but it will not exceed self.max_num_scheduling_tasks.
        self._scheduling_tasks: Set[asyncio.Task] = set()

        # We keep two separate queues of pending requests:
        # - self._pending_requests_to_fulfill is a queue that will be used to fulfill
        # requests in FIFO order by scheduling tasks once they've acquired a replica.
        # To avoid long tail latencies due to backoff, the scheduling task started by
        # a given request may not be the one to fulfill it.
        # - self._pending_requests_to_schedule is a queue that is used for tasks to
        # best-effort grab the metadata of requests waiting to be fulfilled. This is
        # currently used for scheduling tasks to know which multiplexed model IDs they
        # should be trying to get replicas for.
        self._pending_requests_to_fulfill: Deque[PendingRequest] = deque()
        self._pending_requests_to_schedule: Deque[PendingRequest] = deque()

        # Prepare scheduler metrics.
        self._actor_name: str = self._get_actor_name()

        self.num_scheduling_tasks_gauge = metrics.Gauge(
            "serve_num_power_of_two_choices_scheduling_tasks",
            description=(
                "The number of power-of-two-choices scheduling tasks "
                "run by the router."
            ),
            tags=("deployment",),
        ).set_default_tags(
            {"deployment": self._deployment_name, "actor": self._actor_name}
        )

        self.num_scheduling_tasks_in_backoff = 0
        self.num_scheduling_tasks_in_backoff_gauge = metrics.Gauge(
            "serve_num_power_of_two_choices_scheduling_tasks_in_backoff",
            description=(
                "The number of power-of-two-choices scheduling tasks "
                "run by the router that are undergoing backoff."
            ),
            tags=("deployment",),
        ).set_default_tags(
            {"deployment": self._deployment_name, "actor": self._actor_name}
        )
        self.num_scheduling_tasks_in_backoff_gauge.set(
            self.num_scheduling_tasks_in_backoff
        )

    @property
    def num_pending_requests(self) -> int:
        """Current number of requests pending assignment."""
        return len(self._pending_requests_to_fulfill)

    @property
    def curr_num_scheduling_tasks(self) -> int:
        """Current number of scheduling tasks running."""
        return len(self._scheduling_tasks)

    @property
    def max_num_scheduling_tasks(self) -> int:
        """Max number of scheduling tasks to run at any time."""
        return 2 * len(self._replicas)

    @property
    def target_num_scheduling_tasks(self) -> int:
        """Target number of scheduling tasks to be running based on pending requests.

        This will never exceed `self.max_num_scheduling_tasks`.
        """
        return min(self.num_pending_requests, self.max_num_scheduling_tasks)

    @property
    def curr_replicas(self) -> Dict[str, ReplicaWrapper]:
        return self._replicas

    def _get_actor_name(self) -> str:
        """Gets the name of the actor where this scheduler runs.

        NOTE: this call hangs when the GCS is down. As long as this method is
        called only when the scheduler is initialized, this should be
        okay because a ServeHandle (and its scheduler) relies
        on the Serve controller for intialization, and the Serve controller
        fate-shares with the GCS.

        Return:
            The name of the actor where this scheduler runs. If the scheduler
            runs outside an actor, returns an empty string.
        """

        try:
            actor_id = ray.get_runtime_context().get_actor_id()
            if actor_id is None:
                return ""
            else:
                return ray.util.state.get_actor(actor_id, timeout=5).name
        except Exception:
            logger.exception("Got exception while attempting to get actor name.")
            return ""

    def update_replicas(self, replicas: List[ReplicaWrapper]):
        """Update the set of available replicas to be considered for scheduling.

        When the set of replicas changes, we may spawn additional scheduling tasks
        if there are pending requests.
        """
        new_replicas = {}
        new_replica_id_set = set()
        new_multiplexed_model_id_to_replica_ids = defaultdict(set)
        for r in replicas:
            new_replicas[r.replica_id] = r
            new_replica_id_set.add(r.replica_id)
            for model_id in r.multiplexed_model_ids:
                new_multiplexed_model_id_to_replica_ids[model_id].add(r.replica_id)

        if self._replica_id_set != new_replica_id_set:
            logger.info(
                "Got updated replicas for deployment "
                f"{self._deployment_name}: {new_replica_id_set}.",
                extra={"log_to_stderr": False},
            )

        self._replicas = new_replicas
        self._replica_id_set = new_replica_id_set
        self._multiplexed_model_id_to_replica_ids = (
            new_multiplexed_model_id_to_replica_ids
        )
        self._replicas_updated_event.set()
        self.maybe_start_scheduling_tasks()

    def update_running_replicas(self, running_replicas: List[RunningReplicaInfo]):
        """Shim for compatibility with the existing round robin scheduler."""
        return self.update_replicas([ActorReplicaWrapper(r) for r in running_replicas])

    def _get_candidate_replica_ids_for_multiplexed_model_id(
        self,
        model_id: str,
        get_from_all_replicas: bool = False,
    ) -> Set[str]:
        """Get multiplexed model candidates from the current replica.

        By default, we will only choose from replicas that have the requested
        multiplexed model id, if not matched, the function will return an empty set.

        If get_from_all_replicas is True, we will choose from all replicas,
        and we will choose all replicas with the least number of multiplexed model
        ids.

        """

        candidates = set()

        if not get_from_all_replicas:
            if model_id in self._multiplexed_model_id_to_replica_ids:
                candidates = self._multiplexed_model_id_to_replica_ids[model_id]
                if len(candidates) > 0:
                    return candidates
            return candidates

        # Sort the replicas by the number of multiplexed model ids they have.
        # Choose all replicas with the least number of multiplexed model ids.
        sorted_replicas = sorted(
            self._replicas.values(), key=lambda x: len(x.multiplexed_model_ids)
        )
        least_num_multiplexed_model_ids = math.inf
        for replica in sorted_replicas:
            if len(replica.multiplexed_model_ids) <= least_num_multiplexed_model_ids:
                candidates.add(replica.replica_id)
                least_num_multiplexed_model_ids = len(replica.multiplexed_model_ids)
            else:
                break

        return candidates

    async def choose_two_replicas_with_backoff(
        self,
        request_metadata: Optional[RequestMetadata] = None,
    ) -> AsyncGenerator[List[RunningReplicaInfo], None]:
        """Generator that repeatedly chooses (at most) two random replicas
        from `self._replicas`.

        For multiplexing, this will choose replicas that have the requested model ID.
        If there are no replicas with the requested model ID, it will choose from all
        replicas.

        After each iteration, there will be an increasing backoff sleep time (dictated
        by `self.backoff_sequence_s`). The caller should exit the generator to reset the
        backoff sleep time.
        """

<<<<<<< HEAD
        try:
            backoff_index = 0
            entered_backoff = False
            replica_ids_attempted = set()
            while True:
                # If no replicas are available, wait until `update_replicas` is called.
                while len(self._replicas) == 0:
                    logger.info(
                        "Tried to assign replica for deployment "
                        f"{self._deployment_name} but none are available. "
                        "Waiting for new replicas to be added.",
                        extra={"log_to_stderr": False},
                    )
                    self._replicas_updated_event.clear()
                    await self._replicas_updated_event.wait()
                    logger.info(
                        (
                            "Got replicas for deployment "
                            "{self._deployment_name}, waking up."
                        ),
                        extra={"log_to_stderr": False},
                    )

                # Get candidates to sample from; this will exclude replicas used in a
                # previous iteration until all replicas have been tried.
                candidate_replica_ids = self._get_candidate_replica_ids(
                    replica_ids_attempted, request_metadata
=======
        backoff_index = 0
        multiplexed_start_matching_time = None
        multiplexed_matching_timeout = random.uniform(
            RAY_SERVE_MULTIPLEXED_MODEL_ID_MATCHING_TIMEOUT_S,
            RAY_SERVE_MULTIPLEXED_MODEL_ID_MATCHING_TIMEOUT_S * 2,
        )

        while True:
            # If no replicas are available, wait until `update_replicas` is called.
            while len(self._replicas) == 0:
                logger.info(
                    "Tried to assign replica for deployment "
                    f"{self._deployment_name} but none are available. "
                    "Waiting for new replicas to be added.",
                    extra={"log_to_stderr": False},
>>>>>>> 1fc434a4
                )
                chosen_ids = random.sample(
                    list(candidate_replica_ids), k=min(2, len(candidate_replica_ids))
                )
                yield [self._replicas[chosen_id] for chosen_id in chosen_ids]

<<<<<<< HEAD
                entered_backoff = True
                self.num_scheduling_tasks_in_backoff += 1
                self.num_scheduling_tasks_in_backoff_gauge.set(
                    self.num_scheduling_tasks_in_backoff
                )

                # If another iteration occurrs, the chosen replicas did not accept the
                # request. Blacklist them until we've attempted all replicas.
                replica_ids_attempted.update(chosen_ids)
                if replica_ids_attempted.issuperset(self._replica_id_set):
                    replica_ids_attempted.clear()
=======
            if multiplexed_start_matching_time is None:
                multiplexed_start_matching_time = time.time()

            candidate_replica_ids = set()
            if request_metadata is not None and request_metadata.multiplexed_model_id:
                # Get candidates for multiplexed model ID.
                if (
                    time.time() - multiplexed_start_matching_time
                    < multiplexed_matching_timeout
                ):
                    candidate_replica_ids = (
                        self._get_candidate_replica_ids_for_multiplexed_model_id(
                            request_metadata.multiplexed_model_id
                        )
                    )
                    # When there is no match for a multiplexed model id, we will try to
                    # fallback to all replicas immediately.
                    if (
                        len(candidate_replica_ids) == 0
                        and request_metadata.multiplexed_model_id
                        not in self._multiplexed_model_id_fallback_match
                    ):
                        candidate_replica_ids = (
                            self._get_candidate_replica_ids_for_multiplexed_model_id(
                                request_metadata.multiplexed_model_id,
                                get_from_all_replicas=True,
                            )
                        )
                        self._multiplexed_model_id_fallback_match.add(
                            request_metadata.multiplexed_model_id
                        )
                    elif len(candidate_replica_ids) > 0:
                        self._multiplexed_model_id_fallback_match.discard(
                            request_metadata.multiplexed_model_id
                        )
                else:
                    candidate_replica_ids = (
                        self._get_candidate_replica_ids_for_multiplexed_model_id(
                            request_metadata.multiplexed_model_id,
                            get_from_all_replicas=True,
                        )
                    )
            else:
                # non-multiplexed use case
                candidate_replica_ids = self._replica_id_set

            if candidate_replica_ids:
                chosen_ids = random.sample(
                    list(candidate_replica_ids), k=min(2, len(candidate_replica_ids))
                )
                yield [self._replicas[chosen_id] for chosen_id in chosen_ids]
>>>>>>> 1fc434a4

                await asyncio.sleep(self.backoff_sequence_s[backoff_index])
                backoff_index = min(backoff_index + 1, len(self.backoff_sequence_s) - 1)
        finally:
            if entered_backoff:
                self.num_scheduling_tasks_in_backoff -= 1
                self.num_scheduling_tasks_in_backoff_gauge.set(
                    self.num_scheduling_tasks_in_backoff
                )

    async def select_from_candidate_replicas(
        self, candidates: List[ReplicaWrapper]
    ) -> Optional[ReplicaWrapper]:
        """Chooses the best replica from the list of candidates.

        If none of the replicas can be scheduled, returns `None`.

        The queue length at each replica is queried directly from it. The time waited
        for these queries is capped by `self.queue_len_response_deadline_s`; if a
        replica doesn't respond within the deadline it is not considered.

        Among replicas that respond within the deadline and accept the request (don't
        have full queues), the one with the lowest queue length is chosen.
        """
        get_queue_state_tasks = []
        for c in candidates:
            t = self._loop.create_task(c.get_queue_state())
            t.replica_id = c.replica_id
            get_queue_state_tasks.append(t)

        done, pending = await asyncio.wait(
            get_queue_state_tasks,
            timeout=self.queue_len_response_deadline_s,
            return_when=asyncio.ALL_COMPLETED,
        )
        for task in pending:
            task.cancel()

        chosen_replica_id = None
        lowest_queue_len = math.inf
        for t in done:
            if t.exception() is not None:
                msg = (
                    "Failed to fetch queue length for "
                    f"replica {t.replica_id}: '{t.exception()}'"
                )
                # If we get a RayActorError, it means the replica actor has died. This
                # is not recoverable (the controller will start a new replica in its
                # place), so we should no longer consider it for requests.
                if isinstance(t.exception(), RayActorError):
                    self._replicas.pop(t.replica_id, None)
                    self._replica_id_set.discard(t.replica_id)
                    msg += " This replica will no longer be considered for requests."

                logger.warning(msg)
            else:
                queue_len, accepted = t.result()
                if accepted and queue_len < lowest_queue_len:
                    chosen_replica_id = t.replica_id
                    lowest_queue_len = queue_len

        if chosen_replica_id is None:
            return None

        # `self._replicas` may have been updated since the candidates were chosen.
        # In that case, return `None` so a new one is selected.
        return self._replicas.get(chosen_replica_id, None)

    def _get_pending_request_matching_metadata(
        self,
        replica: ReplicaWrapper,
        request_metadata: Optional[RequestMetadata] = None,
    ) -> Optional[PendingRequest]:
        if request_metadata is None or not request_metadata.multiplexed_model_id:
            return None

        for pr in self._pending_requests_to_fulfill:
            if (
                not pr.future.done()
                and pr.metadata.multiplexed_model_id
                == request_metadata.multiplexed_model_id
            ):
                return pr

        return None

    def fulfill_next_pending_request(
        self,
        replica: ReplicaWrapper,
        request_metadata: Optional[RequestMetadata] = None,
    ):
        """Assign the replica to the next pending request in FIFO order.

        If a pending request has been cancelled, it will be popped from the queue
        and not assigned.
        """
        # First try to match a pending request based on the request metadata (currently
        # this only looks at the multiplexed model ID).
        matched_pending_request = self._get_pending_request_matching_metadata(
            replica, request_metadata
        )
        if matched_pending_request is not None:
            matched_pending_request.future.set_result(replica)
            self._pending_requests_to_fulfill.remove(matched_pending_request)
            return

        # If no pending request matches the request metadata, fulfill the next in the
        # queue in FIFO order, passing over futures that have been cancelled.
        while len(self._pending_requests_to_fulfill) > 0:
            pr = self._pending_requests_to_fulfill.popleft()
            if not pr.future.done():
                pr.future.set_result(replica)
                break

    def _get_next_pending_request_metadata_to_schedule(
        self,
    ) -> Optional[RequestMetadata]:
        while len(self._pending_requests_to_schedule) > 0:
            pr = self._pending_requests_to_schedule.popleft()
            if not pr.future.done():
                return pr.metadata

        return None

    async def fulfill_pending_requests(self):
        """Repeatedly tries to fulfill a pending request with an available replica.

        This is expected to be run inside a task in self._scheduling tasks.

        When a replica is found, this method will exit if the number of scheduling tasks
        has exceeded the target number. Else it will loop again to schedule another
        replica.
        """
        try:
            while len(self._scheduling_tasks) <= self.target_num_scheduling_tasks:
                request_metadata = self._get_next_pending_request_metadata_to_schedule()
                async for candidates in self.choose_two_replicas_with_backoff(
                    request_metadata
                ):
                    replica = await self.select_from_candidate_replicas(candidates)
                    if replica is not None:
                        self.fulfill_next_pending_request(replica, request_metadata)
                        break

        except Exception:
            logger.exception("Unexpected error in fulfill_pending_requests.")
        finally:
            self._scheduling_tasks.remove(asyncio.current_task(loop=self._loop))
            self.num_scheduling_tasks_gauge.set(len(self._scheduling_tasks))

    def maybe_start_scheduling_tasks(self):
        """Start scheduling tasks to fulfill pending requests if necessary.

        Starts tasks so that there is at least one task per pending request
        (respecting the max number of scheduling tasks).

        In the common case, this will start a single task when a new request comes
        in for scheduling. However, in cases where the number of available replicas
        is updated or a task exits unexpectedly, we may need to start multiple.
        """
        tasks_to_start = (
            self.target_num_scheduling_tasks - self.curr_num_scheduling_tasks
        )
        for _ in range(tasks_to_start):
            self._scheduling_tasks.add(
                self._loop.create_task(self.fulfill_pending_requests())
            )
        if len(tasks_to_start) > 0:
            self.num_scheduling_tasks_gauge.set(len(self._scheduling_tasks))

    async def choose_replica_for_query(self, query: Query) -> ReplicaWrapper:
        """Chooses a replica to send the provided request to.

        Requests are scheduled in FIFO order, so this puts a future on the internal
        queue that will be resolved when a replica is available and it's the front of
        the queue.

        Upon cancellation (by the caller), the future is cancelled and will be passed
        over when a replica becomes available.
        """
        pending_request = PendingRequest(asyncio.Future(), query.metadata)
        try:
            self._pending_requests_to_fulfill.append(pending_request)
            self._pending_requests_to_schedule.append(pending_request)
            self.maybe_start_scheduling_tasks()
            replica = await pending_request.future
        except asyncio.CancelledError as e:
            pending_request.future.cancel()

            raise e from None

        return replica

    async def assign_replica(
        self, query: Query
    ) -> Union[ray.ObjectRef, "ray._raylet.StreamingObjectRefGenerator"]:
        """Choose a replica for the request and send it.

        This will block indefinitely if no replicas are available to handle the
        request, so it's up to the caller to time out or cancel the request.
        """
        replica = await self.choose_replica_for_query(query)
        return replica.send_query(query)


class RoundRobinReplicaScheduler(ReplicaScheduler):
    """Round-robins requests across a set of actor replicas.

    The policy respects `max_concurrent_queries` for the replicas: a replica
    is not chosen if `max_concurrent_queries` requests are already outstanding.

    This is maintained using a "tracker" object ref to determine when a given request
    has finished (to decrement the number of concurrent queries).
    """

    def __init__(self, event_loop: asyncio.AbstractEventLoop):
        self.in_flight_queries: Dict[RunningReplicaInfo, set] = dict()

        # The iterator used for load balancing among replicas. Using itertools
        # cycle, we implements a round-robin policy, skipping overloaded
        # replicas.
        # NOTE(simon): We can make this more pluggable and consider different
        # policies like: min load, pick min of two replicas, pick replicas on
        # the same node.
        self.replica_iterator = itertools.cycle(self.in_flight_queries.keys())

        # Used to unblock this replica set waiting for free replicas. A newly
        # added replica or updated max_concurrent_queries value means the
        # query that waits on a free replica might be unblocked on.
        self.config_updated_event = make_asyncio_event_version_compat(event_loop)

        # A map from multiplexed model id to a list of replicas that have the
        # model loaded.
        self.multiplexed_replicas_table: Dict[
            str, List[RunningReplicaInfo]
        ] = defaultdict(list)

    def _reset_replica_iterator(self):
        """Reset the iterator used to load balance replicas.

        This call is expected to be called after the replica membership has
        been updated. It will shuffle the replicas randomly to avoid multiple
        handle sending requests in the same order.
        """
        replicas = list(self.in_flight_queries.keys())
        random.shuffle(replicas)
        self.replica_iterator = itertools.cycle(replicas)

        # Update the multiplexed_replicas_table
        new_multiplexed_replicas_table = defaultdict(list)
        for replica in replicas:
            for model_id in replica.multiplexed_model_ids:
                new_multiplexed_replicas_table[model_id].append(replica)
        self.multiplexed_replicas_table = new_multiplexed_replicas_table

    def update_running_replicas(self, running_replicas: List[RunningReplicaInfo]):
        added, removed, _ = compute_iterable_delta(
            self.in_flight_queries.keys(), running_replicas
        )

        for new_replica in added:
            self.in_flight_queries[new_replica] = set()

        for removed_replica in removed:
            # Delete it directly because shutdown is processed by controller.
            # Replicas might already been deleted due to early detection of
            # actor error.
            self.in_flight_queries.pop(removed_replica, None)

        if len(added) > 0 or len(removed) > 0:
            logger.debug(f"ReplicaSet: +{len(added)}, -{len(removed)} replicas.")
            self._reset_replica_iterator()
            self.config_updated_event.set()

    def _assign_replica(self, query: Query, replica: RunningReplicaInfo):
        """Assign query to the replica.
        Args:
            query: Query object, containing the request metadata and args.
            replica: Replica object, containing the actor handle to the replica.
        Returns: object ref of the requests.
        """

        logger.debug(
            f"Assigned query {query.metadata.request_id} "
            f"to replica {replica.replica_tag}."
        )
        if replica.is_cross_language:
            # Handling requests for Java replica
            arg = query.args[0]
            if query.metadata.is_http_request:
                assert isinstance(arg, bytes)
                loaded_http_input = pickle.loads(arg)
                query_string = loaded_http_input.scope.get("query_string")
                if query_string:
                    arg = query_string.decode().split("=", 1)[1]
                elif loaded_http_input.body:
                    arg = loaded_http_input.body.decode()
            user_ref = JavaActorHandleProxy(replica.actor_handle).handle_request.remote(
                RequestMetadataProto(
                    request_id=query.metadata.request_id,
                    endpoint=query.metadata.endpoint,
                    call_method=query.metadata.call_method
                    if query.metadata.call_method != "__call__"
                    else "call",
                ).SerializeToString(),
                [arg],
            )
            self.in_flight_queries[replica].add(user_ref)
        else:
            # Directly passing args because it might contain an ObjectRef.
            tracker_ref, user_ref = replica.actor_handle.handle_request.remote(
                pickle.dumps(query.metadata), *query.args, **query.kwargs
            )
            self.in_flight_queries[replica].add(tracker_ref)
        return user_ref

    def _try_assign_replica(self, query: Query) -> Optional[ray.ObjectRef]:
        """Try to assign query to a replica, return the object ref if succeeded
        or return None if it can't assign this query to any replicas.
        """

        # Try to find a replica that can handle this query
        # If multiplexed model id is not specified, we can assign the query to
        # any non-overloaded replica.
        # If multiplexed model id is specified, we can try to assign the query
        # to a replica that has the specified model loaded and
        # is not overloaded with requests.
        # If no such replica exists, we can assign the query to any non-overloaded
        # replica.
        if (
            query.metadata.multiplexed_model_id
            and query.metadata.multiplexed_model_id in self.multiplexed_replicas_table
        ):
            # Try to find the replica that is already handling the model.
            for replica in self.multiplexed_replicas_table[
                query.metadata.multiplexed_model_id
            ]:
                if (
                    len(self.in_flight_queries[replica])
                    >= replica.max_concurrent_queries
                ):
                    # This replica is overloaded, try next one
                    continue
                logger.debug(
                    f"Assigned query {query.metadata.request_id} "
                    f"to replica {replica.replica_tag}."
                )
                return self._assign_replica(query, replica)

        for _ in range(len(self.in_flight_queries.keys())):
            replica = next(self.replica_iterator)
            if len(self.in_flight_queries[replica]) >= replica.max_concurrent_queries:
                # This replica is overloaded, try next one
                continue

            if query.metadata.multiplexed_model_id:
                # This query has a multiplexed model id, but the model is not
                # loaded on this replica. Save this replica for future queries
                # with the same model id.
                self.multiplexed_replicas_table[
                    query.metadata.multiplexed_model_id
                ].append(replica)

            logger.debug(
                f"Assigned query {query.metadata.request_id} "
                f"to replica {replica.replica_tag}."
            )
            return self._assign_replica(query, replica)
        return None

    @property
    def _all_query_refs(self):
        return list(itertools.chain.from_iterable(self.in_flight_queries.values()))

    def _drain_completed_object_refs(self) -> int:
        refs = self._all_query_refs
        # NOTE(simon): even though the timeout is 0, a large number of refs can still
        # cause some blocking delay in the event loop. Consider moving this to async?
        done, _ = ray.wait(refs, num_returns=len(refs), timeout=0)
        replicas_to_remove = []
        for replica_info, replica_in_flight_queries in self.in_flight_queries.items():
            completed_queries = replica_in_flight_queries.intersection(done)
            if len(completed_queries):
                try:
                    # NOTE(simon): this ray.get call should be cheap because all these
                    # refs are ready as indicated by previous `ray.wait` call.
                    ray.get(list(completed_queries))
                except RayActorError:
                    logger.debug(
                        f"Removing {replica_info.replica_tag} from replica set "
                        "because the actor exited."
                    )
                    replicas_to_remove.append(replica_info)
                except RayTaskError:
                    # Ignore application error.
                    pass
                except Exception:
                    logger.exception(
                        "Handle received unexpected error when processing request."
                    )

                replica_in_flight_queries.difference_update(completed_queries)

        if len(replicas_to_remove) > 0:
            for replica_info in replicas_to_remove:
                self.in_flight_queries.pop(replica_info, None)
            self._reset_replica_iterator()

        return len(done)

    async def assign_replica(self, query: Query) -> ray.ObjectRef:
        """Given a query, submit it to a replica and return the object ref.
        This method will keep track of the in flight queries for each replicas
        and only send a query to available replicas (determined by the
        max_concurrent_quries value.)
        """
        if query.metadata.is_streaming:
            raise NotImplementedError("Streaming requires new routing to be enabled.")

        assigned_ref = self._try_assign_replica(query)
        while assigned_ref is None:  # Can't assign a replica right now.
            logger.debug(
                f"Failed to assign a replica for query {query.metadata.request_id}"
            )
            # Maybe there exists a free replica, we just need to refresh our
            # query tracker.
            num_finished = self._drain_completed_object_refs()
            # All replicas are really busy, wait for a query to complete or the
            # config to be updated.
            if num_finished == 0:
                logger.debug("All replicas are busy, waiting for a free replica.")
                await asyncio.wait(
                    self._all_query_refs + [self.config_updated_event.wait()],
                    return_when=asyncio.FIRST_COMPLETED,
                )
                if self.config_updated_event.is_set():
                    self.config_updated_event.clear()
            # We are pretty sure a free replica is ready now, let's recurse and
            # assign this query a replica.
            assigned_ref = self._try_assign_replica(query)

        return assigned_ref


class Router:
    def __init__(
        self,
        controller_handle: ActorHandle,
        deployment_name: str,
        event_loop: asyncio.BaseEventLoop = None,
        _use_new_routing: bool = False,
        _router_cls: Optional[str] = None,
    ):
        """Used to assign requests to downstream replicas for a deployment.

        The scheduling behavior is delegated to a ReplicaScheduler; this is a thin
        wrapper that adds metrics and logging.
        """
        self._event_loop = event_loop

        if _router_cls:
            self._replica_scheduler = load_class(_router_cls)(
                event_loop=event_loop, deployment_name=deployment_name
            )
        elif _use_new_routing:
            self._replica_scheduler = PowerOfTwoChoicesReplicaScheduler(
                event_loop, deployment_name
            )
        else:
            self._replica_scheduler = RoundRobinReplicaScheduler(event_loop)
        logger.info(
            f"Using router {self._replica_scheduler.__class__}.",
            extra={"log_to_stderr": False},
        )

        # -- Metrics Registration -- #
        self.num_router_requests = metrics.Counter(
            "serve_num_router_requests",
            description="The number of requests processed by the router.",
            tag_keys=("deployment", "route", "application"),
        )
        self.num_router_requests.set_default_tags({"deployment": deployment_name})

        self.num_queued_queries = 0
        self.num_queued_queries_gauge = metrics.Gauge(
            "serve_deployment_queued_queries",
            description=(
                "The current number of queries to this deployment waiting"
                " to be assigned to a replica."
            ),
            tag_keys=("deployment", "application"),
        )
        self.num_queued_queries_gauge.set_default_tags({"deployment": deployment_name})

        self.long_poll_client = LongPollClient(
            controller_handle,
            {
                (
                    LongPollNamespace.RUNNING_REPLICAS,
                    deployment_name,
                ): self._replica_scheduler.update_running_replicas,
            },
            call_in_event_loop=event_loop,
        )

        # Start the metrics pusher if autoscaling is enabled.
        self.deployment_name = deployment_name
        deployment_route = DeploymentRoute.FromString(
            ray.get(controller_handle.get_deployment_info.remote(self.deployment_name))
        )
        deployment_info = DeploymentInfo.from_proto(deployment_route.deployment_info)
        self.metrics_pusher = None
        if deployment_info.deployment_config.autoscaling_config:
            self.metrics_pusher = MetricsPusher()
            self.metrics_pusher.register_task(
                self._collect_handle_queue_metrics,
                HANDLE_METRIC_PUSH_INTERVAL_S,
                controller_handle.record_handle_metrics.remote,
            )

            self.metrics_pusher.start()

    def _collect_handle_queue_metrics(self) -> Dict[str, int]:
        return {self.deployment_name: self.num_queued_queries}

    async def assign_request(
        self,
        request_meta: RequestMetadata,
        *request_args,
        **request_kwargs,
    ) -> Union[ray.ObjectRef, "ray._raylet.StreamingObjectRefGenerator"]:
        """Assign a query to a replica and return the resulting object_ref."""

        self.num_router_requests.inc(
            tags={"route": request_meta.route, "application": request_meta.app_name}
        )
        self.num_queued_queries += 1
        self.num_queued_queries_gauge.set(
            self.num_queued_queries,
            tags={
                "application": request_meta.app_name,
            },
        )

        try:
            query = Query(
                args=list(request_args),
                kwargs=request_kwargs,
                metadata=request_meta,
            )
            await query.resolve_async_tasks()
            await query.buffer_starlette_requests_and_warn()
            result = await self._replica_scheduler.assign_replica(query)

            return result
        finally:
            # If the query is disconnected before assignment, this coroutine
            # gets cancelled by the caller and an asyncio.CancelledError is
            # raised. The finally block ensures that num_queued_queries
            # is correctly decremented in this case.
            self.num_queued_queries -= 1
            self.num_queued_queries_gauge.set(
                self.num_queued_queries,
                tags={
                    "application": request_meta.app_name,
                },
            )

    def shutdown(self):
        """Shutdown router gracefully.

        The metrics_pusher needs to be shutdown separately.
        """
        if self.metrics_pusher:
            self.metrics_pusher.shutdown()<|MERGE_RESOLUTION|>--- conflicted
+++ resolved
@@ -501,35 +501,6 @@
         backoff sleep time.
         """
 
-<<<<<<< HEAD
-        try:
-            backoff_index = 0
-            entered_backoff = False
-            replica_ids_attempted = set()
-            while True:
-                # If no replicas are available, wait until `update_replicas` is called.
-                while len(self._replicas) == 0:
-                    logger.info(
-                        "Tried to assign replica for deployment "
-                        f"{self._deployment_name} but none are available. "
-                        "Waiting for new replicas to be added.",
-                        extra={"log_to_stderr": False},
-                    )
-                    self._replicas_updated_event.clear()
-                    await self._replicas_updated_event.wait()
-                    logger.info(
-                        (
-                            "Got replicas for deployment "
-                            "{self._deployment_name}, waking up."
-                        ),
-                        extra={"log_to_stderr": False},
-                    )
-
-                # Get candidates to sample from; this will exclude replicas used in a
-                # previous iteration until all replicas have been tried.
-                candidate_replica_ids = self._get_candidate_replica_ids(
-                    replica_ids_attempted, request_metadata
-=======
         backoff_index = 0
         multiplexed_start_matching_time = None
         multiplexed_matching_timeout = random.uniform(
@@ -545,26 +516,14 @@
                     f"{self._deployment_name} but none are available. "
                     "Waiting for new replicas to be added.",
                     extra={"log_to_stderr": False},
->>>>>>> 1fc434a4
                 )
-                chosen_ids = random.sample(
-                    list(candidate_replica_ids), k=min(2, len(candidate_replica_ids))
+                self._replicas_updated_event.clear()
+                await self._replicas_updated_event.wait()
+                logger.info(
+                    "Got replicas for deployment {self._deployment_name}, waking up.",
+                    extra={"log_to_stderr": False},
                 )
-                yield [self._replicas[chosen_id] for chosen_id in chosen_ids]
-
-<<<<<<< HEAD
-                entered_backoff = True
-                self.num_scheduling_tasks_in_backoff += 1
-                self.num_scheduling_tasks_in_backoff_gauge.set(
-                    self.num_scheduling_tasks_in_backoff
-                )
-
-                # If another iteration occurrs, the chosen replicas did not accept the
-                # request. Blacklist them until we've attempted all replicas.
-                replica_ids_attempted.update(chosen_ids)
-                if replica_ids_attempted.issuperset(self._replica_id_set):
-                    replica_ids_attempted.clear()
-=======
+
             if multiplexed_start_matching_time is None:
                 multiplexed_start_matching_time = time.time()
 
@@ -616,16 +575,9 @@
                     list(candidate_replica_ids), k=min(2, len(candidate_replica_ids))
                 )
                 yield [self._replicas[chosen_id] for chosen_id in chosen_ids]
->>>>>>> 1fc434a4
-
-                await asyncio.sleep(self.backoff_sequence_s[backoff_index])
-                backoff_index = min(backoff_index + 1, len(self.backoff_sequence_s) - 1)
-        finally:
-            if entered_backoff:
-                self.num_scheduling_tasks_in_backoff -= 1
-                self.num_scheduling_tasks_in_backoff_gauge.set(
-                    self.num_scheduling_tasks_in_backoff
-                )
+
+            await asyncio.sleep(self.backoff_sequence_s[backoff_index])
+            backoff_index = min(backoff_index + 1, len(self.backoff_sequence_s) - 1)
 
     async def select_from_candidate_replicas(
         self, candidates: List[ReplicaWrapper]
