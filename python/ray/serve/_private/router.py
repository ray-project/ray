from abc import ABC
import asyncio
from collections import defaultdict, deque
from dataclasses import dataclass
import itertools
import logging
import math
import pickle
import random
from typing import (
    Any,
    AsyncGenerator,
    DefaultDict,
    Deque,
    Dict,
    List,
    Optional,
    Set,
    Tuple,
    Union,
)
import warnings

from starlette.requests import Request

import ray
from ray.actor import ActorHandle
from ray.dag.py_obj_scanner import _PyObjScanner
from ray.exceptions import RayActorError, RayTaskError
from ray.util import metrics
from ray._private.utils import make_asyncio_event_version_compat

from ray.serve._private.common import RunningReplicaInfo, DeploymentInfo
from ray.serve._private.constants import (
    SERVE_LOGGER_NAME,
    HANDLE_METRIC_PUSH_INTERVAL_S,
)
from ray.serve._private.http_util import make_buffered_asgi_receive
from ray.serve._private.long_poll import LongPollClient, LongPollNamespace
from ray.serve._private.utils import (
    compute_iterable_delta,
    JavaActorHandleProxy,
    MetricsPusher,
)
from ray.serve.generated.serve_pb2 import (
    DeploymentRoute,
    RequestMetadata as RequestMetadataProto,
)

logger = logging.getLogger(SERVE_LOGGER_NAME)

# Used to only print a single warning when users pass starlette requests via handle.
WARNED_ABOUT_STARLETTE_REQUESTS_ONCE = False


@dataclass
class RequestMetadata:
    request_id: str
    endpoint: str
    call_method: str = "__call__"

    # This flag is set if the request is made from the HTTP proxy to a replica.
    is_http_request: bool = False

    # HTTP route path of the request.
    route: str = ""

    # Application name.
    app_name: str = ""

    # Multiplexed model ID.
    multiplexed_model_id: str = ""

    # If this request expects a streaming response.
    is_streaming: bool = False


@dataclass
class Query:
    args: List[Any]
    kwargs: Dict[Any, Any]
    metadata: RequestMetadata

    async def resolve_deployment_handle_results_to_obj_refs(self):
        """Replace DeploymentHandleResults with their resolved ObjectRefs.

        DeploymentHandleResultGenerators are rejected (not currently supported).
        """
        from ray.serve.handle import (
            DeploymentHandleResultBase,
            DeploymentHandleResultGenerator,
        )

        scanner = _PyObjScanner(source_type=DeploymentHandleResultBase)

        try:
            results = scanner.find_nodes((self.args, self.kwargs))
            for result in results:
                if isinstance(result, DeploymentHandleResultGenerator):
                    raise RuntimeError(
                        "Streaming deployment handle results cannot be passed to "
                        "downstream handle calls. If you have a use case requiring "
                        "this feature, please file a feature request on GitHub."
                    )

            if len(results) > 0:
                resolved = await asyncio.gather(*results)
                replacement_table = dict(zip(results, resolved))
                self.args, self.kwargs = scanner.replace_nodes(replacement_table)
        finally:
            # Make the scanner GC-able to avoid memory leaks.
            scanner.clear()

    async def buffer_starlette_requests_and_warn(self):
        """Buffer any `starlette.request.Requests` objects to make them serializable.

        This is an anti-pattern because the requests will not be fully functional, so
        warn the user. We may fully disallow it in the future.
        """
        global WARNED_ABOUT_STARLETTE_REQUESTS_ONCE
        scanner = _PyObjScanner(source_type=Request)

        try:
            requests = scanner.find_nodes((self.args, self.kwargs))
            if len(requests) > 0 and not WARNED_ABOUT_STARLETTE_REQUESTS_ONCE:
                WARNED_ABOUT_STARLETTE_REQUESTS_ONCE = True
                # TODO(edoakes): fully disallow this in the future.
                warnings.warn(
                    "`starlette.Request` objects should not be directly passed via "
                    "`ServeHandle` calls. Not all functionality is guaranteed to work "
                    "(e.g., detecting disconnects) and this may be disallowed in a "
                    "future release."
                )

            for request in requests:

                async def empty_send():
                    pass

                request._send = empty_send
                request._receive = make_buffered_asgi_receive(await request.body())
        finally:
            # Make the scanner GC-able to avoid memory leaks.
            scanner.clear()


class ReplicaWrapper(ABC):
    """Defines the interface for a scheduler to talk to a replica.

    This is used to abstract away details of Ray actor calls for testing.
    """

    @property
    def replica_id(self) -> str:
        """Replica ID of this replica."""
        pass

    @property
    def multiplexed_model_ids(self) -> Set[str]:
        """Set of model IDs on this replica."""
        pass

    async def get_queue_state(self) -> Tuple[int, bool]:
        """Returns tuple of (queue_len, accepted)."""
        pass

    def send_query(
        self, query: Query
    ) -> Union[ray.ObjectRef, "ray._raylet.StreamingObjectRefGenerator"]:
        """Send query to this replica."""
        pass


class ActorReplicaWrapper:
    def __init__(self, replica_info: RunningReplicaInfo):
        self._replica_info = replica_info
        self._multiplexed_model_ids = set(replica_info.multiplexed_model_ids)

        if replica_info.is_cross_language:
            self._actor_handle = JavaActorHandleProxy(replica_info.actor_handle)
        else:
            self._actor_handle = replica_info.actor_handle

    @property
    def replica_id(self) -> str:
        return self._replica_info.replica_tag

    @property
    def multiplexed_model_ids(self) -> Set[str]:
        return self._multiplexed_model_ids

    async def get_queue_state(self) -> Tuple[int, bool]:
        # NOTE(edoakes): the `get_num_ongoing_requests` method name is shared by
        # the Python and Java replica implementations. If you change it, you need to
        # change both (or introduce a branch here).
        queue_len = await self._actor_handle.get_num_ongoing_requests.remote()
        accepted = queue_len < self._replica_info.max_concurrent_queries
        return queue_len, accepted

    def _send_query_java(self, query: Query) -> ray.ObjectRef:
        """Send the query to a Java replica.

        Does not currently support streaming.
        """
        if query.metadata.is_streaming:
            raise RuntimeError("Streaming not supported for Java.")

        # Java only supports a single argument.
        arg = query.args[0]

        # Convert HTTP requests to Java-accepted format (single string).
        if query.metadata.is_http_request:
            assert isinstance(arg, bytes)
            loaded_http_input = pickle.loads(arg)
            query_string = loaded_http_input.scope.get("query_string")
            if query_string:
                arg = query_string.decode().split("=", 1)[1]
            elif loaded_http_input.body:
                arg = loaded_http_input.body.decode()

        # Default call method in java is "call," not "__call__" like Python.
        call_method = query.metadata.call_method
        if call_method == "__call__":
            call_method = "call"

        return self._actor_handle.handle_request.remote(
            RequestMetadataProto(
                request_id=query.metadata.request_id,
                endpoint=query.metadata.endpoint,
                call_method=call_method,
            ).SerializeToString(),
            [arg],
        )

    def _send_query_python(
        self, query: Query
    ) -> Union[ray.ObjectRef, "ray._raylet.StreamingObjectRefGenerator"]:
        """Send the query to a Python replica."""
        if query.metadata.is_streaming:
            obj_ref = self._actor_handle.handle_request_streaming.options(
                num_returns="streaming"
            ).remote(pickle.dumps(query.metadata), *query.args, **query.kwargs)
        else:
            _, obj_ref = self._actor_handle.handle_request.remote(
                pickle.dumps(query.metadata), *query.args, **query.kwargs
            )

        return obj_ref

    def send_query(
        self, query: Query
    ) -> Union[ray.ObjectRef, "ray._raylet.StreamingObjectRefGenerator"]:
        if self._replica_info.is_cross_language:
            return self._send_query_java(query)
        else:
            return self._send_query_python(query)


class ReplicaScheduler(ABC):
    """Abstract interface for a replica scheduler (how the router calls it)."""

    async def assign_replica(
        self, query: Query
    ) -> Union[ray.ObjectRef, "ray._raylet.StreamingObjectRefGenerator"]:
        pass

    def update_running_replicas(self, running_replicas: List[RunningReplicaInfo]):
        pass


@dataclass
class PendingRequest:
    future: asyncio.Future
    metadata: RequestMetadata


class PowerOfTwoChoicesReplicaScheduler(ReplicaScheduler):
    """Chooses a replica for each request using the "power of two choices" procedure.

    Requests are scheduled in FIFO order.

    When a request comes in, two candidate replicas are chosen randomly. Each replica
    is sent a control message to fetch its queue length.

    The replica responds with two items: (queue_length, accepted). Only replicas that
    accept the request are considered; between those, the one with the lower queue
    length is chosen.

    In the case when neither replica accepts the request (e.g., their queues are full),
    the procedure is repeated with backoff. This backoff repeats indefinitely until a
    replica is chosen, so the caller should use timeouts and cancellation to avoid
    hangs.

    Each request being scheduled may spawn an independent task that runs the scheduling
    procedure concurrently. This task will not necessarily satisfy the request that
    started it (in order to maintain the FIFO order). The total number of tasks is
    capped at (2 * num_replicas).
    """

    # The sequence of backoff timeouts to use when all replicas' queues are full.
    # The last item in the list is the max timeout and will be used repeatedly.
    backoff_sequence_s = [0, 0.05, 0.1, 0.15, 0.2, 0.5, 1.0]

    # Deadline for replicas to respond with their queue length. If the response isn't
    # received within this deadline, the replica will not be considered.
    queue_len_response_deadline_s = 0.1

    def __init__(
        self,
        event_loop: asyncio.AbstractEventLoop,
        deployment_name: str,
    ):
        self._loop = event_loop
        self._deployment_name = deployment_name

        # Current replicas available to be scheduled.
        # Updated via `update_replicas`.
        self._replica_id_set: Set[str] = set()
        self._replicas: Dict[str, ReplicaWrapper] = {}
        self._replicas_updated_event = make_asyncio_event_version_compat(event_loop)
        self._multiplexed_model_id_to_replica_ids: DefaultDict[Set[str]] = defaultdict(
            set
        )

        # Tasks running the scheduling loop. The size of this set may vary over time
        # as new tasks will be scheduled when a request comes in or new replicas are
        # added, but it will not exceed self.max_num_scheduling_tasks.
        self._scheduling_tasks: Set[asyncio.Task] = set()

        # We keep two separate queues of pending requests:
        # - self._pending_requests_to_fulfill is a queue that will be used to fulfill
        # requests in FIFO order by scheduling tasks once they've acquired a replica.
        # To avoid long tail latencies due to backoff, the scheduling task started by
        # a given request may not be the one to fulfill it.
        # - self._pending_requests_to_schedule is a queue that is used for tasks to
        # best-effort grab the metadata of requests waiting to be fulfilled. This is
        # currently used for scheduling tasks to know which multiplexed model IDs they
        # should be trying to get replicas for.
        self._pending_requests_to_fulfill: Deque[PendingRequest] = deque()
        self._pending_requests_to_schedule: Deque[PendingRequest] = deque()

    @property
    def num_pending_requests(self) -> int:
        """Current number of requests pending assignment."""
        return len(self._pending_requests_to_fulfill)

    @property
    def curr_num_scheduling_tasks(self) -> int:
        """Current number of scheduling tasks running."""
        return len(self._scheduling_tasks)

    @property
    def max_num_scheduling_tasks(self) -> int:
        """Max number of scheduling tasks to run at any time."""
        return 2 * len(self._replicas)

    @property
    def target_num_scheduling_tasks(self) -> int:
        """Target number of scheduling tasks to be running based on pending requests.

        This will never exceed `self.max_num_scheduling_tasks`.
        """
        return min(self.num_pending_requests, self.max_num_scheduling_tasks)

    @property
    def curr_replicas(self) -> Dict[str, ReplicaWrapper]:
        return self._replicas

    def update_replicas(self, replicas: List[ReplicaWrapper]):
        """Update the set of available replicas to be considered for scheduling.

        When the set of replicas changes, we may spawn additional scheduling tasks
        if there are pending requests.
        """
        new_replicas = {}
        new_replica_id_set = set()
        new_multiplexed_model_id_to_replica_ids = defaultdict(set)
        for r in replicas:
            new_replicas[r.replica_id] = r
            new_replica_id_set.add(r.replica_id)
            for model_id in r.multiplexed_model_ids:
                new_multiplexed_model_id_to_replica_ids[model_id].add(r.replica_id)

        if self._replica_id_set != new_replica_id_set:
            logger.info(
                "Got updated replicas for deployment "
                f"{self._deployment_name}: {new_replica_id_set}.",
                extra={"log_to_stderr": False},
            )

        self._replicas = new_replicas
        self._replica_id_set = new_replica_id_set
        self._multiplexed_model_id_to_replica_ids = (
            new_multiplexed_model_id_to_replica_ids
        )
        self._replicas_updated_event.set()
        self.maybe_start_scheduling_tasks()

    def update_running_replicas(self, running_replicas: List[RunningReplicaInfo]):
        """Shim for compatibility with the existing round robin scheduler."""
        return self.update_replicas([ActorReplicaWrapper(r) for r in running_replicas])

    def _get_candidate_replica_ids(
        self,
        blacklist_replica_ids: Set[str],
        request_metadata: Optional[RequestMetadata] = None,
    ) -> Set[str]:
        """Get candidates from the current replica set excluding the blacklist.

        If a model ID is present in request_metadata, any replicas that have it are
        prioritized.
        """
        if (
            request_metadata is not None
            and request_metadata.multiplexed_model_id
            in self._multiplexed_model_id_to_replica_ids
        ):
            candidates = self._multiplexed_model_id_to_replica_ids[
                request_metadata.multiplexed_model_id
            ].difference(blacklist_replica_ids)
            if len(candidates) > 0:
                return candidates

        return self._replica_id_set.difference(blacklist_replica_ids)

    async def choose_two_replicas_with_backoff(
        self,
        request_metadata: Optional[RequestMetadata] = None,
    ) -> AsyncGenerator[List[RunningReplicaInfo], None]:
        """Generator that repeatedly chooses two random replicas from `self._replicas`.

        After each iteration, there will be an increasing backoff sleep time (dictated
        by `self.backoff_sequence_s`). The caller should exit the generator to reset the
        backoff sleep time.
        """

        backoff_index = 0
        replica_ids_attempted = set()
        while True:
            # If no replicas are available, wait until `update_replicas` is called.
            while len(self._replicas) == 0:
                logger.info(
                    "Tried to assign replica for deployment "
                    f"{self._deployment_name} but none are available. "
                    "Waiting for new replicas to be added.",
                    extra={"log_to_stderr": False},
                )
                self._replicas_updated_event.clear()
                await self._replicas_updated_event.wait()
                logger.info(
                    "Got replicas for deployment {self._deployment_name}, waking up.",
                    extra={"log_to_stderr": False},
                )

            # Get candidates to sample from; this will exclude replicas used in a
            # previous iteration until all replicas have been tried.
            candidate_replica_ids = self._get_candidate_replica_ids(
                replica_ids_attempted, request_metadata
            )
            chosen_ids = random.sample(
                list(candidate_replica_ids), k=min(2, len(candidate_replica_ids))
            )
            yield [self._replicas[chosen_id] for chosen_id in chosen_ids]

            # If another iteration occurrs, the chosen replicas did not accept the
            # request. Blacklist them until we've attempted all replicas.
            replica_ids_attempted.update(chosen_ids)
            if replica_ids_attempted.issuperset(self._replica_id_set):
                replica_ids_attempted.clear()

            await asyncio.sleep(self.backoff_sequence_s[backoff_index])
            backoff_index = min(backoff_index + 1, len(self.backoff_sequence_s) - 1)

    async def select_from_candidate_replicas(
        self, candidates: List[ReplicaWrapper]
    ) -> Optional[ReplicaWrapper]:
        """Chooses the best replica from the list of candidates.

        If none of the replicas can be scheduled, returns `None`.

        The queue length at each replica is queried directly from it. The time waited
        for these queries is capped by `self.queue_len_response_deadline_s`; if a
        replica doesn't respond within the deadline it is not considered.

        Among replicas that respond within the deadline and accept the request (don't
        have full queues), the one with the lowest queue length is chosen.
        """
        get_queue_state_tasks = []
        for c in candidates:
            t = self._loop.create_task(c.get_queue_state())
            t.replica_id = c.replica_id
            get_queue_state_tasks.append(t)

        done, pending = await asyncio.wait(
            get_queue_state_tasks,
            timeout=self.queue_len_response_deadline_s,
            return_when=asyncio.ALL_COMPLETED,
        )
        for task in pending:
            task.cancel()

        chosen_replica_id = None
        lowest_queue_len = math.inf
        for t in done:
            if t.exception() is not None:
                msg = (
                    "Failed to fetch queue length for "
                    f"replica {t.replica_id}: '{t.exception()}'"
                )
                # If we get a RayActorError, it means the replica actor has died. This
                # is not recoverable (the controller will start a new replica in its
                # place), so we should no longer consider it for requests.
                if isinstance(t.exception(), RayActorError):
                    self._replicas.pop(t.replica_id, None)
                    self._replica_id_set.discard(t.replica_id)
                    msg += " This replica will no longer be considered for requests."

                logger.warning(msg)
            else:
                queue_len, accepted = t.result()
                if accepted and queue_len < lowest_queue_len:
                    chosen_replica_id = t.replica_id
                    lowest_queue_len = queue_len

        if chosen_replica_id is None:
            return None

        # `self._replicas` may have been updated since the candidates were chosen.
        # In that case, return `None` so a new one is selected.
        return self._replicas.get(chosen_replica_id, None)

    def _get_pending_request_matching_metadata(
        self,
        replica: ReplicaWrapper,
        request_metadata: Optional[RequestMetadata] = None,
    ) -> Optional[PendingRequest]:
        if request_metadata is None or not request_metadata.multiplexed_model_id:
            return None

        for pr in self._pending_requests_to_fulfill:
            if (
                not pr.future.done()
                and pr.metadata.multiplexed_model_id
                == request_metadata.multiplexed_model_id
            ):
                return pr

        return None

    def fulfill_next_pending_request(
        self,
        replica: ReplicaWrapper,
        request_metadata: Optional[RequestMetadata] = None,
    ):
        """Assign the replica to the next pending request in FIFO order.

        If a pending request has been cancelled, it will be popped from the queue
        and not assigned.
        """
        # First try to match a pending request based on the request metadata (currently
        # this only looks at the multiplexed model ID).
        matched_pending_request = self._get_pending_request_matching_metadata(
            replica, request_metadata
        )
        if matched_pending_request is not None:
            matched_pending_request.future.set_result(replica)
            self._pending_requests_to_fulfill.remove(matched_pending_request)
            return

        # If no pending request matches the request metadata, fulfill the next in the
        # queue in FIFO order, passing over futures that have been cancelled.
        while len(self._pending_requests_to_fulfill) > 0:
            pr = self._pending_requests_to_fulfill.popleft()
            if not pr.future.done():
                pr.future.set_result(replica)
                break

    def _get_next_pending_request_metadata_to_schedule(
        self,
    ) -> Optional[RequestMetadata]:
        while len(self._pending_requests_to_schedule) > 0:
            pr = self._pending_requests_to_schedule.popleft()
            if not pr.future.done():
                return pr.metadata

        return None

    async def fulfill_pending_requests(self):
        """Repeatedly tries to fulfill a pending request with an available replica.

        This is expected to be run inside a task in self._scheduling tasks.

        When a replica is found, this method will exit if the number of scheduling tasks
        has exceeded the target number. Else it will loop again to schedule another
        replica.
        """
        try:
            while len(self._scheduling_tasks) <= self.target_num_scheduling_tasks:
                request_metadata = self._get_next_pending_request_metadata_to_schedule()
                async for candidates in self.choose_two_replicas_with_backoff(
                    request_metadata
                ):
                    replica = await self.select_from_candidate_replicas(candidates)
                    if replica is not None:
                        self.fulfill_next_pending_request(replica, request_metadata)
                        break

        except Exception:
            logger.exception("Unexpected error in fulfill_pending_requests.")
        finally:
            self._scheduling_tasks.remove(asyncio.current_task(loop=self._loop))

    def maybe_start_scheduling_tasks(self):
        """Start scheduling tasks to fulfill pending requests if necessary.

        Starts tasks so that there is at least one task per pending request
        (respecting the max number of scheduling tasks).

        In the common case, this will start a single task when a new request comes
        in for scheduling. However, in cases where the number of available replicas
        is updated or a task exits unexpectedly, we may need to start multiple.
        """
        tasks_to_start = (
            self.target_num_scheduling_tasks - self.curr_num_scheduling_tasks
        )
        for _ in range(tasks_to_start):
            self._scheduling_tasks.add(
                self._loop.create_task(self.fulfill_pending_requests())
            )

    async def choose_replica_for_query(self, query: Query) -> ReplicaWrapper:
        """Chooses a replica to send the provided request to.

        Requests are scheduled in FIFO order, so this puts a future on the internal
        queue that will be resolved when a replica is available and it's the front of
        the queue.

        Upon cancellation (by the caller), the future is cancelled and will be passed
        over when a replica becomes available.
        """
        pending_request = PendingRequest(asyncio.Future(), query.metadata)
        try:
            self._pending_requests_to_fulfill.append(pending_request)
            self._pending_requests_to_schedule.append(pending_request)
            self.maybe_start_scheduling_tasks()
            replica = await pending_request.future
        except asyncio.CancelledError as e:
            pending_request.future.cancel()

            raise e from None

        return replica

    async def assign_replica(
        self, query: Query
    ) -> Union[ray.ObjectRef, "ray._raylet.StreamingObjectRefGenerator"]:
        """Choose a replica for the request and send it.

        This will block indefinitely if no replicas are available to handle the
        request, so it's up to the caller to time out or cancel the request.
        """
        replica = await self.choose_replica_for_query(query)
        return replica.send_query(query)


class RoundRobinReplicaScheduler(ReplicaScheduler):
    """Round-robins requests across a set of actor replicas.

    The policy respects `max_concurrent_queries` for the replicas: a replica
    is not chosen if `max_concurrent_queries` requests are already outstanding.

    This is maintained using a "tracker" object ref to determine when a given request
    has finished (to decrement the number of concurrent queries).
    """

    def __init__(self, event_loop: asyncio.AbstractEventLoop):
        self.in_flight_queries: Dict[RunningReplicaInfo, set] = dict()

        # The iterator used for load balancing among replicas. Using itertools
        # cycle, we implements a round-robin policy, skipping overloaded
        # replicas.
        # NOTE(simon): We can make this more pluggable and consider different
        # policies like: min load, pick min of two replicas, pick replicas on
        # the same node.
        self.replica_iterator = itertools.cycle(self.in_flight_queries.keys())

        # Used to unblock this replica set waiting for free replicas. A newly
        # added replica or updated max_concurrent_queries value means the
        # query that waits on a free replica might be unblocked on.
        self.config_updated_event = make_asyncio_event_version_compat(event_loop)

        # A map from multiplexed model id to a list of replicas that have the
        # model loaded.
        self.multiplexed_replicas_table: Dict[
            str, List[RunningReplicaInfo]
        ] = defaultdict(list)

    def _reset_replica_iterator(self):
        """Reset the iterator used to load balance replicas.

        This call is expected to be called after the replica membership has
        been updated. It will shuffle the replicas randomly to avoid multiple
        handle sending requests in the same order.
        """
        replicas = list(self.in_flight_queries.keys())
        random.shuffle(replicas)
        self.replica_iterator = itertools.cycle(replicas)

        # Update the multiplexed_replicas_table
        new_multiplexed_replicas_table = defaultdict(list)
        for replica in replicas:
            for model_id in replica.multiplexed_model_ids:
                new_multiplexed_replicas_table[model_id].append(replica)
        self.multiplexed_replicas_table = new_multiplexed_replicas_table

    def update_running_replicas(self, running_replicas: List[RunningReplicaInfo]):
        added, removed, _ = compute_iterable_delta(
            self.in_flight_queries.keys(), running_replicas
        )

        for new_replica in added:
            self.in_flight_queries[new_replica] = set()

        for removed_replica in removed:
            # Delete it directly because shutdown is processed by controller.
            # Replicas might already been deleted due to early detection of
            # actor error.
            self.in_flight_queries.pop(removed_replica, None)

        if len(added) > 0 or len(removed) > 0:
            logger.debug(f"ReplicaSet: +{len(added)}, -{len(removed)} replicas.")
            self._reset_replica_iterator()
            self.config_updated_event.set()

    def _assign_replica(self, query: Query, replica: RunningReplicaInfo):
        """Assign query to the replica.
        Args:
            query: Query object, containing the request metadata and args.
            replica: Replica object, containing the actor handle to the replica.
        Returns: object ref of the requests.
        """

        logger.debug(
            f"Assigned query {query.metadata.request_id} "
            f"to replica {replica.replica_tag}."
        )
        if replica.is_cross_language:
            # Handling requests for Java replica
            arg = query.args[0]
            if query.metadata.is_http_request:
                assert isinstance(arg, bytes)
                loaded_http_input = pickle.loads(arg)
                query_string = loaded_http_input.scope.get("query_string")
                if query_string:
                    arg = query_string.decode().split("=", 1)[1]
                elif loaded_http_input.body:
                    arg = loaded_http_input.body.decode()
            user_ref = JavaActorHandleProxy(replica.actor_handle).handle_request.remote(
                RequestMetadataProto(
                    request_id=query.metadata.request_id,
                    endpoint=query.metadata.endpoint,
                    call_method=query.metadata.call_method
                    if query.metadata.call_method != "__call__"
                    else "call",
                ).SerializeToString(),
                [arg],
            )
            self.in_flight_queries[replica].add(user_ref)
        else:
            # Directly passing args because it might contain an ObjectRef.
            tracker_ref, user_ref = replica.actor_handle.handle_request.remote(
                pickle.dumps(query.metadata), *query.args, **query.kwargs
            )
            self.in_flight_queries[replica].add(tracker_ref)
        return user_ref

    def _try_assign_replica(self, query: Query) -> Optional[ray.ObjectRef]:
        """Try to assign query to a replica, return the object ref if succeeded
        or return None if it can't assign this query to any replicas.
        """

        # Try to find a replica that can handle this query
        # If multiplexed model id is not specified, we can assign the query to
        # any non-overloaded replica.
        # If multiplexed model id is specified, we can try to assign the query
        # to a replica that has the specified model loaded and
        # is not overloaded with requests.
        # If no such replica exists, we can assign the query to any non-overloaded
        # replica.
        if (
            query.metadata.multiplexed_model_id
            and query.metadata.multiplexed_model_id in self.multiplexed_replicas_table
        ):
            # Try to find the replica that is already handling the model.
            for replica in self.multiplexed_replicas_table[
                query.metadata.multiplexed_model_id
            ]:
                if (
                    len(self.in_flight_queries[replica])
                    >= replica.max_concurrent_queries
                ):
                    # This replica is overloaded, try next one
                    continue
                logger.debug(
                    f"Assigned query {query.metadata.request_id} "
                    f"to replica {replica.replica_tag}."
                )
                return self._assign_replica(query, replica)

        for _ in range(len(self.in_flight_queries.keys())):
            replica = next(self.replica_iterator)
            if len(self.in_flight_queries[replica]) >= replica.max_concurrent_queries:
                # This replica is overloaded, try next one
                continue

            if query.metadata.multiplexed_model_id:
                # This query has a multiplexed model id, but the model is not
                # loaded on this replica. Save this replica for future queries
                # with the same model id.
                self.multiplexed_replicas_table[
                    query.metadata.multiplexed_model_id
                ].append(replica)

            logger.debug(
                f"Assigned query {query.metadata.request_id} "
                f"to replica {replica.replica_tag}."
            )
            return self._assign_replica(query, replica)
        return None

    @property
    def _all_query_refs(self):
        return list(itertools.chain.from_iterable(self.in_flight_queries.values()))

    def _drain_completed_object_refs(self) -> int:
        refs = self._all_query_refs
        # NOTE(simon): even though the timeout is 0, a large number of refs can still
        # cause some blocking delay in the event loop. Consider moving this to async?
        done, _ = ray.wait(refs, num_returns=len(refs), timeout=0)
        replicas_to_remove = []
        for replica_info, replica_in_flight_queries in self.in_flight_queries.items():
            completed_queries = replica_in_flight_queries.intersection(done)
            if len(completed_queries):
                try:
                    # NOTE(simon): this ray.get call should be cheap because all these
                    # refs are ready as indicated by previous `ray.wait` call.
                    ray.get(list(completed_queries))
                except RayActorError:
                    logger.debug(
                        f"Removing {replica_info.replica_tag} from replica set "
                        "because the actor exited."
                    )
                    replicas_to_remove.append(replica_info)
                except RayTaskError:
                    # Ignore application error.
                    pass
                except Exception:
                    logger.exception(
                        "Handle received unexpected error when processing request."
                    )

                replica_in_flight_queries.difference_update(completed_queries)

        if len(replicas_to_remove) > 0:
            for replica_info in replicas_to_remove:
                self.in_flight_queries.pop(replica_info, None)
            self._reset_replica_iterator()

        return len(done)

    async def assign_replica(self, query: Query) -> ray.ObjectRef:
        """Given a query, submit it to a replica and return the object ref.
        This method will keep track of the in flight queries for each replicas
        and only send a query to available replicas (determined by the
        max_concurrent_quries value.)
        """
        if query.metadata.is_streaming:
            raise NotImplementedError("Streaming requires new routing to be enabled.")

        assigned_ref = self._try_assign_replica(query)
        while assigned_ref is None:  # Can't assign a replica right now.
            logger.debug(
                f"Failed to assign a replica for query {query.metadata.request_id}"
            )
            # Maybe there exists a free replica, we just need to refresh our
            # query tracker.
            num_finished = self._drain_completed_object_refs()
            # All replicas are really busy, wait for a query to complete or the
            # config to be updated.
            if num_finished == 0:
                logger.debug("All replicas are busy, waiting for a free replica.")
                await asyncio.wait(
                    self._all_query_refs + [self.config_updated_event.wait()],
                    return_when=asyncio.FIRST_COMPLETED,
                )
                if self.config_updated_event.is_set():
                    self.config_updated_event.clear()
            # We are pretty sure a free replica is ready now, let's recurse and
            # assign this query a replica.
            assigned_ref = self._try_assign_replica(query)

        return assigned_ref


class Router:
    def __init__(
        self,
        controller_handle: ActorHandle,
        deployment_name: str,
        event_loop: asyncio.BaseEventLoop = None,
        _use_new_routing: bool = False,
    ):
        """Used to assign requests to downstream replicas for a deployment.

        The scheduling behavior is delegated to a ReplicaScheduler; this is a thin
        wrapper that adds metrics and logging.
        """
        self._event_loop = event_loop
        if _use_new_routing:
            self._replica_scheduler = PowerOfTwoChoicesReplicaScheduler(
                event_loop, deployment_name
            )
            logger.info(
                "Using PowerOfTwoChoicesReplicaScheduler.",
                extra={"log_to_stderr": False},
            )
        else:
            self._replica_scheduler = RoundRobinReplicaScheduler(event_loop)
            logger.info(
                "Using RoundRobinReplicaScheduler.",
                extra={"log_to_stderr": False},
            )

        # -- Metrics Registration -- #
        self.num_router_requests = metrics.Counter(
            "serve_num_router_requests",
            description="The number of requests processed by the router.",
            tag_keys=("deployment", "route", "application"),
        )
        self.num_router_requests.set_default_tags({"deployment": deployment_name})

        self.num_queued_queries = 0
        self.num_queued_queries_gauge = metrics.Gauge(
            "serve_deployment_queued_queries",
            description=(
                "The current number of queries to this deployment waiting"
                " to be assigned to a replica."
            ),
            tag_keys=("deployment", "application"),
        )
        self.num_queued_queries_gauge.set_default_tags({"deployment": deployment_name})

        self.long_poll_client = LongPollClient(
            controller_handle,
            {
                (
                    LongPollNamespace.RUNNING_REPLICAS,
                    deployment_name,
                ): self._replica_scheduler.update_running_replicas,
            },
            call_in_event_loop=event_loop,
        )

        # Start the metrics pusher if autoscaling is enabled.
        self.deployment_name = deployment_name
        deployment_route = DeploymentRoute.FromString(
            ray.get(controller_handle.get_deployment_info.remote(self.deployment_name))
        )
        deployment_info = DeploymentInfo.from_proto(deployment_route.deployment_info)
        self.metrics_pusher = None
        if deployment_info.deployment_config.autoscaling_config:
            self.metrics_pusher = MetricsPusher()
            self.metrics_pusher.register_task(
                self._collect_handle_queue_metrics,
                HANDLE_METRIC_PUSH_INTERVAL_S,
                controller_handle.record_handle_metrics.remote,
            )

            self.metrics_pusher.start()

    def _collect_handle_queue_metrics(self) -> Dict[str, int]:
        return {self.deployment_name: self.num_queued_queries}

    async def assign_request(
        self,
        request_meta: RequestMetadata,
        *request_args,
        **request_kwargs,
    ) -> Union[ray.ObjectRef, "ray._raylet.StreamingObjectRefGenerator"]:
        """Assign a query to a replica and return the resulting object_ref."""

        self.num_router_requests.inc(
            tags={"route": request_meta.route, "application": request_meta.app_name}
        )
        self.num_queued_queries += 1
        self.num_queued_queries_gauge.set(
            self.num_queued_queries,
            tags={
                "application": request_meta.app_name,
            },
        )

<<<<<<< HEAD
        query = Query(
            args=list(request_args),
            kwargs=request_kwargs,
            metadata=request_meta,
        )
        await query.resolve_deployment_handle_results_to_obj_refs()
        await query.buffer_starlette_requests_and_warn()
        result = await self._replica_scheduler.assign_replica(query)
=======
        try:
            query = Query(
                args=list(request_args),
                kwargs=request_kwargs,
                metadata=request_meta,
            )
            await query.resolve_async_tasks()
            await query.buffer_starlette_requests_and_warn()
            result = await self._replica_scheduler.assign_replica(query)
>>>>>>> 25cf1842

            return result
        finally:
            # If the query is disconnected before assignment, this coroutine
            # gets cancelled by the caller and an asyncio.CancelledError is
            # raised. The finally block ensures that num_queued_queries
            # is correctly decremented in this case.
            self.num_queued_queries -= 1
            self.num_queued_queries_gauge.set(
                self.num_queued_queries,
                tags={
                    "application": request_meta.app_name,
                },
            )

    def shutdown(self):
        """Shutdown router gracefully.

        The metrics_pusher needs to be shutdown separately.
        """
        if self.metrics_pusher:
            self.metrics_pusher.shutdown()<|MERGE_RESOLUTION|>--- conflicted
+++ resolved
@@ -1000,28 +1000,16 @@
             },
         )
 
-<<<<<<< HEAD
-        query = Query(
-            args=list(request_args),
-            kwargs=request_kwargs,
-            metadata=request_meta,
-        )
-        await query.resolve_deployment_handle_results_to_obj_refs()
-        await query.buffer_starlette_requests_and_warn()
-        result = await self._replica_scheduler.assign_replica(query)
-=======
         try:
             query = Query(
                 args=list(request_args),
                 kwargs=request_kwargs,
                 metadata=request_meta,
             )
-            await query.resolve_async_tasks()
+            await query.resolve_deployment_handle_results_to_obj_refs()
             await query.buffer_starlette_requests_and_warn()
-            result = await self._replica_scheduler.assign_replica(query)
->>>>>>> 25cf1842
-
-            return result
+
+            return await self._replica_scheduler.assign_replica(query)
         finally:
             # If the query is disconnected before assignment, this coroutine
             # gets cancelled by the caller and an asyncio.CancelledError is
