--- conflicted
+++ resolved
@@ -360,30 +360,14 @@
             and self.num_queued_requests > 0
         )
 
-    def metrics_report(self) -> HandleMetricReport:
-        timestamp = time.time()
-        return HandleMetricReport(
-            timestamp=timestamp,
-            deployment_id=self._deployment_id,
-            handle_id=self._handle_id,
-            actor_id=self._self_actor_id,
-            handle_source=self._handle_source,
-            **self._get_aggregated_requests(timestamp),
-        )
-
     def push_autoscaling_metrics_to_controller(self):
         """Pushes queued and running request metrics to the controller.
 
         These metrics are used by the controller for autoscaling.
         """
-<<<<<<< HEAD
-
-        self._controller_handle.record_handle_metrics.remote(self.metrics_report())
-=======
         self._controller_handle.record_autoscaling_metrics_from_handle.remote(
             self._get_metrics_report()
         )
->>>>>>> aadd7940
 
     def _add_autoscaling_metrics_point(self):
         """Adds metrics point for queued and running requests at replicas.
@@ -404,20 +388,6 @@
         start_timestamp = timestamp - self.autoscaling_config.look_back_period_s
         self.metrics_store.prune_keys_and_compact_data(start_timestamp)
 
-<<<<<<< HEAD
-    def _get_aggregated_requests(self, timestamp: float):
-        running_requests = {}
-
-        if RAY_SERVE_COLLECT_AUTOSCALING_METRICS_ON_HANDLE and self.autoscaling_config:
-            look_back_period = self.autoscaling_config.look_back_period_s
-            window_start_time = timestamp - look_back_period
-            for replica_id, num_requests in self.num_requests_sent_to_replicas.items():
-                avg = self.metrics_store.window_average(replica_id, window_start_time)
-                # If data hasn't been recorded yet, return current
-                # number of queued and ongoing requests.
-                # Note: the average might be zero, which is false-y!
-                running_requests[replica_id] = avg if avg is not None else num_requests
-=======
     def _get_metrics_report(self) -> HandleMetricReport:
         running_requests = dict()
         avg_running_requests = dict()
@@ -439,7 +409,6 @@
                 running_requests[replica_id] = self.metrics_store.data.get(
                     replica_id, [TimeStampedValue(timestamp, num_requests)]
                 )
->>>>>>> aadd7940
 
         handle_metric_report = HandleMetricReport(
             deployment_id=self._deployment_id,
