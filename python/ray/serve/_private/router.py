import asyncio
import logging
import time
from typing import Any, Dict, Optional, Tuple, Union

import ray
from ray._private.utils import load_class
from ray.actor import ActorHandle
from ray.dag.py_obj_scanner import _PyObjScanner
from ray.serve._private.common import DeploymentID, RequestMetadata
from ray.serve._private.constants import (
    HANDLE_METRIC_PUSH_INTERVAL_S,
    RAY_SERVE_PROXY_PREFER_LOCAL_AZ_ROUTING,
    SERVE_LOGGER_NAME,
)
from ray.serve._private.long_poll import LongPollClient, LongPollNamespace
from ray.serve._private.metrics_utils import MetricsPusher
from ray.serve._private.replica_scheduler import (
    PowerOfTwoChoicesReplicaScheduler,
    Query,
)
from ray.util import metrics

logger = logging.getLogger(SERVE_LOGGER_NAME)
PUSH_METRICS_TO_CONTROLLER_TASK_NAME = "push_metrics_to_controller"


<<<<<<< HEAD
=======
@dataclass
class Query:
    args: List[Any]
    kwargs: Dict[Any, Any]
    metadata: RequestMetadata


class ReplicaWrapper(ABC):
    """Defines the interface for a scheduler to talk to a replica.

    This is used to abstract away details of Ray actor calls for testing.
    """

    @property
    def replica_id(self) -> str:
        """Replica ID of this replica."""
        pass

    @property
    def multiplexed_model_ids(self) -> Set[str]:
        """Set of model IDs on this replica."""
        pass

    async def get_queue_state(self, *, deadline_s: float) -> Tuple[int, bool]:
        """Returns tuple of (queue_len, accepted).

        `deadline_s` is passed to verify backoff for testing.
        """
        pass

    def send_query(
        self, query: Query
    ) -> Union[ray.ObjectRef, "ray._raylet.ObjectRefGenerator"]:
        """Send query to this replica."""
        pass


class ActorReplicaWrapper:
    def __init__(self, replica_info: RunningReplicaInfo):
        self._replica_info = replica_info
        self._multiplexed_model_ids = set(replica_info.multiplexed_model_ids)

        if replica_info.is_cross_language:
            self._actor_handle = JavaActorHandleProxy(replica_info.actor_handle)
        else:
            self._actor_handle = replica_info.actor_handle

    @property
    def replica_id(self) -> str:
        return self._replica_info.replica_tag

    @property
    def node_id(self) -> str:
        return self._replica_info.node_id

    @property
    def availability_zone(self) -> Optional[str]:
        return self._replica_info.availability_zone

    @property
    def multiplexed_model_ids(self) -> Set[str]:
        return self._multiplexed_model_ids

    async def get_queue_state(self, *, deadline_s: float) -> Tuple[int, bool]:
        # NOTE(edoakes): the `get_num_ongoing_requests` method name is shared by
        # the Python and Java replica implementations. If you change it, you need to
        # change both (or introduce a branch here).
        obj_ref = self._actor_handle.get_num_ongoing_requests.remote()
        try:
            queue_len = await obj_ref
            accepted = queue_len < self._replica_info.max_concurrent_queries
            return queue_len, accepted
        except asyncio.CancelledError:
            ray.cancel(obj_ref)
            raise

    def _send_query_java(self, query: Query) -> ray.ObjectRef:
        """Send the query to a Java replica.

        Does not currently support streaming.
        """
        if query.metadata.is_streaming:
            raise RuntimeError("Streaming not supported for Java.")

        if len(query.args) != 1:
            raise ValueError("Java handle calls only support a single argument.")

        return self._actor_handle.handle_request.remote(
            RequestMetadataProto(
                request_id=query.metadata.request_id,
                endpoint=query.metadata.endpoint,
                # Default call method in java is "call," not "__call__" like Python.
                call_method="call"
                if query.metadata.call_method == "__call__"
                else query.metadata.call_method,
            ).SerializeToString(),
            query.args,
        )

    def _send_query_python(
        self, query: Query
    ) -> Union[ray.ObjectRef, "ray._raylet.ObjectRefGenerator"]:
        """Send the query to a Python replica."""
        if query.metadata.is_streaming:
            method = self._actor_handle.handle_request_streaming.options(
                num_returns="streaming"
            )
        else:
            method = self._actor_handle.handle_request

        return method.remote(pickle.dumps(query.metadata), *query.args, **query.kwargs)

    def send_query(
        self, query: Query
    ) -> Union[ray.ObjectRef, "ray._raylet.ObjectRefGenerator"]:
        if self._replica_info.is_cross_language:
            return self._send_query_java(query)
        else:
            return self._send_query_python(query)


class ReplicaScheduler(ABC):
    """Abstract interface for a replica scheduler (how the router calls it)."""

    @abstractmethod
    async def assign_replica(
        self, query: Query
    ) -> Union[ray.ObjectRef, "ray._raylet.ObjectRefGenerator"]:
        pass

    @abstractmethod
    def update_replicas(self, replicas: List[ActorReplicaWrapper]):
        pass

    def update_running_replicas(self, running_replicas: List[RunningReplicaInfo]):
        """Compatibility shim for RunningReplicaInfo datatype."""
        return self.update_replicas([ActorReplicaWrapper(r) for r in running_replicas])

    @property
    @abstractmethod
    def curr_replicas(self) -> Dict[str, ReplicaWrapper]:
        pass


@dataclass
class PendingRequest:
    future: asyncio.Future
    metadata: RequestMetadata


class LocalityScope(str, enum.Enum):
    NODE = "NODE"
    AVAILABILITY_ZONE = "AVAILABILITY_ZONE"


class PowerOfTwoChoicesReplicaScheduler(ReplicaScheduler):
    """Chooses a replica for each request using the "power of two choices" procedure.

    Requests are scheduled in FIFO order.

    When a request comes in, two candidate replicas are chosen randomly. Each replica
    is sent a control message to fetch its queue length.

    The replica responds with two items: (queue_length, accepted). Only replicas that
    accept the request are considered; between those, the one with the lower queue
    length is chosen.

    In the case when neither replica accepts the request (e.g., their queues are full),
    the procedure is repeated with backoff. This backoff repeats indefinitely until a
    replica is chosen, so the caller should use timeouts and cancellation to avoid
    hangs.

    Each request being scheduled may spawn an independent task that runs the scheduling
    procedure concurrently. This task will not necessarily satisfy the request that
    started it (in order to maintain the FIFO order). The total number of tasks is
    capped at (2 * num_replicas).
    """

    # The sequence of backoff timeouts to use when all replicas' queues are full.
    # The last item in the list is the max timeout and will be used repeatedly.
    backoff_sequence_s = [0, 0.05, 0.1, 0.15, 0.2, 0.5, 1.0]

    # Deadline for replicas to respond with their queue length. If the response isn't
    # received within this deadline, the replica will not be considered.
    # If this deadline is repeatedly missed, it will be exponentially increased up to
    # the maximum configured here.
    queue_len_response_deadline_s = RAY_SERVE_QUEUE_LENGTH_RESPONSE_DEADLINE_S
    max_queue_len_response_deadline_s = RAY_SERVE_MAX_QUEUE_LENGTH_RESPONSE_DEADLINE_S

    # Hard limit on the maximum number of scheduling tasks to run. Having too many of
    # these tasks can cause stability issue due to too much load on the local process
    # and many too requests in flight to fetch replicas' queue lengths.
    max_num_scheduling_tasks_cap = 50

    def __init__(
        self,
        event_loop: asyncio.AbstractEventLoop,
        deployment_id: DeploymentID,
        prefer_local_node_routing: bool = False,
        prefer_local_az_routing: bool = False,
        self_node_id: Optional[str] = None,
        self_actor_id: Optional[str] = None,
        self_availability_zone: Optional[str] = None,
    ):
        self._loop = event_loop
        self._deployment_id = deployment_id
        self._prefer_local_node_routing = prefer_local_node_routing
        self._prefer_local_az_routing = prefer_local_az_routing
        self._self_node_id = self_node_id
        self._self_availability_zone = self_availability_zone

        # Current replicas available to be scheduled.
        # Updated via `update_replicas`.
        self._replica_id_set: Set[str] = set()
        self._replicas: Dict[str, ReplicaWrapper] = {}

        # NOTE(edoakes): Python 3.10 removed the `loop` parameter to `asyncio.Event`.
        # Now, the `asyncio.Event` will call `get_running_loop` in its constructor to
        # determine the loop to attach to. This class can be constructed for the handle
        # from a different loop than it uses for scheduling, so we need to construct it
        # lazily to avoid an error due to the event being attached to the wrong loop.
        self._lazily_constructed_replicas_updated_event: Optional[asyncio.Event] = None

        # Colocated replicas (e.g. wrt node, AZ)
        self._colocated_replica_ids: DefaultDict[LocalityScope, Set[str]] = defaultdict(
            set
        )
        self._multiplexed_model_id_to_replica_ids: DefaultDict[Set[str]] = defaultdict(
            set
        )

        # When there is no match for a multiplexed model id, we will try to fallback
        # to all replicas immediately. This set is used to make sure we only fallback
        # once for concurrent requests for the same model id.
        # Whenever there is a match, we will remove the the model id from this set.
        self._multiplexed_model_id_fallback_match: Set[str] = set()

        # Tasks running the scheduling loop. The size of this set may vary over time
        # as new tasks will be scheduled when a request comes in or new replicas are
        # added, but it will not exceed self.max_num_scheduling_tasks.
        self._scheduling_tasks: Set[asyncio.Task] = set()

        # We keep two separate queues of pending requests:
        # - self._pending_requests_to_fulfill is a queue that will be used to fulfill
        # requests in FIFO order by scheduling tasks once they've acquired a replica.
        # To avoid long tail latencies due to backoff, the scheduling task started by
        # a given request may not be the one to fulfill it.
        # - self._pending_requests_to_schedule is a queue that is used for tasks to
        # best-effort grab the metadata of requests waiting to be fulfilled. This is
        # currently used for scheduling tasks to know which multiplexed model IDs they
        # should be trying to get replicas for.
        self._pending_requests_to_fulfill: Deque[PendingRequest] = deque()
        self._pending_requests_to_schedule: Deque[PendingRequest] = deque()

        # Prepare scheduler metrics.
        self.num_scheduling_tasks_gauge = metrics.Gauge(
            "serve_num_scheduling_tasks",
            description="The number of request scheduling tasks in the router.",
            tag_keys=("app", "deployment", "actor_id"),
        ).set_default_tags(
            {
                "app": self._deployment_id.app,
                "deployment": self._deployment_id.name,
                "actor_id": self_actor_id if self_actor_id else "",
            }
        )
        self.num_scheduling_tasks_gauge.set(0)

        self.num_scheduling_tasks_in_backoff = 0
        self.num_scheduling_tasks_in_backoff_gauge = metrics.Gauge(
            "serve_num_scheduling_tasks_in_backoff",
            description=(
                "The number of request scheduling tasks in the router "
                "that are undergoing backoff."
            ),
            tag_keys=("app", "deployment", "actor_id"),
        ).set_default_tags(
            {
                "app": self._deployment_id.app,
                "deployment": self._deployment_id.name,
                "actor_id": self_actor_id if self_actor_id else "",
            }
        )
        self.num_scheduling_tasks_in_backoff_gauge.set(
            self.num_scheduling_tasks_in_backoff
        )

    @property
    def _replicas_updated_event(self) -> asyncio.Event:
        """Lazily construct `asyncio.Event`.

        See comment for self._lazily_constructed_replicas_updated_event.
        """
        if self._lazily_constructed_replicas_updated_event is None:
            self._lazily_constructed_replicas_updated_event = asyncio.Event()

        return self._lazily_constructed_replicas_updated_event

    @property
    def num_pending_requests(self) -> int:
        """Current number of requests pending assignment."""
        return len(self._pending_requests_to_fulfill)

    @property
    def curr_num_scheduling_tasks(self) -> int:
        """Current number of scheduling tasks running."""
        return len(self._scheduling_tasks)

    @property
    def max_num_scheduling_tasks(self) -> int:
        """Max number of scheduling tasks to run at any time."""
        return min(self.max_num_scheduling_tasks_cap, 2 * len(self._replicas))

    @property
    def target_num_scheduling_tasks(self) -> int:
        """Target number of scheduling tasks to be running based on pending requests.

        This will never exceed `self.max_num_scheduling_tasks`.
        """
        return min(self.num_pending_requests, self.max_num_scheduling_tasks)

    @property
    def curr_replicas(self) -> Dict[str, ReplicaWrapper]:
        return self._replicas

    @property
    def app_name(self) -> str:
        return self._deployment_id.app

    def update_replicas(self, replicas: List[ReplicaWrapper]):
        """Update the set of available replicas to be considered for scheduling.

        When the set of replicas changes, we may spawn additional scheduling tasks
        if there are pending requests.
        """
        new_replicas = {}
        new_replica_id_set = set()
        new_colocated_replica_ids = defaultdict(set)
        new_multiplexed_model_id_to_replica_ids = defaultdict(set)
        for r in replicas:
            new_replicas[r.replica_id] = r
            new_replica_id_set.add(r.replica_id)
            if self._self_node_id is not None and r.node_id == self._self_node_id:
                new_colocated_replica_ids[LocalityScope.NODE].add(r.replica_id)
            if (
                self._self_availability_zone is not None
                and r.availability_zone == self._self_availability_zone
            ):
                new_colocated_replica_ids[LocalityScope.AVAILABILITY_ZONE].add(
                    r.replica_id
                )
            for model_id in r.multiplexed_model_ids:
                new_multiplexed_model_id_to_replica_ids[model_id].add(r.replica_id)

        if self._replica_id_set != new_replica_id_set:
            app_msg = f" in application '{self.app_name}'" if self.app_name else ""
            logger.info(
                f"Got updated replicas for deployment '{self._deployment_id.name}'"
                f"{app_msg}: {new_replica_id_set}.",
                extra={"log_to_stderr": False},
            )

        self._replicas = new_replicas
        self._replica_id_set = new_replica_id_set
        self._colocated_replica_ids = new_colocated_replica_ids
        self._multiplexed_model_id_to_replica_ids = (
            new_multiplexed_model_id_to_replica_ids
        )
        self._replicas_updated_event.set()
        self.maybe_start_scheduling_tasks()

    def _get_candidate_multiplexed_replica_ids(
        self,
        model_id: str,
        get_from_all_replicas: bool = False,
    ) -> Set[str]:
        """Get multiplexed model candidates from the current replica.

        By default, we will only choose from replicas that have the requested
        multiplexed model id, if not matched, the function will return an empty set.

        If get_from_all_replicas is True, we will choose from all replicas,
        and we will choose all replicas with the least number of multiplexed model
        ids.

        """

        candidates = set()

        if not get_from_all_replicas:
            if model_id in self._multiplexed_model_id_to_replica_ids:
                candidates = self._multiplexed_model_id_to_replica_ids[model_id]
                if len(candidates) > 0:
                    return candidates
            return candidates

        # Sort the replicas by the number of multiplexed model ids they have.
        # Choose all replicas with the least number of multiplexed model ids.
        sorted_replicas = sorted(
            self._replicas.values(), key=lambda x: len(x.multiplexed_model_ids)
        )
        least_num_multiplexed_model_ids = math.inf
        for replica in sorted_replicas:
            if len(replica.multiplexed_model_ids) <= least_num_multiplexed_model_ids:
                candidates.add(replica.replica_id)
                least_num_multiplexed_model_ids = len(replica.multiplexed_model_ids)
            else:
                break

        return candidates

    async def choose_two_replicas_with_backoff(
        self,
        request_metadata: Optional[RequestMetadata] = None,
    ) -> AsyncGenerator[List[RunningReplicaInfo], None]:
        """Generator that repeatedly chooses (at most) two random available replicas.

        In the first iteration, only replicas colocated on the same node as this router
        will be considered. If those are occupied, the full set of replicas will be
        considered on subsequent iterations.

        For multiplexing, this will first attempt to choose replicas that have the
        requested model ID for a configured timeout. If no replicas with the matching
        model ID are available after that timeout, it will fall back to the regular
        procedure.

        After each iteration, there will be an increasing backoff sleep time (dictated
        by `self.backoff_sequence_s`). The caller should exit the generator to reset the
        backoff sleep time.
        """

        try:
            entered_backoff = False
            backoff_index = 0
            multiplexed_start_matching_time = None
            multiplexed_matching_timeout = random.uniform(
                RAY_SERVE_MULTIPLEXED_MODEL_ID_MATCHING_TIMEOUT_S,
                RAY_SERVE_MULTIPLEXED_MODEL_ID_MATCHING_TIMEOUT_S * 2,
            )
            tried_same_node = False
            tried_same_az = False

            while True:
                # If no replicas are available, wait until `update_replicas` is called.
                while len(self._replicas) == 0:
                    app_msg = (
                        f" in application '{self.app_name}'" if self.app_name else ""
                    )
                    logger.info(
                        "Tried to assign replica for deployment "
                        f"'{self._deployment_id.name}'{app_msg} but none are "
                        "available. Waiting for new replicas to be added.",
                        extra={"log_to_stderr": False},
                    )
                    self._replicas_updated_event.clear()
                    await self._replicas_updated_event.wait()
                    logger.info(
                        f"Got replicas for deployment '{self._deployment_id.name}'"
                        f"{app_msg}, waking up.",
                        extra={"log_to_stderr": False},
                    )

                if multiplexed_start_matching_time is None:
                    multiplexed_start_matching_time = time.time()

                candidate_replica_ids = None
                if (
                    request_metadata is not None
                    and request_metadata.multiplexed_model_id
                ):
                    # Get candidates for multiplexed model ID.
                    if (
                        time.time() - multiplexed_start_matching_time
                        < multiplexed_matching_timeout
                    ):
                        candidate_replica_ids = (
                            self._get_candidate_multiplexed_replica_ids(
                                request_metadata.multiplexed_model_id
                            )
                        )
                        # When there is no match for a multiplexed model id,
                        # we will try to fallback to all replicas immediately.
                        if (
                            len(candidate_replica_ids) == 0
                            and request_metadata.multiplexed_model_id
                            not in self._multiplexed_model_id_fallback_match
                        ):
                            candidate_replica_ids = (
                                self._get_candidate_multiplexed_replica_ids(
                                    request_metadata.multiplexed_model_id,
                                    get_from_all_replicas=True,
                                )
                            )
                            self._multiplexed_model_id_fallback_match.add(
                                request_metadata.multiplexed_model_id
                            )
                        elif len(candidate_replica_ids) > 0:
                            self._multiplexed_model_id_fallback_match.discard(
                                request_metadata.multiplexed_model_id
                            )
                    else:
                        candidate_replica_ids = (
                            self._get_candidate_multiplexed_replica_ids(
                                request_metadata.multiplexed_model_id,
                                get_from_all_replicas=True,
                            )
                        )
                elif (
                    self._prefer_local_node_routing
                    and not tried_same_node
                    and len(self._colocated_replica_ids[LocalityScope.NODE]) > 0
                ):
                    # Attempt to schedule requests to replicas on the
                    # same node at most once
                    candidate_replica_ids = self._colocated_replica_ids[
                        LocalityScope.NODE
                    ]
                    tried_same_node = True
                elif (
                    self._prefer_local_az_routing
                    and not tried_same_az
                    and len(
                        self._colocated_replica_ids[LocalityScope.AVAILABILITY_ZONE]
                    )
                    > 0
                ):
                    # Attempt to schedule requests to replicas in the same
                    # AZ at most once
                    candidate_replica_ids = self._colocated_replica_ids[
                        LocalityScope.AVAILABILITY_ZONE
                    ]
                    tried_same_az = True
                else:
                    # On subsequent iterations or when there are no replicas on the same
                    # node or AZ, consider all available replicas.
                    candidate_replica_ids = self._replica_id_set

                if candidate_replica_ids:
                    chosen_ids = random.sample(
                        list(candidate_replica_ids),
                        k=min(2, len(candidate_replica_ids)),
                    )
                    yield [self._replicas[chosen_id] for chosen_id in chosen_ids]

                if not entered_backoff:
                    entered_backoff = True
                    self.num_scheduling_tasks_in_backoff += 1
                    self.num_scheduling_tasks_in_backoff_gauge.set(
                        self.num_scheduling_tasks_in_backoff
                    )

                await asyncio.sleep(self.backoff_sequence_s[backoff_index])
                backoff_index = min(backoff_index + 1, len(self.backoff_sequence_s) - 1)
        finally:
            if entered_backoff:
                self.num_scheduling_tasks_in_backoff -= 1
                self.num_scheduling_tasks_in_backoff_gauge.set(
                    self.num_scheduling_tasks_in_backoff
                )

    async def select_from_candidate_replicas(
        self,
        candidates: List[ReplicaWrapper],
        backoff_index: int,
    ) -> Optional[ReplicaWrapper]:
        """Chooses the best replica from the list of candidates.

        If none of the replicas can be scheduled, returns `None`.

        The queue length at each replica is queried directly from it. The time waited
        for these queries is capped by a response deadline; if a replica doesn't
        doesn't respond within the deadline it is not considered. The deadline will be
        increased exponentially in backoff.

        Among replicas that respond within the deadline and accept the request (don't
        have full queues), the one with the lowest queue length is chosen.
        """
        # Ensure the max deadline is always >= the initial deadline.
        max_queue_len_response_deadline_s = max(
            self.queue_len_response_deadline_s,
            self.max_queue_len_response_deadline_s,
        )
        queue_len_response_deadline_s = min(
            self.queue_len_response_deadline_s * (2**backoff_index),
            max_queue_len_response_deadline_s,
        )

        get_queue_state_tasks = []
        for c in candidates:
            t = self._loop.create_task(
                c.get_queue_state(deadline_s=queue_len_response_deadline_s)
            )
            t.replica_id = c.replica_id
            get_queue_state_tasks.append(t)

        done, pending = await asyncio.wait(
            get_queue_state_tasks,
            timeout=queue_len_response_deadline_s,
            return_when=asyncio.ALL_COMPLETED,
        )
        for t in pending:
            t.cancel()
            logger.warning(
                f"Failed to get queue length from replica {t.replica_id} "
                f"within {queue_len_response_deadline_s}s. If this happens repeatedly "
                "it's likely caused by high network latency in the cluster. You can "
                "configure the deadline using the "
                "`RAY_SERVE_QUEUE_LENGTH_RESPONSE_DEADLINE_S` environment variable."
            )

        chosen_replica_id = None
        lowest_queue_len = math.inf
        for t in done:
            if t.exception() is not None:
                msg = (
                    "Failed to fetch queue length for "
                    f"replica {t.replica_id}: '{t.exception()}'"
                )
                # If we get a RayActorError, it means the replica actor has died. This
                # is not recoverable (the controller will start a new replica in its
                # place), so we should no longer consider it for requests.
                if isinstance(t.exception(), RayActorError):
                    self._replicas.pop(t.replica_id, None)
                    self._replica_id_set.discard(t.replica_id)
                    for id_set in self._colocated_replica_ids.values():
                        id_set.discard(t.replica_id)
                    msg += " This replica will no longer be considered for requests."

                logger.warning(msg)
            else:
                queue_len, accepted = t.result()
                if accepted and queue_len < lowest_queue_len:
                    chosen_replica_id = t.replica_id
                    lowest_queue_len = queue_len

        if chosen_replica_id is None:
            return None

        # `self._replicas` may have been updated since the candidates were chosen.
        # In that case, return `None` so a new one is selected.
        return self._replicas.get(chosen_replica_id, None)

    def _get_pending_request_matching_metadata(
        self,
        replica: ReplicaWrapper,
        request_metadata: Optional[RequestMetadata] = None,
    ) -> Optional[PendingRequest]:
        if request_metadata is None or not request_metadata.multiplexed_model_id:
            return None

        for pr in self._pending_requests_to_fulfill:
            if (
                not pr.future.done()
                and pr.metadata.multiplexed_model_id
                == request_metadata.multiplexed_model_id
            ):
                return pr

        return None

    def fulfill_next_pending_request(
        self,
        replica: ReplicaWrapper,
        request_metadata: Optional[RequestMetadata] = None,
    ):
        """Assign the replica to the next pending request in FIFO order.

        If a pending request has been cancelled, it will be popped from the queue
        and not assigned.
        """
        # First try to match a pending request based on the request metadata (currently
        # this only looks at the multiplexed model ID).
        matched_pending_request = self._get_pending_request_matching_metadata(
            replica, request_metadata
        )
        if matched_pending_request is not None:
            matched_pending_request.future.set_result(replica)
            self._pending_requests_to_fulfill.remove(matched_pending_request)
            return

        # If no pending request matches the request metadata, fulfill the next in the
        # queue in FIFO order, passing over futures that have been cancelled.
        while len(self._pending_requests_to_fulfill) > 0:
            pr = self._pending_requests_to_fulfill.popleft()
            if not pr.future.done():
                pr.future.set_result(replica)
                break

    def _get_next_pending_request_metadata_to_schedule(
        self,
    ) -> Optional[RequestMetadata]:
        while len(self._pending_requests_to_schedule) > 0:
            pr = self._pending_requests_to_schedule.popleft()
            if not pr.future.done():
                return pr.metadata

        return None

    async def fulfill_pending_requests(self):
        """Repeatedly tries to fulfill a pending request with an available replica.

        This is expected to be run inside a task in self._scheduling tasks.

        When a replica is found, this method will exit if the number of scheduling tasks
        has exceeded the target number. Else it will loop again to schedule another
        replica.
        """
        try:
            while len(self._scheduling_tasks) <= self.target_num_scheduling_tasks:
                backoff_index = 0
                request_metadata = self._get_next_pending_request_metadata_to_schedule()
                async for candidates in self.choose_two_replicas_with_backoff(
                    request_metadata
                ):
                    replica = await self.select_from_candidate_replicas(
                        candidates, backoff_index
                    )
                    if replica is not None:
                        self.fulfill_next_pending_request(replica, request_metadata)
                        break

                    backoff_index += 1

        except Exception:
            logger.exception("Unexpected error in fulfill_pending_requests.")
        finally:
            self._scheduling_tasks.remove(asyncio.current_task(loop=self._loop))
            self.num_scheduling_tasks_gauge.set(self.curr_num_scheduling_tasks)

    def maybe_start_scheduling_tasks(self):
        """Start scheduling tasks to fulfill pending requests if necessary.

        Starts tasks so that there is at least one task per pending request
        (respecting the max number of scheduling tasks).

        In the common case, this will start a single task when a new request comes
        in for scheduling. However, in cases where the number of available replicas
        is updated or a task exits unexpectedly, we may need to start multiple.
        """
        tasks_to_start = (
            self.target_num_scheduling_tasks - self.curr_num_scheduling_tasks
        )
        for _ in range(tasks_to_start):
            self._scheduling_tasks.add(
                self._loop.create_task(self.fulfill_pending_requests())
            )
        if tasks_to_start > 0:
            self.num_scheduling_tasks_gauge.set(self.curr_num_scheduling_tasks)

    async def choose_replica_for_query(self, query: Query) -> ReplicaWrapper:
        """Chooses a replica to send the provided request to.

        Requests are scheduled in FIFO order, so this puts a future on the internal
        queue that will be resolved when a replica is available and it's the front of
        the queue.

        Upon cancellation (by the caller), the future is cancelled and will be passed
        over when a replica becomes available.
        """
        pending_request = PendingRequest(asyncio.Future(), query.metadata)
        try:
            self._pending_requests_to_fulfill.append(pending_request)
            self._pending_requests_to_schedule.append(pending_request)
            self.maybe_start_scheduling_tasks()
            replica = await pending_request.future
        except asyncio.CancelledError as e:
            pending_request.future.cancel()

            raise e from None

        return replica

    async def assign_replica(
        self, query: Query
    ) -> Union[ray.ObjectRef, "ray._raylet.ObjectRefGenerator"]:
        """Choose a replica for the request and send it.

        This will block indefinitely if no replicas are available to handle the
        request, so it's up to the caller to time out or cancel the request.
        """
        replica = await self.choose_replica_for_query(query)
        return replica.send_query(query)


>>>>>>> 606c1f30
class Router:
    def __init__(
        self,
        controller_handle: ActorHandle,
        deployment_id: DeploymentID,
        handle_id: str,
        self_node_id: str,
        self_actor_id: str,
        self_availability_zone: Optional[str],
        event_loop: asyncio.BaseEventLoop = None,
        _prefer_local_node_routing: bool = False,
        _router_cls: Optional[str] = None,
    ):
        """Used to assign requests to downstream replicas for a deployment.

        The scheduling behavior is delegated to a ReplicaScheduler; this is a thin
        wrapper that adds metrics and logging.
        """
        self._event_loop = event_loop
        self.deployment_id = deployment_id
        self.handle_id = handle_id

        if _router_cls:
            self._replica_scheduler = load_class(_router_cls)(
                event_loop=event_loop, deployment_id=deployment_id
            )
        else:
            self._replica_scheduler = PowerOfTwoChoicesReplicaScheduler(
                event_loop,
                deployment_id,
                _prefer_local_node_routing,
                RAY_SERVE_PROXY_PREFER_LOCAL_AZ_ROUTING,
                self_node_id,
                self_actor_id,
                self_availability_zone,
            )

        logger.info(
            f"Using router {self._replica_scheduler.__class__}.",
            extra={"log_to_stderr": False},
        )

        # -- Metrics Registration -- #
        self.num_router_requests = metrics.Counter(
            "serve_num_router_requests",
            description="The number of requests processed by the router.",
            tag_keys=("deployment", "route", "application"),
        )
        self.num_router_requests.set_default_tags(
            {"deployment": deployment_id.name, "application": deployment_id.app}
        )

        self.num_queued_queries = 0
        self.num_queued_queries_gauge = metrics.Gauge(
            "serve_deployment_queued_queries",
            description=(
                "The current number of queries to this deployment waiting"
                " to be assigned to a replica."
            ),
            tag_keys=("deployment", "application"),
        )
        self.num_queued_queries_gauge.set_default_tags(
            {"deployment": deployment_id.name, "application": deployment_id.app}
        )

        self.long_poll_client = LongPollClient(
            controller_handle,
            {
                (
                    LongPollNamespace.RUNNING_REPLICAS,
                    deployment_id,
                ): self._replica_scheduler.update_running_replicas,
                (
                    LongPollNamespace.AUTOSCALING_CONFIG,
                    deployment_id,
                ): self.update_autoscaling_config,
            },
            call_in_event_loop=event_loop,
        )

        self.metrics_pusher = MetricsPusher()
        self.autoscaling_config = None
        self.push_metrics_to_controller = controller_handle.record_handle_metrics.remote

    def update_autoscaling_config(self, autoscaling_config):
        self.autoscaling_config = autoscaling_config

        # Start the metrics pusher if autoscaling is enabled.
        if self.autoscaling_config:
            # Optimization for autoscaling cold start time. If there are
            # currently 0 replicas for the deployment, and there is at
            # least one queued query on this router, then immediately
            # push handle metric to the controller.
            if (
                len(self._replica_scheduler.curr_replicas) == 0
                and self.num_queued_queries
            ):
                self.push_metrics_to_controller(
                    self._collect_handle_queue_metrics(), time.time()
                )

            self.metrics_pusher.register_or_update_task(
                PUSH_METRICS_TO_CONTROLLER_TASK_NAME,
                self._collect_handle_queue_metrics,
                HANDLE_METRIC_PUSH_INTERVAL_S,
                self.push_metrics_to_controller,
            )

            self.metrics_pusher.start()
        else:
            if self.metrics_pusher:
                self.metrics_pusher.shutdown()

    def _collect_handle_queue_metrics(self) -> Dict[str, int]:
        return (self.deployment_id, self.handle_id), self.num_queued_queries

    async def _replace_known_types_in_args(
<<<<<<< HEAD
        self, args: Tuple[Any], kwargs: Dict[str, Any]
=======
        self, request_args: Tuple[Any], request_kwargs: Dict[str, Any]
>>>>>>> 606c1f30
    ) -> Tuple[Tuple[Any], Dict[str, Any]]:
        """Uses the `_PyObjScanner` to find and replace known types.

        1) Replaces `asyncio.Task` objects with their results. This is used for the old
           serve handle API and should be removed once that API is deprecated & removed.
        2) Replaces `DeploymentResponse` objects with their resolved object refs. This
           enables composition without explicitly calling `_to_object_ref`.
        """
        from ray.serve.handle import (
            DeploymentResponse,
            DeploymentResponseGenerator,
            _DeploymentResponseBase,
        )

        scanner = _PyObjScanner(source_type=(asyncio.Task, _DeploymentResponseBase))

        try:
            tasks = []
            responses = []
            replacement_table = {}
<<<<<<< HEAD
            objs = scanner.find_nodes((args, kwargs))
=======
            objs = scanner.find_nodes((request_args, request_kwargs))
>>>>>>> 606c1f30
            for obj in objs:
                if isinstance(obj, asyncio.Task):
                    tasks.append(obj)
                elif isinstance(obj, DeploymentResponseGenerator):
                    raise RuntimeError(
                        "Streaming deployment handle results cannot be passed to "
                        "downstream handle calls. If you have a use case requiring "
                        "this feature, please file a feature request on GitHub."
                    )
                elif isinstance(obj, DeploymentResponse):
                    responses.append(obj)

            for task in tasks:
                # NOTE(edoakes): this is a hack to enable the legacy behavior of passing
                # `asyncio.Task` objects directly to downstream handle calls without
                # `await`. Because the router now runs on a separate loop, the
                # `asyncio.Task` can't directly be awaited here. So we use the
                # thread-safe `concurrent.futures.Future` instead.
                # This can be removed when `RayServeHandle` is fully deprecated.
                if hasattr(task, "_ray_serve_object_ref_future"):
                    future = task._ray_serve_object_ref_future
                    replacement_table[task] = await asyncio.wrap_future(future)
                else:
                    replacement_table[task] = task

            # Gather `DeploymentResponse` object refs concurrently.
            if len(responses) > 0:
                obj_refs = await asyncio.gather(
                    *[r._to_object_ref() for r in responses]
                )
                replacement_table.update((zip(responses, obj_refs)))

            return scanner.replace_nodes(replacement_table)
        finally:
            # Make the scanner GC-able to avoid memory leaks.
            scanner.clear()

    async def assign_request(
        self,
        request_meta: RequestMetadata,
        *request_args,
        **request_kwargs,
    ) -> Union[ray.ObjectRef, "ray._raylet.ObjectRefGenerator"]:
        """Assign a query to a replica and return the resulting object_ref."""

        self.num_router_requests.inc(tags={"route": request_meta.route})
        self.num_queued_queries += 1
        self.num_queued_queries_gauge.set(self.num_queued_queries)

        # Optimization: if there are currently zero replicas for a deployment,
        # push handle metric to controller to allow for fast cold start time.
        # Only do it for the first query to arrive on the router.
        # NOTE(zcin): this is making the assumption that this method DOES
        # NOT give up the async event loop above this conditional. If
        # you need to yield the event loop above this conditional, you
        # will need to remove the check "self.num_queued_queries == 1"
        if (
            self.autoscaling_config
            and len(self._replica_scheduler.curr_replicas) == 0
            and self.num_queued_queries == 1
        ):
            self.push_metrics_to_controller(
                self._collect_handle_queue_metrics(), time.time()
            )

        try:
            request_args, request_kwargs = await self._replace_known_types_in_args(
                request_args, request_kwargs
            )
            query = Query(
                args=list(request_args),
                kwargs=request_kwargs,
                metadata=request_meta,
            )
            return await self._replica_scheduler.assign_replica(query)
        finally:
            # If the query is disconnected before assignment, this coroutine
            # gets cancelled by the caller and an asyncio.CancelledError is
            # raised. The finally block ensures that num_queued_queries
            # is correctly decremented in this case.
            self.num_queued_queries -= 1
            self.num_queued_queries_gauge.set(self.num_queued_queries)

    def shutdown(self):
        """Shutdown router gracefully.

        The metrics_pusher needs to be shutdown separately.
        """
        if self.metrics_pusher:
            self.metrics_pusher.shutdown()<|MERGE_RESOLUTION|>--- conflicted
+++ resolved
@@ -25,793 +25,6 @@
 PUSH_METRICS_TO_CONTROLLER_TASK_NAME = "push_metrics_to_controller"
 
 
-<<<<<<< HEAD
-=======
-@dataclass
-class Query:
-    args: List[Any]
-    kwargs: Dict[Any, Any]
-    metadata: RequestMetadata
-
-
-class ReplicaWrapper(ABC):
-    """Defines the interface for a scheduler to talk to a replica.
-
-    This is used to abstract away details of Ray actor calls for testing.
-    """
-
-    @property
-    def replica_id(self) -> str:
-        """Replica ID of this replica."""
-        pass
-
-    @property
-    def multiplexed_model_ids(self) -> Set[str]:
-        """Set of model IDs on this replica."""
-        pass
-
-    async def get_queue_state(self, *, deadline_s: float) -> Tuple[int, bool]:
-        """Returns tuple of (queue_len, accepted).
-
-        `deadline_s` is passed to verify backoff for testing.
-        """
-        pass
-
-    def send_query(
-        self, query: Query
-    ) -> Union[ray.ObjectRef, "ray._raylet.ObjectRefGenerator"]:
-        """Send query to this replica."""
-        pass
-
-
-class ActorReplicaWrapper:
-    def __init__(self, replica_info: RunningReplicaInfo):
-        self._replica_info = replica_info
-        self._multiplexed_model_ids = set(replica_info.multiplexed_model_ids)
-
-        if replica_info.is_cross_language:
-            self._actor_handle = JavaActorHandleProxy(replica_info.actor_handle)
-        else:
-            self._actor_handle = replica_info.actor_handle
-
-    @property
-    def replica_id(self) -> str:
-        return self._replica_info.replica_tag
-
-    @property
-    def node_id(self) -> str:
-        return self._replica_info.node_id
-
-    @property
-    def availability_zone(self) -> Optional[str]:
-        return self._replica_info.availability_zone
-
-    @property
-    def multiplexed_model_ids(self) -> Set[str]:
-        return self._multiplexed_model_ids
-
-    async def get_queue_state(self, *, deadline_s: float) -> Tuple[int, bool]:
-        # NOTE(edoakes): the `get_num_ongoing_requests` method name is shared by
-        # the Python and Java replica implementations. If you change it, you need to
-        # change both (or introduce a branch here).
-        obj_ref = self._actor_handle.get_num_ongoing_requests.remote()
-        try:
-            queue_len = await obj_ref
-            accepted = queue_len < self._replica_info.max_concurrent_queries
-            return queue_len, accepted
-        except asyncio.CancelledError:
-            ray.cancel(obj_ref)
-            raise
-
-    def _send_query_java(self, query: Query) -> ray.ObjectRef:
-        """Send the query to a Java replica.
-
-        Does not currently support streaming.
-        """
-        if query.metadata.is_streaming:
-            raise RuntimeError("Streaming not supported for Java.")
-
-        if len(query.args) != 1:
-            raise ValueError("Java handle calls only support a single argument.")
-
-        return self._actor_handle.handle_request.remote(
-            RequestMetadataProto(
-                request_id=query.metadata.request_id,
-                endpoint=query.metadata.endpoint,
-                # Default call method in java is "call," not "__call__" like Python.
-                call_method="call"
-                if query.metadata.call_method == "__call__"
-                else query.metadata.call_method,
-            ).SerializeToString(),
-            query.args,
-        )
-
-    def _send_query_python(
-        self, query: Query
-    ) -> Union[ray.ObjectRef, "ray._raylet.ObjectRefGenerator"]:
-        """Send the query to a Python replica."""
-        if query.metadata.is_streaming:
-            method = self._actor_handle.handle_request_streaming.options(
-                num_returns="streaming"
-            )
-        else:
-            method = self._actor_handle.handle_request
-
-        return method.remote(pickle.dumps(query.metadata), *query.args, **query.kwargs)
-
-    def send_query(
-        self, query: Query
-    ) -> Union[ray.ObjectRef, "ray._raylet.ObjectRefGenerator"]:
-        if self._replica_info.is_cross_language:
-            return self._send_query_java(query)
-        else:
-            return self._send_query_python(query)
-
-
-class ReplicaScheduler(ABC):
-    """Abstract interface for a replica scheduler (how the router calls it)."""
-
-    @abstractmethod
-    async def assign_replica(
-        self, query: Query
-    ) -> Union[ray.ObjectRef, "ray._raylet.ObjectRefGenerator"]:
-        pass
-
-    @abstractmethod
-    def update_replicas(self, replicas: List[ActorReplicaWrapper]):
-        pass
-
-    def update_running_replicas(self, running_replicas: List[RunningReplicaInfo]):
-        """Compatibility shim for RunningReplicaInfo datatype."""
-        return self.update_replicas([ActorReplicaWrapper(r) for r in running_replicas])
-
-    @property
-    @abstractmethod
-    def curr_replicas(self) -> Dict[str, ReplicaWrapper]:
-        pass
-
-
-@dataclass
-class PendingRequest:
-    future: asyncio.Future
-    metadata: RequestMetadata
-
-
-class LocalityScope(str, enum.Enum):
-    NODE = "NODE"
-    AVAILABILITY_ZONE = "AVAILABILITY_ZONE"
-
-
-class PowerOfTwoChoicesReplicaScheduler(ReplicaScheduler):
-    """Chooses a replica for each request using the "power of two choices" procedure.
-
-    Requests are scheduled in FIFO order.
-
-    When a request comes in, two candidate replicas are chosen randomly. Each replica
-    is sent a control message to fetch its queue length.
-
-    The replica responds with two items: (queue_length, accepted). Only replicas that
-    accept the request are considered; between those, the one with the lower queue
-    length is chosen.
-
-    In the case when neither replica accepts the request (e.g., their queues are full),
-    the procedure is repeated with backoff. This backoff repeats indefinitely until a
-    replica is chosen, so the caller should use timeouts and cancellation to avoid
-    hangs.
-
-    Each request being scheduled may spawn an independent task that runs the scheduling
-    procedure concurrently. This task will not necessarily satisfy the request that
-    started it (in order to maintain the FIFO order). The total number of tasks is
-    capped at (2 * num_replicas).
-    """
-
-    # The sequence of backoff timeouts to use when all replicas' queues are full.
-    # The last item in the list is the max timeout and will be used repeatedly.
-    backoff_sequence_s = [0, 0.05, 0.1, 0.15, 0.2, 0.5, 1.0]
-
-    # Deadline for replicas to respond with their queue length. If the response isn't
-    # received within this deadline, the replica will not be considered.
-    # If this deadline is repeatedly missed, it will be exponentially increased up to
-    # the maximum configured here.
-    queue_len_response_deadline_s = RAY_SERVE_QUEUE_LENGTH_RESPONSE_DEADLINE_S
-    max_queue_len_response_deadline_s = RAY_SERVE_MAX_QUEUE_LENGTH_RESPONSE_DEADLINE_S
-
-    # Hard limit on the maximum number of scheduling tasks to run. Having too many of
-    # these tasks can cause stability issue due to too much load on the local process
-    # and many too requests in flight to fetch replicas' queue lengths.
-    max_num_scheduling_tasks_cap = 50
-
-    def __init__(
-        self,
-        event_loop: asyncio.AbstractEventLoop,
-        deployment_id: DeploymentID,
-        prefer_local_node_routing: bool = False,
-        prefer_local_az_routing: bool = False,
-        self_node_id: Optional[str] = None,
-        self_actor_id: Optional[str] = None,
-        self_availability_zone: Optional[str] = None,
-    ):
-        self._loop = event_loop
-        self._deployment_id = deployment_id
-        self._prefer_local_node_routing = prefer_local_node_routing
-        self._prefer_local_az_routing = prefer_local_az_routing
-        self._self_node_id = self_node_id
-        self._self_availability_zone = self_availability_zone
-
-        # Current replicas available to be scheduled.
-        # Updated via `update_replicas`.
-        self._replica_id_set: Set[str] = set()
-        self._replicas: Dict[str, ReplicaWrapper] = {}
-
-        # NOTE(edoakes): Python 3.10 removed the `loop` parameter to `asyncio.Event`.
-        # Now, the `asyncio.Event` will call `get_running_loop` in its constructor to
-        # determine the loop to attach to. This class can be constructed for the handle
-        # from a different loop than it uses for scheduling, so we need to construct it
-        # lazily to avoid an error due to the event being attached to the wrong loop.
-        self._lazily_constructed_replicas_updated_event: Optional[asyncio.Event] = None
-
-        # Colocated replicas (e.g. wrt node, AZ)
-        self._colocated_replica_ids: DefaultDict[LocalityScope, Set[str]] = defaultdict(
-            set
-        )
-        self._multiplexed_model_id_to_replica_ids: DefaultDict[Set[str]] = defaultdict(
-            set
-        )
-
-        # When there is no match for a multiplexed model id, we will try to fallback
-        # to all replicas immediately. This set is used to make sure we only fallback
-        # once for concurrent requests for the same model id.
-        # Whenever there is a match, we will remove the the model id from this set.
-        self._multiplexed_model_id_fallback_match: Set[str] = set()
-
-        # Tasks running the scheduling loop. The size of this set may vary over time
-        # as new tasks will be scheduled when a request comes in or new replicas are
-        # added, but it will not exceed self.max_num_scheduling_tasks.
-        self._scheduling_tasks: Set[asyncio.Task] = set()
-
-        # We keep two separate queues of pending requests:
-        # - self._pending_requests_to_fulfill is a queue that will be used to fulfill
-        # requests in FIFO order by scheduling tasks once they've acquired a replica.
-        # To avoid long tail latencies due to backoff, the scheduling task started by
-        # a given request may not be the one to fulfill it.
-        # - self._pending_requests_to_schedule is a queue that is used for tasks to
-        # best-effort grab the metadata of requests waiting to be fulfilled. This is
-        # currently used for scheduling tasks to know which multiplexed model IDs they
-        # should be trying to get replicas for.
-        self._pending_requests_to_fulfill: Deque[PendingRequest] = deque()
-        self._pending_requests_to_schedule: Deque[PendingRequest] = deque()
-
-        # Prepare scheduler metrics.
-        self.num_scheduling_tasks_gauge = metrics.Gauge(
-            "serve_num_scheduling_tasks",
-            description="The number of request scheduling tasks in the router.",
-            tag_keys=("app", "deployment", "actor_id"),
-        ).set_default_tags(
-            {
-                "app": self._deployment_id.app,
-                "deployment": self._deployment_id.name,
-                "actor_id": self_actor_id if self_actor_id else "",
-            }
-        )
-        self.num_scheduling_tasks_gauge.set(0)
-
-        self.num_scheduling_tasks_in_backoff = 0
-        self.num_scheduling_tasks_in_backoff_gauge = metrics.Gauge(
-            "serve_num_scheduling_tasks_in_backoff",
-            description=(
-                "The number of request scheduling tasks in the router "
-                "that are undergoing backoff."
-            ),
-            tag_keys=("app", "deployment", "actor_id"),
-        ).set_default_tags(
-            {
-                "app": self._deployment_id.app,
-                "deployment": self._deployment_id.name,
-                "actor_id": self_actor_id if self_actor_id else "",
-            }
-        )
-        self.num_scheduling_tasks_in_backoff_gauge.set(
-            self.num_scheduling_tasks_in_backoff
-        )
-
-    @property
-    def _replicas_updated_event(self) -> asyncio.Event:
-        """Lazily construct `asyncio.Event`.
-
-        See comment for self._lazily_constructed_replicas_updated_event.
-        """
-        if self._lazily_constructed_replicas_updated_event is None:
-            self._lazily_constructed_replicas_updated_event = asyncio.Event()
-
-        return self._lazily_constructed_replicas_updated_event
-
-    @property
-    def num_pending_requests(self) -> int:
-        """Current number of requests pending assignment."""
-        return len(self._pending_requests_to_fulfill)
-
-    @property
-    def curr_num_scheduling_tasks(self) -> int:
-        """Current number of scheduling tasks running."""
-        return len(self._scheduling_tasks)
-
-    @property
-    def max_num_scheduling_tasks(self) -> int:
-        """Max number of scheduling tasks to run at any time."""
-        return min(self.max_num_scheduling_tasks_cap, 2 * len(self._replicas))
-
-    @property
-    def target_num_scheduling_tasks(self) -> int:
-        """Target number of scheduling tasks to be running based on pending requests.
-
-        This will never exceed `self.max_num_scheduling_tasks`.
-        """
-        return min(self.num_pending_requests, self.max_num_scheduling_tasks)
-
-    @property
-    def curr_replicas(self) -> Dict[str, ReplicaWrapper]:
-        return self._replicas
-
-    @property
-    def app_name(self) -> str:
-        return self._deployment_id.app
-
-    def update_replicas(self, replicas: List[ReplicaWrapper]):
-        """Update the set of available replicas to be considered for scheduling.
-
-        When the set of replicas changes, we may spawn additional scheduling tasks
-        if there are pending requests.
-        """
-        new_replicas = {}
-        new_replica_id_set = set()
-        new_colocated_replica_ids = defaultdict(set)
-        new_multiplexed_model_id_to_replica_ids = defaultdict(set)
-        for r in replicas:
-            new_replicas[r.replica_id] = r
-            new_replica_id_set.add(r.replica_id)
-            if self._self_node_id is not None and r.node_id == self._self_node_id:
-                new_colocated_replica_ids[LocalityScope.NODE].add(r.replica_id)
-            if (
-                self._self_availability_zone is not None
-                and r.availability_zone == self._self_availability_zone
-            ):
-                new_colocated_replica_ids[LocalityScope.AVAILABILITY_ZONE].add(
-                    r.replica_id
-                )
-            for model_id in r.multiplexed_model_ids:
-                new_multiplexed_model_id_to_replica_ids[model_id].add(r.replica_id)
-
-        if self._replica_id_set != new_replica_id_set:
-            app_msg = f" in application '{self.app_name}'" if self.app_name else ""
-            logger.info(
-                f"Got updated replicas for deployment '{self._deployment_id.name}'"
-                f"{app_msg}: {new_replica_id_set}.",
-                extra={"log_to_stderr": False},
-            )
-
-        self._replicas = new_replicas
-        self._replica_id_set = new_replica_id_set
-        self._colocated_replica_ids = new_colocated_replica_ids
-        self._multiplexed_model_id_to_replica_ids = (
-            new_multiplexed_model_id_to_replica_ids
-        )
-        self._replicas_updated_event.set()
-        self.maybe_start_scheduling_tasks()
-
-    def _get_candidate_multiplexed_replica_ids(
-        self,
-        model_id: str,
-        get_from_all_replicas: bool = False,
-    ) -> Set[str]:
-        """Get multiplexed model candidates from the current replica.
-
-        By default, we will only choose from replicas that have the requested
-        multiplexed model id, if not matched, the function will return an empty set.
-
-        If get_from_all_replicas is True, we will choose from all replicas,
-        and we will choose all replicas with the least number of multiplexed model
-        ids.
-
-        """
-
-        candidates = set()
-
-        if not get_from_all_replicas:
-            if model_id in self._multiplexed_model_id_to_replica_ids:
-                candidates = self._multiplexed_model_id_to_replica_ids[model_id]
-                if len(candidates) > 0:
-                    return candidates
-            return candidates
-
-        # Sort the replicas by the number of multiplexed model ids they have.
-        # Choose all replicas with the least number of multiplexed model ids.
-        sorted_replicas = sorted(
-            self._replicas.values(), key=lambda x: len(x.multiplexed_model_ids)
-        )
-        least_num_multiplexed_model_ids = math.inf
-        for replica in sorted_replicas:
-            if len(replica.multiplexed_model_ids) <= least_num_multiplexed_model_ids:
-                candidates.add(replica.replica_id)
-                least_num_multiplexed_model_ids = len(replica.multiplexed_model_ids)
-            else:
-                break
-
-        return candidates
-
-    async def choose_two_replicas_with_backoff(
-        self,
-        request_metadata: Optional[RequestMetadata] = None,
-    ) -> AsyncGenerator[List[RunningReplicaInfo], None]:
-        """Generator that repeatedly chooses (at most) two random available replicas.
-
-        In the first iteration, only replicas colocated on the same node as this router
-        will be considered. If those are occupied, the full set of replicas will be
-        considered on subsequent iterations.
-
-        For multiplexing, this will first attempt to choose replicas that have the
-        requested model ID for a configured timeout. If no replicas with the matching
-        model ID are available after that timeout, it will fall back to the regular
-        procedure.
-
-        After each iteration, there will be an increasing backoff sleep time (dictated
-        by `self.backoff_sequence_s`). The caller should exit the generator to reset the
-        backoff sleep time.
-        """
-
-        try:
-            entered_backoff = False
-            backoff_index = 0
-            multiplexed_start_matching_time = None
-            multiplexed_matching_timeout = random.uniform(
-                RAY_SERVE_MULTIPLEXED_MODEL_ID_MATCHING_TIMEOUT_S,
-                RAY_SERVE_MULTIPLEXED_MODEL_ID_MATCHING_TIMEOUT_S * 2,
-            )
-            tried_same_node = False
-            tried_same_az = False
-
-            while True:
-                # If no replicas are available, wait until `update_replicas` is called.
-                while len(self._replicas) == 0:
-                    app_msg = (
-                        f" in application '{self.app_name}'" if self.app_name else ""
-                    )
-                    logger.info(
-                        "Tried to assign replica for deployment "
-                        f"'{self._deployment_id.name}'{app_msg} but none are "
-                        "available. Waiting for new replicas to be added.",
-                        extra={"log_to_stderr": False},
-                    )
-                    self._replicas_updated_event.clear()
-                    await self._replicas_updated_event.wait()
-                    logger.info(
-                        f"Got replicas for deployment '{self._deployment_id.name}'"
-                        f"{app_msg}, waking up.",
-                        extra={"log_to_stderr": False},
-                    )
-
-                if multiplexed_start_matching_time is None:
-                    multiplexed_start_matching_time = time.time()
-
-                candidate_replica_ids = None
-                if (
-                    request_metadata is not None
-                    and request_metadata.multiplexed_model_id
-                ):
-                    # Get candidates for multiplexed model ID.
-                    if (
-                        time.time() - multiplexed_start_matching_time
-                        < multiplexed_matching_timeout
-                    ):
-                        candidate_replica_ids = (
-                            self._get_candidate_multiplexed_replica_ids(
-                                request_metadata.multiplexed_model_id
-                            )
-                        )
-                        # When there is no match for a multiplexed model id,
-                        # we will try to fallback to all replicas immediately.
-                        if (
-                            len(candidate_replica_ids) == 0
-                            and request_metadata.multiplexed_model_id
-                            not in self._multiplexed_model_id_fallback_match
-                        ):
-                            candidate_replica_ids = (
-                                self._get_candidate_multiplexed_replica_ids(
-                                    request_metadata.multiplexed_model_id,
-                                    get_from_all_replicas=True,
-                                )
-                            )
-                            self._multiplexed_model_id_fallback_match.add(
-                                request_metadata.multiplexed_model_id
-                            )
-                        elif len(candidate_replica_ids) > 0:
-                            self._multiplexed_model_id_fallback_match.discard(
-                                request_metadata.multiplexed_model_id
-                            )
-                    else:
-                        candidate_replica_ids = (
-                            self._get_candidate_multiplexed_replica_ids(
-                                request_metadata.multiplexed_model_id,
-                                get_from_all_replicas=True,
-                            )
-                        )
-                elif (
-                    self._prefer_local_node_routing
-                    and not tried_same_node
-                    and len(self._colocated_replica_ids[LocalityScope.NODE]) > 0
-                ):
-                    # Attempt to schedule requests to replicas on the
-                    # same node at most once
-                    candidate_replica_ids = self._colocated_replica_ids[
-                        LocalityScope.NODE
-                    ]
-                    tried_same_node = True
-                elif (
-                    self._prefer_local_az_routing
-                    and not tried_same_az
-                    and len(
-                        self._colocated_replica_ids[LocalityScope.AVAILABILITY_ZONE]
-                    )
-                    > 0
-                ):
-                    # Attempt to schedule requests to replicas in the same
-                    # AZ at most once
-                    candidate_replica_ids = self._colocated_replica_ids[
-                        LocalityScope.AVAILABILITY_ZONE
-                    ]
-                    tried_same_az = True
-                else:
-                    # On subsequent iterations or when there are no replicas on the same
-                    # node or AZ, consider all available replicas.
-                    candidate_replica_ids = self._replica_id_set
-
-                if candidate_replica_ids:
-                    chosen_ids = random.sample(
-                        list(candidate_replica_ids),
-                        k=min(2, len(candidate_replica_ids)),
-                    )
-                    yield [self._replicas[chosen_id] for chosen_id in chosen_ids]
-
-                if not entered_backoff:
-                    entered_backoff = True
-                    self.num_scheduling_tasks_in_backoff += 1
-                    self.num_scheduling_tasks_in_backoff_gauge.set(
-                        self.num_scheduling_tasks_in_backoff
-                    )
-
-                await asyncio.sleep(self.backoff_sequence_s[backoff_index])
-                backoff_index = min(backoff_index + 1, len(self.backoff_sequence_s) - 1)
-        finally:
-            if entered_backoff:
-                self.num_scheduling_tasks_in_backoff -= 1
-                self.num_scheduling_tasks_in_backoff_gauge.set(
-                    self.num_scheduling_tasks_in_backoff
-                )
-
-    async def select_from_candidate_replicas(
-        self,
-        candidates: List[ReplicaWrapper],
-        backoff_index: int,
-    ) -> Optional[ReplicaWrapper]:
-        """Chooses the best replica from the list of candidates.
-
-        If none of the replicas can be scheduled, returns `None`.
-
-        The queue length at each replica is queried directly from it. The time waited
-        for these queries is capped by a response deadline; if a replica doesn't
-        doesn't respond within the deadline it is not considered. The deadline will be
-        increased exponentially in backoff.
-
-        Among replicas that respond within the deadline and accept the request (don't
-        have full queues), the one with the lowest queue length is chosen.
-        """
-        # Ensure the max deadline is always >= the initial deadline.
-        max_queue_len_response_deadline_s = max(
-            self.queue_len_response_deadline_s,
-            self.max_queue_len_response_deadline_s,
-        )
-        queue_len_response_deadline_s = min(
-            self.queue_len_response_deadline_s * (2**backoff_index),
-            max_queue_len_response_deadline_s,
-        )
-
-        get_queue_state_tasks = []
-        for c in candidates:
-            t = self._loop.create_task(
-                c.get_queue_state(deadline_s=queue_len_response_deadline_s)
-            )
-            t.replica_id = c.replica_id
-            get_queue_state_tasks.append(t)
-
-        done, pending = await asyncio.wait(
-            get_queue_state_tasks,
-            timeout=queue_len_response_deadline_s,
-            return_when=asyncio.ALL_COMPLETED,
-        )
-        for t in pending:
-            t.cancel()
-            logger.warning(
-                f"Failed to get queue length from replica {t.replica_id} "
-                f"within {queue_len_response_deadline_s}s. If this happens repeatedly "
-                "it's likely caused by high network latency in the cluster. You can "
-                "configure the deadline using the "
-                "`RAY_SERVE_QUEUE_LENGTH_RESPONSE_DEADLINE_S` environment variable."
-            )
-
-        chosen_replica_id = None
-        lowest_queue_len = math.inf
-        for t in done:
-            if t.exception() is not None:
-                msg = (
-                    "Failed to fetch queue length for "
-                    f"replica {t.replica_id}: '{t.exception()}'"
-                )
-                # If we get a RayActorError, it means the replica actor has died. This
-                # is not recoverable (the controller will start a new replica in its
-                # place), so we should no longer consider it for requests.
-                if isinstance(t.exception(), RayActorError):
-                    self._replicas.pop(t.replica_id, None)
-                    self._replica_id_set.discard(t.replica_id)
-                    for id_set in self._colocated_replica_ids.values():
-                        id_set.discard(t.replica_id)
-                    msg += " This replica will no longer be considered for requests."
-
-                logger.warning(msg)
-            else:
-                queue_len, accepted = t.result()
-                if accepted and queue_len < lowest_queue_len:
-                    chosen_replica_id = t.replica_id
-                    lowest_queue_len = queue_len
-
-        if chosen_replica_id is None:
-            return None
-
-        # `self._replicas` may have been updated since the candidates were chosen.
-        # In that case, return `None` so a new one is selected.
-        return self._replicas.get(chosen_replica_id, None)
-
-    def _get_pending_request_matching_metadata(
-        self,
-        replica: ReplicaWrapper,
-        request_metadata: Optional[RequestMetadata] = None,
-    ) -> Optional[PendingRequest]:
-        if request_metadata is None or not request_metadata.multiplexed_model_id:
-            return None
-
-        for pr in self._pending_requests_to_fulfill:
-            if (
-                not pr.future.done()
-                and pr.metadata.multiplexed_model_id
-                == request_metadata.multiplexed_model_id
-            ):
-                return pr
-
-        return None
-
-    def fulfill_next_pending_request(
-        self,
-        replica: ReplicaWrapper,
-        request_metadata: Optional[RequestMetadata] = None,
-    ):
-        """Assign the replica to the next pending request in FIFO order.
-
-        If a pending request has been cancelled, it will be popped from the queue
-        and not assigned.
-        """
-        # First try to match a pending request based on the request metadata (currently
-        # this only looks at the multiplexed model ID).
-        matched_pending_request = self._get_pending_request_matching_metadata(
-            replica, request_metadata
-        )
-        if matched_pending_request is not None:
-            matched_pending_request.future.set_result(replica)
-            self._pending_requests_to_fulfill.remove(matched_pending_request)
-            return
-
-        # If no pending request matches the request metadata, fulfill the next in the
-        # queue in FIFO order, passing over futures that have been cancelled.
-        while len(self._pending_requests_to_fulfill) > 0:
-            pr = self._pending_requests_to_fulfill.popleft()
-            if not pr.future.done():
-                pr.future.set_result(replica)
-                break
-
-    def _get_next_pending_request_metadata_to_schedule(
-        self,
-    ) -> Optional[RequestMetadata]:
-        while len(self._pending_requests_to_schedule) > 0:
-            pr = self._pending_requests_to_schedule.popleft()
-            if not pr.future.done():
-                return pr.metadata
-
-        return None
-
-    async def fulfill_pending_requests(self):
-        """Repeatedly tries to fulfill a pending request with an available replica.
-
-        This is expected to be run inside a task in self._scheduling tasks.
-
-        When a replica is found, this method will exit if the number of scheduling tasks
-        has exceeded the target number. Else it will loop again to schedule another
-        replica.
-        """
-        try:
-            while len(self._scheduling_tasks) <= self.target_num_scheduling_tasks:
-                backoff_index = 0
-                request_metadata = self._get_next_pending_request_metadata_to_schedule()
-                async for candidates in self.choose_two_replicas_with_backoff(
-                    request_metadata
-                ):
-                    replica = await self.select_from_candidate_replicas(
-                        candidates, backoff_index
-                    )
-                    if replica is not None:
-                        self.fulfill_next_pending_request(replica, request_metadata)
-                        break
-
-                    backoff_index += 1
-
-        except Exception:
-            logger.exception("Unexpected error in fulfill_pending_requests.")
-        finally:
-            self._scheduling_tasks.remove(asyncio.current_task(loop=self._loop))
-            self.num_scheduling_tasks_gauge.set(self.curr_num_scheduling_tasks)
-
-    def maybe_start_scheduling_tasks(self):
-        """Start scheduling tasks to fulfill pending requests if necessary.
-
-        Starts tasks so that there is at least one task per pending request
-        (respecting the max number of scheduling tasks).
-
-        In the common case, this will start a single task when a new request comes
-        in for scheduling. However, in cases where the number of available replicas
-        is updated or a task exits unexpectedly, we may need to start multiple.
-        """
-        tasks_to_start = (
-            self.target_num_scheduling_tasks - self.curr_num_scheduling_tasks
-        )
-        for _ in range(tasks_to_start):
-            self._scheduling_tasks.add(
-                self._loop.create_task(self.fulfill_pending_requests())
-            )
-        if tasks_to_start > 0:
-            self.num_scheduling_tasks_gauge.set(self.curr_num_scheduling_tasks)
-
-    async def choose_replica_for_query(self, query: Query) -> ReplicaWrapper:
-        """Chooses a replica to send the provided request to.
-
-        Requests are scheduled in FIFO order, so this puts a future on the internal
-        queue that will be resolved when a replica is available and it's the front of
-        the queue.
-
-        Upon cancellation (by the caller), the future is cancelled and will be passed
-        over when a replica becomes available.
-        """
-        pending_request = PendingRequest(asyncio.Future(), query.metadata)
-        try:
-            self._pending_requests_to_fulfill.append(pending_request)
-            self._pending_requests_to_schedule.append(pending_request)
-            self.maybe_start_scheduling_tasks()
-            replica = await pending_request.future
-        except asyncio.CancelledError as e:
-            pending_request.future.cancel()
-
-            raise e from None
-
-        return replica
-
-    async def assign_replica(
-        self, query: Query
-    ) -> Union[ray.ObjectRef, "ray._raylet.ObjectRefGenerator"]:
-        """Choose a replica for the request and send it.
-
-        This will block indefinitely if no replicas are available to handle the
-        request, so it's up to the caller to time out or cancel the request.
-        """
-        replica = await self.choose_replica_for_query(query)
-        return replica.send_query(query)
-
-
->>>>>>> 606c1f30
 class Router:
     def __init__(
         self,
@@ -929,11 +142,7 @@
         return (self.deployment_id, self.handle_id), self.num_queued_queries
 
     async def _replace_known_types_in_args(
-<<<<<<< HEAD
-        self, args: Tuple[Any], kwargs: Dict[str, Any]
-=======
         self, request_args: Tuple[Any], request_kwargs: Dict[str, Any]
->>>>>>> 606c1f30
     ) -> Tuple[Tuple[Any], Dict[str, Any]]:
         """Uses the `_PyObjScanner` to find and replace known types.
 
@@ -954,11 +163,7 @@
             tasks = []
             responses = []
             replacement_table = {}
-<<<<<<< HEAD
-            objs = scanner.find_nodes((args, kwargs))
-=======
             objs = scanner.find_nodes((request_args, request_kwargs))
->>>>>>> 606c1f30
             for obj in objs:
                 if isinstance(obj, asyncio.Task):
                     tasks.append(obj)
