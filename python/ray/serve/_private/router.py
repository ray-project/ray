--- conflicted
+++ resolved
@@ -569,8 +569,6 @@
         **request_kwargs,
     ) -> ReplicaResult:
         """Assign a request to a replica and return the resulting object_ref."""
-
-<<<<<<< HEAD
         trace_attributes = {
             "request_id": request_meta.request_id,
             "deployment": self.deployment_id.name,
@@ -588,8 +586,6 @@
         propagate_context = create_propagated_context()
         request_meta.tracing_context = propagate_context
 
-=======
->>>>>>> 644bc081
         response_id = generate_request_id()
         assign_request_task = asyncio.current_task()
         ray.serve.context._add_request_pending_assignment(
