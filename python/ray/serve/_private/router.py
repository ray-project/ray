import asyncio
from dataclasses import dataclass
import itertools
import logging
import pickle
import random
import sys
from types import CoroutineType
from typing import Any, Dict, List, Optional

import ray
from ray.actor import ActorHandle
<<<<<<< HEAD
from ray.dag.py_obj_scanner import _PyObjScanner
=======
from ray.exceptions import RayActorError, RayTaskError
>>>>>>> 4e07019b
from ray.util import metrics

from ray.serve._private.common import RunningReplicaInfo
from ray.serve._private.constants import SERVE_LOGGER_NAME
from ray.serve._private.long_poll import LongPollClient, LongPollNamespace
from ray.serve._private.utils import (
    compute_iterable_delta,
    JavaActorHandleProxy,
    msgpack_serialize,
)
from ray.serve.generated.serve_pb2 import (
    RequestMetadata as RequestMetadataProto,
    RequestWrapper as RequestWrapperProto,
)

logger = logging.getLogger(SERVE_LOGGER_NAME)


@dataclass
class RequestMetadata:
    request_id: str
    endpoint: str
    call_method: str = "__call__"

    # This flag will be set to true if the input argument is manually pickled
    # and it needs to be deserialized by the replica.
    http_arg_is_pickled: bool = False


@dataclass
class Query:
    args: List[Any]
    kwargs: Dict[Any, Any]
    metadata: RequestMetadata

    async def resolve_coroutines(self):
        scanner = _PyObjScanner(scan_type=CoroutineType)
        coros = scanner.find_nodes((self.args, self.kwargs))
        print("resolving coros", coros)
        if len(coros) > 0:
            # Allow multiple await on the same coroutine
            futures = [asyncio.ensure_future(coro) for coro in coros]
            resolved = await asyncio.gather(*futures)
            replacement_table = dict(zip(coros, resolved))
            self.args, self.kwargs = scanner.replace_nodes(replacement_table)


class ReplicaSet:
    """Data structure representing a set of replica actor handles"""

    def __init__(
        self,
        deployment_name,
        event_loop: asyncio.AbstractEventLoop,
    ):
        self.deployment_name = deployment_name
        self.in_flight_queries: Dict[RunningReplicaInfo, set] = dict()
        # The iterator used for load balancing among replicas. Using itertools
        # cycle, we implements a round-robin policy, skipping overloaded
        # replicas.
        # NOTE(simon): We can make this more pluggable and consider different
        # policies like: min load, pick min of two replicas, pick replicas on
        # the same node.
        self.replica_iterator = itertools.cycle(self.in_flight_queries.keys())

        # Used to unblock this replica set waiting for free replicas. A newly
        # added replica or updated max_concurrent_queries value means the
        # query that waits on a free replica might be unblocked on.

        # Python 3.8 has deprecated the 'loop' parameter, and Python 3.10 has
        # removed it alltogether. Call accordingly.
        if sys.version_info.major >= 3 and sys.version_info.minor >= 10:
            self.config_updated_event = asyncio.Event()
        else:
            self.config_updated_event = asyncio.Event(loop=event_loop)

        self.num_queued_queries = 0
        self.num_queued_queries_gauge = metrics.Gauge(
            "serve_deployment_queued_queries",
            description=(
                "The current number of queries to this deployment waiting"
                " to be assigned to a replica."
            ),
            tag_keys=("deployment", "endpoint"),
        )
        self.num_queued_queries_gauge.set_default_tags(
            {"deployment": self.deployment_name}
        )

    def _reset_replica_iterator(self):
        """Reset the iterator used to load balance replicas.

        This call is expected to be called after the replica membership has
        been updated. It will shuffle the replicas randomly to avoid multiple
        handle sending requests in the same order.
        """
        replicas = list(self.in_flight_queries.keys())
        random.shuffle(replicas)
        self.replica_iterator = itertools.cycle(replicas)

    def update_running_replicas(self, running_replicas: List[RunningReplicaInfo]):
        added, removed, _ = compute_iterable_delta(
            self.in_flight_queries.keys(), running_replicas
        )

        for new_replica in added:
            self.in_flight_queries[new_replica] = set()

        for removed_replica in removed:
            # Delete it directly because shutdown is processed by controller.
            # Replicas might already been deleted due to early detection of
            # actor error.
            self.in_flight_queries.pop(removed_replica, None)

        if len(added) > 0 or len(removed) > 0:
            logger.debug(f"ReplicaSet: +{len(added)}, -{len(removed)} replicas.")
            self._reset_replica_iterator()
            self.config_updated_event.set()

    def _try_assign_replica(self, query: Query) -> Optional[ray.ObjectRef]:
        """Try to assign query to a replica, return the object ref if succeeded
        or return None if it can't assign this query to any replicas.
        """
        for _ in range(len(self.in_flight_queries.keys())):
            replica = next(self.replica_iterator)
            if len(self.in_flight_queries[replica]) >= replica.max_concurrent_queries:
                # This replica is overloaded, try next one
                continue

            logger.debug(
                f"Assigned query {query.metadata.request_id} "
                f"to replica {replica.replica_tag}."
            )
            if replica.is_cross_language:
                # Handling requests for Java replica
                arg = query.args[0]
                if query.metadata.http_arg_is_pickled:
                    assert isinstance(arg, bytes)
                    loaded_http_input = pickle.loads(arg)
                    query_string = loaded_http_input.scope.get("query_string")
                    if query_string:
                        arg = query_string.decode().split("=", 1)[1]
                    elif loaded_http_input.body:
                        arg = loaded_http_input.body.decode()
                user_ref = JavaActorHandleProxy(
                    replica.actor_handle
                ).handle_request.remote(
                    RequestMetadataProto(
                        request_id=query.metadata.request_id,
                        endpoint=query.metadata.endpoint,
                        call_method=query.metadata.call_method,
                    ).SerializeToString(),
                    RequestWrapperProto(
                        body=msgpack_serialize(arg)
                    ).SerializeToString(),
                )
                self.in_flight_queries[replica].add(user_ref)
            else:
                # Directly passing args because it might contain an ObjectRef.
                tracker_ref, user_ref = replica.actor_handle.handle_request.remote(
                    pickle.dumps(query.metadata), *query.args, **query.kwargs
                )
                self.in_flight_queries[replica].add(tracker_ref)
            return user_ref
        return None

    @property
    def _all_query_refs(self):
        return list(itertools.chain.from_iterable(self.in_flight_queries.values()))

    def _drain_completed_object_refs(self) -> int:
        refs = self._all_query_refs
        # NOTE(simon): even though the timeout is 0, a large number of refs can still
        # cause some blocking delay in the event loop. Consider moving this to async?
        done, _ = ray.wait(refs, num_returns=len(refs), timeout=0)
        replicas_to_remove = []
        for replica_info, replica_in_flight_queries in self.in_flight_queries.items():
            completed_queries = replica_in_flight_queries.intersection(done)
            if len(completed_queries):
                try:
                    # NOTE(simon): this ray.get call should be cheap because all these
                    # refs are ready as indicated by previous `ray.wait` call.
                    ray.get(list(completed_queries))
                except RayActorError:
                    logger.debug(
                        f"Removing {replica_info.replica_tag} from replica set "
                        "because the actor exited."
                    )
                    replicas_to_remove.append(replica_info)
                except RayTaskError:
                    # Ignore application error.
                    pass
                except Exception:
                    logger.exception(
                        "Handle received unexpected error when processing request."
                    )

                replica_in_flight_queries.difference_update(completed_queries)

        if len(replicas_to_remove) > 0:
            for replica_info in replicas_to_remove:
                self.in_flight_queries.pop(replica_info, None)
            self._reset_replica_iterator()

        return len(done)

    async def assign_replica(self, query: Query) -> ray.ObjectRef:
        """Given a query, submit it to a replica and return the object ref.
        This method will keep track of the in flight queries for each replicas
        and only send a query to available replicas (determined by the
        max_concurrent_quries value.)
        """
        endpoint = query.metadata.endpoint
        self.num_queued_queries += 1
        self.num_queued_queries_gauge.set(
            self.num_queued_queries, tags={"endpoint": endpoint}
        )
        await query.resolve_coroutines()
        assigned_ref = self._try_assign_replica(query)
        while assigned_ref is None:  # Can't assign a replica right now.
            logger.debug(
                "Failed to assign a replica for " f"query {query.metadata.request_id}"
            )
            # Maybe there exists a free replica, we just need to refresh our
            # query tracker.
            num_finished = self._drain_completed_object_refs()
            # All replicas are really busy, wait for a query to complete or the
            # config to be updated.
            if num_finished == 0:
                logger.debug("All replicas are busy, waiting for a free replica.")
                await asyncio.wait(
                    self._all_query_refs + [self.config_updated_event.wait()],
                    return_when=asyncio.FIRST_COMPLETED,
                )
                if self.config_updated_event.is_set():
                    self.config_updated_event.clear()
            # We are pretty sure a free replica is ready now, let's recurse and
            # assign this query a replica.
            assigned_ref = self._try_assign_replica(query)
        self.num_queued_queries -= 1
        self.num_queued_queries_gauge.set(
            self.num_queued_queries, tags={"endpoint": endpoint}
        )
        return assigned_ref


class Router:
    def __init__(
        self,
        controller_handle: ActorHandle,
        deployment_name: str,
        event_loop: asyncio.BaseEventLoop = None,
    ):
        """Router process incoming queries: assign a replica.

        Args:
            controller_handle: The controller handle.
        """
        self._event_loop = event_loop
        self._replica_set = ReplicaSet(deployment_name, event_loop)

        # -- Metrics Registration -- #
        self.num_router_requests = metrics.Counter(
            "serve_num_router_requests",
            description="The number of requests processed by the router.",
            tag_keys=("deployment",),
        )
        self.num_router_requests.set_default_tags({"deployment": deployment_name})

        self.long_poll_client = LongPollClient(
            controller_handle,
            {
                (
                    LongPollNamespace.RUNNING_REPLICAS,
                    deployment_name,
                ): self._replica_set.update_running_replicas,
            },
            call_in_event_loop=event_loop,
        )

    def get_num_queued_queries(self):
        return self._replica_set.num_queued_queries

    async def assign_request(
        self,
        request_meta: RequestMetadata,
        *request_args,
        **request_kwargs,
    ):
        """Assign a query and returns an object ref represent the result"""

        self.num_router_requests.inc()
        return await self._replica_set.assign_replica(
            Query(
                args=list(request_args),
                kwargs=request_kwargs,
                metadata=request_meta,
            )
        )<|MERGE_RESOLUTION|>--- conflicted
+++ resolved
@@ -10,11 +10,8 @@
 
 import ray
 from ray.actor import ActorHandle
-<<<<<<< HEAD
 from ray.dag.py_obj_scanner import _PyObjScanner
-=======
 from ray.exceptions import RayActorError, RayTaskError
->>>>>>> 4e07019b
 from ray.util import metrics
 
 from ray.serve._private.common import RunningReplicaInfo
