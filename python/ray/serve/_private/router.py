import asyncio
import logging
import threading
import time
from collections import defaultdict
from contextlib import contextmanager
from functools import partial
from typing import Any, DefaultDict, Dict, List, Optional, Tuple, Union

import ray
from ray.actor import ActorHandle
<<<<<<< HEAD
=======
from ray.anyscale.serve._private.tracing_utils import (
    create_propagated_context,
    set_span_attributes,
    tracing_decorator_factory,
)
from ray.dag.py_obj_scanner import _PyObjScanner
>>>>>>> 49cd60e5
from ray.exceptions import ActorDiedError, ActorUnavailableError
from ray.serve._private.common import (
    DeploymentHandleSource,
    DeploymentID,
    ReplicaID,
    RequestMetadata,
    RunningReplicaInfo,
)
from ray.serve._private.config import DeploymentConfig
from ray.serve._private.constants import (
    HANDLE_METRIC_PUSH_INTERVAL_S,
    RAY_SERVE_COLLECT_AUTOSCALING_METRICS_ON_HANDLE,
    RAY_SERVE_ENABLE_QUEUE_LENGTH_CACHE,
    RAY_SERVE_ENABLE_STRICT_MAX_ONGOING_REQUESTS,
    RAY_SERVE_HANDLE_AUTOSCALING_METRIC_RECORD_PERIOD_S,
    RAY_SERVE_PROXY_PREFER_LOCAL_AZ_ROUTING,
    SERVE_LOGGER_NAME,
)
from ray.serve._private.long_poll import LongPollClient, LongPollNamespace
from ray.serve._private.metrics_utils import InMemoryMetricsStore, MetricsPusher
from ray.serve._private.replica_scheduler import (
    PendingRequest,
    PowerOfTwoChoicesReplicaScheduler,
    ReplicaScheduler,
)
from ray.serve._private.utils import FakeObjectRef, inside_ray_client_context
from ray.serve.config import AutoscalingConfig
from ray.serve.exceptions import BackPressureError
from ray.util import metrics

logger = logging.getLogger(SERVE_LOGGER_NAME)


QUEUED_REQUESTS_KEY = "queued"


class RouterMetricsManager:
    """Manages metrics for the router."""

    PUSH_METRICS_TO_CONTROLLER_TASK_NAME = "push_metrics_to_controller"
    RECORD_METRICS_TASK_NAME = "record_metrics"

    def __init__(
        self,
        deployment_id: DeploymentID,
        handle_id: str,
        self_actor_id: str,
        handle_source: DeploymentHandleSource,
        controller_handle: ActorHandle,
        router_requests_counter: metrics.Counter,
        queued_requests_gauge: metrics.Gauge,
        running_requests_gauge: metrics.Gauge,
    ):
        self._handle_id = handle_id
        self._deployment_id = deployment_id
        self._self_actor_id = self_actor_id
        self._handle_source = handle_source
        self._controller_handle = controller_handle
        self._self_actor_id = self_actor_id

        # Exported metrics
        self.num_router_requests = router_requests_counter
        self.num_router_requests.set_default_tags(
            {
                "deployment": deployment_id.name,
                "application": deployment_id.app_name,
                "handle": self._handle_id,
                "actor_id": self._self_actor_id,
            }
        )

        self.num_queued_requests = 0
        self.num_queued_requests_gauge = queued_requests_gauge
        self.num_queued_requests_gauge.set_default_tags(
            {
                "deployment": deployment_id.name,
                "application": deployment_id.app_name,
                "handle": self._handle_id,
                "actor_id": self._self_actor_id,
            }
        )
        self.num_queued_requests_gauge.set(0)

        # Track queries sent to replicas for the autoscaling algorithm.
        self.num_requests_sent_to_replicas: DefaultDict[ReplicaID, int] = defaultdict(
            int
        )
        self.num_running_requests_gauge = running_requests_gauge
        self.num_running_requests_gauge.set_default_tags(
            {
                "deployment": deployment_id.name,
                "application": deployment_id.app_name,
                "handle": self._handle_id,
                "actor_id": self._self_actor_id,
            }
        )
        # We use Ray object ref callbacks to update state when tracking
        # number of requests running on replicas. The callbacks will be
        # called from a C++ thread into the router's async event loop,
        # so non-atomic read and write operations need to be guarded by
        # this thread-safe lock.
        self._queries_lock = threading.Lock()
        # Regularly aggregate and push autoscaling metrics to controller
        self.metrics_pusher = MetricsPusher()
        self.metrics_store = InMemoryMetricsStore()
        self.deployment_config: Optional[DeploymentConfig] = None
        # Track whether the metrics manager has been shutdown
        self._shutdown: bool = False

    @contextmanager
    def wrap_request_assignment(self, request_meta: RequestMetadata):
        max_queued_requests = (
            self.deployment_config.max_queued_requests
            if self.deployment_config is not None
            else -1
        )
        if (
            max_queued_requests != -1
            and self.num_queued_requests >= max_queued_requests
        ):
            e = BackPressureError(
                num_queued_requests=self.num_queued_requests,
                max_queued_requests=max_queued_requests,
            )
            logger.warning(e.message)
            raise e

        try:
            self.inc_num_total_requests(request_meta.route)
            self.inc_num_queued_requests()

            yield
        finally:
            # If the request is disconnected before assignment, this coroutine
            # gets cancelled by the caller and an asyncio.CancelledError is
            # raised. The finally block ensures that num_queued_requests
            # is correctly decremented in this case.
            self.dec_num_queued_requests()

    def update_running_replicas(self, running_replicas: List[RunningReplicaInfo]):
        """Prune list of replica ids in self.num_queries_sent_to_replicas.

        We want to avoid self.num_queries_sent_to_replicas from growing
        in memory as the deployment upscales and downscales over time.
        """

        running_replica_set = {replica.replica_id for replica in running_replicas}
        with self._queries_lock:
            self.num_requests_sent_to_replicas = defaultdict(
                int,
                {
                    id: self.num_requests_sent_to_replicas[id]
                    for id, num_queries in self.num_requests_sent_to_replicas.items()
                    if num_queries or id in running_replica_set
                },
            )

    @property
    def autoscaling_config(self) -> Optional[AutoscalingConfig]:
        if self.deployment_config is None:
            return None

        return self.deployment_config.autoscaling_config

    def update_deployment_config(
        self, deployment_config: DeploymentConfig, curr_num_replicas: int
    ):
        """Update the config for the deployment this router sends requests to."""

        if self._shutdown:
            return

        self.deployment_config = deployment_config

        # Start the metrics pusher if autoscaling is enabled.
        autoscaling_config = self.autoscaling_config
        if autoscaling_config:
            self.metrics_pusher.start()
            # Optimization for autoscaling cold start time. If there are
            # currently 0 replicas for the deployment, and there is at
            # least one queued request on this router, then immediately
            # push handle metric to the controller.
            if self.should_send_scaled_to_zero_optimized_push(curr_num_replicas):
                self.push_autoscaling_metrics_to_controller()

            if RAY_SERVE_COLLECT_AUTOSCALING_METRICS_ON_HANDLE:
                # Record number of queued + ongoing requests at regular
                # intervals into the in-memory metrics store
                self.metrics_pusher.register_or_update_task(
                    self.RECORD_METRICS_TASK_NAME,
                    self._add_autoscaling_metrics_point,
                    min(
                        RAY_SERVE_HANDLE_AUTOSCALING_METRIC_RECORD_PERIOD_S,
                        autoscaling_config.metrics_interval_s,
                    ),
                )
                # Push metrics to the controller periodically.
                self.metrics_pusher.register_or_update_task(
                    self.PUSH_METRICS_TO_CONTROLLER_TASK_NAME,
                    self.push_autoscaling_metrics_to_controller,
                    autoscaling_config.metrics_interval_s,
                )
            else:
                self.metrics_pusher.register_or_update_task(
                    self.PUSH_METRICS_TO_CONTROLLER_TASK_NAME,
                    self.push_autoscaling_metrics_to_controller,
                    HANDLE_METRIC_PUSH_INTERVAL_S,
                )

        else:
            if self.metrics_pusher:
                self.metrics_pusher.stop_tasks()

    def inc_num_total_requests(self, route: str):
        self.num_router_requests.inc(tags={"route": route})

    def inc_num_queued_requests(self):
        self.num_queued_requests += 1
        self.num_queued_requests_gauge.set(self.num_queued_requests)

    def dec_num_queued_requests(self):
        self.num_queued_requests -= 1
        self.num_queued_requests_gauge.set(self.num_queued_requests)

    def inc_num_running_requests_for_replica(self, replica_id: ReplicaID):
        with self._queries_lock:
            self.num_requests_sent_to_replicas[replica_id] += 1
            self.num_running_requests_gauge.set(
                sum(self.num_requests_sent_to_replicas.values())
            )

    def dec_num_running_requests_for_replica(self, replica_id: ReplicaID, *args):
        with self._queries_lock:
            self.num_requests_sent_to_replicas[replica_id] -= 1
            self.num_running_requests_gauge.set(
                sum(self.num_requests_sent_to_replicas.values())
            )

    def should_send_scaled_to_zero_optimized_push(self, curr_num_replicas: int) -> bool:
        return (
            self.autoscaling_config is not None
            and curr_num_replicas == 0
            and self.num_queued_requests > 0
        )

    def push_autoscaling_metrics_to_controller(self):
        """Pushes queued and running request metrics to the controller.

        These metrics are used by the controller for autoscaling.
        """

        self._controller_handle.record_handle_metrics.remote(
            send_timestamp=time.time(),
            deployment_id=self._deployment_id,
            handle_id=self._handle_id,
            actor_id=self._self_actor_id,
            handle_source=self._handle_source,
            **self._get_aggregated_requests(),
        )

    def _add_autoscaling_metrics_point(self):
        """Adds metrics point for queued and running requests at replicas.

        Also prunes keys in the in memory metrics store with outdated datapoints.
        """

        timestamp = time.time()
        self.metrics_store.add_metrics_point(
            {QUEUED_REQUESTS_KEY: self.num_queued_requests}, timestamp
        )
        if RAY_SERVE_COLLECT_AUTOSCALING_METRICS_ON_HANDLE:
            self.metrics_store.add_metrics_point(
                self.num_requests_sent_to_replicas, timestamp
            )

        # Prevent in memory metrics store memory from growing
        start_timestamp = time.time() - self.autoscaling_config.look_back_period_s
        self.metrics_store.prune_keys_and_compact_data(start_timestamp)

    def _get_aggregated_requests(self):
        running_requests = dict()
        if RAY_SERVE_COLLECT_AUTOSCALING_METRICS_ON_HANDLE and self.autoscaling_config:
            look_back_period = self.autoscaling_config.look_back_period_s
            running_requests = {
                replica_id: self.metrics_store.window_average(
                    replica_id, time.time() - look_back_period
                )
                # If data hasn't been recorded yet, return current
                # number of queued and ongoing requests.
                or num_requests
                for replica_id, num_requests in self.num_requests_sent_to_replicas.items()  # noqa: E501
            }

        return {
            "queued_requests": self.num_queued_requests,
            "running_requests": running_requests,
        }

    async def shutdown(self):
        """Shutdown metrics manager gracefully."""

        if self.metrics_pusher:
            await self.metrics_pusher.graceful_shutdown()

        self._shutdown = True


class Router:
    def __init__(
        self,
        controller_handle: ActorHandle,
        deployment_id: DeploymentID,
        handle_id: str,
        self_node_id: str,
        self_actor_id: str,
        self_availability_zone: Optional[str],
        handle_source: DeploymentHandleSource,
        event_loop: asyncio.BaseEventLoop = None,
        _prefer_local_node_routing: bool = False,
        enable_queue_len_cache: bool = RAY_SERVE_ENABLE_QUEUE_LENGTH_CACHE,
        enable_strict_max_ongoing_requests: bool = RAY_SERVE_ENABLE_STRICT_MAX_ONGOING_REQUESTS,  # noqa: E501
        *,
        replica_scheduler: Optional[ReplicaScheduler] = None,
    ):
        """Used to assign requests to downstream replicas for a deployment.

        The scheduling behavior is delegated to a ReplicaScheduler; this is a thin
        wrapper that adds metrics and logging.
        """

        self._event_loop = event_loop
        self.deployment_id = deployment_id

        if inside_ray_client_context():
            # Streaming ObjectRefGenerators are not supported in Ray Client, so we need
            # to override the behavior.
            self._enable_queue_len_cache = False
            self._enable_strict_max_ongoing_requests = False
        else:
            self._enable_queue_len_cache = enable_queue_len_cache
            self._enable_strict_max_ongoing_requests = (
                enable_strict_max_ongoing_requests
            )

        if replica_scheduler is None:
            replica_scheduler = PowerOfTwoChoicesReplicaScheduler(
                self._event_loop,
                deployment_id,
                handle_source,
                _prefer_local_node_routing,
                RAY_SERVE_PROXY_PREFER_LOCAL_AZ_ROUTING,
                self_node_id,
                self_actor_id,
                ray.get_runtime_context().current_actor
                if ray.get_runtime_context().get_actor_id()
                else None,
                self_availability_zone,
                use_replica_queue_len_cache=enable_queue_len_cache,
            )

        self._replica_scheduler: ReplicaScheduler = replica_scheduler
        # Flipped to `True` once the router has received a non-empty
        # replica set at least once.
        self.running_replicas_populated: bool = False

        # The config for the deployment this router sends requests to will be broadcast
        # by the controller. That means it is not available until we get the first
        # update. This includes an optional autoscaling config.
        self.deployment_config: Optional[DeploymentConfig] = None

        # Initializing `self._metrics_manager` before `self.long_poll_client` is
        # necessary to avoid race condition where `self.update_deployment_config()`
        # might be called before `self._metrics_manager` instance is created.
        self._metrics_manager = RouterMetricsManager(
            deployment_id,
            handle_id,
            self_actor_id,
            handle_source,
            controller_handle,
            metrics.Counter(
                "serve_num_router_requests",
                description="The number of requests processed by the router.",
                tag_keys=("deployment", "route", "application", "handle", "actor_id"),
            ),
            metrics.Gauge(
                "serve_deployment_queued_queries",
                description=(
                    "The current number of queries to this deployment waiting"
                    " to be assigned to a replica."
                ),
                tag_keys=("deployment", "application", "handle", "actor_id"),
            ),
            metrics.Gauge(
                "serve_num_ongoing_requests_at_replicas",
                description=(
                    "The current number of requests to this deployment that "
                    "have been submitted to a replica."
                ),
                tag_keys=("deployment", "application", "handle", "actor_id"),
            ),
        )

        self.long_poll_client = LongPollClient(
            controller_handle,
            {
                (
                    LongPollNamespace.RUNNING_REPLICAS,
                    deployment_id,
                ): self.update_running_replicas,
                (
                    LongPollNamespace.DEPLOYMENT_CONFIG,
                    deployment_id,
                ): self.update_deployment_config,
            },
            call_in_event_loop=self._event_loop,
        )

    def update_running_replicas(self, running_replicas: List[RunningReplicaInfo]):
        self._replica_scheduler.update_running_replicas(running_replicas)
        self._metrics_manager.update_running_replicas(running_replicas)

        if running_replicas:
            self.running_replicas_populated = True

    def update_deployment_config(self, deployment_config: DeploymentConfig):
        self._metrics_manager.update_deployment_config(
            deployment_config,
            curr_num_replicas=len(self._replica_scheduler.curr_replicas),
        )

    async def _resolve_deployment_responses(
        self, request_args: Tuple[Any], request_kwargs: Dict[str, Any]
    ) -> Tuple[Tuple[Any], Dict[str, Any]]:
        """Replaces top-level `DeploymentResponse` objects with resolved object refs.

        This enables composition without explicitly calling `_to_object_ref`.
        """
        from ray.serve.handle import DeploymentResponse, DeploymentResponseGenerator

        generator_not_supported_message = (
            "Streaming deployment handle results cannot be passed to "
            "downstream handle calls. If you have a use case requiring "
            "this feature, please file a feature request on GitHub."
        )

        new_args = [None for _ in range(len(request_args))]
        new_kwargs = {}

        arg_tasks = []
        response_indices = []
        for i, obj in enumerate(request_args):
            if isinstance(obj, DeploymentResponseGenerator):
                raise RuntimeError(generator_not_supported_message)
            elif isinstance(obj, DeploymentResponse):
                # Launch async task to convert DeploymentResponse to an object ref, and
                # keep track of the argument index in the original `request_args`
                response_indices.append(i)
                arg_tasks.append(asyncio.create_task(obj._to_object_ref()))
            else:
                new_args[i] = obj

        kwarg_tasks = []
        response_keys = []
        for k, obj in request_kwargs.items():
            if isinstance(obj, DeploymentResponseGenerator):
                raise RuntimeError(generator_not_supported_message)
            elif isinstance(obj, DeploymentResponse):
                # Launch async task to convert DeploymentResponse to an object ref, and
                # keep track of the corresponding key in the original `request_kwargs`
                response_keys.append(k)
                kwarg_tasks.append(asyncio.create_task(obj._to_object_ref()))
            else:
                new_kwargs[k] = obj

        # Gather `DeploymentResponse` object refs concurrently.
        arg_obj_refs = await asyncio.gather(*arg_tasks)
        kwarg_obj_refs = await asyncio.gather(*kwarg_tasks)

        # Update new args and new kwargs with resolved object refs
        for index, obj_ref in zip(response_indices, arg_obj_refs):
            new_args[index] = obj_ref
        new_kwargs.update((zip(response_keys, kwarg_obj_refs)))

        # Return new args and new kwargs
        return new_args, new_kwargs

    async def schedule_and_send_request(
        self, pr: PendingRequest
    ) -> Tuple[Union[ray.ObjectRef, ray.ObjectRefGenerator], ReplicaID]:
        """Choose a replica for the request and send it.

        This will block indefinitely if no replicas are available to handle the
        request, so it's up to the caller to time out or cancel the request.
        """
        replica = await self._replica_scheduler.choose_replica_for_request(pr)

        # If the queue len cache is disabled or we're sending a request to Java,
        # then directly send the query and hand the response back. The replica will
        # never reject requests in this code path.
        if not self._enable_strict_max_ongoing_requests or replica.is_cross_language:
            return replica.send_request(pr), replica.replica_id

        while True:
            obj_ref_gen = None
            try:
                (
                    obj_ref_gen,
                    queue_len_info,
                ) = await replica.send_request_with_rejection(pr)
                if self._enable_queue_len_cache:
                    self._replica_scheduler.replica_queue_len_cache.update(
                        replica.replica_id, queue_len_info.num_ongoing_requests
                    )
                if queue_len_info.accepted:
                    return obj_ref_gen, replica.replica_id
            except asyncio.CancelledError:
                # NOTE(edoakes): this is not strictly necessary because there are
                # currently no `await` statements between getting the ref and returning,
                # but I'm adding it defensively.
                if obj_ref_gen is not None:
                    ray.cancel(obj_ref_gen)

                raise
            except ActorDiedError:
                # Replica has died but controller hasn't notified the router yet.
                # Don't consider this replica for requests in the future.
                self._replica_scheduler.on_replica_actor_died(replica.replica_id)
                logger.warning(
                    f"{replica.replica_id} will not be considered for future "
                    "requests because it has died."
                )
                raise
            except ActorUnavailableError:
                # There are network issues, or replica has died but GCS is down so
                # ActorUnavailableError will be raised until GCS recovers. For the
                # time being, invalidate the cache entry so that we don't try to
                # send requests to this replica without actively probing.
                self._replica_scheduler.on_replica_actor_unavailable(replica.replica_id)
                raise

            # If the replica rejects the request, retry the scheduling process. The
            # request will be placed on the front of the queue to avoid tail latencies.
            # TODO(edoakes): this retry procedure is not perfect because it'll reset the
            # process of choosing candidates replicas (i.e., for locality-awareness).
            replica = await self._replica_scheduler.choose_replica_for_request(
                pr, is_retry=True
            )

    @tracing_decorator_factory(
        trace_name="proxy_route_to_replica",
    )
    async def assign_request(
        self,
        request_meta: RequestMetadata,
        *request_args,
        **request_kwargs,
    ) -> Union[ray.ObjectRef, ray.ObjectRefGenerator]:
        """Assign a request to a replica and return the resulting object_ref."""

        trace_attributes = {
            "request_id": request_meta.request_id,
            "deployment": self.deployment_id.name,
            "app": self.deployment_id.app_name,
            "call_method": request_meta.call_method,
            "route": request_meta.route,
            "multiplexed_model_id": request_meta.multiplexed_model_id,
            "is_streaming": request_meta.is_streaming,
            "is_http_request": request_meta.is_http_request,
            "is_grpc_request": request_meta.is_grpc_request,
        }
        set_span_attributes(trace_attributes)
        # Add context to request meta to link
        # traces collected in the replica.
        propagate_context = create_propagated_context()
        request_meta.tracing_context = propagate_context

        with self._metrics_manager.wrap_request_assignment(request_meta):
            # Optimization: if there are currently zero replicas for a deployment,
            # push handle metric to controller to allow for fast cold start time.
            if self._metrics_manager.should_send_scaled_to_zero_optimized_push(
                curr_num_replicas=len(self._replica_scheduler.curr_replicas)
            ):
                self._metrics_manager.push_autoscaling_metrics_to_controller()

            ref = None
            try:
                request_args, request_kwargs = await self._resolve_deployment_responses(
                    request_args, request_kwargs
                )
                ref, replica_id = await self.schedule_and_send_request(
                    PendingRequest(
                        args=list(request_args),
                        kwargs=request_kwargs,
                        metadata=request_meta,
                    ),
                )

                # Keep track of requests that have been sent out to replicas
                if RAY_SERVE_COLLECT_AUTOSCALING_METRICS_ON_HANDLE:
                    self._metrics_manager.inc_num_running_requests_for_replica(
                        replica_id
                    )
                    callback = partial(
                        self._metrics_manager.dec_num_running_requests_for_replica,
                        replica_id,
                    )
                    if isinstance(ref, (ray.ObjectRef, FakeObjectRef)):
                        ref._on_completed(callback)
                    else:
                        ref.completed()._on_completed(callback)

                return ref
            except asyncio.CancelledError:
                # NOTE(edoakes): this is not strictly necessary because
                # there are currently no `await` statements between
                # getting the ref and returning, but I'm adding it defensively.
                if ref is not None:
                    ray.cancel(ref)

                raise

    def shutdown(self):
        asyncio.run_coroutine_threadsafe(
            self._metrics_manager.shutdown(), loop=self._event_loop
        ).result()<|MERGE_RESOLUTION|>--- conflicted
+++ resolved
@@ -9,15 +9,11 @@
 
 import ray
 from ray.actor import ActorHandle
-<<<<<<< HEAD
-=======
 from ray.anyscale.serve._private.tracing_utils import (
     create_propagated_context,
     set_span_attributes,
     tracing_decorator_factory,
 )
-from ray.dag.py_obj_scanner import _PyObjScanner
->>>>>>> 49cd60e5
 from ray.exceptions import ActorDiedError, ActorUnavailableError
 from ray.serve._private.common import (
     DeploymentHandleSource,
