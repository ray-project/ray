--- conflicted
+++ resolved
@@ -316,19 +316,12 @@
     def __init__(
         self,
         event_loop: asyncio.AbstractEventLoop,
-<<<<<<< HEAD
-        deployment_name: str,
+        deployment_id: DeploymentID,
         self_node_id: Optional[str] = None,
     ):
         self._loop = event_loop
-        self._deployment_name = deployment_name
+        self._deployment_id = deployment_id
         self._self_node_id = self_node_id
-=======
-        deployment_id: DeploymentID,
-    ):
-        self._loop = event_loop
-        self._deployment_id = deployment_id
->>>>>>> 4c4abc9f
 
         # Current replicas available to be scheduled.
         # Updated via `update_replicas`.
@@ -1019,12 +1012,8 @@
     def __init__(
         self,
         controller_handle: ActorHandle,
-<<<<<<< HEAD
-        deployment_name: str,
+        deployment_id: DeploymentID,
         self_node_id: str,
-=======
-        deployment_id: DeploymentID,
->>>>>>> 4c4abc9f
         event_loop: asyncio.BaseEventLoop = None,
         _use_new_routing: bool = False,
         _router_cls: Optional[str] = None,
@@ -1042,13 +1031,9 @@
             )
         elif _use_new_routing:
             self._replica_scheduler = PowerOfTwoChoicesReplicaScheduler(
-<<<<<<< HEAD
                 event_loop,
-                deployment_name,
+                deployment_id,
                 self_node_id,
-=======
-                event_loop, deployment_id
->>>>>>> 4c4abc9f
             )
         else:
             self._replica_scheduler = RoundRobinReplicaScheduler(event_loop)
