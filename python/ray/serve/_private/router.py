import asyncio
import concurrent.futures
import logging
import threading
import time
import uuid
import weakref
from abc import ABC, abstractmethod
from asyncio import AbstractEventLoop
from collections import defaultdict
from collections.abc import MutableMapping
from contextlib import contextmanager
from functools import lru_cache, partial
from typing import Any, Coroutine, DefaultDict, Dict, List, Optional, Tuple, Union

import ray
from ray.actor import ActorHandle
from ray.exceptions import ActorDiedError, ActorUnavailableError, RayError
from ray.serve._private.common import (
    DeploymentHandleSource,
    DeploymentID,
    ReplicaID,
    RequestMetadata,
    RunningReplicaInfo,
)
from ray.serve._private.config import DeploymentConfig
from ray.serve._private.constants import (
    HANDLE_METRIC_PUSH_INTERVAL_S,
    RAY_SERVE_COLLECT_AUTOSCALING_METRICS_ON_HANDLE,
    RAY_SERVE_HANDLE_AUTOSCALING_METRIC_RECORD_PERIOD_S,
    SERVE_LOGGER_NAME,
)
from ray.serve._private.long_poll import LongPollClient, LongPollNamespace
from ray.serve._private.metrics_utils import InMemoryMetricsStore, MetricsPusher
from ray.serve._private.replica_result import ReplicaResult
from ray.serve._private.replica_scheduler import PendingRequest, ReplicaScheduler
from ray.serve._private.utils import resolve_deployment_response
from ray.serve.config import AutoscalingConfig
from ray.serve.exceptions import BackPressureError
from ray.util import metrics

logger = logging.getLogger(SERVE_LOGGER_NAME)


QUEUED_REQUESTS_KEY = "queued"


class RouterMetricsManager:
    """Manages metrics for the router."""

    PUSH_METRICS_TO_CONTROLLER_TASK_NAME = "push_metrics_to_controller"
    RECORD_METRICS_TASK_NAME = "record_metrics"

    def __init__(
        self,
        deployment_id: DeploymentID,
        handle_id: str,
        self_actor_id: str,
        handle_source: DeploymentHandleSource,
        controller_handle: ActorHandle,
        router_requests_counter: metrics.Counter,
        queued_requests_gauge: metrics.Gauge,
        running_requests_gauge: metrics.Gauge,
    ):
        self._handle_id = handle_id
        self._deployment_id = deployment_id
        self._self_actor_id = self_actor_id
        self._handle_source = handle_source
        self._controller_handle = controller_handle

        # Exported metrics
        self.num_router_requests = router_requests_counter
        self.num_router_requests.set_default_tags(
            {
                "deployment": deployment_id.name,
                "application": deployment_id.app_name,
                "handle": self._handle_id,
                "actor_id": self._self_actor_id,
            }
        )

        self.num_queued_requests = 0
        self.num_queued_requests_gauge = queued_requests_gauge
        self.num_queued_requests_gauge.set_default_tags(
            {
                "deployment": deployment_id.name,
                "application": deployment_id.app_name,
                "handle": self._handle_id,
                "actor_id": self._self_actor_id,
            }
        )
        self.num_queued_requests_gauge.set(0)

        # Track queries sent to replicas for the autoscaling algorithm.
        self.num_requests_sent_to_replicas: DefaultDict[ReplicaID, int] = defaultdict(
            int
        )
        self.num_running_requests_gauge = running_requests_gauge
        self.num_running_requests_gauge.set_default_tags(
            {
                "deployment": deployment_id.name,
                "application": deployment_id.app_name,
                "handle": self._handle_id,
                "actor_id": self._self_actor_id,
            }
        )
        # We use Ray object ref callbacks to update state when tracking
        # number of requests running on replicas. The callbacks will be
        # called from a C++ thread into the router's async event loop,
        # so non-atomic read and write operations need to be guarded by
        # this thread-safe lock.
        self._queries_lock = threading.Lock()
        # Regularly aggregate and push autoscaling metrics to controller
        self.metrics_pusher = MetricsPusher()
        self.metrics_store = InMemoryMetricsStore()
        self.deployment_config: Optional[DeploymentConfig] = None
        # Track whether the metrics manager has been shutdown
        self._shutdown: bool = False

    @contextmanager
    def wrap_request_assignment(self, request_meta: RequestMetadata):
        max_queued_requests = (
            self.deployment_config.max_queued_requests
            if self.deployment_config is not None
            else -1
        )
        if (
            max_queued_requests != -1
            and self.num_queued_requests >= max_queued_requests
        ):
            e = BackPressureError(
                num_queued_requests=self.num_queued_requests,
                max_queued_requests=max_queued_requests,
            )
            logger.warning(e.message)
            raise e

        try:
            self.inc_num_total_requests(request_meta.route)
            self.inc_num_queued_requests()

            yield
        finally:
            # If the request is disconnected before assignment, this coroutine
            # gets cancelled by the caller and an asyncio.CancelledError is
            # raised. The finally block ensures that num_queued_requests
            # is correctly decremented in this case.
            self.dec_num_queued_requests()

    def update_running_replicas(self, running_replicas: List[RunningReplicaInfo]):
        """Prune list of replica ids in self.num_queries_sent_to_replicas.

        We want to avoid self.num_queries_sent_to_replicas from growing
        in memory as the deployment upscales and downscales over time.
        """

        running_replica_set = {replica.replica_id for replica in running_replicas}
        with self._queries_lock:
            self.num_requests_sent_to_replicas = defaultdict(
                int,
                {
                    id: self.num_requests_sent_to_replicas[id]
                    for id, num_queries in self.num_requests_sent_to_replicas.items()
                    if num_queries or id in running_replica_set
                },
            )

    @property
    def autoscaling_config(self) -> Optional[AutoscalingConfig]:
        if self.deployment_config is None:
            return None

        return self.deployment_config.autoscaling_config

    def update_deployment_config(
        self, deployment_config: DeploymentConfig, curr_num_replicas: int
    ):
        """Update the config for the deployment this router sends requests to."""

        if self._shutdown:
            return

        self.deployment_config = deployment_config

        # Start the metrics pusher if autoscaling is enabled.
        autoscaling_config = self.autoscaling_config
        if autoscaling_config:
            self.metrics_pusher.start()
            # Optimization for autoscaling cold start time. If there are
            # currently 0 replicas for the deployment, and there is at
            # least one queued request on this router, then immediately
            # push handle metric to the controller.
            if self.should_send_scaled_to_zero_optimized_push(curr_num_replicas):
                self.push_autoscaling_metrics_to_controller()

            if RAY_SERVE_COLLECT_AUTOSCALING_METRICS_ON_HANDLE:
                # Record number of queued + ongoing requests at regular
                # intervals into the in-memory metrics store
                self.metrics_pusher.register_or_update_task(
                    self.RECORD_METRICS_TASK_NAME,
                    self._add_autoscaling_metrics_point,
                    min(
                        RAY_SERVE_HANDLE_AUTOSCALING_METRIC_RECORD_PERIOD_S,
                        autoscaling_config.metrics_interval_s,
                    ),
                )
                # Push metrics to the controller periodically.
                self.metrics_pusher.register_or_update_task(
                    self.PUSH_METRICS_TO_CONTROLLER_TASK_NAME,
                    self.push_autoscaling_metrics_to_controller,
                    autoscaling_config.metrics_interval_s,
                )
            else:
                self.metrics_pusher.register_or_update_task(
                    self.PUSH_METRICS_TO_CONTROLLER_TASK_NAME,
                    self.push_autoscaling_metrics_to_controller,
                    HANDLE_METRIC_PUSH_INTERVAL_S,
                )

        else:
            if self.metrics_pusher:
                self.metrics_pusher.stop_tasks()

    def inc_num_total_requests(self, route: str):
        self.num_router_requests.inc(tags={"route": route})

    def inc_num_queued_requests(self):
        self.num_queued_requests += 1
        self.num_queued_requests_gauge.set(self.num_queued_requests)

    def dec_num_queued_requests(self):
        self.num_queued_requests -= 1
        self.num_queued_requests_gauge.set(self.num_queued_requests)

    def inc_num_running_requests_for_replica(self, replica_id: ReplicaID):
        with self._queries_lock:
            self.num_requests_sent_to_replicas[replica_id] += 1
            self.num_running_requests_gauge.set(
                sum(self.num_requests_sent_to_replicas.values())
            )

    def dec_num_running_requests_for_replica(self, replica_id: ReplicaID):
        with self._queries_lock:
            self.num_requests_sent_to_replicas[replica_id] -= 1
            self.num_running_requests_gauge.set(
                sum(self.num_requests_sent_to_replicas.values())
            )

    def should_send_scaled_to_zero_optimized_push(self, curr_num_replicas: int) -> bool:
        return (
            self.autoscaling_config is not None
            and curr_num_replicas == 0
            and self.num_queued_requests > 0
        )

    def push_autoscaling_metrics_to_controller(self):
        """Pushes queued and running request metrics to the controller.

        These metrics are used by the controller for autoscaling.
        """

        self._controller_handle.record_handle_metrics.remote(
            send_timestamp=time.time(),
            deployment_id=self._deployment_id,
            handle_id=self._handle_id,
            actor_id=self._self_actor_id,
            handle_source=self._handle_source,
            **self._get_aggregated_requests(),
        )

    def _add_autoscaling_metrics_point(self):
        """Adds metrics point for queued and running requests at replicas.

        Also prunes keys in the in memory metrics store with outdated datapoints.
        """

        timestamp = time.time()
        self.metrics_store.add_metrics_point(
            {QUEUED_REQUESTS_KEY: self.num_queued_requests}, timestamp
        )
        if RAY_SERVE_COLLECT_AUTOSCALING_METRICS_ON_HANDLE:
            self.metrics_store.add_metrics_point(
                self.num_requests_sent_to_replicas, timestamp
            )

        # Prevent in memory metrics store memory from growing
        start_timestamp = time.time() - self.autoscaling_config.look_back_period_s
        self.metrics_store.prune_keys_and_compact_data(start_timestamp)

    def _get_aggregated_requests(self):
        running_requests = dict()
        if RAY_SERVE_COLLECT_AUTOSCALING_METRICS_ON_HANDLE and self.autoscaling_config:
            look_back_period = self.autoscaling_config.look_back_period_s
            running_requests = {
                replica_id: self.metrics_store.window_average(
                    replica_id, time.time() - look_back_period
                )
                # If data hasn't been recorded yet, return current
                # number of queued and ongoing requests.
                or num_requests
                for replica_id, num_requests in self.num_requests_sent_to_replicas.items()  # noqa: E501
            }

        return {
            "queued_requests": self.num_queued_requests,
            "running_requests": running_requests,
        }

    async def shutdown(self):
        """Shutdown metrics manager gracefully."""

        if self.metrics_pusher:
            await self.metrics_pusher.graceful_shutdown()

        self._shutdown = True


class Router(ABC):
    @abstractmethod
    def running_replicas_populated(self) -> bool:
        pass

    @abstractmethod
    def assign_request(
        self,
        request_meta: RequestMetadata,
        *request_args,
        **request_kwargs,
    ) -> concurrent.futures.Future[ReplicaResult]:
        pass

    @abstractmethod
    def shutdown(self) -> concurrent.futures.Future:
        pass


class AsyncioRouter:
    def __init__(
        self,
        controller_handle: ActorHandle,
        deployment_id: DeploymentID,
        handle_id: str,
        self_actor_id: str,
        handle_source: DeploymentHandleSource,
        event_loop: asyncio.BaseEventLoop,
        replica_scheduler: Optional[ReplicaScheduler],
        enable_strict_max_ongoing_requests: bool,
        resolve_request_arg_func: Coroutine = resolve_deployment_response,
    ):
        """Used to assign requests to downstream replicas for a deployment.

        The scheduling behavior is delegated to a ReplicaScheduler; this is a thin
        wrapper that adds metrics and logging.
        """

        self._event_loop = event_loop
        self.deployment_id = deployment_id
        self._enable_strict_max_ongoing_requests = enable_strict_max_ongoing_requests

        self._replica_scheduler: ReplicaScheduler = replica_scheduler
        self._resolve_request_arg_func = resolve_request_arg_func

        # Flipped to `True` once the router has received a non-empty
        # replica set at least once.
        self._running_replicas_populated: bool = False

        # The config for the deployment this router sends requests to will be broadcast
        # by the controller. That means it is not available until we get the first
        # update. This includes an optional autoscaling config.
        self.deployment_config: Optional[DeploymentConfig] = None

        # Initializing `self._metrics_manager` before `self.long_poll_client` is
        # necessary to avoid race condition where `self.update_deployment_config()`
        # might be called before `self._metrics_manager` instance is created.
        self._metrics_manager = RouterMetricsManager(
            deployment_id,
            handle_id,
            self_actor_id,
            handle_source,
            controller_handle,
            metrics.Counter(
                "serve_num_router_requests",
                description="The number of requests processed by the router.",
                tag_keys=("deployment", "route", "application", "handle", "actor_id"),
            ),
            metrics.Gauge(
                "serve_deployment_queued_queries",
                description=(
                    "The current number of queries to this deployment waiting"
                    " to be assigned to a replica."
                ),
                tag_keys=("deployment", "application", "handle", "actor_id"),
            ),
            metrics.Gauge(
                "serve_num_ongoing_requests_at_replicas",
                description=(
                    "The current number of requests to this deployment that "
                    "have been submitted to a replica."
                ),
                tag_keys=("deployment", "application", "handle", "actor_id"),
            ),
        )

        # The Router needs to stay informed about changes to the target deployment's
        # running replicas and deployment config. We do this via the long poll system.
        # However, for efficiency, we don't want to create a LongPollClient for every
        # DeploymentHandle, so we use a shared LongPollClient that all Routers
        # register themselves with. But first, the router needs to get a fast initial
        # update so that it can start serving requests, which we do with a
        # LongPollClient that is told to run only once. This client gets the
        # first update quickly, and then future updates are handled
        # by the SharedRouterLongPollClient.

        self.long_poll_client = LongPollClient(
            controller_handle,
            {
                (
                    LongPollNamespace.RUNNING_REPLICAS,
                    deployment_id,
                ): self.update_running_replicas,
                (
                    LongPollNamespace.DEPLOYMENT_CONFIG,
                    deployment_id,
                ): self.update_deployment_config,
            },
            call_in_event_loop=self._event_loop,
            only_once=True,
        )

        shared = SharedRouterLongPollClient.get_or_create(
            controller_handle, self._event_loop
        )
        shared.register(self)

    def running_replicas_populated(self) -> bool:
        return self._running_replicas_populated

    def update_running_replicas(self, running_replicas: List[RunningReplicaInfo]):
        self._replica_scheduler.update_running_replicas(running_replicas)
        self._metrics_manager.update_running_replicas(running_replicas)

        if running_replicas:
            self._running_replicas_populated = True

    def update_deployment_config(self, deployment_config: DeploymentConfig):
        self._metrics_manager.update_deployment_config(
            deployment_config,
            curr_num_replicas=len(self._replica_scheduler.curr_replicas),
        )

    async def _resolve_request_arguments(
        self, request_args: Tuple[Any], request_kwargs: Dict[str, Any]
    ) -> Tuple[Tuple[Any], Dict[str, Any]]:
        """Asynchronously resolve and replace top-level request args and kwargs."""
        new_args = list(request_args)
        new_kwargs = request_kwargs.copy()

        # Map from index -> task for resolving positional arg
        resolve_arg_tasks = {}
        for i, obj in enumerate(request_args):
            task = await self._resolve_request_arg_func(obj)
            if task is not None:
                resolve_arg_tasks[i] = task

        # Map from key -> task for resolving key-word arg
        resolve_kwarg_tasks = {}
        for k, obj in request_kwargs.items():
            task = await self._resolve_request_arg_func(obj)
            if task is not None:
                resolve_kwarg_tasks[k] = task

        # Gather all argument resolution tasks concurrently.
        if resolve_arg_tasks or resolve_kwarg_tasks:
            all_tasks = list(resolve_arg_tasks.values()) + list(
                resolve_kwarg_tasks.values()
            )
            await asyncio.wait(all_tasks)

        # Update new args and new kwargs with resolved arguments
        for index, task in resolve_arg_tasks.items():
            new_args[index] = task.result()
        for key, task in resolve_kwarg_tasks.items():
            new_kwargs[key] = task.result()

        # Return new args and new kwargs
        return new_args, new_kwargs

    def _process_finished_request(
        self,
        replica_id: ReplicaID,
        parent_request_id: str,
        response_id: str,
        result: Union[Any, RayError],
    ):
        self._metrics_manager.dec_num_running_requests_for_replica(replica_id)
        if isinstance(result, ActorDiedError):
            # Replica has died but controller hasn't notified the router yet.
            # Don't consider this replica for requests in the future, and retry
            # scheduling request.
            self._replica_scheduler.on_replica_actor_died(replica_id)
            logger.warning(
                f"{replica_id} will not be considered for future "
                "requests because it has died."
            )
        elif isinstance(result, ActorUnavailableError):
            # There are network issues, or replica has died but GCS is down so
            # ActorUnavailableError will be raised until GCS recovers. For the
            # time being, invalidate the cache entry so that we don't try to
            # send requests to this replica without actively probing, and retry
            # scheduling request.
            self._replica_scheduler.on_replica_actor_unavailable(replica_id)
            logger.warning(
                f"Request failed because {replica_id} is temporarily unavailable."
            )

    async def schedule_and_send_request(
        self, pr: PendingRequest
    ) -> Tuple[ReplicaResult, ReplicaID]:
        """Choose a replica for the request and send it.

        This will block indefinitely if no replicas are available to handle the
        request, so it's up to the caller to time out or cancel the request.
        """
        replica = await self._replica_scheduler.choose_replica_for_request(pr)

        # If the queue len cache is disabled or we're sending a request to Java,
        # then directly send the query and hand the response back. The replica will
        # never reject requests in this code path.
        if not self._enable_strict_max_ongoing_requests or replica.is_cross_language:
            return replica.send_request(pr), replica.replica_id

        while True:
            replica_result = None
            try:
                (
                    replica_result,
                    queue_len_info,
                ) = await replica.send_request_with_rejection(pr)
                self._replica_scheduler.on_new_queue_len_info(
                    replica.replica_id, queue_len_info
                )
                if queue_len_info.accepted:
                    return replica_result, replica.replica_id
            except asyncio.CancelledError:
                # NOTE(edoakes): this is not strictly necessary because there are
                # currently no `await` statements between getting the ref and returning,
                # but I'm adding it defensively.
                if replica_result is not None:
                    replica_result.cancel()

                raise
            except ActorDiedError:
                # Replica has died but controller hasn't notified the router yet.
                # Don't consider this replica for requests in the future, and retry
                # scheduling request.
                self._replica_scheduler.on_replica_actor_died(replica.replica_id)
                logger.warning(
                    f"{replica.replica_id} will not be considered for future "
                    "requests because it has died."
                )
            except ActorUnavailableError:
                # There are network issues, or replica has died but GCS is down so
                # ActorUnavailableError will be raised until GCS recovers. For the
                # time being, invalidate the cache entry so that we don't try to
                # send requests to this replica without actively probing, and retry
                # scheduling request.
                self._replica_scheduler.on_replica_actor_unavailable(replica.replica_id)
                logger.warning(f"{replica.replica_id} is temporarily unavailable.")

            # If the replica rejects the request, retry the scheduling process. The
            # request will be placed on the front of the queue to avoid tail latencies.
            # TODO(edoakes): this retry procedure is not perfect because it'll reset the
            # process of choosing candidates replicas (i.e., for locality-awareness).
            replica = await self._replica_scheduler.choose_replica_for_request(
                pr, is_retry=True
            )

    async def assign_request(
        self,
        request_meta: RequestMetadata,
        *request_args,
        **request_kwargs,
    ) -> ReplicaResult:
        """Assign a request to a replica and return the resulting object_ref."""

        response_id = uuid.uuid4()
        assign_request_task = asyncio.current_task()
        ray.serve.context._add_request_pending_assignment(
            request_meta.internal_request_id, response_id, assign_request_task
        )
        assign_request_task.add_done_callback(
            lambda _: ray.serve.context._remove_request_pending_assignment(
                request_meta.internal_request_id, response_id
            )
        )

        with self._metrics_manager.wrap_request_assignment(request_meta):
            # Optimization: if there are currently zero replicas for a deployment,
            # push handle metric to controller to allow for fast cold start time.
            if self._metrics_manager.should_send_scaled_to_zero_optimized_push(
                curr_num_replicas=len(self._replica_scheduler.curr_replicas)
            ):
                self._metrics_manager.push_autoscaling_metrics_to_controller()

            replica_result = None
            try:
                request_args, request_kwargs = await self._resolve_request_arguments(
                    request_args, request_kwargs
                )
                replica_result, replica_id = await self.schedule_and_send_request(
                    PendingRequest(
                        args=list(request_args),
                        kwargs=request_kwargs,
                        metadata=request_meta,
                    ),
                )

                # Keep track of requests that have been sent out to replicas
                if RAY_SERVE_COLLECT_AUTOSCALING_METRICS_ON_HANDLE:
                    _request_context = ray.serve.context._serve_request_context.get()
                    request_id: str = _request_context.request_id
                    self._metrics_manager.inc_num_running_requests_for_replica(
                        replica_id
                    )
                    callback = partial(
                        self._process_finished_request,
                        replica_id,
                        request_id,
                        response_id,
                    )
                    replica_result.add_done_callback(callback)

                return replica_result
            except asyncio.CancelledError:
                # NOTE(edoakes): this is not strictly necessary because
                # there are currently no `await` statements between
                # getting the ref and returning, but I'm adding it defensively.
                if replica_result is not None:
                    replica_result.cancel()

                raise

    async def shutdown(self):
        await self._metrics_manager.shutdown()


class SingletonThreadRouter(Router):
    """Wrapper class that runs an AsyncioRouter on a separate thread.

    The motivation for this is to avoid user code blocking the event loop and
    preventing the router from making progress.

    Maintains a singleton event loop running in a daemon thread that is shared by
    all AsyncioRouters.
    """

    _asyncio_loop: Optional[asyncio.AbstractEventLoop] = None
    _asyncio_loop_creation_lock = threading.Lock()

    def __init__(self, **passthrough_kwargs):
        assert (
            "event_loop" not in passthrough_kwargs
        ), "SingletonThreadRouter manages the router event loop."

        self._asyncio_router = AsyncioRouter(
            event_loop=self._get_singleton_asyncio_loop(), **passthrough_kwargs
        )

    @classmethod
    def _get_singleton_asyncio_loop(cls) -> asyncio.AbstractEventLoop:
        """Get singleton asyncio loop running in a daemon thread.

        This method is thread safe.
        """
        with cls._asyncio_loop_creation_lock:
            if cls._asyncio_loop is None:
                cls._asyncio_loop = asyncio.new_event_loop()
                thread = threading.Thread(
                    daemon=True,
                    target=cls._asyncio_loop.run_forever,
                )
                thread.start()

        return cls._asyncio_loop

    def running_replicas_populated(self) -> bool:
        return self._asyncio_router.running_replicas_populated()

    def assign_request(
        self,
        request_meta: RequestMetadata,
        *request_args,
        **request_kwargs,
    ) -> concurrent.futures.Future[ReplicaResult]:
        return asyncio.run_coroutine_threadsafe(
            self._asyncio_router.assign_request(
                request_meta, *request_args, **request_kwargs
            ),
            loop=self._asyncio_loop,
        )

    def shutdown(self) -> concurrent.futures.Future:
        return asyncio.run_coroutine_threadsafe(
            self._asyncio_router.shutdown(), loop=self._asyncio_loop
<<<<<<< HEAD
        ).result()


class SharedRouterLongPollClient:
    def __init__(self, controller_handle: ActorHandle, event_loop: AbstractEventLoop):
        self.controller_handler = controller_handle

        # We use a WeakSet to store the Routers so that we don't prevent them
        # from being garbage-collected.
        self.routers: MutableMapping[
            DeploymentID, weakref.WeakSet[Router]
        ] = defaultdict(weakref.WeakSet)

        # Creating the LongPollClient implicitly starts it
        self.long_poll_client = LongPollClient(
            controller_handle,
            key_listeners={},
            call_in_event_loop=event_loop,
        )

    @classmethod
    @lru_cache(maxsize=None)
    def get_or_create(
        cls, controller_handle: ActorHandle, event_loop: AbstractEventLoop
    ) -> "SharedRouterLongPollClient":
        shared = cls(controller_handle=controller_handle, event_loop=event_loop)
        logger.info(f"Started {shared}.")
        return shared

    def update_running_replicas(
        self, running_replicas: List[RunningReplicaInfo], deployment_id: DeploymentID
    ) -> None:
        for router in self.routers[deployment_id]:
            router.update_running_replicas(running_replicas)

    def update_deployment_config(
        self, deployment_config: DeploymentConfig, deployment_id: DeploymentID
    ) -> None:
        for router in self.routers[deployment_id]:
            router.update_deployment_config(deployment_config)

    def register(self, router: Router) -> None:
        self.routers[router.deployment_id].add(router)

        # Remove the entries for any deployment ids that no longer have any routers.
        # The WeakSets will automatically lose track of Routers that get GC'd,
        # but the outer dict will keep the key around, so we need to clean up manually.
        # Note the list(...) to avoid mutating self.routers while iterating over it.
        for deployment_id, routers in list(self.routers.items()):
            if not routers:
                self.routers.pop(deployment_id)

        # Register the new listeners on the long poll client.
        # Some of these listeners may already exist, but it's safe to add them again.
        key_listeners = {
            (LongPollNamespace.RUNNING_REPLICAS, deployment_id): partial(
                self.update_running_replicas, deployment_id=deployment_id
            )
            for deployment_id in self.routers.keys()
        } | {
            (LongPollNamespace.DEPLOYMENT_CONFIG, deployment_id): partial(
                self.update_deployment_config, deployment_id=deployment_id
            )
            for deployment_id in self.routers.keys()
        }
        self.long_poll_client.add_key_listeners(key_listeners)
=======
        )
>>>>>>> 0e9f3d13
<|MERGE_RESOLUTION|>--- conflicted
+++ resolved
@@ -702,8 +702,7 @@
     def shutdown(self) -> concurrent.futures.Future:
         return asyncio.run_coroutine_threadsafe(
             self._asyncio_router.shutdown(), loop=self._asyncio_loop
-<<<<<<< HEAD
-        ).result()
+        )
 
 
 class SharedRouterLongPollClient:
@@ -768,7 +767,4 @@
             )
             for deployment_id in self.routers.keys()
         }
-        self.long_poll_client.add_key_listeners(key_listeners)
-=======
-        )
->>>>>>> 0e9f3d13
+        self.long_poll_client.add_key_listeners(key_listeners)