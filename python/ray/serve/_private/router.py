import asyncio
import logging
import threading
import time
import uuid
from collections import defaultdict
from contextlib import contextmanager
from functools import partial
from typing import Any, Coroutine, DefaultDict, List, Optional, Tuple, Union

from ray.actor import ActorHandle
from ray.anyscale.serve._private.constants import ANYSCALE_RAY_SERVE_USE_GRPC_BY_DEFAULT
from ray.anyscale.serve._private.tracing_utils import (
    create_propagated_context,
    set_span_attributes,
    tracing_decorator_factory,
)
from ray.anyscale.serve.utils import asyncio_grpc_exception_handler
from ray.exceptions import ActorDiedError, ActorUnavailableError, RayError
from ray.serve._private.common import (
    DeploymentHandleSource,
    DeploymentID,
    ReplicaID,
    RequestMetadata,
    RunningReplicaInfo,
)
from ray.serve._private.config import DeploymentConfig
from ray.serve._private.constants import (
    HANDLE_METRIC_PUSH_INTERVAL_S,
    RAY_SERVE_COLLECT_AUTOSCALING_METRICS_ON_HANDLE,
    RAY_SERVE_HANDLE_AUTOSCALING_METRIC_RECORD_PERIOD_S,
    SERVE_LOGGER_NAME,
)
from ray.serve._private.long_poll import LongPollClient, LongPollNamespace
from ray.serve._private.metrics_utils import InMemoryMetricsStore, MetricsPusher
from ray.serve._private.replica_result import ReplicaResult
from ray.serve._private.replica_scheduler import PendingRequest, ReplicaScheduler
from ray.serve._private.utils import resolve_request_args
from ray.serve.config import AutoscalingConfig
from ray.serve.exceptions import BackPressureError
from ray.util import metrics

logger = logging.getLogger(SERVE_LOGGER_NAME)


QUEUED_REQUESTS_KEY = "queued"


class RouterMetricsManager:
    """Manages metrics for the router."""

    PUSH_METRICS_TO_CONTROLLER_TASK_NAME = "push_metrics_to_controller"
    RECORD_METRICS_TASK_NAME = "record_metrics"

    def __init__(
        self,
        deployment_id: DeploymentID,
        handle_id: str,
        self_actor_id: str,
        handle_source: DeploymentHandleSource,
        controller_handle: ActorHandle,
        router_requests_counter: metrics.Counter,
        queued_requests_gauge: metrics.Gauge,
        running_requests_gauge: metrics.Gauge,
    ):
        self._handle_id = handle_id
        self._deployment_id = deployment_id
        self._self_actor_id = self_actor_id
        self._handle_source = handle_source
        self._controller_handle = controller_handle

        # Exported metrics
        self.num_router_requests = router_requests_counter
        self.num_router_requests.set_default_tags(
            {
                "deployment": deployment_id.name,
                "application": deployment_id.app_name,
                "handle": self._handle_id,
                "actor_id": self._self_actor_id,
            }
        )

        self.num_queued_requests = 0
        self.num_queued_requests_gauge = queued_requests_gauge
        self.num_queued_requests_gauge.set_default_tags(
            {
                "deployment": deployment_id.name,
                "application": deployment_id.app_name,
                "handle": self._handle_id,
                "actor_id": self._self_actor_id,
            }
        )
        self.num_queued_requests_gauge.set(0)

        # Track queries sent to replicas for the autoscaling algorithm.
        self.num_requests_sent_to_replicas: DefaultDict[ReplicaID, int] = defaultdict(
            int
        )
        self.num_running_requests_gauge = running_requests_gauge
        self.num_running_requests_gauge.set_default_tags(
            {
                "deployment": deployment_id.name,
                "application": deployment_id.app_name,
                "handle": self._handle_id,
                "actor_id": self._self_actor_id,
            }
        )
        # We use Ray object ref callbacks to update state when tracking
        # number of requests running on replicas. The callbacks will be
        # called from a C++ thread into the router's async event loop,
        # so non-atomic read and write operations need to be guarded by
        # this thread-safe lock.
        self._queries_lock = threading.Lock()
        # Regularly aggregate and push autoscaling metrics to controller
        self.metrics_pusher = MetricsPusher()
        self.metrics_store = InMemoryMetricsStore()
        self.deployment_config: Optional[DeploymentConfig] = None
        # Track whether the metrics manager has been shutdown
        self._shutdown: bool = False

    @contextmanager
    def wrap_request_assignment(self, request_meta: RequestMetadata):
        max_queued_requests = (
            self.deployment_config.max_queued_requests
            if self.deployment_config is not None
            else -1
        )
        if (
            max_queued_requests != -1
            and self.num_queued_requests >= max_queued_requests
        ):
            e = BackPressureError(
                num_queued_requests=self.num_queued_requests,
                max_queued_requests=max_queued_requests,
            )
            logger.warning(e.message)
            raise e

        try:
            self.inc_num_total_requests(request_meta.route)
            self.inc_num_queued_requests()

            yield
        finally:
            # If the request is disconnected before assignment, this coroutine
            # gets cancelled by the caller and an asyncio.CancelledError is
            # raised. The finally block ensures that num_queued_requests
            # is correctly decremented in this case.
            self.dec_num_queued_requests()

    def update_running_replicas(self, running_replicas: List[RunningReplicaInfo]):
        """Prune list of replica ids in self.num_queries_sent_to_replicas.

        We want to avoid self.num_queries_sent_to_replicas from growing
        in memory as the deployment upscales and downscales over time.
        """

        running_replica_set = {replica.replica_id for replica in running_replicas}
        with self._queries_lock:
            self.num_requests_sent_to_replicas = defaultdict(
                int,
                {
                    id: self.num_requests_sent_to_replicas[id]
                    for id, num_queries in self.num_requests_sent_to_replicas.items()
                    if num_queries or id in running_replica_set
                },
            )

    @property
    def autoscaling_config(self) -> Optional[AutoscalingConfig]:
        if self.deployment_config is None:
            return None

        return self.deployment_config.autoscaling_config

    def update_deployment_config(
        self, deployment_config: DeploymentConfig, curr_num_replicas: int
    ):
        """Update the config for the deployment this router sends requests to."""

        if self._shutdown:
            return

        self.deployment_config = deployment_config

        # Start the metrics pusher if autoscaling is enabled.
        autoscaling_config = self.autoscaling_config
        if autoscaling_config:
            self.metrics_pusher.start()
            # Optimization for autoscaling cold start time. If there are
            # currently 0 replicas for the deployment, and there is at
            # least one queued request on this router, then immediately
            # push handle metric to the controller.
            if self.should_send_scaled_to_zero_optimized_push(curr_num_replicas):
                self.push_autoscaling_metrics_to_controller()

            if RAY_SERVE_COLLECT_AUTOSCALING_METRICS_ON_HANDLE:
                # Record number of queued + ongoing requests at regular
                # intervals into the in-memory metrics store
                self.metrics_pusher.register_or_update_task(
                    self.RECORD_METRICS_TASK_NAME,
                    self._add_autoscaling_metrics_point,
                    min(
                        RAY_SERVE_HANDLE_AUTOSCALING_METRIC_RECORD_PERIOD_S,
                        autoscaling_config.metrics_interval_s,
                    ),
                )
                # Push metrics to the controller periodically.
                self.metrics_pusher.register_or_update_task(
                    self.PUSH_METRICS_TO_CONTROLLER_TASK_NAME,
                    self.push_autoscaling_metrics_to_controller,
                    autoscaling_config.metrics_interval_s,
                )
            else:
                self.metrics_pusher.register_or_update_task(
                    self.PUSH_METRICS_TO_CONTROLLER_TASK_NAME,
                    self.push_autoscaling_metrics_to_controller,
                    HANDLE_METRIC_PUSH_INTERVAL_S,
                )

        else:
            if self.metrics_pusher:
                self.metrics_pusher.stop_tasks()

    def inc_num_total_requests(self, route: str):
        self.num_router_requests.inc(tags={"route": route})

    def inc_num_queued_requests(self):
        self.num_queued_requests += 1
        self.num_queued_requests_gauge.set(self.num_queued_requests)

    def dec_num_queued_requests(self):
        self.num_queued_requests -= 1
        self.num_queued_requests_gauge.set(self.num_queued_requests)

    def inc_num_running_requests_for_replica(self, replica_id: ReplicaID):
        with self._queries_lock:
            self.num_requests_sent_to_replicas[replica_id] += 1
            self.num_running_requests_gauge.set(
                sum(self.num_requests_sent_to_replicas.values())
            )

    def dec_num_running_requests_for_replica(self, replica_id: ReplicaID):
        with self._queries_lock:
            self.num_requests_sent_to_replicas[replica_id] -= 1
            self.num_running_requests_gauge.set(
                sum(self.num_requests_sent_to_replicas.values())
            )

    def should_send_scaled_to_zero_optimized_push(self, curr_num_replicas: int) -> bool:
        return (
            self.autoscaling_config is not None
            and curr_num_replicas == 0
            and self.num_queued_requests > 0
        )

    def push_autoscaling_metrics_to_controller(self):
        """Pushes queued and running request metrics to the controller.

        These metrics are used by the controller for autoscaling.
        """

        self._controller_handle.record_handle_metrics.remote(
            send_timestamp=time.time(),
            deployment_id=self._deployment_id,
            handle_id=self._handle_id,
            actor_id=self._self_actor_id,
            handle_source=self._handle_source,
            **self._get_aggregated_requests(),
        )

    def _add_autoscaling_metrics_point(self):
        """Adds metrics point for queued and running requests at replicas.

        Also prunes keys in the in memory metrics store with outdated datapoints.
        """

        timestamp = time.time()
        self.metrics_store.add_metrics_point(
            {QUEUED_REQUESTS_KEY: self.num_queued_requests}, timestamp
        )
        if RAY_SERVE_COLLECT_AUTOSCALING_METRICS_ON_HANDLE:
            self.metrics_store.add_metrics_point(
                self.num_requests_sent_to_replicas, timestamp
            )

        # Prevent in memory metrics store memory from growing
        start_timestamp = time.time() - self.autoscaling_config.look_back_period_s
        self.metrics_store.prune_keys_and_compact_data(start_timestamp)

    def _get_aggregated_requests(self):
        running_requests = dict()
        if RAY_SERVE_COLLECT_AUTOSCALING_METRICS_ON_HANDLE and self.autoscaling_config:
            look_back_period = self.autoscaling_config.look_back_period_s
            running_requests = {
                replica_id: self.metrics_store.window_average(
                    replica_id, time.time() - look_back_period
                )
                # If data hasn't been recorded yet, return current
                # number of queued and ongoing requests.
                or num_requests
                for replica_id, num_requests in self.num_requests_sent_to_replicas.items()  # noqa: E501
            }

        return {
            "queued_requests": self.num_queued_requests,
            "running_requests": running_requests,
        }

    async def shutdown(self):
        """Shutdown metrics manager gracefully."""

        if self.metrics_pusher:
            await self.metrics_pusher.graceful_shutdown()

        self._shutdown = True


class Router:
    def __init__(
        self,
        controller_handle: ActorHandle,
        deployment_id: DeploymentID,
        handle_id: str,
        self_actor_id: str,
        handle_source: DeploymentHandleSource,
        event_loop: asyncio.BaseEventLoop,
        replica_scheduler: Optional[ReplicaScheduler],
        enable_strict_max_ongoing_requests: bool,
        resolve_request_args_func: Coroutine = resolve_request_args,
    ):
        """Used to assign requests to downstream replicas for a deployment.

        The scheduling behavior is delegated to a ReplicaScheduler; this is a thin
        wrapper that adds metrics and logging.
        """
        # ===== Begin Anyscale proprietary code ======
        self._by_reference = not ANYSCALE_RAY_SERVE_USE_GRPC_BY_DEFAULT
        event_loop.set_exception_handler(asyncio_grpc_exception_handler)
        # ===== End Anyscale proprietary code ======

        self._event_loop = event_loop
        self.deployment_id = deployment_id
        self._enable_strict_max_ongoing_requests = enable_strict_max_ongoing_requests

        self._replica_scheduler: ReplicaScheduler = replica_scheduler
        self._resolve_request_args = resolve_request_args_func

        # Flipped to `True` once the router has received a non-empty
        # replica set at least once.
        self.running_replicas_populated: bool = False

        # The config for the deployment this router sends requests to will be broadcast
        # by the controller. That means it is not available until we get the first
        # update. This includes an optional autoscaling config.
        self.deployment_config: Optional[DeploymentConfig] = None

        # Initializing `self._metrics_manager` before `self.long_poll_client` is
        # necessary to avoid race condition where `self.update_deployment_config()`
        # might be called before `self._metrics_manager` instance is created.
        self._metrics_manager = RouterMetricsManager(
            deployment_id,
            handle_id,
            self_actor_id,
            handle_source,
            controller_handle,
            metrics.Counter(
                "serve_num_router_requests",
                description="The number of requests processed by the router.",
                tag_keys=("deployment", "route", "application", "handle", "actor_id"),
            ),
            metrics.Gauge(
                "serve_deployment_queued_queries",
                description=(
                    "The current number of queries to this deployment waiting"
                    " to be assigned to a replica."
                ),
                tag_keys=("deployment", "application", "handle", "actor_id"),
            ),
            metrics.Gauge(
                "serve_num_ongoing_requests_at_replicas",
                description=(
                    "The current number of requests to this deployment that "
                    "have been submitted to a replica."
                ),
                tag_keys=("deployment", "application", "handle", "actor_id"),
            ),
        )

        self.long_poll_client = LongPollClient(
            controller_handle,
            {
                (
                    LongPollNamespace.RUNNING_REPLICAS,
                    deployment_id,
                ): self.update_running_replicas,
                (
                    LongPollNamespace.DEPLOYMENT_CONFIG,
                    deployment_id,
                ): self.update_deployment_config,
            },
            call_in_event_loop=self._event_loop,
        )

    def update_running_replicas(self, running_replicas: List[RunningReplicaInfo]):
        self._replica_scheduler.update_running_replicas(running_replicas)
        self._metrics_manager.update_running_replicas(running_replicas)

        if running_replicas:
            self.running_replicas_populated = True

    def update_deployment_config(self, deployment_config: DeploymentConfig):
        self._metrics_manager.update_deployment_config(
            deployment_config,
            curr_num_replicas=len(self._replica_scheduler.curr_replicas),
        )

    def _process_finished_request(
        self,
        replica_id: ReplicaID,
        parent_request_id: str,
        response_id: str,
        result: Union[Any, RayError],
    ):
        self._metrics_manager.dec_num_running_requests_for_replica(replica_id)
        if isinstance(result, ActorDiedError):
            # Replica has died but controller hasn't notified the router yet.
            # Don't consider this replica for requests in the future, and retry
            # scheduling request.
            self._replica_scheduler.on_replica_actor_died(replica_id)
            logger.warning(
                f"{replica_id} will not be considered for future "
                "requests because it has died."
            )
        elif isinstance(result, ActorUnavailableError):
            # There are network issues, or replica has died but GCS is down so
            # ActorUnavailableError will be raised until GCS recovers. For the
            # time being, invalidate the cache entry so that we don't try to
            # send requests to this replica without actively probing, and retry
            # scheduling request.
            self._replica_scheduler.on_replica_actor_unavailable(replica_id)
            logger.warning(
                f"Request failed because {replica_id} is temporarily unavailable."
            )

    async def schedule_and_send_request(
        self, pr: PendingRequest
    ) -> Tuple[ReplicaResult, ReplicaID]:
        """Choose a replica for the request and send it.

        This will block indefinitely if no replicas are available to handle the
        request, so it's up to the caller to time out or cancel the request.
        """
        replica = await self._replica_scheduler.choose_replica_for_request(pr)

        # If the queue len cache is disabled or we're sending a request to Java,
        # then directly send the query and hand the response back. The replica will
        # never reject requests in this code path.
        if not self._enable_strict_max_ongoing_requests or replica.is_cross_language:
            return replica.send_request(pr), replica.replica_id

        while True:
            replica_result = None
            try:
                (
                    replica_result,
                    queue_len_info,
                ) = await replica.send_request_with_rejection(pr)
                self._replica_scheduler.on_new_queue_len_info(
                    replica.replica_id, queue_len_info
                )
                if queue_len_info.accepted:
                    return replica_result, replica.replica_id
            except asyncio.CancelledError:
                # NOTE(edoakes): this is not strictly necessary because there are
                # currently no `await` statements between getting the ref and returning,
                # but I'm adding it defensively.
                if replica_result is not None:
                    replica_result.cancel()

                raise
            except ActorDiedError:
                # Replica has died but controller hasn't notified the router yet.
                # Don't consider this replica for requests in the future, and retry
                # scheduling request.
                self._replica_scheduler.on_replica_actor_died(replica.replica_id)
                logger.warning(
                    f"{replica.replica_id} will not be considered for future "
                    "requests because it has died."
                )
            except ActorUnavailableError:
                # There are network issues, or replica has died but GCS is down so
                # ActorUnavailableError will be raised until GCS recovers. For the
                # time being, invalidate the cache entry so that we don't try to
                # send requests to this replica without actively probing, and retry
                # scheduling request.
                self._replica_scheduler.on_replica_actor_unavailable(replica.replica_id)
                logger.warning(f"{replica.replica_id} is temporarily unavailable.")

            # If the replica rejects the request, retry the scheduling process. The
            # request will be placed on the front of the queue to avoid tail latencies.
            # TODO(edoakes): this retry procedure is not perfect because it'll reset the
            # process of choosing candidates replicas (i.e., for locality-awareness).
            replica = await self._replica_scheduler.choose_replica_for_request(
                pr, is_retry=True
            )

    @tracing_decorator_factory(
        trace_name="proxy_route_to_replica",
    )
    async def assign_request(
        self,
        request_meta: RequestMetadata,
        *request_args,
        **request_kwargs,
    ) -> ReplicaResult:
        """Assign a request to a replica and return the resulting object_ref."""

<<<<<<< HEAD
        trace_attributes = {
            "request_id": request_meta.request_id,
            "deployment": self.deployment_id.name,
            "app": self.deployment_id.app_name,
            "call_method": request_meta.call_method,
            "route": request_meta.route,
            "multiplexed_model_id": request_meta.multiplexed_model_id,
            "is_streaming": request_meta.is_streaming,
            "is_http_request": request_meta.is_http_request,
            "is_grpc_request": request_meta.is_grpc_request,
        }
        set_span_attributes(trace_attributes)
        # Add context to request meta to link
        # traces collected in the replica.
        propagate_context = create_propagated_context()
        request_meta.tracing_context = propagate_context
=======
        response_id = uuid.uuid4()
        assign_request_task = asyncio.current_task()
        ray.serve.context._add_request_pending_assignment(
            request_meta.internal_request_id, response_id, assign_request_task
        )
        assign_request_task.add_done_callback(
            lambda _: ray.serve.context._remove_request_pending_assignment(
                request_meta.internal_request_id, response_id
            )
        )
>>>>>>> d80b22f7

        with self._metrics_manager.wrap_request_assignment(request_meta):
            # Optimization: if there are currently zero replicas for a deployment,
            # push handle metric to controller to allow for fast cold start time.
            if self._metrics_manager.should_send_scaled_to_zero_optimized_push(
                curr_num_replicas=len(self._replica_scheduler.curr_replicas)
            ):
                self._metrics_manager.push_autoscaling_metrics_to_controller()

            replica_result = None
            try:
                request_args, request_kwargs = await self._resolve_request_args(
                    request_args, request_kwargs
                )
                replica_result, replica_id = await self.schedule_and_send_request(
                    PendingRequest(
                        args=list(request_args),
                        kwargs=request_kwargs,
                        metadata=request_meta,
                    ),
                )

                # Keep track of requests that have been sent out to replicas
                if RAY_SERVE_COLLECT_AUTOSCALING_METRICS_ON_HANDLE:
                    _request_context = ray.serve.context._serve_request_context.get()
                    request_id: str = _request_context.request_id
                    self._metrics_manager.inc_num_running_requests_for_replica(
                        replica_id
                    )
                    callback = partial(
                        self._process_finished_request,
                        replica_id,
                        request_id,
                        response_id,
                    )
                    replica_result.add_done_callback(callback)

                return replica_result
            except asyncio.CancelledError:
                # NOTE(edoakes): this is not strictly necessary because
                # there are currently no `await` statements between
                # getting the ref and returning, but I'm adding it defensively.
                if replica_result is not None:
                    replica_result.cancel()

                raise

    def shutdown(self):
        asyncio.run_coroutine_threadsafe(
            self._metrics_manager.shutdown(), loop=self._event_loop
        ).result()<|MERGE_RESOLUTION|>--- conflicted
+++ resolved
@@ -8,6 +8,7 @@
 from functools import partial
 from typing import Any, Coroutine, DefaultDict, List, Optional, Tuple, Union
 
+import ray
 from ray.actor import ActorHandle
 from ray.anyscale.serve._private.constants import ANYSCALE_RAY_SERVE_USE_GRPC_BY_DEFAULT
 from ray.anyscale.serve._private.tracing_utils import (
@@ -516,7 +517,6 @@
     ) -> ReplicaResult:
         """Assign a request to a replica and return the resulting object_ref."""
 
-<<<<<<< HEAD
         trace_attributes = {
             "request_id": request_meta.request_id,
             "deployment": self.deployment_id.name,
@@ -533,7 +533,7 @@
         # traces collected in the replica.
         propagate_context = create_propagated_context()
         request_meta.tracing_context = propagate_context
-=======
+
         response_id = uuid.uuid4()
         assign_request_task = asyncio.current_task()
         ray.serve.context._add_request_pending_assignment(
@@ -544,7 +544,6 @@
                 request_meta.internal_request_id, response_id
             )
         )
->>>>>>> d80b22f7
 
         with self._metrics_manager.wrap_request_assignment(request_meta):
             # Optimization: if there are currently zero replicas for a deployment,
