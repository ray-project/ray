from abc import ABC, abstractmethod
<<<<<<< HEAD
from typing import Dict, List, Optional, Set, Tuple
=======
from typing import Dict, List, Optional, Set, Tuple, Union
>>>>>>> 2a127766

import ray
from ray._raylet import GcsClient
from ray.serve._private.constants import RAY_GCS_RPC_TIMEOUT_S


class ClusterNodeInfoCache(ABC):
    """Provide access to cached node information in the cluster."""

    def __init__(self, gcs_client: GcsClient):
        self._gcs_client = gcs_client
        self._cached_alive_nodes = None
        self._cached_node_labels = dict()
        self._cached_total_resources_per_node = dict()
        self._cached_available_resources_per_node = dict()

    def update(self):
        """Update the cache by fetching latest node information from GCS.

        This should be called once in each update cycle.
        Within an update cycle, everyone will see the same
        cached node info avoiding any potential issues
        caused by inconsistent node info seen by different components.
        """
        nodes = self._gcs_client.get_all_node_info(timeout=RAY_GCS_RPC_TIMEOUT_S)
        alive_nodes = [
            (ray.NodeID.from_binary(node_id).hex(), node["node_name"].decode("utf-8"))
            for (node_id, node) in nodes.items()
            if node["state"] == ray.core.generated.gcs_pb2.GcsNodeInfo.ALIVE
        ]

        # Sort on NodeID to ensure the ordering is deterministic across the cluster.
        sorted(alive_nodes)
        self._cached_alive_nodes = alive_nodes
        self._cached_node_labels = {
            ray.NodeID.from_binary(node_id).hex(): {
                label_name.decode("utf-8"): label_value.decode("utf-8")
                for label_name, label_value in node["labels"].items()
            }
            for (node_id, node) in nodes.items()
        }

        # Node resources
        self._cached_total_resources_per_node = {
            ray.NodeID.from_binary(node_id).hex(): node["resources"]
            for (node_id, node) in nodes.items()
        }

        self._cached_available_resources_per_node = (
            ray._private.state.available_resources_per_node()
        )

    def get_alive_nodes(self) -> List[Tuple[str, str]]:
        """Get IDs and info for all live nodes in the cluster.

        Returns a list of (node_id: str, node_info: Dict). The node_id can be
        passed into the Ray SchedulingPolicy API.
        """
        return self._cached_alive_nodes

    def get_alive_node_resources(self) -> Dict[str, Dict]:
        """Get total resources for alive nodes."""
        return self._cached_total_resources_per_node

    def get_alive_node_ids(self) -> Set[str]:
        """Get IDs of all live nodes in the cluster."""
        return {node_id for node_id, _ in self.get_alive_nodes()}

    @abstractmethod
    def get_draining_nodes(self) -> Dict[str, int]:
        """Get draining nodes in the cluster and their deadlines."""
        raise NotImplementedError

    @abstractmethod
    def get_node_az(self, node_id: str) -> Optional[str]:
        """Get availability zone of a node."""
        raise NotImplementedError

    def get_active_node_ids(self) -> Set[str]:
        """Get IDs of all active nodes in the cluster.

        A node is active if it's schedulable for new tasks and actors.
        """
        return self.get_alive_node_ids() - set(self.get_draining_nodes())
<<<<<<< HEAD
=======

    def get_available_resources_per_node(self) -> Dict[str, Union[float, Dict]]:
        """Get available resources per node.

        Returns a map from (node_id -> Dict of resources).
        """

        return self._cached_available_resources_per_node
>>>>>>> 2a127766


class DefaultClusterNodeInfoCache(ClusterNodeInfoCache):
    def __init__(self, gcs_client: GcsClient):
        super().__init__(gcs_client)

    def get_draining_nodes(self) -> Dict[str, int]:
        return dict()

    def get_node_az(self, node_id: str) -> Optional[str]:
        """Get availability zone of a node."""
        return None<|MERGE_RESOLUTION|>--- conflicted
+++ resolved
@@ -1,9 +1,5 @@
 from abc import ABC, abstractmethod
-<<<<<<< HEAD
-from typing import Dict, List, Optional, Set, Tuple
-=======
 from typing import Dict, List, Optional, Set, Tuple, Union
->>>>>>> 2a127766
 
 import ray
 from ray._raylet import GcsClient
@@ -88,8 +84,6 @@
         A node is active if it's schedulable for new tasks and actors.
         """
         return self.get_alive_node_ids() - set(self.get_draining_nodes())
-<<<<<<< HEAD
-=======
 
     def get_available_resources_per_node(self) -> Dict[str, Union[float, Dict]]:
         """Get available resources per node.
@@ -98,7 +92,6 @@
         """
 
         return self._cached_available_resources_per_node
->>>>>>> 2a127766
 
 
 class DefaultClusterNodeInfoCache(ClusterNodeInfoCache):
