--- conflicted
+++ resolved
@@ -8,7 +8,6 @@
 
 import ray
 from ray.actor import ActorHandle
-from ray.serve._private import http_proxy
 from ray.serve._private.cluster_node_info_cache import ClusterNodeInfoCache
 from ray.serve._private.common import NodeId, ProxyStatus
 from ray.serve._private.constants import (
@@ -18,18 +17,11 @@
     PROXY_HEALTH_CHECK_TIMEOUT_S,
     PROXY_HEALTH_CHECK_UNHEALTHY_THRESHOLD,
     PROXY_READY_CHECK_TIMEOUT_S,
-<<<<<<< HEAD
-    PROXY_DRAIN_CHECK_PERIOD_S,
-)
-from ray.serve._private.http_proxy import HTTPProxyActor
-from ray.serve._private.utils import (
-    format_actor_name,
-=======
     SERVE_LOGGER_NAME,
     SERVE_NAMESPACE,
     SERVE_PROXY_NAME,
->>>>>>> c1282229
 )
+from ray.serve._private.http_proxy import HTTPProxyActor
 from ray.serve._private.utils import format_actor_name
 from ray.serve.config import DeploymentMode, HTTPOptions, gRPCOptions
 from ray.serve.schema import ProxyDetails
