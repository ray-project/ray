import json
import logging
import os
import random
import time
import traceback
from typing import Dict, List, Optional, Set, Tuple

import ray
from ray.actor import ActorHandle
from ray.util.scheduling_strategies import NodeAffinitySchedulingStrategy

<<<<<<< HEAD
from ray._raylet import GcsClient
from ray.serve.config import gRPCOptions, HTTPOptions, DeploymentMode
=======
from ray.serve.config import HTTPOptions, DeploymentMode
>>>>>>> 62dcdf8e
from ray.serve._private.constants import (
    ASYNC_CONCURRENCY,
    PROXY_HEALTH_CHECK_TIMEOUT_S,
    SERVE_LOGGER_NAME,
    SERVE_PROXY_NAME,
    SERVE_NAMESPACE,
    PROXY_HEALTH_CHECK_PERIOD_S,
    PROXY_HEALTH_CHECK_UNHEALTHY_THRESHOLD,
    PROXY_READY_CHECK_TIMEOUT_S,
    PROXY_DRAIN_CHECK_PERIOD_S,
)
from ray.serve._private import http_proxy
from ray.serve._private.utils import (
    format_actor_name,
)
from ray.serve._private.common import NodeId, HTTPProxyStatus
from ray.serve._private.cluster_node_info_cache import ClusterNodeInfoCache
from ray.serve.schema import HTTPProxyDetails

logger = logging.getLogger(SERVE_LOGGER_NAME)


class HTTPProxyState:
    def __init__(
        self, actor_handle: ActorHandle, actor_name: str, node_id: str, node_ip: str
    ):
        self._actor_handle = actor_handle
        self._actor_name = actor_name
        self._node_id = node_id
        self._ready_obj_ref = self._actor_handle.ready.remote()
        self._status = HTTPProxyStatus.STARTING
        self._health_check_obj_ref = None
        self._last_health_check_time: float = time.time()
        self._shutting_down = False
        self._consecutive_health_check_failures: int = 0

        self._update_draining_obj_ref = None
        self._is_drained_obj_ref = None
        self._last_drain_check_time: float = None

        self._actor_details = HTTPProxyDetails(
            node_id=node_id,
            node_ip=node_ip,
            actor_id=self._actor_handle._actor_id.hex(),
            actor_name=self._actor_name,
            status=self._status,
        )

    @property
    def actor_handle(self) -> ActorHandle:
        return self._actor_handle

    @property
    def actor_name(self) -> str:
        return self._actor_name

    @property
    def status(self) -> HTTPProxyStatus:
        return self._status

    @property
    def actor_details(self) -> HTTPProxyDetails:
        return self._actor_details

    def set_status(self, status: HTTPProxyStatus) -> None:
        """Sets _status and updates _actor_details with the new status."""
        self._status = status
        self.update_actor_details(status=self._status)

    def try_update_status(self, status: HTTPProxyStatus):
        """Try update with the new status and only update when the conditions are met.

        Status will only set to UNHEALTHY after PROXY_HEALTH_CHECK_UNHEALTHY_THRESHOLD
        consecutive failures. A warning will be logged when the status is set to
        UNHEALTHY. Also, when status is set to HEALTHY, we will reset
        self._consecutive_health_check_failures to 0.
        """

        if status == HTTPProxyStatus.UNHEALTHY:
            self._consecutive_health_check_failures += 1
            # Early return to skip setting UNHEALTHY status if there are still room for
            # retry.
            if (
                self._consecutive_health_check_failures
                < PROXY_HEALTH_CHECK_UNHEALTHY_THRESHOLD
            ):
                return

        # Reset self._consecutive_health_check_failures when status is not UNHEALTHY.
        if status != HTTPProxyStatus.UNHEALTHY:
            self._consecutive_health_check_failures = 0

        self.set_status(status=status)

        # If all retries have been exhausted and setting the status to UNHEALTHY, log a
        # warning message to the user.
        if status == HTTPProxyStatus.UNHEALTHY:
            logger.warning(
                f"HTTP proxy {self._actor_name} failed the health check "
                f"{self._consecutive_health_check_failures} times in a row, marking it "
                f"unhealthy."
            )

    def update_actor_details(self, **kwargs) -> None:
        """Updates _actor_details with passed in kwargs."""
        details_kwargs = self._actor_details.dict()
        details_kwargs.update(kwargs)
        self._actor_details = HTTPProxyDetails(**details_kwargs)

    def _health_check(self):
        """Perform periodic health checks."""
        if self._health_check_obj_ref:
            finished, _ = ray.wait([self._health_check_obj_ref], timeout=0)
            if finished:
                self._health_check_obj_ref = None
                try:
                    ray.get(finished[0])
                except ray.exceptions.RayActorError:
                    # The proxy actor dies.
                    self.set_status(HTTPProxyStatus.UNHEALTHY)
                except Exception as e:
                    logger.warning(
                        f"Health check for HTTP proxy {self._actor_name} failed: {e}"
                    )
                    self.try_update_status(HTTPProxyStatus.UNHEALTHY)
            elif (
                time.time() - self._last_health_check_time
                > PROXY_HEALTH_CHECK_TIMEOUT_S
            ):
                # Health check hasn't returned and the timeout is up, consider it
                # failed.
                self._health_check_obj_ref = None
                logger.warning(
                    "Didn't receive health check response for HTTP proxy "
                    f"{self._node_id} after {PROXY_HEALTH_CHECK_TIMEOUT_S}s"
                )
                self.try_update_status(HTTPProxyStatus.UNHEALTHY)

        # If there's no active in-progress health check and it has been more than 10
        # seconds since the last health check, perform another health check.
        if self._health_check_obj_ref:
            return
        randomized_period_s = PROXY_HEALTH_CHECK_PERIOD_S * random.uniform(0.9, 1.1)
        if time.time() - self._last_health_check_time > randomized_period_s:
            self._last_health_check_time = time.time()
            self._health_check_obj_ref = self._actor_handle.check_health.remote()

    def _drain_check(self):
        """Check whether the proxy actor is drained or not."""
        assert self._status == HTTPProxyStatus.DRAINING

        if self._is_drained_obj_ref:
            finished, _ = ray.wait([self._is_drained_obj_ref], timeout=0)
            if finished:
                self._is_drained_obj_ref = None
                try:
                    is_drained = ray.get(finished[0])
                    if is_drained:
                        self.set_status(HTTPProxyStatus.DRAINED)
                except Exception as e:
                    logger.warning(
                        f"Drain check for HTTP proxy {self._actor_name} failed: {e}."
                    )
        elif time.time() - self._last_drain_check_time > PROXY_DRAIN_CHECK_PERIOD_S:
            self._last_drain_check_time = time.time()
            self._is_drained_obj_ref = self._actor_handle.is_drained.remote(
                _after=self._update_draining_obj_ref
            )

    def update(self, draining: bool = False):
        """Update the status of the current HTTP proxy.

        The state machine is:
        STARTING -> HEALTHY or UNHEALTHY
        HEALTHY -> DRAINING or UNHEALTHY
        DRAINING -> HEALTHY or UNHEALTHY or DRAINED

        1) When the HTTP proxy is already shutting down, do nothing.
        2) When the HTTP proxy is starting, check ready object reference. If ready
        object reference returns a successful call set status to HEALTHY. If the
        call to ready() on the HTTP Proxy actor has any exception or timeout, increment
        the consecutive health check failure counter and retry on the next update call.
        The status is only set to UNHEALTHY when all retries have exhausted.
        3) When the HTTP proxy already has an in-progress health check. If health check
        object returns a successful call, keep the current status. If the call has
        any exception or timeout, count towards 1 of the consecutive health check
        failures and retry on the next update call. The status is only set to UNHEALTHY
        when all retries have exhausted.
        4) When the HTTP proxy need to setup another health check (when none of the
        above met and the time since the last health check is longer than
        PROXY_HEALTH_CHECK_PERIOD_S with some margin). Reset
        self._last_health_check_time and set up a new health check object so the next
        update can call healthy check again.
        5) Transition the status between HEALTHY and DRAINING.
        6) When the HTTP proxy is draining, check whether it's drained or not.
        """
        if self._shutting_down:
            return

        if self._status == HTTPProxyStatus.STARTING:
            finished, _ = ray.wait([self._ready_obj_ref], timeout=0)
            if finished:
                try:
                    worker_id, log_file_path = json.loads(ray.get(finished[0]))
                    self.try_update_status(HTTPProxyStatus.HEALTHY)
                    self.update_actor_details(
                        worker_id=worker_id,
                        log_file_path=log_file_path,
                        status=self._status,
                    )
                except ray.exceptions.RayActorError:
                    self.set_status(HTTPProxyStatus.UNHEALTHY)
                    logger.warning(
                        "Unexpected actor death when checking readiness of HTTP "
                        f"Proxy on node {self._node_id}:\n{traceback.format_exc()}"
                    )
                except Exception:
                    self.try_update_status(HTTPProxyStatus.UNHEALTHY)
                    logger.warning(
                        "Unexpected error occurred when checking readiness of HTTP "
                        f"Proxy on node {self._node_id}:\n{traceback.format_exc()}"
                    )
            elif (
                time.time() - self._last_health_check_time > PROXY_READY_CHECK_TIMEOUT_S
            ):
                # Ready check hasn't returned and the timeout is up, consider it failed.
                self.set_status(HTTPProxyStatus.UNHEALTHY)
                logger.warning(
                    "Didn't receive ready check response for HTTP proxy "
                    f"{self._node_id} after {PROXY_READY_CHECK_TIMEOUT_S}s."
                )
            return

        # At this point, the proxy is either in HEALTHY or DRAINING status.
        assert self._status in {HTTPProxyStatus.HEALTHY, HTTPProxyStatus.DRAINING}

        self._health_check()
        if self._status == HTTPProxyStatus.UNHEALTHY:
            return

        if (self._status == HTTPProxyStatus.HEALTHY) and draining:
            logger.info(f"Start to drain the proxy actor on node {self._node_id}")
            self.set_status(HTTPProxyStatus.DRAINING)
            # All the update_draining calls are ordered via `_after`.
            self._update_draining_obj_ref = self._actor_handle.update_draining.remote(
                True, _after=self._update_draining_obj_ref
            )
            assert self._is_drained_obj_ref is None
            assert self._last_drain_check_time is None
            self._last_drain_check_time = time.time()

        if (self._status == HTTPProxyStatus.DRAINING) and not draining:
            logger.info(f"Stop draining the proxy actor on node {self._node_id}")
            self.set_status(HTTPProxyStatus.HEALTHY)
            self._update_draining_obj_ref = self._actor_handle.update_draining.remote(
                False, _after=self._update_draining_obj_ref
            )
            self._is_drained_obj_ref = None
            self._last_drain_check_time = None

        if self._status == HTTPProxyStatus.DRAINING:
            self._drain_check()

    def shutdown(self):
        self._shutting_down = True
        ray.kill(self.actor_handle, no_restart=True)

    def is_ready_for_shutdown(self) -> bool:
        """Return whether the HTTP proxy actor is shutdown.

        For an HTTP proxy actor to be considered shutdown, it must be marked as
        _shutting_down and the actor must be dead. If the actor is dead, the health
        check will return RayActorError.
        """
        if not self._shutting_down:
            return False

        try:
            ray.get(self._actor_handle.check_health.remote(), timeout=0.001)
        except ray.exceptions.RayActorError:
            # The actor is dead, so it's ready for shutdown.
            return True
        except ray.exceptions.GetTimeoutError:
            # The actor is still alive, so it's not ready for shutdown.
            return False

        return False


class HTTPProxyStateManager:
    """Manages all state for HTTP proxies in the system.

    This class is *not* thread safe, so any state-modifying methods should be
    called with a lock held.
    """

    def __init__(
        self,
        controller_name: str,
        detached: bool,
        config: HTTPOptions,
        head_node_id: str,
<<<<<<< HEAD
        gcs_client: GcsClient,
        grpc_options: Optional[gRPCOptions] = None,
=======
        cluster_node_info_cache: ClusterNodeInfoCache,
>>>>>>> 62dcdf8e
    ):
        self._controller_name = controller_name
        self._detached = detached
        if config is not None:
            self._config = config
        else:
            self._config = HTTPOptions()
        self._grpc_options = grpc_options
        self._proxy_states: Dict[NodeId, HTTPProxyState] = dict()
        self._head_node_id: str = head_node_id

        self._cluster_node_info_cache = cluster_node_info_cache

        assert isinstance(head_node_id, str)

    def shutdown(self) -> None:
        for proxy_state in self._proxy_states.values():
            proxy_state.shutdown()

    def is_ready_for_shutdown(self) -> bool:
        """Return whether all proxies are shutdown.

        Iterate through all proxy states and check if all their proxy actors
        are shutdown.
        """
        return all(
            proxy_state.is_ready_for_shutdown()
            for proxy_state in self._proxy_states.values()
        )

    def get_config(self):
        return self._config

    def get_grpc_options(self):
        return self._grpc_options

    def get_http_proxy_handles(self) -> Dict[NodeId, ActorHandle]:
        return {
            node_id: state.actor_handle for node_id, state in self._proxy_states.items()
        }

    def get_http_proxy_names(self) -> Dict[NodeId, str]:
        return {
            node_id: state.actor_name for node_id, state in self._proxy_states.items()
        }

    def get_http_proxy_details(self) -> Dict[NodeId, HTTPProxyDetails]:
        return {
            node_id: state.actor_details
            for node_id, state in self._proxy_states.items()
        }

    def update(self, http_proxy_nodes: Set[NodeId] = None):
        """Update the state of all HTTP proxies.

        Start proxies on all nodes if not already exist and stop the proxies on nodes
        that are no longer exist. Update all proxy states. Kill and restart
        unhealthy proxies.
        """
        # Ensure head node always has a proxy.
        if http_proxy_nodes is None:
            http_proxy_nodes = {self._head_node_id}
        else:
            http_proxy_nodes.add(self._head_node_id)

        target_nodes = self._get_target_nodes(http_proxy_nodes)
        target_node_ids = {node_id for node_id, _ in target_nodes}

        for node_id, proxy_state in self._proxy_states.items():
            draining = node_id not in target_node_ids
            proxy_state.update(draining)

        self._stop_proxies_if_needed()
        self._start_proxies_if_needed(target_nodes)

    def _get_target_nodes(self, http_proxy_nodes) -> List[Tuple[str, str]]:
        """Return the list of (node_id, ip_address) to deploy HTTP servers on."""
        location = self._config.location

        if location == DeploymentMode.NoServer:
            return []

        target_nodes = [
            (node_id, ip_address)
            for node_id, ip_address in self._cluster_node_info_cache.get_alive_nodes()
            if node_id in http_proxy_nodes
        ]

        if location == DeploymentMode.HeadOnly:
            nodes = [
                (node_id, ip_address)
                for node_id, ip_address in target_nodes
                if node_id == self._head_node_id
            ]
            assert len(nodes) == 1, (
                f"Head node not found! Head node id: {self._head_node_id}, "
                f"all nodes: {target_nodes}."
            )
            return nodes

        if location == DeploymentMode.FixedNumber:
            num_replicas = self._config.fixed_number_replicas
            if num_replicas > len(target_nodes):
                logger.warning(
                    "You specified fixed_number_replicas="
                    f"{num_replicas} but there are only "
                    f"{len(target_nodes)} target nodes. Serve will start one "
                    "HTTP proxy per node."
                )
                num_replicas = len(target_nodes)

            # Seed the random state so sample is deterministic.
            # i.e. it will always return the same set of nodes.
            random.seed(self._config.fixed_number_selection_seed)
            return random.sample(sorted(target_nodes), k=num_replicas)

        return target_nodes

    def _generate_actor_name(self, node_id: str) -> str:
        return format_actor_name(SERVE_PROXY_NAME, self._controller_name, node_id)

    def _start_proxy(
        self, name: str, node_id: str, node_ip_address: str
    ) -> ActorHandle:
        """Helper to start a single HTTP proxy.

        Takes the name of the proxy, the node id, and the node ip address. and creates a
        new HTTPProxyActor actor handle for the proxy. Also, setting up
        `TEST_WORKER_NODE_PORT` env var will help head node and worker nodes to be
        opening on different ports.
        """
        port = self._config.port

        if (
            node_id != self._head_node_id
            and os.getenv("TEST_WORKER_NODE_PORT") is not None
        ):
            logger.warning(
                f"`TEST_WORKER_NODE_PORT` env var is set. "
                f"Using it for worker node {node_id}."
            )
            port = int(os.getenv("TEST_WORKER_NODE_PORT"))

        proxy = http_proxy.HTTPProxyActor.options(
            num_cpus=self._config.num_cpus,
            name=name,
            namespace=SERVE_NAMESPACE,
            lifetime="detached" if self._detached else None,
            max_concurrency=ASYNC_CONCURRENCY,
            max_restarts=0,
            scheduling_strategy=NodeAffinitySchedulingStrategy(node_id, soft=False),
        ).remote(
            self._config.host,
            port,
            self._config.root_path,
            controller_name=self._controller_name,
            node_ip_address=node_ip_address,
            node_id=node_id,
            http_middlewares=self._config.middlewares,
            request_timeout_s=self._config.request_timeout_s,
            grpc_options=self._grpc_options,
        )
        return proxy

    def _start_proxies_if_needed(self, target_nodes) -> None:
        """Start a proxy on every node if it doesn't already exist."""

        for node_id, node_ip_address in target_nodes:
            if node_id in self._proxy_states:
                continue

            name = self._generate_actor_name(node_id=node_id)
            try:
                proxy = ray.get_actor(name, namespace=SERVE_NAMESPACE)
            except ValueError:
                logger.info(
                    f"Starting HTTP proxy with name '{name}' on node '{node_id}' "
                    f"listening on '{self._config.host}:{self._config.port}'",
                    extra={"log_to_stderr": False},
                )
                proxy = self._start_proxy(
                    name=name,
                    node_id=node_id,
                    node_ip_address=node_ip_address,
                )

            self._proxy_states[node_id] = HTTPProxyState(
                proxy, name, node_id, node_ip_address
            )

    def _stop_proxies_if_needed(self) -> bool:
        """Removes proxy actors.

        Removes proxy actors from any nodes that no longer exist or unhealthy proxy.
        """
        alive_node_ids = self._cluster_node_info_cache.get_alive_node_ids()
        to_stop = []
        for node_id, proxy_state in self._proxy_states.items():
            if node_id not in alive_node_ids:
                logger.info(f"Removing HTTP proxy on removed node '{node_id}'.")
                to_stop.append(node_id)
            elif proxy_state.status == HTTPProxyStatus.UNHEALTHY:
                logger.info(
                    f"HTTP proxy on node '{node_id}' UNHEALTHY. Shutting down "
                    "the unhealthy proxy and starting a new one."
                )
                to_stop.append(node_id)
            elif proxy_state.status == HTTPProxyStatus.DRAINED:
                logger.info(f"Removing drained HTTP proxy on node '{node_id}'.")
                to_stop.append(node_id)

        for node_id in to_stop:
            proxy_state = self._proxy_states.pop(node_id)
            proxy_state.shutdown()<|MERGE_RESOLUTION|>--- conflicted
+++ resolved
@@ -10,12 +10,7 @@
 from ray.actor import ActorHandle
 from ray.util.scheduling_strategies import NodeAffinitySchedulingStrategy
 
-<<<<<<< HEAD
-from ray._raylet import GcsClient
 from ray.serve.config import gRPCOptions, HTTPOptions, DeploymentMode
-=======
-from ray.serve.config import HTTPOptions, DeploymentMode
->>>>>>> 62dcdf8e
 from ray.serve._private.constants import (
     ASYNC_CONCURRENCY,
     PROXY_HEALTH_CHECK_TIMEOUT_S,
@@ -318,12 +313,8 @@
         detached: bool,
         config: HTTPOptions,
         head_node_id: str,
-<<<<<<< HEAD
-        gcs_client: GcsClient,
+        cluster_node_info_cache: ClusterNodeInfoCache,
         grpc_options: Optional[gRPCOptions] = None,
-=======
-        cluster_node_info_cache: ClusterNodeInfoCache,
->>>>>>> 62dcdf8e
     ):
         self._controller_name = controller_name
         self._detached = detached
