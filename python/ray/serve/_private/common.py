--- conflicted
+++ resolved
@@ -2,13 +2,9 @@
 import pickle
 from dataclasses import asdict, dataclass, field
 from enum import Enum
-<<<<<<< HEAD
-from typing import Awaitable, Callable, Dict, List, Optional
-=======
 from typing import Any, Awaitable, Callable, Dict, List, Optional
 
 from starlette.types import Scope
->>>>>>> b71f6b74
 
 from ray.actor import ActorHandle
 from ray.serve._private.constants import SERVE_DEFAULT_APP_NAME
