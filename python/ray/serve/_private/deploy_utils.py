from typing import Dict, Tuple, Union, Callable, Type, Optional, Any
import hashlib
import json
import logging
import time

from ray.serve.config import ReplicaConfig, DeploymentConfig
from ray.serve.schema import ServeApplicationSchema
from ray.serve._private.constants import SERVE_LOGGER_NAME
from ray.serve._private.common import DeploymentInfo

import ray
import ray.util.serialization_addons

logger = logging.getLogger(SERVE_LOGGER_NAME)


def get_deploy_args(
    name: str,
    deployment_def: Union[Callable, Type[Callable], str],
    init_args: Tuple[Any],
    init_kwargs: Dict[Any, Any],
    ray_actor_options: Optional[Dict] = None,
    config: Optional[Union[DeploymentConfig, Dict[str, Any]]] = None,
    version: Optional[str] = None,
    route_prefix: Optional[str] = None,
    is_driver_deployment: Optional[str] = None,
    docs_path: Optional[str] = None,
    app_name: Optional[str] = None,
) -> Dict:
    """
    Takes a deployment's configuration, and returns the arguments needed
    for the controller to deploy it.
    """

    if config is None:
        config = {}
    if ray_actor_options is None:
        ray_actor_options = {}

    curr_job_env = ray.get_runtime_context().runtime_env
    if "runtime_env" in ray_actor_options:
        # It is illegal to set field working_dir to None.
        if curr_job_env.get("working_dir") is not None:
            ray_actor_options["runtime_env"].setdefault(
                "working_dir", curr_job_env.get("working_dir")
            )
    else:
        ray_actor_options["runtime_env"] = curr_job_env

    replica_config = ReplicaConfig.create(
        deployment_def,
        init_args=init_args,
        init_kwargs=init_kwargs,
        ray_actor_options=ray_actor_options,
    )

    if isinstance(config, dict):
        deployment_config = DeploymentConfig.parse_obj(config)
    elif isinstance(config, DeploymentConfig):
        deployment_config = config
    else:
        raise TypeError("config must be a DeploymentConfig or a dictionary.")

    deployment_config.version = version

    if (
        deployment_config.autoscaling_config is not None
        and deployment_config.max_concurrent_queries
        < deployment_config.autoscaling_config.target_num_ongoing_requests_per_replica  # noqa: E501
    ):
        logger.warning(
            "Autoscaling will never happen, "
            "because 'max_concurrent_queries' is less than "
            "'target_num_ongoing_requests_per_replica' now."
        )

    controller_deploy_args = {
        "name": name,
        "deployment_config_proto_bytes": deployment_config.to_proto_bytes(),
        "replica_config_proto_bytes": replica_config.to_proto_bytes(),
        "route_prefix": route_prefix,
        "deployer_job_id": ray.get_runtime_context().get_job_id(),
        "is_driver_deployment": is_driver_deployment,
        "docs_path": docs_path,
        "app_name": app_name,
    }

    return controller_deploy_args


def deploy_args_to_deployment_info(
    deployment_name: str,
    deployment_config_proto_bytes: bytes,
    replica_config_proto_bytes: bytes,
    deployer_job_id: Union[str, bytes],
    route_prefix: Optional[str],
    is_driver_deployment: Optional[bool] = False,
<<<<<<< HEAD
    app_name: str = None,
=======
    app_name: Optional[str] = None,
>>>>>>> 0954f816
) -> DeploymentInfo:
    """Takes deployment args passed to the controller after building an application and
    constructs a DeploymentInfo object.
    """

    deployment_config = DeploymentConfig.from_proto_bytes(deployment_config_proto_bytes)
    version = deployment_config.version
    replica_config = ReplicaConfig.from_proto_bytes(
        replica_config_proto_bytes, deployment_config.needs_pickle()
    )

    # autoscaling_config = deployment_config.autoscaling_config
    # if autoscaling_config is not None:
    #     if autoscaling_config.initial_replicas is not None:
    #         deployment_config.num_replicas = autoscaling_config.initial_replicas
    #     else:
    #         if previous_deployment is None:
    #             deployment_config.num_replicas = autoscaling_config.min_replicas
    #         else:
    #             deployment_config.num_replicas = (
    #                 previous_deployment.deployment_config.num_replicas
    #             )

    #     autoscaling_policy = BasicAutoscalingPolicy(autoscaling_config)
    # else:
    #     autoscaling_policy = None

    # Java API passes in JobID as bytes
    if isinstance(deployer_job_id, bytes):
        deployer_job_id = ray.JobID.from_int(
            int.from_bytes(deployer_job_id, "little")
        ).hex()

    return DeploymentInfo(
        actor_name=deployment_name,
        version=version,
        deployment_config=deployment_config,
        replica_config=replica_config,
        deployer_job_id=deployer_job_id,
        route_prefix=route_prefix,
        app_name=app_name,
        start_time_ms=int(time.time() * 1000),
        is_driver_deployment=is_driver_deployment,
        app_name=app_name,
    )


def get_app_code_version(app_config: ServeApplicationSchema) -> str:
    """Returns the code version of an application.

    Args:
        app_config: The application config.

    Returns: a hash of the import path and (application level) runtime env representing
            the code version of the application.
    """
    encoded = json.dumps(
        {
            "import_path": app_config.import_path,
            "runtime_env": app_config.runtime_env,
        },
        sort_keys=True,
    ).encode("utf-8")
    return hashlib.md5(encoded).hexdigest()<|MERGE_RESOLUTION|>--- conflicted
+++ resolved
@@ -96,11 +96,7 @@
     deployer_job_id: Union[str, bytes],
     route_prefix: Optional[str],
     is_driver_deployment: Optional[bool] = False,
-<<<<<<< HEAD
-    app_name: str = None,
-=======
     app_name: Optional[str] = None,
->>>>>>> 0954f816
 ) -> DeploymentInfo:
     """Takes deployment args passed to the controller after building an application and
     constructs a DeploymentInfo object.
@@ -111,22 +107,6 @@
     replica_config = ReplicaConfig.from_proto_bytes(
         replica_config_proto_bytes, deployment_config.needs_pickle()
     )
-
-    # autoscaling_config = deployment_config.autoscaling_config
-    # if autoscaling_config is not None:
-    #     if autoscaling_config.initial_replicas is not None:
-    #         deployment_config.num_replicas = autoscaling_config.initial_replicas
-    #     else:
-    #         if previous_deployment is None:
-    #             deployment_config.num_replicas = autoscaling_config.min_replicas
-    #         else:
-    #             deployment_config.num_replicas = (
-    #                 previous_deployment.deployment_config.num_replicas
-    #             )
-
-    #     autoscaling_policy = BasicAutoscalingPolicy(autoscaling_config)
-    # else:
-    #     autoscaling_policy = None
 
     # Java API passes in JobID as bytes
     if isinstance(deployer_job_id, bytes):
@@ -140,11 +120,10 @@
         deployment_config=deployment_config,
         replica_config=replica_config,
         deployer_job_id=deployer_job_id,
-        route_prefix=route_prefix,
-        app_name=app_name,
         start_time_ms=int(time.time() * 1000),
         is_driver_deployment=is_driver_deployment,
         app_name=app_name,
+        route_prefix=route_prefix,
     )
 
 
