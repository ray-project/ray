--- conflicted
+++ resolved
@@ -8,11 +8,7 @@
 import ray.util.serialization_addons
 from ray.serve._private.common import DeploymentID
 from ray.serve._private.config import DeploymentConfig, ReplicaConfig
-from ray.serve._private.constants import (
-    DEFAULT_AUTOSCALING_POLICY_NAME,
-    DEFAULT_REQUEST_ROUTER_PATH,
-    SERVE_LOGGER_NAME,
-)
+from ray.serve._private.constants import SERVE_LOGGER_NAME
 from ray.serve._private.deployment_info import DeploymentInfo
 from ray.serve.schema import ServeApplicationSchema
 
@@ -106,42 +102,27 @@
     Returns: a hash of the import path and (application level) runtime env representing
             the code version of the application.
     """
-<<<<<<< HEAD
-    autoscaling_policy_functions = [
-        deployment.autoscaling_config.get("policy", {}).get(
-            "policy_function", DEFAULT_AUTOSCALING_POLICY_NAME
-        )
-        for deployment in app_config.deployments
-        if isinstance(deployment.autoscaling_config, dict)
-    ]
-    request_router_cls_names = [
-        deployment.request_router_config.get(
-            "request_router_class", DEFAULT_REQUEST_ROUTER_PATH
-        )
+    request_router_configs = [
+        deployment.request_router_config
         for deployment in app_config.deployments
         if isinstance(deployment.request_router_config, dict)
-=======
+    ]
     deployment_autoscaling_policies = [
         deployment_config.autoscaling_config.get("policy", None)
         for deployment_config in app_config.deployments
         if isinstance(deployment_config.autoscaling_config, dict)
->>>>>>> 1622ff87
     ]
     encoded = json.dumps(
         {
             "import_path": app_config.import_path,
             "runtime_env": app_config.runtime_env,
             "args": app_config.args,
-<<<<<<< HEAD
-            "autoscaling_policy_functions": autoscaling_policy_functions,
-            "request_router_cls_names": request_router_cls_names,
-=======
             # NOTE: trigger a change in the code version when
             # application level autoscaling policy is changed or
             # any one of the deployment level autoscaling policy is changed
             "autoscaling_policy": app_config.autoscaling_policy,
             "deployment_autoscaling_policies": deployment_autoscaling_policies,
->>>>>>> 1622ff87
+            "request_router_configs": request_router_configs,
         },
         sort_keys=True,
     ).encode("utf-8")
