from typing import Dict, Tuple, Union, Callable, Type, Optional, Any
import hashlib
import json
import logging
import time

from ray.serve.config import ReplicaConfig, DeploymentConfig
from ray.serve.schema import ServeApplicationSchema
from ray.serve._private.constants import SERVE_LOGGER_NAME
from ray.serve._private.common import DeploymentInfo

import ray
import ray.util.serialization_addons

logger = logging.getLogger(SERVE_LOGGER_NAME)


def get_deploy_args(
    name: str,
    deployment_def: Union[Callable, Type[Callable], str],
    init_args: Tuple[Any],
    init_kwargs: Dict[Any, Any],
    ray_actor_options: Optional[Dict] = None,
    config: Optional[Union[DeploymentConfig, Dict[str, Any]]] = None,
    version: Optional[str] = None,
    route_prefix: Optional[str] = None,
    is_driver_deployment: Optional[str] = None,
    docs_path: Optional[str] = None,
    app_name: Optional[str] = None,
) -> Dict:
    """
    Takes a deployment's configuration, and returns the arguments needed
    for the controller to deploy it.
    """

    if config is None:
        config = {}
    if ray_actor_options is None:
        ray_actor_options = {}

    curr_job_env = ray.get_runtime_context().runtime_env
    if "runtime_env" in ray_actor_options:
        # It is illegal to set field working_dir to None.
        if curr_job_env.get("working_dir") is not None:
            ray_actor_options["runtime_env"].setdefault(
                "working_dir", curr_job_env.get("working_dir")
            )
    else:
        ray_actor_options["runtime_env"] = curr_job_env

    replica_config = ReplicaConfig.create(
        deployment_def,
        init_args=init_args,
        init_kwargs=init_kwargs,
        ray_actor_options=ray_actor_options,
    )

    if isinstance(config, dict):
        deployment_config = DeploymentConfig.parse_obj(config)
    elif isinstance(config, DeploymentConfig):
        deployment_config = config
    else:
        raise TypeError("config must be a DeploymentConfig or a dictionary.")

    deployment_config.version = version

    if (
        deployment_config.autoscaling_config is not None
        and deployment_config.max_concurrent_queries
        < deployment_config.autoscaling_config.target_num_ongoing_requests_per_replica  # noqa: E501
    ):
        logger.warning(
            "Autoscaling will never happen, "
            "because 'max_concurrent_queries' is less than "
            "'target_num_ongoing_requests_per_replica' now."
        )

    controller_deploy_args = {
        "name": name,
        "deployment_config_proto_bytes": deployment_config.to_proto_bytes(),
        "replica_config_proto_bytes": replica_config.to_proto_bytes(),
        "route_prefix": route_prefix,
        "deployer_job_id": ray.get_runtime_context().get_job_id(),
        "is_driver_deployment": is_driver_deployment,
        "docs_path": docs_path,
        "app_name": app_name,
    }

    return controller_deploy_args


def deploy_args_to_deployment_info(
    deployment_name: str,
    deployment_config_proto_bytes: bytes,
    replica_config_proto_bytes: bytes,
    deployer_job_id: Union[str, bytes],
    route_prefix: Optional[str],
    is_driver_deployment: Optional[bool] = False,
<<<<<<< HEAD
    app_name: str = None,
    **kwargs,
=======
    app_name: Optional[str] = None,
>>>>>>> d87a2513
) -> DeploymentInfo:
    """Takes deployment args passed to the controller after building an application and
    constructs a DeploymentInfo object.
    """

    deployment_config = DeploymentConfig.from_proto_bytes(deployment_config_proto_bytes)
    version = deployment_config.version
    replica_config = ReplicaConfig.from_proto_bytes(
        replica_config_proto_bytes, deployment_config.needs_pickle()
    )

    # Java API passes in JobID as bytes
    if isinstance(deployer_job_id, bytes):
        deployer_job_id = ray.JobID.from_int(
            int.from_bytes(deployer_job_id, "little")
        ).hex()

    return DeploymentInfo(
        app_name=app_name,
        route_prefix=route_prefix,
        actor_name=deployment_name,
        version=version,
        deployment_config=deployment_config,
        replica_config=replica_config,
        deployer_job_id=deployer_job_id,
        start_time_ms=int(time.time() * 1000),
        is_driver_deployment=is_driver_deployment,
        app_name=app_name,
        route_prefix=route_prefix,
    )


def get_app_code_version(app_config: ServeApplicationSchema) -> str:
    """Returns the code version of an application.

    Args:
        app_config: The application config.

    Returns: a hash of the import path and (application level) runtime env representing
            the code version of the application.
    """
    encoded = json.dumps(
        {
            "import_path": app_config.import_path,
            "runtime_env": app_config.runtime_env,
        },
        sort_keys=True,
    ).encode("utf-8")
    return hashlib.md5(encoded).hexdigest()<|MERGE_RESOLUTION|>--- conflicted
+++ resolved
@@ -96,12 +96,8 @@
     deployer_job_id: Union[str, bytes],
     route_prefix: Optional[str],
     is_driver_deployment: Optional[bool] = False,
-<<<<<<< HEAD
-    app_name: str = None,
+    app_name: Optional[str] = None,
     **kwargs,
-=======
-    app_name: Optional[str] = None,
->>>>>>> d87a2513
 ) -> DeploymentInfo:
     """Takes deployment args passed to the controller after building an application and
     constructs a DeploymentInfo object.
@@ -120,8 +116,6 @@
         ).hex()
 
     return DeploymentInfo(
-        app_name=app_name,
-        route_prefix=route_prefix,
         actor_name=deployment_name,
         version=version,
         deployment_config=deployment_config,
