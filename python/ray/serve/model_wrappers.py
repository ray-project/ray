--- conflicted
+++ resolved
@@ -1,9 +1,5 @@
 from collections import defaultdict
-<<<<<<< HEAD
-from typing import Dict, List, Optional, Type, Union
-=======
-from typing import Any, Callable, Dict, List, Optional, Tuple, Type, Union
->>>>>>> 7727dcda
+from typing import Any, Dict, List, Optional, Type, Union
 import numpy as np
 
 from ray._private.utils import import_attr
@@ -214,12 +210,7 @@
                         f"but got types {[type(i) for i in inp]}"
                     )
 
-<<<<<<< HEAD
-                out = self.model.predict(batched)
-=======
-                batched, unpack = collate_func(inp)
                 out = self.model.predict(batched, **predict_kwargs)
->>>>>>> 7727dcda
                 if isinstance(out, ray.ObjectRef):
                     out = await out
 
