--- conflicted
+++ resolved
@@ -5,14 +5,8 @@
 
 import ray
 from ray.actor import ActorHandle
-<<<<<<< HEAD
 from ray.serve.common import EndpointTag, NodeId
 from ray.serve.config import DeploymentMode, HTTPOptions
-=======
-from ray.util.scheduling_strategies import NodeAffinitySchedulingStrategy
-
-from ray.serve.config import HTTPOptions, DeploymentMode
->>>>>>> b5fd02af
 from ray.serve.constants import (
     ASYNC_CONCURRENCY,
     SERVE_LOGGER_NAME,
@@ -20,10 +14,7 @@
     SERVE_PROXY_NAME,
 )
 from ray.serve.http_proxy import HTTPProxyActor
-from ray.serve.utils import (
-    format_actor_name,
-    get_all_node_ids,
-)
+from ray.serve.utils import format_actor_name, get_all_node_ids
 from ray.util.scheduling_strategies import NodeAffinitySchedulingStrategy
 
 logger = logging.getLogger(SERVE_LOGGER_NAME)
