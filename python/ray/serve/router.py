--- conflicted
+++ resolved
@@ -14,13 +14,9 @@
 
 import ray
 import ray.cloudpickle as pickle
-<<<<<<< HEAD
 from ray.exceptions import RayTaskError
-from ray.serve.utils import logger
 from ray.serve.metric import MetricClient
-=======
 from ray.serve.utils import logger, retry_actor_failures
->>>>>>> ae54e0dc
 
 
 class Query:
@@ -165,34 +161,28 @@
         # from failure.
         ray.serve.init()
         master_actor = ray.serve.api._get_master_actor()
-<<<<<<< HEAD
-        backend_dict = ray.get(master_actor.get_all_worker_handles.remote())
-        for backend, replica_dict in backend_dict.items():
-            for worker in replica_dict.values():
-                await self.add_new_worker(backend, worker)
+
+        traffic_policies = retry_actor_failures(
+            master_actor.get_traffic_policies)
+        for endpoint, traffic_policy in traffic_policies.items():
+            await self.set_traffic(endpoint, traffic_policy)
+
+        backend_dict = retry_actor_failures(
+            master_actor.get_all_worker_handles)
+        for backend_tag, replica_dict in backend_dict.items():
+            for replica_tag, worker in replica_dict.items():
+                await self.add_new_worker(backend_tag, replica_tag, worker)
+
+        backend_configs = retry_actor_failures(
+            master_actor.get_backend_configs)
+        for backend, backend_config_dict in backend_configs.items():
+            await self.set_backend_config(backend, backend_config_dict)
+
         self.metric_collector = MetricClient.connect_from_serve()
         self.num_router_requests = self.metric_collector.new_counter(
             "num_router_requests",
             description="Number of requests from the router's view.",
             label_names=("endpoint", ))
-=======
-
-        traffic_policies = retry_actor_failures(
-            master_actor.get_traffic_policies)
-        for endpoint, traffic_policy in traffic_policies.items():
-            await self.set_traffic(endpoint, traffic_policy)
-
-        backend_dict = retry_actor_failures(
-            master_actor.get_all_worker_handles)
-        for backend_tag, replica_dict in backend_dict.items():
-            for replica_tag, worker in replica_dict.items():
-                await self.add_new_worker(backend_tag, replica_tag, worker)
-
-        backend_configs = retry_actor_failures(
-            master_actor.get_backend_configs)
-        for backend, backend_config_dict in backend_configs.items():
-            await self.set_backend_config(backend, backend_config_dict)
->>>>>>> ae54e0dc
 
     def is_ready(self):
         return True
