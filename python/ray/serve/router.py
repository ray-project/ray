import asyncio
import copy
from collections import defaultdict
import time
from typing import DefaultDict, List

# Note on choosing blist instead of stdlib heapq
# 1. pop operation should be O(1) (amortized)
#    (helpful even for batched pop)
# 2. There should not be significant overhead in
#    maintaining the sorted list.
# 3. The blist implementation is fast and uses C extensions.
import blist

import ray
import ray.cloudpickle as pickle
from ray.exceptions import RayTaskError
from ray.serve.metric import MetricClient
from ray.serve.utils import logger, retry_actor_failures


class Query:
    def __init__(self,
                 request_args,
                 request_kwargs,
                 request_context,
                 request_slo_ms,
                 call_method="__call__",
                 async_future=None):
        self.request_args = request_args
        self.request_kwargs = request_kwargs
        self.request_context = request_context

        self.async_future = async_future

        # Service level objective in milliseconds. This is expected to be the
        # absolute time since unix epoch.
        self.request_slo_ms = request_slo_ms

        self.call_method = call_method

    def ray_serialize(self):
        # NOTE: this method is needed because Query need to be serialized and
        # sent to the replica worker. However, after we send the query to
        # replica worker the async_future is still needed to retrieve the final
        # result. Therefore we need a way to pass the information to replica
        # worker without removing async_future.
        clone = copy.copy(self).__dict__
        clone.pop("async_future")
        return pickle.dumps(clone, protocol=5)

    @staticmethod
    def ray_deserialize(value):
        kwargs = pickle.loads(value)
        return Query(**kwargs)

    # adding comparator fn for maintaining an
    # ascending order sorted list w.r.t request_slo_ms
    def __lt__(self, other):
        return self.request_slo_ms < other.request_slo_ms

    def __repr__(self):
        return "<Query args={} kwargs={}>".format(self.request_args,
                                                  self.request_kwargs)


def _make_future_unwrapper(client_futures: List[asyncio.Future],
                           host_future: asyncio.Future):
    """Distribute the result of host_future to each of client_future"""
    for client_future in client_futures:
        # Keep a reference to host future so the host future won't get
        # garbage collected.
        client_future.host_ref = host_future

    def unwrap_future(_):
        result = host_future.result()

        if isinstance(result, list):
            for client_future, result_item in zip(client_futures, result):
                client_future.set_result(result_item)
        else:  # Result is an exception.
            for client_future in client_futures:
                client_future.set_result(result)

    return unwrap_future


class Router:
    """A router that routes request to available workers.

    The traffic policy is used to assign requests to workers.

    Traffic policy splits the traffic among different replicas
    probabilistically:

    1. When all backends are ready to receive traffic, we will randomly
       choose a backend based on the weights assigned by the traffic policy
       dictionary.

    2. When more than 1 but not all backends are ready, we will normalize the
       weights of the ready backends to 1 and choose a backend via sampling.

    3. When there is only 1 backend ready, we will only use that backend.
    """

    async def __init__(self):
        # Note: Several queues are used in the router
        # - When a request come in, it's placed inside its corresponding
        #   endpoint_queue.
        # - The endpoint_queue is dequeued during flush operation, which moves
        #   the queries to backend buffer_queue. Here we match a request
        #   for an endpoint to a backend given some policy.
        # - The worker_queue is used to collect idle actor handle. These
        #   handles are dequed during the second stage of flush operation,
        #   which assign queries in buffer_queue to actor handle.

        # -- Queues -- #

        # endpoint_name -> request queue
        self.endpoint_queues: DefaultDict[asyncio.Queue[Query]] = defaultdict(
            asyncio.Queue)
        # backend_name -> worker request queue
        self.worker_queues: DefaultDict[asyncio.Queue[
            ray.actor.ActorHandle]] = defaultdict(asyncio.Queue)
        # backend_name -> worker payload queue
        self.buffer_queues = defaultdict(blist.sortedlist)

        # -- Metadata -- #

        # endpoint_name -> traffic_policy
        self.traffic = defaultdict(dict)
        # backend_name -> backend_config
        self.backend_info = dict()
        # replica tag -> worker_handle
        self.replicas = dict()

        # -- Synchronization -- #

        # This lock guarantee that only one flush operation can happen at a
        # time. Without the lock, multiple flush operation can pop from the
        # same buffer_queue and worker_queue and create deadlock. For example,
        # an operation holding the only query and the other flush operation
        # holding the only idle replica. Additionally, allowing only one flush
        # operation at a time simplifies design overhead for custom queuing and
        # batching polcies.
        self.flush_lock = asyncio.Lock()

        # Fetch the worker handles, traffic policies, and backend configs from
        # the master actor. We use a "pull-based" approach instead of pushing
        # them from the master so that the router can transparently recover
        # from failure.
        ray.serve.init()
        master_actor = ray.serve.api._get_master_actor()

        traffic_policies = retry_actor_failures(
            master_actor.get_traffic_policies)
        for endpoint, traffic_policy in traffic_policies.items():
            await self.set_traffic(endpoint, traffic_policy)

        backend_dict = retry_actor_failures(
            master_actor.get_all_worker_handles)
        for backend_tag, replica_dict in backend_dict.items():
            for replica_tag, worker in replica_dict.items():
                await self.add_new_worker(backend_tag, replica_tag, worker)

        backend_configs = retry_actor_failures(
            master_actor.get_backend_configs)
        for backend, backend_config in backend_configs.items():
            await self.set_backend_config(backend, backend_config)

        self.metric_client = MetricClient.connect_from_serve()
        self.num_router_requests = self.metric_client.new_counter(
            "num_router_requests",
            description="Number of requests from the router's view.",
            label_names=("endpoint", ))

    def is_ready(self):
        return True

    async def enqueue_request(self, request_meta, *request_args,
                              **request_kwargs):
<<<<<<< HEAD
        service = request_meta.service
        logger.debug("Received a request for service {}".format(service))
        self.num_router_requests.labels(endpoint=service).add()
=======
        endpoint = request_meta.endpoint
        logger.debug("Received a request for endpoint {}".format(endpoint))
>>>>>>> 2c71559b

        # check if the slo specified is directly the
        # wall clock time
        if request_meta.absolute_slo_ms is not None:
            request_slo_ms = request_meta.absolute_slo_ms
        else:
            request_slo_ms = request_meta.adjust_relative_slo_ms()
        request_context = request_meta.request_context
        query = Query(
            request_args,
            request_kwargs,
            request_context,
            request_slo_ms,
            call_method=request_meta.call_method,
            async_future=asyncio.get_event_loop().create_future())
        await self.endpoint_queues[endpoint].put(query)
        await self.flush()

        # Note: a future change can be to directly return the ObjectID from
        # replica task submission
        try:
            result = await query.async_future
        except RayTaskError as e:
            result = e
        return result

    async def add_new_worker(self, backend_tag, replica_tag, worker_handle):
        backend_replica_tag = backend_tag + ":" + replica_tag
        if backend_replica_tag in self.replicas:
            return
        self.replicas[backend_replica_tag] = worker_handle

        logger.debug("New worker added for backend '{}'".format(backend_tag))
        # await worker_handle.ready.remote()
        await self.mark_worker_idle(backend_tag, backend_replica_tag)

    async def mark_worker_idle(self, backend_tag, backend_replica_tag):
        if backend_replica_tag not in self.replicas:
            return

        await self.worker_queues[backend_tag].put(backend_replica_tag)
        await self.flush()

    async def remove_worker(self, backend_tag, replica_tag):
        backend_replica_tag = backend_tag + ":" + replica_tag
        if backend_replica_tag not in self.replicas:
            return
        worker_handle = self.replicas.pop(backend_replica_tag)

        # We need this lock because we modify worker_queue here.
        async with self.flush_lock:
            old_queue = self.worker_queues[backend_tag]
            new_queue = asyncio.Queue()

            while not old_queue.empty():
                curr_tag = await old_queue.get()
                if curr_tag != backend_replica_tag:
                    await new_queue.put(curr_tag)

            self.worker_queues[backend_tag] = new_queue
            # We need to terminate the worker here instead of from the master
            # so we can guarantee that the router won't submit any more tasks
            # on it.
            worker_handle.__ray_terminate__.remote()

    async def set_traffic(self, endpoint, traffic_dict):
        logger.debug("Setting traffic for endpoint %s to %s", endpoint,
                     traffic_dict)
        self.traffic[endpoint] = traffic_dict
        await self.flush()

    async def remove_endpoint(self, endpoint):
        logger.debug("Removing endpoint {}".format(endpoint))
        async with self.flush_lock:
            await self._flush_endpoint_queues()
            await self._flush_buffer_queues()
            if endpoint in self.endpoint_queues:
                del self.endpoint_queues[endpoint]
            if endpoint in self.traffic:
                del self.traffic[endpoint]

    async def set_backend_config(self, backend, config):
        logger.debug("Setting backend config for "
                     "backend {} to {}.".format(backend, config))
        self.backend_info[backend] = config

    async def remove_backend(self, backend):
        logger.debug("Removing backend {}".format(backend))
        async with self.flush_lock:
            await self._flush_endpoint_queues()
            await self._flush_buffer_queues()
            if backend in self.backend_info:
                del self.backend_info[backend]
            if backend in self.worker_queues:
                del self.worker_queues[backend]
            if backend in self.buffer_queues:
                del self.buffer_queues[backend]

    async def flush(self):
        """In the default case, flush calls ._flush.

        When this class is a Ray actor, .flush can be scheduled as a remote
        method invocation.
        """
        async with self.flush_lock:
            await self._flush_endpoint_queues()
            await self._flush_buffer_queues()

    def _get_available_backends(self, endpoint):
        backends_in_policy = set(self.traffic[endpoint].keys())
        available_workers = {
            backend
            for backend, queues in self.worker_queues.items()
            if queues.qsize() > 0
        }
        return list(backends_in_policy.intersection(available_workers))

    async def _flush_endpoint_queues(self):
        """Selects the backend and puts the endpoint queue query to the buffer
        Expected Implementation:
            The implementer is expected to access and manipulate
            self.endpoint_queues        : dict[str,Deque]
            self.buffer_queues : dict[str,sortedlist]
        For registering the implemented policies register at policy.py
        Expected Behavior:
            the Deque of all endpoints in self.endpoint_queues linked with
            atleast one backend must be empty irrespective of whatever
            backend policy is implemented.
        """
        raise NotImplementedError(
            "This method should be implemented by child class.")

    # Flushes the buffer queue and assigns work to workers.
    async def _flush_buffer_queues(self):
        for endpoint in self.traffic:
            ready_backends = self._get_available_backends(endpoint)
            for backend in ready_backends:
                # no work available
                if len(self.buffer_queues[backend]) == 0:
                    continue

                buffer_queue = self.buffer_queues[backend]
                worker_queue = self.worker_queues[backend]

                logger.debug("Assigning queries for backend {} with buffer "
                             "queue size {} and worker queue size {}".format(
                                 backend, len(buffer_queue),
                                 worker_queue.qsize()))

                max_batch_size = None
                if backend in self.backend_info:
                    max_batch_size = self.backend_info[backend].max_batch_size

                await self._assign_query_to_worker(
                    backend, buffer_queue, worker_queue, max_batch_size)

    async def _do_query(self, backend, backend_replica_tag, req):
        # If the worker died, this will be a RayActorError. Just return it and
        # let the HTTP proxy handle the retry logic.
        logger.debug("Sending query to replica:" + backend_replica_tag)
        start = time.time()
        worker = self.replicas[backend_replica_tag]
        try:
            result = await worker.handle_request.remote(req)
        except RayTaskError as error:
            result = error
        await self.mark_worker_idle(backend, backend_replica_tag)
        logger.debug("Got result in {:.2f}s".format(time.time() - start))
        return result

    async def _assign_query_to_worker(self,
                                      backend,
                                      buffer_queue,
                                      worker_queue,
                                      max_batch_size=None):

        while len(buffer_queue) and worker_queue.qsize():
            backend_replica_tag = await worker_queue.get()
            if max_batch_size is None:  # No batching
                request = buffer_queue.pop(0)
                future = asyncio.get_event_loop().create_task(
                    self._do_query(backend, backend_replica_tag, request))
                # chaining satisfies request.async_future with future result.
                asyncio.futures._chain_future(future, request.async_future)
            else:
                real_batch_size = min(len(buffer_queue), max_batch_size)
                requests = [
                    buffer_queue.pop(0) for _ in range(real_batch_size)
                ]

                # split requests by method type
                requests_group = defaultdict(list)
                for request in requests:
                    requests_group[request.call_method].append(request)

                for group in requests_group.values():
                    future = asyncio.get_event_loop().create_task(
                        self._do_query(backend, backend_replica_tag, group))
                    future.add_done_callback(
                        _make_future_unwrapper(
                            client_futures=[req.async_future for req in group],
                            host_future=future))<|MERGE_RESOLUTION|>--- conflicted
+++ resolved
@@ -179,14 +179,9 @@
 
     async def enqueue_request(self, request_meta, *request_args,
                               **request_kwargs):
-<<<<<<< HEAD
-        service = request_meta.service
-        logger.debug("Received a request for service {}".format(service))
-        self.num_router_requests.labels(endpoint=service).add()
-=======
         endpoint = request_meta.endpoint
         logger.debug("Received a request for endpoint {}".format(endpoint))
->>>>>>> 2c71559b
+        self.num_router_requests.labels(endpoint=endpoint).add()
 
         # check if the slo specified is directly the
         # wall clock time
