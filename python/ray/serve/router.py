--- conflicted
+++ resolved
@@ -159,15 +159,10 @@
                     return_when=asyncio.FIRST_COMPLETED)
                 if self.config_updated_event.is_set():
                     self.config_updated_event.clear()
-<<<<<<< HEAD
             # We are pretty sure a free replica is ready now, let's loop and
             # assign this query a replica.
             assigned_ref = self._try_assign_replica(query)
         self.num_queued_queries.record(-1) # TODO: replace with manual gauge
-=======
-            # We are pretty sure a free replica is ready now.
-            assigned_ref = self._try_assign_replica(query)
->>>>>>> 0c3d9a3e
         return assigned_ref
 
 
