<<<<<<< HEAD
from ray.serve.llm.deployments import LLMServer, LLMRouter
from ray.serve.llm.configs import (
    LLMConfig,
    LLMServingArgs,
    ModelLoadingConfig,
    CloudMirrorConfig,
    LoraConfig,
)
from ray.serve.llm.builders import build_llm_deployment, build_openai_app
=======
from typing import TYPE_CHECKING

from ray.util.annotations import PublicAPI


from ray.llm._internal.serve.configs.server_models import (
    LLMConfig as _LLMConfig,
    LLMServingArgs as _LLMServingArgs,
    ModelLoadingConfig as _ModelLoadingConfig,
    CloudMirrorConfig as _CloudMirrorConfig,
    LoraConfig as _LoraConfig,
)
from ray.llm._internal.serve.deployments.llm.vllm.vllm_deployment import (
    VLLMServer as _VLLMServer,
)
from ray.llm._internal.serve.deployments.routers.router import (
    LLMRouter as _LLMRouter,
)


if TYPE_CHECKING:
    from ray.serve.deployment import Application


##########
# Models
##########


@PublicAPI(stability="alpha")
class LLMConfig(_LLMConfig):
    """The configuration for starting an LLM deployment."""

    pass


@PublicAPI(stability="alpha")
class LLMServingArgs(_LLMServingArgs):
    """The configuration for starting an LLM deployment application."""

    pass


@PublicAPI(stability="alpha")
class ModelLoadingConfig(_ModelLoadingConfig):
    """The configuration for loading an LLM model."""

    pass


@PublicAPI(stability="alpha")
class CloudMirrorConfig(_CloudMirrorConfig):
    """The configuration for mirroring an LLM model from cloud storage."""

    pass


@PublicAPI(stability="alpha")
class LoraConfig(_LoraConfig):
    """The configuration for loading an LLM model with LoRA."""

    pass


##########
# Builders
##########


@PublicAPI(stability="alpha")
def build_vllm_deployment(llm_config: "LLMConfig") -> "Application":
    """Helper to build a single vllm deployment from the given llm config.

    Examples:
        .. testcode::
            :skipif: True

            from ray import serve
            from ray.serve.llm import LLMConfig, build_vllm_deployment

            # Configure the model
            llm_config = LLMConfig(
                model_loading_config=dict(
                    model_id="llama-3.1-8b",
                    model_source="meta-llama/Llama-3.1-8b-instruct",
                ),
                deployment_config=dict(
                    autoscaling_config=dict(
                        min_replicas=1,
                        max_replicas=2,
                    )
                ),
                accelerator_type="A10G",
            )

            # Build the deployment
            vllm_app = build_vllm_deployment(llm_config)

            # Deploy the application
            model_handle = serve.run(vllm_app)

            # Querying the model handle
            import asyncio
            model_handle = model_handle.options(stream=True)
            async def query_model(model_handle):
                from ray.serve.llm.openai_api_models import ChatCompletionRequest

                request = ChatCompletionRequest(
                    model="qwen-0.5b",
                    messages=[
                        {
                            "role": "user",
                            "content": "Hello, world!"
                        }
                    ]
                )

                resp = model_handle.chat.remote(request)
                async for message in resp:
                    print("message: ", message)

            asyncio.run(query_model(model_handle))

    Args:
        llm_config: The llm config to build vllm deployment.

    Returns:
        The configured Ray Serve Application for vllm deployment.
    """
    from ray.llm._internal.serve.builders import build_vllm_deployment

    return build_vllm_deployment(llm_config=llm_config)


@PublicAPI(stability="alpha")
def build_openai_app(llm_serving_args: "LLMServingArgs") -> "Application":
    """Helper to build an OpenAI compatible app with the llm deployment setup from
    the given llm serving args. This is the main entry point for users to create a
    Serve application serving LLMs.


    Examples:
        .. testcode::
            :skipif: True

            from ray import serve
            from ray.serve.llm import LLMConfig, VLLMServer, LLMRouter

            llm_config1 = LLMConfig(
                model_loading_config=dict(
                    model_id="qwen-0.5b",
                    model_source="Qwen/Qwen2.5-0.5B-Instruct",
                ),
                deployment_config=dict(
                    autoscaling_config=dict(
                        min_replicas=1, max_replicas=2,
                    )
                ),
                accelerator_type="A10G",
            )

            llm_config2 = LLMConfig(
                model_loading_config=dict(
                    model_id="qwen-1.5b",
                    model_source="Qwen/Qwen2.5-1.5B-Instruct",
                ),
                deployment_config=dict(
                    autoscaling_config=dict(
                        min_replicas=1, max_replicas=2,
                    )
                ),
                accelerator_type="A10G",
            )

            # Deploy the application
            deployment1 = VLLMServer.as_deployment().bind(llm_config1)
            deployment2 = VLLMServer.as_deployment().bind(llm_config2)
            llm_app = LLMRouter.as_deployment().bind([deployment1, deployment2])
            serve.run(llm_app)


            # Querying the model via openai client
            from openai import OpenAI

            # Initialize client
            client = OpenAI(base_url="http://localhost:8000/v1", api_key="fake-key")

            # Basic completion
            response = client.chat.completions.create(
                model="qwen-0.5b",
                messages=[{"role": "user", "content": "Hello!"}]
            )

    Args:
        llm_serving_args: The list of llm configs or the paths to the llm config to
            build the app.

    Returns:
        The configured Ray Serve Application router.
    """
    from ray.llm._internal.serve.builders import build_openai_app

    return build_openai_app(llm_serving_args=llm_serving_args)


#############
# Deployments
#############


@PublicAPI(stability="alpha")
class VLLMServer(_VLLMServer):
    """The implementation of the vLLM engine deployment.

    To build a Deployment object you should use `build_vllm_deployment` function.
    We also expose a lower level API for more control over the deployment class
    through `as_deployment` method.

    Examples:
        .. testcode::
            :skipif: True

            from ray import serve
            from ray.serve.llm import LLMConfig, VLLMServer

            # Configure the model
            llm_config = LLMConfig(
                model_loading_config=dict(
                    served_model_name="llama-3.1-8b",
                    model_source="meta-llama/Llama-3.1-8b-instruct",
                ),
                deployment_config=dict(
                    autoscaling_config=dict(
                        min_replicas=1,
                        max_replicas=8,
                    )
                ),
            )

            # Build the deployment directly
            VLLMDeployment = VLLMServer.as_deployment(llm_config.get_serve_options())
            vllm_app = VLLMDeployment.bind(llm_config)

            model_handle = serve.run(vllm_app)

            # Query the model via `chat` api
            from ray.serve.llm.openai_api_models import ChatCompletionRequest
            request = ChatCompletionRequest(
                model="llama-3.1-8b",
                messages=[
                    {
                        "role": "user",
                        "content": "Hello, world!"
                    }
                ]
            )
            response = ray.get(model_handle.chat(request))
            print(response)
    """

    pass


@PublicAPI(stability="alpha")
class LLMRouter(_LLMRouter):

    """The implementation of the OpenAI compatiple model router.

    This deployment creates the following endpoints:
      - /v1/chat/completions: Chat interface (OpenAI-style)
      - /v1/completions: Text completion
      - /v1/models: List available models
      - /v1/models/{model}: Model information


    Examples:
        .. testcode::
            :skipif: True


            from ray import serve
            from ray.serve.llm import LLMConfig, VLLMServer, LLMRouter
            from ray.serve.llm.openai_api_models import ChatCompletionRequest


            llm_config1 = LLMConfig(
                model_loading_config=dict(
                    served_model_name="llama-3.1-8b",  # Name shown in /v1/models
                    model_source="meta-llama/Llama-3.1-8b-instruct",
                ),
                deployment_config=dict(
                    autoscaling_config=dict(
                        min_replicas=1, max_replicas=8,
                    )
                ),
            )
            llm_config2 = LLMConfig(
                model_loading_config=dict(
                    served_model_name="llama-3.2-3b",  # Name shown in /v1/models
                    model_source="meta-llama/Llama-3.2-3b-instruct",
                ),
                deployment_config=dict(
                    autoscaling_config=dict(
                        min_replicas=1, max_replicas=8,
                    )
                ),
            )

            # Deploy the application
            vllm_deployment1 = VLLMServer.as_deployment(llm_config1.get_serve_options()).bind(llm_config1)
            vllm_deployment2 = VLLMServer.as_deployment(llm_config2.get_serve_options()).bind(llm_config2)
            llm_app = LLMRouter.as_deployment().bind([vllm_deployment1, vllm_deployment2])
            serve.run(llm_app)
    """

    pass
>>>>>>> af5f03d9


__all__ = [
    "LLMConfig",
    "LLMServingArgs",
    "ModelLoadingConfig",
    "CloudMirrorConfig",
    "LoraConfig",
<<<<<<< HEAD
    # Builders
    "build_llm_deployment",
    "build_openai_app",
    # Deployments
    "LLMServer",
=======
    "build_vllm_deployment",
    "build_openai_app",
    "VLLMServer",
>>>>>>> af5f03d9
    "LLMRouter",
]<|MERGE_RESOLUTION|>--- conflicted
+++ resolved
@@ -1,14 +1,3 @@
-<<<<<<< HEAD
-from ray.serve.llm.deployments import LLMServer, LLMRouter
-from ray.serve.llm.configs import (
-    LLMConfig,
-    LLMServingArgs,
-    ModelLoadingConfig,
-    CloudMirrorConfig,
-    LoraConfig,
-)
-from ray.serve.llm.builders import build_llm_deployment, build_openai_app
-=======
 from typing import TYPE_CHECKING
 
 from ray.util.annotations import PublicAPI
@@ -21,8 +10,8 @@
     CloudMirrorConfig as _CloudMirrorConfig,
     LoraConfig as _LoraConfig,
 )
-from ray.llm._internal.serve.deployments.llm.vllm.vllm_deployment import (
-    VLLMServer as _VLLMServer,
+from ray.llm._internal.serve.deployments.llm.llm_server import (
+    LLMServer as _LLMServer,
 )
 from ray.llm._internal.serve.deployments.routers.router import (
     LLMRouter as _LLMRouter,
@@ -79,7 +68,7 @@
 
 
 @PublicAPI(stability="alpha")
-def build_vllm_deployment(llm_config: "LLMConfig") -> "Application":
+def build_llm_deployment(llm_config: "LLMConfig") -> "Application":
     """Helper to build a single vllm deployment from the given llm config.
 
     Examples:
@@ -87,7 +76,7 @@
             :skipif: True
 
             from ray import serve
-            from ray.serve.llm import LLMConfig, build_vllm_deployment
+            from ray.serve.llm import LLMConfig, build_llm_deployment
 
             # Configure the model
             llm_config = LLMConfig(
@@ -105,10 +94,10 @@
             )
 
             # Build the deployment
-            vllm_app = build_vllm_deployment(llm_config)
+            llm_app = build_llm_deployment(llm_config)
 
             # Deploy the application
-            model_handle = serve.run(vllm_app)
+            model_handle = serve.run(llm_app)
 
             # Querying the model handle
             import asyncio
@@ -138,9 +127,9 @@
     Returns:
         The configured Ray Serve Application for vllm deployment.
     """
-    from ray.llm._internal.serve.builders import build_vllm_deployment
-
-    return build_vllm_deployment(llm_config=llm_config)
+    from ray.llm._internal.serve.builders import build_llm_deployment
+
+    return build_llm_deployment(llm_config=llm_config)
 
 
 @PublicAPI(stability="alpha")
@@ -155,7 +144,7 @@
             :skipif: True
 
             from ray import serve
-            from ray.serve.llm import LLMConfig, VLLMServer, LLMRouter
+            from ray.serve.llm import LLMConfig, LLMServer, LLMRouter
 
             llm_config1 = LLMConfig(
                 model_loading_config=dict(
@@ -184,8 +173,8 @@
             )
 
             # Deploy the application
-            deployment1 = VLLMServer.as_deployment().bind(llm_config1)
-            deployment2 = VLLMServer.as_deployment().bind(llm_config2)
+            deployment1 = LLMServer.as_deployment().bind(llm_config1)
+            deployment2 = LLMServer.as_deployment().bind(llm_config2)
             llm_app = LLMRouter.as_deployment().bind([deployment1, deployment2])
             serve.run(llm_app)
 
@@ -220,7 +209,7 @@
 
 
 @PublicAPI(stability="alpha")
-class VLLMServer(_VLLMServer):
+class LLMServer(_LLMServer):
     """The implementation of the vLLM engine deployment.
 
     To build a Deployment object you should use `build_vllm_deployment` function.
@@ -232,7 +221,7 @@
             :skipif: True
 
             from ray import serve
-            from ray.serve.llm import LLMConfig, VLLMServer
+            from ray.serve.llm import LLMConfig, LLMServer
 
             # Configure the model
             llm_config = LLMConfig(
@@ -249,10 +238,10 @@
             )
 
             # Build the deployment directly
-            VLLMDeployment = VLLMServer.as_deployment(llm_config.get_serve_options())
-            vllm_app = VLLMDeployment.bind(llm_config)
-
-            model_handle = serve.run(vllm_app)
+            LLMDeployment = LLMServer.as_deployment(llm_config.get_serve_options())
+            llm_app = LLMDeployment.bind(llm_config)
+
+            model_handle = serve.run(llm_app)
 
             # Query the model via `chat` api
             from ray.serve.llm.openai_api_models import ChatCompletionRequest
@@ -325,7 +314,6 @@
     """
 
     pass
->>>>>>> af5f03d9
 
 
 __all__ = [
@@ -334,16 +322,8 @@
     "ModelLoadingConfig",
     "CloudMirrorConfig",
     "LoraConfig",
-<<<<<<< HEAD
-    # Builders
     "build_llm_deployment",
     "build_openai_app",
-    # Deployments
     "LLMServer",
-=======
-    "build_vllm_deployment",
-    "build_openai_app",
-    "VLLMServer",
->>>>>>> af5f03d9
     "LLMRouter",
 ]