--- conflicted
+++ resolved
@@ -104,11 +104,9 @@
 # also update the matching section of requirements/requirements.txt
 # in this directory
 extras = {
-<<<<<<< HEAD
-    "default": ["colorful", "jsonschema"],
-=======
-    "default": ["colorful", "gpustat"],
->>>>>>> 2088540f
+    "default": ["colorful", 
+                "gpustat", 
+                "jsonschema"],
     "serve": ["uvicorn", "requests", "starlette", "fastapi"],
     "tune": ["pandas", "tabulate", "tensorboardX>=1.9"],
     "k8s": ["kubernetes"],
