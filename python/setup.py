import argparse
import errno
import glob
import io
import logging
import os
import re
import shutil
import subprocess
import sys
import tarfile
import tempfile
import zipfile

from itertools import chain
from itertools import takewhile

import urllib.error
import urllib.parse
import urllib.request

logger = logging.getLogger(__name__)

SUPPORTED_PYTHONS = [(3, 6), (3, 7), (3, 8), (3, 9)]
SUPPORTED_BAZEL = (3, 2, 0)

ROOT_DIR = os.path.dirname(__file__)
BUILD_JAVA = os.getenv("RAY_INSTALL_JAVA") == "1"
BUILD_CPP = os.getenv("RAY_INSTALL_CPP") == "1"

PICKLE5_SUBDIR = os.path.join("ray", "pickle5_files")
THIRDPARTY_SUBDIR = os.path.join("ray", "thirdparty_files")

CLEANABLE_SUBDIRS = [PICKLE5_SUBDIR, THIRDPARTY_SUBDIR]

exe_suffix = ".exe" if sys.platform == "win32" else ""

# .pyd is the extension Python requires on Windows for shared libraries.
# https://docs.python.org/3/faq/windows.html#is-a-pyd-file-the-same-as-a-dll
pyd_suffix = ".pyd" if sys.platform == "win32" else ".so"

pickle5_url = ("https://github.com/pitrou/pickle5-backport/archive/"
               "c0c1a158f59366696161e0dffdd10cfe17601372.tar.gz")

# Ideally, we could include these files by putting them in a
# MANIFEST.in or using the package_data argument to setup, but the
# MANIFEST.in gets applied at the very beginning when setup.py runs
# before these files have been created, so we have to move the files
# manually.

# NOTE: The lists below must be kept in sync with ray/BUILD.bazel.
ray_files = [
    "ray/core/src/ray/thirdparty/redis/src/redis-server" + exe_suffix,
    "ray/core/src/ray/gcs/redis_module/libray_redis_module.so",
    "ray/_raylet" + pyd_suffix,
    "ray/core/src/ray/gcs/gcs_server" + exe_suffix,
    "ray/core/src/ray/raylet/raylet" + exe_suffix,
    "ray/streaming/_streaming.so",
]

if BUILD_JAVA or os.path.exists(
        os.path.join(ROOT_DIR, "ray/jars/ray_dist.jar")):
    ray_files.append("ray/jars/ray_dist.jar")

if BUILD_CPP or os.path.exists(
        os.path.join(ROOT_DIR, "ray/core/src/ray/cpp/default_worker")):
    ray_files.append("ray/core/src/ray/cpp/default_worker")
    # C++ worker example files.
    ray_files += [
        os.path.join(dirpath, filename) for dirpath, dirnames, filenames in
        os.walk("ray/core/src/ray/cpp/example") for filename in filenames
    ]

# These are the directories where automatically generated Python protobuf
# bindings are created.
generated_python_directories = [
    "ray/core/generated",
    "ray/streaming/generated",
]

ray_files.append("ray/nightly-wheels.yaml")

# Autoscaler files.
ray_files += [
    "ray/autoscaler/aws/defaults.yaml",
    "ray/autoscaler/azure/defaults.yaml",
    "ray/autoscaler/_private/azure/azure-vm-template.json",
    "ray/autoscaler/_private/azure/azure-config-template.json",
    "ray/autoscaler/gcp/defaults.yaml",
    "ray/autoscaler/local/defaults.yaml",
    "ray/autoscaler/kubernetes/defaults.yaml",
    "ray/autoscaler/_private/_kubernetes/kubectl-rsync.sh",
    "ray/autoscaler/staroid/defaults.yaml",
    "ray/autoscaler/ray-schema.json",
]

# Dashboard files.
ray_files += [
    os.path.join(dirpath, filename) for dirpath, dirnames, filenames in
    os.walk("ray/new_dashboard/client/build") for filename in filenames
]

# If you're adding dependencies for ray extras, please
# also update the matching section of requirements/requirements.txt
# in this directory
extras = {
    "default": ["colorful"],
    "serve": ["uvicorn", "requests", "starlette", "fastapi"],
    "tune": ["pandas", "tabulate", "tensorboardX>=1.9"],
    "k8s": ["kubernetes"],
    "observability": [
        "opentelemetry-api==1.1.0", "opentelemetry-sdk==1.1.0",
        "opentelemetry-exporter-otlp==1.1.0"
    ]
}
if sys.version_info >= (3, 7, 0):
    extras["k8s"].append("kopf")

extras["rllib"] = extras["tune"] + [
    "dm_tree",
    "gym",
    "lz4",
    "opencv-python-headless<=4.3.0.36",
    "pyyaml",
    "scipy",
]

extras["all"] = list(set(chain.from_iterable(extras.values())))

# These are the main dependencies for users of ray. This list
# should be carefully curated. If you change it, please reflect
# the change in the matching section of requirements/requirements.txt
install_requires = [
    # TODO(alex) Pin the version once this PR is
    # included in the stable release.
    # https://github.com/aio-libs/aiohttp/pull/4556#issuecomment-679228562
    "aiohttp",
    "aiohttp_cors",
    "aioredis",
    "click >= 7.0",
    "colorama",
    "dataclasses; python_version < '3.7'",
    "filelock",
    "gpustat",
    "grpcio >= 1.28.1",
    "jsonschema",
    "msgpack >= 1.0.0, < 2.0.0",
    "numpy >= 1.16; python_version < '3.9'",
    "numpy >= 1.19.3; python_version >= '3.9'",
    "protobuf >= 3.15.3",
    "py-spy >= 0.2.0",
    "pydantic >= 1.8",
    "pyyaml",
    "requests",
    "redis >= 3.5.0",
    "opencensus",
    "prometheus_client >= 0.7.1",
]


def is_native_windows_or_msys():
    """Check to see if we are running on native Windows,
    but NOT WSL (which is seen as Linux)."""
    return sys.platform == "msys" or sys.platform == "win32"


def is_invalid_windows_platform():
    # 'GCC' check is how you detect MinGW:
    # https://github.com/msys2/MINGW-packages/blob/abd06ca92d876b9db05dd65f27d71c4ebe2673a9/mingw-w64-python2/0410-MINGW-build-extensions-with-GCC.patch#L53
    platform = sys.platform
    ver = sys.version
    return platform == "msys" or (platform == "win32" and ver and "GCC" in ver)


# Calls Bazel in PATH, falling back to the standard user installatation path
# (~/.bazel/bin/bazel) if it isn't found.
def bazel_invoke(invoker, cmdline, *args, **kwargs):
    home = os.path.expanduser("~")
    first_candidate = os.getenv("BAZEL_PATH", "bazel")
    candidates = [first_candidate]
    if sys.platform == "win32":
        mingw_dir = os.getenv("MINGW_DIR")
        if mingw_dir:
            candidates.append(mingw_dir + "/bin/bazel.exe")
    else:
        candidates.append(os.path.join(home, ".bazel", "bin", "bazel"))
    result = None
    for i, cmd in enumerate(candidates):
        try:
            result = invoker([cmd] + cmdline, *args, **kwargs)
            break
        except IOError:
            if i >= len(candidates) - 1:
                raise
    return result


def download(url):
    try:
        result = urllib.request.urlopen(url).read()
    except urllib.error.URLError:
        # This fallback is necessary on Python 3.5 on macOS due to TLS 1.2.
        curl_args = ["curl", "-s", "-L", "-f", "-o", "-", url]
        result = subprocess.check_output(curl_args)
    return result


# Installs pickle5-backport into the local subdirectory.
def download_pickle5(pickle5_dir):
    pickle5_file = urllib.parse.unquote(
        urllib.parse.urlparse(pickle5_url).path)
    pickle5_name = re.sub("\\.tar\\.gz$", ".tgz", pickle5_file, flags=re.I)
    url_path_parts = os.path.splitext(pickle5_name)[0].split("/")
    (project, commit) = (url_path_parts[2], url_path_parts[4])
    pickle5_archive = download(pickle5_url)
    with tempfile.TemporaryDirectory() as work_dir:
        tf = tarfile.open(None, "r", io.BytesIO(pickle5_archive))
        try:
            tf.extractall(work_dir)
        finally:
            tf.close()
        src_dir = os.path.join(work_dir, project + "-" + commit)
        args = [sys.executable, "setup.py", "-q", "bdist_wheel"]
        subprocess.check_call(args, cwd=src_dir)
        for wheel in glob.glob(os.path.join(src_dir, "dist", "*.whl")):
            wzf = zipfile.ZipFile(wheel, "r")
            try:
                wzf.extractall(pickle5_dir)
            finally:
                wzf.close()


def build(build_python, build_java, build_cpp):
    if tuple(sys.version_info[:2]) not in SUPPORTED_PYTHONS:
        msg = ("Detected Python version {}, which is not supported. "
               "Only Python {} are supported.").format(
                   ".".join(map(str, sys.version_info[:2])),
                   ", ".join(".".join(map(str, v)) for v in SUPPORTED_PYTHONS))
        raise RuntimeError(msg)

    if is_invalid_windows_platform():
        msg = ("Please use official native CPython on Windows,"
               " not Cygwin/MSYS/MSYS2/MinGW/etc.\n" +
               "Detected: {}\n  at: {!r}".format(sys.version, sys.executable))
        raise OSError(msg)

    bazel_env = dict(os.environ, PYTHON3_BIN_PATH=sys.executable)

    if is_native_windows_or_msys():
        SHELL = bazel_env.get("SHELL")
        if SHELL:
            bazel_env.setdefault("BAZEL_SH", os.path.normpath(SHELL))
        BAZEL_SH = bazel_env["BAZEL_SH"]
        SYSTEMROOT = os.getenv("SystemRoot")
        wsl_bash = os.path.join(SYSTEMROOT, "System32", "bash.exe")
        if (not BAZEL_SH) and SYSTEMROOT and os.path.isfile(wsl_bash):
            msg = ("You appear to have Bash from WSL,"
                   " which Bazel may invoke unexpectedly. "
                   "To avoid potential problems,"
                   " please explicitly set the {name!r}"
                   " environment variable for Bazel.").format(name="BAZEL_SH")
            raise RuntimeError(msg)

    # Check if the current Python already has pickle5 (either comes with newer
    # Python versions, or has been installed by us before).
    pickle5 = None
    if sys.version_info >= (3, 8, 2):
        import pickle as pickle5
    else:
        try:
            import pickle5
        except ImportError:
            pass
    if not pickle5:
        download_pickle5(os.path.join(ROOT_DIR, PICKLE5_SUBDIR))

    # Note: We are passing in sys.executable so that we use the same
    # version of Python to build packages inside the build.sh script. Note
    # that certain flags will not be passed along such as --user or sudo.
    # TODO(rkn): Fix this.
    if not os.getenv("SKIP_THIRDPARTY_INSTALL"):
        pip_packages = ["psutil", "setproctitle==1.2.2"]
        subprocess.check_call(
            [
                sys.executable, "-m", "pip", "install", "-q",
                "--target=" + os.path.join(ROOT_DIR, THIRDPARTY_SUBDIR)
            ] + pip_packages,
            env=dict(os.environ, CC="gcc"))

    version_info = bazel_invoke(subprocess.check_output, ["--version"])
    bazel_version_str = version_info.rstrip().decode("utf-8").split(" ", 1)[1]
    bazel_version_split = bazel_version_str.split(".")
    bazel_version_digits = [
        "".join(takewhile(str.isdigit, s)) for s in bazel_version_split
    ]
    bazel_version = tuple(map(int, bazel_version_digits))
    if bazel_version < SUPPORTED_BAZEL:
        logger.warning("Expected Bazel version {} but found {}".format(
            ".".join(map(str, SUPPORTED_BAZEL)), bazel_version_str))

    bazel_targets = []
    bazel_targets += ["//:ray_pkg"] if build_python else []
    bazel_targets += ["//cpp:ray_cpp_pkg"] if build_cpp else []
    bazel_targets += ["//java:ray_java_pkg"] if build_java else []
    bazel_targets += ["//cpp:ray_cpp_pkg"] if build_cpp else []
    return bazel_invoke(
        subprocess.check_call,
        ["build", "--verbose_failures", "--"] + bazel_targets,
        env=bazel_env)


def walk_directory(directory):
    file_list = []
    for (root, dirs, filenames) in os.walk(directory):
        for name in filenames:
            file_list.append(os.path.join(root, name))
    return file_list


def copy_file(target_dir, filename, rootdir):
    # TODO(rkn): This feels very brittle. It may not handle all cases. See
    # https://github.com/apache/arrow/blob/master/python/setup.py for an
    # example.
    # File names can be absolute paths, e.g. from walk_directory().
    source = os.path.relpath(filename, rootdir)
    destination = os.path.join(target_dir, source)
    # Create the target directory if it doesn't already exist.
    os.makedirs(os.path.dirname(destination), exist_ok=True)
    if not os.path.exists(destination):
        if sys.platform == "win32":
            # Does not preserve file mode (needed to avoid read-only bit)
            shutil.copyfile(source, destination, follow_symlinks=True)
        else:
            # Preserves file mode (needed to copy executable bit)
            shutil.copy(source, destination, follow_symlinks=True)
        return 1
    return 0


def find_version(*filepath):
    # Extract version information from filepath
    with open(os.path.join(ROOT_DIR, *filepath)) as fp:
        version_match = re.search(r"^__version__ = ['\"]([^'\"]*)['\"]",
                                  fp.read(), re.M)
        if version_match:
            return version_match.group(1)
        raise RuntimeError("Unable to find version string.")


def pip_run(build_ext):
<<<<<<< HEAD
    build(True, BUILD_JAVA, BUILD_CPP)
=======
    build(True, BUILD_JAVA, True)
>>>>>>> 11544909

    files_to_include = list(ray_files)

    # We also need to install pickle5 along with Ray, so make sure that the
    # relevant non-Python pickle5 files get copied.
    pickle5_dir = os.path.join(ROOT_DIR, PICKLE5_SUBDIR)
    files_to_include += walk_directory(os.path.join(pickle5_dir, "pickle5"))

    thirdparty_dir = os.path.join(ROOT_DIR, THIRDPARTY_SUBDIR)
    files_to_include += walk_directory(thirdparty_dir)

    # Copy over the autogenerated protobuf Python bindings.
    for directory in generated_python_directories:
        for filename in os.listdir(directory):
            if filename[-3:] == ".py":
                files_to_include.append(os.path.join(directory, filename))

    copied_files = 0
    for filename in files_to_include:
        copied_files += copy_file(build_ext.build_lib, filename, ROOT_DIR)
    print("# of files copied to {}: {}".format(build_ext.build_lib,
                                               copied_files))


def api_main(program, *args):
    parser = argparse.ArgumentParser()
    choices = ["build", "bazel_version", "python_versions", "clean", "help"]
    parser.add_argument("command", type=str, choices=choices)
    parser.add_argument(
        "-l",
        "--language",
        default="python,cpp",
        type=str,
        help="A list of languages to build native libraries. "
        "Supported languages include \"python\" and \"java\". "
        "If not specified, only the Python library will be built.")
    parsed_args = parser.parse_args(args)

    result = None

    if parsed_args.command == "build":
        kwargs = dict(build_python=False, build_java=False, build_cpp=False)
        for lang in parsed_args.language.split(","):
            if "python" in lang:
                kwargs.update(build_python=True)
            elif "java" in lang:
                kwargs.update(build_java=True)
            elif "cpp" in lang:
                kwargs.update(build_cpp=True)
            else:
                raise ValueError("invalid language: {!r}".format(lang))
        result = build(**kwargs)
    elif parsed_args.command == "bazel_version":
        print(".".join(map(str, SUPPORTED_BAZEL)))
    elif parsed_args.command == "python_versions":
        for version in SUPPORTED_PYTHONS:
            # NOTE: On Windows this will print "\r\n" on the command line.
            # Strip it out by piping to tr -d "\r".
            print(".".join(map(str, version)))
    elif parsed_args.command == "clean":

        def onerror(function, path, excinfo):
            nonlocal result
            if excinfo[1].errno != errno.ENOENT:
                msg = excinfo[1].strerror
                logger.error("cannot remove {}: {}".format(path, msg))
                result = 1

        for subdir in CLEANABLE_SUBDIRS:
            shutil.rmtree(os.path.join(ROOT_DIR, subdir), onerror=onerror)
    elif parsed_args.command == "help":
        parser.print_help()
    else:
        raise ValueError("Invalid command: {!r}".format(parsed_args.command))

    return result


if __name__ == "__api__":
    api_main(*sys.argv)

if __name__ == "__main__":
    import setuptools
    import setuptools.command.build_ext

    class build_ext(setuptools.command.build_ext.build_ext):
        def run(self):
            return pip_run(self)

    class BinaryDistribution(setuptools.Distribution):
        def has_ext_modules(self):
            return True


setuptools.setup(
    name="ray",
    version=find_version("ray", "__init__.py"),
    author="Ray Team",
    author_email="ray-dev@googlegroups.com",
    description=("Ray provides a simple, universal API for building "
                 "distributed applications."),
    long_description=io.open(
        os.path.join(ROOT_DIR, os.path.pardir, "README.rst"),
        "r",
        encoding="utf-8").read(),
    url="https://github.com/ray-project/ray",
    keywords=("ray distributed parallel machine-learning hyperparameter-tuning"
              "reinforcement-learning deep-learning serving python"),
    classifiers=[
        "Programming Language :: Python :: 3.6",
        "Programming Language :: Python :: 3.7",
        "Programming Language :: Python :: 3.8",
        "Programming Language :: Python :: 3.9",
    ],
    packages=setuptools.find_packages(),
    cmdclass={"build_ext": build_ext},
    # The BinaryDistribution argument triggers build_ext.
    distclass=BinaryDistribution,
    install_requires=install_requires,
    setup_requires=["cython >= 0.29.15", "wheel"],
    extras_require=extras,
    entry_points={
        "console_scripts": [
            "ray=ray.scripts.scripts:main",
            "rllib=ray.rllib.scripts:cli [rllib]",
            "tune=ray.tune.scripts:cli",
            "ray-operator=ray.ray_operator.operator:main",
            "serve=ray.serve.scripts:cli",
        ]
    },
    include_package_data=True,
    zip_safe=False,
    license="Apache 2.0") if __name__ == "__main__" else None<|MERGE_RESOLUTION|>--- conflicted
+++ resolved
@@ -26,7 +26,6 @@
 
 ROOT_DIR = os.path.dirname(__file__)
 BUILD_JAVA = os.getenv("RAY_INSTALL_JAVA") == "1"
-BUILD_CPP = os.getenv("RAY_INSTALL_CPP") == "1"
 
 PICKLE5_SUBDIR = os.path.join("ray", "pickle5_files")
 THIRDPARTY_SUBDIR = os.path.join("ray", "thirdparty_files")
@@ -62,7 +61,7 @@
         os.path.join(ROOT_DIR, "ray/jars/ray_dist.jar")):
     ray_files.append("ray/jars/ray_dist.jar")
 
-if BUILD_CPP or os.path.exists(
+if os.path.exists(
         os.path.join(ROOT_DIR, "ray/core/src/ray/cpp/default_worker")):
     ray_files.append("ray/core/src/ray/cpp/default_worker")
     # C++ worker example files.
@@ -300,7 +299,6 @@
 
     bazel_targets = []
     bazel_targets += ["//:ray_pkg"] if build_python else []
-    bazel_targets += ["//cpp:ray_cpp_pkg"] if build_cpp else []
     bazel_targets += ["//java:ray_java_pkg"] if build_java else []
     bazel_targets += ["//cpp:ray_cpp_pkg"] if build_cpp else []
     return bazel_invoke(
@@ -348,11 +346,7 @@
 
 
 def pip_run(build_ext):
-<<<<<<< HEAD
-    build(True, BUILD_JAVA, BUILD_CPP)
-=======
     build(True, BUILD_JAVA, True)
->>>>>>> 11544909
 
     files_to_include = list(ray_files)
 
