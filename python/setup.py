import argparse
import errno
import glob
import io
import logging
import os
import re
import shutil
import subprocess
import sys
import tarfile
import tempfile
import zipfile

from itertools import chain
from itertools import takewhile
from enum import Enum

import urllib.error
import urllib.parse
import urllib.request

logger = logging.getLogger(__name__)

SUPPORTED_PYTHONS = [(3, 6), (3, 7), (3, 8), (3, 9)]
SUPPORTED_BAZEL = (3, 4, 1)

ROOT_DIR = os.path.dirname(__file__)
BUILD_JAVA = os.getenv("RAY_INSTALL_JAVA") == "1"

PICKLE5_SUBDIR = os.path.join("ray", "pickle5_files")
THIRDPARTY_SUBDIR = os.path.join("ray", "thirdparty_files")

CLEANABLE_SUBDIRS = [PICKLE5_SUBDIR, THIRDPARTY_SUBDIR]

# In automated builds, we do a few adjustments before building. For instance,
# the bazel environment is set up slightly differently, and symlinks are
# replaced with junctions in Windows. This variable is set e.g. in our conda
# feedstock.
is_automated_build = bool(int(os.environ.get("IS_AUTOMATED_BUILD", "0")))

exe_suffix = ".exe" if sys.platform == "win32" else ""

# .pyd is the extension Python requires on Windows for shared libraries.
# https://docs.python.org/3/faq/windows.html#is-a-pyd-file-the-same-as-a-dll
pyd_suffix = ".pyd" if sys.platform == "win32" else ".so"

pickle5_url = ("https://github.com/pitrou/pickle5-backport/archive/"
               "e6117502435aba2901585cc6c692fb9582545f08.tar.gz")


def find_version(*filepath):
    # Extract version information from filepath
    with open(os.path.join(ROOT_DIR, *filepath)) as fp:
        version_match = re.search(r"^__version__ = ['\"]([^'\"]*)['\"]",
                                  fp.read(), re.M)
        if version_match:
            return version_match.group(1)
        raise RuntimeError("Unable to find version string.")


class SetupType(Enum):
    RAY = 1
    RAY_CPP = 2


class BuildType(Enum):
    DEFAULT = 1
    DEBUG = 2
    ASAN = 3


class SetupSpec:
    def __init__(self, type: SetupType, name: str, description: str,
                 build_type: BuildType):
        self.type: SetupType = type
        self.name: str = name
        version = find_version("ray", "__init__.py")
        # add .dbg suffix if debug mode is on.
        if build_type == BuildType.DEBUG:
            self.version: str = f"{version}+dbg"
        elif build_type == BuildType.ASAN:
            self.version: str = f"{version}+asan"
        else:
            self.version = version
        self.description: str = description
        self.build_type: BuildType = build_type
        self.files_to_include: list = []
        self.install_requires: list = []
        self.extras: dict = {}

    def get_packages(self):
        if self.type == SetupType.RAY:
            return setuptools.find_packages()
        else:
            return []


build_type = os.getenv("RAY_DEBUG_BUILD")
if build_type == "debug":
    BUILD_TYPE = BuildType.DEBUG
elif build_type == "asan":
    BUILD_TYPE = BuildType.ASAN
else:
    BUILD_TYPE = BuildType.DEFAULT

if os.getenv("RAY_INSTALL_CPP") == "1":
    # "ray-cpp" wheel package.
    setup_spec = SetupSpec(
        SetupType.RAY_CPP, "ray-cpp",
        "A subpackage of Ray which provides the Ray C++ API.", BUILD_TYPE)
else:
    # "ray" primary wheel package.
    setup_spec = SetupSpec(
        SetupType.RAY, "ray", "Ray provides a simple, "
        "universal API for building distributed applications.", BUILD_TYPE)
    RAY_EXTRA_CPP = True
    # Disable extra cpp for the development versions.
    if "dev" in setup_spec.version or os.getenv(
            "RAY_DISABLE_EXTRA_CPP") == "1":
        RAY_EXTRA_CPP = False

# Ideally, we could include these files by putting them in a
# MANIFEST.in or using the package_data argument to setup, but the
# MANIFEST.in gets applied at the very beginning when setup.py runs
# before these files have been created, so we have to move the files
# manually.

# NOTE: The lists below must be kept in sync with ray/BUILD.bazel.
ray_files = [
    "ray/core/src/ray/thirdparty/redis/src/redis-server" + exe_suffix,
    "ray/_raylet" + pyd_suffix,
    "ray/core/src/ray/gcs/gcs_server" + exe_suffix,
    "ray/core/src/ray/raylet/raylet" + exe_suffix,
    "ray/streaming/_streaming.so",
]

if BUILD_JAVA or os.path.exists(
        os.path.join(ROOT_DIR, "ray/jars/ray_dist.jar")):
    ray_files.append("ray/jars/ray_dist.jar")

if setup_spec.type == SetupType.RAY_CPP:
    setup_spec.files_to_include += ["ray/core/src/ray/cpp/default_worker"]
    # C++ API library and project template files.
    setup_spec.files_to_include += [
        os.path.join(dirpath, filename)
        for dirpath, dirnames, filenames in os.walk("ray/cpp")
        for filename in filenames
    ]

# These are the directories where automatically generated Python protobuf
# bindings are created.
generated_python_directories = [
    "ray/core/generated",
    "ray/streaming/generated",
    "ray/serve/generated",
]

ray_files.append("ray/nightly-wheels.yaml")

# Autoscaler files.
ray_files += [
    "ray/autoscaler/aws/defaults.yaml",
    "ray/autoscaler/azure/defaults.yaml",
    "ray/autoscaler/_private/_azure/azure-vm-template.json",
    "ray/autoscaler/_private/_azure/azure-config-template.json",
    "ray/autoscaler/gcp/defaults.yaml",
    "ray/autoscaler/local/defaults.yaml",
    "ray/autoscaler/kubernetes/defaults.yaml",
    "ray/autoscaler/_private/_kubernetes/kubectl-rsync.sh",
    "ray/autoscaler/staroid/defaults.yaml",
    "ray/autoscaler/ray-schema.json",
]

# Dashboard files.
ray_files += [
    os.path.join(dirpath, filename)
    for dirpath, dirnames, filenames in os.walk("ray/dashboard/client/build")
    for filename in filenames
]

# If you're adding dependencies for ray extras, please
# also update the matching section of requirements/requirements.txt
# in this directory
if setup_spec.type == SetupType.RAY:
    setup_spec.extras = {
        "data": [
<<<<<<< HEAD
            "dask",
            "mars",
            "modin",
            "pyspark",
            "tensorflow",
            "torch",
            "pandas",
            "pyarrow>=4.0.1",
=======
            "pandas",
            "pyarrow==4.0.1",
>>>>>>> c93c9a9f
            "fsspec",
        ],
        "default": [
            "aiohttp",
            "aiohttp_cors",
            "aioredis < 2",
            "colorful",
            "py-spy >= 0.2.0",
            "jsonschema",
            "requests",
            "gpustat",
            "opencensus",
            "prometheus_client >= 0.7.1",
        ],
        "serve": ["uvicorn", "requests", "starlette", "fastapi"],
        "tune": ["pandas", "tabulate", "tensorboardX>=1.9", "requests"],
        "k8s": ["kubernetes", "urllib3"],
        "observability": [
            "opentelemetry-api==1.1.0", "opentelemetry-sdk==1.1.0",
            "opentelemetry-exporter-otlp==1.1.0"
        ],
    }

    if RAY_EXTRA_CPP:
        setup_spec.extras["cpp"] = ["ray-cpp==" + setup_spec.version]

    if sys.version_info >= (3, 7, 0):
        setup_spec.extras["k8s"].append("kopf")

    setup_spec.extras["rllib"] = setup_spec.extras["tune"] + [
        "dm_tree",
        "gym",
        "lz4",
        # matplotlib (dependency of scikit-image) 3.4.3 breaks docker build
        # Todo: Remove this when safe?
        "matplotlib!=3.4.3",
        "scikit-image",
        "pyyaml",
        "scipy",
    ]

    setup_spec.extras["all"] = list(
        set(chain.from_iterable(setup_spec.extras.values())))

# These are the main dependencies for users of ray. This list
# should be carefully curated. If you change it, please reflect
# the change in the matching section of requirements/requirements.txt
if setup_spec.type == SetupType.RAY:
    setup_spec.install_requires = [
        "attrs",
        "click >= 7.0",
        "dataclasses; python_version < '3.7'",
        "filelock",
        "grpcio >= 1.28.1",
        "msgpack >= 1.0.0, < 2.0.0",
        "numpy >= 1.16; python_version < '3.9'",
        "numpy >= 1.19.3; python_version >= '3.9'",
        "protobuf >= 3.15.3",
        "pyyaml",
        "redis >= 3.5.0",
    ]


def is_native_windows_or_msys():
    """Check to see if we are running on native Windows,
    but NOT WSL (which is seen as Linux)."""
    return sys.platform == "msys" or sys.platform == "win32"


def is_invalid_windows_platform():
    # 'GCC' check is how you detect MinGW:
    # https://github.com/msys2/MINGW-packages/blob/abd06ca92d876b9db05dd65f27d71c4ebe2673a9/mingw-w64-python2/0410-MINGW-build-extensions-with-GCC.patch#L53
    platform = sys.platform
    ver = sys.version
    return platform == "msys" or (platform == "win32" and ver and "GCC" in ver)


# Calls Bazel in PATH, falling back to the standard user installatation path
# (~/.bazel/bin/bazel) if it isn't found.
def bazel_invoke(invoker, cmdline, *args, **kwargs):
    home = os.path.expanduser("~")
    first_candidate = os.getenv("BAZEL_PATH", "bazel")
    candidates = [first_candidate]
    if sys.platform == "win32":
        mingw_dir = os.getenv("MINGW_DIR")
        if mingw_dir:
            candidates.append(mingw_dir + "/bin/bazel.exe")
    else:
        candidates.append(os.path.join(home, ".bazel", "bin", "bazel"))
    result = None
    for i, cmd in enumerate(candidates):
        try:
            result = invoker([cmd] + cmdline, *args, **kwargs)
            break
        except IOError:
            if i >= len(candidates) - 1:
                raise
    return result


def download(url):
    try:
        result = urllib.request.urlopen(url).read()
    except urllib.error.URLError:
        # This fallback is necessary on Python 3.5 on macOS due to TLS 1.2.
        curl_args = ["curl", "-s", "-L", "-f", "-o", "-", url]
        result = subprocess.check_output(curl_args)
    return result


# Installs pickle5-backport into the local subdirectory.
def download_pickle5(pickle5_dir):
    pickle5_file = urllib.parse.unquote(
        urllib.parse.urlparse(pickle5_url).path)
    pickle5_name = re.sub("\\.tar\\.gz$", ".tgz", pickle5_file, flags=re.I)
    url_path_parts = os.path.splitext(pickle5_name)[0].split("/")
    (project, commit) = (url_path_parts[2], url_path_parts[4])
    pickle5_archive = download(pickle5_url)
    with tempfile.TemporaryDirectory() as work_dir:
        tf = tarfile.open(None, "r", io.BytesIO(pickle5_archive))
        try:
            tf.extractall(work_dir)
        finally:
            tf.close()
        src_dir = os.path.join(work_dir, project + "-" + commit)
        args = [sys.executable, "setup.py", "-q", "bdist_wheel"]
        subprocess.check_call(args, cwd=src_dir)
        for wheel in glob.glob(os.path.join(src_dir, "dist", "*.whl")):
            wzf = zipfile.ZipFile(wheel, "r")
            try:
                wzf.extractall(pickle5_dir)
            finally:
                wzf.close()


def patch_isdir():
    """
    Python on Windows is having hard times at telling if a symlink is
    a directory - it can "guess" wrong at times, which bites when
    finding packages. Replace with a fixed version which unwraps links first.
    """
    orig_isdir = os.path.isdir

    def fixed_isdir(path):
        while os.path.islink(path):
            try:
                link = os.readlink(path)
            except OSError:
                break
            path = os.path.abspath(os.path.join(os.path.dirname(path), link))
        return orig_isdir(path)

    os.path.isdir = fixed_isdir


def replace_symlinks_with_junctions():
    """
    Per default Windows requires admin access to create symlinks, while
    junctions (which behave similarly) can be created by users.

    This function replaces symlinks (which might be broken when checked
    out without admin rights) with junctions so Ray can be built both
    with and without admin access.
    """
    assert is_native_windows_or_msys()

    # Update this list if new symlinks are introduced to the source tree
    _LINKS = {
        r"ray\new_dashboard": "../../dashboard",
        r"ray\rllib": "../../rllib",
        r"ray\streaming": "../../streaming/python/",
    }
    root_dir = os.path.dirname(__file__)
    for link, default in _LINKS.items():
        path = os.path.join(root_dir, link)
        try:
            out = subprocess.check_output(
                "DIR /A:LD /B", shell=True, cwd=os.path.dirname(path))
        except subprocess.CalledProcessError:
            out = b""
        if os.path.basename(path) in out.decode("utf8").splitlines():
            logger.info(f"'{link}' is already converted to junction point")
        else:
            logger.info(f"Converting '{link}' to junction point...")
            if os.path.isfile(path):
                with open(path) as inp:
                    target = inp.read()
                os.unlink(path)
            elif os.path.isdir(path):
                target = default
                try:
                    # unlink() works on links as well as on regular files,
                    # and links to directories are considered directories now
                    os.unlink(path)
                except OSError as err:
                    # On Windows attempt to unlink a regular directory results
                    # in a PermissionError with errno set to errno.EACCES.
                    if err.errno != errno.EACCES:
                        raise
                    # For regular directories deletion is done with rmdir call.
                    os.rmdir(path)
            else:
                raise ValueError(f"Unexpected type of entry: '{path}'")
            target = os.path.abspath(
                os.path.join(os.path.dirname(path), target))
            logger.info("Setting {} -> {}".format(link, target))
            subprocess.check_call(
                f"MKLINK /J '{os.path.basename(link)}' '{target}'",
                shell=True,
                cwd=os.path.dirname(path))


if is_automated_build and is_native_windows_or_msys():
    # Automated replacements should only happen in automatic build
    # contexts for now
    patch_isdir()
    replace_symlinks_with_junctions()


def build(build_python, build_java, build_cpp):
    if tuple(sys.version_info[:2]) not in SUPPORTED_PYTHONS:
        msg = ("Detected Python version {}, which is not supported. "
               "Only Python {} are supported.").format(
                   ".".join(map(str, sys.version_info[:2])),
                   ", ".join(".".join(map(str, v)) for v in SUPPORTED_PYTHONS))
        raise RuntimeError(msg)

    if is_invalid_windows_platform():
        msg = ("Please use official native CPython on Windows,"
               " not Cygwin/MSYS/MSYS2/MinGW/etc.\n" +
               "Detected: {}\n  at: {!r}".format(sys.version, sys.executable))
        raise OSError(msg)

    bazel_env = dict(os.environ, PYTHON3_BIN_PATH=sys.executable)

    if is_native_windows_or_msys():
        SHELL = bazel_env.get("SHELL")
        if SHELL:
            bazel_env.setdefault("BAZEL_SH", os.path.normpath(SHELL))
        BAZEL_SH = bazel_env.get("BAZEL_SH", "")
        SYSTEMROOT = os.getenv("SystemRoot")
        wsl_bash = os.path.join(SYSTEMROOT, "System32", "bash.exe")
        if (not BAZEL_SH) and SYSTEMROOT and os.path.isfile(wsl_bash):
            msg = ("You appear to have Bash from WSL,"
                   " which Bazel may invoke unexpectedly. "
                   "To avoid potential problems,"
                   " please explicitly set the {name!r}"
                   " environment variable for Bazel.").format(name="BAZEL_SH")
            raise RuntimeError(msg)

    # Check if the current Python already has pickle5 (either comes with newer
    # Python versions, or has been installed by us before).
    pickle5 = None
    if sys.version_info >= (3, 8, 2):
        import pickle as pickle5
    else:
        try:
            import pickle5
        except ImportError:
            pass
    if not pickle5:
        download_pickle5(os.path.join(ROOT_DIR, PICKLE5_SUBDIR))

    # Note: We are passing in sys.executable so that we use the same
    # version of Python to build packages inside the build.sh script. Note
    # that certain flags will not be passed along such as --user or sudo.
    # TODO(rkn): Fix this.
    if not os.getenv("SKIP_THIRDPARTY_INSTALL"):
        pip_packages = ["psutil", "setproctitle==1.2.2", "colorama"]
        subprocess.check_call(
            [
                sys.executable, "-m", "pip", "install", "-q",
                "--target=" + os.path.join(ROOT_DIR, THIRDPARTY_SUBDIR)
            ] + pip_packages,
            env=dict(os.environ, CC="gcc"))

    version_info = bazel_invoke(subprocess.check_output, ["--version"])
    bazel_version_str = version_info.rstrip().decode("utf-8").split(" ", 1)[1]
    bazel_version_split = bazel_version_str.split(".")
    bazel_version_digits = [
        "".join(takewhile(str.isdigit, s)) for s in bazel_version_split
    ]
    bazel_version = tuple(map(int, bazel_version_digits))
    if bazel_version < SUPPORTED_BAZEL:
        logger.warning("Expected Bazel version {} but found {}".format(
            ".".join(map(str, SUPPORTED_BAZEL)), bazel_version_str))

    bazel_flags = ["--verbose_failures"]

    if not is_automated_build:
        bazel_precmd_flags = []
    if is_automated_build:
        root_dir = os.path.join(
            os.path.abspath(os.environ["SRC_DIR"]), "..", "bazel-root")
        out_dir = os.path.join(
            os.path.abspath(os.environ["SRC_DIR"]), "..", "b-o")

        for d in (root_dir, out_dir):
            if not os.path.exists(d):
                os.makedirs(d)

        bazel_precmd_flags = [
            "--output_user_root=" + root_dir, "--output_base=" + out_dir
        ]

        if is_native_windows_or_msys():
            bazel_flags.append("--enable_runfiles=false")

    bazel_targets = []
    bazel_targets += ["//:ray_pkg"] if build_python else []
    bazel_targets += ["//cpp:ray_cpp_pkg"] if build_cpp else []
    bazel_targets += ["//java:ray_java_pkg"] if build_java else []

    if setup_spec.build_type == BuildType.DEBUG:
        bazel_flags.extend(["--config", "debug"])
    if setup_spec.build_type == BuildType.ASAN:
        bazel_flags.extend(["--config=asan-build"])

    return bazel_invoke(
        subprocess.check_call,
        bazel_precmd_flags + ["build"] + bazel_flags + ["--"] + bazel_targets,
        env=bazel_env)


def walk_directory(directory):
    file_list = []
    for (root, dirs, filenames) in os.walk(directory):
        for name in filenames:
            file_list.append(os.path.join(root, name))
    return file_list


def copy_file(target_dir, filename, rootdir):
    # TODO(rkn): This feels very brittle. It may not handle all cases. See
    # https://github.com/apache/arrow/blob/master/python/setup.py for an
    # example.
    # File names can be absolute paths, e.g. from walk_directory().
    source = os.path.relpath(filename, rootdir)
    destination = os.path.join(target_dir, source)
    # Create the target directory if it doesn't already exist.
    os.makedirs(os.path.dirname(destination), exist_ok=True)
    if not os.path.exists(destination):
        if sys.platform == "win32":
            # Does not preserve file mode (needed to avoid read-only bit)
            shutil.copyfile(source, destination, follow_symlinks=True)
        else:
            # Preserves file mode (needed to copy executable bit)
            shutil.copy(source, destination, follow_symlinks=True)
        return 1
    return 0


def pip_run(build_ext):
    build(True, BUILD_JAVA, True)

    if setup_spec.type == SetupType.RAY:
        setup_spec.files_to_include += ray_files
        # We also need to install pickle5 along with Ray, so make sure that the
        # relevant non-Python pickle5 files get copied.
        pickle5_dir = os.path.join(ROOT_DIR, PICKLE5_SUBDIR)
        setup_spec.files_to_include += walk_directory(
            os.path.join(pickle5_dir, "pickle5"))

        thirdparty_dir = os.path.join(ROOT_DIR, THIRDPARTY_SUBDIR)
        setup_spec.files_to_include += walk_directory(thirdparty_dir)

        # Copy over the autogenerated protobuf Python bindings.
        for directory in generated_python_directories:
            for filename in os.listdir(directory):
                if filename[-3:] == ".py":
                    setup_spec.files_to_include.append(
                        os.path.join(directory, filename))

    copied_files = 0
    for filename in setup_spec.files_to_include:
        copied_files += copy_file(build_ext.build_lib, filename, ROOT_DIR)
    print("# of files copied to {}: {}".format(build_ext.build_lib,
                                               copied_files))


def api_main(program, *args):
    parser = argparse.ArgumentParser()
    choices = ["build", "bazel_version", "python_versions", "clean", "help"]
    parser.add_argument("command", type=str, choices=choices)
    parser.add_argument(
        "-l",
        "--language",
        default="python,cpp",
        type=str,
        help="A list of languages to build native libraries. "
        "Supported languages include \"python\" and \"java\". "
        "If not specified, only the Python library will be built.")
    parsed_args = parser.parse_args(args)

    result = None

    if parsed_args.command == "build":
        kwargs = dict(build_python=False, build_java=False, build_cpp=False)
        for lang in parsed_args.language.split(","):
            if "python" in lang:
                kwargs.update(build_python=True)
            elif "java" in lang:
                kwargs.update(build_java=True)
            elif "cpp" in lang:
                kwargs.update(build_cpp=True)
            else:
                raise ValueError("invalid language: {!r}".format(lang))
        result = build(**kwargs)
    elif parsed_args.command == "bazel_version":
        print(".".join(map(str, SUPPORTED_BAZEL)))
    elif parsed_args.command == "python_versions":
        for version in SUPPORTED_PYTHONS:
            # NOTE: On Windows this will print "\r\n" on the command line.
            # Strip it out by piping to tr -d "\r".
            print(".".join(map(str, version)))
    elif parsed_args.command == "clean":

        def onerror(function, path, excinfo):
            nonlocal result
            if excinfo[1].errno != errno.ENOENT:
                msg = excinfo[1].strerror
                logger.error("cannot remove {}: {}".format(path, msg))
                result = 1

        for subdir in CLEANABLE_SUBDIRS:
            shutil.rmtree(os.path.join(ROOT_DIR, subdir), onerror=onerror)
    elif parsed_args.command == "help":
        parser.print_help()
    else:
        raise ValueError("Invalid command: {!r}".format(parsed_args.command))

    return result


if __name__ == "__api__":
    api_main(*sys.argv)

if __name__ == "__main__":
    import setuptools
    import setuptools.command.build_ext

    class build_ext(setuptools.command.build_ext.build_ext):
        def run(self):
            return pip_run(self)

    class BinaryDistribution(setuptools.Distribution):
        def has_ext_modules(self):
            return True


# Ensure no remaining lib files.
build_dir = os.path.join(ROOT_DIR, "build")
if os.path.isdir(build_dir):
    shutil.rmtree(build_dir)

setuptools.setup(
    name=setup_spec.name,
    version=setup_spec.version,
    author="Ray Team",
    author_email="ray-dev@googlegroups.com",
    description=(setup_spec.description),
    long_description=io.open(
        os.path.join(ROOT_DIR, os.path.pardir, "README.rst"),
        "r",
        encoding="utf-8").read(),
    url="https://github.com/ray-project/ray",
    keywords=("ray distributed parallel machine-learning hyperparameter-tuning"
              "reinforcement-learning deep-learning serving python"),
    classifiers=[
        "Programming Language :: Python :: 3.6",
        "Programming Language :: Python :: 3.7",
        "Programming Language :: Python :: 3.8",
        "Programming Language :: Python :: 3.9",
    ],
    packages=setup_spec.get_packages(),
    cmdclass={"build_ext": build_ext},
    # The BinaryDistribution argument triggers build_ext.
    distclass=BinaryDistribution,
    install_requires=setup_spec.install_requires,
    setup_requires=["cython >= 0.29.15", "wheel"],
    extras_require=setup_spec.extras,
    entry_points={
        "console_scripts": [
            "ray=ray.scripts.scripts:main",
            "rllib=ray.rllib.scripts:cli [rllib]",
            "tune=ray.tune.scripts:cli",
            "ray-operator=ray.ray_operator.operator:main",
            "serve=ray.serve.scripts:cli",
        ]
    },
    include_package_data=True,
    zip_safe=False,
    license="Apache 2.0") if __name__ == "__main__" else None<|MERGE_RESOLUTION|>--- conflicted
+++ resolved
@@ -185,19 +185,8 @@
 if setup_spec.type == SetupType.RAY:
     setup_spec.extras = {
         "data": [
-<<<<<<< HEAD
-            "dask",
-            "mars",
-            "modin",
-            "pyspark",
-            "tensorflow",
-            "torch",
             "pandas",
             "pyarrow>=4.0.1",
-=======
-            "pandas",
-            "pyarrow==4.0.1",
->>>>>>> c93c9a9f
             "fsspec",
         ],
         "default": [
