--- conflicted
+++ resolved
@@ -227,80 +227,52 @@
 # also update the matching section of requirements/requirements.txt
 # in this directory
 if setup_spec.type == SetupType.RAY:
-<<<<<<< HEAD
-    pandas_dep = "pandas >= 1.3, < 2.0"
-    numpy_dep = "numpy >= 1.20, < 2.0"
-    pyarrow_dep = "pyarrow >= 6.0.1, < 20.0"
-=======
     pandas_dep = "pandas >= 1.3"
     numpy_dep = "numpy >= 1.20"
     pyarrow_deps = [
-        "pyarrow >= 9.0.0",
-        "pyarrow <18; sys_platform == 'darwin' and platform_machine == 'x86_64'",
+        "pyarrow >= 9.0.0, < 20.0",
+        "pyarrow < 18, < 20.0; sys_platform == 'darwin' and platform_machine == 'x86_64'",
     ]
-    pydantic_dep = "pydantic!=2.0.*,!=2.1.*,!=2.2.*,!=2.3.*,!=2.4.*,<3"
->>>>>>> 4919aa49
+    pydantic_dep = "pydantic >= 1.7.0, !=2.0.*,!=2.1.*,!=2.2.*,!=2.3.*,!=2.4.*, <3"
     setup_spec.extras = {
         "cgraph": [
-            "cupy-cuda12x; sys_platform != 'darwin'",
+            "cupy-cuda12x >= 12.0.0, < 15.0.0; sys_platform != 'darwin'",
         ],
         "client": [
             # The Ray client needs a specific range of gRPC to work:
             # Tracking issues: https://github.com/grpc/grpc/issues/33714
-            "grpcio != 1.56.0; sys_platform == 'darwin'",
-            "grpcio",
+            "grpcio != 1.56.0, >= 1.32.0, < 1.60.0; sys_platform == 'darwin'",
+            "grpcio >= 1.32.0, < 1.60.0",
         ],
         "data": [
             numpy_dep,
             pandas_dep,
-<<<<<<< HEAD
-            pyarrow_dep,
-            "fsspec >= 2021.0, < 2025.0",
-        ],
-        "default": [
-            # If adding dependencies necessary to launch the dashboard api server,
-            # please add it to dashboard/optional_deps.py as well.
-            "aiohttp >= 3.7, < 5.0",
-            "aiohttp_cors >= 0.5.0, < 1.0.0",
-            "colorful >= 0.5.0, < 0.7.0",
-            "py-spy >= 0.2.0, < 0.5.0",
-            "requests >= 2.25.0, <3.0.0",
-            "grpcio >= 1.32.0, < 1.60.0; python_version < '3.10'",  # noqa:E501
-            "grpcio >= 1.42.0, < 1.60.0; python_version >= '3.10'",  # noqa:E501
-            "opencensus >= 0.8.0, < 1.0.0",
-            "pydantic >= 1.7.0, < 1.12.0",
-            "typing_extensions >= 4.1.0, < 4.6.0",
-=======
             *pyarrow_deps,
             "fsspec",
         ],
         "default": [
             # If adding dependencies necessary to launch the dashboard api server,
             # please add it to python/ray/dashboard/optional_deps.py as well.
-            "aiohttp >= 3.7",
-            "aiohttp_cors",
-            "colorful",
-            "py-spy >= 0.2.0; python_version < '3.12'",  # noqa:E501
-            "py-spy >= 0.4.0; python_version >= '3.12'",  # noqa:E501
-            "requests",
-            "grpcio >= 1.32.0; python_version < '3.10'",  # noqa:E501
-            "grpcio >= 1.42.0; python_version >= '3.10'",  # noqa:E501
-            "opencensus",
+            "aiohttp >= 3.7, < 5.0",
+            "aiohttp_cors >= 0.5.0, < 1.0.0",
+            "colorful >= 0.5.0, < 0.7.0",
+            "py-spy >= 0.2.0, < 0.5.0; python_version < '3.12'", # noqa:E501
+            "py-spy >= 0.4.0, < 0.5.0; python_version >= '3.12'",  # noqa:E501
+            "requests >= 2.25.0, < 3.0.0",
+            "grpcio >= 1.32.0, < 1.60.0; python_version < '3.10'",  # noqa:E501
+            "grpcio >= 1.42.0, < 1.60.0; python_version >= '3.10'",  # noqa:E501
+            "opencensus >= 0.8.0, < 1.0.0",
             pydantic_dep,
->>>>>>> 4919aa49
-            "prometheus_client >= 0.7.1",
+            "prometheus_client >= 0.7.1, < 1.0.0",
             "smart_open >= 4.0.0, < 7.0.0",
-            "virtualenv >=20.0.24, !=20.21.1",  # For pip runtime env.
+            "virtualenv >=20.0.24, !=20.21.1, < 22.0.0",  # For pip runtime env.
         ],
-<<<<<<< HEAD
-=======
         "observability": [
-            "opentelemetry-api",
-            "opentelemetry-sdk",
-            "opentelemetry-exporter-otlp",
-            "memray; sys_platform != 'win32'",
+            "opentelemetry-api >= 1.1.0, < 1.2.0",
+            "opentelemetry-sdk >= 1.1.0, < 1.2.0",
+            "opentelemetry-exporter-otlp >= 1.1.0, < 1.2.0",
+            "memray >= 1.0.0, < 2.0.0; sys_platform != 'win32'",
         ],
->>>>>>> 4919aa49
         "serve": [
             "uvicorn[standard] >= 0.18.0, < 0.30.0",
             "requests >= 2.25.0, < 3.0.0",
@@ -312,29 +284,16 @@
             pandas_dep,
             "tensorboardX>=1.9, <3.0",
             "requests >= 2.25.0, < 3.0.0",
-            pyarrow_dep,
+            *pyarrow_deps,
             "fsspec >= 2021.0, < 2025.0",
-        ],
-<<<<<<< HEAD
-        "observability": [
-            "opentelemetry-api >= 1.1.0, < 1.2.0",
-            "opentelemetry-sdk >= 1.1.0, < 1.2.0",
-            "opentelemetry-exporter-otlp >= 1.1.0, < 1.2.0",
         ],
         "bytedance": [
             "bytedance.servicediscovery >= 0.1.0, < 0.17.0; sys_platform != 'darwin'",  # noqa
+            "bytedztijwt >= 0.2.18, < 0.3.0, !=0.2.23, !=0.2.24; sys_platform != 'darwin'",
             "bytedance.metrics >= 0.4.0, < 0.5.0",
             "gpustat >= 1.0.0, < 1.0.1",
             "pycryptodome >= 3.18.0, < 3.18.1",
             "crypto >= 1.4.1, < 1.4.2",
-=======
-        "tune": [
-            "pandas",
-            "tensorboardX>=1.9",
-            "requests",
-            *pyarrow_deps,
-            "fsspec",
->>>>>>> 4919aa49
         ],
     }
 
@@ -363,23 +322,12 @@
         setup_spec.extras["cpp"] = ["ray-cpp==" + setup_spec.version]
 
     setup_spec.extras["rllib"] = setup_spec.extras["tune"] + [
-<<<<<<< HEAD
         "dm_tree>=0.1.0,<0.2.0",
-        "gymnasium>=0.26.3,<0.26.4",
+        "gymnasium==1.0.0",
         "lz4>=4.0.0,<5.0.0",
-        "scikit-image>=0.19.0,<0.20.0",
+        "ormsgpack==1.7.0",
         "pyyaml>=4.0.0,<7.0.0",
         "scipy>=1.5.0,<2.0.0",
-        "typer>=0.4.0,<0.9.0",
-        "rich>=10.0,<15.0",
-=======
-        "dm_tree",
-        "gymnasium==1.0.0",
-        "lz4",
-        "ormsgpack==1.7.0",
-        "pyyaml",
-        "scipy",
->>>>>>> 4919aa49
     ]
 
     setup_spec.extras["train"] = setup_spec.extras["tune"] + [pydantic_dep]
@@ -426,13 +374,13 @@
     setup_spec.extras["llm"] = list(
         set(
             [
-                "vllm>=0.8.5",
-                "jsonref>=1.1.0",
-                "jsonschema",
-                "ninja",
+                "vllm>=0.8.5, < 0.9.0",
+                "jsonref>=1.1.0, < 2.0.0",
+                "jsonschema>=4.0.0, < 5.0.0",
+                "ninja>=1.10.0, < 2.0.0",
                 # async-timeout is a backport of asyncio.timeout for python < 3.11
-                "async-timeout; python_version < '3.11'",
-                "typer",
+                "async-timeout >= 4.0.0, < 6.0.0; python_version < '3.11'",
+                "typer>=0.4.0, < 0.9.0",
             ]
             + setup_spec.extras["data"]
             + setup_spec.extras["serve"]
@@ -454,19 +402,12 @@
         "msgpack >= 1.0.0, < 2.0.0",
         "packaging >= 21.0, < 24.0",
         "protobuf >= 3.15.3, != 3.19.5",
-<<<<<<< HEAD
         "pyyaml>=4.0.0,<7.0.0",
-        "aiosignal >= 1.0, < 2.0",
-        "frozenlist >= 1.1, < 1.4",
         "requests >= 2.25.0, <3.0.0",
         # BYTEDANCE INTERNAL
         "bytedance.servicediscovery >= 0.1.0, < 0.17.0; sys_platform != 'darwin'",  # noqa
         "bytedtos >= 1.1.13, < 2.0.0; sys_platform != 'darwin'",
         # BYTEDANCE INTERNAL
-=======
-        "pyyaml",
-        "requests",
->>>>>>> 4919aa49
     ]
 
 
@@ -875,60 +816,6 @@
 if os.path.isdir(build_dir):
     shutil.rmtree(build_dir)
 
-<<<<<<< HEAD
-(
-    setuptools.setup(
-        name=setup_spec.name,
-        version=setup_spec.version,
-        author="Ray Team",
-        author_email="ray-dev@googlegroups.com",
-        description=(setup_spec.description),
-        long_description=io.open(
-            os.path.join(ROOT_DIR, os.path.pardir, "README.rst"), "r", encoding="utf-8"
-        ).read(),
-        url="https://github.com/ray-project/ray",
-        keywords=(
-            "ray distributed parallel machine-learning hyperparameter-tuning"
-            "reinforcement-learning deep-learning serving python"
-        ),
-        python_requires=">=3.8",
-        classifiers=[
-            "Programming Language :: Python :: 3.8",
-            "Programming Language :: Python :: 3.9",
-            "Programming Language :: Python :: 3.10",
-            "Programming Language :: Python :: 3.11",
-        ],
-        packages=setup_spec.get_packages(),
-        cmdclass={"build_ext": build_ext},
-        # The BinaryDistribution argument triggers build_ext.
-        distclass=BinaryDistribution,
-        install_requires=setup_spec.install_requires,
-        setup_requires=["cython >= 0.29.32", "wheel"],
-        extras_require=setup_spec.extras,
-        entry_points={
-            "console_scripts": [
-                "ray=ray.scripts.scripts:main",
-                "rllib=ray.rllib.scripts:cli [rllib]",
-                "tune=ray.tune.cli.scripts:cli",
-                "serve=ray.serve.scripts:cli",
-            ]
-        },
-        package_data={
-            "ray": ["includes/*.pxd", "*.pxd"],
-        },
-        include_package_data=True,
-        exclude_package_data={
-            # Empty string means "any package".
-            # Therefore, exclude BUILD from every package:
-            "": ["BUILD"],
-        },
-        zip_safe=False,
-        license="Apache 2.0",
-    )
-    if __name__ == "__main__"
-    else None
-)
-=======
 setuptools.setup(
     name=setup_spec.name,
     version=setup_spec.version,
@@ -979,5 +866,4 @@
     },
     zip_safe=False,
     license="Apache 2.0",
-) if __name__ == "__main__" else None
->>>>>>> 4919aa49
+) if __name__ == "__main__" else None