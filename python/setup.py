--- conflicted
+++ resolved
@@ -256,12 +256,8 @@
             "pydantic!=2.0.*,!=2.1.*,!=2.2.*,!=2.3.*,!=2.4.*,<3",
             "prometheus_client >= 0.7.1",
             "smart_open",
-<<<<<<< HEAD
-            "virtualenv >=20.0.24, < 20.21.1",  # For pip runtime env.
+            "virtualenv >=20.0.24, !=20.21.1",  # For pip runtime env.
             memray_dep,
-=======
-            "virtualenv >=20.0.24, !=20.21.1",  # For pip runtime env.
->>>>>>> 7446b3b0
         ],
         "client": [
             # The Ray client needs a specific range of gRPC to work:
