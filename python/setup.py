import argparse
import errno
import io
import logging
import os
import pathlib
import re
import shlex
import shutil
import subprocess
import sys
import urllib.error
import urllib.parse
import urllib.request
import warnings
from enum import Enum
from itertools import chain

# Workaround for setuptools_scm (used on macos) adding junk files
# https://stackoverflow.com/a/61274968/8162137
try:
    import setuptools_scm.integration

    setuptools_scm.integration.find_files = lambda _: []
except ImportError:
    pass

logger = logging.getLogger(__name__)

SUPPORTED_PYTHONS = [(3, 9), (3, 10), (3, 11), (3, 12)]
# When the bazel version is updated, make sure to update it
# in WORKSPACE file as well.

ROOT_DIR = os.path.dirname(__file__)
BUILD_JAVA = os.getenv("RAY_INSTALL_JAVA") == "1"
SKIP_BAZEL_BUILD = os.getenv("SKIP_BAZEL_BUILD") == "1"
BAZEL_ARGS = os.getenv("BAZEL_ARGS")
BAZEL_LIMIT_CPUS = os.getenv("BAZEL_LIMIT_CPUS")

THIRDPARTY_SUBDIR = os.path.join("ray", "thirdparty_files")
RUNTIME_ENV_AGENT_THIRDPARTY_SUBDIR = os.path.join(
    "ray", "_private", "runtime_env", "agent", "thirdparty_files"
)

CLEANABLE_SUBDIRS = [
    THIRDPARTY_SUBDIR,
    RUNTIME_ENV_AGENT_THIRDPARTY_SUBDIR,
]

# In automated builds, we do a few adjustments before building. For instance,
# the bazel environment is set up slightly differently, and symlinks are
# replaced with junctions in Windows. This variable is set e.g. in our conda-forge
# feedstock.
is_automated_build = bool(int(os.environ.get("IS_AUTOMATED_BUILD", "0")))

exe_suffix = ".exe" if sys.platform == "win32" else ""

# .pyd is the extension Python requires on Windows for shared libraries.
# https://docs.python.org/3/faq/windows.html#is-a-pyd-file-the-same-as-a-dll
pyd_suffix = ".pyd" if sys.platform == "win32" else ".so"


def find_version(*filepath):
    # Extract version information from filepath
    with open(os.path.join(ROOT_DIR, *filepath)) as fp:
        version_match = re.search(r"^version = ['\"]([^'\"]*)['\"]", fp.read(), re.M)
        if version_match:
            return version_match.group(1)
        raise RuntimeError("Unable to find version string.")


class SetupType(Enum):
    RAY = 1
    RAY_CPP = 2


class BuildType(Enum):
    DEFAULT = 1
    DEBUG = 2
    ASAN = 3
    TSAN = 4


class SetupSpec:
    def __init__(
        self, type: SetupType, name: str, description: str, build_type: BuildType
    ):
        self.type: SetupType = type
        self.name: str = name
        version = find_version("ray", "_version.py")
        # add .dbg suffix if debug mode is on.
        if build_type == BuildType.DEBUG:
            self.version: str = f"{version}+dbg"
        elif build_type == BuildType.ASAN:
            self.version: str = f"{version}+asan"
        elif build_type == BuildType.TSAN:
            self.version: str = f"{version}+tsan"
        else:
            self.version = version
        self.description: str = description
        self.build_type: BuildType = build_type
        self.files_to_include: list = []
        self.install_requires: list = []
        self.extras: dict = {}

    def get_packages(self):
        if self.type == SetupType.RAY:
            return setuptools.find_packages(exclude=("tests", "*.tests", "*.tests.*"))
        else:
            return []


build_type = os.getenv("RAY_DEBUG_BUILD")
if build_type == "debug":
    BUILD_TYPE = BuildType.DEBUG
elif build_type == "asan":
    BUILD_TYPE = BuildType.ASAN
elif build_type == "tsan":
    BUILD_TYPE = BuildType.TSAN
else:
    BUILD_TYPE = BuildType.DEFAULT

if os.getenv("RAY_INSTALL_CPP") == "1":
    # "ray-cpp" wheel package.
    setup_spec = SetupSpec(
        SetupType.RAY_CPP,
        "ray-cpp",
        "A subpackage of Ray which provides the Ray C++ API.",
        BUILD_TYPE,
    )
else:
    # "ray" primary wheel package.
    setup_spec = SetupSpec(
        SetupType.RAY,
        "ray",
        "Ray provides a simple, "
        "universal API for building distributed applications.",
        BUILD_TYPE,
    )
    RAY_EXTRA_CPP = True
    # Disable extra cpp for the development versions.
    if "dev" in setup_spec.version or os.getenv("RAY_DISABLE_EXTRA_CPP") == "1":
        RAY_EXTRA_CPP = False

# Ideally, we could include these files by putting them in a
# MANIFEST.in or using the package_data argument to setup, but the
# MANIFEST.in gets applied at the very beginning when setup.py runs
# before these files have been created, so we have to move the files
# manually.

# NOTE: The lists below must be kept in sync with ray/BUILD.bazel.
ray_files = [
    "ray/_raylet" + pyd_suffix,
    "ray/core/src/ray/gcs/gcs_server" + exe_suffix,
    "ray/core/src/ray/raylet/raylet" + exe_suffix,
]

if sys.platform == "linux":
    ray_files.append("ray/core/libjemalloc.so")

if BUILD_JAVA or os.path.exists(os.path.join(ROOT_DIR, "ray/jars/ray_dist.jar")):
    ray_files.append("ray/jars/ray_dist.jar")

if setup_spec.type == SetupType.RAY_CPP:
    setup_spec.files_to_include += ["ray/cpp/default_worker" + exe_suffix]
    # C++ API library and project template files.
    setup_spec.files_to_include += [
        os.path.join(dirpath, filename)
        for dirpath, dirnames, filenames in os.walk("ray/cpp")
        for filename in filenames
    ]

# These are the directories where automatically generated Python protobuf
# bindings are created.
generated_python_directories = [
    "ray/core/generated",
    "ray/serve/generated",
]

ray_files.append("ray/nightly-wheels.yaml")

# Autoscaler files.
ray_files += [
    "ray/autoscaler/aws/defaults.yaml",
    "ray/autoscaler/aws/cloudwatch/prometheus.yml",
    "ray/autoscaler/aws/cloudwatch/ray_prometheus_waiter.sh",
    "ray/autoscaler/azure/defaults.yaml",
    "ray/autoscaler/spark/defaults.yaml",
    "ray/autoscaler/_private/_azure/azure-vm-template.json",
    "ray/autoscaler/_private/_azure/azure-config-template.json",
    "ray/autoscaler/gcp/defaults.yaml",
    "ray/autoscaler/local/defaults.yaml",
    "ray/autoscaler/vsphere/defaults.yaml",
    "ray/autoscaler/ray-schema.json",
]

# Dashboard files.
ray_files += [
    os.path.join(dirpath, filename)
    for dirpath, dirnames, filenames in os.walk("ray/dashboard/client/build")
    for filename in filenames
]

# Dashboard metrics files.
ray_files += [
    os.path.join(dirpath, filename)
    for dirpath, dirnames, filenames in os.walk("ray/dashboard/modules/metrics/export")
    for filename in filenames
]
ray_files += [
    os.path.join(dirpath, filename)
    for dirpath, dirnames, filenames in os.walk(
        "ray/dashboard/modules/metrics/dashboards"
    )
    for filename in filenames
    if filename.endswith(".json")
]

# html templates for notebook integration
ray_files += [
    p.as_posix() for p in pathlib.Path("ray/widgets/templates/").glob("*.html.j2")
]

# If you're adding dependencies for ray extras, please
# also update the matching section of requirements/requirements.txt
# in this directory
if setup_spec.type == SetupType.RAY:
    pandas_dep = "pandas >= 1.3"
    numpy_dep = "numpy >= 1.20"
    pyarrow_dep = "pyarrow >= 6.0.1"
    setup_spec.extras = {
        "adag": [
            "cupy-cuda12x; sys_platform != 'darwin'",
        ],
        "client": [
            # The Ray client needs a specific range of gRPC to work:
            # Tracking issues: https://github.com/grpc/grpc/issues/33714
            "grpcio != 1.56.0"
            if sys.platform == "darwin"
            else "grpcio",
        ],
        "data": [
            numpy_dep,
            pandas_dep,
            pyarrow_dep,
            "fsspec",
        ],
        "default": [
            # If adding dependencies necessary to launch the dashboard api server,
            # please add it to python/ray/dashboard/optional_deps.py as well.
            "aiohttp >= 3.7",
            "aiohttp_cors",
            "colorful",
            "py-spy >= 0.2.0",
            "requests",
            "grpcio >= 1.32.0; python_version < '3.10'",  # noqa:E501
            "grpcio >= 1.42.0; python_version >= '3.10'",  # noqa:E501
            "opencensus",
            "pydantic!=2.0.*,!=2.1.*,!=2.2.*,!=2.3.*,!=2.4.*,<3",
            "prometheus_client >= 0.7.1",
            "smart_open",
            "virtualenv >=20.0.24, !=20.21.1",  # For pip runtime env.
            "memray; sys_platform != 'win32'",
        ],
        "observability": [
            "opentelemetry-api",
            "opentelemetry-sdk",
            "opentelemetry-exporter-otlp",
        ],
        "serve": [
            "uvicorn[standard]",
            "requests",
            "starlette",
            "fastapi",
            "watchfiles",
        ],
        "tune": ["pandas", "tensorboardX>=1.9", "requests", pyarrow_dep, "fsspec"],
    }

    # Ray Serve depends on the Ray dashboard components.
    setup_spec.extras["serve"] = list(
        set(setup_spec.extras["serve"] + setup_spec.extras["default"])
    )

    # Ensure gRPC library exists for Ray Serve gRPC support.
    setup_spec.extras["serve-grpc"] = list(
        set(
            setup_spec.extras["serve"]
            + [
                "grpcio >= 1.32.0; python_version < '3.10'",  # noqa:E501
                "grpcio >= 1.42.0; python_version >= '3.10'",  # noqa:E501
                "pyOpenSSL",
            ]
        )
    )

    if RAY_EXTRA_CPP:
        setup_spec.extras["cpp"] = ["ray-cpp==" + setup_spec.version]

    setup_spec.extras["rllib"] = setup_spec.extras["tune"] + [
        "dm_tree",
        "gymnasium==0.28.1",
        "lz4",
        "scikit-image",
        "pyyaml",
        "scipy",
        "typer",
        "rich",
    ]

    setup_spec.extras["train"] = setup_spec.extras["tune"]

    # Ray AI Runtime should encompass Data, Tune, and Serve.
    setup_spec.extras["air"] = list(
        set(
            setup_spec.extras["tune"]
            + setup_spec.extras["data"]
            + setup_spec.extras["train"]
            + setup_spec.extras["serve"]
        )
    )

    # "all" will not include "cpp" anymore. It is a big depedendency
    # that most people do not need.
    #
    # Instead, when cpp is supported, we add a "all-cpp".
    setup_spec.extras["all"] = list(
        set(
            chain.from_iterable([v for k, v in setup_spec.extras.items() if k != "cpp"])
        )
    )
    if RAY_EXTRA_CPP:
        setup_spec.extras["all-cpp"] = list(
            set(setup_spec.extras["all"] + setup_spec.extras["cpp"])
        )

# These are the main dependencies for users of ray. This list
# should be carefully curated. If you change it, please reflect
# the change in the matching section of requirements/requirements.txt
#
# NOTE: if you add any unbounded dependency, please also update
# install-core-prerelease-dependencies.sh so we can test
# new releases candidates.
if setup_spec.type == SetupType.RAY:
    setup_spec.install_requires = [
        "click >= 7.0",
        "filelock",
        "jsonschema",
        "msgpack >= 1.0.0, < 2.0.0",
        "packaging",
        "protobuf >= 3.15.3, != 3.19.5",
        "pyyaml",
        "aiosignal",
        "frozenlist",
        "requests",
    ]


def is_native_windows_or_msys():
    """Check to see if we are running on native Windows,
    but NOT WSL (which is seen as Linux)."""
    return sys.platform == "msys" or sys.platform == "win32"


def is_invalid_windows_platform():
    # 'GCC' check is how you detect MinGW:
    # https://github.com/msys2/MINGW-packages/blob/abd06ca92d876b9db05dd65f27d71c4ebe2673a9/mingw-w64-python2/0410-MINGW-build-extensions-with-GCC.patch#L53
    platform = sys.platform
    ver = sys.version
    return platform == "msys" or (platform == "win32" and ver and "GCC" in ver)


# Calls Bazel in PATH, falling back to the standard user installation path
# (~/bin/bazel) if it isn't found.
def bazel_invoke(invoker, cmdline, *args, **kwargs):
    home = os.path.expanduser("~")
    first_candidate = os.getenv("BAZEL_PATH", "bazel")
    candidates = [first_candidate]
    if sys.platform == "win32":
        mingw_dir = os.getenv("MINGW_DIR")
        if mingw_dir:
            candidates.append(mingw_dir + "/bin/bazel.exe")
    else:
        candidates.append(os.path.join(home, "bin", "bazel"))
    result = None
    for i, cmd in enumerate(candidates):
        try:
            result = invoker([cmd] + cmdline, *args, **kwargs)
            break
        except IOError:
            if i >= len(candidates) - 1:
                raise
    return result


def download(url):
    try:
        result = urllib.request.urlopen(url).read()
    except urllib.error.URLError:
        # This fallback is necessary on Python 3.5 on macOS due to TLS 1.2.
        curl_args = ["curl", "-s", "-L", "-f", "-o", "-", url]
        result = subprocess.check_output(curl_args)
    return result


def patch_isdir():
    """
    Python on Windows is having hard times at telling if a symlink is
    a directory - it can "guess" wrong at times, which bites when
    finding packages. Replace with a fixed version which unwraps links first.
    """
    orig_isdir = os.path.isdir

    def fixed_isdir(path):
        while os.path.islink(path):
            try:
                link = os.readlink(path)
            except OSError:
                break
            path = os.path.abspath(os.path.join(os.path.dirname(path), link))
        return orig_isdir(path)

    os.path.isdir = fixed_isdir


def replace_symlinks_with_junctions():
    """
    Per default Windows requires admin access to create symlinks, while
    junctions (which behave similarly) can be created by users.

    This function replaces symlinks (which might be broken when checked
    out without admin rights) with junctions so Ray can be built both
    with and without admin access.
    """
    assert is_native_windows_or_msys()

    # Update this list if new symlinks are introduced to the source tree
    _LINKS = {
        r"ray\rllib": "../../rllib",
    }
    root_dir = os.path.dirname(__file__)
    for link, default in _LINKS.items():
        path = os.path.join(root_dir, link)
        try:
            out = subprocess.check_output(
                "DIR /A:LD /B", shell=True, cwd=os.path.dirname(path)
            )
        except subprocess.CalledProcessError:
            out = b""
        if os.path.basename(path) in out.decode("utf8").splitlines():
            logger.info(f"'{link}' is already converted to junction point")
        else:
            logger.info(f"Converting '{link}' to junction point...")
            if os.path.isfile(path):
                with open(path) as inp:
                    target = inp.read()
                os.unlink(path)
            elif os.path.isdir(path):
                target = default
                try:
                    # unlink() works on links as well as on regular files,
                    # and links to directories are considered directories now
                    os.unlink(path)
                except OSError as err:
                    # On Windows attempt to unlink a regular directory results
                    # in a PermissionError with errno set to errno.EACCES.
                    if err.errno != errno.EACCES:
                        raise
                    # For regular directories deletion is done with rmdir call.
                    os.rmdir(path)
            else:
                raise ValueError(f"Unexpected type of entry: '{path}'")
            target = os.path.abspath(os.path.join(os.path.dirname(path), target))
            logger.info("Setting {} -> {}".format(link, target))
            subprocess.check_call(
                f'MKLINK /J "{os.path.basename(link)}" "{target}"',
                shell=True,
                cwd=os.path.dirname(path),
            )


if is_automated_build and is_native_windows_or_msys():
    # Automated replacements should only happen in automatic build
    # contexts for now
    patch_isdir()
    replace_symlinks_with_junctions()


def build(build_python, build_java, build_cpp):
    if tuple(sys.version_info[:2]) not in SUPPORTED_PYTHONS:
        msg = (
            "Detected Python version {}, which is not supported. "
            "Only Python {} are supported."
        ).format(
            ".".join(map(str, sys.version_info[:2])),
            ", ".join(".".join(map(str, v)) for v in SUPPORTED_PYTHONS),
        )
        raise RuntimeError(msg)

    if is_invalid_windows_platform():
        msg = (
            "Please use official native CPython on Windows,"
            " not Cygwin/MSYS/MSYS2/MinGW/etc.\n"
            + "Detected: {}\n  at: {!r}".format(sys.version, sys.executable)
        )
        raise OSError(msg)

    bazel_env = dict(os.environ, PYTHON3_BIN_PATH=sys.executable)

    if is_native_windows_or_msys():
        SHELL = bazel_env.get("SHELL")
        if SHELL:
            bazel_env.setdefault("BAZEL_SH", os.path.normpath(SHELL))
        BAZEL_SH = bazel_env.get("BAZEL_SH", "")
        SYSTEMROOT = os.getenv("SystemRoot")
        wsl_bash = os.path.join(SYSTEMROOT, "System32", "bash.exe")
        if (not BAZEL_SH) and SYSTEMROOT and os.path.isfile(wsl_bash):
            msg = (
                "You appear to have Bash from WSL,"
                " which Bazel may invoke unexpectedly. "
                "To avoid potential problems,"
                " please explicitly set the {name!r}"
                " environment variable for Bazel."
            ).format(name="BAZEL_SH")
            raise RuntimeError(msg)

    # Note: We are passing in sys.executable so that we use the same
    # version of Python to build packages inside the build.sh script. Note
    # that certain flags will not be passed along such as --user or sudo.
    # TODO(rkn): Fix this.
    if not os.getenv("SKIP_THIRDPARTY_INSTALL"):
        pip_packages = ["psutil", "setproctitle==1.2.2", "colorama"]
        subprocess.check_call(
            [
                sys.executable,
                "-m",
                "pip",
                "install",
                "-q",
                "--target=" + os.path.join(ROOT_DIR, THIRDPARTY_SUBDIR),
            ]
            + pip_packages,
            env=dict(os.environ, CC="gcc"),
        )

    # runtime env agent dependenceis
    runtime_env_agent_pip_packages = ["aiohttp"]
    subprocess.check_call(
        [
            sys.executable,
            "-m",
            "pip",
            "install",
            "-q",
            "--target=" + os.path.join(ROOT_DIR, RUNTIME_ENV_AGENT_THIRDPARTY_SUBDIR),
        ]
        + runtime_env_agent_pip_packages
    )

    bazel_flags = ["--verbose_failures"]
    if BAZEL_ARGS:
        bazel_flags.extend(shlex.split(BAZEL_ARGS))

    if BAZEL_LIMIT_CPUS:
        n = int(BAZEL_LIMIT_CPUS)  # the value must be an int
        bazel_flags.append(f"--local_cpu_resources={n}")
        warnings.warn(
            "Setting BAZEL_LIMIT_CPUS is deprecated and will be removed in a future"
            " version. Please use BAZEL_ARGS instead.",
            FutureWarning,
        )

    if is_automated_build:
        src_dir = os.environ.get("SRC_DIR", False) or os.getcwd()
        src_dir = os.path.abspath(src_dir)
        if is_native_windows_or_msys():
            drive = os.path.splitdrive(src_dir)[0] + "\\"
            root_dir = os.path.join(drive, "bazel-root")
            out_dir = os.path.join(drive, "b-o")
            bazel_flags.append("--enable_runfiles=false")
        else:
            root_dir = os.path.join(src_dir, "..", "bazel-root")
            out_dir = os.path.join(src_dir, "..", "b-o")

        for d in (root_dir, out_dir):
            if not os.path.exists(d):
                os.makedirs(d)

        bazel_precmd_flags = [
            "--output_user_root=" + root_dir,
            "--output_base=" + out_dir,
        ]
    else:
        bazel_precmd_flags = []

    bazel_targets = []
    bazel_targets += ["//:ray_pkg"] if build_python else []
    bazel_targets += ["//cpp:ray_cpp_pkg"] if build_cpp else []
    bazel_targets += ["//java:ray_java_pkg"] if build_java else []

    if setup_spec.build_type == BuildType.DEBUG:
        bazel_flags.extend(["--config", "debug"])
    if setup_spec.build_type == BuildType.ASAN:
        bazel_flags.extend(["--config=asan-build"])
    if setup_spec.build_type == BuildType.TSAN:
        bazel_flags.extend(["--config=tsan"])

    return bazel_invoke(
        subprocess.check_call,
        bazel_precmd_flags + ["build"] + bazel_flags + ["--"] + bazel_targets,
        env=bazel_env,
    )


def _walk_thirdparty_dir(directory):
    file_list = []
    for root, dirs, filenames in os.walk(directory):
        # Exclude generated bytecode cache directories and tests directories
        # from vendored packages.
        for exclude_dir in ["__pycache__", "tests"]:
            if exclude_dir in dirs:
                dirs.remove(exclude_dir)
        for name in filenames:
            file_list.append(os.path.join(root, name))
    return file_list


def copy_file(target_dir, filename, rootdir):
    # TODO(rkn): This feels very brittle. It may not handle all cases. See
    # https://github.com/apache/arrow/blob/master/python/setup.py for an
    # example.
    # File names can be absolute paths, e.g. from _walk_thirdparty_dir().
    source = os.path.relpath(filename, rootdir)
    destination = os.path.join(target_dir, source)
    # Create the target directory if it doesn't already exist.
    os.makedirs(os.path.dirname(destination), exist_ok=True)
    if not os.path.exists(destination):
        if sys.platform == "win32":
            # Does not preserve file mode (needed to avoid read-only bit)
            shutil.copyfile(source, destination, follow_symlinks=True)
        else:
            # Preserves file mode (needed to copy executable bit)
            shutil.copy(source, destination, follow_symlinks=True)
        return 1
    return 0


def add_system_dlls(dlls, target_dir):
    """
    Copy any required dlls required by the c-extension module and not already
    provided by python. They will end up in the wheel next to the c-extension
    module which will guarentee they are available at runtime.
    """
    for dll in dlls:
        # Installing Visual Studio will copy the runtime dlls to system32
        src = os.path.join(r"c:\Windows\system32", dll)
        assert os.path.exists(src)
        shutil.copy(src, target_dir)


def pip_run(build_ext):
    if SKIP_BAZEL_BUILD:
        build(False, False, False)
    else:
        build(True, BUILD_JAVA, True)

    if setup_spec.type == SetupType.RAY:
        setup_spec.files_to_include += ray_files

        thirdparty_dir = os.path.join(ROOT_DIR, THIRDPARTY_SUBDIR)
        setup_spec.files_to_include += _walk_thirdparty_dir(thirdparty_dir)

        runtime_env_agent_thirdparty_dir = os.path.join(
            ROOT_DIR, RUNTIME_ENV_AGENT_THIRDPARTY_SUBDIR
        )
        setup_spec.files_to_include += _walk_thirdparty_dir(
            runtime_env_agent_thirdparty_dir
        )

        # Copy over the autogenerated protobuf Python bindings.
        for directory in generated_python_directories:
            for filename in os.listdir(directory):
                if filename[-3:] == ".py":
                    setup_spec.files_to_include.append(
                        os.path.join(directory, filename)
                    )

    copied_files = 0
    for filename in setup_spec.files_to_include:
        copied_files += copy_file(build_ext.build_lib, filename, ROOT_DIR)
    if sys.platform == "win32":
        # _raylet.pyd links to some MSVC runtime DLLS, this one may not be
        # present on a user's machine. While vcruntime140.dll and
        # vcruntime140_1.dll are also required, they are provided by CPython.
        runtime_dlls = ["msvcp140.dll"]
        add_system_dlls(runtime_dlls, os.path.join(build_ext.build_lib, "ray"))
        copied_files += len(runtime_dlls)
    print("# of files copied to {}: {}".format(build_ext.build_lib, copied_files))


def api_main(program, *args):
    parser = argparse.ArgumentParser()
    choices = ["build", "python_versions", "clean", "help"]
    parser.add_argument("command", type=str, choices=choices)
    parser.add_argument(
        "-l",
        "--language",
        default="python,cpp",
        type=str,
        help="A list of languages to build native libraries. "
        'Supported languages include "python" and "java". '
        "If not specified, only the Python library will be built.",
    )
    parsed_args = parser.parse_args(args)

    result = None

    if parsed_args.command == "build":
        kwargs = dict(build_python=False, build_java=False, build_cpp=False)
        for lang in parsed_args.language.split(","):
            if "python" in lang:
                kwargs.update(build_python=True)
            elif "java" in lang:
                kwargs.update(build_java=True)
            elif "cpp" in lang:
                kwargs.update(build_cpp=True)
            else:
                raise ValueError("invalid language: {!r}".format(lang))
        result = build(**kwargs)
    elif parsed_args.command == "python_versions":
        for version in SUPPORTED_PYTHONS:
            # NOTE: On Windows this will print "\r\n" on the command line.
            # Strip it out by piping to tr -d "\r".
            print(".".join(map(str, version)))
    elif parsed_args.command == "clean":

        def onerror(function, path, excinfo):
            nonlocal result
            if excinfo[1].errno != errno.ENOENT:
                msg = excinfo[1].strerror
                logger.error("cannot remove {}: {}".format(path, msg))
                result = 1

        for subdir in CLEANABLE_SUBDIRS:
            shutil.rmtree(os.path.join(ROOT_DIR, subdir), onerror=onerror)
    elif parsed_args.command == "help":
        parser.print_help()
    else:
        raise ValueError("Invalid command: {!r}".format(parsed_args.command))

    return result


if __name__ == "__api__":
    api_main(*sys.argv)

if __name__ == "__main__":
    import setuptools
    import setuptools.command.build_ext

    class build_ext(setuptools.command.build_ext.build_ext):
        def run(self):
            return pip_run(self)

    class BinaryDistribution(setuptools.Distribution):
        def has_ext_modules(self):
            return True


# Ensure no remaining lib files.
build_dir = os.path.join(ROOT_DIR, "build")
if os.path.isdir(build_dir):
    shutil.rmtree(build_dir)

setuptools.setup(
    name=setup_spec.name,
    version=setup_spec.version,
    author="Ray Team",
    author_email="ray-dev@googlegroups.com",
    description=(setup_spec.description),
    long_description=io.open(
        os.path.join(ROOT_DIR, os.path.pardir, "README.rst"), "r", encoding="utf-8"
    ).read(),
    url="https://github.com/ray-project/ray",
    keywords=(
        "ray distributed parallel machine-learning hyperparameter-tuning"
        "reinforcement-learning deep-learning serving python"
    ),
    python_requires=">=3.9",
    classifiers=[
        "Programming Language :: Python :: 3.9",
        "Programming Language :: Python :: 3.10",
        "Programming Language :: Python :: 3.11",
        "Programming Language :: Python :: 3.12",
    ],
    packages=setup_spec.get_packages(),
    cmdclass={"build_ext": build_ext},
    # The BinaryDistribution argument triggers build_ext.
    distclass=BinaryDistribution,
    install_requires=setup_spec.install_requires,
    setup_requires=["cython >= 0.29.32", "wheel"],
    extras_require=setup_spec.extras,
    entry_points={
        "console_scripts": [
            "ray=ray.scripts.scripts:main",
            "rllib=ray.rllib.scripts:cli [rllib]",
            "tune=ray.tune.cli.scripts:cli",
            "serve=ray.serve.scripts:cli",
        ]
    },
    package_data={
<<<<<<< HEAD
        "ray": [
            "includes/*.pxd",
            "*.pxd",
            "data/_internal/logging.yaml",
            "train/_internal/logging.yaml",
        ],
=======
        "ray": ["includes/*.pxd", "*.pxd"],
>>>>>>> 6878aa16
    },
    include_package_data=True,
    exclude_package_data={
        # Empty string means "any package".
        # Therefore, exclude BUILD from every package:
        "": ["BUILD"],
    },
    zip_safe=False,
    license="Apache 2.0",
) if __name__ == "__main__" else None<|MERGE_RESOLUTION|>--- conflicted
+++ resolved
@@ -809,16 +809,11 @@
         ]
     },
     package_data={
-<<<<<<< HEAD
         "ray": [
             "includes/*.pxd",
             "*.pxd",
-            "data/_internal/logging.yaml",
             "train/_internal/logging.yaml",
         ],
-=======
-        "ray": ["includes/*.pxd", "*.pxd"],
->>>>>>> 6878aa16
     },
     include_package_data=True,
     exclude_package_data={
