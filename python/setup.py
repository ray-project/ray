import argparse
import errno
import glob
import io
import logging
import os
import re
import shutil
import subprocess
import sys
import tarfile
import tempfile
import zipfile

from itertools import chain
from itertools import takewhile
from enum import Enum

import urllib.error
import urllib.parse
import urllib.request

logger = logging.getLogger(__name__)

SUPPORTED_PYTHONS = [(3, 6), (3, 7), (3, 8), (3, 9)]
SUPPORTED_BAZEL = (3, 2, 0)

ROOT_DIR = os.path.dirname(__file__)
BUILD_JAVA = os.getenv("RAY_INSTALL_JAVA") == "1"

PICKLE5_SUBDIR = os.path.join("ray", "pickle5_files")
THIRDPARTY_SUBDIR = os.path.join("ray", "thirdparty_files")

CLEANABLE_SUBDIRS = [PICKLE5_SUBDIR, THIRDPARTY_SUBDIR]

exe_suffix = ".exe" if sys.platform == "win32" else ""

# .pyd is the extension Python requires on Windows for shared libraries.
# https://docs.python.org/3/faq/windows.html#is-a-pyd-file-the-same-as-a-dll
pyd_suffix = ".pyd" if sys.platform == "win32" else ".so"

pickle5_url = ("https://github.com/pitrou/pickle5-backport/archive/"
               "e6117502435aba2901585cc6c692fb9582545f08.tar.gz")


def find_version(*filepath):
    # Extract version information from filepath
    with open(os.path.join(ROOT_DIR, *filepath)) as fp:
        version_match = re.search(r"^__version__ = ['\"]([^'\"]*)['\"]",
                                  fp.read(), re.M)
        if version_match:
            return version_match.group(1)
        raise RuntimeError("Unable to find version string.")


class SetupType(Enum):
    RAY = 1
    RAY_CPP = 2


class SetupSpec:
    def __init__(self, type: SetupType, name: str, description: str):
        self.type: SetupType = type
        self.name: str = name
        self.version: str = find_version("ray", "__init__.py")
        self.description: str = description
        self.files_to_include: list = []
        self.install_requires: list = []
        self.extras: dict = {}

    def get_packages(self):
        if self.type == SetupType.RAY:
            return setuptools.find_packages()
        else:
            return []


if os.getenv("RAY_INSTALL_CPP") == "1":
    # "ray-cpp" wheel package.
    setup_spec = SetupSpec(SetupType.RAY_CPP, "ray-cpp",
                           "A subpackage of Ray which provide Ray C++ API.")
else:
    # "ray" primary wheel package.
    setup_spec = SetupSpec(
        SetupType.RAY, "ray", "Ray provides a simple, "
        "universal API for building distributed applications.")

# Ideally, we could include these files by putting them in a
# MANIFEST.in or using the package_data argument to setup, but the
# MANIFEST.in gets applied at the very beginning when setup.py runs
# before these files have been created, so we have to move the files
# manually.

# NOTE: The lists below must be kept in sync with ray/BUILD.bazel.
ray_files = [
    "ray/core/src/ray/thirdparty/redis/src/redis-server" + exe_suffix,
    "ray/core/src/ray/gcs/redis_module/libray_redis_module.so",
    "ray/_raylet" + pyd_suffix,
    "ray/core/src/ray/gcs/gcs_server" + exe_suffix,
    "ray/core/src/ray/raylet/raylet" + exe_suffix,
    "ray/streaming/_streaming.so",
]

if BUILD_JAVA or os.path.exists(
        os.path.join(ROOT_DIR, "ray/jars/ray_dist.jar")):
    ray_files.append("ray/jars/ray_dist.jar")

if setup_spec.type == SetupType.RAY_CPP:
    setup_spec.files_to_include += ["ray/core/src/ray/cpp/default_worker"]
    # C++ API library and project template files.
    setup_spec.files_to_include += [
        os.path.join(dirpath, filename)
        for dirpath, dirnames, filenames in os.walk("ray/cpp")
        for filename in filenames
    ]

# These are the directories where automatically generated Python protobuf
# bindings are created.
generated_python_directories = [
    "ray/core/generated",
    "ray/streaming/generated",
]

ray_files.append("ray/nightly-wheels.yaml")

# Autoscaler files.
ray_files += [
    "ray/autoscaler/aws/defaults.yaml",
    "ray/autoscaler/azure/defaults.yaml",
    "ray/autoscaler/_private/_azure/azure-vm-template.json",
    "ray/autoscaler/_private/_azure/azure-config-template.json",
    "ray/autoscaler/gcp/defaults.yaml",
    "ray/autoscaler/local/defaults.yaml",
    "ray/autoscaler/kubernetes/defaults.yaml",
    "ray/autoscaler/_private/_kubernetes/kubectl-rsync.sh",
    "ray/autoscaler/staroid/defaults.yaml",
    "ray/autoscaler/ray-schema.json",
]

# Dashboard files.
ray_files += [
    os.path.join(dirpath, filename) for dirpath, dirnames, filenames in
    os.walk("ray/new_dashboard/client/build") for filename in filenames
]

# If you're adding dependencies for ray extras, please
# also update the matching section of requirements/requirements.txt
# in this directory
if setup_spec.type == SetupType.RAY:
    setup_spec.extras = {
        "default": [
            "colorful",  # noqa
            "py-spy >= 0.2.0",  # noqa
            "jsonschema",  # noqa
<<<<<<< HEAD
            "requests"  # noqa
=======
            "gpustat"  # noqa
>>>>>>> 80e013f3
        ],
        "serve": ["uvicorn", "requests", "starlette", "fastapi"],
        "tune": ["pandas", "tabulate", "tensorboardX>=1.9", "requests"],
        "k8s": ["kubernetes"],
        "observability": [
            "opentelemetry-api==1.1.0", "opentelemetry-sdk==1.1.0",
            "opentelemetry-exporter-otlp==1.1.0"
        ],
        "cpp": ["ray-cpp==" + setup_spec.version]
    }
    if sys.version_info >= (3, 7, 0):
        setup_spec.extras["k8s"].append("kopf")

    setup_spec.extras["rllib"] = setup_spec.extras["tune"] + [
        "dm_tree",
        "gym",
        "lz4",
        "opencv-python-headless<=4.3.0.36",
        "pyyaml",
        "scipy",
    ]

    setup_spec.extras["all"] = list(
        set(chain.from_iterable(setup_spec.extras.values())))

# These are the main dependencies for users of ray. This list
# should be carefully curated. If you change it, please reflect
# the change in the matching section of requirements/requirements.txt
if setup_spec.type == SetupType.RAY:
    setup_spec.install_requires = [
        # TODO(alex) Pin the version once this PR is
        # included in the stable release.
        # https://github.com/aio-libs/aiohttp/pull/4556#issuecomment-679228562
        "aiohttp",
        "aiohttp_cors",
        "aioredis",
        "attrs",
        "click >= 7.0",
        "colorama",
        "dataclasses; python_version < '3.7'",
        "filelock",
        "grpcio >= 1.28.1",
        "msgpack >= 1.0.0, < 2.0.0",
        "numpy >= 1.16; python_version < '3.9'",
        "numpy >= 1.19.3; python_version >= '3.9'",
        "protobuf >= 3.15.3",
        "pyyaml",
        "redis >= 3.5.0",
        "opencensus",
        "prometheus_client >= 0.7.1",
    ]


def is_native_windows_or_msys():
    """Check to see if we are running on native Windows,
    but NOT WSL (which is seen as Linux)."""
    return sys.platform == "msys" or sys.platform == "win32"


def is_invalid_windows_platform():
    # 'GCC' check is how you detect MinGW:
    # https://github.com/msys2/MINGW-packages/blob/abd06ca92d876b9db05dd65f27d71c4ebe2673a9/mingw-w64-python2/0410-MINGW-build-extensions-with-GCC.patch#L53
    platform = sys.platform
    ver = sys.version
    return platform == "msys" or (platform == "win32" and ver and "GCC" in ver)


# Calls Bazel in PATH, falling back to the standard user installatation path
# (~/.bazel/bin/bazel) if it isn't found.
def bazel_invoke(invoker, cmdline, *args, **kwargs):
    home = os.path.expanduser("~")
    first_candidate = os.getenv("BAZEL_PATH", "bazel")
    candidates = [first_candidate]
    if sys.platform == "win32":
        mingw_dir = os.getenv("MINGW_DIR")
        if mingw_dir:
            candidates.append(mingw_dir + "/bin/bazel.exe")
    else:
        candidates.append(os.path.join(home, ".bazel", "bin", "bazel"))
    result = None
    for i, cmd in enumerate(candidates):
        try:
            result = invoker([cmd] + cmdline, *args, **kwargs)
            break
        except IOError:
            if i >= len(candidates) - 1:
                raise
    return result


def download(url):
    try:
        result = urllib.request.urlopen(url).read()
    except urllib.error.URLError:
        # This fallback is necessary on Python 3.5 on macOS due to TLS 1.2.
        curl_args = ["curl", "-s", "-L", "-f", "-o", "-", url]
        result = subprocess.check_output(curl_args)
    return result


# Installs pickle5-backport into the local subdirectory.
def download_pickle5(pickle5_dir):
    pickle5_file = urllib.parse.unquote(
        urllib.parse.urlparse(pickle5_url).path)
    pickle5_name = re.sub("\\.tar\\.gz$", ".tgz", pickle5_file, flags=re.I)
    url_path_parts = os.path.splitext(pickle5_name)[0].split("/")
    (project, commit) = (url_path_parts[2], url_path_parts[4])
    pickle5_archive = download(pickle5_url)
    with tempfile.TemporaryDirectory() as work_dir:
        tf = tarfile.open(None, "r", io.BytesIO(pickle5_archive))
        try:
            tf.extractall(work_dir)
        finally:
            tf.close()
        src_dir = os.path.join(work_dir, project + "-" + commit)
        args = [sys.executable, "setup.py", "-q", "bdist_wheel"]
        subprocess.check_call(args, cwd=src_dir)
        for wheel in glob.glob(os.path.join(src_dir, "dist", "*.whl")):
            wzf = zipfile.ZipFile(wheel, "r")
            try:
                wzf.extractall(pickle5_dir)
            finally:
                wzf.close()


def build(build_python, build_java, build_cpp):
    if tuple(sys.version_info[:2]) not in SUPPORTED_PYTHONS:
        msg = ("Detected Python version {}, which is not supported. "
               "Only Python {} are supported.").format(
                   ".".join(map(str, sys.version_info[:2])),
                   ", ".join(".".join(map(str, v)) for v in SUPPORTED_PYTHONS))
        raise RuntimeError(msg)

    if is_invalid_windows_platform():
        msg = ("Please use official native CPython on Windows,"
               " not Cygwin/MSYS/MSYS2/MinGW/etc.\n" +
               "Detected: {}\n  at: {!r}".format(sys.version, sys.executable))
        raise OSError(msg)

    bazel_env = dict(os.environ, PYTHON3_BIN_PATH=sys.executable)

    if is_native_windows_or_msys():
        SHELL = bazel_env.get("SHELL")
        if SHELL:
            bazel_env.setdefault("BAZEL_SH", os.path.normpath(SHELL))
        BAZEL_SH = bazel_env["BAZEL_SH"]
        SYSTEMROOT = os.getenv("SystemRoot")
        wsl_bash = os.path.join(SYSTEMROOT, "System32", "bash.exe")
        if (not BAZEL_SH) and SYSTEMROOT and os.path.isfile(wsl_bash):
            msg = ("You appear to have Bash from WSL,"
                   " which Bazel may invoke unexpectedly. "
                   "To avoid potential problems,"
                   " please explicitly set the {name!r}"
                   " environment variable for Bazel.").format(name="BAZEL_SH")
            raise RuntimeError(msg)

    # Check if the current Python already has pickle5 (either comes with newer
    # Python versions, or has been installed by us before).
    pickle5 = None
    if sys.version_info >= (3, 8, 2):
        import pickle as pickle5
    else:
        try:
            import pickle5
        except ImportError:
            pass
    if not pickle5:
        download_pickle5(os.path.join(ROOT_DIR, PICKLE5_SUBDIR))

    # Note: We are passing in sys.executable so that we use the same
    # version of Python to build packages inside the build.sh script. Note
    # that certain flags will not be passed along such as --user or sudo.
    # TODO(rkn): Fix this.
    if not os.getenv("SKIP_THIRDPARTY_INSTALL"):
        pip_packages = ["psutil", "setproctitle==1.2.2"]
        subprocess.check_call(
            [
                sys.executable, "-m", "pip", "install", "-q",
                "--target=" + os.path.join(ROOT_DIR, THIRDPARTY_SUBDIR)
            ] + pip_packages,
            env=dict(os.environ, CC="gcc"))

    version_info = bazel_invoke(subprocess.check_output, ["--version"])
    bazel_version_str = version_info.rstrip().decode("utf-8").split(" ", 1)[1]
    bazel_version_split = bazel_version_str.split(".")
    bazel_version_digits = [
        "".join(takewhile(str.isdigit, s)) for s in bazel_version_split
    ]
    bazel_version = tuple(map(int, bazel_version_digits))
    if bazel_version < SUPPORTED_BAZEL:
        logger.warning("Expected Bazel version {} but found {}".format(
            ".".join(map(str, SUPPORTED_BAZEL)), bazel_version_str))

    bazel_targets = []
    bazel_targets += ["//:ray_pkg"] if build_python else []
    bazel_targets += ["//cpp:ray_cpp_pkg"] if build_cpp else []
    bazel_targets += ["//java:ray_java_pkg"] if build_java else []
    return bazel_invoke(
        subprocess.check_call,
        ["build", "--verbose_failures", "--"] + bazel_targets,
        env=bazel_env)


def walk_directory(directory):
    file_list = []
    for (root, dirs, filenames) in os.walk(directory):
        for name in filenames:
            file_list.append(os.path.join(root, name))
    return file_list


def copy_file(target_dir, filename, rootdir):
    # TODO(rkn): This feels very brittle. It may not handle all cases. See
    # https://github.com/apache/arrow/blob/master/python/setup.py for an
    # example.
    # File names can be absolute paths, e.g. from walk_directory().
    source = os.path.relpath(filename, rootdir)
    destination = os.path.join(target_dir, source)
    # Create the target directory if it doesn't already exist.
    os.makedirs(os.path.dirname(destination), exist_ok=True)
    if not os.path.exists(destination):
        if sys.platform == "win32":
            # Does not preserve file mode (needed to avoid read-only bit)
            shutil.copyfile(source, destination, follow_symlinks=True)
        else:
            # Preserves file mode (needed to copy executable bit)
            shutil.copy(source, destination, follow_symlinks=True)
        return 1
    return 0


def pip_run(build_ext):
    build(True, BUILD_JAVA, True)

    if setup_spec.type == SetupType.RAY:
        setup_spec.files_to_include += ray_files
        # We also need to install pickle5 along with Ray, so make sure that the
        # relevant non-Python pickle5 files get copied.
        pickle5_dir = os.path.join(ROOT_DIR, PICKLE5_SUBDIR)
        setup_spec.files_to_include += walk_directory(
            os.path.join(pickle5_dir, "pickle5"))

        thirdparty_dir = os.path.join(ROOT_DIR, THIRDPARTY_SUBDIR)
        setup_spec.files_to_include += walk_directory(thirdparty_dir)

        # Copy over the autogenerated protobuf Python bindings.
        for directory in generated_python_directories:
            for filename in os.listdir(directory):
                if filename[-3:] == ".py":
                    setup_spec.files_to_include.append(
                        os.path.join(directory, filename))

    copied_files = 0
    for filename in setup_spec.files_to_include:
        copied_files += copy_file(build_ext.build_lib, filename, ROOT_DIR)
    print("# of files copied to {}: {}".format(build_ext.build_lib,
                                               copied_files))


def api_main(program, *args):
    parser = argparse.ArgumentParser()
    choices = ["build", "bazel_version", "python_versions", "clean", "help"]
    parser.add_argument("command", type=str, choices=choices)
    parser.add_argument(
        "-l",
        "--language",
        default="python,cpp",
        type=str,
        help="A list of languages to build native libraries. "
        "Supported languages include \"python\" and \"java\". "
        "If not specified, only the Python library will be built.")
    parsed_args = parser.parse_args(args)

    result = None

    if parsed_args.command == "build":
        kwargs = dict(build_python=False, build_java=False, build_cpp=False)
        for lang in parsed_args.language.split(","):
            if "python" in lang:
                kwargs.update(build_python=True)
            elif "java" in lang:
                kwargs.update(build_java=True)
            elif "cpp" in lang:
                kwargs.update(build_cpp=True)
            else:
                raise ValueError("invalid language: {!r}".format(lang))
        result = build(**kwargs)
    elif parsed_args.command == "bazel_version":
        print(".".join(map(str, SUPPORTED_BAZEL)))
    elif parsed_args.command == "python_versions":
        for version in SUPPORTED_PYTHONS:
            # NOTE: On Windows this will print "\r\n" on the command line.
            # Strip it out by piping to tr -d "\r".
            print(".".join(map(str, version)))
    elif parsed_args.command == "clean":

        def onerror(function, path, excinfo):
            nonlocal result
            if excinfo[1].errno != errno.ENOENT:
                msg = excinfo[1].strerror
                logger.error("cannot remove {}: {}".format(path, msg))
                result = 1

        for subdir in CLEANABLE_SUBDIRS:
            shutil.rmtree(os.path.join(ROOT_DIR, subdir), onerror=onerror)
    elif parsed_args.command == "help":
        parser.print_help()
    else:
        raise ValueError("Invalid command: {!r}".format(parsed_args.command))

    return result


if __name__ == "__api__":
    api_main(*sys.argv)

if __name__ == "__main__":
    import setuptools
    import setuptools.command.build_ext

    class build_ext(setuptools.command.build_ext.build_ext):
        def run(self):
            return pip_run(self)

    class BinaryDistribution(setuptools.Distribution):
        def has_ext_modules(self):
            return True


# Ensure no remaining lib files.
build_dir = os.path.join(ROOT_DIR, "build")
if os.path.isdir(build_dir):
    shutil.rmtree(build_dir)

setuptools.setup(
    name=setup_spec.name,
    version=setup_spec.version,
    author="Ray Team",
    author_email="ray-dev@googlegroups.com",
    description=(setup_spec.description),
    long_description=io.open(
        os.path.join(ROOT_DIR, os.path.pardir, "README.rst"),
        "r",
        encoding="utf-8").read(),
    url="https://github.com/ray-project/ray",
    keywords=("ray distributed parallel machine-learning hyperparameter-tuning"
              "reinforcement-learning deep-learning serving python"),
    classifiers=[
        "Programming Language :: Python :: 3.6",
        "Programming Language :: Python :: 3.7",
        "Programming Language :: Python :: 3.8",
        "Programming Language :: Python :: 3.9",
    ],
    packages=setup_spec.get_packages(),
    cmdclass={"build_ext": build_ext},
    # The BinaryDistribution argument triggers build_ext.
    distclass=BinaryDistribution,
    install_requires=setup_spec.install_requires,
    setup_requires=["cython >= 0.29.15", "wheel"],
    extras_require=setup_spec.extras,
    entry_points={
        "console_scripts": [
            "ray=ray.scripts.scripts:main",
            "rllib=ray.rllib.scripts:cli [rllib]",
            "tune=ray.tune.scripts:cli",
            "ray-operator=ray.ray_operator.operator:main",
            "serve=ray.serve.scripts:cli",
        ]
    },
    include_package_data=True,
    zip_safe=False,
    license="Apache 2.0") if __name__ == "__main__" else None<|MERGE_RESOLUTION|>--- conflicted
+++ resolved
@@ -152,11 +152,8 @@
             "colorful",  # noqa
             "py-spy >= 0.2.0",  # noqa
             "jsonschema",  # noqa
-<<<<<<< HEAD
-            "requests"  # noqa
-=======
-            "gpustat"  # noqa
->>>>>>> 80e013f3
+            "requests",  # noqa
+            "gpustat",  # noqa
         ],
         "serve": ["uvicorn", "requests", "starlette", "fastapi"],
         "tune": ["pandas", "tabulate", "tensorboardX>=1.9", "requests"],
