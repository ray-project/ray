import argparse
import errno
import io
import logging
import os
import pathlib
import re
import shlex
import shutil
import subprocess
import sys
import urllib.error
import urllib.parse
import urllib.request
import warnings
from enum import Enum
from itertools import chain

# Workaround for setuptools_scm (used on macos) adding junk files
# https://stackoverflow.com/a/61274968/8162137
try:
    import setuptools_scm.integration

    setuptools_scm.integration.find_files = lambda _: []
except ImportError:
    pass

logger = logging.getLogger(__name__)

SUPPORTED_PYTHONS = [(3, 9), (3, 10), (3, 11), (3, 12)]
# When the bazel version is updated, make sure to update it
# in WORKSPACE file as well.

ROOT_DIR = os.path.dirname(__file__)
BUILD_JAVA = os.getenv("RAY_INSTALL_JAVA") == "1"
SKIP_BAZEL_BUILD = os.getenv("SKIP_BAZEL_BUILD") == "1"
BAZEL_ARGS = os.getenv("BAZEL_ARGS")
BAZEL_LIMIT_CPUS = os.getenv("BAZEL_LIMIT_CPUS")

THIRDPARTY_SUBDIR = os.path.join("ray", "thirdparty_files")
RUNTIME_ENV_AGENT_THIRDPARTY_SUBDIR = os.path.join(
    "ray", "_private", "runtime_env", "agent", "thirdparty_files"
)

CLEANABLE_SUBDIRS = [
    THIRDPARTY_SUBDIR,
    RUNTIME_ENV_AGENT_THIRDPARTY_SUBDIR,
]

# In automated builds, we do a few adjustments before building. For instance,
# the bazel environment is set up slightly differently, and symlinks are
# replaced with junctions in Windows. This variable is set e.g. in our conda-forge
# feedstock.
is_automated_build = bool(int(os.environ.get("IS_AUTOMATED_BUILD", "0")))

exe_suffix = ".exe" if sys.platform == "win32" else ""

# .pyd is the extension Python requires on Windows for shared libraries.
# https://docs.python.org/3/faq/windows.html#is-a-pyd-file-the-same-as-a-dll
pyd_suffix = ".pyd" if sys.platform == "win32" else ".so"


def find_version(*filepath):
    # Extract version information from filepath
    with open(os.path.join(ROOT_DIR, *filepath)) as fp:
        version_match = re.search(r"^version = ['\"]([^'\"]*)['\"]", fp.read(), re.M)
        if version_match:
            return version_match.group(1)
        raise RuntimeError("Unable to find version string.")


class SetupType(Enum):
    RAY = 1
    RAY_CPP = 2


class BuildType(Enum):
    DEFAULT = 1
    DEBUG = 2
    ASAN = 3
    TSAN = 4


class SetupSpec:
    def __init__(
        self, type: SetupType, name: str, description: str, build_type: BuildType
    ):
        self.type: SetupType = type
        self.name: str = name
        version = find_version("ray", "_version.py")
        # add .dbg suffix if debug mode is on.
        if build_type == BuildType.DEBUG:
            self.version: str = f"{version}+dbg"
        elif build_type == BuildType.ASAN:
            self.version: str = f"{version}+asan"
        elif build_type == BuildType.TSAN:
            self.version: str = f"{version}+tsan"
        else:
            self.version = version
        self.description: str = description
        self.build_type: BuildType = build_type
        self.files_to_include: list = []
        self.install_requires: list = []
        self.extras: dict = {}

    def get_packages(self):
        if self.type == SetupType.RAY:
            return setuptools.find_packages(exclude=("tests", "*.tests", "*.tests.*"))
        else:
            return []


build_type = os.getenv("RAY_DEBUG_BUILD")
if build_type == "debug":
    BUILD_TYPE = BuildType.DEBUG
elif build_type == "asan":
    BUILD_TYPE = BuildType.ASAN
elif build_type == "tsan":
    BUILD_TYPE = BuildType.TSAN
else:
    BUILD_TYPE = BuildType.DEFAULT

if os.getenv("RAY_INSTALL_CPP") == "1":
    # "ray-cpp" wheel package.
    setup_spec = SetupSpec(
        SetupType.RAY_CPP,
        "ray-cpp",
        "A subpackage of Ray which provides the Ray C++ API.",
        BUILD_TYPE,
    )
else:
    # "ray" primary wheel package.
    setup_spec = SetupSpec(
        SetupType.RAY,
        "ray",
        "Ray provides a simple, "
        "universal API for building distributed applications.",
        BUILD_TYPE,
    )
    RAY_EXTRA_CPP = True
    # Disable extra cpp for the development versions.
    if "dev" in setup_spec.version or os.getenv("RAY_DISABLE_EXTRA_CPP") == "1":
        RAY_EXTRA_CPP = False

# Ideally, we could include these files by putting them in a
# MANIFEST.in or using the package_data argument to setup, but the
# MANIFEST.in gets applied at the very beginning when setup.py runs
# before these files have been created, so we have to move the files
# manually.

# NOTE: The lists below must be kept in sync with ray/BUILD.bazel.
ray_files = [
    "ray/_raylet" + pyd_suffix,
    "ray/core/src/ray/gcs/gcs_server" + exe_suffix,
    "ray/core/src/ray/raylet/raylet" + exe_suffix,
]

if sys.platform == "linux":
    ray_files.append("ray/core/libjemalloc.so")

if BUILD_JAVA or os.path.exists(os.path.join(ROOT_DIR, "ray/jars/ray_dist.jar")):
    ray_files.append("ray/jars/ray_dist.jar")

if setup_spec.type == SetupType.RAY_CPP:
    setup_spec.files_to_include += ["ray/cpp/default_worker" + exe_suffix]
    # C++ API library and project template files.
    setup_spec.files_to_include += [
        os.path.join(dirpath, filename)
        for dirpath, dirnames, filenames in os.walk("ray/cpp")
        for filename in filenames
    ]

# These are the directories where automatically generated Python protobuf
# bindings are created.
generated_python_directories = [
    "ray/core/generated",
    "ray/serve/generated",
]

ray_files.append("ray/nightly-wheels.yaml")

# Autoscaler files.
ray_files += [
    "ray/autoscaler/aws/defaults.yaml",
    "ray/autoscaler/aws/cloudwatch/prometheus.yml",
    "ray/autoscaler/aws/cloudwatch/ray_prometheus_waiter.sh",
    "ray/autoscaler/azure/defaults.yaml",
    "ray/autoscaler/spark/defaults.yaml",
    "ray/autoscaler/_private/_azure/azure-vm-template.json",
    "ray/autoscaler/_private/_azure/azure-config-template.json",
    "ray/autoscaler/gcp/defaults.yaml",
    "ray/autoscaler/local/defaults.yaml",
    "ray/autoscaler/vsphere/defaults.yaml",
    "ray/autoscaler/ray-schema.json",
]

# Dashboard files.
ray_files += [
    os.path.join(dirpath, filename)
    for dirpath, dirnames, filenames in os.walk("ray/dashboard/client/build")
    for filename in filenames
]

# Dashboard metrics files.
ray_files += [
    os.path.join(dirpath, filename)
    for dirpath, dirnames, filenames in os.walk("ray/dashboard/modules/metrics/export")
    for filename in filenames
]
ray_files += [
    os.path.join(dirpath, filename)
    for dirpath, dirnames, filenames in os.walk(
        "ray/dashboard/modules/metrics/dashboards"
    )
    for filename in filenames
    if filename.endswith(".json")
]

# html templates for notebook integration
ray_files += [
    p.as_posix() for p in pathlib.Path("ray/widgets/templates/").glob("*.html.j2")
]

# If you're adding dependencies for ray extras, please
# also update the matching section of requirements/requirements.txt
# in this directory
if setup_spec.type == SetupType.RAY:
    pandas_dep = "pandas >= 1.3"
    numpy_dep = "numpy >= 1.20"
    pyarrow_dep = "pyarrow >= 6.0.1"
    setup_spec.extras = {
        "data": [
            numpy_dep,
            pandas_dep,
            pyarrow_dep,
            "fsspec",
        ],
        "default": [
            # If adding dependencies necessary to launch the dashboard api server,
<<<<<<< HEAD
            # please add it to dashboard/optional_deps.py as well.
            "aiohttp >= 3.7",
=======
            # please add it to python/ray/dashboard/optional_deps.py as well.
            "aiohttp >= 3.7,<3.10.0",
>>>>>>> 1a02e3c9
            "aiohttp_cors",
            "colorful",
            "py-spy >= 0.2.0",
            "requests",
            "grpcio >= 1.32.0; python_version < '3.10'",  # noqa:E501
            "grpcio >= 1.42.0; python_version >= '3.10'",  # noqa:E501
            "opencensus",
            "pydantic!=2.0.*,!=2.1.*,!=2.2.*,!=2.3.*,!=2.4.*,<3",
            "prometheus_client >= 0.7.1",
            "smart_open",
            "virtualenv >=20.0.24, !=20.21.1",  # For pip runtime env.
            "memray; sys_platform != 'win32'",
        ],
        "client": [
            # The Ray client needs a specific range of gRPC to work:
            # Tracking issues: https://github.com/grpc/grpc/issues/33714
            "grpcio != 1.56.0"
            if sys.platform == "darwin"
            else "grpcio",
        ],
        "serve": [
            "uvicorn[standard]",
            "requests",
            "starlette",
            "fastapi",
            "watchfiles",
        ],
        "tune": ["pandas", "tensorboardX>=1.9", "requests", pyarrow_dep, "fsspec"],
        "observability": [
            "opentelemetry-api",
            "opentelemetry-sdk",
            "opentelemetry-exporter-otlp",
        ],
    }

    # Ray Serve depends on the Ray dashboard components.
    setup_spec.extras["serve"] = list(
        set(setup_spec.extras["serve"] + setup_spec.extras["default"])
    )

    # Ensure gRPC library exists for Ray Serve gRPC support.
    setup_spec.extras["serve-grpc"] = list(
        set(
            setup_spec.extras["serve"]
            + [
                "grpcio >= 1.32.0; python_version < '3.10'",  # noqa:E501
                "grpcio >= 1.42.0; python_version >= '3.10'",  # noqa:E501
            ]
        )
    )

    if RAY_EXTRA_CPP:
        setup_spec.extras["cpp"] = ["ray-cpp==" + setup_spec.version]

    setup_spec.extras["rllib"] = setup_spec.extras["tune"] + [
        "dm_tree",
        "gymnasium==0.28.1",
        "lz4",
        "scikit-image",
        "pyyaml",
        "scipy",
        "typer",
        "rich",
    ]

    setup_spec.extras["train"] = setup_spec.extras["tune"]

    # Ray AI Runtime should encompass Data, Tune, and Serve.
    setup_spec.extras["air"] = list(
        set(
            setup_spec.extras["tune"]
            + setup_spec.extras["data"]
            + setup_spec.extras["train"]
            + setup_spec.extras["serve"]
        )
    )

    # "all" will not include "cpp" anymore. It is a big depedendency
    # that most people do not need.
    #
    # Instead, when cpp is supported, we add a "all-cpp".
    setup_spec.extras["all"] = list(
        set(
            chain.from_iterable([v for k, v in setup_spec.extras.items() if k != "cpp"])
        )
    )
    if RAY_EXTRA_CPP:
        setup_spec.extras["all-cpp"] = list(
            set(setup_spec.extras["all"] + setup_spec.extras["cpp"])
        )

# These are the main dependencies for users of ray. This list
# should be carefully curated. If you change it, please reflect
# the change in the matching section of requirements/requirements.txt
#
# NOTE: if you add any unbounded dependency, please also update
# install-core-prerelease-dependencies.sh so we can test
# new releases candidates.
if setup_spec.type == SetupType.RAY:
    setup_spec.install_requires = [
        "click >= 7.0",
        "filelock",
        "jsonschema",
        "msgpack >= 1.0.0, < 2.0.0",
        "packaging",
        "protobuf >= 3.15.3, != 3.19.5",
        "pyyaml",
        "aiosignal",
        "frozenlist",
        "requests",
    ]


def is_native_windows_or_msys():
    """Check to see if we are running on native Windows,
    but NOT WSL (which is seen as Linux)."""
    return sys.platform == "msys" or sys.platform == "win32"


def is_invalid_windows_platform():
    # 'GCC' check is how you detect MinGW:
    # https://github.com/msys2/MINGW-packages/blob/abd06ca92d876b9db05dd65f27d71c4ebe2673a9/mingw-w64-python2/0410-MINGW-build-extensions-with-GCC.patch#L53
    platform = sys.platform
    ver = sys.version
    return platform == "msys" or (platform == "win32" and ver and "GCC" in ver)


# Calls Bazel in PATH, falling back to the standard user installation path
# (~/bin/bazel) if it isn't found.
def bazel_invoke(invoker, cmdline, *args, **kwargs):
    home = os.path.expanduser("~")
    first_candidate = os.getenv("BAZEL_PATH", "bazel")
    candidates = [first_candidate]
    if sys.platform == "win32":
        mingw_dir = os.getenv("MINGW_DIR")
        if mingw_dir:
            candidates.append(mingw_dir + "/bin/bazel.exe")
    else:
        candidates.append(os.path.join(home, "bin", "bazel"))
    result = None
    for i, cmd in enumerate(candidates):
        try:
            result = invoker([cmd] + cmdline, *args, **kwargs)
            break
        except IOError:
            if i >= len(candidates) - 1:
                raise
    return result


def download(url):
    try:
        result = urllib.request.urlopen(url).read()
    except urllib.error.URLError:
        # This fallback is necessary on Python 3.5 on macOS due to TLS 1.2.
        curl_args = ["curl", "-s", "-L", "-f", "-o", "-", url]
        result = subprocess.check_output(curl_args)
    return result


def patch_isdir():
    """
    Python on Windows is having hard times at telling if a symlink is
    a directory - it can "guess" wrong at times, which bites when
    finding packages. Replace with a fixed version which unwraps links first.
    """
    orig_isdir = os.path.isdir

    def fixed_isdir(path):
        while os.path.islink(path):
            try:
                link = os.readlink(path)
            except OSError:
                break
            path = os.path.abspath(os.path.join(os.path.dirname(path), link))
        return orig_isdir(path)

    os.path.isdir = fixed_isdir


def replace_symlinks_with_junctions():
    """
    Per default Windows requires admin access to create symlinks, while
    junctions (which behave similarly) can be created by users.

    This function replaces symlinks (which might be broken when checked
    out without admin rights) with junctions so Ray can be built both
    with and without admin access.
    """
    assert is_native_windows_or_msys()

    # Update this list if new symlinks are introduced to the source tree
    _LINKS = {
        r"ray\rllib": "../../rllib",
    }
    root_dir = os.path.dirname(__file__)
    for link, default in _LINKS.items():
        path = os.path.join(root_dir, link)
        try:
            out = subprocess.check_output(
                "DIR /A:LD /B", shell=True, cwd=os.path.dirname(path)
            )
        except subprocess.CalledProcessError:
            out = b""
        if os.path.basename(path) in out.decode("utf8").splitlines():
            logger.info(f"'{link}' is already converted to junction point")
        else:
            logger.info(f"Converting '{link}' to junction point...")
            if os.path.isfile(path):
                with open(path) as inp:
                    target = inp.read()
                os.unlink(path)
            elif os.path.isdir(path):
                target = default
                try:
                    # unlink() works on links as well as on regular files,
                    # and links to directories are considered directories now
                    os.unlink(path)
                except OSError as err:
                    # On Windows attempt to unlink a regular directory results
                    # in a PermissionError with errno set to errno.EACCES.
                    if err.errno != errno.EACCES:
                        raise
                    # For regular directories deletion is done with rmdir call.
                    os.rmdir(path)
            else:
                raise ValueError(f"Unexpected type of entry: '{path}'")
            target = os.path.abspath(os.path.join(os.path.dirname(path), target))
            logger.info("Setting {} -> {}".format(link, target))
            subprocess.check_call(
                f'MKLINK /J "{os.path.basename(link)}" "{target}"',
                shell=True,
                cwd=os.path.dirname(path),
            )


if is_automated_build and is_native_windows_or_msys():
    # Automated replacements should only happen in automatic build
    # contexts for now
    patch_isdir()
    replace_symlinks_with_junctions()


def build(build_python, build_java, build_cpp):
    if tuple(sys.version_info[:2]) not in SUPPORTED_PYTHONS:
        msg = (
            "Detected Python version {}, which is not supported. "
            "Only Python {} are supported."
        ).format(
            ".".join(map(str, sys.version_info[:2])),
            ", ".join(".".join(map(str, v)) for v in SUPPORTED_PYTHONS),
        )
        raise RuntimeError(msg)

    if is_invalid_windows_platform():
        msg = (
            "Please use official native CPython on Windows,"
            " not Cygwin/MSYS/MSYS2/MinGW/etc.\n"
            + "Detected: {}\n  at: {!r}".format(sys.version, sys.executable)
        )
        raise OSError(msg)

    bazel_env = dict(os.environ, PYTHON3_BIN_PATH=sys.executable)

    if is_native_windows_or_msys():
        SHELL = bazel_env.get("SHELL")
        if SHELL:
            bazel_env.setdefault("BAZEL_SH", os.path.normpath(SHELL))
        BAZEL_SH = bazel_env.get("BAZEL_SH", "")
        SYSTEMROOT = os.getenv("SystemRoot")
        wsl_bash = os.path.join(SYSTEMROOT, "System32", "bash.exe")
        if (not BAZEL_SH) and SYSTEMROOT and os.path.isfile(wsl_bash):
            msg = (
                "You appear to have Bash from WSL,"
                " which Bazel may invoke unexpectedly. "
                "To avoid potential problems,"
                " please explicitly set the {name!r}"
                " environment variable for Bazel."
            ).format(name="BAZEL_SH")
            raise RuntimeError(msg)

    # Note: We are passing in sys.executable so that we use the same
    # version of Python to build packages inside the build.sh script. Note
    # that certain flags will not be passed along such as --user or sudo.
    # TODO(rkn): Fix this.
    if not os.getenv("SKIP_THIRDPARTY_INSTALL"):
        pip_packages = ["psutil", "setproctitle==1.2.2", "colorama"]
        subprocess.check_call(
            [
                sys.executable,
                "-m",
                "pip",
                "install",
                "-q",
                "--target=" + os.path.join(ROOT_DIR, THIRDPARTY_SUBDIR),
            ]
            + pip_packages,
            env=dict(os.environ, CC="gcc"),
        )

    # runtime env agent dependenceis
    runtime_env_agent_pip_packages = ["aiohttp"]
    subprocess.check_call(
        [
            sys.executable,
            "-m",
            "pip",
            "install",
            "-q",
            "--target=" + os.path.join(ROOT_DIR, RUNTIME_ENV_AGENT_THIRDPARTY_SUBDIR),
        ]
        + runtime_env_agent_pip_packages
    )

    bazel_flags = ["--verbose_failures"]
    if BAZEL_ARGS:
        bazel_flags.extend(shlex.split(BAZEL_ARGS))

    if BAZEL_LIMIT_CPUS:
        n = int(BAZEL_LIMIT_CPUS)  # the value must be an int
        bazel_flags.append(f"--local_cpu_resources={n}")
        warnings.warn(
            "Setting BAZEL_LIMIT_CPUS is deprecated and will be removed in a future"
            " version. Please use BAZEL_ARGS instead.",
            FutureWarning,
        )

    if is_automated_build:
        src_dir = os.environ.get("SRC_DIR", False) or os.getcwd()
        src_dir = os.path.abspath(src_dir)
        if is_native_windows_or_msys():
            drive = os.path.splitdrive(src_dir)[0] + "\\"
            root_dir = os.path.join(drive, "bazel-root")
            out_dir = os.path.join(drive, "b-o")
            bazel_flags.append("--enable_runfiles=false")
        else:
            root_dir = os.path.join(src_dir, "..", "bazel-root")
            out_dir = os.path.join(src_dir, "..", "b-o")

        for d in (root_dir, out_dir):
            if not os.path.exists(d):
                os.makedirs(d)

        bazel_precmd_flags = [
            "--output_user_root=" + root_dir,
            "--output_base=" + out_dir,
        ]
    else:
        bazel_precmd_flags = []

    bazel_targets = []
    bazel_targets += ["//:ray_pkg"] if build_python else []
    bazel_targets += ["//cpp:ray_cpp_pkg"] if build_cpp else []
    bazel_targets += ["//java:ray_java_pkg"] if build_java else []

    if setup_spec.build_type == BuildType.DEBUG:
        bazel_flags.extend(["--config", "debug"])
    if setup_spec.build_type == BuildType.ASAN:
        bazel_flags.extend(["--config=asan-build"])
    if setup_spec.build_type == BuildType.TSAN:
        bazel_flags.extend(["--config=tsan"])

    return bazel_invoke(
        subprocess.check_call,
        bazel_precmd_flags + ["build"] + bazel_flags + ["--"] + bazel_targets,
        env=bazel_env,
    )


def _walk_thirdparty_dir(directory):
    file_list = []
    for root, dirs, filenames in os.walk(directory):
        # Exclude generated bytecode cache directories and tests directories
        # from vendored packages.
        for exclude_dir in ["__pycache__", "tests"]:
            if exclude_dir in dirs:
                dirs.remove(exclude_dir)
        for name in filenames:
            file_list.append(os.path.join(root, name))
    return file_list


def copy_file(target_dir, filename, rootdir):
    # TODO(rkn): This feels very brittle. It may not handle all cases. See
    # https://github.com/apache/arrow/blob/master/python/setup.py for an
    # example.
    # File names can be absolute paths, e.g. from _walk_thirdparty_dir().
    source = os.path.relpath(filename, rootdir)
    destination = os.path.join(target_dir, source)
    # Create the target directory if it doesn't already exist.
    os.makedirs(os.path.dirname(destination), exist_ok=True)
    if not os.path.exists(destination):
        if sys.platform == "win32":
            # Does not preserve file mode (needed to avoid read-only bit)
            shutil.copyfile(source, destination, follow_symlinks=True)
        else:
            # Preserves file mode (needed to copy executable bit)
            shutil.copy(source, destination, follow_symlinks=True)
        return 1
    return 0


def add_system_dlls(dlls, target_dir):
    """
    Copy any required dlls required by the c-extension module and not already
    provided by python. They will end up in the wheel next to the c-extension
    module which will guarentee they are available at runtime.
    """
    for dll in dlls:
        # Installing Visual Studio will copy the runtime dlls to system32
        src = os.path.join(r"c:\Windows\system32", dll)
        assert os.path.exists(src)
        shutil.copy(src, target_dir)


def pip_run(build_ext):
    if SKIP_BAZEL_BUILD:
        build(False, False, False)
    else:
        build(True, BUILD_JAVA, True)

    if setup_spec.type == SetupType.RAY:
        setup_spec.files_to_include += ray_files

        thirdparty_dir = os.path.join(ROOT_DIR, THIRDPARTY_SUBDIR)
        setup_spec.files_to_include += _walk_thirdparty_dir(thirdparty_dir)

        runtime_env_agent_thirdparty_dir = os.path.join(
            ROOT_DIR, RUNTIME_ENV_AGENT_THIRDPARTY_SUBDIR
        )
        setup_spec.files_to_include += _walk_thirdparty_dir(
            runtime_env_agent_thirdparty_dir
        )

        # Copy over the autogenerated protobuf Python bindings.
        for directory in generated_python_directories:
            for filename in os.listdir(directory):
                if filename[-3:] == ".py":
                    setup_spec.files_to_include.append(
                        os.path.join(directory, filename)
                    )

    copied_files = 0
    for filename in setup_spec.files_to_include:
        copied_files += copy_file(build_ext.build_lib, filename, ROOT_DIR)
    if sys.platform == "win32":
        # _raylet.pyd links to some MSVC runtime DLLS, this one may not be
        # present on a user's machine. While vcruntime140.dll and
        # vcruntime140_1.dll are also required, they are provided by CPython.
        runtime_dlls = ["msvcp140.dll"]
        add_system_dlls(runtime_dlls, os.path.join(build_ext.build_lib, "ray"))
        copied_files += len(runtime_dlls)
    print("# of files copied to {}: {}".format(build_ext.build_lib, copied_files))


def api_main(program, *args):
    parser = argparse.ArgumentParser()
    choices = ["build", "python_versions", "clean", "help"]
    parser.add_argument("command", type=str, choices=choices)
    parser.add_argument(
        "-l",
        "--language",
        default="python,cpp",
        type=str,
        help="A list of languages to build native libraries. "
        'Supported languages include "python" and "java". '
        "If not specified, only the Python library will be built.",
    )
    parsed_args = parser.parse_args(args)

    result = None

    if parsed_args.command == "build":
        kwargs = dict(build_python=False, build_java=False, build_cpp=False)
        for lang in parsed_args.language.split(","):
            if "python" in lang:
                kwargs.update(build_python=True)
            elif "java" in lang:
                kwargs.update(build_java=True)
            elif "cpp" in lang:
                kwargs.update(build_cpp=True)
            else:
                raise ValueError("invalid language: {!r}".format(lang))
        result = build(**kwargs)
    elif parsed_args.command == "python_versions":
        for version in SUPPORTED_PYTHONS:
            # NOTE: On Windows this will print "\r\n" on the command line.
            # Strip it out by piping to tr -d "\r".
            print(".".join(map(str, version)))
    elif parsed_args.command == "clean":

        def onerror(function, path, excinfo):
            nonlocal result
            if excinfo[1].errno != errno.ENOENT:
                msg = excinfo[1].strerror
                logger.error("cannot remove {}: {}".format(path, msg))
                result = 1

        for subdir in CLEANABLE_SUBDIRS:
            shutil.rmtree(os.path.join(ROOT_DIR, subdir), onerror=onerror)
    elif parsed_args.command == "help":
        parser.print_help()
    else:
        raise ValueError("Invalid command: {!r}".format(parsed_args.command))

    return result


if __name__ == "__api__":
    api_main(*sys.argv)

if __name__ == "__main__":
    import setuptools
    import setuptools.command.build_ext

    class build_ext(setuptools.command.build_ext.build_ext):
        def run(self):
            return pip_run(self)

    class BinaryDistribution(setuptools.Distribution):
        def has_ext_modules(self):
            return True


# Ensure no remaining lib files.
build_dir = os.path.join(ROOT_DIR, "build")
if os.path.isdir(build_dir):
    shutil.rmtree(build_dir)

setuptools.setup(
    name=setup_spec.name,
    version=setup_spec.version,
    author="Ray Team",
    author_email="ray-dev@googlegroups.com",
    description=(setup_spec.description),
    long_description=io.open(
        os.path.join(ROOT_DIR, os.path.pardir, "README.rst"), "r", encoding="utf-8"
    ).read(),
    url="https://github.com/ray-project/ray",
    keywords=(
        "ray distributed parallel machine-learning hyperparameter-tuning"
        "reinforcement-learning deep-learning serving python"
    ),
    python_requires=">=3.8",
    classifiers=[
        "Programming Language :: Python :: 3.8",
        "Programming Language :: Python :: 3.9",
        "Programming Language :: Python :: 3.10",
        "Programming Language :: Python :: 3.11",
    ],
    packages=setup_spec.get_packages(),
    cmdclass={"build_ext": build_ext},
    # The BinaryDistribution argument triggers build_ext.
    distclass=BinaryDistribution,
    install_requires=setup_spec.install_requires,
    setup_requires=["cython >= 0.29.32", "wheel"],
    extras_require=setup_spec.extras,
    entry_points={
        "console_scripts": [
            "ray=ray.scripts.scripts:main",
            "rllib=ray.rllib.scripts:cli [rllib]",
            "tune=ray.tune.cli.scripts:cli",
            "serve=ray.serve.scripts:cli",
        ]
    },
    package_data={
        "ray": ["includes/*.pxd", "*.pxd", "data/_internal/logging.yaml"],
    },
    include_package_data=True,
    exclude_package_data={
        # Empty string means "any package".
        # Therefore, exclude BUILD from every package:
        "": ["BUILD"],
    },
    zip_safe=False,
    license="Apache 2.0",
) if __name__ == "__main__" else None<|MERGE_RESOLUTION|>--- conflicted
+++ resolved
@@ -237,13 +237,8 @@
         ],
         "default": [
             # If adding dependencies necessary to launch the dashboard api server,
-<<<<<<< HEAD
             # please add it to dashboard/optional_deps.py as well.
             "aiohttp >= 3.7",
-=======
-            # please add it to python/ray/dashboard/optional_deps.py as well.
-            "aiohttp >= 3.7,<3.10.0",
->>>>>>> 1a02e3c9
             "aiohttp_cors",
             "colorful",
             "py-spy >= 0.2.0",
