--- conflicted
+++ resolved
@@ -104,15 +104,10 @@
 # also update the matching section of requirements/requirements.txt
 # in this directory
 extras = {
-<<<<<<< HEAD
-    "default": ["colorful", "py-spy >= 0.2.0"],
-=======
     "default": [
         "colorful",  # noqa
         "py-spy >= 0.2.0",  # noqa
-        "gpustat"  # noqa
     ],
->>>>>>> bacf8990
     "serve": ["uvicorn", "requests", "starlette", "fastapi"],
     "tune": ["pandas", "tabulate", "tensorboardX>=1.9"],
     "k8s": ["kubernetes"],
