--- conflicted
+++ resolved
@@ -70,11 +70,7 @@
         "pyyaml", "gym[atari]", "opencv-python-headless", "lz4", "scipy"
     ],
     "debug": ["psutil", "setproctitle", "py-spy"],
-<<<<<<< HEAD
-    "serve": ["starlette", "uvicorn"]
-=======
     "dashboard": ["psutil", "aiohttp"],
->>>>>>> 28a8fc3f
 }
 
 
