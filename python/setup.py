import argparse
import errno
import glob
import io
import logging
import os
import re
import shutil
import subprocess
import sys
import tarfile
import tempfile
import zipfile

from itertools import chain
from itertools import takewhile

import urllib.error
import urllib.parse
import urllib.request

logger = logging.getLogger(__name__)

# Ideally, we could include these files by putting them in a
# MANIFEST.in or using the package_data argument to setup, but the
# MANIFEST.in gets applied at the very beginning when setup.py runs
# before these files have been created, so we have to move the files
# manually.

SUPPORTED_PYTHONS = [(3, 6), (3, 7), (3, 8)]
SUPPORTED_BAZEL = (3, 2, 0)

ROOT_DIR = os.path.dirname(__file__)
BUILD_JAVA = os.getenv("RAY_INSTALL_JAVA") == "1"

PICKLE5_SUBDIR = os.path.join("ray", "pickle5_files")
THIRDPARTY_SUBDIR = os.path.join("ray", "thirdparty_files")

CLEANABLE_SUBDIRS = [PICKLE5_SUBDIR, THIRDPARTY_SUBDIR]

exe_suffix = ".exe" if sys.platform == "win32" else ""

# .pyd is the extension Python requires on Windows for shared libraries.
# https://docs.python.org/3/faq/windows.html#is-a-pyd-file-the-same-as-a-dll
pyd_suffix = ".pyd" if sys.platform == "win32" else ".so"

pickle5_url = ("https://github.com/pitrou/pickle5-backport/archive/"
               "c0c1a158f59366696161e0dffdd10cfe17601372.tar.gz")

# NOTE: The lists below must be kept in sync with ray/BUILD.bazel.
ray_files = [
    "ray/core/src/ray/thirdparty/redis/src/redis-server" + exe_suffix,
    "ray/core/src/ray/gcs/redis_module/libray_redis_module.so",
    "ray/core/src/plasma/plasma_store_server" + exe_suffix,
    "ray/_raylet" + pyd_suffix,
    "ray/core/src/ray/gcs/gcs_server" + exe_suffix,
    "ray/core/src/ray/raylet/raylet" + exe_suffix,
    "ray/streaming/_streaming.so",
]

if BUILD_JAVA or os.path.exists(
        os.path.join(ROOT_DIR, "ray/jars/ray_dist.jar")):
    ray_files.append("ray/jars/ray_dist.jar")

# These are the directories where automatically generated Python protobuf
# bindings are created.
generated_python_directories = [
    "ray/core/generated",
    "ray/streaming/generated",
]

ray_files.append("ray/nightly-wheels.yaml")

# Autoscaler files.
ray_files += [
    "ray/autoscaler/aws/defaults.yaml",
    "ray/autoscaler/azure/defaults.yaml",
    "ray/autoscaler/_private/azure/azure-vm-template.json",
    "ray/autoscaler/_private/azure/azure-config-template.json",
    "ray/autoscaler/gcp/defaults.yaml",
    "ray/autoscaler/local/defaults.yaml",
    "ray/autoscaler/kubernetes/defaults.yaml",
    "ray/autoscaler/_private/kubernetes/kubectl-rsync.sh",
    "ray/autoscaler/staroid/defaults.yaml",
    "ray/autoscaler/ray-schema.json",
]

# Dashboard files.
ray_files += [
    os.path.join(dirpath, filename) for dirpath, dirnames, filenames in
    os.walk("ray/new_dashboard/client/build") for filename in filenames
]

# If you're adding dependencies for ray extras, please
# also update the matching section of requirements/requirements.txt
# in this directory
extras = {
<<<<<<< HEAD
    "serve": ["uvicorn", "requests", "pydantic<1.7", "starlette", "fastapi"],
=======
    "full": ["colorful"],
    "serve": ["uvicorn", "flask", "requests", "pydantic<1.7", "starlette"],
>>>>>>> c1c96496
    "tune": ["pandas", "tabulate", "tensorboardX"],
    "k8s": ["kubernetes"]
}

extras["rllib"] = extras["tune"] + [
    "atari_py",
    "dm_tree",
    "gym[atari]",
    "lz4",
    "opencv-python-headless<=4.3.0.36",
    "pyyaml",
    "scipy",
]

extras["all"] = list(set(chain.from_iterable(extras.values())))

# These are the main dependencies for users of ray. This list
# should be carefully curated. If you change it, please reflect
# the change in the matching section of requirements/requirements.txt
install_requires = [
    # TODO(alex) Pin the version once this PR is
    # included in the stable release.
    # https://github.com/aio-libs/aiohttp/pull/4556#issuecomment-679228562
    "aiohttp",
    "aiohttp_cors",
    "aioredis",
    "click >= 7.0",
    "colorama",
    "dataclasses; python_version < '3.7'",
    "filelock",
    "gpustat",
    "grpcio >= 1.28.1",
    "jsonschema",
    "msgpack >= 1.0.0, < 2.0.0",
    "numpy >= 1.16",
    "protobuf >= 3.15.3",
    "py-spy >= 0.2.0",
    "pyyaml",
    "requests",
    "redis >= 3.5.0",
    "opencensus",
    "prometheus_client >= 0.7.1",
]


def is_native_windows_or_msys():
    """Check to see if we are running on native Windows,
    but NOT WSL (which is seen as Linux)."""
    return sys.platform == "msys" or sys.platform == "win32"


def is_invalid_windows_platform():
    # 'GCC' check is how you detect MinGW:
    # https://github.com/msys2/MINGW-packages/blob/abd06ca92d876b9db05dd65f27d71c4ebe2673a9/mingw-w64-python2/0410-MINGW-build-extensions-with-GCC.patch#L53
    platform = sys.platform
    ver = sys.version
    return platform == "msys" or (platform == "win32" and ver and "GCC" in ver)


# Calls Bazel in PATH, falling back to the standard user installatation path
# (~/.bazel/bin/bazel) if it isn't found.
def bazel_invoke(invoker, cmdline, *args, **kwargs):
    home = os.path.expanduser("~")
    first_candidate = os.getenv("BAZEL_PATH", "bazel")
    candidates = [first_candidate]
    if sys.platform == "win32":
        mingw_dir = os.getenv("MINGW_DIR")
        if mingw_dir:
            candidates.append(mingw_dir + "/bin/bazel.exe")
    else:
        candidates.append(os.path.join(home, ".bazel", "bin", "bazel"))
    result = None
    for i, cmd in enumerate(candidates):
        try:
            result = invoker([cmd] + cmdline, *args, **kwargs)
            break
        except IOError:
            if i >= len(candidates) - 1:
                raise
    return result


def download(url):
    try:
        result = urllib.request.urlopen(url).read()
    except urllib.error.URLError:
        # This fallback is necessary on Python 3.5 on macOS due to TLS 1.2.
        curl_args = ["curl", "-s", "-L", "-f", "-o", "-", url]
        result = subprocess.check_output(curl_args)
    return result


# Installs pickle5-backport into the local subdirectory.
def download_pickle5(pickle5_dir):
    pickle5_file = urllib.parse.unquote(
        urllib.parse.urlparse(pickle5_url).path)
    pickle5_name = re.sub("\\.tar\\.gz$", ".tgz", pickle5_file, flags=re.I)
    url_path_parts = os.path.splitext(pickle5_name)[0].split("/")
    (project, commit) = (url_path_parts[2], url_path_parts[4])
    pickle5_archive = download(pickle5_url)
    with tempfile.TemporaryDirectory() as work_dir:
        tf = tarfile.open(None, "r", io.BytesIO(pickle5_archive))
        try:
            tf.extractall(work_dir)
        finally:
            tf.close()
        src_dir = os.path.join(work_dir, project + "-" + commit)
        args = [sys.executable, "setup.py", "-q", "bdist_wheel"]
        subprocess.check_call(args, cwd=src_dir)
        for wheel in glob.glob(os.path.join(src_dir, "dist", "*.whl")):
            wzf = zipfile.ZipFile(wheel, "r")
            try:
                wzf.extractall(pickle5_dir)
            finally:
                wzf.close()


def build(build_python, build_java):
    if tuple(sys.version_info[:2]) not in SUPPORTED_PYTHONS:
        msg = ("Detected Python version {}, which is not supported. "
               "Only Python {} are supported.").format(
                   ".".join(map(str, sys.version_info[:2])),
                   ", ".join(".".join(map(str, v)) for v in SUPPORTED_PYTHONS))
        raise RuntimeError(msg)

    if is_invalid_windows_platform():
        msg = ("Please use official native CPython on Windows,"
               " not Cygwin/MSYS/MSYS2/MinGW/etc.\n" +
               "Detected: {}\n  at: {!r}".format(sys.version, sys.executable))
        raise OSError(msg)

    bazel_env = dict(os.environ, PYTHON3_BIN_PATH=sys.executable)

    if is_native_windows_or_msys():
        SHELL = bazel_env.get("SHELL")
        if SHELL:
            bazel_env.setdefault("BAZEL_SH", os.path.normpath(SHELL))
        BAZEL_SH = bazel_env["BAZEL_SH"]
        SYSTEMROOT = os.getenv("SystemRoot")
        wsl_bash = os.path.join(SYSTEMROOT, "System32", "bash.exe")
        if (not BAZEL_SH) and SYSTEMROOT and os.path.isfile(wsl_bash):
            msg = ("You appear to have Bash from WSL,"
                   " which Bazel may invoke unexpectedly. "
                   "To avoid potential problems,"
                   " please explicitly set the {name!r}"
                   " environment variable for Bazel.").format(name="BAZEL_SH")
            raise RuntimeError(msg)

    # Check if the current Python already has pickle5 (either comes with newer
    # Python versions, or has been installed by us before).
    pickle5 = None
    if sys.version_info >= (3, 8, 2):
        import pickle as pickle5
    else:
        try:
            import pickle5
        except ImportError:
            pass
    if not pickle5:
        download_pickle5(os.path.join(ROOT_DIR, PICKLE5_SUBDIR))

    # Note: We are passing in sys.executable so that we use the same
    # version of Python to build packages inside the build.sh script. Note
    # that certain flags will not be passed along such as --user or sudo.
    # TODO(rkn): Fix this.
    if not os.getenv("SKIP_THIRDPARTY_INSTALL"):
        pip_packages = ["psutil", "setproctitle==1.1.10"]
        subprocess.check_call(
            [
                sys.executable, "-m", "pip", "install", "-q",
                "--target=" + os.path.join(ROOT_DIR, THIRDPARTY_SUBDIR)
            ] + pip_packages,
            env=dict(os.environ, CC="gcc"))

    version_info = bazel_invoke(subprocess.check_output, ["--version"])
    bazel_version_str = version_info.rstrip().decode("utf-8").split(" ", 1)[1]
    bazel_version_split = bazel_version_str.split(".")
    bazel_version_digits = [
        "".join(takewhile(str.isdigit, s)) for s in bazel_version_split
    ]
    bazel_version = tuple(map(int, bazel_version_digits))
    if bazel_version < SUPPORTED_BAZEL:
        logger.warning("Expected Bazel version {} but found {}".format(
            ".".join(map(str, SUPPORTED_BAZEL)), bazel_version_str))

    bazel_targets = []
    bazel_targets += ["//:ray_pkg"] if build_python else []
    bazel_targets += ["//java:ray_java_pkg"] if build_java else []
    return bazel_invoke(
        subprocess.check_call,
        ["build", "--verbose_failures", "--"] + bazel_targets,
        env=bazel_env)


def walk_directory(directory):
    file_list = []
    for (root, dirs, filenames) in os.walk(directory):
        for name in filenames:
            file_list.append(os.path.join(root, name))
    return file_list


def move_file(target_dir, filename):
    # TODO(rkn): This feels very brittle. It may not handle all cases. See
    # https://github.com/apache/arrow/blob/master/python/setup.py for an
    # example.
    source = filename
    destination = os.path.join(target_dir, filename)
    # Create the target directory if it doesn't already exist.
    os.makedirs(os.path.dirname(destination), exist_ok=True)
    if not os.path.exists(destination):
        print("Copying {} to {}.".format(source, destination))
        if sys.platform == "win32":
            # Does not preserve file mode (needed to avoid read-only bit)
            shutil.copyfile(source, destination, follow_symlinks=True)
        else:
            # Preserves file mode (needed to copy executable bit)
            shutil.copy(source, destination, follow_symlinks=True)


def find_version(*filepath):
    # Extract version information from filepath
    with open(os.path.join(ROOT_DIR, *filepath)) as fp:
        version_match = re.search(r"^__version__ = ['\"]([^'\"]*)['\"]",
                                  fp.read(), re.M)
        if version_match:
            return version_match.group(1)
        raise RuntimeError("Unable to find version string.")


def pip_run(build_ext):
    build(True, BUILD_JAVA)

    files_to_include = list(ray_files)

    # We also need to install pickle5 along with Ray, so make sure that the
    # relevant non-Python pickle5 files get copied.
    pickle5_dir = os.path.join(ROOT_DIR, PICKLE5_SUBDIR)
    files_to_include += walk_directory(os.path.join(pickle5_dir, "pickle5"))

    thirdparty_dir = os.path.join(ROOT_DIR, THIRDPARTY_SUBDIR)
    files_to_include += walk_directory(thirdparty_dir)

    # Copy over the autogenerated protobuf Python bindings.
    for directory in generated_python_directories:
        for filename in os.listdir(directory):
            if filename[-3:] == ".py":
                files_to_include.append(os.path.join(directory, filename))

    for filename in files_to_include:
        move_file(build_ext.build_lib, filename)


def api_main(program, *args):
    parser = argparse.ArgumentParser()
    choices = ["build", "bazel_version", "python_versions", "clean", "help"]
    parser.add_argument("command", type=str, choices=choices)
    parser.add_argument(
        "-l",
        "--language",
        default="python",
        type=str,
        help="A list of languages to build native libraries. "
        "Supported languages include \"python\" and \"java\". "
        "If not specified, only the Python library will be built.")
    parsed_args = parser.parse_args(args)

    result = None

    if parsed_args.command == "build":
        kwargs = dict(build_python=False, build_java=False)
        for lang in parsed_args.language.split(","):
            if "python" in lang:
                kwargs.update(build_python=True)
            elif "java" in lang:
                kwargs.update(build_java=True)
            else:
                raise ValueError("invalid language: {!r}".format(lang))
        result = build(**kwargs)
    elif parsed_args.command == "bazel_version":
        print(".".join(map(str, SUPPORTED_BAZEL)))
    elif parsed_args.command == "python_versions":
        for version in SUPPORTED_PYTHONS:
            # NOTE: On Windows this will print "\r\n" on the command line.
            # Strip it out by piping to tr -d "\r".
            print(".".join(map(str, version)))
    elif parsed_args.command == "clean":

        def onerror(function, path, excinfo):
            nonlocal result
            if excinfo[1].errno != errno.ENOENT:
                msg = excinfo[1].strerror
                logger.error("cannot remove {}: {}".format(path, msg))
                result = 1

        for subdir in CLEANABLE_SUBDIRS:
            shutil.rmtree(os.path.join(ROOT_DIR, subdir), onerror=onerror)
    elif parsed_args.command == "help":
        parser.print_help()
    else:
        raise ValueError("Invalid command: {!r}".format(parsed_args.command))

    return result


if __name__ == "__api__":
    api_main(*sys.argv)

if __name__ == "__main__":
    import setuptools
    import setuptools.command.build_ext

    class build_ext(setuptools.command.build_ext.build_ext):
        def run(self):
            return pip_run(self)

    class BinaryDistribution(setuptools.Distribution):
        def has_ext_modules(self):
            return True


setuptools.setup(
    name="ray",
    version=find_version("ray", "__init__.py"),
    author="Ray Team",
    author_email="ray-dev@googlegroups.com",
    description=("Ray provides a simple, universal API for building "
                 "distributed applications."),
    long_description=io.open(
        os.path.join(ROOT_DIR, os.path.pardir, "README.rst"),
        "r",
        encoding="utf-8").read(),
    url="https://github.com/ray-project/ray",
    keywords=("ray distributed parallel machine-learning hyperparameter-tuning"
              "reinforcement-learning deep-learning serving python"),
    packages=setuptools.find_packages(),
    cmdclass={"build_ext": build_ext},
    # The BinaryDistribution argument triggers build_ext.
    distclass=BinaryDistribution,
    install_requires=install_requires,
    setup_requires=["cython >= 0.29.14", "wheel"],
    extras_require=extras,
    entry_points={
        "console_scripts": [
            "ray=ray.scripts.scripts:main",
            "rllib=ray.rllib.scripts:cli [rllib]",
            "tune=ray.tune.scripts:cli",
            "ray-operator=ray.ray_operator.operator:main",
            "serve=ray.serve.scripts:cli",
        ]
    },
    include_package_data=True,
    zip_safe=False,
    license="Apache 2.0") if __name__ == "__main__" else None<|MERGE_RESOLUTION|>--- conflicted
+++ resolved
@@ -95,12 +95,8 @@
 # also update the matching section of requirements/requirements.txt
 # in this directory
 extras = {
-<<<<<<< HEAD
-    "serve": ["uvicorn", "requests", "pydantic<1.7", "starlette", "fastapi"],
-=======
     "full": ["colorful"],
-    "serve": ["uvicorn", "flask", "requests", "pydantic<1.7", "starlette"],
->>>>>>> c1c96496
+    "serve": ["uvicorn", "requests", "pydantic", "starlette", "fastapi"],
     "tune": ["pandas", "tabulate", "tensorboardX"],
     "k8s": ["kubernetes"]
 }
