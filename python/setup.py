import errno
import io
import logging
import os
import pathlib
import re
import shlex
import shutil
import subprocess
import sys
import warnings
from enum import Enum
from itertools import chain

# Workaround for setuptools_scm (used on macos) adding junk files
# https://stackoverflow.com/a/61274968/8162137
try:
    import setuptools_scm.integration

    setuptools_scm.integration.find_files = lambda _: []
except ImportError:
    pass

logger = logging.getLogger(__name__)

SUPPORTED_PYTHONS = [(3, 9), (3, 10), (3, 11), (3, 12), (3, 13)]
# When the bazel version is updated, make sure to update it
# in WORKSPACE file as well.

ROOT_DIR = os.path.dirname(__file__)
BUILD_CORE = os.getenv("RAY_BUILD_CORE", "1") == "1"
BUILD_JAVA = os.getenv("RAY_INSTALL_JAVA", "0") == "1"
BUILD_CPP = os.getenv("RAY_DISABLE_EXTRA_CPP") != "1"
BUILD_REDIS = os.getenv("RAY_BUILD_REDIS", "1") == "1"
SKIP_BAZEL_BUILD = os.getenv("SKIP_BAZEL_BUILD") == "1"
BAZEL_ARGS = os.getenv("BAZEL_ARGS")
BAZEL_LIMIT_CPUS = os.getenv("BAZEL_LIMIT_CPUS")

THIRDPARTY_SUBDIR = os.path.join("ray", "thirdparty_files")
RUNTIME_ENV_AGENT_THIRDPARTY_SUBDIR = os.path.join(
    "ray", "_private", "runtime_env", "agent", "thirdparty_files"
)
DEPS_ONLY_VERSION = "100.0.0.dev0"
# In automated builds, we do a few adjustments before building. For instance,
# the bazel environment is set up slightly differently, and symlinks are
# replaced with junctions in Windows. This variable is set in our conda-forge
# feedstock.
is_conda_forge_build = bool(int(os.environ.get("IS_AUTOMATED_BUILD", "0")))

exe_suffix = ".exe" if sys.platform == "win32" else ""

# .pyd is the extension Python requires on Windows for shared libraries.
# https://docs.python.org/3/faq/windows.html#is-a-pyd-file-the-same-as-a-dll
pyd_suffix = ".pyd" if sys.platform == "win32" else ".so"


def find_version(*filepath):
    # Extract version information from filepath
    with open(os.path.join(ROOT_DIR, *filepath)) as fp:
        version_match = re.search(r"^version = ['\"]([^'\"]*)['\"]", fp.read(), re.M)
        if version_match:
            return version_match.group(1)
        raise RuntimeError("Unable to find version string.")


class SetupType(Enum):
    RAY = 1
    RAY_CPP = 2


class BuildType(Enum):
    DEFAULT = 1
    DEBUG = 2
    ASAN = 3
    TSAN = 4
    DEPS_ONLY = 5


class SetupSpec:
    def __init__(
        self, type: SetupType, name: str, description: str, build_type: BuildType
    ):
        self.type: SetupType = type
        self.name: str = name
        version = find_version("ray", "_version.py")
        # add .dbg suffix if debug mode is on.
        if build_type == BuildType.DEBUG:
            self.version: str = f"{version}+dbg"
        elif build_type == BuildType.ASAN:
            self.version: str = f"{version}+asan"
        elif build_type == BuildType.TSAN:
            self.version: str = f"{version}+tsan"
        elif build_type == BuildType.DEPS_ONLY:
            self.version: str = DEPS_ONLY_VERSION
        else:
            self.version = version
        self.description: str = description
        self.build_type: BuildType = build_type
        self.files_to_include: list = []
        self.install_requires: list = []
        self.extras: dict = {}

    def get_packages(self):
        if self.type == SetupType.RAY and self.build_type != BuildType.DEPS_ONLY:
            return setuptools.find_packages(exclude=("tests", "*.tests", "*.tests.*"))
        else:
            return []


build_type = os.getenv("RAY_DEBUG_BUILD")
if build_type == "debug":
    BUILD_TYPE = BuildType.DEBUG
elif build_type == "asan":
    BUILD_TYPE = BuildType.ASAN
elif build_type == "tsan":
    BUILD_TYPE = BuildType.TSAN
elif build_type == "deps-only":
    BUILD_TYPE = BuildType.DEPS_ONLY
else:
    BUILD_TYPE = BuildType.DEFAULT

if os.getenv("RAY_INSTALL_CPP") == "1":
    # "ray-cpp" wheel package.
    setup_spec = SetupSpec(
        SetupType.RAY_CPP,
        "ray-cpp",
        "A subpackage of Ray which provides the Ray C++ API.",
        BUILD_TYPE,
    )
else:
    # "ray" primary wheel package.
    setup_spec = SetupSpec(
        SetupType.RAY,
        "ray",
        "Ray provides a simple, "
        "universal API for building distributed applications.",
        BUILD_TYPE,
    )
    RAY_EXTRA_CPP = True
    # Disable extra cpp for the development versions.
    if "dev" in setup_spec.version or not BUILD_CPP:
        RAY_EXTRA_CPP = False

# Ideally, we could include these files by putting them in a
# MANIFEST.in or using the package_data argument to setup, but the
# MANIFEST.in gets applied at the very beginning when setup.py runs
# before these files have been created, so we have to move the files
# manually.

# NOTE: The lists below must be kept in sync with ray/BUILD.bazel.
ray_files = [
    "ray/_raylet" + pyd_suffix,
    "ray/core/src/ray/gcs/gcs_server" + exe_suffix,
    "ray/core/src/ray/raylet/raylet" + exe_suffix,
]

if sys.platform == "linux":
    ray_files.append("ray/core/libjemalloc.so")

if BUILD_JAVA or os.path.exists(os.path.join(ROOT_DIR, "ray/jars/ray_dist.jar")):
    ray_files.append("ray/jars/ray_dist.jar")

if setup_spec.type == SetupType.RAY_CPP:
    setup_spec.files_to_include += ["ray/cpp/default_worker" + exe_suffix]
    # C++ API library and project template files.
    setup_spec.files_to_include += [
        os.path.join(dirpath, filename)
        for dirpath, dirnames, filenames in os.walk("ray/cpp")
        for filename in filenames
    ]

# These are the directories where automatically generated Python protobuf
# bindings are created.
generated_python_directories = [
    "ray/core/generated",
    "ray/serve/generated",
]

ray_files.append("ray/nightly-wheels.yaml")

# Autoscaler files.
ray_files += [
    "ray/autoscaler/aws/defaults.yaml",
    "ray/autoscaler/aws/cloudwatch/prometheus.yml",
    "ray/autoscaler/aws/cloudwatch/ray_prometheus_waiter.sh",
    "ray/autoscaler/azure/defaults.yaml",
    "ray/autoscaler/spark/defaults.yaml",
    "ray/autoscaler/_private/readonly/defaults.yaml",
    "ray/autoscaler/_private/_azure/azure-vm-template.json",
    "ray/autoscaler/_private/_azure/azure-config-template.json",
    "ray/autoscaler/gcp/defaults.yaml",
    "ray/autoscaler/local/defaults.yaml",
    "ray/autoscaler/vsphere/defaults.yaml",
    "ray/autoscaler/ray-schema.json",
]

# Dashboard files.
ray_files += [
    os.path.join(dirpath, filename)
    for dirpath, dirnames, filenames in os.walk("ray/dashboard/client/build")
    for filename in filenames
]

# Dashboard metrics files.
ray_files += [
    os.path.join(dirpath, filename)
    for dirpath, dirnames, filenames in os.walk("ray/dashboard/modules/metrics/export")
    for filename in filenames
]
ray_files += [
    os.path.join(dirpath, filename)
    for dirpath, dirnames, filenames in os.walk(
        "ray/dashboard/modules/metrics/dashboards"
    )
    for filename in filenames
    if filename.endswith(".json")
]

# html templates for notebook integration
ray_files += [
    p.as_posix() for p in pathlib.Path("ray/widgets/templates/").glob("*.html.j2")
]

# If you're adding dependencies for ray extras, please
# also update the matching section of requirements/requirements.txt
# in this directory
if setup_spec.type == SetupType.RAY:
    pandas_dep = "pandas >= 1.3"
    numpy_dep = "numpy >= 1.20"
    pyarrow_deps = [
        "pyarrow >= 9.0.0",
    ]
    pydantic_dep = "pydantic!=2.0.*,!=2.1.*,!=2.2.*,!=2.3.*,!=2.4.*,<3"
    setup_spec.extras = {
        "cgraph": [
<<<<<<< HEAD
            "cupy-cuda12x; sys_platform != 'darwin' and python_version <= '3.12'",
            "cupy-cuda12x>=13.4.0; sys_platform != 'darwin' and python_version >'3.12'",
=======
            "cupy-cuda12x>=13.4.0; sys_platform != 'darwin'",
>>>>>>> 6ff2587b
        ],
        "client": [
            # The Ray client needs a specific range of gRPC to work:
            # Tracking issues: https://github.com/grpc/grpc/issues/33714
            "grpcio != 1.56.0; sys_platform == 'darwin'",
            "grpcio",
        ],
        "data": [
            numpy_dep,
            pandas_dep,
            *pyarrow_deps,
            "fsspec",
        ],
        "default": [
            # If adding dependencies necessary to launch the dashboard api server,
            # please add it to python/ray/dashboard/optional_deps.py as well.
            "aiohttp >= 3.7",
            "aiohttp_cors",
            "colorful",
            "py-spy >= 0.2.0; python_version < '3.12'",  # noqa:E501
            "py-spy >= 0.4.0; python_version >= '3.12'",  # noqa:E501
            "requests",
            "grpcio >= 1.32.0; python_version < '3.10'",  # noqa:E501
            "grpcio >= 1.42.0; python_version >= '3.10'",  # noqa:E501
            "opencensus",
            "opentelemetry-sdk >= 1.30.0",
            "opentelemetry-exporter-prometheus",
            "opentelemetry-proto",
            pydantic_dep,
            "prometheus_client >= 0.7.1",
            "smart_open",
            "virtualenv >=20.0.24, !=20.21.1",  # For pip runtime env.
        ],
        "observability": [
            "memray; sys_platform != 'win32'",
        ],
        "serve": [
            "uvicorn[standard]",
            "requests",
            "starlette",
            "fastapi",
            "watchfiles",
        ],
        "tune": [
            "pandas",
            # TODO: Remove pydantic dependency from tune once tune doesn't import train
            pydantic_dep,
            "tensorboardX>=1.9",
            "requests",
            *pyarrow_deps,
            "fsspec",
        ],
    }

    # Both "adag" and "cgraph" are for Compiled Graphs.
    # "adag" is deprecated and will be removed in the future.
    setup_spec.extras["adag"] = list(setup_spec.extras["cgraph"])

    # Ray Serve depends on the Ray dashboard components.
    setup_spec.extras["serve"] = list(
        set(setup_spec.extras["serve"] + setup_spec.extras["default"])
    )

    # Ensure gRPC library exists for Ray Serve gRPC support.
    setup_spec.extras["serve-grpc"] = list(
        set(
            setup_spec.extras["serve"]
            + [
                "grpcio >= 1.32.0; python_version < '3.10'",  # noqa:E501
                "grpcio >= 1.42.0; python_version >= '3.10'",  # noqa:E501
                "pyOpenSSL",
            ]
        )
    )

    # This is required for supporting the asynchronous inference, allowing the ray serve applications to
    # allow asynchronously execute their code, via the use of celery task processor.
    setup_spec.extras["serve-async-inference"] = list(
        set(
            setup_spec.extras["serve"]
            + [
                "celery",
            ]
        )
    )

    if RAY_EXTRA_CPP:
        setup_spec.extras["cpp"] = ["ray-cpp==" + setup_spec.version]

    setup_spec.extras["rllib"] = setup_spec.extras["tune"] + [
        "dm_tree",
        "gymnasium==1.1.1",
        "lz4",
        "ormsgpack==1.7.0",
        "pyyaml",
        "scipy",
    ]

    setup_spec.extras["train"] = setup_spec.extras["tune"] + [pydantic_dep]

    # Ray AI Runtime should encompass Data, Tune, and Serve.
    setup_spec.extras["air"] = list(
        set(
            setup_spec.extras["tune"]
            + setup_spec.extras["data"]
            + setup_spec.extras["train"]
            + setup_spec.extras["serve"]
        )
    )

    # NOTE: While we keep ray[all] for compatibility, you probably
    # shouldn't use it because it contains too many dependencies
    # and no deployment needs all of them. Instead you should list
    # the extras you actually need, see
    # https://docs.ray.io/en/latest/ray-overview/installation.html#from-wheels
    #
    # "all" will not include "cpp" anymore. It is a big depedendency
    # that most people do not need.
    #
    # Instead, when cpp is supported, we add a "all-cpp".
    setup_spec.extras["all"] = list(
        set(
            chain.from_iterable([v for k, v in setup_spec.extras.items() if k != "cpp"])
        )
    )
    if RAY_EXTRA_CPP:
        setup_spec.extras["all-cpp"] = list(
            set(setup_spec.extras["all"] + setup_spec.extras["cpp"])
        )

    # "llm" is not included in all, by design. vllm's dependency set is very
    # large and specific, will likely run into dependency conflicts with other
    # ML libraries. As a result, it is an "extra-extra" that is not part
    # ray[all].
    #
    # ray[llm] depends on ray[data].
    #
    # Keep this in sync with python/requirements/llm/llm-requirements.txt
    #
    setup_spec.extras["llm"] = list(
        set(
            [
                "vllm[audio]>=0.11.0",
                "nixl>=0.6.1",
                "jsonref>=1.1.0",
                "jsonschema",
                "ninja",
                # async-timeout is a backport of asyncio.timeout for python < 3.11
                "async-timeout; python_version < '3.11'",
                "typer",
                "meson",
                "pybind11",
                "hf_transfer",
            ]
            + setup_spec.extras["data"]
            + setup_spec.extras["serve"]
        )
    )

# These are the main dependencies for users of ray. This list
# should be carefully curated. If you change it, please reflect
# the change in the matching section of requirements/requirements.txt
#
# NOTE: if you add any unbounded dependency, please also update
# install-core-prerelease-dependencies.sh so we can test
# new releases candidates.
if setup_spec.type == SetupType.RAY:
    setup_spec.install_requires = [
        "click>=7.0",
        "filelock",
        "jsonschema",
        "msgpack >= 1.0.0, < 2.0.0",
        "packaging",
        "protobuf>=3.20.3",
        "pyyaml",
        "requests",
    ]


def is_native_windows_or_msys():
    """Check to see if we are running on native Windows,
    but NOT WSL (which is seen as Linux)."""
    return sys.platform == "msys" or sys.platform == "win32"


def is_invalid_windows_platform():
    # 'GCC' check is how you detect MinGW:
    # https://github.com/msys2/MINGW-packages/blob/abd06ca92d876b9db05dd65f27d71c4ebe2673a9/mingw-w64-python2/0410-MINGW-build-extensions-with-GCC.patch#L53
    platform = sys.platform
    ver = sys.version
    return platform == "msys" or (platform == "win32" and ver and "GCC" in ver)


def _find_bazel_bin():
    candidates = []

    # User specified bazel location.
    bazel_path = os.getenv("BAZEL_PATH")
    if bazel_path:
        candidates.append(bazel_path)

    # Default bazel locations; prefers bazelisk.
    candidates.extend(["bazelisk", "bazel"])

    if sys.platform == "win32":
        mingw_dir = os.getenv("MINGW_DIR")
        if mingw_dir:
            candidates.append(os.path.join(mingw_dir, "bin", "bazel.exe"))
    else:
        home_dir = os.path.expanduser("~")
        candidates.append(os.path.join(home_dir, "bin", "bazel"))

    for bazel in candidates:
        bazel_bin = shutil.which(bazel)
        if bazel_bin:
            return bazel_bin

    raise RuntimeError("Cannot find bazel in PATH")


def patch_isdir():
    """
    Python on Windows is having hard times at telling if a symlink is
    a directory - it can "guess" wrong at times, which bites when
    finding packages. Replace with a fixed version which unwraps links first.
    """
    orig_isdir = os.path.isdir

    def fixed_isdir(path):
        while os.path.islink(path):
            try:
                link = os.readlink(path)
            except OSError:
                break
            path = os.path.abspath(os.path.join(os.path.dirname(path), link))
        return orig_isdir(path)

    os.path.isdir = fixed_isdir


def replace_symlinks_with_junctions():
    """
    Per default Windows requires admin access to create symlinks, while
    junctions (which behave similarly) can be created by users.

    This function replaces symlinks (which might be broken when checked
    out without admin rights) with junctions so Ray can be built both
    with and without admin access.
    """
    assert is_native_windows_or_msys()

    # Update this list if new symlinks are introduced to the source tree
    _LINKS = {
        r"ray\rllib": "../../rllib",
    }
    root_dir = os.path.dirname(__file__)
    for link, default in _LINKS.items():
        path = os.path.join(root_dir, link)
        try:
            out = subprocess.check_output(
                "DIR /A:LD /B", shell=True, cwd=os.path.dirname(path)
            )
        except subprocess.CalledProcessError:
            out = b""
        if os.path.basename(path) in out.decode("utf8").splitlines():
            logger.info(f"'{link}' is already converted to junction point")
        else:
            logger.info(f"Converting '{link}' to junction point...")
            if os.path.isfile(path):
                with open(path) as inp:
                    target = inp.read()
                os.unlink(path)
            elif os.path.isdir(path):
                target = default
                try:
                    # unlink() works on links as well as on regular files,
                    # and links to directories are considered directories now
                    os.unlink(path)
                except OSError as err:
                    # On Windows attempt to unlink a regular directory results
                    # in a PermissionError with errno set to errno.EACCES.
                    if err.errno != errno.EACCES:
                        raise
                    # For regular directories deletion is done with rmdir call.
                    os.rmdir(path)
            else:
                raise ValueError(f"Unexpected type of entry: '{path}'")
            target = os.path.abspath(os.path.join(os.path.dirname(path), target))
            logger.info("Setting {} -> {}".format(link, target))
            subprocess.check_call(
                f'MKLINK /J "{os.path.basename(link)}" "{target}"',
                shell=True,
                cwd=os.path.dirname(path),
            )


if is_conda_forge_build and is_native_windows_or_msys():
    # Automated replacements should only happen in automatic build
    # contexts for now
    patch_isdir()
    replace_symlinks_with_junctions()


def build(build_python, build_java, build_cpp, build_redis):
    if tuple(sys.version_info[:2]) not in SUPPORTED_PYTHONS:
        msg = (
            "Detected Python version {}, which is not supported. "
            "Only Python {} are supported."
        ).format(
            ".".join(map(str, sys.version_info[:2])),
            ", ".join(".".join(map(str, v)) for v in SUPPORTED_PYTHONS),
        )
        raise RuntimeError(msg)

    if is_invalid_windows_platform():
        msg = (
            "Please use official native CPython on Windows,"
            " not Cygwin/MSYS/MSYS2/MinGW/etc.\n"
            + "Detected: {}\n  at: {!r}".format(sys.version, sys.executable)
        )
        raise OSError(msg)

    # Vendor thirdparty packages.
    #
    # TODO(ray-core, ray-ci): the version of these vendored packages should be
    # pinned, so that the build is reproducible.
    if not os.getenv("SKIP_THIRDPARTY_INSTALL_CONDA_FORGE"):
        pip_packages = ["psutil", "colorama"]
        subprocess.check_call(
            [
                sys.executable,
                "-m",
                "pip",
                "install",
                "-q",
                "--target=" + os.path.join(ROOT_DIR, THIRDPARTY_SUBDIR),
            ]
            + pip_packages,
            env=dict(os.environ, CC="gcc"),
        )

        # runtime env agent dependenceis
        runtime_env_agent_pip_packages = ["aiohttp"]
        subprocess.check_call(
            [
                sys.executable,
                "-m",
                "pip",
                "install",
                "-q",
                "--target="
                + os.path.join(ROOT_DIR, RUNTIME_ENV_AGENT_THIRDPARTY_SUBDIR),
            ]
            + runtime_env_agent_pip_packages
        )

    bazel_targets = []
    if build_python:
        bazel_targets.append("//:gen_ray_pkg")
    if build_cpp:
        bazel_targets.append("//cpp:gen_ray_cpp_pkg")
    if build_java:
        bazel_targets.append("//java:gen_ray_java_pkg")
    if build_redis:
        bazel_targets.append("//:gen_redis_pkg")

    if not bazel_targets:
        return

    bazel_env = os.environ.copy()
    bazel_env["PYTHON3_BIN_PATH"] = sys.executable

    if is_native_windows_or_msys():
        SHELL = bazel_env.get("SHELL")
        if SHELL:
            bazel_env.setdefault("BAZEL_SH", os.path.normpath(SHELL))
        BAZEL_SH = bazel_env.get("BAZEL_SH", "")
        SYSTEMROOT = os.getenv("SystemRoot")
        wsl_bash = os.path.join(SYSTEMROOT, "System32", "bash.exe")
        if (not BAZEL_SH) and SYSTEMROOT and os.path.isfile(wsl_bash):
            msg = (
                "You appear to have Bash from WSL,"
                " which Bazel may invoke unexpectedly. "
                "To avoid potential problems,"
                " please explicitly set the {name!r}"
                " environment variable for Bazel."
            ).format(name="BAZEL_SH")
            raise RuntimeError(msg)

    bazel_flags = ["--verbose_failures"]
    if BAZEL_ARGS:
        bazel_flags.extend(shlex.split(BAZEL_ARGS))

    if BAZEL_LIMIT_CPUS:
        n = int(BAZEL_LIMIT_CPUS)  # the value must be an int
        bazel_flags.append(f"--local_cpu_resources={n}")
        warnings.warn(
            "Setting BAZEL_LIMIT_CPUS is deprecated and will be removed in a future"
            " version. Please use BAZEL_ARGS instead.",
            FutureWarning,
        )

    if is_conda_forge_build:
        src_dir = os.environ.get("SRC_DIR", False) or os.getcwd()
        src_dir = os.path.abspath(src_dir)
        if is_native_windows_or_msys():
            drive = os.path.splitdrive(src_dir)[0] + "\\"
            root_dir = os.path.join(drive, "bazel-root")
            out_dir = os.path.join(drive, "b-o")
            bazel_flags.append("--enable_runfiles=false")
        else:
            root_dir = os.path.join(src_dir, "..", "bazel-root")
            out_dir = os.path.join(src_dir, "..", "b-o")

        for d in (root_dir, out_dir):
            if not os.path.exists(d):
                os.makedirs(d)

        bazel_precmd_flags = [
            "--output_user_root=" + root_dir,
            "--output_base=" + out_dir,
        ]
    else:
        bazel_precmd_flags = []
        if sys.platform == "win32":
            bazel_precmd_flags = ["--output_user_root=C:/tmp"]

    if setup_spec.build_type == BuildType.DEBUG:
        bazel_flags.append("--config=debug")
    if setup_spec.build_type == BuildType.ASAN:
        bazel_flags.append("--config=asan-build")
    if setup_spec.build_type == BuildType.TSAN:
        bazel_flags.append("--config=tsan")

    bazel_bin = _find_bazel_bin()
    # Build all things first.
    subprocess.check_call(
        [bazel_bin]
        + bazel_precmd_flags
        + ["build"]
        + bazel_flags
        + ["--"]
        + bazel_targets,
        env=bazel_env,
    )
    # Then run the actions.
    for action in bazel_targets:
        subprocess.check_call(
            [bazel_bin] + bazel_precmd_flags + ["run"] + bazel_flags + [action],
            env=bazel_env,
        )


def _walk_thirdparty_dir(directory):
    file_list = []
    for root, dirs, filenames in os.walk(directory):
        # Exclude generated bytecode cache directories and tests directories
        # from vendored packages.
        for exclude_dir in ["__pycache__", "tests"]:
            if exclude_dir in dirs:
                dirs.remove(exclude_dir)
        for name in filenames:
            file_list.append(os.path.join(root, name))
    return file_list


def copy_file(target_dir, filename, rootdir):
    # TODO(rkn): This feels very brittle. It may not handle all cases. See
    # https://github.com/apache/arrow/blob/master/python/setup.py for an
    # example.
    # File names can be absolute paths, e.g. from _walk_thirdparty_dir().
    source = os.path.relpath(filename, rootdir)
    destination = os.path.join(target_dir, source)
    # Create the target directory if it doesn't already exist.
    os.makedirs(os.path.dirname(destination), exist_ok=True)
    if not os.path.exists(destination):
        if sys.platform == "win32":
            # Does not preserve file mode (needed to avoid read-only bit)
            shutil.copyfile(source, destination, follow_symlinks=True)
        else:
            # Preserves file mode (needed to copy executable bit)
            shutil.copy(source, destination, follow_symlinks=True)
        return 1
    return 0


def pip_run(build_ext):
    if SKIP_BAZEL_BUILD or setup_spec.build_type == BuildType.DEPS_ONLY:
        build(False, False, False, False)
    else:
        build(BUILD_CORE, BUILD_JAVA, BUILD_CPP, BUILD_REDIS)

    if setup_spec.type == SetupType.RAY:
        if setup_spec.build_type == BuildType.DEPS_ONLY:
            setup_spec.files_to_include = []
            return
        setup_spec.files_to_include += ray_files

        thirdparty_dir = os.path.join(ROOT_DIR, THIRDPARTY_SUBDIR)
        setup_spec.files_to_include += _walk_thirdparty_dir(thirdparty_dir)

        runtime_env_agent_thirdparty_dir = os.path.join(
            ROOT_DIR, RUNTIME_ENV_AGENT_THIRDPARTY_SUBDIR
        )
        setup_spec.files_to_include += _walk_thirdparty_dir(
            runtime_env_agent_thirdparty_dir
        )

        # Copy over the autogenerated protobuf Python bindings.
        for directory in generated_python_directories:
            for filename in os.listdir(directory):
                if filename[-3:] == ".py":
                    setup_spec.files_to_include.append(
                        os.path.join(directory, filename)
                    )

    copied_files = 0
    for filename in setup_spec.files_to_include:
        copied_files += copy_file(build_ext.build_lib, filename, ROOT_DIR)
    print("# of files copied to {}: {}".format(build_ext.build_lib, copied_files))


if __name__ == "__main__":
    import setuptools
    import setuptools.command.build_ext

    class build_ext(setuptools.command.build_ext.build_ext):
        def run(self):
            return pip_run(self)

    class BinaryDistribution(setuptools.Distribution):
        def has_ext_modules(self):
            return True

    # Ensure no remaining lib files.
    build_dir = os.path.join(ROOT_DIR, "build")
    if os.path.isdir(build_dir):
        shutil.rmtree(build_dir)

    setuptools.setup(
        name=setup_spec.name,
        version=setup_spec.version,
        author="Ray Team",
        author_email="ray-dev@googlegroups.com",
        description=(setup_spec.description),
        long_description=io.open(
            os.path.join(ROOT_DIR, os.path.pardir, "README.rst"), "r", encoding="utf-8"
        ).read(),
        url="https://github.com/ray-project/ray",
        keywords=(
            "ray distributed parallel machine-learning hyperparameter-tuning"
            "reinforcement-learning deep-learning serving python"
        ),
        python_requires=">=3.9",
        classifiers=[
            "Programming Language :: Python :: 3.9",
            "Programming Language :: Python :: 3.10",
            "Programming Language :: Python :: 3.11",
            "Programming Language :: Python :: 3.12",
            "Programming Language :: Python :: 3.13",
        ],
        packages=setup_spec.get_packages(),
        cmdclass={"build_ext": build_ext},
        distclass=(  # Avoid building extensions for deps-only builds.
            BinaryDistribution if setup_spec.build_type != BuildType.DEPS_ONLY else None
        ),
        install_requires=setup_spec.install_requires,
        setup_requires=["cython >= 3.0.12", "pip", "wheel"],
        extras_require=setup_spec.extras,
        entry_points={
            "console_scripts": [
                "ray=ray.scripts.scripts:main",
                "tune=ray.tune.cli.scripts:cli",
                "serve=ray.serve.scripts:cli",
            ]
        },
        package_data={
            "ray": [
                "includes/*.pxd",
                "*.pxd",
                "llm/_internal/serve/config_generator/base_configs/templates/*.yaml",
            ],
        },
        include_package_data=True,
        exclude_package_data={
            # Empty string means "any package".
            # Therefore, exclude BUILD from every package:
            "": ["BUILD", "BUILD.bazel"],
        },
        zip_safe=False,
        license="Apache 2.0",
    )<|MERGE_RESOLUTION|>--- conflicted
+++ resolved
@@ -233,12 +233,7 @@
     pydantic_dep = "pydantic!=2.0.*,!=2.1.*,!=2.2.*,!=2.3.*,!=2.4.*,<3"
     setup_spec.extras = {
         "cgraph": [
-<<<<<<< HEAD
-            "cupy-cuda12x; sys_platform != 'darwin' and python_version <= '3.12'",
-            "cupy-cuda12x>=13.4.0; sys_platform != 'darwin' and python_version >'3.12'",
-=======
             "cupy-cuda12x>=13.4.0; sys_platform != 'darwin'",
->>>>>>> 6ff2587b
         ],
         "client": [
             # The Ray client needs a specific range of gRPC to work:
