import argparse
import errno
import glob
import io
import logging
import os
import re
import shutil
import subprocess
import sys
import tarfile
import tempfile
import zipfile

from itertools import chain
from itertools import takewhile

import urllib.error
import urllib.parse
import urllib.request

logger = logging.getLogger(__name__)

# Ideally, we could include these files by putting them in a
# MANIFEST.in or using the package_data argument to setup, but the
# MANIFEST.in gets applied at the very beginning when setup.py runs
# before these files have been created, so we have to move the files
# manually.

SUPPORTED_PYTHONS = [(3, 6), (3, 7), (3, 8)]
SUPPORTED_BAZEL = (3, 2, 0)

ROOT_DIR = os.path.dirname(__file__)
BUILD_JAVA = os.getenv("RAY_INSTALL_JAVA") == "1"

PICKLE5_SUBDIR = os.path.join("ray", "pickle5_files")
THIRDPARTY_SUBDIR = os.path.join("ray", "thirdparty_files")

CLEANABLE_SUBDIRS = [PICKLE5_SUBDIR, THIRDPARTY_SUBDIR]

exe_suffix = ".exe" if sys.platform == "win32" else ""

# .pyd is the extension Python requires on Windows for shared libraries.
# https://docs.python.org/3/faq/windows.html#is-a-pyd-file-the-same-as-a-dll
pyd_suffix = ".pyd" if sys.platform == "win32" else ".so"

pickle5_url = ("https://github.com/pitrou/pickle5-backport/archive/"
               "c0c1a158f59366696161e0dffdd10cfe17601372.tar.gz")

# NOTE: The lists below must be kept in sync with ray/BUILD.bazel.
ray_files = [
    "ray/core/src/ray/thirdparty/redis/src/redis-server" + exe_suffix,
    "ray/core/src/ray/gcs/redis_module/libray_redis_module.so",
    "ray/core/src/plasma/plasma_store_server" + exe_suffix,
    "ray/_raylet" + pyd_suffix,
    "ray/core/src/ray/gcs/gcs_server" + exe_suffix,
    "ray/core/src/ray/raylet/raylet" + exe_suffix,
    "ray/streaming/_streaming.so",
]

if BUILD_JAVA:
    ray_files.append("ray/jars/ray_dist.jar")

# These are the directories where automatically generated Python protobuf
# bindings are created.
generated_python_directories = [
    "ray/core/generated",
    "ray/streaming/generated",
]

optional_ray_files = ["ray/nightly-wheels.yaml"]

ray_autoscaler_files = [
    "ray/autoscaler/aws/defaults.yaml",
    "ray/autoscaler/azure/defaults.yaml",
    "ray/autoscaler/_private/azure/azure-vm-template.json",
    "ray/autoscaler/_private/azure/azure-config-template.json",
    "ray/autoscaler/gcp/defaults.yaml",
    "ray/autoscaler/local/defaults.yaml",
    "ray/autoscaler/kubernetes/defaults.yaml",
    "ray/autoscaler/kubernetes/kubectl-rsync.sh",
    "ray/autoscaler/staroid/defaults.yaml",
    "ray/autoscaler/ray-schema.json",
]

ray_project_files = [
    "ray/projects/schema.json",
    "ray/projects/templates/cluster_template.yaml",
    "ray/projects/templates/project_template.yaml",
    "ray/projects/templates/requirements.txt",
]

ray_dashboard_files = [
    os.path.join(dirpath, filename) for dirpath, dirnames, filenames in
    os.walk("ray/new_dashboard/client/build") for filename in filenames
]

optional_ray_files += ray_autoscaler_files
optional_ray_files += ray_project_files
optional_ray_files += ray_dashboard_files

# If you're adding dependencies for ray extras, please
# also update the matching section of requirements.txt
# in this directory
extras = {
    "debug": [],
    "serve": [
<<<<<<< HEAD
        "dataclasses; python_version < '3.7'",
        "flask",
        "pydantic",
        "requests",
        "uvicorn",
=======
        "uvicorn", "flask", "requests", "pydantic<1.7",
        "dataclasses; python_version < '3.7'"
>>>>>>> 349c3ec8
    ],
    "tune": [
        "dataclasses; python_version < '3.7'",
        "pandas",
        "tabulate",
        "tensorboardX",
    ]
}

extras["rllib"] = extras["tune"] + [
    "atari_py",
    "dm_tree",
    "gym[atari]",
    "lz4",
    "opencv-python-headless<=4.3.0.36",
    "pyyaml",
    "scipy",
]

extras["streaming"] = []

extras["all"] = list(set(chain.from_iterable(extras.values())))

# These are the main dependencies for users of ray. This list
# should be carefully curated. If you change it, please reflect
# the change in the matching section of requirements.txt
install_requires = [
    # TODO(alex) Pin the version once this PR is
    # included in the stable release.
    # https://github.com/aio-libs/aiohttp/pull/4556#issuecomment-679228562
    "aiohttp",
    "aiohttp_cors",
    "aioredis",
    "click >= 7.0",
    "colorama",
    "colorful",
    "filelock",
    "google",
    "gpustat",
    "grpcio >= 1.28.1",
    "jsonschema",
    "msgpack >= 1.0.0, < 2.0.0",
    "numpy >= 1.16",
    "protobuf >= 3.8.0",
    "py-spy >= 0.2.0",
    "pyyaml",
    "requests",
    "redis >= 3.3.2, < 3.5.0",
    "opencensus",
    "prometheus_client >= 0.7.1",
]


def is_native_windows_or_msys():
    """Check to see if we are running on native Windows,
    but NOT WSL (which is seen as Linux)."""
    return sys.platform == "msys" or sys.platform == "win32"


def is_invalid_windows_platform():
    # 'GCC' check is how you detect MinGW:
    # https://github.com/msys2/MINGW-packages/blob/abd06ca92d876b9db05dd65f27d71c4ebe2673a9/mingw-w64-python2/0410-MINGW-build-extensions-with-GCC.patch#L53
    platform = sys.platform
    ver = sys.version
    return platform == "msys" or (platform == "win32" and ver and "GCC" in ver)


# Calls Bazel in PATH, falling back to the standard user installatation path
# (~/.bazel/bin/bazel) if it isn't found.
def bazel_invoke(invoker, cmdline, *args, **kwargs):
    home = os.path.expanduser("~")
    candidates = ["bazel"]
    if sys.platform == "win32":
        mingw_dir = os.getenv("MINGW_DIR")
        if mingw_dir:
            candidates.append(mingw_dir + "/bin/bazel.exe")
    else:
        candidates.append(os.path.join(home, ".bazel", "bin", "bazel"))
    result = None
    for i, cmd in enumerate(candidates):
        try:
            result = invoker([cmd] + cmdline, *args, **kwargs)
            break
        except IOError:
            if i >= len(candidates) - 1:
                raise
    return result


def download(url):
    try:
        result = urllib.request.urlopen(url).read()
    except urllib.error.URLError:
        # This fallback is necessary on Python 3.5 on macOS due to TLS 1.2.
        curl_args = ["curl", "-s", "-L", "-f", "-o", "-", url]
        result = subprocess.check_output(curl_args)
    return result


# Installs pickle5-backport into the local subdirectory.
def download_pickle5(pickle5_dir):
    pickle5_file = urllib.parse.unquote(
        urllib.parse.urlparse(pickle5_url).path)
    pickle5_name = re.sub("\\.tar\\.gz$", ".tgz", pickle5_file, flags=re.I)
    url_path_parts = os.path.splitext(pickle5_name)[0].split("/")
    (project, commit) = (url_path_parts[2], url_path_parts[4])
    pickle5_archive = download(pickle5_url)
    with tempfile.TemporaryDirectory() as work_dir:
        tf = tarfile.open(None, "r", io.BytesIO(pickle5_archive))
        try:
            tf.extractall(work_dir)
        finally:
            tf.close()
        src_dir = os.path.join(work_dir, project + "-" + commit)
        args = [sys.executable, "setup.py", "-q", "bdist_wheel"]
        subprocess.check_call(args, cwd=src_dir)
        for wheel in glob.glob(os.path.join(src_dir, "dist", "*.whl")):
            wzf = zipfile.ZipFile(wheel, "r")
            try:
                wzf.extractall(pickle5_dir)
            finally:
                wzf.close()


def build(build_python, build_java):
    if tuple(sys.version_info[:2]) not in SUPPORTED_PYTHONS:
        msg = ("Detected Python version {}, which is not supported. "
               "Only Python {} are supported.").format(
                   ".".join(map(str, sys.version_info[:2])),
                   ", ".join(".".join(map(str, v)) for v in SUPPORTED_PYTHONS))
        raise RuntimeError(msg)

    if is_invalid_windows_platform():
        msg = ("Please use official native CPython on Windows,"
               " not Cygwin/MSYS/MSYS2/MinGW/etc.\n" +
               "Detected: {}\n  at: {!r}".format(sys.version, sys.executable))
        raise OSError(msg)

    bazel_env = dict(os.environ, PYTHON3_BIN_PATH=sys.executable)

    if is_native_windows_or_msys():
        SHELL = bazel_env.get("SHELL")
        if SHELL:
            bazel_env.setdefault("BAZEL_SH", os.path.normpath(SHELL))
        BAZEL_SH = bazel_env["BAZEL_SH"]
        SYSTEMROOT = os.getenv("SystemRoot")
        wsl_bash = os.path.join(SYSTEMROOT, "System32", "bash.exe")
        if (not BAZEL_SH) and SYSTEMROOT and os.path.isfile(wsl_bash):
            msg = ("You appear to have Bash from WSL,"
                   " which Bazel may invoke unexpectedly. "
                   "To avoid potential problems,"
                   " please explicitly set the {name!r}"
                   " environment variable for Bazel.").format(name="BAZEL_SH")
            raise RuntimeError(msg)

    # Check if the current Python already has pickle5 (either comes with newer
    # Python versions, or has been installed by us before).
    pickle5 = None
    if sys.version_info >= (3, 8, 2):
        import pickle as pickle5
    else:
        try:
            import pickle5
        except ImportError:
            pass
    if not pickle5:
        download_pickle5(os.path.join(ROOT_DIR, PICKLE5_SUBDIR))

    # Note: We are passing in sys.executable so that we use the same
    # version of Python to build packages inside the build.sh script. Note
    # that certain flags will not be passed along such as --user or sudo.
    # TODO(rkn): Fix this.
    if not os.getenv("SKIP_THIRDPARTY_INSTALL"):
        pip_packages = ["psutil", "setproctitle"]
        subprocess.check_call(
            [
                sys.executable, "-m", "pip", "install", "-q",
                "--target=" + os.path.join(ROOT_DIR, THIRDPARTY_SUBDIR)
            ] + pip_packages,
            env=dict(os.environ, CC="gcc"))

    version_info = bazel_invoke(subprocess.check_output, ["--version"])
    bazel_version_str = version_info.rstrip().decode("utf-8").split(" ", 1)[1]
    bazel_version_split = bazel_version_str.split(".")
    bazel_version_digits = [
        "".join(takewhile(str.isdigit, s)) for s in bazel_version_split
    ]
    bazel_version = tuple(map(int, bazel_version_digits))
    if bazel_version < SUPPORTED_BAZEL:
        logger.warning("Expected Bazel version {} but found {}".format(
            ".".join(map(str, SUPPORTED_BAZEL)), bazel_version_str))

    bazel_targets = []
    bazel_targets += ["//:ray_pkg"] if build_python else []
    bazel_targets += ["//java:ray_java_pkg"] if build_java else []
    return bazel_invoke(
        subprocess.check_call,
        ["build", "--verbose_failures", "--"] + bazel_targets,
        env=bazel_env)


def walk_directory(directory):
    file_list = []
    for (root, dirs, filenames) in os.walk(directory):
        for name in filenames:
            file_list.append(os.path.join(root, name))
    return file_list


def move_file(target_dir, filename):
    # TODO(rkn): This feels very brittle. It may not handle all cases. See
    # https://github.com/apache/arrow/blob/master/python/setup.py for an
    # example.
    source = filename
    destination = os.path.join(target_dir, filename)
    # Create the target directory if it doesn't already exist.
    os.makedirs(os.path.dirname(destination), exist_ok=True)
    if not os.path.exists(destination):
        print("Copying {} to {}.".format(source, destination))
        if sys.platform == "win32":
            # Does not preserve file mode (needed to avoid read-only bit)
            shutil.copyfile(source, destination, follow_symlinks=True)
        else:
            # Preserves file mode (needed to copy executable bit)
            shutil.copy(source, destination, follow_symlinks=True)


def find_version(*filepath):
    # Extract version information from filepath
    with open(os.path.join(ROOT_DIR, *filepath)) as fp:
        version_match = re.search(r"^__version__ = ['\"]([^'\"]*)['\"]",
                                  fp.read(), re.M)
        if version_match:
            return version_match.group(1)
        raise RuntimeError("Unable to find version string.")


def pip_run(build_ext):
    build(True, BUILD_JAVA)

    files_to_include = list(ray_files)

    # We also need to install pickle5 along with Ray, so make sure that the
    # relevant non-Python pickle5 files get copied.
    pickle5_dir = os.path.join(ROOT_DIR, PICKLE5_SUBDIR)
    files_to_include += walk_directory(os.path.join(pickle5_dir, "pickle5"))

    thirdparty_dir = os.path.join(ROOT_DIR, THIRDPARTY_SUBDIR)
    files_to_include += walk_directory(thirdparty_dir)

    # Copy over the autogenerated protobuf Python bindings.
    for directory in generated_python_directories:
        for filename in os.listdir(directory):
            if filename[-3:] == ".py":
                files_to_include.append(os.path.join(directory, filename))

    for filename in files_to_include:
        move_file(build_ext.build_lib, filename)

    # Try to copy over the optional files.
    for filename in optional_ray_files:
        try:
            move_file(build_ext.build_lib, filename)
        except Exception:
            print("Failed to copy optional file {}. This is ok."
                  .format(filename))


def api_main(program, *args):
    parser = argparse.ArgumentParser()
    choices = ["build", "bazel_version", "python_versions", "clean", "help"]
    parser.add_argument("command", type=str, choices=choices)
    parser.add_argument(
        "-l",
        "--language",
        default="python",
        type=str,
        help="A list of languages to build native libraries. "
        "Supported languages include \"python\" and \"java\". "
        "If not specified, only the Python library will be built.")
    parsed_args = parser.parse_args(args)

    result = None

    if parsed_args.command == "build":
        kwargs = dict(build_python=False, build_java=False)
        for lang in parsed_args.language.split(","):
            if "python" in lang:
                kwargs.update(build_python=True)
            elif "java" in lang:
                kwargs.update(build_java=True)
            else:
                raise ValueError("invalid language: {!r}".format(lang))
        result = build(**kwargs)
    elif parsed_args.command == "bazel_version":
        print(".".join(map(str, SUPPORTED_BAZEL)))
    elif parsed_args.command == "python_versions":
        for version in SUPPORTED_PYTHONS:
            # NOTE: On Windows this will print "\r\n" on the command line.
            # Strip it out by piping to tr -d "\r".
            print(".".join(map(str, version)))
    elif parsed_args.command == "clean":

        def onerror(function, path, excinfo):
            nonlocal result
            if excinfo[1].errno != errno.ENOENT:
                msg = excinfo[1].strerror
                logger.error("cannot remove {}: {}".format(path, msg))
                result = 1

        for subdir in CLEANABLE_SUBDIRS:
            shutil.rmtree(os.path.join(ROOT_DIR, subdir), onerror=onerror)
    elif parsed_args.command == "help":
        parser.print_help()
    else:
        raise ValueError("Invalid command: {!r}".format(parsed_args.command))

    return result


if __name__ == "__api__":
    api_main(*sys.argv)

if __name__ == "__main__":
    import setuptools
    import setuptools.command.build_ext

    class build_ext(setuptools.command.build_ext.build_ext):
        def run(self):
            return pip_run(self)

    class BinaryDistribution(setuptools.Distribution):
        def has_ext_modules(self):
            return True


setuptools.setup(
    name="ray",
    version=find_version("ray", "__init__.py"),
    author="Ray Team",
    author_email="ray-dev@googlegroups.com",
    description=("A system for parallel and distributed Python that "
                 "unifies the ML ecosystem."),
    long_description=io.open(
        os.path.join(ROOT_DIR, os.path.pardir, "README.rst"),
        "r",
        encoding="utf-8").read(),
    url="https://github.com/ray-project/ray",
    keywords=("ray distributed parallel machine-learning "
              "reinforcement-learning deep-learning python"),
    packages=setuptools.find_packages(),
    cmdclass={"build_ext": build_ext},
    # The BinaryDistribution argument triggers build_ext.
    distclass=BinaryDistribution,
    install_requires=install_requires,
    setup_requires=["cython >= 0.29.14", "wheel"],
    extras_require=extras,
    entry_points={
        "console_scripts": [
            "ray=ray.scripts.scripts:main",
            "rllib=ray.rllib.scripts:cli [rllib]", "tune=ray.tune.scripts:cli"
        ]
    },
    include_package_data=True,
    zip_safe=False,
    license="Apache 2.0") if __name__ == "__main__" else None<|MERGE_RESOLUTION|>--- conflicted
+++ resolved
@@ -105,16 +105,8 @@
 extras = {
     "debug": [],
     "serve": [
-<<<<<<< HEAD
-        "dataclasses; python_version < '3.7'",
-        "flask",
-        "pydantic",
-        "requests",
-        "uvicorn",
-=======
         "uvicorn", "flask", "requests", "pydantic<1.7",
         "dataclasses; python_version < '3.7'"
->>>>>>> 349c3ec8
     ],
     "tune": [
         "dataclasses; python_version < '3.7'",
