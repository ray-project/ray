import argparse
import errno
import glob
import io
import logging
import os
import re
import shutil
import subprocess
import sys
import tarfile
import tempfile
import zipfile

from itertools import chain
from itertools import takewhile

import urllib.error
import urllib.parse
import urllib.request

logger = logging.getLogger(__name__)

SUPPORTED_PYTHONS = [(3, 6), (3, 7), (3, 8), (3, 9)]
SUPPORTED_BAZEL = (3, 2, 0)

ROOT_DIR = os.path.dirname(__file__)
BUILD_JAVA = os.getenv("RAY_INSTALL_JAVA") == "1"
INSTALL_CPP = os.getenv("RAY_INSTALL_CPP") == "1"

PICKLE5_SUBDIR = os.path.join("ray", "pickle5_files")
THIRDPARTY_SUBDIR = os.path.join("ray", "thirdparty_files")

CLEANABLE_SUBDIRS = [PICKLE5_SUBDIR, THIRDPARTY_SUBDIR]

exe_suffix = ".exe" if sys.platform == "win32" else ""

# .pyd is the extension Python requires on Windows for shared libraries.
# https://docs.python.org/3/faq/windows.html#is-a-pyd-file-the-same-as-a-dll
pyd_suffix = ".pyd" if sys.platform == "win32" else ".so"

pickle5_url = ("https://github.com/pitrou/pickle5-backport/archive/"
               "c0c1a158f59366696161e0dffdd10cfe17601372.tar.gz")

# Ideally, we could include these files by putting them in a
# MANIFEST.in or using the package_data argument to setup, but the
# MANIFEST.in gets applied at the very beginning when setup.py runs
# before these files have been created, so we have to move the files
# manually.

# NOTE: The lists below must be kept in sync with ray/BUILD.bazel.
ray_files = [
    "ray/core/src/ray/thirdparty/redis/src/redis-server" + exe_suffix,
    "ray/core/src/ray/gcs/redis_module/libray_redis_module.so",
    "ray/_raylet" + pyd_suffix,
    "ray/core/src/ray/gcs/gcs_server" + exe_suffix,
    "ray/core/src/ray/raylet/raylet" + exe_suffix,
    "ray/streaming/_streaming.so",
]

if BUILD_JAVA or os.path.exists(
        os.path.join(ROOT_DIR, "ray/jars/ray_dist.jar")):
    ray_files.append("ray/jars/ray_dist.jar")

if INSTALL_CPP:
    ray_files.append("ray/core/src/ray/cpp/default_worker")
    # C++ API library and project template files.
    ray_files += [
        os.path.join(dirpath, filename)
        for dirpath, dirnames, filenames in os.walk("ray/cpp")
        for filename in filenames
    ]

# These are the directories where automatically generated Python protobuf
# bindings are created.
generated_python_directories = [
    "ray/core/generated",
    "ray/streaming/generated",
]

ray_files.append("ray/nightly-wheels.yaml")

# Autoscaler files.
ray_files += [
    "ray/autoscaler/aws/defaults.yaml",
    "ray/autoscaler/azure/defaults.yaml",
    "ray/autoscaler/_private/_azure/azure-vm-template.json",
    "ray/autoscaler/_private/_azure/azure-config-template.json",
    "ray/autoscaler/gcp/defaults.yaml",
    "ray/autoscaler/local/defaults.yaml",
    "ray/autoscaler/kubernetes/defaults.yaml",
    "ray/autoscaler/_private/_kubernetes/kubectl-rsync.sh",
    "ray/autoscaler/staroid/defaults.yaml",
    "ray/autoscaler/ray-schema.json",
]

# Dashboard files.
ray_files += [
    os.path.join(dirpath, filename) for dirpath, dirnames, filenames in
    os.walk("ray/new_dashboard/client/build") for filename in filenames
]

# If you're adding dependencies for ray extras, please
# also update the matching section of requirements/requirements.txt
# in this directory
extras = {
<<<<<<< HEAD
    "default": ["colorful", "py-spy >= 0.2.0"],
=======
    "default": ["colorful", "gpustat"],
>>>>>>> 85725f20
    "serve": ["uvicorn", "requests", "starlette", "fastapi"],
    "tune": ["pandas", "tabulate", "tensorboardX>=1.9"],
    "k8s": ["kubernetes"],
    "observability": [
        "opentelemetry-api==1.1.0", "opentelemetry-sdk==1.1.0",
        "opentelemetry-exporter-otlp==1.1.0"
    ]
}
if sys.version_info >= (3, 7, 0):
    extras["k8s"].append("kopf")

extras["rllib"] = extras["tune"] + [
    "dm_tree",
    "gym",
    "lz4",
    "opencv-python-headless<=4.3.0.36",
    "pyyaml",
    "scipy",
]

extras["all"] = list(set(chain.from_iterable(extras.values())))

# These are the main dependencies for users of ray. This list
# should be carefully curated. If you change it, please reflect
# the change in the matching section of requirements/requirements.txt
install_requires = [
    # TODO(alex) Pin the version once this PR is
    # included in the stable release.
    # https://github.com/aio-libs/aiohttp/pull/4556#issuecomment-679228562
    "aiohttp",
    "aiohttp_cors",
    "aioredis",
    "click >= 7.0",
    "colorama",
    "dataclasses; python_version < '3.7'",
    "filelock",
    "grpcio >= 1.28.1",
    "jsonschema",
    "msgpack >= 1.0.0, < 2.0.0",
    "numpy >= 1.16; python_version < '3.9'",
    "numpy >= 1.19.3; python_version >= '3.9'",
    "protobuf >= 3.15.3",
    "pydantic >= 1.8",
    "pyyaml",
    "requests",
    "redis >= 3.5.0",
    "opencensus",
    "prometheus_client >= 0.7.1",
]


def is_native_windows_or_msys():
    """Check to see if we are running on native Windows,
    but NOT WSL (which is seen as Linux)."""
    return sys.platform == "msys" or sys.platform == "win32"


def is_invalid_windows_platform():
    # 'GCC' check is how you detect MinGW:
    # https://github.com/msys2/MINGW-packages/blob/abd06ca92d876b9db05dd65f27d71c4ebe2673a9/mingw-w64-python2/0410-MINGW-build-extensions-with-GCC.patch#L53
    platform = sys.platform
    ver = sys.version
    return platform == "msys" or (platform == "win32" and ver and "GCC" in ver)


# Calls Bazel in PATH, falling back to the standard user installatation path
# (~/.bazel/bin/bazel) if it isn't found.
def bazel_invoke(invoker, cmdline, *args, **kwargs):
    home = os.path.expanduser("~")
    first_candidate = os.getenv("BAZEL_PATH", "bazel")
    candidates = [first_candidate]
    if sys.platform == "win32":
        mingw_dir = os.getenv("MINGW_DIR")
        if mingw_dir:
            candidates.append(mingw_dir + "/bin/bazel.exe")
    else:
        candidates.append(os.path.join(home, ".bazel", "bin", "bazel"))
    result = None
    for i, cmd in enumerate(candidates):
        try:
            result = invoker([cmd] + cmdline, *args, **kwargs)
            break
        except IOError:
            if i >= len(candidates) - 1:
                raise
    return result


def download(url):
    try:
        result = urllib.request.urlopen(url).read()
    except urllib.error.URLError:
        # This fallback is necessary on Python 3.5 on macOS due to TLS 1.2.
        curl_args = ["curl", "-s", "-L", "-f", "-o", "-", url]
        result = subprocess.check_output(curl_args)
    return result


# Installs pickle5-backport into the local subdirectory.
def download_pickle5(pickle5_dir):
    pickle5_file = urllib.parse.unquote(
        urllib.parse.urlparse(pickle5_url).path)
    pickle5_name = re.sub("\\.tar\\.gz$", ".tgz", pickle5_file, flags=re.I)
    url_path_parts = os.path.splitext(pickle5_name)[0].split("/")
    (project, commit) = (url_path_parts[2], url_path_parts[4])
    pickle5_archive = download(pickle5_url)
    with tempfile.TemporaryDirectory() as work_dir:
        tf = tarfile.open(None, "r", io.BytesIO(pickle5_archive))
        try:
            tf.extractall(work_dir)
        finally:
            tf.close()
        src_dir = os.path.join(work_dir, project + "-" + commit)
        args = [sys.executable, "setup.py", "-q", "bdist_wheel"]
        subprocess.check_call(args, cwd=src_dir)
        for wheel in glob.glob(os.path.join(src_dir, "dist", "*.whl")):
            wzf = zipfile.ZipFile(wheel, "r")
            try:
                wzf.extractall(pickle5_dir)
            finally:
                wzf.close()


def build(build_python, build_java, build_cpp):
    if tuple(sys.version_info[:2]) not in SUPPORTED_PYTHONS:
        msg = ("Detected Python version {}, which is not supported. "
               "Only Python {} are supported.").format(
                   ".".join(map(str, sys.version_info[:2])),
                   ", ".join(".".join(map(str, v)) for v in SUPPORTED_PYTHONS))
        raise RuntimeError(msg)

    if is_invalid_windows_platform():
        msg = ("Please use official native CPython on Windows,"
               " not Cygwin/MSYS/MSYS2/MinGW/etc.\n" +
               "Detected: {}\n  at: {!r}".format(sys.version, sys.executable))
        raise OSError(msg)

    bazel_env = dict(os.environ, PYTHON3_BIN_PATH=sys.executable)

    if is_native_windows_or_msys():
        SHELL = bazel_env.get("SHELL")
        if SHELL:
            bazel_env.setdefault("BAZEL_SH", os.path.normpath(SHELL))
        BAZEL_SH = bazel_env["BAZEL_SH"]
        SYSTEMROOT = os.getenv("SystemRoot")
        wsl_bash = os.path.join(SYSTEMROOT, "System32", "bash.exe")
        if (not BAZEL_SH) and SYSTEMROOT and os.path.isfile(wsl_bash):
            msg = ("You appear to have Bash from WSL,"
                   " which Bazel may invoke unexpectedly. "
                   "To avoid potential problems,"
                   " please explicitly set the {name!r}"
                   " environment variable for Bazel.").format(name="BAZEL_SH")
            raise RuntimeError(msg)

    # Check if the current Python already has pickle5 (either comes with newer
    # Python versions, or has been installed by us before).
    pickle5 = None
    if sys.version_info >= (3, 8, 2):
        import pickle as pickle5
    else:
        try:
            import pickle5
        except ImportError:
            pass
    if not pickle5:
        download_pickle5(os.path.join(ROOT_DIR, PICKLE5_SUBDIR))

    # Note: We are passing in sys.executable so that we use the same
    # version of Python to build packages inside the build.sh script. Note
    # that certain flags will not be passed along such as --user or sudo.
    # TODO(rkn): Fix this.
    if not os.getenv("SKIP_THIRDPARTY_INSTALL"):
        pip_packages = ["psutil", "setproctitle==1.2.2"]
        subprocess.check_call(
            [
                sys.executable, "-m", "pip", "install", "-q",
                "--target=" + os.path.join(ROOT_DIR, THIRDPARTY_SUBDIR)
            ] + pip_packages,
            env=dict(os.environ, CC="gcc"))

    version_info = bazel_invoke(subprocess.check_output, ["--version"])
    bazel_version_str = version_info.rstrip().decode("utf-8").split(" ", 1)[1]
    bazel_version_split = bazel_version_str.split(".")
    bazel_version_digits = [
        "".join(takewhile(str.isdigit, s)) for s in bazel_version_split
    ]
    bazel_version = tuple(map(int, bazel_version_digits))
    if bazel_version < SUPPORTED_BAZEL:
        logger.warning("Expected Bazel version {} but found {}".format(
            ".".join(map(str, SUPPORTED_BAZEL)), bazel_version_str))

    bazel_targets = []
    bazel_targets += ["//:ray_pkg"] if build_python else []
    bazel_targets += ["//cpp:ray_cpp_pkg"] if build_cpp else []
    bazel_targets += ["//java:ray_java_pkg"] if build_java else []
    return bazel_invoke(
        subprocess.check_call,
        ["build", "--verbose_failures", "--"] + bazel_targets,
        env=bazel_env)


def walk_directory(directory):
    file_list = []
    for (root, dirs, filenames) in os.walk(directory):
        for name in filenames:
            file_list.append(os.path.join(root, name))
    return file_list


def copy_file(target_dir, filename, rootdir):
    # TODO(rkn): This feels very brittle. It may not handle all cases. See
    # https://github.com/apache/arrow/blob/master/python/setup.py for an
    # example.
    # File names can be absolute paths, e.g. from walk_directory().
    source = os.path.relpath(filename, rootdir)
    destination = os.path.join(target_dir, source)
    # Create the target directory if it doesn't already exist.
    os.makedirs(os.path.dirname(destination), exist_ok=True)
    if not os.path.exists(destination):
        if sys.platform == "win32":
            # Does not preserve file mode (needed to avoid read-only bit)
            shutil.copyfile(source, destination, follow_symlinks=True)
        else:
            # Preserves file mode (needed to copy executable bit)
            shutil.copy(source, destination, follow_symlinks=True)
        return 1
    return 0


def find_version(*filepath):
    # Extract version information from filepath
    with open(os.path.join(ROOT_DIR, *filepath)) as fp:
        version_match = re.search(r"^__version__ = ['\"]([^'\"]*)['\"]",
                                  fp.read(), re.M)
        if version_match:
            return version_match.group(1)
        raise RuntimeError("Unable to find version string.")


def pip_run(build_ext):
    build(True, BUILD_JAVA, True)

    files_to_include = list(ray_files)

    # We also need to install pickle5 along with Ray, so make sure that the
    # relevant non-Python pickle5 files get copied.
    pickle5_dir = os.path.join(ROOT_DIR, PICKLE5_SUBDIR)
    files_to_include += walk_directory(os.path.join(pickle5_dir, "pickle5"))

    thirdparty_dir = os.path.join(ROOT_DIR, THIRDPARTY_SUBDIR)
    files_to_include += walk_directory(thirdparty_dir)

    # Copy over the autogenerated protobuf Python bindings.
    for directory in generated_python_directories:
        for filename in os.listdir(directory):
            if filename[-3:] == ".py":
                files_to_include.append(os.path.join(directory, filename))

    copied_files = 0
    for filename in files_to_include:
        copied_files += copy_file(build_ext.build_lib, filename, ROOT_DIR)
    print("# of files copied to {}: {}".format(build_ext.build_lib,
                                               copied_files))


def api_main(program, *args):
    parser = argparse.ArgumentParser()
    choices = ["build", "bazel_version", "python_versions", "clean", "help"]
    parser.add_argument("command", type=str, choices=choices)
    parser.add_argument(
        "-l",
        "--language",
        default="python,cpp",
        type=str,
        help="A list of languages to build native libraries. "
        "Supported languages include \"python\" and \"java\". "
        "If not specified, only the Python library will be built.")
    parsed_args = parser.parse_args(args)

    result = None

    if parsed_args.command == "build":
        kwargs = dict(build_python=False, build_java=False, build_cpp=False)
        for lang in parsed_args.language.split(","):
            if "python" in lang:
                kwargs.update(build_python=True)
            elif "java" in lang:
                kwargs.update(build_java=True)
            elif "cpp" in lang:
                kwargs.update(build_cpp=True)
            else:
                raise ValueError("invalid language: {!r}".format(lang))
        result = build(**kwargs)
    elif parsed_args.command == "bazel_version":
        print(".".join(map(str, SUPPORTED_BAZEL)))
    elif parsed_args.command == "python_versions":
        for version in SUPPORTED_PYTHONS:
            # NOTE: On Windows this will print "\r\n" on the command line.
            # Strip it out by piping to tr -d "\r".
            print(".".join(map(str, version)))
    elif parsed_args.command == "clean":

        def onerror(function, path, excinfo):
            nonlocal result
            if excinfo[1].errno != errno.ENOENT:
                msg = excinfo[1].strerror
                logger.error("cannot remove {}: {}".format(path, msg))
                result = 1

        for subdir in CLEANABLE_SUBDIRS:
            shutil.rmtree(os.path.join(ROOT_DIR, subdir), onerror=onerror)
    elif parsed_args.command == "help":
        parser.print_help()
    else:
        raise ValueError("Invalid command: {!r}".format(parsed_args.command))

    return result


if __name__ == "__api__":
    api_main(*sys.argv)

if __name__ == "__main__":
    import setuptools
    import setuptools.command.build_ext

    class build_ext(setuptools.command.build_ext.build_ext):
        def run(self):
            return pip_run(self)

    class BinaryDistribution(setuptools.Distribution):
        def has_ext_modules(self):
            return True


setuptools.setup(
    name="ray",
    version=find_version("ray", "__init__.py"),
    author="Ray Team",
    author_email="ray-dev@googlegroups.com",
    description=("Ray provides a simple, universal API for building "
                 "distributed applications."),
    long_description=io.open(
        os.path.join(ROOT_DIR, os.path.pardir, "README.rst"),
        "r",
        encoding="utf-8").read(),
    url="https://github.com/ray-project/ray",
    keywords=("ray distributed parallel machine-learning hyperparameter-tuning"
              "reinforcement-learning deep-learning serving python"),
    classifiers=[
        "Programming Language :: Python :: 3.6",
        "Programming Language :: Python :: 3.7",
        "Programming Language :: Python :: 3.8",
        "Programming Language :: Python :: 3.9",
    ],
    packages=setuptools.find_packages(),
    cmdclass={"build_ext": build_ext},
    # The BinaryDistribution argument triggers build_ext.
    distclass=BinaryDistribution,
    install_requires=install_requires,
    setup_requires=["cython >= 0.29.15", "wheel"],
    extras_require=extras,
    entry_points={
        "console_scripts": [
            "ray=ray.scripts.scripts:main",
            "rllib=ray.rllib.scripts:cli [rllib]",
            "tune=ray.tune.scripts:cli",
            "ray-operator=ray.ray_operator.operator:main",
            "serve=ray.serve.scripts:cli",
        ]
    },
    include_package_data=True,
    zip_safe=False,
    license="Apache 2.0") if __name__ == "__main__" else None<|MERGE_RESOLUTION|>--- conflicted
+++ resolved
@@ -104,11 +104,11 @@
 # also update the matching section of requirements/requirements.txt
 # in this directory
 extras = {
-<<<<<<< HEAD
-    "default": ["colorful", "py-spy >= 0.2.0"],
-=======
-    "default": ["colorful", "gpustat"],
->>>>>>> 85725f20
+    "default": [
+        "colorful",
+        "py-spy >= 0.2.0",
+        "gpustat"
+    ],
     "serve": ["uvicorn", "requests", "starlette", "fastapi"],
     "tune": ["pandas", "tabulate", "tensorboardX>=1.9"],
     "k8s": ["kubernetes"],
