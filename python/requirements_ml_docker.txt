--- conflicted
+++ resolved
@@ -1,13 +1,9 @@
 ipython
-<<<<<<< HEAD
-tblib
-=======
 
 # Needed for Ray Client error message serialization/deserialization.
 tblib
 
 
->>>>>>> f9607868
 # In TF >v2, GPU support is included in the base package.
 tensorflow==2.5.0
 tensorflow-probability==0.13.0
