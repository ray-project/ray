--- conflicted
+++ resolved
@@ -128,8 +128,6 @@
     # via -r /ray/ci/../python/requirements/test-requirements.txt
 async-timeout==4.0.3
     # via redis
-<<<<<<< HEAD
-=======
 attrs==25.1.0
     # via
     #   -r /ray/ci/../python/requirements/test-requirements.txt
@@ -142,7 +140,6 @@
     #   referencing
     #   sarif-om
     #   semgrep
->>>>>>> f5b6e644
 aws-sam-translator==1.81.0
     # via cfn-lint
 aws-xray-sdk==2.12.1
