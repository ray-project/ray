--extra-index-url https://download.pytorch.org/whl/cpu
--find-links https://data.pyg.org/whl/torch-1.13.0+cpu.html
--find-links https://data.pyg.org/whl/torch-2.0.1+cpu.html

about-time==4.2.1
    # via alive-progress
absl-py==1.4.0
    # via
    #   array-record
    #   chex
    #   dm-control
    #   dm-env
    #   dopamine-rl
    #   labmaze
    #   mujoco
    #   open-spiel
    #   optax
    #   orbax-checkpoint
    #   recsim
    #   tensorboard
    #   tensorflow
    #   tensorflow-datasets
    #   tensorflow-metadata
    #   tensorflow-probability
    #   tf-slim
accelerate==0.20.3
    # via -r /ray/ci/../python/requirements/ml/core-requirements.txt
adal==1.2.7
    # via msrestazure
aim==3.17.5
    # via -r /ray/ci/../python/requirements/ml/tune-test-requirements.txt
aim-ui==3.17.5
    # via aim
aimrecords==0.0.7
    # via aim
aimrocks==0.4.0
    # via aim
aioboto3==11.2.0 ; python_version >= "3.8"
    # via -r /ray/ci/../python/requirements/ml/data-requirements.txt
aiobotocore==2.5.0
    # via
    #   aioboto3
    #   s3fs
aiofiles==22.1.0
    # via
    #   aim
    #   ypy-websocket
aiohttp==3.8.6
    # via
    #   -r /ray/ci/../python/requirements.txt
    #   aiobotocore
    #   aiohttp-cors
    #   datasets
    #   fsspec
    #   google-auth
    #   gradio
    #   s3fs
aiohttp-cors==0.7.0
    # via -r /ray/ci/../python/requirements.txt
aioitertools==0.11.0
    # via aiobotocore
aiorwlock==1.3.0
    # via -r /ray/ci/../python/requirements.txt
aiosignal==1.3.1
    # via
    #   -r /ray/ci/../python/requirements.txt
    #   aiohttp
    #   ray
aiosqlite==0.19.0
    # via ypy-websocket
alabaster==0.7.13
    # via sphinx
ale-py==0.8.1
    # via
    #   -r /ray/ci/../python/requirements/ml/rllib-test-requirements.txt
    #   gym
alembic==1.12.1
    # via
    #   aim
    #   mlflow
    #   optuna
alive-progress==3.1.4
    # via pymoo
anyio==3.7.1
    # via
    #   fastapi
    #   httpcore
    #   jupyter-server
    #   starlette
    #   watchfiles
applicationinsights==0.11.10
    # via azure-cli-telemetry
argcomplete==1.12.3
    # via
    #   azure-cli-core
    #   gsutil
    #   knack
    #   yq
argon2-cffi==23.1.0
    # via
    #   jupyter-server
    #   nbclassic
    #   notebook
argon2-cffi-bindings==21.2.0
    # via argon2-cffi
array-record==0.4.0
    # via tensorflow-datasets
arrow==1.3.0
    # via isoduration
asttokens==2.4.1
    # via stack-data
astunparse==1.6.3
    # via tensorflow
async-exit-stack==1.0.1
    # via -r /ray/ci/../python/requirements/test-requirements.txt
async-generator==1.10
    # via -r /ray/ci/../python/requirements/test-requirements.txt
async-timeout==4.0.3
    # via
    #   aiohttp
    #   redis
asyncmock==0.4.2
    # via -r /ray/ci/../python/requirements/test-requirements.txt
attrs==21.4.0
    # via
    #   -r /ray/ci/../python/requirements/test-requirements.txt
    #   aiohttp
    #   flake8-bugbear
    #   glom
    #   jschema-to-python
    #   jsonschema
    #   jupyter-cache
    #   markdown-it-py
    #   open-spiel
    #   pytest
    #   sarif-om
    #   semgrep
    #   sphinx-external-toc
autodoc-pydantic==1.6.1
    # via -r /ray/ci/../doc/requirements-doc.txt
autograd==1.6.2
    # via pymoo
autorom==0.6.1 ; platform_machine != "arm64"
    # via -r /ray/ci/../python/requirements/ml/rllib-test-requirements.txt
autorom-accept-rom-license==0.6.1
    # via autorom
aws-sam-translator==1.79.0
    # via cfn-lint
aws-xray-sdk==2.12.1
    # via moto
ax-platform==0.3.2 ; python_version >= "3.8"
    # via -r /ray/ci/../python/requirements/ml/tune-requirements.txt
azure-cli-core==2.40.0
    # via -r /ray/ci/../python/requirements/test-requirements.txt
azure-cli-telemetry==1.0.8
    # via azure-cli-core
azure-common==1.1.28
    # via
    #   azure-mgmt-compute
    #   azure-mgmt-network
    #   azure-mgmt-resource
azure-core==1.29.5
    # via
    #   azure-identity
    #   azure-mgmt-core
    #   msrest
azure-identity==1.10.0
    # via -r /ray/ci/../python/requirements/test-requirements.txt
azure-mgmt-compute==23.1.0
    # via -r /ray/ci/../python/requirements/test-requirements.txt
azure-mgmt-core==1.4.0
    # via
    #   azure-cli-core
    #   azure-mgmt-compute
    #   azure-mgmt-network
    #   azure-mgmt-resource
azure-mgmt-network==19.0.0
    # via -r /ray/ci/../python/requirements/test-requirements.txt
azure-mgmt-resource==20.0.0
    # via -r /ray/ci/../python/requirements/test-requirements.txt
babel==2.13.1
    # via
    #   jupyterlab-server
    #   sphinx
backcall==0.2.0
    # via ipython
backoff==1.10.0
    # via
    #   -r /ray/ci/../python/requirements/test-requirements.txt
    #   opentelemetry-exporter-otlp-proto-grpc
    #   segment-analytics-python
base58==2.0.1
    # via aimrecords
bayesian-optimization==1.4.3
    # via
    #   -r /ray/ci/../python/requirements/ml/tune-requirements.txt
    #   nevergrad
bcrypt==4.0.1
    # via paramiko
beautifulsoup4==4.11.1
    # via
    #   -r /ray/ci/../python/requirements/test-requirements.txt
    #   nbconvert
    #   pydata-sphinx-theme
black==22.10.0
    # via -r /ray/ci/../python/requirements/lint-requirements.txt
bleach==6.1.0
    # via nbconvert
blessed==1.20.0
    # via gpustat
bokeh==2.4.3
    # via dask
boltons==21.0.0
    # via
    #   face
    #   glom
    #   semgrep
boto==2.49.0
    # via gcs-oauth2-boto-plugin
boto3==1.26.76 ; python_version >= "3.8"
    # via
    #   -r /ray/ci/../python/requirements/test-requirements.txt
    #   aiobotocore
    #   aws-sam-translator
    #   moto
    #   smart-open
botocore==1.29.76
    # via
    #   aiobotocore
    #   aws-xray-sdk
    #   boto3
    #   moto
    #   s3transfer
botorch==0.8.5
    # via ax-platform
bracex==2.4
    # via wcmatch
cached-property==1.5.2
    # via orbax-checkpoint
cachetools==5.3.2
    # via
    #   aim
    #   google-auth
catboost==1.2.2
    # via hebo
certifi==2023.7.22
    # via
    #   httpcore
    #   httpx
    #   kubernetes
    #   msrest
    #   requests
    #   sentry-sdk
cffi==1.16.0
    # via
    #   argon2-cffi-bindings
    #   cryptography
    #   pymunk
    #   pynacl
    #   soundfile
cfn-lint==0.83.0
    # via moto
charset-normalizer==3.3.1
    # via
    #   aiohttp
    #   requests
chess==1.7.0
    # via -r /ray/ci/../python/requirements/ml/rllib-test-requirements.txt
chex==0.1.7
    # via optax
clang-format==12.0.1
    # via -r /ray/ci/../python/requirements/lint-requirements.txt
click==8.1.7
    # via
    #   -r /ray/ci/../python/requirements.txt
    #   aim
    #   autorom
    #   autorom-accept-rom-license
    #   black
    #   click-option-group
    #   dask
    #   databricks-cli
    #   distributed
    #   flask
    #   mlflow
    #   ray
    #   semgrep
    #   sigopt
    #   sphinx-click
    #   sphinx-external-toc
    #   tensorflow-datasets
    #   typer
    #   uvicorn
    #   wandb
click-option-group==0.5.6
    # via semgrep
cloudpickle==2.2.0
    # via
    #   -r /ray/ci/../python/requirements/test-requirements.txt
    #   dask
    #   distributed
    #   gym
    #   gymnasium
    #   hyperopt
    #   mlagents-envs
    #   mlflow
    #   pymars
    #   tensorflow-probability
cma==3.2.2
    # via
    #   nevergrad
    #   pymoo
cmaes==0.10.0
    # via optuna
colorama==0.4.6
    # via
    #   bayesian-optimization
    #   nbdime
    #   semgrep
coloredlogs==15.0.1
    # via onnxruntime
colorful==0.5.5
    # via -r /ray/ci/../python/requirements.txt
colorlog==6.7.0
    # via optuna
comet-ml==3.31.9
    # via -r /ray/ci/../python/requirements/ml/core-requirements.txt
comm==0.1.4
    # via
    #   ipykernel
    #   ipywidgets
commonmark==0.9.1
    # via rich
configobj==5.0.8
    # via everett
configspace==0.7.1
    # via
    #   -r /ray/ci/../python/requirements/ml/tune-requirements.txt
    #   hpbandster
contextlib2==21.6.0
    # via pytest-shutil
contourpy==1.1.1
    # via matplotlib
crc32c==2.3
    # via -r /ray/ci/../python/requirements/ml/data-requirements.txt
crcmod==1.7
    # via gsutil
cryptography==38.0.1
    # via
    #   -r /ray/ci/../python/requirements/test-requirements.txt
    #   adal
    #   aim
    #   azure-cli-core
    #   azure-identity
    #   moto
    #   msal
    #   paramiko
    #   pyjwt
    #   pyopenssl
    #   python-jose
    #   sshpubkeys
    #   trustme
cycler==0.12.1
    # via matplotlib
cython==0.29.32
    # via
    #   -r /ray/ci/../python/requirements/test-requirements.txt
    #   gpy
dask==2022.10.1 ; python_version >= "3.8"
    # via
    #   -r /ray/ci/../python/requirements/ml/data-requirements.txt
    #   distributed
databricks-cli==0.18.0
    # via mlflow
datasets==2.0.0
    # via
    #   -r /ray/ci/../python/requirements/ml/data-test-requirements.txt
    #   -r /ray/ci/../python/requirements/ml/train-requirements.txt
    #   evaluate
debugpy==1.8.0
    # via ipykernel
decorator==5.1.1
    # via
    #   ipython
    #   paramz
    #   tensorflow-probability
deepspeed==0.8.3
    # via -r /ray/ci/../python/requirements/ml/train-requirements.txt
defusedxml==0.7.1
    # via
    #   nbconvert
    #   pymars
    #   semgrep
deprecated==1.2.14
    # via pymoo
dill==0.3.7
    # via
    #   datasets
    #   evaluate
    #   multiprocess
    #   pymoo
distlib==0.3.7
    # via virtualenv
distributed==2022.10.1
    # via dask
dm-control==1.0.12
    # via -r /ray/ci/../python/requirements/ml/rllib-test-requirements.txt
dm-env==1.6
    # via dm-control
dm-tree==0.1.8
    # via
    #   -r /ray/ci/../python/requirements.txt
    #   chex
    #   dm-control
    #   dm-env
    #   tensorflow-datasets
    #   tensorflow-probability
dnspython==2.4.2
    # via pymongo
docker==6.1.3
    # via
    #   mlflow
    #   moto
    #   pytest-docker-tools
docker-pycreds==0.4.0
    # via wandb
docutils==0.17.1
    # via
    #   -r /ray/ci/../python/requirements/lint-requirements.txt
    #   myst-nb
    #   myst-parser
    #   pydata-sphinx-theme
    #   sphinx
    #   sphinx-click
    #   sphinx-jsonschema
    #   sphinx-tabs
    #   sphinx-togglebutton
dopamine-rl==4.0.5 ; (sys_platform != "darwin" or platform_machine != "arm64") and python_version >= "3.8"
    # via
    #   -r /ray/ci/../python/requirements/ml/rllib-test-requirements.txt
    #   recsim
dragonfly-opt==0.1.7
    # via -r /ray/ci/../python/requirements/ml/tune-requirements.txt
dulwich==0.21.6
    # via comet-ml
ecdsa==0.18.0
    # via
    #   moto
    #   python-jose
    #   sshpubkeys
<<<<<<< HEAD
=======
email-validator==2.1.0.post1
    # via fastapi
>>>>>>> 8a1a0309
entrypoints==0.4
    # via
    #   jupyter-client
    #   mlflow
    #   nbconvert
et-xmlfile==1.1.0
    # via openpyxl
etils==1.3.0
    # via
    #   array-record
    #   orbax-checkpoint
    #   tensorflow-datasets
evaluate==0.4.0
    # via -r /ray/ci/../python/requirements/ml/train-test-requirements.txt
everett==3.2.0
    # via comet-ml
exceptiongroup==1.1.3
    # via anyio
execnet==2.0.2
    # via pytest-shutil
executing==2.0.0
    # via stack-data
face==22.0.0
    # via glom
fairscale==0.4.6
    # via -r /ray/ci/../python/requirements/ml/tune-test-requirements.txt
farama-notifications==0.0.4
    # via gymnasium
fastapi==0.104.0
    # via
    #   -r /ray/ci/../python/requirements.txt
    #   -r /ray/ci/../python/requirements/test-requirements.txt
    #   aim
    #   gradio
fasteners==0.19
    # via
    #   google-apitools
    #   gsutil
fastjsonschema==2.18.1
    # via nbformat
feather-format==0.4.1
    # via -r /ray/ci/../python/requirements/test-requirements.txt
ffmpy==0.3.1
    # via gradio
filelock==3.12.4
    # via
    #   -r /ray/ci/../python/requirements.txt
    #   aim
    #   huggingface-hub
    #   ray
    #   torch
    #   transformers
    #   virtualenv
flake8==3.9.1
    # via
    #   -r /ray/ci/../python/requirements/lint-requirements.txt
    #   flake8-bugbear
    #   flake8-comprehensions
    #   flake8-quotes
flake8-bugbear==21.9.2
    # via -r /ray/ci/../python/requirements/lint-requirements.txt
flake8-comprehensions==3.10.1
    # via -r /ray/ci/../python/requirements/lint-requirements.txt
flake8-quotes==2.0.0
    # via -r /ray/ci/../python/requirements/lint-requirements.txt
flaml==1.1.1
    # via -r /ray/ci/../python/requirements/ml/tune-requirements.txt
flask==2.1.3
    # via
    #   -r /ray/ci/../python/requirements/test-requirements.txt
    #   flask-cors
    #   mlflow
    #   moto
flask-cors==4.0.0
    # via
    #   -r /ray/ci/../python/requirements/ml/data-requirements.txt
    #   moto
flatbuffers==2.0.7
    # via
    #   onnxruntime
    #   tensorflow
    #   tf2onnx
flax==0.7.2
    # via dopamine-rl
fonttools==4.43.1
    # via matplotlib
fqdn==1.5.1
    # via jsonschema
freezegun==1.1.0
    # via -r /ray/ci/../python/requirements/test-requirements.txt
frozenlist==1.4.0
    # via
    #   -r /ray/ci/../python/requirements.txt
    #   aiohttp
    #   aiosignal
    #   ray
fsspec==2023.5.0
    # via
    #   -r /ray/ci/../python/requirements.txt
    #   dask
    #   datasets
    #   evaluate
    #   gradio
    #   huggingface-hub
    #   modin
    #   pytorch-lightning
    #   ray
    #   s3fs
future==0.18.3
    # via
    #   autograd
    #   dragonfly-opt
    #   hyperopt
gast==0.4.0
    # via
    #   tensorflow
    #   tensorflow-probability
gcs-oauth2-boto-plugin==3.0
    # via gsutil
gin-config==0.5.0
    # via
    #   dopamine-rl
    #   recsim
gitdb==4.0.11
    # via gitpython
gitpython==3.1.40
    # via
    #   mlflow
    #   nbdime
    #   sigopt
    #   wandb
glfw==2.6.2
    # via
    #   dm-control
    #   mujoco
glom==22.1.0
    # via semgrep
google-api-core==2.12.0
    # via
    #   google-api-python-client
    #   google-cloud-bigquery
    #   google-cloud-bigquery-storage
    #   google-cloud-core
    #   google-cloud-storage
    #   opencensus
google-api-python-client==2.65.0
    # via -r /ray/ci/../python/requirements/test-requirements.txt
google-apitools==0.5.32
    # via gsutil
google-auth==2.23.3
    # via
    #   google-api-core
    #   google-api-python-client
    #   google-auth-httplib2
    #   google-auth-oauthlib
    #   google-cloud-core
    #   google-cloud-storage
    #   gsutil
    #   kubernetes
    #   tensorboard
google-auth-httplib2==0.1.1
    # via google-api-python-client
google-auth-oauthlib==0.4.6
    # via tensorboard
google-cloud-bigquery==3.12.0
    # via -r /ray/ci/../python/requirements/ml/data-test-requirements.txt
google-cloud-bigquery-storage==2.22.0
    # via -r /ray/ci/../python/requirements/ml/data-test-requirements.txt
google-cloud-core==2.3.3
    # via
    #   google-cloud-bigquery
    #   google-cloud-storage
google-cloud-storage==2.5.0
    # via -r /ray/ci/../python/requirements/test-requirements.txt
google-crc32c==1.5.0
    # via google-resumable-media
google-pasta==0.2.0
    # via tensorflow
google-reauth==0.1.1
    # via
    #   gcs-oauth2-boto-plugin
    #   gsutil
google-resumable-media==2.6.0
    # via
    #   google-cloud-bigquery
    #   google-cloud-storage
googleapis-common-protos==1.61.0
    # via
    #   google-api-core
    #   grpcio-status
    #   opentelemetry-exporter-otlp-proto-grpc
    #   tensorflow-metadata
gpustat==1.1.1
    # via -r /ray/ci/../python/requirements.txt
gpy==1.10.0
    # via
    #   -r /ray/ci/../python/requirements/ml/tune-test-requirements.txt
    #   hebo
gpytorch==1.10
    # via
    #   botorch
    #   hebo
gradio==3.11.0 ; platform_system != "Windows"
    # via -r /ray/ci/../python/requirements/test-requirements.txt
grapheme==0.6.0
    # via alive-progress
graphql-core==3.2.3
    # via moto
graphviz==0.20.1
    # via catboost
greenlet==3.0.1
    # via sqlalchemy
grpcio==1.59.0 ; sys_platform != "darwin"
    # via
    #   -r /ray/ci/../python/requirements.txt
    #   aim
    #   google-api-core
    #   google-cloud-bigquery
    #   grpcio-status
    #   mlagents-envs
    #   opencensus-proto
    #   opentelemetry-exporter-opencensus
    #   opentelemetry-exporter-otlp-proto-grpc
    #   tensorboard
    #   tensorflow
grpcio-status==1.48.2
    # via google-api-core
gsutil==5.27
    # via -r /ray/ci/../python/requirements/docker/ray-docker-requirements.txt
gunicorn==20.1.0
    # via mlflow
gym==0.26.2
    # via
    #   dopamine-rl
    #   recsim
gym-notices==0.0.8
    # via gym
gymnasium==0.28.1
    # via
    #   -r /ray/ci/../python/requirements.txt
    #   -r /ray/ci/../python/requirements/ml/rllib-test-requirements.txt
    #   minigrid
    #   pettingzoo
    #   shimmy
    #   supersuit
h11==0.12.0
    # via
    #   -r /ray/ci/../python/requirements/test-requirements.txt
    #   gradio
    #   httpcore
    #   uvicorn
h5py==3.7.0
    # via
    #   -r /ray/ci/../python/requirements/ml/rllib-test-requirements.txt
    #   tensorflow
hebo @ git+https://github.com/huawei-noah/HEBO@9a2a674c22518eed35a8b98e5134576741a95410#subdirectory=HEBO
    # via -r /ray/ci/../python/requirements/ml/tune-requirements.txt
higher==0.2.1
    # via -r /ray/ci/../python/requirements/ml/rllib-requirements.txt
hjson==3.1.0
    # via deepspeed
hpbandster==0.7.4
    # via -r /ray/ci/../python/requirements/ml/tune-requirements.txt
httpcore==0.15.0
    # via
    #   -r /ray/ci/../python/requirements/test-requirements.txt
    #   httpx
httplib2==0.20.4
    # via
    #   gcs-oauth2-boto-plugin
    #   google-api-python-client
    #   google-apitools
    #   google-auth-httplib2
    #   gsutil
    #   oauth2client
httpx==0.24.1
    # via gradio
huggingface-hub==0.18.0
    # via
    #   datasets
    #   evaluate
    #   timm
    #   transformers
humanfriendly==10.0
    # via
    #   azure-cli-core
    #   coloredlogs
hyperopt==0.2.7
    # via -r /ray/ci/../python/requirements/ml/tune-requirements.txt
idna==3.4
    # via
    #   anyio
    #   httpx
    #   jsonschema
    #   moto
    #   requests
    #   trustme
    #   yarl
imageio==2.31.1
    # via
    #   -r /ray/ci/../python/requirements/ml/rllib-test-requirements.txt
    #   scikit-image
imageio-ffmpeg==0.4.5
    # via -r /ray/ci/../python/requirements/ml/rllib-requirements.txt
imagesize==1.4.1
    # via sphinx
importlib-metadata==4.10.0
    # via
    #   -r /ray/ci/../python/requirements/test-requirements.txt
    #   ale-py
    #   alembic
    #   flask
    #   gym
    #   gymnasium
    #   jax
    #   jupyter-ydoc
    #   jupyterlab-server
    #   markdown
    #   mlflow
    #   myst-nb
    #   numba
importlib-resources==5.13.0
    # via
    #   ale-py
    #   alembic
    #   autorom
    #   autorom-accept-rom-license
    #   etils
    #   jsonschema
    #   matplotlib
    #   openapi-spec-validator
    #   orbax-checkpoint
    #   tensorflow-datasets
iniconfig==2.0.0
    # via pytest
ipykernel==6.26.0
    # via
    #   nbclassic
    #   notebook
ipython==8.12.3
    # via
    #   -r /ray/ci/../python/requirements/docker/ray-docker-requirements.txt
    #   ipykernel
    #   ipywidgets
    #   jupyter-sphinx
    #   jupyterlab
    #   myst-nb
    #   sigopt
ipython-genutils==0.2.0
    # via
    #   ipywidgets
    #   nbclassic
    #   notebook
ipywidgets==7.8.1
    # via
    #   -r /ray/ci/../python/requirements/docker/ray-docker-requirements.txt
    #   ax-platform
    #   jupyter-sphinx
    #   myst-nb
isodate==0.6.1
    # via msrest
isoduration==20.11.0
    # via jsonschema
isort==5.10.1
    # via -r /ray/ci/../python/requirements/lint-requirements.txt
itsdangerous==2.1.2
    # via flask
jax==0.4.13
    # via
    #   chex
    #   dopamine-rl
    #   flax
    #   optax
    #   orbax-checkpoint
jax-jumpy==1.0.0
    # via gymnasium
jaxlib==0.4.13
    # via
    #   chex
    #   dopamine-rl
    #   optax
    #   orbax-checkpoint
jedi==0.19.1
    # via ipython
jinja2==3.0.3
    # via
    #   -r /ray/ci/../python/requirements/test-requirements.txt
    #   aim
    #   ax-platform
    #   bokeh
    #   dask
    #   distributed
    #   flask
    #   gradio
    #   jupyter-server
    #   jupyterlab
    #   jupyterlab-server
    #   memray
    #   mlflow
    #   moto
    #   myst-parser
    #   nbclassic
    #   nbconvert
    #   nbdime
    #   notebook
    #   sphinx
    #   sphinx-tabs
    #   sphinxcontrib-redoc
    #   torch
    #   torch-geometric
jmespath==1.0.1
    # via
    #   azure-cli-core
    #   boto3
    #   botocore
    #   knack
joblib==1.2.0
    # via
    #   -r /ray/ci/../python/requirements/test-requirements.txt
    #   scikit-learn
    #   scikit-optimize
jschema-to-python==1.2.3
    # via cfn-lint
json5==0.9.14
    # via jupyterlab-server
jsondiff==2.0.0
    # via moto
jsonpatch==1.32
    # via
    #   -r /ray/ci/../python/requirements/test-requirements.txt
    #   cfn-lint
jsonpickle==3.0.2
    # via jschema-to-python
jsonpointer==2.4
    # via
    #   jsonpatch
    #   jsonschema
    #   sphinx-jsonschema
jsonschema==4.17.3
    # via
    #   -r /ray/ci/../python/requirements.txt
    #   aws-sam-translator
    #   cfn-lint
    #   comet-ml
    #   jsonschema-spec
    #   jupyter-events
    #   jupyterlab-server
    #   kaggle-environments
    #   nbformat
    #   openapi-schema-validator
    #   openapi-spec-validator
    #   ray
    #   semgrep
    #   sphinxcontrib-redoc
jsonschema-spec==0.1.6
    # via openapi-spec-validator
junit-xml==1.9
    # via cfn-lint
jupyter-cache==0.4.3
    # via myst-nb
jupyter-client==7.3.4
    # via
    #   ipykernel
    #   jupyter-server
    #   nbclassic
    #   nbclient
    #   notebook
jupyter-core==5.4.0
    # via
    #   ipykernel
    #   jupyter-client
    #   jupyter-server
    #   jupyterlab
    #   nbclassic
    #   nbconvert
    #   nbformat
    #   notebook
jupyter-events==0.6.3
    # via jupyter-server-fileid
jupyter-server==1.24.0
    # via
    #   jupyter-server-fileid
    #   jupyter-server-mathjax
    #   jupyterlab
    #   jupyterlab-server
    #   nbclassic
    #   nbdime
    #   notebook-shim
jupyter-server-fileid==0.9.0
    # via jupyter-server-ydoc
jupyter-server-mathjax==0.2.6
    # via nbdime
jupyter-server-ydoc==0.6.1
    # via jupyterlab
jupyter-sphinx==0.3.2
    # via myst-nb
jupyter-ydoc==0.2.5
    # via
    #   jupyter-server-ydoc
    #   jupyterlab
jupyterlab==3.6.1
    # via -r /ray/ci/../python/requirements/ml/tune-test-requirements.txt
jupyterlab-pygments==0.2.2
    # via nbconvert
jupyterlab-server==2.24.0
    # via jupyterlab
jupyterlab-widgets==1.1.7
    # via ipywidgets
jupytext==1.13.6
    # via
    #   -r /ray/ci/../doc/requirements-doc.txt
    #   -r /ray/ci/../python/requirements/test-requirements.txt
kaggle-environments==1.7.11
    # via -r /ray/ci/../python/requirements/ml/rllib-test-requirements.txt
keras==2.11.0
    # via tensorflow
kiwisolver==1.4.5
    # via matplotlib
knack==0.10.1
    # via azure-cli-core
kubernetes==24.2.0
    # via -r /ray/ci/../python/requirements/test-requirements.txt
labmaze==1.0.6
    # via dm-control
lazy-object-proxy==1.9.0
    # via openapi-spec-validator
libclang==16.0.6
    # via tensorflow
lightgbm==3.3.5
    # via
    #   -r /ray/ci/../python/requirements/ml/core-requirements.txt
    #   flaml
    #   hebo
    #   lightgbm-ray
    # via -r /ray/ci/../python/requirements/ml/core-requirements.txt
linear-operator==0.4.0
    # via
    #   botorch
    #   gpytorch
linkify-it-py==1.0.3
    # via markdown-it-py
llvmlite==0.41.1
    # via
    #   -r /ray/ci/../python/requirements/test-requirements.txt
    #   numba
locket==1.0.0
    # via
    #   distributed
    #   partd
lxml==4.9.1
    # via
    #   -r /ray/ci/../python/requirements/test-requirements.txt
    #   dm-control
    #   nbconvert
    #   vsphere-automation-sdk
lz4==4.3.2
    # via -r /ray/ci/../python/requirements.txt
mako==1.2.4
    # via alembic
markdown==3.5
    # via
    #   mlflow
    #   tensorboard
markdown-it-py==1.1.0
    # via
    #   -r /ray/ci/../python/requirements/test-requirements.txt
    #   gradio
    #   jupytext
    #   mdit-py-plugins
    #   myst-parser
markupsafe==2.1.3
    # via
    #   jinja2
    #   mako
    #   moto
    #   nbconvert
matplotlib==3.7.3
    # via
    #   -r /ray/ci/../python/requirements/ml/tune-test-requirements.txt
    #   catboost
    #   gradio
    #   minigrid
    #   mlflow
    #   pymoo
    #   zoopt
matplotlib-inline==0.1.6
    # via
    #   ipykernel
    #   ipython
mccabe==0.6.1
    # via flake8
mdit-py-plugins==0.2.8
    # via
    #   jupytext
    #   markdown-it-py
    #   myst-parser
memray==1.10.0 ; platform_system != "Windows" and sys_platform != "darwin" and platform_machine != "aarch64"
    # via -r /ray/ci/../python/requirements/test-requirements.txt
minigrid==2.1.1
    # via -r /ray/ci/../python/requirements/ml/rllib-test-requirements.txt
mistune==0.8.4
    # via nbconvert
ml-dtypes==0.2.0
    # via
    #   jax
    #   jaxlib
mlagents-envs==0.28.0
    # via -r /ray/ci/../python/requirements/ml/rllib-test-requirements.txt
mlflow==2.4.1 ; python_version > "3.7"
    # via -r /ray/ci/../python/requirements/ml/core-requirements.txt
mock==5.1.0
    # via
    #   asyncmock
    #   pytest-shutil
modin==0.22.2 ; python_version >= "3.8"
    # via -r /ray/ci/../python/requirements/ml/data-requirements.txt
monotonic==1.6
    # via
    #   gsutil
    #   segment-analytics-python
more-itertools==10.1.0
    # via configspace
moto==4.0.7
    # via -r /ray/ci/../python/requirements/test-requirements.txt
mpmath==1.3.0
    # via sympy
msal==1.18.0b1
    # via
    #   azure-cli-core
    #   azure-identity
    #   msal-extensions
msal-extensions==1.0.0
    # via
    #   azure-cli-core
    #   azure-identity
msgpack==1.0.7
    # via
    #   -r /ray/ci/../python/requirements.txt
    #   -r /ray/ci/../python/requirements/ml/rllib-requirements.txt
    #   distributed
    #   flax
    #   msgpack-numpy
    #   orbax-checkpoint
    #   ray
msgpack-numpy==0.4.8
    # via -r /ray/ci/../python/requirements/ml/rllib-requirements.txt
msrest==0.7.1
    # via
    #   azure-mgmt-compute
    #   azure-mgmt-network
    #   azure-mgmt-resource
    #   msrestazure
msrestazure==0.6.4
    # via
    #   -r /ray/ci/../python/requirements/test-requirements.txt
    #   azure-cli-core
mujoco==2.3.6
    # via
    #   -r /ray/ci/../python/requirements/ml/rllib-test-requirements.txt
    #   dm-control
multidict==6.0.4
    # via
    #   aiohttp
    #   yarl
multipledispatch==1.0.0
    # via botorch
multiprocess==0.70.15
    # via
    #   datasets
    #   evaluate
mypy==0.982
    # via
    #   -r /ray/ci/../python/requirements/lint-requirements.txt
    #   -r /ray/ci/../python/requirements/test-requirements.txt
mypy-extensions==1.0.0
    # via
    #   black
    #   mypy
myst-nb==0.13.1
    # via
    #   -r /ray/ci/../doc/requirements-doc.txt
    #   -r /ray/ci/../python/requirements/test-requirements.txt
myst-parser==0.15.2
    # via
    #   -r /ray/ci/../doc/requirements-doc.txt
    #   -r /ray/ci/../python/requirements/test-requirements.txt
    #   myst-nb
nbclassic==1.0.0
    # via
    #   jupyterlab
    #   notebook
nbclient==0.5.13
    # via
    #   jupyter-cache
    #   nbconvert
nbconvert==6.5.4
    # via
    #   jupyter-server
    #   jupyter-sphinx
    #   myst-nb
    #   nbclassic
    #   notebook
nbdime==3.2.1
    # via jupyter-cache
nbformat==5.9.2
    # via
    #   jupyter-cache
    #   jupyter-server
    #   jupyter-sphinx
    #   jupytext
    #   myst-nb
    #   nbclassic
    #   nbclient
    #   nbconvert
    #   nbdime
    #   notebook
nest-asyncio==1.5.8
    # via
    #   ipykernel
    #   jupyter-client
    #   nbclassic
    #   nbclient
    #   notebook
    #   orbax-checkpoint
netifaces==0.11.0
    # via
    #   hpbandster
    #   raydp
networkx==2.6.3 ; python_version < "3.11"
    # via
    #   -r /ray/ci/../python/requirements/test-requirements.txt
    #   cfn-lint
    #   hyperopt
    #   scikit-image
    #   torch
nevergrad==0.4.3.post7
    # via -r /ray/ci/../python/requirements/ml/tune-requirements.txt
ninja==1.11.1.1
    # via deepspeed
notebook==6.5.6
    # via
    #   jupyterlab
    #   widgetsnbextension
notebook-shim==0.2.3
    # via nbclassic
    # via vsphere-automation-sdk
    # via vsphere-automation-sdk
    # via vsphere-automation-sdk
    # via vsphere-automation-sdk
numba==0.58.1
    # via -r /ray/ci/../python/requirements/test-requirements.txt
numexpr==2.8.4
    # via
    #   -r /ray/ci/../python/requirements/test-requirements.txt
    #   pymars
numpy==1.23.5 ; python_version < "3.9"
    # via
    #   -r /ray/ci/../python/requirements.txt
    #   -r /ray/ci/../python/requirements/test-requirements.txt
    #   accelerate
    #   aim
    #   ale-py
    #   autograd
    #   bayesian-optimization
    #   bokeh
    #   catboost
    #   chex
    #   cma
    #   cmaes
    #   configspace
    #   contourpy
    #   dask
    #   datasets
    #   deepspeed
    #   dm-control
    #   dm-env
    #   dopamine-rl
    #   dragonfly-opt
    #   etils
    #   evaluate
    #   flaml
    #   flax
    #   gpy
    #   gradio
    #   gym
    #   gymnasium
    #   h5py
    #   hebo
    #   hpbandster
    #   hyperopt
    #   imageio
    #   jax
    #   jax-jumpy
    #   jaxlib
    #   labmaze
    #   lightgbm
    #   matplotlib
    #   minigrid
    #   ml-dtypes
    #   mlagents-envs
    #   mlflow
    #   modin
    #   msgpack-numpy
    #   mujoco
    #   nevergrad
    #   numba
    #   numexpr
    #   onnx
    #   onnxruntime
    #   open-spiel
    #   opencv-python
    #   opt-einsum
    #   optax
    #   optuna
    #   orbax-checkpoint
    #   pandas
    #   paramz
    #   patsy
    #   pettingzoo
    #   pyarrow
    #   pymars
    #   pymoo
    #   pyro-ppl
    #   pytorch-lightning
    #   pywavelets
    #   ray
    #   raydp
    #   recsim
    #   scikit-image
    #   scikit-learn
    #   scikit-optimize
    #   scipy
    #   shimmy
    #   statsmodels
    #   supersuit
    #   tensorboard
    #   tensorboardx
    #   tensorflow
    #   tensorflow-datasets
    #   tensorflow-probability
    #   tensorstore
    #   tf2onnx
    #   tifffile
    #   tinyscaler
    #   torch-geometric
    #   torchmetrics
    #   torchtext
    #   torchvision
    #   transformers
    #   tune-sklearn
    #   xgboost
    #   xgboost-ray
    #   zoopt
nvidia-ml-py==12.535.108
    # via gpustat
oauth2client==4.1.3
    # via
    #   gcs-oauth2-boto-plugin
    #   google-apitools
oauthlib==3.2.2
    # via
    #   databricks-cli
    #   requests-oauthlib
onnx==1.12.0 ; sys_platform != "darwin" or platform_machine != "arm64"
    # via
    #   -r /ray/ci/../python/requirements/ml/rllib-requirements.txt
    #   tf2onnx
onnxruntime==1.14.1 ; sys_platform != "darwin" or platform_machine != "arm64"
    # via -r /ray/ci/../python/requirements/ml/rllib-requirements.txt
open-spiel==1.2
    # via -r /ray/ci/../python/requirements/ml/rllib-test-requirements.txt
openapi-schema-validator==0.4.4
    # via openapi-spec-validator
openapi-spec-validator==0.5.7
    # via moto
opencensus==0.11.3
    # via -r /ray/ci/../python/requirements.txt
opencensus-context==0.1.3
    # via opencensus
opencensus-proto==0.1.0
    # via opentelemetry-exporter-opencensus
opencv-python==4.8.1.78
    # via dopamine-rl
openpyxl==3.0.10
    # via -r /ray/ci/../python/requirements/test-requirements.txt
opentelemetry-api==1.1.0
    # via
    #   -r /ray/ci/../python/requirements.txt
    #   -r /ray/ci/../python/requirements/test-requirements.txt
    #   opentelemetry-exporter-opencensus
    #   opentelemetry-exporter-otlp-proto-grpc
    #   opentelemetry-sdk
opentelemetry-exporter-opencensus==0.20b0
    # via -r /ray/ci/../python/requirements/test-requirements.txt
opentelemetry-exporter-otlp==1.1.0
    # via
    #   -r /ray/ci/../python/requirements.txt
    #   -r /ray/ci/../python/requirements/test-requirements.txt
opentelemetry-exporter-otlp-proto-grpc==1.1.0
    # via opentelemetry-exporter-otlp
opentelemetry-proto==1.1.0
    # via opentelemetry-exporter-otlp-proto-grpc
opentelemetry-sdk==1.1.0
    # via
    #   -r /ray/ci/../python/requirements.txt
    #   -r /ray/ci/../python/requirements/test-requirements.txt
    #   opentelemetry-exporter-opencensus
    #   opentelemetry-exporter-otlp-proto-grpc
opentelemetry-semantic-conventions==0.20b0
    # via opentelemetry-sdk
opt-einsum==3.3.0
    # via
    #   jax
    #   pyro-ppl
    #   tensorflow
optax==0.1.7
    # via flax
optuna==3.2.0
    # via -r /ray/ci/../python/requirements/ml/tune-requirements.txt
orbax-checkpoint==0.2.3
    # via flax
orjson==3.9.10
    # via gradio
packaging==21.3
    # via
    #   -r /ray/ci/../python/requirements.txt
    #   accelerate
    #   aim
    #   azure-cli-core
    #   bokeh
    #   dask
    #   datasets
    #   deepspeed
    #   distributed
    #   docker
    #   evaluate
    #   google-cloud-bigquery
    #   huggingface-hub
    #   ipykernel
    #   jupyter-server
    #   jupyterlab
    #   jupyterlab-server
    #   lightgbm-ray
    #   matplotlib
    #   mlflow
    #   modin
    #   nbconvert
    #   onnxruntime
    #   optuna
    #   plotly
    #   pydata-sphinx-theme
    #   pytest
    #   pytest-rerunfailures
    #   pytest-sugar
    #   pytorch-lightning
    #   ray
    #   scikit-image
    #   semgrep
    #   sphinx
    #   statsmodels
    #   tensorboardx
    #   tensorflow
    #   torchmetrics
    #   transformers
    #   xgboost-ray
pandas==1.5.3
    # via
    #   -r /ray/ci/../python/requirements.txt
    #   ax-platform
    #   catboost
    #   dask
    #   datasets
    #   dopamine-rl
    #   evaluate
    #   flaml
    #   gradio
    #   hebo
    #   mlflow
    #   modin
    #   pymars
    #   ray
    #   raydp
    #   statsmodels
    #   xgboost-ray
pandocfilters==1.5.0
    # via nbconvert
paramiko==2.12.0
    # via
    #   azure-cli-core
    #   gradio
paramz==0.9.5
    # via gpy
parso==0.8.3
    # via jedi
partd==1.4.1
    # via dask
path==16.7.1
    # via path-py
path-py==12.5.0
    # via pytest-shutil
pathable==0.4.3
    # via jsonschema-spec
pathspec==0.11.2
    # via black
pathtools==0.1.2
    # via wandb
patsy==0.5.3
    # via statsmodels
pbr==5.11.1
    # via
    #   jschema-to-python
    #   sarif-om
peewee==3.17.0
    # via semgrep
pettingzoo==1.23.1 ; python_version >= "3.7"
    # via -r /ray/ci/../python/requirements/ml/rllib-test-requirements.txt
pexpect==4.8.0
    # via
    #   -r /ray/ci/../python/requirements/test-requirements.txt
    #   ipython
pickleshare==0.7.5
    # via ipython
pillow==9.2.0 ; platform_system != "Windows"
    # via
    #   -r /ray/ci/../python/requirements/test-requirements.txt
    #   aim
    #   bokeh
    #   dopamine-rl
    #   gradio
    #   imageio
    #   matplotlib
    #   mlagents-envs
    #   scikit-image
    #   torchvision
pkginfo==1.9.6
    # via azure-cli-core
pkgutil-resolve-name==1.3.10
    # via jsonschema
platformdirs==3.11.0
    # via
    #   black
    #   jupyter-core
    #   virtualenv
plotly==5.18.0
    # via
    #   ax-platform
    #   catboost
pluggy==1.3.0
    # via pytest
polars==0.14.21
    # via -r /ray/ci/../python/requirements/test-requirements.txt
portalocker==2.8.2
    # via
    #   azure-cli-telemetry
    #   msal-extensions
prometheus-client==0.17.1
    # via
    #   -r /ray/ci/../python/requirements.txt
    #   jupyter-server
    #   nbclassic
    #   notebook
promise==2.3
    # via
    #   tensorflow-datasets
    #   wandb
prompt-toolkit==3.0.39
    # via ipython
proto-plus==1.22.3
    # via
    #   google-cloud-bigquery
    #   google-cloud-bigquery-storage
protobuf==3.19.6
    # via
    #   -r /ray/ci/../python/requirements.txt
    #   aim
    #   dm-control
    #   google-api-core
    #   google-cloud-bigquery
    #   google-cloud-bigquery-storage
    #   googleapis-common-protos
    #   grpcio-status
    #   mlagents-envs
    #   mlflow
    #   onnx
    #   onnxruntime
    #   opentelemetry-exporter-opencensus
    #   opentelemetry-proto
    #   proto-plus
    #   pytorch-lightning
    #   ray
    #   raydp
    #   tensorboard
    #   tensorboardx
    #   tensorflow
    #   tensorflow-datasets
    #   tensorflow-metadata
    #   wandb
proxy-py==2.4.3
    # via -r /ray/ci/../python/requirements/test-requirements.txt
psutil==5.9.6
    # via
    #   accelerate
    #   aim
    #   azure-cli-core
    #   deepspeed
    #   distributed
    #   gpustat
    #   ipykernel
    #   modin
    #   pymars
    #   raydp
    #   tensorflow-datasets
    #   torch-geometric
    #   wandb
ptyprocess==0.7.0
    # via
    #   pexpect
    #   terminado
pure-eval==0.2.2
    # via stack-data
py==1.11.0
    # via
    #   pytest
    #   pytest-forked
py-cpuinfo==9.0.0
    # via deepspeed
py-spy==0.3.14
    # via -r /ray/ci/../python/requirements.txt
py3nvml==0.2.7
    # via aim
py4j==0.10.9.7
    # via
    #   hyperopt
    #   pyspark
pyaml==23.9.7
    # via scikit-optimize
pyarrow==12.0.1 ; platform_system != "Windows"
    # via
    #   -r /ray/ci/../python/requirements.txt
    #   datasets
    #   feather-format
    #   mlflow
    #   ray
    #   raydp
pyasn1==0.5.0
    # via
    #   oauth2client
    #   pyasn1-modules
    #   python-jose
    #   rsa
pyasn1-modules==0.3.0
    # via
    #   google-auth
    #   oauth2client
pycodestyle==2.7.0
    # via flake8
pycparser==2.21
    # via cffi
pycryptodome==3.19.0
    # via gradio
pydantic==1.10.12
    # via
    #   -r /ray/ci/../doc/requirements-doc.txt
    #   -r /ray/ci/../python/requirements.txt
    #   -r /ray/ci/../python/requirements/test-requirements.txt
    #   autodoc-pydantic
    #   aws-sam-translator
    #   deepspeed
    #   fastapi
    #   gradio
pydata-sphinx-theme==0.8.1
    # via sphinx-book-theme
pydeprecate==0.3.2
    # via pytorch-lightning
pydot==1.4.2
    # via -r /ray/ci/../python/requirements/test-requirements.txt
pydub==0.25.1
    # via gradio
pyflakes==2.3.1
    # via flake8
pygame==2.1.2 ; python_version < "3.11"
    # via
    #   -r /ray/ci/../python/requirements/test-requirements.txt
    #   dopamine-rl
pyglet==1.5.15
    # via -r /ray/ci/../python/requirements/ml/rllib-requirements.txt
pygments==2.13.0
    # via
    #   -r /ray/ci/../doc/requirements-doc.txt
    #   -r /ray/ci/../python/requirements/test-requirements.txt
    #   ipython
    #   knack
    #   nbconvert
    #   nbdime
    #   rich
    #   sphinx
    #   sphinx-tabs
pyjwt==2.8.0
    # via
    #   adal
    #   azure-cli-core
    #   databricks-cli
    #   msal
pymars==0.10.0
    # via -r /ray/ci/../python/requirements/ml/data-requirements.txt
pymongo==4.3.2
    # via -r /ray/ci/../python/requirements/test-requirements.txt
pymoo==0.6.0.1
    # via hebo
pymunk==6.2.1
    # via -r /ray/ci/../python/requirements/ml/rllib-test-requirements.txt
pynacl==1.5.0
    # via paramiko
pyopengl==3.1.7
    # via
    #   dm-control
    #   mujoco
pyopenssl==22.1.0
    # via
    #   -r /ray/ci/../python/requirements/test-requirements.txt
    #   azure-cli-core
    #   gcs-oauth2-boto-plugin
    #   gsutil
    #   vapi-runtime
pyparsing==3.1.1
    # via
    #   configspace
    #   dm-control
    #   httplib2
    #   matplotlib
    #   moto
    #   packaging
    #   pydot
    #   torch-geometric
pypng==0.20220715.0
    # via sigopt
pyro-api==0.1.2
    # via pyro-ppl
pyro-ppl==1.8.6
    # via botorch
pyro4==4.82
    # via hpbandster
pyrsistent==0.20.0
    # via jsonschema
pysocks==1.7.1
    # via requests
pyspark==3.4.1
    # via
    #   -r /ray/ci/../python/requirements/test-requirements.txt
    #   raydp
pytest==7.0.1
    # via
    #   -r /ray/ci/../python/requirements/test-requirements.txt
    #   pytest-asyncio
    #   pytest-docker-tools
    #   pytest-fixture-config
    #   pytest-forked
    #   pytest-lazy-fixture
    #   pytest-remotedata
    #   pytest-repeat
    #   pytest-rerunfailures
    #   pytest-shutil
    #   pytest-sphinx
    #   pytest-sugar
    #   pytest-timeout
    #   pytest-virtualenv
pytest-asyncio==0.16.0
    # via -r /ray/ci/../python/requirements/test-requirements.txt
pytest-docker-tools==3.1.3
    # via -r /ray/ci/../python/requirements/test-requirements.txt
pytest-fixture-config==1.7.0
    # via pytest-virtualenv
pytest-forked==1.4.0
    # via -r /ray/ci/../python/requirements/test-requirements.txt
pytest-httpserver==1.0.6
    # via -r /ray/ci/../python/requirements/test-requirements.txt
pytest-lazy-fixture==0.6.3
    # via -r /ray/ci/../python/requirements/test-requirements.txt
pytest-remotedata==0.3.2
    # via -r /ray/ci/../python/requirements/ml/tune-test-requirements.txt
pytest-repeat==0.9.3
    # via -r /ray/ci/../python/requirements/ml/data-test-requirements.txt
pytest-rerunfailures==11.1.2
    # via -r /ray/ci/../python/requirements/test-requirements.txt
pytest-shutil==1.7.0
    # via pytest-virtualenv
pytest-sphinx @ git+https://github.com/ray-project/pytest-sphinx
    # via -r /ray/ci/../python/requirements/test-requirements.txt
pytest-sugar==0.9.5
    # via -r /ray/ci/../python/requirements/test-requirements.txt
pytest-timeout==2.1.0
    # via -r /ray/ci/../python/requirements/test-requirements.txt
pytest-virtualenv==1.7.0
    # via -r /ray/ci/../python/requirements/test-requirements.txt
python-dateutil==2.8.2
    # via
    #   adal
    #   aim
    #   arrow
    #   botocore
    #   freezegun
    #   google-cloud-bigquery
    #   jupyter-client
    #   kubernetes
    #   matplotlib
    #   moto
    #   pandas
    #   segment-analytics-python
python-jose==3.3.0
    # via moto
python-json-logger==2.0.7
    # via jupyter-events
python-lsp-jsonrpc==1.0.0
    # via semgrep
python-multipart==0.0.6
    # via gradio
python-snappy==0.6.1
    # via -r /ray/ci/../python/requirements/ml/data-test-requirements.txt
pytorch-lightning==1.6.5
    # via -r /ray/ci/../python/requirements/ml/tune-test-requirements.txt
pytz==2022.7.1
    # via
    #   -r /ray/ci/../python/requirements/test-requirements.txt
    #   aim
    #   babel
    #   mlflow
    #   moto
    #   pandas
pyu2f==0.1.5
    # via google-reauth
pyvmomi==8.0.2.0
    # via vsphere-automation-sdk
pywavelets==1.4.1
    # via scikit-image
pyyaml==6.0.1
    # via
    #   -r /ray/ci/../python/requirements.txt
    #   accelerate
    #   bokeh
    #   cfn-lint
    #   dask
    #   distributed
    #   flax
    #   gradio
    #   huggingface-hub
    #   jsonschema-spec
    #   jupyter-events
    #   jupytext
    #   knack
    #   kubernetes
    #   mlagents-envs
    #   mlflow
    #   moto
    #   myst-nb
    #   myst-parser
    #   optuna
    #   orbax-checkpoint
    #   pyaml
    #   pymars
    #   pytorch-lightning
    #   ray
    #   sigopt
    #   sphinx-book-theme
    #   sphinx-external-toc
    #   sphinx-jsonschema
    #   sphinxcontrib-redoc
    #   timm
    #   transformers
    #   wandb
    #   yq
pyzmq==24.0.1
    # via
    #   ipykernel
    #   jupyter-client
    #   jupyter-server
    #   nbclassic
    #   notebook
querystring-parser==1.2.4
    # via mlflow
    # via
    #   raydp
    #   tune-sklearn
    #   xgboost-ray
raydp==1.7.0b20231020.dev0
    # via -r /ray/ci/../python/requirements/ml/data-requirements.txt
recsim==0.2.4 ; (sys_platform != "darwin" or platform_machine != "arm64") and python_version >= "3.8"
    # via -r /ray/ci/../python/requirements/ml/rllib-test-requirements.txt
redis==4.4.2
    # via -r /ray/ci/../python/requirements/test-requirements.txt
regex==2023.10.3
    # via
    #   cfn-lint
    #   transformers
requests==2.31.0
    # via
    #   -r /ray/ci/../python/requirements.txt
    #   adal
    #   aim
    #   autorom
    #   autorom-accept-rom-license
    #   azure-cli-core
    #   azure-core
    #   comet-ml
    #   databricks-cli
    #   datasets
    #   dm-control
    #   docker
    #   evaluate
    #   fsspec
    #   google-api-core
    #   google-auth
    #   google-cloud-bigquery
    #   google-cloud-storage
    #   gradio
    #   huggingface-hub
    #   jsonschema-spec
    #   jupyterlab-server
    #   kubernetes
    #   mlflow
    #   moto
    #   msal
    #   msrest
    #   nbdime
    #   ray
    #   requests-oauthlib
    #   requests-toolbelt
    #   responses
    #   segment-analytics-python
    #   semgrep
    #   sigopt
    #   sphinx
    #   sphinx-jsonschema
    #   tensorboard
    #   tensorflow-datasets
    #   tf2onnx
    #   torch-geometric
    #   torchdata
    #   torchtext
    #   torchvision
    #   transformers
    #   vapi-runtime
    #   wandb
requests-oauthlib==1.3.1
    # via
    #   google-auth-oauthlib
    #   kubernetes
    #   msrest
requests-toolbelt==1.0.0
    # via comet-ml
responses==0.13.4
    # via
    #   -r /ray/ci/../python/requirements/ml/data-requirements.txt
    #   datasets
    #   evaluate
    #   moto
restrictedpython==6.2
    # via aim
retry-decorator==1.1.1
    # via
    #   gcs-oauth2-boto-plugin
    #   gsutil
rfc3339-validator==0.1.4
    # via
    #   jsonschema
    #   jupyter-events
    #   openapi-schema-validator
rfc3986-validator==0.1.1
    # via
    #   jsonschema
    #   jupyter-events
rich==12.6.0
    # via
    #   -r /ray/ci/../python/requirements.txt
    #   -r /ray/ci/../python/requirements/ml/rllib-requirements.txt
    #   flax
    #   memray
    #   semgrep
rsa==4.7.2
    # via
    #   gcs-oauth2-boto-plugin
    #   google-auth
    #   oauth2client
    #   python-jose
ruamel-yaml==0.17.40
    # via semgrep
ruamel-yaml-clib==0.2.8
    # via ruamel-yaml
s3fs==2023.5.0 ; python_version >= "3.8"
    # via -r /ray/ci/../python/requirements/ml/core-requirements.txt
s3transfer==0.6.2
    # via boto3
safetensors==0.4.0
    # via timm
sarif-om==1.0.4
    # via cfn-lint
scikit-image==0.19.3 ; python_version < "3.11"
    # via -r /ray/ci/../python/requirements.txt
scikit-learn==1.0.2 ; python_version < "3.11"
    # via
    #   -r /ray/ci/../python/requirements/test-requirements.txt
    #   ax-platform
    #   bayesian-optimization
    #   flaml
    #   gpytorch
    #   hebo
    #   lightgbm
    #   mlflow
    #   pymars
    #   scikit-optimize
    #   torch-geometric
    #   tune-sklearn
scikit-optimize==0.9.0 ; python_version < "3.11"
    # via -r /ray/ci/../python/requirements/ml/tune-test-requirements.txt
scipy==1.10.1 ; python_version < "3.11"
    # via
    #   -r /ray/ci/../python/requirements.txt
    #   ax-platform
    #   bayesian-optimization
    #   botorch
    #   catboost
    #   configspace
    #   dm-control
    #   dragonfly-opt
    #   flaml
    #   gpy
    #   hpbandster
    #   hyperopt
    #   jax
    #   jaxlib
    #   lightgbm
    #   linear-operator
    #   mlflow
    #   open-spiel
    #   paramz
    #   pymars
    #   pymoo
    #   recsim
    #   scikit-image
    #   scikit-learn
    #   scikit-optimize
    #   statsmodels
    #   torch-cluster
    #   torch-geometric
    #   torch-sparse
    #   tune-sklearn
    #   xgboost
segment-analytics-python==2.2.0
    # via
    #   -r /ray/ci/../python/requirements/test-requirements.txt
    #   aim
semantic-version==2.10.0
    # via comet-ml
semgrep==1.32.0
    # via -r /ray/ci/../python/requirements/lint-requirements.txt
send2trash==1.8.2
    # via
    #   jupyter-server
    #   nbclassic
    #   notebook
sentencepiece==0.1.96
    # via -r /ray/ci/../python/requirements/ml/train-test-requirements.txt
sentry-sdk==1.32.0
    # via
    #   comet-ml
    #   wandb
serpent==1.41
    # via
    #   hpbandster
    #   pyro4
setproctitle==1.3.3
    # via wandb
shellcheck-py==0.7.1.1
    # via -r /ray/ci/../python/requirements/lint-requirements.txt
shimmy==1.3.0
    # via -r /ray/ci/../python/requirements/ml/rllib-test-requirements.txt
shortuuid==1.0.1
    # via
    #   -r /ray/ci/../python/requirements/ml/tune-test-requirements.txt
    #   wandb
sigopt==7.5.0
    # via -r /ray/ci/../python/requirements/ml/tune-test-requirements.txt
six==1.16.0
    # via
    #   asttokens
    #   astunparse
    #   azure-core
    #   azure-identity
    #   bleach
    #   blessed
    #   catboost
    #   comet-ml
    #   configobj
    #   databricks-cli
    #   docker-pycreds
    #   dragonfly-opt
    #   ecdsa
    #   gcs-oauth2-boto-plugin
    #   google-apitools
    #   google-pasta
    #   gpy
    #   gsutil
    #   hyperopt
    #   isodate
    #   junit-xml
    #   kubernetes
    #   msrestazure
    #   oauth2client
    #   paramiko
    #   paramz
    #   patsy
    #   promise
    #   pytest-remotedata
    #   pytest-shutil
    #   python-dateutil
    #   pyu2f
    #   pyvmomi
    #   querystring-parser
    #   responses
    #   rfc3339-validator
    #   sphinx-sitemap
    #   sphinxcontrib-redoc
    #   tensorflow
    #   tensorflow-probability
    #   tf2onnx
    #   vapi-runtime
    #   wandb
smart-open==6.2.0
    # via
    #   -r /ray/ci/../python/requirements.txt
    #   -r /ray/ci/../python/requirements/test-requirements.txt
smmap==5.0.1
    # via gitdb
sniffio==1.3.0
    # via
    #   anyio
    #   httpcore
    #   httpx
snowballstemmer==2.2.0
    # via sphinx
sortedcontainers==2.4.0
    # via distributed
soundfile==0.12.1
    # via -r /ray/ci/../python/requirements/ml/data-test-requirements.txt
soupsieve==2.5
    # via beautifulsoup4
sphinx==4.3.2
    # via
    #   -r /ray/ci/../doc/requirements-doc.txt
    #   -r /ray/ci/../python/requirements/test-requirements.txt
    #   autodoc-pydantic
    #   jupyter-sphinx
    #   myst-nb
    #   myst-parser
    #   pydata-sphinx-theme
    #   sphinx-book-theme
    #   sphinx-click
    #   sphinx-copybutton
    #   sphinx-design
    #   sphinx-external-toc
    #   sphinx-remove-toctrees
    #   sphinx-sitemap
    #   sphinx-tabs
    #   sphinx-togglebutton
    #   sphinx-version-warning
    #   sphinxcontrib-redoc
    #   sphinxemoji
sphinx-book-theme==0.3.3
    # via -r /ray/ci/../doc/requirements-doc.txt
sphinx-click==3.0.2
    # via -r /ray/ci/../doc/requirements-doc.txt
sphinx-copybutton==0.4.0
    # via -r /ray/ci/../doc/requirements-doc.txt
sphinx-design==0.4.1
    # via -r /ray/ci/../doc/requirements-doc.txt
sphinx-external-toc==0.2.4
    # via -r /ray/ci/../doc/requirements-doc.txt
sphinx-jsonschema==1.17.2
    # via -r /ray/ci/../doc/requirements-doc.txt
sphinx-remove-toctrees==0.0.3
    # via -r /ray/ci/../doc/requirements-doc.txt
sphinx-sitemap==2.2.0
    # via -r /ray/ci/../doc/requirements-doc.txt
sphinx-tabs==3.4.0
    # via -r /ray/ci/../doc/requirements-doc.txt
sphinx-togglebutton==0.2.3
    # via myst-nb
sphinx-version-warning==1.1.2
    # via -r /ray/ci/../doc/requirements-doc.txt
sphinxcontrib-applehelp==1.0.4
    # via sphinx
sphinxcontrib-devhelp==1.0.2
    # via sphinx
sphinxcontrib-htmlhelp==2.0.1
    # via sphinx
sphinxcontrib-jsmath==1.0.1
    # via sphinx
sphinxcontrib-qthelp==1.0.3
    # via sphinx
sphinxcontrib-redoc==1.6.0
    # via -r /ray/ci/../doc/requirements-doc.txt
sphinxcontrib-serializinghtml==1.1.5
    # via sphinx
sphinxemoji==0.2.0
    # via -r /ray/ci/../doc/requirements-doc.txt
sqlalchemy==1.4.17
    # via
    #   aim
    #   alembic
    #   ax-platform
    #   jupyter-cache
    #   mlflow
    #   optuna
    #   pymars
sqlparse==0.4.4
    # via mlflow
sshpubkeys==3.3.1
    # via moto
stack-data==0.6.3
    # via ipython
starlette==0.27.0
    # via
    #   -r /ray/ci/../python/requirements.txt
    #   -r /ray/ci/../python/requirements/test-requirements.txt
    #   fastapi
statsmodels==0.14.0
    # via hpbandster
supersuit==3.8.0 ; python_version >= "3.7"
    # via -r /ray/ci/../python/requirements/ml/rllib-test-requirements.txt
sympy==1.12
    # via
    #   cfn-lint
    #   onnxruntime
    #   torch
tabulate==0.9.0
    # via
    #   databricks-cli
    #   knack
tblib==3.0.0
    # via
    #   -r /ray/ci/../python/requirements/docker/ray-docker-requirements.txt
    #   distributed
tenacity==8.2.3
    # via plotly
tensorboard==2.11.2
    # via
    #   pytorch-lightning
    #   tensorflow
tensorboard-data-server==0.6.1
    # via tensorboard
tensorboard-plugin-wit==1.8.1
    # via tensorboard
tensorboardx==2.6
    # via
    #   -r /ray/ci/../python/requirements.txt
    #   -r /ray/ci/../python/requirements/test-requirements.txt
    #   ray
tensorflow==2.11.0 ; sys_platform != "darwin" or platform_machine != "arm64"
    # via
    #   -r /ray/ci/../python/requirements/ml/dl-cpu-requirements.txt
    #   dopamine-rl
    #   recsim
tensorflow-datasets==4.9.0
    # via
    #   -r /ray/ci/../python/requirements/ml/data-test-requirements.txt
    #   -r /ray/ci/../python/requirements/ml/dl-cpu-requirements.txt
tensorflow-estimator==2.11.0
    # via
    #   -r /ray/ci/../python/requirements/ml/rllib-test-requirements.txt
    #   tensorflow
tensorflow-io-gcs-filesystem==0.34.0
    # via tensorflow
tensorflow-metadata==1.13.0
    # via tensorflow-datasets
tensorflow-probability==0.19.0
    # via
    #   -r /ray/ci/../python/requirements/ml/dl-cpu-requirements.txt
    #   dopamine-rl
tensorstore==0.1.45
    # via
    #   flax
    #   orbax-checkpoint
termcolor==2.3.0
    # via
    #   pytest-shutil
    #   pytest-sugar
    #   tensorflow
    #   tensorflow-datasets
terminado==0.17.1
    # via
    #   jupyter-server
    #   nbclassic
    #   notebook
testfixtures==7.0.0
    # via -r /ray/ci/../python/requirements/test-requirements.txt
tf-slim==1.1.0
    # via dopamine-rl
tf2onnx==1.13.0 ; sys_platform != "darwin" or platform_machine != "arm64"
    # via -r /ray/ci/../python/requirements/ml/rllib-requirements.txt
threadpoolctl==3.1.0
    # via
    #   -r /ray/ci/../python/requirements/test-requirements.txt
    #   scikit-learn
tifffile==2023.7.10
    # via scikit-image
timm==0.9.2
    # via -r /ray/ci/../python/requirements/ml/tune-test-requirements.txt
tinycss2==1.2.1
    # via nbconvert
tinyscaler==1.2.6
    # via
    #   -r /ray/ci/../python/requirements/ml/rllib-test-requirements.txt
    #   supersuit
tokenizers==0.12.1
    # via transformers
toml==0.10.2
    # via
    #   jupytext
    #   tensorflow-datasets
tomli==2.0.1
    # via
    #   black
    #   jupyterlab
    #   mypy
    #   pytest
    #   semgrep
tomlkit==0.12.1
    # via yq
toolz==0.12.0
    # via
    #   chex
    #   dask
    #   distributed
    #   partd
torch==2.0.1 ; python_version > "3.7"
    # via
    #   -r /ray/ci/../python/requirements/ml/dl-cpu-requirements.txt
    #   accelerate
    #   botorch
    #   deepspeed
    #   fairscale
    #   hebo
    #   higher
    #   linear-operator
    #   pyro-ppl
    #   pytorch-lightning
    #   timm
    #   torchdata
    #   torchmetrics
    #   torchtext
    #   torchvision
torch-cluster==1.6.1
    # via -r /ray/ci/../python/requirements/ml/dl-cpu-requirements.txt
torch-geometric==2.3.1
    # via -r /ray/ci/../python/requirements/ml/dl-cpu-requirements.txt
torch-scatter==2.1.1
    # via -r /ray/ci/../python/requirements/ml/dl-cpu-requirements.txt
torch-sparse==0.6.17
    # via -r /ray/ci/../python/requirements/ml/dl-cpu-requirements.txt
torch-spline-conv==1.2.2
    # via -r /ray/ci/../python/requirements/ml/dl-cpu-requirements.txt
torchdata==0.6.1
    # via torchtext
torchmetrics==0.10.3 ; python_version > "3.7"
    # via
    #   -r /ray/ci/../python/requirements/ml/dl-cpu-requirements.txt
    #   pytorch-lightning
torchtext==0.15.2 ; python_version > "3.7"
    # via -r /ray/ci/../python/requirements/ml/dl-cpu-requirements.txt
torchvision==0.15.2 ; python_version > "3.7"
    # via
    #   -r /ray/ci/../python/requirements/ml/dl-cpu-requirements.txt
    #   timm
tornado==6.1
    # via
    #   bokeh
    #   distributed
    #   ipykernel
    #   jupyter-client
    #   jupyter-server
    #   jupyterlab
    #   nbclassic
    #   nbdime
    #   notebook
    #   pymars
    #   terminado
tqdm==4.64.1
    # via
    #   -r /ray/ci/../python/requirements/test-requirements.txt
    #   aim
    #   datasets
    #   deepspeed
    #   dm-control
    #   evaluate
    #   huggingface-hub
    #   hyperopt
    #   optuna
    #   pymars
    #   pyro-ppl
    #   pytorch-lightning
    #   tensorflow-datasets
    #   torch-geometric
    #   torchtext
    #   transformers
traitlets==5.12.0
    # via
    #   comm
    #   ipykernel
    #   ipython
    #   ipywidgets
    #   jupyter-client
    #   jupyter-core
    #   jupyter-events
    #   jupyter-server
    #   matplotlib-inline
    #   nbclassic
    #   nbclient
    #   nbconvert
    #   nbformat
    #   notebook
transformers==4.19.1
    # via -r /ray/ci/../python/requirements/ml/core-requirements.txt
trustme==0.9.0
    # via -r /ray/ci/../python/requirements/test-requirements.txt
tune-sklearn @ git+https://github.com/ray-project/tune-sklearn@master
    # via
    #   -r /ray/ci/../doc/requirements-doc.txt
    #   -r /ray/ci/../python/requirements/ml/tune-requirements.txt
typeguard==2.13.3
    # via ax-platform
typer==0.9.0
    # via -r /ray/ci/../python/requirements.txt
types-python-dateutil==2.8.19.14
    # via arrow
types-pyyaml==6.0.12.2
    # via -r /ray/ci/../python/requirements/lint-requirements.txt
typing-extensions==4.8.0
    # via
    #   -r /ray/ci/../python/requirements/test-requirements.txt
    #   aioitertools
    #   ale-py
    #   alembic
    #   aws-sam-translator
    #   azure-core
    #   black
    #   bokeh
    #   chex
    #   configspace
    #   etils
    #   fastapi
    #   flax
    #   gymnasium
    #   huggingface-hub
    #   ipython
    #   mypy
    #   nevergrad
    #   onnx
    #   orbax-checkpoint
    #   polars
    #   pydantic
    #   pytorch-lightning
    #   rich
    #   semgrep
    #   starlette
    #   tensorflow
    #   torch
    #   torchmetrics
    #   typer
uc-micro-py==1.0.2
    # via linkify-it-py
ujson==5.8.0
    # via python-lsp-jsonrpc
uri-template==1.3.0
    # via jsonschema
uritemplate==4.1.1
    # via google-api-python-client
urllib3==1.26.18
    # via
    #   -r /ray/ci/../doc/requirements-doc.txt
    #   botocore
    #   databricks-cli
    #   distributed
    #   docker
    #   dulwich
    #   kubernetes
    #   requests
    #   responses
    #   semgrep
    #   sentry-sdk
    #   torchdata
uvicorn==0.22.0
    # via
    #   -r /ray/ci/../python/requirements.txt
    #   -r /ray/ci/../python/requirements/test-requirements.txt
    #   aim
    #   gradio
uvloop==0.19.0
<<<<<<< HEAD
    # via pymars
=======
    # via
    #   pymars
    #   uvicorn
>>>>>>> 8a1a0309
    # via
    #   nsx-policy-python-sdk
    #   nsx-python-sdk
    #   nsx-vmc-aws-integration-python-sdk
    #   nsx-vmc-policy-python-sdk
    #   vmc-client-bindings
    #   vmc-draas-client-bindings
    #   vsphere-automation-sdk
    # via
    #   nsx-policy-python-sdk
    #   nsx-python-sdk
    #   nsx-vmc-aws-integration-python-sdk
    #   nsx-vmc-policy-python-sdk
    #   vapi-common-client
    #   vcenter-bindings
    #   vmc-client-bindings
    #   vmc-draas-client-bindings
    #   vsphere-automation-sdk
    # via vsphere-automation-sdk
virtualenv==20.21.0
    # via
    #   -r /ray/ci/../python/requirements.txt
    #   pytest-virtualenv
    # via vsphere-automation-sdk
    # via vsphere-automation-sdk
vsphere-automation-sdk @ git+https://github.com/vmware/vsphere-automation-sdk-python.git@v8.0.1.0
    # via -r /ray/ci/../python/requirements/test-requirements.txt
wandb==0.13.4
    # via -r /ray/ci/../python/requirements/ml/core-requirements.txt
watchfiles==0.19.0
    # via
    #   -r /ray/ci/../doc/requirements-doc.txt
    #   -r /ray/ci/../python/requirements.txt
    #   -r /ray/ci/../python/requirements/test-requirements.txt
wcmatch==8.5
    # via semgrep
wcwidth==0.2.8
    # via
    #   blessed
    #   prompt-toolkit
webcolors==1.13
    # via jsonschema
webencodings==0.5.1
    # via
    #   bleach
    #   tinycss2
websocket-client==1.6.4
    # via
    #   comet-ml
    #   docker
    #   jupyter-server
    #   kubernetes
websockets==11.0.3
    # via
    #   -r /ray/ci/../python/requirements/test-requirements.txt
    #   gradio
werkzeug==2.1.2
    # via
    #   -r /ray/ci/../python/requirements/test-requirements.txt
    #   flask
    #   moto
    #   pytest-httpserver
    #   tensorboard
wheel==0.41.2
    # via
    #   astunparse
    #   lightgbm
    #   sphinx-togglebutton
    #   tensorboard
widgetsnbextension==3.6.6
    # via ipywidgets
wrapt==1.15.0
    # via
    #   aiobotocore
    #   aws-xray-sdk
    #   comet-ml
    #   deprecated
    #   tensorflow
    #   tensorflow-datasets
    #   xgboost-ray
wurlitzer==3.0.3
    # via comet-ml
xgboost==1.7.6 ; python_version > "3.7"
    # via
    #   -r /ray/ci/../python/requirements/ml/core-requirements.txt
    #   flaml
    #   hebo
    #   xgboost-ray
    # via
    #   -r /ray/ci/../python/requirements/ml/core-requirements.txt
    #   lightgbm-ray
xlrd==2.0.1
    # via -r /ray/ci/../python/requirements/test-requirements.txt
xmltodict==0.13.0
    # via
    #   moto
    #   py3nvml
    #   yq
xxhash==3.4.1
    # via
    #   datasets
    #   evaluate
y-py==0.6.2
    # via
    #   jupyter-ydoc
    #   ypy-websocket
yarl==1.9.2
    # via aiohttp
ypy-websocket==0.8.4
    # via jupyter-server-ydoc
yq==3.2.2
    # via
    #   -r /ray/ci/../python/requirements/lint-requirements.txt
    #   -r /ray/ci/../python/requirements/test-requirements.txt
zict==3.0.0
    # via distributed
zipp==3.17.0
    # via
    #   etils
    #   importlib-metadata
    #   importlib-resources
zoopt==0.4.1
    # via -r /ray/ci/../python/requirements/ml/tune-test-requirements.txt

# The following packages are considered to be unsafe in a requirements file:
# pip
# setuptools<|MERGE_RESOLUTION|>--- conflicted
+++ resolved
@@ -448,11 +448,8 @@
     #   moto
     #   python-jose
     #   sshpubkeys
-<<<<<<< HEAD
-=======
 email-validator==2.1.0.post1
     # via fastapi
->>>>>>> 8a1a0309
 entrypoints==0.4
     # via
     #   jupyter-client
@@ -2449,13 +2446,9 @@
     #   aim
     #   gradio
 uvloop==0.19.0
-<<<<<<< HEAD
-    # via pymars
-=======
     # via
     #   pymars
     #   uvicorn
->>>>>>> 8a1a0309
     # via
     #   nsx-policy-python-sdk
     #   nsx-python-sdk
