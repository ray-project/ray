--- conflicted
+++ resolved
@@ -2487,10 +2487,7 @@
     #   sqlalchemy
     #   tensorflow
     #   testcontainers
-<<<<<<< HEAD
-=======
     #   textual
->>>>>>> 510b03b1
     #   torch
     #   typer
     #   typing-inspection
