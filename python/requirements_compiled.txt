--- conflicted
+++ resolved
@@ -146,11 +146,7 @@
     # via -r /ray/ci/../python/requirements/ml/rllib-test-requirements.txt
 autorom-accept-rom-license==0.6.1
     # via autorom
-<<<<<<< HEAD
 aws-sam-translator==1.79.0
-=======
-aws-sam-translator==1.78.0
->>>>>>> cf122d05
     # via cfn-lint
 aws-xray-sdk==2.12.1
     # via moto
@@ -265,11 +261,7 @@
     #   pymunk
     #   pynacl
     #   soundfile
-<<<<<<< HEAD
 cfn-lint==0.83.0
-=======
-cfn-lint==0.82.1
->>>>>>> cf122d05
     # via moto
 charset-normalizer==3.3.1
     # via
@@ -585,11 +577,7 @@
     #   recsim
 gitdb==4.0.11
     # via gitpython
-<<<<<<< HEAD
 gitpython==3.1.40
-=======
-gitpython==3.1.38
->>>>>>> cf122d05
     # via
     #   mlflow
     #   sigopt
@@ -745,10 +733,7 @@
     # via
     #   fastapi
     #   gradio
-<<<<<<< HEAD
     #   gradio-client
-=======
->>>>>>> cf122d05
 huggingface-hub==0.18.0
     # via
     #   datasets
@@ -1861,11 +1846,7 @@
     #   raydp
     #   tune-sklearn
     #   xgboost-ray
-<<<<<<< HEAD
 raydp==1.7.0b20231020.dev0
-=======
-raydp==1.7.0b20231017.dev0
->>>>>>> cf122d05
     # via -r /ray/ci/../python/requirements/ml/data-requirements.txt
 recsim==0.2.4 ; (sys_platform != "darwin" or platform_machine != "arm64") and python_version >= "3.8"
     # via -r /ray/ci/../python/requirements/ml/rllib-test-requirements.txt
@@ -2493,11 +2474,7 @@
     #   aim
     #   fastapi
     #   gradio
-<<<<<<< HEAD
 uvloop==0.19.0
-=======
-uvloop==0.18.0
->>>>>>> cf122d05
     # via
     #   pymars
     #   uvicorn
