--- conflicted
+++ resolved
@@ -75,11 +75,7 @@
     # via ypy-websocket
 alabaster==0.7.13
     # via sphinx
-<<<<<<< HEAD
-ale-py==0.9.0
-=======
-ale-py==0.8.1 ; python_version < "3.12"
->>>>>>> fc348904
+ale-py==0.9.0 ; python_version < "3.12"
     # via
     #   -r /ray/ci/../python/requirements/ml/rllib-test-requirements.txt
     #   gymnasium
@@ -275,12 +271,7 @@
 charset-normalizer==3.3.2
     # via
     #   requests
-<<<<<<< HEAD
-=======
     #   snowflake-connector-python
-chess==1.7.0
-    # via -r /ray/ci/../python/requirements/ml/rllib-test-requirements.txt
->>>>>>> fc348904
 chex==0.1.7
     # via optax
 clang-format==12.0.1
@@ -710,17 +701,7 @@
     # via -r /ray/ci/../python/requirements/docker/ray-docker-requirements.txt
 gunicorn==20.1.0
     # via mlflow
-<<<<<<< HEAD
-gymnasium==1.0.0a2
-=======
-gym==0.26.2
-    # via
-    #   dopamine-rl
-    #   recsim
-gym-notices==0.0.8
-    # via gym
-gymnasium==0.28.1 ; python_version < "3.12"
->>>>>>> fc348904
+gymnasium==1.0.0; python_version < "3.12"
     # via
     #   -r /ray/ci/../python/requirements.txt
     #   -r /ray/ci/../python/requirements/ml/rllib-test-requirements.txt
@@ -1870,11 +1851,6 @@
     # via raydp
 raydp==1.7.0b20231020.dev0
     # via -r /ray/ci/../python/requirements/ml/data-test-requirements.txt
-<<<<<<< HEAD
-=======
-recsim==0.2.4 ; (sys_platform != "darwin" or platform_machine != "arm64") and python_version < "3.12"
-    # via -r /ray/ci/../python/requirements/ml/rllib-test-requirements.txt
->>>>>>> fc348904
 redis==4.4.2
     # via -r /ray/ci/../python/requirements/test-requirements.txt
 regex==2024.5.15
@@ -2178,13 +2154,7 @@
     # via
     #   hpbandster
     #   statsforecast
-<<<<<<< HEAD
-supersuit==3.9.0
-=======
-strictyaml==1.7.3
-    # via pyiceberg
-supersuit==3.8.0 ; python_version < "3.12"
->>>>>>> fc348904
+supersuit==3.9.0 ; python_version < "3.12"
     # via -r /ray/ci/../python/requirements/ml/rllib-test-requirements.txt
 sympy==1.13.1
     # via
