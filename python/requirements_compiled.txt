--extra-index-url https://download.pytorch.org/whl/cpu
--find-links https://data.pyg.org/whl/torch-1.13.0+cpu.html
--find-links https://data.pyg.org/whl/torch-2.0.1+cpu.html

about-time==4.2.1
    # via alive-progress
absl-py==1.4.0
    # via
    #   array-record
    #   chex
    #   dm-control
    #   dm-env
    #   dopamine-rl
    #   labmaze
    #   mujoco
    #   open-spiel
    #   optax
    #   orbax-checkpoint
    #   recsim
    #   tensorboard
    #   tensorflow
    #   tensorflow-datasets
    #   tensorflow-metadata
    #   tensorflow-probability
    #   tf-slim
accelerate==0.20.3
    # via -r /ray/ci/../python/requirements/ml/core-requirements.txt
adal==1.2.7
    # via msrestazure
aim==3.17.5
    # via -r /ray/ci/../python/requirements/ml/tune-test-requirements.txt
aim-ui==3.17.5
    # via aim
aimrecords==0.0.7
    # via aim
aimrocks==0.4.0
    # via aim
aioboto3==11.2.0
    # via -r /ray/ci/../python/requirements/ml/data-requirements.txt
aiobotocore==2.5.0
    # via
    #   aioboto3
    #   s3fs
aiofiles==22.1.0
    # via
    #   aim
    #   gradio
    #   ypy-websocket
aiohttp==3.8.6
    # via
    #   -r /ray/ci/../python/requirements.txt
    #   aiobotocore
    #   aiohttp-cors
    #   datasets
    #   fsspec
    #   google-auth
    #   s3fs
aiohttp-cors==0.7.0
    # via -r /ray/ci/../python/requirements.txt
aioitertools==0.11.0
    # via aiobotocore
aiorwlock==1.3.0
    # via -r /ray/ci/../python/requirements.txt
aiosignal==1.3.1
    # via
    #   -r /ray/ci/../python/requirements.txt
    #   aiohttp
    #   ray
aiosqlite==0.19.0
    # via ypy-websocket
alabaster==0.7.13
    # via sphinx
ale-py==0.8.1
    # via
    #   -r /ray/ci/../python/requirements/ml/rllib-test-requirements.txt
    #   gym
alembic==1.12.1
    # via
    #   aim
    #   mlflow
    #   optuna
alive-progress==3.1.4
    # via pymoo
<<<<<<< HEAD
annotated-types==0.6.0
    # via pydantic
=======
altair==5.1.2
    # via gradio
>>>>>>> 227fe5db
anyio==3.7.1
    # via
    #   fastapi
    #   httpcore
    #   jupyter-server
    #   starlette
    #   watchfiles
applicationinsights==0.11.10
    # via azure-cli-telemetry
argcomplete==1.12.3
    # via
    #   azure-cli-core
    #   gsutil
    #   knack
    #   yq
argon2-cffi==23.1.0
    # via
    #   jupyter-server
    #   nbclassic
    #   notebook
argon2-cffi-bindings==21.2.0
    # via argon2-cffi
array-record==0.4.0
    # via tensorflow-datasets
arrow==1.3.0
    # via isoduration
asttokens==2.4.1
    # via stack-data
astunparse==1.6.3
    # via tensorflow
async-exit-stack==1.0.1
    # via -r /ray/ci/../python/requirements/test-requirements.txt
async-generator==1.10
    # via -r /ray/ci/../python/requirements/test-requirements.txt
async-timeout==4.0.3
    # via
    #   aiohttp
    #   redis
attrs==21.4.0
    # via
    #   -r /ray/ci/../python/requirements/test-requirements.txt
    #   aiohttp
    #   flake8-bugbear
    #   glom
    #   jschema-to-python
    #   jsonschema
    #   jupyter-cache
    #   markdown-it-py
    #   open-spiel
    #   pytest
    #   sarif-om
    #   semgrep
    #   sphinx-external-toc
autodoc-pydantic==2.0.1
    # via -r /ray/ci/../doc/requirements-doc.txt
autograd==1.6.2
    # via pymoo
autorom==0.6.1 ; platform_machine != "arm64"
    # via -r /ray/ci/../python/requirements/ml/rllib-test-requirements.txt
autorom-accept-rom-license==0.6.1
    # via autorom
aws-sam-translator==1.79.0
    # via cfn-lint
aws-xray-sdk==2.12.1
    # via moto
ax-platform==0.3.2
    # via -r /ray/ci/../python/requirements/ml/tune-requirements.txt
azure-cli-core==2.40.0
    # via -r /ray/ci/../python/requirements/test-requirements.txt
azure-cli-telemetry==1.0.8
    # via azure-cli-core
azure-common==1.1.28
    # via
    #   azure-mgmt-compute
    #   azure-mgmt-network
    #   azure-mgmt-resource
<<<<<<< HEAD
azure-core==1.29.4
=======
azure-core==1.29.5
>>>>>>> 227fe5db
    # via
    #   azure-identity
    #   azure-mgmt-core
    #   msrest
azure-identity==1.10.0
    # via -r /ray/ci/../python/requirements/test-requirements.txt
azure-mgmt-compute==23.1.0
    # via -r /ray/ci/../python/requirements/test-requirements.txt
azure-mgmt-core==1.4.0
    # via
    #   azure-cli-core
    #   azure-mgmt-compute
    #   azure-mgmt-network
    #   azure-mgmt-resource
azure-mgmt-network==19.0.0
    # via -r /ray/ci/../python/requirements/test-requirements.txt
azure-mgmt-resource==20.0.0
    # via -r /ray/ci/../python/requirements/test-requirements.txt
babel==2.13.1
    # via
    #   jupyterlab-server
    #   sphinx
backcall==0.2.0
    # via ipython
backoff==1.10.0
    # via
    #   -r /ray/ci/../python/requirements/test-requirements.txt
    #   opentelemetry-exporter-otlp-proto-grpc
    #   segment-analytics-python
base58==2.0.1
    # via aimrecords
bayesian-optimization==1.4.3
    # via
    #   -r /ray/ci/../python/requirements/ml/tune-requirements.txt
    #   nevergrad
bcrypt==4.0.1
    # via paramiko
beautifulsoup4==4.11.1
    # via
    #   -r /ray/ci/../python/requirements/test-requirements.txt
    #   nbconvert
    #   pydata-sphinx-theme
black==22.10.0
    # via -r /ray/ci/../python/requirements/lint-requirements.txt
bleach==6.1.0
    # via nbconvert
blessed==1.20.0
    # via gpustat
bokeh==2.4.3
    # via dask
boltons==21.0.0
    # via
    #   face
    #   glom
    #   semgrep
boto==2.49.0
    # via gcs-oauth2-boto-plugin
boto3==1.26.76
    # via
    #   -r /ray/ci/../python/requirements/test-requirements.txt
    #   aiobotocore
    #   aws-sam-translator
    #   moto
    #   smart-open
botocore==1.29.76
    # via
    #   aiobotocore
    #   aws-xray-sdk
    #   boto3
    #   moto
    #   s3transfer
botorch==0.8.5
    # via ax-platform
bracex==2.4
    # via wcmatch
cached-property==1.5.2
    # via orbax-checkpoint
cachetools==5.3.2
    # via
    #   aim
    #   google-auth
catboost==1.2.2
    # via hebo
certifi==2023.7.22
    # via
    #   httpcore
    #   httpx
    #   kubernetes
    #   msrest
    #   requests
    #   sentry-sdk
cffi==1.16.0
    # via
    #   argon2-cffi-bindings
    #   cryptography
    #   pymunk
    #   pynacl
    #   soundfile
<<<<<<< HEAD
cfn-lint==0.82.2
=======
cfn-lint==0.83.1
>>>>>>> 227fe5db
    # via moto
charset-normalizer==3.3.1
    # via
    #   aiohttp
    #   requests
chess==1.7.0
    # via -r /ray/ci/../python/requirements/ml/rllib-test-requirements.txt
chex==0.1.7
    # via optax
clang-format==12.0.1
    # via -r /ray/ci/../python/requirements/lint-requirements.txt
click==8.1.7
    # via
    #   -r /ray/ci/../python/requirements.txt
    #   aim
    #   autorom
    #   autorom-accept-rom-license
    #   black
    #   click-option-group
    #   dask
    #   databricks-cli
    #   distributed
    #   flask
    #   mlflow
    #   ray
    #   semgrep
    #   sigopt
    #   sphinx-click
    #   sphinx-external-toc
    #   tensorflow-datasets
    #   typer
    #   uvicorn
    #   wandb
click-option-group==0.5.6
    # via semgrep
cloudpickle==2.2.0
    # via
    #   -r /ray/ci/../python/requirements/test-requirements.txt
    #   dask
    #   distributed
    #   gym
    #   gymnasium
    #   hyperopt
    #   mlagents-envs
    #   mlflow
    #   pymars
    #   tensorflow-probability
cma==3.2.2
    # via
    #   nevergrad
    #   pymoo
cmaes==0.10.0
    # via optuna
colorama==0.4.6
    # via
    #   bayesian-optimization
    #   nbdime
    #   semgrep
coloredlogs==15.0.1
    # via onnxruntime
colorful==0.5.5
    # via -r /ray/ci/../python/requirements.txt
colorlog==6.7.0
    # via optuna
comet-ml==3.31.9
    # via -r /ray/ci/../python/requirements/ml/core-requirements.txt
comm==0.1.4
    # via
    #   ipykernel
    #   ipywidgets
commonmark==0.9.1
    # via rich
configobj==5.0.8
    # via everett
configspace==0.7.1
    # via
    #   -r /ray/ci/../python/requirements/ml/tune-requirements.txt
    #   hpbandster
contextlib2==21.6.0
    # via pytest-shutil
contourpy==1.1.1
    # via matplotlib
crc32c==2.3
    # via -r /ray/ci/../python/requirements/ml/data-requirements.txt
crcmod==1.7
    # via gsutil
cryptography==38.0.1
    # via
    #   -r /ray/ci/../python/requirements/test-requirements.txt
    #   adal
    #   aim
    #   azure-cli-core
    #   azure-identity
    #   moto
    #   msal
    #   paramiko
    #   pyjwt
    #   pyopenssl
    #   python-jose
    #   sshpubkeys
    #   trustme
cycler==0.12.1
    # via matplotlib
cython==0.29.32
    # via
    #   -r /ray/ci/../python/requirements/test-requirements.txt
    #   gpy
dask==2022.10.1
    # via
    #   -r /ray/ci/../python/requirements/ml/data-requirements.txt
    #   distributed
databricks-cli==0.18.0
    # via mlflow
datasets==2.14.0
    # via
    #   -r /ray/ci/../python/requirements/ml/data-test-requirements.txt
    #   -r /ray/ci/../python/requirements/ml/train-requirements.txt
    #   evaluate
debugpy==1.8.0
    # via ipykernel
decorator==5.1.1
    # via
    #   ipython
    #   paramz
    #   tensorflow-probability
deepspeed==0.8.3
    # via -r /ray/ci/../python/requirements/ml/train-requirements.txt
defusedxml==0.7.1
    # via
    #   nbconvert
    #   pymars
    #   semgrep
deprecated==1.2.14
    # via pymoo
dill==0.3.7
    # via
    #   datasets
    #   evaluate
    #   multiprocess
    #   pymoo
distlib==0.3.7
    # via virtualenv
distributed==2022.10.1
    # via dask
dm-control==1.0.12
    # via -r /ray/ci/../python/requirements/ml/rllib-test-requirements.txt
dm-env==1.6
    # via dm-control
dm-tree==0.1.8
    # via
    #   -r /ray/ci/../python/requirements.txt
    #   chex
    #   dm-control
    #   dm-env
    #   tensorflow-datasets
    #   tensorflow-probability
dnspython==2.4.2
    # via pymongo
docker==6.1.3
    # via
    #   mlflow
    #   moto
    #   pytest-docker-tools
docker-pycreds==0.4.0
    # via wandb
docutils==0.17.1
    # via
    #   -r /ray/ci/../python/requirements/lint-requirements.txt
    #   myst-nb
    #   myst-parser
    #   pydata-sphinx-theme
    #   sphinx
    #   sphinx-click
    #   sphinx-jsonschema
    #   sphinx-tabs
    #   sphinx-togglebutton
dopamine-rl==4.0.5 ; sys_platform != "darwin" or platform_machine != "arm64"
    # via
    #   -r /ray/ci/../python/requirements/ml/rllib-test-requirements.txt
    #   recsim
dragonfly-opt==0.1.7
    # via -r /ray/ci/../python/requirements/ml/tune-requirements.txt
dulwich==0.21.6
    # via comet-ml
ecdsa==0.18.0
    # via
    #   moto
    #   python-jose
    #   sshpubkeys
entrypoints==0.4
    # via
    #   jupyter-client
    #   mlflow
    #   nbconvert
et-xmlfile==1.1.0
    # via openpyxl
etils==1.3.0
    # via
    #   array-record
    #   orbax-checkpoint
    #   tensorflow-datasets
evaluate==0.4.0
    # via -r /ray/ci/../python/requirements/ml/train-test-requirements.txt
everett==3.2.0
    # via comet-ml
exceptiongroup==1.1.3
    # via anyio
execnet==2.0.2
    # via pytest-shutil
executing==2.0.1
    # via stack-data
face==22.0.0
    # via glom
fairscale==0.4.6
    # via -r /ray/ci/../python/requirements/ml/tune-test-requirements.txt
farama-notifications==0.0.4
    # via gymnasium
fastapi==0.104.0
    # via
    #   -r /ray/ci/../python/requirements.txt
    #   -r /ray/ci/../python/requirements/test-requirements.txt
    #   aim
    #   gradio
fasteners==0.19
    # via
    #   google-apitools
    #   gsutil
fastjsonschema==2.18.1
    # via nbformat
feather-format==0.4.1
    # via -r /ray/ci/../python/requirements/test-requirements.txt
ffmpy==0.3.1
    # via gradio
filelock==3.13.1
    # via
    #   -r /ray/ci/../python/requirements.txt
    #   aim
    #   huggingface-hub
    #   ray
    #   torch
    #   transformers
    #   virtualenv
flake8==3.9.1
    # via
    #   -r /ray/ci/../python/requirements/lint-requirements.txt
    #   flake8-bugbear
    #   flake8-comprehensions
    #   flake8-quotes
flake8-bugbear==21.9.2
    # via -r /ray/ci/../python/requirements/lint-requirements.txt
flake8-comprehensions==3.10.1
    # via -r /ray/ci/../python/requirements/lint-requirements.txt
flake8-quotes==2.0.0
    # via -r /ray/ci/../python/requirements/lint-requirements.txt
flaml==1.1.1
    # via -r /ray/ci/../python/requirements/ml/tune-requirements.txt
flask==2.1.3
    # via
    #   -r /ray/ci/../python/requirements/test-requirements.txt
    #   flask-cors
    #   mlflow
    #   moto
flask-cors==4.0.0
    # via
    #   -r /ray/ci/../python/requirements/ml/data-requirements.txt
    #   moto
flatbuffers==2.0.7
    # via
    #   onnxruntime
    #   tensorflow
    #   tf2onnx
flax==0.7.2
    # via dopamine-rl
fonttools==4.43.1
    # via matplotlib
fqdn==1.5.1
    # via jsonschema
freezegun==1.1.0
    # via -r /ray/ci/../python/requirements/test-requirements.txt
frozenlist==1.4.0
    # via
    #   -r /ray/ci/../python/requirements.txt
    #   aiohttp
    #   aiosignal
    #   ray
fsspec==2023.5.0
    # via
    #   -r /ray/ci/../python/requirements.txt
    #   dask
    #   datasets
    #   evaluate
    #   gradio-client
    #   huggingface-hub
    #   modin
    #   pytorch-lightning
    #   ray
    #   s3fs
future==0.18.3
    # via
    #   autograd
    #   dragonfly-opt
    #   hyperopt
gast==0.4.0
    # via
    #   tensorflow
    #   tensorflow-probability
gcs-oauth2-boto-plugin==3.0
    # via gsutil
gin-config==0.5.0
    # via
    #   dopamine-rl
    #   recsim
gitdb==4.0.11
    # via gitpython
gitpython==3.1.40
    # via
    #   mlflow
    #   nbdime
    #   sigopt
    #   wandb
glfw==2.6.2
    # via
    #   dm-control
    #   mujoco
glom==22.1.0
    # via semgrep
google-api-core==2.12.0
    # via
    #   google-api-python-client
    #   google-cloud-bigquery
    #   google-cloud-bigquery-storage
    #   google-cloud-core
    #   google-cloud-storage
    #   opencensus
google-api-python-client==2.65.0
    # via -r /ray/ci/../python/requirements/test-requirements.txt
google-apitools==0.5.32
    # via gsutil
google-auth==2.23.4
    # via
    #   google-api-core
    #   google-api-python-client
    #   google-auth-httplib2
    #   google-auth-oauthlib
    #   google-cloud-core
    #   google-cloud-storage
    #   gsutil
    #   kubernetes
    #   tensorboard
google-auth-httplib2==0.1.1
    # via google-api-python-client
google-auth-oauthlib==0.4.6
    # via tensorboard
google-cloud-bigquery==3.13.0
    # via -r /ray/ci/../python/requirements/ml/data-test-requirements.txt
google-cloud-bigquery-storage==2.22.0
    # via -r /ray/ci/../python/requirements/ml/data-test-requirements.txt
google-cloud-core==2.3.3
    # via
    #   google-cloud-bigquery
    #   google-cloud-storage
google-cloud-storage==2.5.0
    # via -r /ray/ci/../python/requirements/test-requirements.txt
google-crc32c==1.5.0
    # via google-resumable-media
google-pasta==0.2.0
    # via tensorflow
google-reauth==0.1.1
    # via
    #   gcs-oauth2-boto-plugin
    #   gsutil
google-resumable-media==2.6.0
    # via
    #   google-cloud-bigquery
    #   google-cloud-storage
googleapis-common-protos==1.61.0
    # via
    #   google-api-core
    #   grpcio-status
    #   opentelemetry-exporter-otlp-proto-grpc
    #   tensorflow-metadata
gpustat==1.1.1
    # via -r /ray/ci/../python/requirements.txt
gpy==1.10.0
    # via
    #   -r /ray/ci/../python/requirements/ml/tune-test-requirements.txt
    #   hebo
gpytorch==1.10
    # via
    #   botorch
    #   hebo
gradio==3.50.2 ; platform_system != "Windows"
    # via -r /ray/ci/../python/requirements/test-requirements.txt
gradio-client==0.6.1
    # via gradio
grapheme==0.6.0
    # via alive-progress
graphql-core==3.2.3
    # via moto
graphviz==0.20.1
    # via catboost
greenlet==3.0.1
    # via sqlalchemy
grpcio==1.59.2 ; sys_platform != "darwin"
    # via
    #   -r /ray/ci/../python/requirements.txt
    #   aim
    #   google-api-core
    #   google-cloud-bigquery
    #   grpcio-status
    #   mlagents-envs
    #   opencensus-proto
    #   opentelemetry-exporter-opencensus
    #   opentelemetry-exporter-otlp-proto-grpc
    #   tensorboard
    #   tensorflow
grpcio-status==1.48.2
    # via google-api-core
gsutil==5.27
    # via -r /ray/ci/../python/requirements/docker/ray-docker-requirements.txt
gunicorn==20.1.0
    # via mlflow
gym==0.26.2
    # via
    #   dopamine-rl
    #   recsim
gym-notices==0.0.8
    # via gym
gymnasium==0.28.1
    # via
    #   -r /ray/ci/../python/requirements.txt
    #   -r /ray/ci/../python/requirements/ml/rllib-test-requirements.txt
    #   minigrid
    #   pettingzoo
    #   shimmy
    #   supersuit
h11==0.12.0
    # via
    #   -r /ray/ci/../python/requirements/test-requirements.txt
    #   httpcore
    #   uvicorn
h5py==3.7.0
    # via
    #   -r /ray/ci/../python/requirements/ml/rllib-test-requirements.txt
    #   tensorflow
hebo @ git+https://github.com/huawei-noah/HEBO@9a2a674c22518eed35a8b98e5134576741a95410#subdirectory=HEBO
    # via -r /ray/ci/../python/requirements/ml/tune-requirements.txt
higher==0.2.1
    # via -r /ray/ci/../python/requirements/ml/rllib-requirements.txt
hjson==3.1.0
    # via deepspeed
hpbandster==0.7.4
    # via -r /ray/ci/../python/requirements/ml/tune-requirements.txt
httpcore==0.15.0
    # via
    #   -r /ray/ci/../python/requirements/test-requirements.txt
    #   httpx
httplib2==0.20.4
    # via
    #   gcs-oauth2-boto-plugin
    #   google-api-python-client
    #   google-apitools
    #   google-auth-httplib2
    #   gsutil
    #   oauth2client
httpx==0.24.1
    # via
    #   gradio
    #   gradio-client
huggingface-hub==0.18.0
    # via
    #   datasets
    #   evaluate
    #   gradio
    #   gradio-client
    #   timm
    #   transformers
humanfriendly==10.0
    # via
    #   azure-cli-core
    #   coloredlogs
hyperopt==0.2.7
    # via -r /ray/ci/../python/requirements/ml/tune-requirements.txt
idna==3.4
    # via
    #   anyio
    #   httpx
    #   jsonschema
    #   moto
    #   requests
    #   trustme
    #   yarl
imageio==2.31.1
    # via
    #   -r /ray/ci/../python/requirements/ml/rllib-test-requirements.txt
    #   scikit-image
imageio-ffmpeg==0.4.5
    # via -r /ray/ci/../python/requirements/ml/rllib-requirements.txt
imagesize==1.4.1
    # via sphinx
importlib-metadata==4.10.0
    # via
    #   -r /ray/ci/../python/requirements/test-requirements.txt
    #   ale-py
    #   alembic
    #   autodoc-pydantic
    #   flask
    #   gym
    #   gymnasium
    #   jax
    #   jupyter-ydoc
    #   jupyterlab-server
    #   markdown
    #   mlflow
    #   myst-nb
    #   numba
importlib-resources==5.13.0
    # via
    #   ale-py
    #   alembic
    #   autorom
    #   autorom-accept-rom-license
    #   etils
    #   gradio
    #   jsonschema
    #   matplotlib
    #   openapi-spec-validator
    #   orbax-checkpoint
    #   tensorflow-datasets
iniconfig==2.0.0
    # via pytest
ipykernel==6.26.0
    # via
    #   nbclassic
    #   notebook
ipython==8.12.3
    # via
    #   -r /ray/ci/../python/requirements/docker/ray-docker-requirements.txt
    #   ipykernel
    #   ipywidgets
    #   jupyter-sphinx
    #   jupyterlab
    #   myst-nb
    #   sigopt
ipython-genutils==0.2.0
    # via
    #   ipywidgets
    #   nbclassic
    #   notebook
ipywidgets==7.8.1
    # via
    #   -r /ray/ci/../python/requirements/docker/ray-docker-requirements.txt
    #   ax-platform
    #   jupyter-sphinx
    #   myst-nb
isodate==0.6.1
    # via msrest
isoduration==20.11.0
    # via jsonschema
isort==5.10.1
    # via -r /ray/ci/../python/requirements/lint-requirements.txt
itsdangerous==2.1.2
    # via flask
jax==0.4.13
    # via
    #   chex
    #   dopamine-rl
    #   flax
    #   optax
    #   orbax-checkpoint
jax-jumpy==1.0.0
    # via gymnasium
jaxlib==0.4.13
    # via
    #   chex
    #   dopamine-rl
    #   optax
    #   orbax-checkpoint
jedi==0.19.1
    # via ipython
jinja2==3.0.3
    # via
    #   -r /ray/ci/../python/requirements/test-requirements.txt
    #   aim
    #   altair
    #   ax-platform
    #   bokeh
    #   dask
    #   distributed
    #   flask
    #   gradio
    #   jupyter-server
    #   jupyterlab
    #   jupyterlab-server
    #   memray
    #   mlflow
    #   moto
    #   myst-parser
    #   nbclassic
    #   nbconvert
    #   nbdime
    #   notebook
    #   sphinx
    #   sphinx-tabs
    #   sphinxcontrib-redoc
    #   torch
    #   torch-geometric
jmespath==1.0.1
    # via
    #   azure-cli-core
    #   boto3
    #   botocore
    #   knack
joblib==1.2.0
    # via
    #   -r /ray/ci/../python/requirements/test-requirements.txt
    #   scikit-learn
    #   scikit-optimize
jschema-to-python==1.2.3
    # via cfn-lint
json5==0.9.14
    # via jupyterlab-server
jsondiff==2.0.0
    # via moto
jsonpatch==1.32
    # via
    #   -r /ray/ci/../python/requirements/test-requirements.txt
    #   cfn-lint
jsonpickle==3.0.2
    # via jschema-to-python
jsonpointer==2.4
    # via
    #   jsonpatch
    #   jsonschema
    #   sphinx-jsonschema
jsonschema==4.17.3
    # via
    #   -r /ray/ci/../python/requirements.txt
    #   altair
    #   aws-sam-translator
    #   cfn-lint
    #   comet-ml
    #   jsonschema-spec
    #   jupyter-events
    #   jupyterlab-server
    #   kaggle-environments
    #   nbformat
    #   openapi-schema-validator
    #   openapi-spec-validator
    #   ray
    #   semgrep
    #   sphinxcontrib-redoc
jsonschema-spec==0.1.6
    # via openapi-spec-validator
junit-xml==1.9
    # via cfn-lint
jupyter-cache==0.4.3
    # via myst-nb
jupyter-client==7.3.4
    # via
    #   ipykernel
    #   jupyter-server
    #   nbclassic
    #   nbclient
    #   notebook
jupyter-core==5.5.0
    # via
    #   ipykernel
    #   jupyter-client
    #   jupyter-server
    #   jupyterlab
    #   nbclassic
    #   nbconvert
    #   nbformat
    #   notebook
jupyter-events==0.6.3
    # via jupyter-server-fileid
jupyter-server==1.24.0
    # via
    #   jupyter-server-fileid
    #   jupyter-server-mathjax
    #   jupyterlab
    #   jupyterlab-server
    #   nbclassic
    #   nbdime
    #   notebook-shim
jupyter-server-fileid==0.9.0
    # via jupyter-server-ydoc
jupyter-server-mathjax==0.2.6
    # via nbdime
jupyter-server-ydoc==0.6.1
    # via jupyterlab
jupyter-sphinx==0.3.2
    # via myst-nb
jupyter-ydoc==0.2.5
    # via
    #   jupyter-server-ydoc
    #   jupyterlab
jupyterlab==3.6.1
    # via -r /ray/ci/../python/requirements/ml/tune-test-requirements.txt
jupyterlab-pygments==0.2.2
    # via nbconvert
jupyterlab-server==2.24.0
    # via jupyterlab
jupyterlab-widgets==1.1.7
    # via ipywidgets
jupytext==1.13.6
    # via
    #   -r /ray/ci/../doc/requirements-doc.txt
    #   -r /ray/ci/../python/requirements/test-requirements.txt
kaggle-environments==1.7.11
    # via -r /ray/ci/../python/requirements/ml/rllib-test-requirements.txt
keras==2.11.0
    # via tensorflow
kiwisolver==1.4.5
    # via matplotlib
knack==0.10.1
    # via azure-cli-core
kubernetes==24.2.0
    # via -r /ray/ci/../python/requirements/test-requirements.txt
labmaze==1.0.6
    # via dm-control
lazy-loader==0.3
    # via scikit-image
lazy-object-proxy==1.9.0
    # via openapi-spec-validator
libclang==16.0.6
    # via tensorflow
lightgbm==3.3.5
    # via
    #   -r /ray/ci/../python/requirements/ml/core-requirements.txt
    #   flaml
    #   hebo
    #   lightgbm-ray
    # via -r /ray/ci/../python/requirements/ml/core-requirements.txt
linear-operator==0.4.0
    # via
    #   botorch
    #   gpytorch
llvmlite==0.41.1
    # via
    #   -r /ray/ci/../python/requirements/test-requirements.txt
    #   numba
locket==1.0.0
    # via
    #   distributed
    #   partd
lxml==4.9.1
    # via
    #   -r /ray/ci/../python/requirements/test-requirements.txt
    #   dm-control
    #   nbconvert
    #   vsphere-automation-sdk
lz4==4.3.2
    # via -r /ray/ci/../python/requirements.txt
mako==1.2.4
    # via alembic
markdown==3.5.1
    # via
    #   mlflow
    #   tensorboard
markdown-it-py==1.1.0
    # via
    #   -r /ray/ci/../python/requirements/test-requirements.txt
    #   jupytext
    #   mdit-py-plugins
    #   myst-parser
markupsafe==2.1.3
    # via
    #   gradio
    #   jinja2
    #   mako
    #   moto
    #   nbconvert
matplotlib==3.7.3
    # via
    #   -r /ray/ci/../python/requirements/ml/tune-test-requirements.txt
    #   catboost
    #   gradio
    #   minigrid
    #   mlflow
    #   pymoo
    #   zoopt
matplotlib-inline==0.1.6
    # via
    #   ipykernel
    #   ipython
mccabe==0.6.1
    # via flake8
mdit-py-plugins==0.2.8
    # via
    #   jupytext
    #   myst-parser
memray==1.10.0 ; platform_system != "Windows" and sys_platform != "darwin" and platform_machine != "aarch64"
    # via -r /ray/ci/../python/requirements/test-requirements.txt
minigrid==2.1.1
    # via -r /ray/ci/../python/requirements/ml/rllib-test-requirements.txt
mistune==0.8.4
    # via nbconvert
ml-dtypes==0.2.0
    # via
    #   jax
    #   jaxlib
mlagents-envs==0.28.0
    # via -r /ray/ci/../python/requirements/ml/rllib-test-requirements.txt
mlflow==2.4.1
    # via -r /ray/ci/../python/requirements/ml/core-requirements.txt
mock==5.1.0
    # via
    #   pytest-shutil
modin==0.22.2
    # via -r /ray/ci/../python/requirements/ml/data-requirements.txt
monotonic==1.6
    # via
    #   gsutil
    #   segment-analytics-python
more-itertools==10.1.0
    # via configspace
moto==4.0.7
    # via -r /ray/ci/../python/requirements/test-requirements.txt
mpmath==1.3.0
    # via sympy
msal==1.18.0b1
    # via
    #   azure-cli-core
    #   azure-identity
    #   msal-extensions
msal-extensions==1.0.0
    # via
    #   azure-cli-core
    #   azure-identity
msgpack==1.0.7
    # via
    #   -r /ray/ci/../python/requirements.txt
    #   -r /ray/ci/../python/requirements/ml/rllib-requirements.txt
    #   distributed
    #   flax
    #   msgpack-numpy
    #   orbax-checkpoint
    #   ray
msgpack-numpy==0.4.8
    # via -r /ray/ci/../python/requirements/ml/rllib-requirements.txt
msrest==0.7.1
    # via
    #   azure-mgmt-compute
    #   azure-mgmt-network
    #   azure-mgmt-resource
    #   msrestazure
msrestazure==0.6.4
    # via
    #   -r /ray/ci/../python/requirements/test-requirements.txt
    #   azure-cli-core
mujoco==2.3.6
    # via
    #   -r /ray/ci/../python/requirements/ml/rllib-test-requirements.txt
    #   dm-control
multidict==6.0.4
    # via
    #   aiohttp
    #   yarl
multipledispatch==1.0.0
    # via botorch
multiprocess==0.70.15
    # via
    #   datasets
    #   evaluate
mypy==0.982
    # via
    #   -r /ray/ci/../python/requirements/lint-requirements.txt
    #   -r /ray/ci/../python/requirements/test-requirements.txt
mypy-extensions==1.0.0
    # via
    #   black
    #   mypy
myst-nb==0.13.1
    # via
    #   -r /ray/ci/../doc/requirements-doc.txt
    #   -r /ray/ci/../python/requirements/test-requirements.txt
myst-parser==0.15.2
    # via
    #   -r /ray/ci/../doc/requirements-doc.txt
    #   -r /ray/ci/../python/requirements/test-requirements.txt
    #   myst-nb
nbclassic==1.0.0
    # via
    #   jupyterlab
    #   notebook
nbclient==0.5.13
    # via
    #   jupyter-cache
    #   nbconvert
nbconvert==6.5.4
    # via
    #   jupyter-server
    #   jupyter-sphinx
    #   myst-nb
    #   nbclassic
    #   notebook
nbdime==3.2.1
    # via jupyter-cache
nbformat==5.9.2
    # via
    #   jupyter-cache
    #   jupyter-server
    #   jupyter-sphinx
    #   jupytext
    #   myst-nb
    #   nbclassic
    #   nbclient
    #   nbconvert
    #   nbdime
    #   notebook
nest-asyncio==1.5.8
    # via
    #   ipykernel
    #   jupyter-client
    #   nbclassic
    #   nbclient
    #   notebook
    #   orbax-checkpoint
netifaces==0.11.0
    # via
    #   hpbandster
    #   raydp
networkx==3.1 ; python_version < "3.11"
    # via
    #   cfn-lint
    #   hyperopt
    #   scikit-image
    #   torch
nevergrad==0.4.3.post7
    # via -r /ray/ci/../python/requirements/ml/tune-requirements.txt
ninja==1.11.1.1
    # via deepspeed
notebook==6.5.6
    # via
    #   jupyterlab
    #   widgetsnbextension
notebook-shim==0.2.3
    # via nbclassic
    # via vsphere-automation-sdk
    # via vsphere-automation-sdk
    # via vsphere-automation-sdk
    # via vsphere-automation-sdk
numba==0.58.1
    # via -r /ray/ci/../python/requirements/test-requirements.txt
numexpr==2.8.4
    # via
    #   -r /ray/ci/../python/requirements/test-requirements.txt
    #   pymars
numpy==1.23.5 ; python_version < "3.9"
    # via
    #   -r /ray/ci/../python/requirements.txt
    #   -r /ray/ci/../python/requirements/test-requirements.txt
    #   accelerate
    #   aim
    #   ale-py
    #   altair
    #   autograd
    #   bayesian-optimization
    #   bokeh
    #   catboost
    #   chex
    #   cma
    #   cmaes
    #   configspace
    #   contourpy
    #   dask
    #   datasets
    #   deepspeed
    #   dm-control
    #   dm-env
    #   dopamine-rl
    #   dragonfly-opt
    #   etils
    #   evaluate
    #   flaml
    #   flax
    #   gpy
    #   gradio
    #   gym
    #   gymnasium
    #   h5py
    #   hebo
    #   hpbandster
    #   hyperopt
    #   imageio
    #   jax
    #   jax-jumpy
    #   jaxlib
    #   labmaze
    #   lightgbm
    #   matplotlib
    #   minigrid
    #   ml-dtypes
    #   mlagents-envs
    #   mlflow
    #   modin
    #   msgpack-numpy
    #   mujoco
    #   nevergrad
    #   numba
    #   numexpr
    #   onnx
    #   onnxruntime
    #   open-spiel
    #   opencv-python
    #   opt-einsum
    #   optax
    #   optuna
    #   orbax-checkpoint
    #   pandas
    #   paramz
    #   patsy
    #   pettingzoo
    #   pyarrow
    #   pymars
    #   pymoo
    #   pyro-ppl
    #   pytorch-lightning
    #   pywavelets
    #   ray
    #   raydp
    #   recsim
    #   scikit-image
    #   scikit-learn
    #   scikit-optimize
    #   scipy
    #   shimmy
    #   statsmodels
    #   supersuit
    #   tensorboard
    #   tensorboardx
    #   tensorflow
    #   tensorflow-datasets
    #   tensorflow-probability
    #   tensorstore
    #   tf2onnx
    #   tifffile
    #   tinyscaler
    #   torch-geometric
    #   torchmetrics
    #   torchtext
    #   torchvision
    #   transformers
    #   tune-sklearn
    #   xgboost
    #   xgboost-ray
    #   zoopt
nvidia-ml-py==12.535.108
    # via gpustat
oauth2client==4.1.3
    # via
    #   gcs-oauth2-boto-plugin
    #   google-apitools
oauthlib==3.2.2
    # via
    #   databricks-cli
    #   requests-oauthlib
onnx==1.12.0 ; sys_platform != "darwin" or platform_machine != "arm64"
    # via
    #   -r /ray/ci/../python/requirements/ml/rllib-requirements.txt
    #   tf2onnx
onnxruntime==1.14.1 ; sys_platform != "darwin" or platform_machine != "arm64"
    # via -r /ray/ci/../python/requirements/ml/rllib-requirements.txt
open-spiel==1.2
    # via -r /ray/ci/../python/requirements/ml/rllib-test-requirements.txt
openapi-schema-validator==0.4.4
    # via openapi-spec-validator
openapi-spec-validator==0.5.7
    # via moto
opencensus==0.11.3
    # via -r /ray/ci/../python/requirements.txt
opencensus-context==0.1.3
    # via opencensus
opencensus-proto==0.1.0
    # via opentelemetry-exporter-opencensus
opencv-python==4.8.1.78
    # via dopamine-rl
openpyxl==3.0.10
    # via -r /ray/ci/../python/requirements/test-requirements.txt
opentelemetry-api==1.1.0
    # via
    #   -r /ray/ci/../python/requirements.txt
    #   -r /ray/ci/../python/requirements/test-requirements.txt
    #   opentelemetry-exporter-opencensus
    #   opentelemetry-exporter-otlp-proto-grpc
    #   opentelemetry-sdk
opentelemetry-exporter-opencensus==0.20b0
    # via -r /ray/ci/../python/requirements/test-requirements.txt
opentelemetry-exporter-otlp==1.1.0
    # via
    #   -r /ray/ci/../python/requirements.txt
    #   -r /ray/ci/../python/requirements/test-requirements.txt
opentelemetry-exporter-otlp-proto-grpc==1.1.0
    # via opentelemetry-exporter-otlp
opentelemetry-proto==1.1.0
    # via opentelemetry-exporter-otlp-proto-grpc
opentelemetry-sdk==1.1.0
    # via
    #   -r /ray/ci/../python/requirements.txt
    #   -r /ray/ci/../python/requirements/test-requirements.txt
    #   opentelemetry-exporter-opencensus
    #   opentelemetry-exporter-otlp-proto-grpc
opentelemetry-semantic-conventions==0.20b0
    # via opentelemetry-sdk
opt-einsum==3.3.0
    # via
    #   jax
    #   pyro-ppl
    #   tensorflow
optax==0.1.7
    # via flax
optuna==3.2.0
    # via -r /ray/ci/../python/requirements/ml/tune-requirements.txt
orbax-checkpoint==0.2.3
    # via flax
orjson==3.9.10
    # via gradio
packaging==21.3
    # via
    #   -r /ray/ci/../python/requirements.txt
    #   accelerate
    #   aim
    #   altair
    #   azure-cli-core
    #   bokeh
    #   dask
    #   datasets
    #   deepspeed
    #   distributed
    #   docker
    #   evaluate
    #   google-cloud-bigquery
    #   gradio
    #   gradio-client
    #   huggingface-hub
    #   ipykernel
    #   jupyter-server
    #   jupyterlab
    #   jupyterlab-server
    #   lightgbm-ray
    #   matplotlib
    #   mlflow
    #   modin
    #   nbconvert
    #   onnxruntime
    #   optuna
    #   plotly
    #   pydata-sphinx-theme
    #   pytest
    #   pytest-rerunfailures
    #   pytest-sugar
    #   pytorch-lightning
    #   ray
    #   scikit-image
    #   semgrep
    #   sphinx
    #   statsmodels
    #   tensorboardx
    #   tensorflow
    #   torchmetrics
    #   transformers
    #   xgboost-ray
pandas==1.5.3
    # via
    #   -r /ray/ci/../python/requirements.txt
    #   altair
    #   ax-platform
    #   catboost
    #   dask
    #   datasets
    #   dopamine-rl
    #   evaluate
    #   flaml
    #   gradio
    #   hebo
    #   mlflow
    #   modin
    #   pymars
    #   ray
    #   raydp
    #   statsmodels
    #   xgboost-ray
pandocfilters==1.5.0
    # via nbconvert
paramiko==2.12.0
    # via azure-cli-core
paramz==0.9.5
    # via gpy
parso==0.8.3
    # via jedi
partd==1.4.1
    # via dask
path==16.7.1
    # via path-py
path-py==12.5.0
    # via pytest-shutil
pathable==0.4.3
    # via jsonschema-spec
pathspec==0.11.2
    # via black
pathtools==0.1.2
    # via wandb
patsy==0.5.3
    # via statsmodels
pbr==5.11.1
    # via
    #   jschema-to-python
    #   sarif-om
peewee==3.17.0
    # via semgrep
pettingzoo==1.23.1
    # via -r /ray/ci/../python/requirements/ml/rllib-test-requirements.txt
pexpect==4.8.0
    # via
    #   -r /ray/ci/../python/requirements/test-requirements.txt
    #   ipython
pickleshare==0.7.5
    # via ipython
pillow==9.2.0 ; platform_system != "Windows"
    # via
    #   -r /ray/ci/../python/requirements/test-requirements.txt
    #   aim
    #   bokeh
    #   dopamine-rl
    #   gradio
    #   imageio
    #   matplotlib
    #   mlagents-envs
    #   scikit-image
    #   torchvision
pkginfo==1.9.6
    # via azure-cli-core
pkgutil-resolve-name==1.3.10
    # via jsonschema
platformdirs==3.11.0
    # via
    #   black
    #   jupyter-core
    #   virtualenv
plotly==5.18.0
    # via
    #   ax-platform
    #   catboost
pluggy==1.3.0
    # via pytest
polars==0.14.21
    # via -r /ray/ci/../python/requirements/test-requirements.txt
portalocker==2.8.2
    # via
    #   azure-cli-telemetry
    #   msal-extensions
prometheus-client==0.18.0
    # via
    #   -r /ray/ci/../python/requirements.txt
    #   jupyter-server
    #   nbclassic
    #   notebook
promise==2.3
    # via
    #   tensorflow-datasets
    #   wandb
prompt-toolkit==3.0.39
    # via ipython
proto-plus==1.22.3
    # via
    #   google-cloud-bigquery
    #   google-cloud-bigquery-storage
protobuf==3.19.6
    # via
    #   -r /ray/ci/../python/requirements.txt
    #   aim
    #   dm-control
    #   google-api-core
    #   google-cloud-bigquery
    #   google-cloud-bigquery-storage
    #   googleapis-common-protos
    #   grpcio-status
    #   mlagents-envs
    #   mlflow
    #   onnx
    #   onnxruntime
    #   opentelemetry-exporter-opencensus
    #   opentelemetry-proto
    #   proto-plus
    #   pytorch-lightning
    #   ray
    #   raydp
    #   tensorboard
    #   tensorboardx
    #   tensorflow
    #   tensorflow-datasets
    #   tensorflow-metadata
    #   wandb
proxy-py==2.4.3
    # via -r /ray/ci/../python/requirements/test-requirements.txt
psutil==5.9.6
    # via
    #   accelerate
    #   aim
    #   azure-cli-core
    #   deepspeed
    #   distributed
    #   gpustat
    #   ipykernel
    #   modin
    #   pymars
    #   raydp
    #   tensorflow-datasets
    #   torch-geometric
    #   wandb
ptyprocess==0.7.0
    # via
    #   pexpect
    #   terminado
pure-eval==0.2.2
    # via stack-data
py==1.11.0
    # via
    #   pytest
    #   pytest-forked
py-cpuinfo==9.0.0
    # via deepspeed
py-spy==0.3.14
    # via -r /ray/ci/../python/requirements.txt
py3nvml==0.2.7
    # via aim
py4j==0.10.9.7
    # via
    #   hyperopt
    #   pyspark
pyaml==23.9.7
    # via scikit-optimize
pyarrow==12.0.1 ; platform_system != "Windows"
    # via
    #   -r /ray/ci/../python/requirements.txt
    #   datasets
    #   feather-format
    #   mlflow
    #   ray
    #   raydp
pyasn1==0.5.0
    # via
    #   oauth2client
    #   pyasn1-modules
    #   python-jose
    #   rsa
pyasn1-modules==0.3.0
    # via
    #   google-auth
    #   oauth2client
pycodestyle==2.7.0
    # via flake8
pycparser==2.21
    # via cffi
<<<<<<< HEAD
pycryptodome==3.19.0
    # via gradio
pydantic==2.4.2
=======
pydantic==1.10.12
>>>>>>> 227fe5db
    # via
    #   -r /ray/ci/../doc/requirements-doc.txt
    #   -r /ray/ci/../python/requirements.txt
    #   -r /ray/ci/../python/requirements/test-requirements.txt
    #   autodoc-pydantic
    #   aws-sam-translator
    #   deepspeed
    #   fastapi
    #   gradio
    #   pydantic-extra-types
    #   pydantic-settings
pydantic-core==2.10.1
    # via pydantic
pydantic-extra-types==2.1.0
    # via fastapi
pydantic-settings==2.0.3
    # via
    #   autodoc-pydantic
    #   fastapi
pydata-sphinx-theme==0.8.1
    # via sphinx-book-theme
pydeprecate==0.3.2
    # via pytorch-lightning
pydot==1.4.2
    # via -r /ray/ci/../python/requirements/test-requirements.txt
pydub==0.25.1
    # via gradio
pyflakes==2.3.1
    # via flake8
pygame==2.1.2 ; python_version < "3.11"
    # via
    #   -r /ray/ci/../python/requirements/test-requirements.txt
    #   dopamine-rl
pyglet==1.5.15
    # via -r /ray/ci/../python/requirements/ml/rllib-requirements.txt
pygments==2.13.0
    # via
    #   -r /ray/ci/../doc/requirements-doc.txt
    #   -r /ray/ci/../python/requirements/test-requirements.txt
    #   ipython
    #   knack
    #   nbconvert
    #   nbdime
    #   rich
    #   sphinx
    #   sphinx-tabs
pyjwt==2.8.0
    # via
    #   adal
    #   azure-cli-core
    #   databricks-cli
    #   msal
pymars==0.10.0
    # via -r /ray/ci/../python/requirements/ml/data-requirements.txt
pymongo==4.3.2
    # via -r /ray/ci/../python/requirements/test-requirements.txt
pymoo==0.6.0.1
    # via hebo
pymunk==6.2.1
    # via -r /ray/ci/../python/requirements/ml/rllib-test-requirements.txt
pynacl==1.5.0
    # via paramiko
pyopengl==3.1.7
    # via
    #   dm-control
    #   mujoco
pyopenssl==22.1.0
    # via
    #   -r /ray/ci/../python/requirements/test-requirements.txt
    #   azure-cli-core
    #   gcs-oauth2-boto-plugin
    #   gsutil
    #   vapi-runtime
pyparsing==3.1.1
    # via
    #   configspace
    #   dm-control
    #   httplib2
    #   matplotlib
    #   moto
    #   packaging
    #   pydot
    #   torch-geometric
pypng==0.20220715.0
    # via sigopt
pyro-api==0.1.2
    # via pyro-ppl
pyro-ppl==1.8.6
    # via botorch
pyro4==4.82
    # via hpbandster
pyrsistent==0.20.0
    # via jsonschema
pysocks==1.7.1
    # via requests
pyspark==3.4.1
    # via
    #   -r /ray/ci/../python/requirements/test-requirements.txt
    #   raydp
pytest==7.0.1
    # via
    #   -r /ray/ci/../python/requirements/test-requirements.txt
    #   pytest-asyncio
    #   pytest-docker-tools
    #   pytest-fixture-config
    #   pytest-forked
    #   pytest-lazy-fixture
    #   pytest-remotedata
    #   pytest-repeat
    #   pytest-rerunfailures
    #   pytest-shutil
    #   pytest-sphinx
    #   pytest-sugar
    #   pytest-timeout
    #   pytest-virtualenv
pytest-asyncio==0.16.0
    # via -r /ray/ci/../python/requirements/test-requirements.txt
pytest-docker-tools==3.1.3
    # via -r /ray/ci/../python/requirements/test-requirements.txt
pytest-fixture-config==1.7.0
    # via pytest-virtualenv
pytest-forked==1.4.0
    # via -r /ray/ci/../python/requirements/test-requirements.txt
pytest-httpserver==1.0.6
    # via -r /ray/ci/../python/requirements/test-requirements.txt
pytest-lazy-fixture==0.6.3
    # via -r /ray/ci/../python/requirements/test-requirements.txt
pytest-remotedata==0.3.2
    # via -r /ray/ci/../python/requirements/ml/tune-test-requirements.txt
pytest-repeat==0.9.3
    # via -r /ray/ci/../python/requirements/ml/data-test-requirements.txt
pytest-rerunfailures==11.1.2
    # via -r /ray/ci/../python/requirements/test-requirements.txt
pytest-shutil==1.7.0
    # via pytest-virtualenv
pytest-sphinx @ git+https://github.com/ray-project/pytest-sphinx
    # via -r /ray/ci/../python/requirements/test-requirements.txt
pytest-sugar==0.9.5
    # via -r /ray/ci/../python/requirements/test-requirements.txt
pytest-timeout==2.1.0
    # via -r /ray/ci/../python/requirements/test-requirements.txt
pytest-virtualenv==1.7.0
    # via -r /ray/ci/../python/requirements/test-requirements.txt
python-dateutil==2.8.2
    # via
    #   adal
    #   aim
    #   arrow
    #   botocore
    #   freezegun
    #   google-cloud-bigquery
    #   jupyter-client
    #   kubernetes
    #   matplotlib
    #   moto
    #   pandas
    #   segment-analytics-python
<<<<<<< HEAD
python-dotenv==1.0.0
    # via
    #   pydantic-settings
    #   uvicorn
=======
>>>>>>> 227fe5db
python-jose==3.3.0
    # via moto
python-json-logger==2.0.7
    # via jupyter-events
python-lsp-jsonrpc==1.0.0
    # via semgrep
python-multipart==0.0.6
    # via gradio
python-snappy==0.6.1
    # via -r /ray/ci/../python/requirements/ml/data-test-requirements.txt
pytorch-lightning==1.6.5
    # via -r /ray/ci/../python/requirements/ml/tune-test-requirements.txt
pytz==2022.7.1
    # via
    #   -r /ray/ci/../python/requirements/test-requirements.txt
    #   aim
    #   babel
    #   mlflow
    #   moto
    #   pandas
pyu2f==0.1.5
    # via google-reauth
pyvmomi==8.0.2.0
    # via vsphere-automation-sdk
pywavelets==1.4.1
    # via scikit-image
pyyaml==6.0.1
    # via
    #   -r /ray/ci/../python/requirements.txt
    #   accelerate
    #   bokeh
    #   cfn-lint
    #   dask
    #   distributed
    #   flax
    #   gradio
    #   huggingface-hub
    #   jsonschema-spec
    #   jupyter-events
    #   jupytext
    #   knack
    #   kubernetes
    #   mlagents-envs
    #   mlflow
    #   moto
    #   myst-nb
    #   myst-parser
    #   optuna
    #   orbax-checkpoint
    #   pyaml
    #   pymars
    #   pytorch-lightning
    #   ray
    #   sigopt
    #   sphinx-book-theme
    #   sphinx-external-toc
    #   sphinx-jsonschema
    #   sphinxcontrib-redoc
    #   timm
    #   transformers
    #   wandb
    #   yq
pyzmq==24.0.1
    # via
    #   ipykernel
    #   jupyter-client
    #   jupyter-server
    #   nbclassic
    #   notebook
querystring-parser==1.2.4
    # via mlflow
    # via
    #   -r /ray/ci/../doc/requirements-doc.txt
    #   raydp
    #   tune-sklearn
    #   xgboost-ray
raydp==1.7.0b20231020.dev0
    # via -r /ray/ci/../python/requirements/ml/data-requirements.txt
recsim==0.2.4 ; sys_platform != "darwin" or platform_machine != "arm64"
    # via -r /ray/ci/../python/requirements/ml/rllib-test-requirements.txt
redis==4.4.2
    # via -r /ray/ci/../python/requirements/test-requirements.txt
regex==2023.10.3
    # via
    #   cfn-lint
    #   transformers
requests==2.31.0
    # via
    #   -r /ray/ci/../python/requirements.txt
    #   adal
    #   aim
    #   autorom
    #   autorom-accept-rom-license
    #   azure-cli-core
    #   azure-core
    #   comet-ml
    #   databricks-cli
    #   datasets
    #   dm-control
    #   docker
    #   evaluate
    #   fsspec
    #   google-api-core
    #   google-auth
    #   google-cloud-bigquery
    #   google-cloud-storage
    #   gradio
    #   gradio-client
    #   huggingface-hub
    #   jsonschema-spec
    #   jupyterlab-server
    #   kubernetes
    #   mlflow
    #   moto
    #   msal
    #   msrest
    #   nbdime
    #   ray
    #   requests-oauthlib
    #   requests-toolbelt
    #   responses
    #   segment-analytics-python
    #   semgrep
    #   sigopt
    #   sphinx
    #   sphinx-jsonschema
    #   tensorboard
    #   tensorflow-datasets
    #   tf2onnx
    #   torch-geometric
    #   torchdata
    #   torchtext
    #   torchvision
    #   transformers
    #   vapi-runtime
    #   wandb
requests-oauthlib==1.3.1
    # via
    #   google-auth-oauthlib
    #   kubernetes
    #   msrest
requests-toolbelt==1.0.0
    # via comet-ml
responses==0.13.4
    # via
    #   -r /ray/ci/../python/requirements/ml/data-requirements.txt
    #   datasets
    #   evaluate
    #   moto
restrictedpython==6.2
    # via aim
retry-decorator==1.1.1
    # via
    #   gcs-oauth2-boto-plugin
    #   gsutil
rfc3339-validator==0.1.4
    # via
    #   jsonschema
    #   jupyter-events
    #   openapi-schema-validator
rfc3986-validator==0.1.1
    # via
    #   jsonschema
    #   jupyter-events
rich==12.6.0
    # via
    #   -r /ray/ci/../python/requirements.txt
    #   -r /ray/ci/../python/requirements/ml/rllib-requirements.txt
    #   flax
    #   memray
    #   semgrep
rsa==4.7.2
    # via
    #   gcs-oauth2-boto-plugin
    #   google-auth
    #   oauth2client
    #   python-jose
ruamel-yaml==0.17.40
    # via semgrep
ruamel-yaml-clib==0.2.8
    # via ruamel-yaml
s3fs==2023.5.0
    # via -r /ray/ci/../python/requirements/ml/core-requirements.txt
s3transfer==0.6.2
    # via boto3
safetensors==0.4.0
    # via timm
sarif-om==1.0.4
    # via cfn-lint
scikit-image==0.21.0 ; python_version < "3.11"
    # via -r /ray/ci/../python/requirements.txt
scikit-learn==1.0.2 ; python_version < "3.11"
    # via
    #   -r /ray/ci/../python/requirements/test-requirements.txt
    #   ax-platform
    #   bayesian-optimization
    #   flaml
    #   gpytorch
    #   hebo
    #   lightgbm
    #   mlflow
    #   pymars
    #   scikit-optimize
    #   torch-geometric
    #   tune-sklearn
scikit-optimize==0.9.0 ; python_version < "3.11"
    # via -r /ray/ci/../python/requirements/ml/tune-test-requirements.txt
scipy==1.10.1 ; python_version < "3.11"
    # via
    #   -r /ray/ci/../python/requirements.txt
    #   ax-platform
    #   bayesian-optimization
    #   botorch
    #   catboost
    #   configspace
    #   dm-control
    #   dragonfly-opt
    #   flaml
    #   gpy
    #   hpbandster
    #   hyperopt
    #   jax
    #   jaxlib
    #   lightgbm
    #   linear-operator
    #   mlflow
    #   open-spiel
    #   paramz
    #   pymars
    #   pymoo
    #   recsim
    #   scikit-image
    #   scikit-learn
    #   scikit-optimize
    #   statsmodels
    #   torch-cluster
    #   torch-geometric
    #   torch-sparse
    #   tune-sklearn
    #   xgboost
segment-analytics-python==2.2.0
    # via
    #   -r /ray/ci/../python/requirements/test-requirements.txt
    #   aim
semantic-version==2.10.0
    # via
    #   comet-ml
    #   gradio
semgrep==1.32.0
    # via -r /ray/ci/../python/requirements/lint-requirements.txt
send2trash==1.8.2
    # via
    #   jupyter-server
    #   nbclassic
    #   notebook
sentencepiece==0.1.96
    # via -r /ray/ci/../python/requirements/ml/train-test-requirements.txt
sentry-sdk==1.33.1
    # via
    #   comet-ml
    #   wandb
serpent==1.41
    # via
    #   hpbandster
    #   pyro4
setproctitle==1.3.3
    # via wandb
shellcheck-py==0.7.1.1
    # via -r /ray/ci/../python/requirements/lint-requirements.txt
shimmy==1.3.0
    # via -r /ray/ci/../python/requirements/ml/rllib-test-requirements.txt
shortuuid==1.0.1
    # via
    #   -r /ray/ci/../python/requirements/ml/tune-test-requirements.txt
    #   wandb
sigopt==7.5.0
    # via -r /ray/ci/../python/requirements/ml/tune-test-requirements.txt
six==1.16.0
    # via
    #   asttokens
    #   astunparse
    #   azure-core
    #   azure-identity
    #   bleach
    #   blessed
    #   catboost
    #   comet-ml
    #   configobj
    #   databricks-cli
    #   docker-pycreds
    #   dragonfly-opt
    #   ecdsa
    #   gcs-oauth2-boto-plugin
    #   google-apitools
    #   google-pasta
    #   gpy
    #   gsutil
    #   hyperopt
    #   isodate
    #   junit-xml
    #   kubernetes
    #   msrestazure
    #   oauth2client
    #   paramiko
    #   paramz
    #   patsy
    #   promise
    #   pytest-remotedata
    #   pytest-shutil
    #   python-dateutil
    #   pyu2f
    #   pyvmomi
    #   querystring-parser
    #   responses
    #   rfc3339-validator
    #   sphinx-sitemap
    #   sphinxcontrib-redoc
    #   tensorflow
    #   tensorflow-probability
    #   tf2onnx
    #   vapi-runtime
    #   wandb
smart-open==6.2.0
    # via
    #   -r /ray/ci/../python/requirements.txt
    #   -r /ray/ci/../python/requirements/test-requirements.txt
smmap==5.0.1
    # via gitdb
sniffio==1.3.0
    # via
    #   anyio
    #   httpcore
    #   httpx
snowballstemmer==2.2.0
    # via sphinx
sortedcontainers==2.4.0
    # via distributed
soundfile==0.12.1
    # via -r /ray/ci/../python/requirements/ml/data-test-requirements.txt
soupsieve==2.5
    # via beautifulsoup4
sphinx==4.3.2
    # via
    #   -r /ray/ci/../doc/requirements-doc.txt
    #   -r /ray/ci/../python/requirements/test-requirements.txt
    #   autodoc-pydantic
    #   jupyter-sphinx
    #   myst-nb
    #   myst-parser
    #   pydata-sphinx-theme
    #   sphinx-book-theme
    #   sphinx-click
    #   sphinx-copybutton
    #   sphinx-design
    #   sphinx-external-toc
    #   sphinx-remove-toctrees
    #   sphinx-sitemap
    #   sphinx-tabs
    #   sphinx-togglebutton
    #   sphinx-version-warning
    #   sphinxcontrib-redoc
    #   sphinxemoji
sphinx-book-theme==0.3.3
    # via -r /ray/ci/../doc/requirements-doc.txt
sphinx-click==3.0.2
    # via -r /ray/ci/../doc/requirements-doc.txt
sphinx-copybutton==0.4.0
    # via -r /ray/ci/../doc/requirements-doc.txt
sphinx-design==0.4.1
    # via -r /ray/ci/../doc/requirements-doc.txt
sphinx-external-toc==0.2.4
    # via -r /ray/ci/../doc/requirements-doc.txt
sphinx-jsonschema==1.17.2
    # via -r /ray/ci/../doc/requirements-doc.txt
sphinx-remove-toctrees==0.0.3
    # via -r /ray/ci/../doc/requirements-doc.txt
sphinx-sitemap==2.2.0
    # via -r /ray/ci/../doc/requirements-doc.txt
sphinx-tabs==3.4.0
    # via -r /ray/ci/../doc/requirements-doc.txt
sphinx-togglebutton==0.2.3
    # via myst-nb
sphinx-version-warning==1.1.2
    # via -r /ray/ci/../doc/requirements-doc.txt
sphinxcontrib-applehelp==1.0.4
    # via sphinx
sphinxcontrib-devhelp==1.0.2
    # via sphinx
sphinxcontrib-htmlhelp==2.0.1
    # via sphinx
sphinxcontrib-jsmath==1.0.1
    # via sphinx
sphinxcontrib-qthelp==1.0.3
    # via sphinx
sphinxcontrib-redoc==1.6.0
    # via -r /ray/ci/../doc/requirements-doc.txt
sphinxcontrib-serializinghtml==1.1.5
    # via sphinx
sphinxemoji==0.2.0
    # via -r /ray/ci/../doc/requirements-doc.txt
sqlalchemy==1.4.17
    # via
    #   aim
    #   alembic
    #   ax-platform
    #   jupyter-cache
    #   mlflow
    #   optuna
    #   pymars
sqlparse==0.4.4
    # via mlflow
sshpubkeys==3.3.1
    # via moto
stack-data==0.6.3
    # via ipython
starlette==0.27.0
    # via
    #   -r /ray/ci/../python/requirements.txt
    #   -r /ray/ci/../python/requirements/test-requirements.txt
    #   fastapi
statsmodels==0.14.0
    # via hpbandster
supersuit==3.8.0
    # via -r /ray/ci/../python/requirements/ml/rllib-test-requirements.txt
sympy==1.12
    # via
    #   cfn-lint
    #   onnxruntime
    #   torch
tabulate==0.9.0
    # via
    #   databricks-cli
    #   knack
tblib==3.0.0
    # via
    #   -r /ray/ci/../python/requirements/docker/ray-docker-requirements.txt
    #   distributed
tenacity==8.2.3
    # via plotly
tensorboard==2.11.2
    # via
    #   pytorch-lightning
    #   tensorflow
tensorboard-data-server==0.6.1
    # via tensorboard
tensorboard-plugin-wit==1.8.1
    # via tensorboard
tensorboardx==2.6
    # via
    #   -r /ray/ci/../python/requirements.txt
    #   -r /ray/ci/../python/requirements/test-requirements.txt
    #   ray
tensorflow==2.11.0 ; sys_platform != "darwin" or platform_machine != "arm64"
    # via
    #   -r /ray/ci/../python/requirements/ml/dl-cpu-requirements.txt
    #   dopamine-rl
    #   recsim
tensorflow-datasets==4.9.0
    # via
    #   -r /ray/ci/../python/requirements/ml/data-test-requirements.txt
    #   -r /ray/ci/../python/requirements/ml/dl-cpu-requirements.txt
tensorflow-estimator==2.11.0
    # via
    #   -r /ray/ci/../python/requirements/ml/rllib-test-requirements.txt
    #   tensorflow
tensorflow-io-gcs-filesystem==0.34.0
    # via tensorflow
tensorflow-metadata==1.13.0
    # via tensorflow-datasets
tensorflow-probability==0.19.0
    # via
    #   -r /ray/ci/../python/requirements/ml/dl-cpu-requirements.txt
    #   dopamine-rl
tensorstore==0.1.45
    # via
    #   flax
    #   orbax-checkpoint
termcolor==2.3.0
    # via
    #   pytest-shutil
    #   pytest-sugar
    #   tensorflow
    #   tensorflow-datasets
terminado==0.17.1
    # via
    #   jupyter-server
    #   nbclassic
    #   notebook
testfixtures==7.0.0
    # via -r /ray/ci/../python/requirements/test-requirements.txt
tf-slim==1.1.0
    # via dopamine-rl
tf2onnx==1.13.0 ; sys_platform != "darwin" or platform_machine != "arm64"
    # via -r /ray/ci/../python/requirements/ml/rllib-requirements.txt
threadpoolctl==3.1.0
    # via
    #   -r /ray/ci/../python/requirements/test-requirements.txt
    #   scikit-learn
tifffile==2023.7.10
    # via scikit-image
timm==0.9.2
    # via -r /ray/ci/../python/requirements/ml/tune-test-requirements.txt
tinycss2==1.2.1
    # via nbconvert
tinyscaler==1.2.6
    # via
    #   -r /ray/ci/../python/requirements/ml/rllib-test-requirements.txt
    #   supersuit
tokenizers==0.12.1
    # via transformers
toml==0.10.2
    # via
    #   jupytext
    #   tensorflow-datasets
tomli==2.0.1
    # via
    #   black
    #   jupyterlab
    #   mypy
    #   pytest
    #   semgrep
tomlkit==0.12.1
    # via yq
toolz==0.12.0
    # via
    #   altair
    #   chex
    #   dask
    #   distributed
    #   partd
torch==2.0.1
    # via
    #   -r /ray/ci/../python/requirements/ml/dl-cpu-requirements.txt
    #   accelerate
    #   botorch
    #   deepspeed
    #   fairscale
    #   hebo
    #   higher
    #   linear-operator
    #   pyro-ppl
    #   pytorch-lightning
    #   timm
    #   torchdata
    #   torchmetrics
    #   torchtext
    #   torchvision
torch-cluster==1.6.1
    # via -r /ray/ci/../python/requirements/ml/dl-cpu-requirements.txt
torch-geometric==2.3.1
    # via -r /ray/ci/../python/requirements/ml/dl-cpu-requirements.txt
torch-scatter==2.1.1
    # via -r /ray/ci/../python/requirements/ml/dl-cpu-requirements.txt
torch-sparse==0.6.17
    # via -r /ray/ci/../python/requirements/ml/dl-cpu-requirements.txt
torch-spline-conv==1.2.2
    # via -r /ray/ci/../python/requirements/ml/dl-cpu-requirements.txt
torchdata==0.6.1
    # via torchtext
torchmetrics==0.10.3
    # via
    #   -r /ray/ci/../python/requirements/ml/dl-cpu-requirements.txt
    #   pytorch-lightning
torchtext==0.15.2
    # via -r /ray/ci/../python/requirements/ml/dl-cpu-requirements.txt
torchvision==0.15.2
    # via
    #   -r /ray/ci/../python/requirements/ml/dl-cpu-requirements.txt
    #   timm
tornado==6.1
    # via
    #   bokeh
    #   distributed
    #   ipykernel
    #   jupyter-client
    #   jupyter-server
    #   jupyterlab
    #   nbclassic
    #   nbdime
    #   notebook
    #   pymars
    #   terminado
tqdm==4.64.1
    # via
    #   -r /ray/ci/../python/requirements/test-requirements.txt
    #   aim
    #   datasets
    #   deepspeed
    #   dm-control
    #   evaluate
    #   huggingface-hub
    #   hyperopt
    #   optuna
    #   pymars
    #   pyro-ppl
    #   pytorch-lightning
    #   tensorflow-datasets
    #   torch-geometric
    #   torchtext
    #   transformers
traitlets==5.13.0
    # via
    #   comm
    #   ipykernel
    #   ipython
    #   ipywidgets
    #   jupyter-client
    #   jupyter-core
    #   jupyter-events
    #   jupyter-server
    #   matplotlib-inline
    #   nbclassic
    #   nbclient
    #   nbconvert
    #   nbformat
    #   notebook
transformers==4.19.1
    # via -r /ray/ci/../python/requirements/ml/core-requirements.txt
trustme==0.9.0
    # via -r /ray/ci/../python/requirements/test-requirements.txt
    # via -r /ray/ci/../python/requirements/ml/tune-requirements.txt
typeguard==2.13.3
    # via ax-platform
typer==0.9.0
    # via -r /ray/ci/../python/requirements.txt
types-python-dateutil==2.8.19.14
    # via arrow
types-pyyaml==6.0.12.2
    # via -r /ray/ci/../python/requirements/lint-requirements.txt
typing-extensions==4.8.0
    # via
    #   -r /ray/ci/../python/requirements/test-requirements.txt
    #   aioitertools
    #   ale-py
    #   alembic
<<<<<<< HEAD
    #   annotated-types
=======
    #   altair
>>>>>>> 227fe5db
    #   aws-sam-translator
    #   azure-core
    #   black
    #   bokeh
    #   chex
    #   configspace
    #   etils
    #   fastapi
    #   flax
    #   gradio
    #   gradio-client
    #   gymnasium
    #   huggingface-hub
    #   ipython
    #   mypy
    #   nevergrad
    #   onnx
    #   orbax-checkpoint
    #   polars
    #   pydantic
    #   pydantic-core
    #   pytorch-lightning
    #   rich
    #   semgrep
    #   starlette
    #   tensorflow
    #   torch
    #   torchmetrics
    #   typer
ujson==5.8.0
    # via python-lsp-jsonrpc
uri-template==1.3.0
    # via jsonschema
uritemplate==4.1.1
    # via google-api-python-client
urllib3==1.26.18
    # via
    #   -r /ray/ci/../doc/requirements-doc.txt
    #   botocore
    #   databricks-cli
    #   distributed
    #   docker
    #   dulwich
    #   kubernetes
    #   requests
    #   responses
    #   semgrep
    #   sentry-sdk
    #   torchdata
uvicorn==0.22.0
    # via
    #   -r /ray/ci/../python/requirements.txt
    #   -r /ray/ci/../python/requirements/test-requirements.txt
    #   aim
    #   gradio
uvloop==0.19.0
    # via pymars
    # via
    #   nsx-policy-python-sdk
    #   nsx-python-sdk
    #   nsx-vmc-aws-integration-python-sdk
    #   nsx-vmc-policy-python-sdk
    #   vmc-client-bindings
    #   vmc-draas-client-bindings
    #   vsphere-automation-sdk
    # via
    #   nsx-policy-python-sdk
    #   nsx-python-sdk
    #   nsx-vmc-aws-integration-python-sdk
    #   nsx-vmc-policy-python-sdk
    #   vapi-common-client
    #   vcenter-bindings
    #   vmc-client-bindings
    #   vmc-draas-client-bindings
    #   vsphere-automation-sdk
    # via vsphere-automation-sdk
virtualenv==20.21.0
    # via
    #   -r /ray/ci/../python/requirements.txt
    #   pytest-virtualenv
    # via vsphere-automation-sdk
    # via vsphere-automation-sdk
vsphere-automation-sdk @ git+https://github.com/vmware/vsphere-automation-sdk-python.git@v8.0.1.0
    # via -r /ray/ci/../python/requirements/test-requirements.txt
wandb==0.13.4
    # via -r /ray/ci/../python/requirements/ml/core-requirements.txt
watchfiles==0.19.0
    # via
    #   -r /ray/ci/../doc/requirements-doc.txt
    #   -r /ray/ci/../python/requirements.txt
    #   -r /ray/ci/../python/requirements/test-requirements.txt
wcmatch==8.5
    # via semgrep
wcwidth==0.2.9
    # via
    #   blessed
    #   prompt-toolkit
webcolors==1.13
    # via jsonschema
webencodings==0.5.1
    # via
    #   bleach
    #   tinycss2
websocket-client==1.6.4
    # via
    #   comet-ml
    #   docker
    #   jupyter-server
    #   kubernetes
websockets==11.0.3
    # via
    #   -r /ray/ci/../python/requirements/test-requirements.txt
    #   gradio
    #   gradio-client
werkzeug==2.1.2
    # via
    #   -r /ray/ci/../python/requirements/test-requirements.txt
    #   flask
    #   moto
    #   pytest-httpserver
    #   tensorboard
wheel==0.41.3
    # via
    #   astunparse
    #   lightgbm
    #   sphinx-togglebutton
    #   tensorboard
widgetsnbextension==3.6.6
    # via ipywidgets
wrapt==1.15.0
    # via
    #   aiobotocore
    #   aws-xray-sdk
    #   comet-ml
    #   deprecated
    #   tensorflow
    #   tensorflow-datasets
    #   xgboost-ray
wurlitzer==3.0.3
    # via comet-ml
xgboost==1.7.6
    # via
    #   -r /ray/ci/../python/requirements/ml/core-requirements.txt
    #   flaml
    #   hebo
    #   xgboost-ray
    # via
    #   -r /ray/ci/../python/requirements/ml/core-requirements.txt
    #   lightgbm-ray
xlrd==2.0.1
    # via -r /ray/ci/../python/requirements/test-requirements.txt
xmltodict==0.13.0
    # via
    #   moto
    #   py3nvml
    #   yq
xxhash==3.4.1
    # via
    #   datasets
    #   evaluate
y-py==0.6.2
    # via
    #   jupyter-ydoc
    #   ypy-websocket
yarl==1.9.2
    # via aiohttp
ypy-websocket==0.8.4
    # via jupyter-server-ydoc
yq==3.2.2
    # via
    #   -r /ray/ci/../python/requirements/lint-requirements.txt
    #   -r /ray/ci/../python/requirements/test-requirements.txt
zict==3.0.0
    # via distributed
zipp==3.17.0
    # via
    #   etils
    #   importlib-metadata
    #   importlib-resources
zoopt==0.4.1
    # via -r /ray/ci/../python/requirements/ml/tune-test-requirements.txt

# The following packages are considered to be unsafe in a requirements file:
# pip
# setuptools<|MERGE_RESOLUTION|>--- conflicted
+++ resolved
@@ -81,13 +81,8 @@
     #   optuna
 alive-progress==3.1.4
     # via pymoo
-<<<<<<< HEAD
-annotated-types==0.6.0
-    # via pydantic
-=======
 altair==5.1.2
     # via gradio
->>>>>>> 227fe5db
 anyio==3.7.1
     # via
     #   fastapi
@@ -164,11 +159,7 @@
     #   azure-mgmt-compute
     #   azure-mgmt-network
     #   azure-mgmt-resource
-<<<<<<< HEAD
-azure-core==1.29.4
-=======
 azure-core==1.29.5
->>>>>>> 227fe5db
     # via
     #   azure-identity
     #   azure-mgmt-core
@@ -267,11 +258,7 @@
     #   pymunk
     #   pynacl
     #   soundfile
-<<<<<<< HEAD
-cfn-lint==0.82.2
-=======
 cfn-lint==0.83.1
->>>>>>> 227fe5db
     # via moto
 charset-normalizer==3.3.1
     # via
@@ -1628,13 +1615,7 @@
     # via flake8
 pycparser==2.21
     # via cffi
-<<<<<<< HEAD
-pycryptodome==3.19.0
-    # via gradio
-pydantic==2.4.2
-=======
 pydantic==1.10.12
->>>>>>> 227fe5db
     # via
     #   -r /ray/ci/../doc/requirements-doc.txt
     #   -r /ray/ci/../python/requirements.txt
@@ -1792,13 +1773,6 @@
     #   moto
     #   pandas
     #   segment-analytics-python
-<<<<<<< HEAD
-python-dotenv==1.0.0
-    # via
-    #   pydantic-settings
-    #   uvicorn
-=======
->>>>>>> 227fe5db
 python-jose==3.3.0
     # via moto
 python-json-logger==2.0.7
@@ -2434,11 +2408,7 @@
     #   aioitertools
     #   ale-py
     #   alembic
-<<<<<<< HEAD
-    #   annotated-types
-=======
     #   altair
->>>>>>> 227fe5db
     #   aws-sam-translator
     #   azure-core
     #   black
