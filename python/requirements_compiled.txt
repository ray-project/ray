--extra-index-url https://download.pytorch.org/whl/cpu
--find-links https://data.pyg.org/whl/torch-2.3.0+cpu.html

absl-py==1.4.0
    # via
    #   array-record
    #   dm-control
    #   dm-env
    #   etils
    #   labmaze
    #   ml-collections
    #   mujoco
    #   open-spiel
    #   tensorboard
    #   tensorflow
    #   tensorflow-datasets
    #   tensorflow-metadata
    #   tensorflow-probability
accelerate==0.28.0
    # via -r python/requirements/ml/core-requirements.txt
adagio==0.2.4
    # via
    #   fugue
    #   qpd
adal==1.2.7
    # via msrestazure
aim==3.23.0 ; python_version < "3.12"
    # via -r python/requirements/ml/tune-test-requirements.txt
aim-ui==3.23.0
    # via aim
aimrecords==0.0.7
    # via aim
aimrocks==0.5.2
    # via aim
aioboto3==11.2.0
    # via -r python/requirements/ml/data-requirements.txt
aiobotocore==2.5.0
    # via
    #   aioboto3
    #   s3fs
aiofiles==22.1.0
    # via
    #   aim
    #   gradio
    #   ypy-websocket
aiohappyeyeballs==2.6.1
    # via aiohttp
aiohttp==3.11.16
    # via
    #   -r python/requirements.txt
    #   -r python/requirements/cloud-requirements.txt
    #   -r python/requirements/test-requirements.txt
    #   aiobotocore
    #   aiohttp-cors
    #   datasets
    #   delta-sharing
    #   fsspec
    #   google-auth
    #   pytest-aiohttp
    #   s3fs
    #   torch-geometric
aiohttp-cors==0.7.0
    # via -r python/requirements.txt
aioitertools==0.11.0
    # via aiobotocore
aiorwlock==1.3.0
    # via -r python/requirements.txt
aiosignal==1.3.1
    # via aiohttp
aiosqlite==0.19.0
    # via ypy-websocket
alabaster==0.7.13
    # via sphinx
ale-py==0.10.1
    # via -r python/requirements/ml/rllib-test-requirements.txt
alembic==1.12.1
    # via
    #   aim
    #   mlflow
    #   optuna
altair==5.1.2
    # via gradio
annotated-types==0.6.0
    # via pydantic
antlr4-python3-runtime==4.11.1
    # via
    #   fugue-sql-antlr
    #   qpd
anyio==3.7.1
    # via
    #   httpx
    #   jupyter-server
    #   starlette
    #   watchfiles
appdirs==1.4.4
    # via fs
applicationinsights==0.11.10
    # via azure-cli-telemetry
argcomplete==3.3.0
    # via
    #   azure-cli-core
    #   gsutil
    #   knack
    #   yq
argon2-cffi==23.1.0
    # via
    #   jupyter-server
    #   nbclassic
    #   notebook
argon2-cffi-bindings==21.2.0
    # via argon2-cffi
argparse==1.4.0
    # via mosaicml
array-record==0.5.1 ; python_version < "3.12" and sys_platform != "darwin" and platform_system != "Windows"
    # via
    #   -r python/requirements/ml/dl-cpu-requirements.txt
    #   tensorflow-datasets
arrow==1.3.0
    # via isoduration
asn1crypto==1.5.1
    # via snowflake-connector-python
asttokens==2.4.1
    # via stack-data
astunparse==1.6.3
    # via tensorflow
async-exit-stack==1.0.1
    # via -r python/requirements/test-requirements.txt
async-generator==1.10
    # via -r python/requirements/test-requirements.txt
async-timeout==4.0.3
    # via redis
attrs==25.1.0
    # via
    #   -r python/requirements/test-requirements.txt
    #   aiohttp
    #   glom
    #   jschema-to-python
    #   jsonschema
    #   jupyter-cache
    #   open-spiel
    #   referencing
    #   sarif-om
    #   semgrep
aws-sam-translator==1.81.0
    # via cfn-lint
aws-xray-sdk==2.12.1
    # via moto
ax-platform==0.3.2
    # via -r python/requirements/ml/tune-requirements.txt
azure-cli-core==2.62.0
    # via -r python/requirements/test-requirements.txt
azure-cli-telemetry==1.1.0
    # via azure-cli-core
azure-common==1.1.28
    # via
    #   azure-mgmt-compute
    #   azure-mgmt-network
    #   azure-mgmt-resource
azure-core==1.29.5
    # via
    #   azure-identity
    #   azure-mgmt-core
    #   msrest
azure-identity==1.17.1
    # via -r python/requirements/test-requirements.txt
azure-mgmt-compute==31.0.0
    # via -r python/requirements/test-requirements.txt
azure-mgmt-core==1.4.0
    # via
    #   azure-cli-core
    #   azure-mgmt-compute
    #   azure-mgmt-network
    #   azure-mgmt-resource
azure-mgmt-network==25.4.0
    # via -r python/requirements/test-requirements.txt
azure-mgmt-resource==23.1.1
    # via -r python/requirements/test-requirements.txt
babel==2.13.1
    # via
    #   jupyterlab-server
    #   sphinx
backcall==0.2.0
    # via ipython
backoff==1.10.0
    # via
    #   -r python/requirements/test-requirements.txt
    #   segment-analytics-python
base58==2.0.1
    # via aimrecords
bayesian-optimization==1.4.3
    # via
    #   -r python/requirements/ml/tune-requirements.txt
    #   nevergrad
bcrypt==4.0.1
    # via paramiko
beautifulsoup4==4.11.1
    # via
    #   -r python/requirements/test-requirements.txt
    #   nbconvert
black==22.10.0
    # via -r python/requirements/lint-requirements.txt
bleach==6.1.0
    # via nbconvert
bokeh==2.4.3 ; python_version < "3.12"
    # via
    #   -r python/requirements/ml/data-requirements.txt
    #   dask
boltons==21.0.0
    # via
    #   face
    #   glom
    #   semgrep
boto==2.49.0
    # via gcs-oauth2-boto-plugin
boto3==1.26.76
    # via
    #   -r python/requirements/cloud-requirements.txt
    #   -r python/requirements/test-requirements.txt
    #   aim
    #   aiobotocore
    #   aws-sam-translator
    #   moto
    #   smart-open
    #   snowflake-connector-python
botocore==1.29.76
    # via
    #   -r python/requirements/cloud-requirements.txt
    #   aiobotocore
    #   aws-xray-sdk
    #   boto3
    #   moto
    #   s3transfer
    #   snowflake-connector-python
botorch==0.8.5
    # via ax-platform
braceexpand==0.1.7
    # via webdataset
bracex==2.4
    # via wcmatch
cachetools==5.5.2
    # via
    #   aim
    #   google-auth
    #   mlflow-skinny
    #   pyiceberg
certifi==2025.1.31
    # via
    #   -r python/requirements/cloud-requirements.txt
    #   -r python/requirements/security-requirements.txt
    #   clickhouse-connect
    #   httpcore
    #   httpx
    #   kubernetes
    #   msrest
    #   requests
    #   sentry-sdk
    #   snowflake-connector-python
cffi==1.16.0
    # via
    #   argon2-cffi-bindings
    #   cryptography
    #   pymunk
    #   pynacl
    #   snowflake-connector-python
    #   soundfile
cfgv==3.4.0
    # via pre-commit
cfn-lint==0.83.3
    # via moto
charset-normalizer==3.3.2
    # via
    #   requests
    #   snowflake-connector-python
clang-format==12.0.1
    # via -r python/requirements/lint-requirements.txt
click==8.1.7
    # via
    #   -r python/requirements.txt
    #   -r python/requirements/cloud-requirements.txt
    #   aim
    #   black
    #   click-option-group
    #   dask
    #   distributed
    #   flask
    #   jupyter-cache
    #   mlflow-skinny
    #   pyiceberg
    #   ray
    #   semgrep
    #   tensorflow-datasets
    #   typer
    #   uvicorn
    #   wandb
click-option-group==0.5.6
    # via semgrep
clickhouse-connect==0.8.10
    # via -r python/requirements/ml/data-test-requirements.txt
cloudpickle==2.2.0 ; python_version < "3.12"
    # via
    #   -r python/requirements/test-requirements.txt
    #   dask
    #   distributed
    #   gymnasium
    #   hyperopt
    #   mlagents-envs
    #   mlflow-skinny
    #   pymars
    #   statsforecast
    #   tensorflow-probability
cma==3.2.2
    # via nevergrad
cmdstanpy==1.2.0
    # via prophet
colorama==0.4.6
    # via
    #   -r python/requirements/cloud-requirements.txt
    #   -r python/requirements/test-requirements.txt
    #   bayesian-optimization
    #   halo
    #   log-symbols
    #   semgrep
coloredlogs==15.0.1
    # via onnxruntime
colorful==0.5.5
    # via -r python/requirements.txt
colorlog==6.7.0
    # via optuna
comet-ml==3.44.1
    # via -r python/requirements/ml/core-requirements.txt
comm==0.2.0
    # via
    #   ipykernel
    #   ipywidgets
configobj==5.0.8
    # via everett
configspace==0.7.1 ; python_version < "3.12"
    # via
    #   -r python/requirements/ml/tune-requirements.txt
    #   hpbandster
contextlib2==21.6.0
    # via ml-collections
contourpy==1.1.1
    # via matplotlib
cramjam==2.8.3
    # via python-snappy
crc32c==2.3
    # via -r python/requirements/ml/data-requirements.txt
crcmod==1.7
    # via gsutil
cryptography==44.0.3 ; sys_platform != "darwin"
    # via
    #   -r python/requirements/test-requirements.txt
    #   adal
    #   aim
    #   azure-cli-core
    #   azure-identity
    #   moto
    #   msal
    #   paramiko
    #   pyjwt
    #   pyopenssl
    #   python-jose
    #   snowflake-connector-python
    #   sshpubkeys
    #   trustme
cupy-cuda12x==13.1.0 ; sys_platform != "darwin"
    # via
    #   -r python/requirements.txt
    #   -r python/requirements/ml/dl-cpu-requirements.txt
cycler==0.12.1
    # via matplotlib
cython==0.29.37
    # via
    #   -r python/requirements/test-requirements.txt
    #   gpy
dask==2023.6.1 ; python_version < "3.12"
    # via
    #   -r python/requirements/ml/data-requirements.txt
    #   distributed
databricks-sdk==0.52.0
    # via mlflow-skinny
datasets==2.19.1
    # via
    #   -r python/requirements/ml/data-test-requirements.txt
    #   -r python/requirements/ml/train-requirements.txt
    #   evaluate
debugpy==1.8.0
    # via ipykernel
decorator==5.1.1
    # via
    #   ipython
    #   moviepy
    #   paramz
    #   tensorflow-probability
decord==0.6.0
    # via -r python/requirements/ml/data-test-requirements.txt
deepspeed==0.12.3
    # via -r python/requirements/ml/train-requirements.txt
defusedxml==0.7.1
    # via
    #   nbconvert
    #   pymars
    #   semgrep
delta-sharing==1.0.5
    # via -r python/requirements/ml/data-test-requirements.txt
deltalake==0.9.0
    # via -r python/requirements/ml/data-test-requirements.txt
deprecated==1.2.18
    # via
    #   opentelemetry-api
    #   opentelemetry-exporter-otlp-proto-grpc
    #   opentelemetry-exporter-otlp-proto-http
    #   opentelemetry-semantic-conventions
dill==0.3.7
    # via
    #   datasets
    #   evaluate
    #   multiprocess
distlib==0.3.7
    # via virtualenv
distributed==2023.6.1 ; python_version < "3.12"
    # via
    #   -r python/requirements/ml/data-requirements.txt
    #   dask
distro==1.9.0
    # via azure-cli-core
dm-control==1.0.12 ; python_version < "3.12"
    # via -r python/requirements/ml/rllib-test-requirements.txt
dm-env==1.6
    # via dm-control
dm-tree==0.1.8
    # via
    #   -r python/requirements.txt
    #   dm-control
    #   dm-env
    #   tensorflow-datasets
    #   tensorflow-probability
dnspython==2.4.2
    # via pymongo
docker==7.1.0
    # via
    #   -r python/requirements/test-requirements.txt
    #   mlflow
    #   moto
    #   pytest-docker-tools
docker-pycreds==0.4.0
    # via wandb
docstring-parser==0.15
    # via yahp
docutils==0.19
    # via
    #   -r python/requirements/lint-requirements.txt
    #   myst-parser
    #   sphinx
dulwich==0.21.6
    # via comet-ml
ecdsa==0.18.0
    # via
    #   moto
    #   python-jose
    #   sshpubkeys
entrypoints==0.4
    # via
    #   jupyter-client
    #   nbconvert
et-xmlfile==1.1.0
    # via openpyxl
etils==1.5.2 ; python_version < "3.12"
    # via
    #   -r python/requirements/ml/dl-cpu-requirements.txt
    #   array-record
    #   mujoco
    #   tensorflow-datasets
evaluate==0.4.3
    # via -r python/requirements/ml/train-test-requirements.txt
everett==3.1.0
    # via comet-ml
execnet==2.1.1
    # via pytest-shutil
executing==2.0.1
    # via stack-data
face==22.0.0
    # via glom
fairscale==0.4.6
    # via -r python/requirements/ml/tune-test-requirements.txt
farama-notifications==0.0.4
    # via gymnasium
fastapi==0.115.12
    # via
    #   -r python/requirements.txt
    #   -r python/requirements/test-requirements.txt
    #   aim
    #   gradio
    #   mlflow-skinny
fastavro==1.9.4
    # via -r python/requirements/ml/data-test-requirements.txt
fasteners==0.19
    # via
    #   google-apitools
    #   gsutil
fastjsonschema==2.19.0
    # via nbformat
fastrlock==0.8.2
    # via cupy-cuda12x
feather-format==0.4.1
    # via -r python/requirements/test-requirements.txt
ffmpy==0.3.1
    # via gradio
filelock==3.17.0
    # via
    #   -r python/requirements.txt
    #   -r python/requirements/test-requirements.txt
    #   aim
    #   datasets
    #   huggingface-hub
    #   ray
    #   snowflake-connector-python
    #   torch
    #   transformers
    #   virtualenv
flask==2.1.3
    # via
    #   -r python/requirements/test-requirements.txt
    #   flask-cors
    #   mlflow
    #   moto
flask-cors==4.0.0
    # via
    #   -r python/requirements/ml/data-requirements.txt
    #   moto
flatbuffers==23.5.26
    # via
    #   onnxruntime
    #   tensorflow
fonttools==4.45.1
    # via matplotlib
fqdn==1.5.1
    # via jsonschema
freezegun==1.1.0
    # via -r python/requirements/test-requirements.txt
frozenlist==1.4.1
    # via
    #   aiohttp
    #   aiosignal
fs==2.4.16
    # via triad
fsspec==2023.5.0
    # via
    #   -r python/requirements.txt
    #   dask
    #   datasets
    #   delta-sharing
    #   etils
    #   evaluate
    #   getdaft
    #   gradio-client
    #   huggingface-hub
    #   modin
    #   pyiceberg
    #   pytorch-lightning
    #   s3fs
    #   torch
    #   torch-geometric
    #   triad
fugue==0.8.7
    # via statsforecast
fugue-sql-antlr==0.2.0
    # via fugue
future==1.0.0
    # via -r python/requirements/ml/tune-requirements.txt
gast==0.6.0
    # via
    #   tensorflow
    #   tensorflow-probability
gcs-oauth2-boto-plugin==3.0
    # via gsutil
getdaft==0.4.3
    # via -r python/requirements/ml/data-requirements.txt
gitdb==4.0.11
    # via gitpython
gitpython==3.1.40
    # via
    #   -r python/requirements/cloud-requirements.txt
    #   mlflow-skinny
    #   wandb
glfw==2.6.3
    # via
    #   dm-control
    #   mujoco
glom==22.1.0
    # via semgrep
google-api-core==1.34.0
    # via
    #   -r python/requirements/ml/data-test-requirements.txt
    #   google-api-python-client
    #   google-cloud-bigquery
    #   google-cloud-bigquery-storage
    #   google-cloud-core
    #   google-cloud-storage
    #   opencensus
google-api-python-client==2.111.0
    # via -r python/requirements/test-requirements.txt
google-apitools==0.5.32
    # via gsutil
google-auth==2.23.4
    # via
    #   -r python/requirements/cloud-requirements.txt
    #   databricks-sdk
    #   google-api-core
    #   google-api-python-client
    #   google-auth-httplib2
    #   google-auth-oauthlib
    #   google-cloud-core
    #   google-cloud-storage
    #   gsutil
    #   kubernetes
    #   tensorboard
google-auth-httplib2==0.1.1
    # via google-api-python-client
google-auth-oauthlib==1.0.0
    # via tensorboard
google-cloud-bigquery==3.13.0
    # via -r python/requirements/ml/data-test-requirements.txt
google-cloud-bigquery-storage==2.24.0
    # via -r python/requirements/ml/data-test-requirements.txt
google-cloud-core==2.4.1
    # via
    #   -r python/requirements/ml/data-test-requirements.txt
    #   google-cloud-bigquery
    #   google-cloud-storage
google-cloud-storage==2.14.0
    # via
    #   -r python/requirements/cloud-requirements.txt
    #   -r python/requirements/test-requirements.txt
google-crc32c==1.5.0
    # via
    #   google-cloud-storage
    #   google-resumable-media
google-pasta==0.2.0
    # via tensorflow
google-reauth==0.1.1
    # via
    #   gcs-oauth2-boto-plugin
    #   gsutil
google-resumable-media==2.6.0
    # via
    #   google-cloud-bigquery
    #   google-cloud-storage
googleapis-common-protos==1.61.0
    # via
    #   google-api-core
    #   grpcio-status
    #   opentelemetry-exporter-otlp-proto-grpc
    #   opentelemetry-exporter-otlp-proto-http
    #   tensorflow-metadata
gpy==1.13.1
    # via -r python/requirements/ml/tune-test-requirements.txt
gpytorch==1.10
    # via botorch
gradio==3.50.2 ; platform_system != "Windows"
    # via -r python/requirements/test-requirements.txt
gradio-client==0.6.1
    # via gradio
graphene==3.4.3
    # via mlflow
graphql-core==3.2.3
    # via
    #   graphene
    #   graphql-relay
    #   moto
graphql-relay==3.2.0
    # via graphene
graphviz==0.20.3
    # via -r python/requirements/test-requirements.txt
greenlet==3.0.1
    # via sqlalchemy
grpcio==1.66.2 ; sys_platform != "darwin"
    # via
    #   -r python/requirements.txt
    #   -r python/requirements/cloud-requirements.txt
    #   google-api-core
    #   google-cloud-bigquery
    #   grpcio-status
    #   grpcio-tools
    #   mlagents-envs
    #   opencensus-proto
    #   opentelemetry-exporter-otlp-proto-grpc
    #   tensorboard
    #   tensorflow
grpcio-status==1.48.2
    # via google-api-core
grpcio-tools==1.48.2
    # via -r python/requirements/cloud-requirements.txt
gsutil==5.27
    # via -r python/requirements/docker/ray-docker-requirements.txt
gunicorn==20.1.0
    # via mlflow
gymnasium==1.0.0
    # via
    #   -r python/requirements.txt
    #   minigrid
    #   pettingzoo
    #   shimmy
    #   supersuit
h11==0.16.0
    # via
    #   -r python/requirements/test-requirements.txt
    #   httpcore
    #   uvicorn
h5py==3.10.0
    # via
    #   -r python/requirements/ml/rllib-test-requirements.txt
    #   tensorflow
halo==0.0.31
    # via -r python/requirements/cloud-requirements.txt
hjson==3.1.0
    # via deepspeed
holidays==0.39
    # via
    #   -r python/requirements/ml/tune-test-requirements.txt
    #   prophet
hpbandster==0.7.4 ; python_version < "3.12"
    # via -r python/requirements/ml/tune-requirements.txt
httpcore==1.0.9
    # via
    #   -r python/requirements/test-requirements.txt
    #   httpx
httplib2==0.20.4
    # via
    #   gcs-oauth2-boto-plugin
    #   google-api-python-client
    #   google-apitools
    #   google-auth-httplib2
    #   gsutil
    #   oauth2client
httpx==0.27.2
    # via
    #   -r python/requirements/test-requirements.txt
    #   gradio
    #   gradio-client
hudi==0.2.0
    # via -r python/requirements/ml/data-test-requirements.txt
huggingface-hub==0.27.0
    # via
    #   -r python/requirements/ml/train-requirements.txt
    #   accelerate
    #   datasets
    #   evaluate
    #   gradio
    #   gradio-client
    #   timm
    #   tokenizers
    #   transformers
humanfriendly==10.0
    # via
    #   azure-cli-core
    #   coloredlogs
humanize==4.12.1
    # via -r python/requirements/cloud-requirements.txt
hyperopt @ git+https://github.com/hyperopt/hyperopt.git@2504ee61419737e814e2dec2961b15d12775529c
    # via -r python/requirements/ml/tune-requirements.txt
identify==2.6.1
    # via pre-commit
idna==3.7
    # via
    #   -r python/requirements/security-requirements.txt
    #   anyio
    #   httpx
    #   jsonschema
    #   requests
    #   snowflake-connector-python
    #   trustme
    #   yarl
imageio==2.34.2
    # via
    #   -r python/requirements/ml/rllib-test-requirements.txt
    #   moviepy
    #   scikit-image
imageio-ffmpeg==0.4.5
    # via -r python/requirements/ml/rllib-requirements.txt
imagesize==1.4.1
    # via sphinx
importlib-metadata==6.11.0
    # via
    #   -r python/requirements/test-requirements.txt
    #   dask
    #   jupyter-cache
    #   mlflow-skinny
    #   myst-nb
    #   opentelemetry-api
    #   pytest-virtualenv
importlib-resources==5.13.0
    # via
    #   etils
    #   gradio
    #   prophet
iniconfig==2.0.0
    # via pytest
ipykernel==6.27.1
    # via
    #   myst-nb
    #   nbclassic
    #   notebook
ipython==8.12.3
    # via
    #   -r python/requirements/docker/ray-docker-requirements.txt
    #   ipykernel
    #   ipywidgets
    #   jupyterlab
    #   myst-nb
ipython-genutils==0.2.0
    # via
    #   nbclassic
    #   notebook
ipywidgets==8.1.3
    # via
    #   -r python/requirements/cloud-requirements.txt
    #   -r python/requirements/docker/ray-docker-requirements.txt
    #   -r python/requirements/test-requirements.txt
    #   ax-platform
isodate==0.6.1
    # via
    #   azure-mgmt-compute
    #   azure-mgmt-network
    #   azure-mgmt-resource
    #   msrest
isoduration==20.11.0
    # via jsonschema
itsdangerous==2.1.2
    # via flask
jedi==0.19.1
    # via ipython
jinja2==3.1.6
    # via
    #   -r python/requirements/test-requirements.txt
    #   aim
    #   altair
    #   ax-platform
    #   bokeh
    #   dask
    #   distributed
    #   flask
    #   fugue
    #   fugue-sql-antlr
    #   gradio
    #   jupyter-server
    #   jupyterlab
    #   jupyterlab-server
    #   memray
    #   mlflow
    #   moto
    #   myst-parser
    #   nbclassic
    #   nbconvert
    #   notebook
    #   sphinx
    #   torch
    #   torch-geometric
jmespath==1.0.1
    # via
    #   azure-cli-core
    #   boto3
    #   botocore
    #   knack
joblib==1.2.0
    # via
    #   -r python/requirements/test-requirements.txt
    #   scikit-learn
jschema-to-python==1.2.3
    # via cfn-lint
json5==0.9.14
    # via jupyterlab-server
jsondiff==2.0.0
    # via moto
jsonpatch==1.32
    # via
    #   -r python/requirements/cloud-requirements.txt
    #   -r python/requirements/test-requirements.txt
    #   cfn-lint
jsonpickle==3.0.2
    # via jschema-to-python
jsonpointer==2.4
    # via
    #   jsonpatch
    #   jsonschema
jsonschema==4.23.0
    # via
    #   -r python/requirements.txt
    #   -r python/requirements/cloud-requirements.txt
    #   -r python/requirements/test-requirements.txt
    #   altair
    #   aws-sam-translator
    #   cfn-lint
    #   comet-ml
    #   jupyter-events
    #   jupyterlab-server
    #   nbformat
    #   openapi-schema-validator
    #   openapi-spec-validator
    #   ray
    #   semgrep
jsonschema-path==0.3.4
    # via openapi-spec-validator
jsonschema-specifications==2024.10.1
    # via
    #   jsonschema
    #   openapi-schema-validator
junit-xml==1.9
    # via cfn-lint
jupyter-cache==0.6.1
    # via myst-nb
jupyter-client==7.3.4
    # via
    #   ipykernel
    #   jupyter-server
    #   nbclassic
    #   nbclient
    #   notebook
jupyter-core==5.5.0
    # via
    #   ipykernel
    #   jupyter-client
    #   jupyter-server
    #   jupyterlab
    #   nbclassic
    #   nbconvert
    #   nbformat
    #   notebook
jupyter-events==0.6.3
    # via jupyter-server-fileid
jupyter-server==1.24.0
    # via
    #   jupyter-server-fileid
    #   jupyterlab
    #   jupyterlab-server
    #   nbclassic
    #   notebook-shim
jupyter-server-fileid==0.9.0
    # via jupyter-server-ydoc
jupyter-server-ydoc==0.6.1
    # via jupyterlab
jupyter-ydoc==0.2.5
    # via
    #   jupyter-server-ydoc
    #   jupyterlab
jupyterlab==3.6.1
    # via
    #   -r python/requirements/cloud-requirements.txt
    #   -r python/requirements/ml/tune-test-requirements.txt
jupyterlab-pygments==0.3.0
    # via nbconvert
jupyterlab-server==2.24.0
    # via jupyterlab
jupyterlab-widgets==3.0.11
    # via ipywidgets
jupytext==1.16.3
    # via -r python/requirements/test-requirements.txt
keras==2.15.0
    # via tensorflow
kiwisolver==1.4.5
    # via matplotlib
knack==0.11.0
    # via azure-cli-core
kubernetes==24.2.0
    # via -r python/requirements/test-requirements.txt
labmaze==1.0.6
    # via dm-control
lazy-loader==0.4
    # via scikit-image
lazy-object-proxy==1.9.0
    # via openapi-spec-validator
libclang==18.1.1
    # via tensorflow
lightgbm==4.6.0
    # via -r python/requirements/ml/core-requirements.txt
lightning-utilities==0.11.2
    # via pytorch-lightning
linear-operator==0.4.0
    # via
    #   botorch
    #   gpytorch
llvmlite==0.42.0
    # via
    #   -r python/requirements/test-requirements.txt
    #   numba
locket==1.0.0
    # via
    #   distributed
    #   partd
log-symbols==0.0.14
    # via halo
lxml==4.9.4
    # via
    #   -r python/requirements/test-requirements.txt
    #   dm-control
    #   nbconvert
    #   vsphere-automation-sdk
lz4==4.3.3
    # via
    #   -r python/requirements.txt
    #   clickhouse-connect
    #   dask
mako==1.3.0
    # via alembic
markdown==3.5.1
    # via
    #   mlflow
    #   tensorboard
markdown-it-py==2.2.0
    # via
    #   -r python/requirements/test-requirements.txt
    #   jupytext
    #   mdit-py-plugins
    #   myst-parser
    #   rich
markupsafe==2.1.3
    # via
    #   gradio
    #   jinja2
    #   mako
    #   nbconvert
    #   werkzeug
matplotlib==3.7.4
    # via
    #   -r python/requirements/ml/tune-test-requirements.txt
    #   gradio
    #   mlflow
    #   prophet
    #   zoopt
matplotlib-inline==0.1.6
    # via
    #   ipykernel
    #   ipython
mdit-py-plugins==0.3.5
    # via
    #   jupytext
    #   myst-parser
mdurl==0.1.2
    # via markdown-it-py
memray==1.10.0 ; platform_system != "Windows" and sys_platform != "darwin" and platform_machine != "aarch64"
    # via
    #   -r python/requirements.txt
    #   -r python/requirements/test-requirements.txt
minigrid==2.3.1
    # via -r python/requirements/ml/rllib-test-requirements.txt
mistune==0.8.4
    # via nbconvert
ml-collections==0.1.1
    # via open-spiel
ml-dtypes==0.3.2
    # via tensorflow
mlagents-envs==0.28.0
    # via -r python/requirements/ml/rllib-test-requirements.txt
mlflow==2.22.0
    # via -r python/requirements/ml/core-requirements.txt
mlflow-skinny==2.22.0
    # via mlflow
mmh3==4.1.0
    # via pyiceberg
<<<<<<< HEAD
mock==5.2.0
    # via pytest-shutil
=======
>>>>>>> 1a45d758
modin==0.22.2 ; python_version < "3.12"
    # via -r python/requirements/ml/data-requirements.txt
monotonic==1.6
    # via
    #   gsutil
    #   segment-analytics-python
more-itertools==10.7.0
    # via configspace
mosaicml==0.3.1 ; python_version < "3.12"
    # via -r python/requirements/ml/train-test-requirements.txt
moto==4.2.12
    # via -r python/requirements/test-requirements.txt
moviepy==0.2.3.1
    # via -r python/requirements/ml/rllib-test-requirements.txt
mpmath==1.3.0
    # via sympy
msal==1.28.1
    # via
    #   azure-cli-core
    #   azure-identity
    #   msal-extensions
msal-extensions==1.2.0b1
    # via
    #   azure-cli-core
    #   azure-identity
msgpack==1.0.7
    # via
    #   -r python/requirements.txt
    #   -r python/requirements/ml/rllib-requirements.txt
    #   distributed
    #   msgpack-numpy
    #   ray
msgpack-numpy==0.4.8
    # via -r python/requirements/ml/rllib-requirements.txt
msrest==0.7.1
    # via msrestazure
msrestazure==0.6.4
    # via
    #   -r python/requirements/test-requirements.txt
    #   azure-cli-core
mujoco==3.2.4
    # via
    #   -r python/requirements/ml/rllib-test-requirements.txt
    #   dm-control
multidict==6.0.5
    # via
    #   aiohttp
    #   yarl
multipledispatch==1.0.0
    # via botorch
multiprocess==0.70.15
    # via
    #   datasets
    #   evaluate
mypy==1.7.0
    # via
    #   -r python/requirements/lint-requirements.txt
    #   -r python/requirements/test-requirements.txt
mypy-extensions==1.0.0
    # via
    #   -r python/requirements/lint-requirements.txt
    #   black
    #   mypy
myst-nb==1.1.0
    # via -r python/requirements/test-requirements.txt
myst-parser==1.0.0
    # via
    #   -r python/requirements/test-requirements.txt
    #   myst-nb
nbclassic==1.0.0
    # via
    #   jupyterlab
    #   notebook
nbclient==0.5.13
    # via
    #   jupyter-cache
    #   myst-nb
    #   nbconvert
nbconvert==6.5.4
    # via
    #   jupyter-server
    #   nbclassic
    #   notebook
nbformat==5.9.2
    # via
    #   jupyter-cache
    #   jupyter-server
    #   jupytext
    #   myst-nb
    #   nbclassic
    #   nbclient
    #   nbconvert
    #   notebook
nest-asyncio==1.5.8
    # via
    #   ipykernel
    #   jupyter-client
    #   nbclassic
    #   nbclient
    #   notebook
netifaces==0.11.0
    # via
    #   hpbandster
    #   raydp
networkx==3.2.1
    # via
    #   cfn-lint
    #   hyperopt
    #   scikit-image
    #   torch
nevergrad==0.4.3.post7
    # via -r python/requirements/ml/tune-requirements.txt
ninja==1.11.1.1
    # via deepspeed
nodeenv==1.9.1
    # via pre-commit
notebook==6.5.7
    # via jupyterlab
notebook-shim==0.2.3
    # via nbclassic
    # via vsphere-automation-sdk
    # via vsphere-automation-sdk
    # via vsphere-automation-sdk
    # via vsphere-automation-sdk
numba==0.59.1
    # via
    #   -r python/requirements/test-requirements.txt
    #   statsforecast
numexpr==2.8.4
    # via
    #   -r python/requirements/test-requirements.txt
    #   pymars
numpy==1.26.4
    # via
    #   -r python/requirements.txt
    #   -r python/requirements/test-requirements.txt
    #   accelerate
    #   aim
    #   ale-py
    #   altair
    #   bayesian-optimization
    #   bokeh
    #   cma
    #   cmdstanpy
    #   configspace
    #   contourpy
    #   cupy-cuda12x
    #   dask
    #   datasets
    #   decord
    #   deepspeed
    #   dm-control
    #   dm-env
    #   etils
    #   evaluate
    #   gpy
    #   gradio
    #   gymnasium
    #   h5py
    #   hpbandster
    #   hyperopt
    #   imageio
    #   labmaze
    #   lightgbm
    #   matplotlib
    #   minigrid
    #   ml-dtypes
    #   mlagents-envs
    #   mlflow
    #   modin
    #   moviepy
    #   msgpack-numpy
    #   mujoco
    #   nevergrad
    #   numba
    #   numexpr
    #   onnx
    #   onnxruntime
    #   open-spiel
    #   opencv-python-headless
    #   opt-einsum
    #   optuna
    #   pandas
    #   paramz
    #   patsy
    #   pettingzoo
    #   prophet
    #   pyarrow
    #   pylance
    #   pymars
    #   pyro-ppl
    #   pytorch-lightning
    #   raydp
    #   scikit-image
    #   scikit-learn
    #   scipy
    #   shimmy
    #   stanio
    #   statsforecast
    #   statsmodels
    #   supersuit
    #   tensorboard
    #   tensorboardx
    #   tensorflow
    #   tensorflow-datasets
    #   tensorflow-probability
    #   tifffile
    #   tinyscaler
    #   torch-geometric
    #   torchmetrics
    #   torchtext
    #   torchvision
    #   transformers
    #   triad
    #   utilsforecast
    #   webdataset
    #   xgboost
    #   zoopt
nvidia-nccl-cu12==2.20.5
    # via xgboost
oauth2client==4.1.3
    # via
    #   -r python/requirements/cloud-requirements.txt
    #   gcs-oauth2-boto-plugin
    #   google-apitools
oauthlib==3.2.2
    # via requests-oauthlib
onnx==1.15.0 ; sys_platform != "darwin" or platform_machine != "arm64"
    # via -r python/requirements/ml/rllib-requirements.txt
onnxruntime==1.18.0 ; sys_platform != "darwin" or platform_machine != "arm64"
    # via -r python/requirements/ml/rllib-requirements.txt
open-spiel==1.4
    # via -r python/requirements/ml/rllib-test-requirements.txt
openapi-schema-validator==0.6.3
    # via
    #   -r python/requirements/test-requirements.txt
    #   openapi-spec-validator
openapi-spec-validator==0.7.1
    # via moto
opencensus==0.11.3
    # via -r python/requirements.txt
opencensus-context==0.1.3
    # via opencensus
opencensus-proto==0.1.0
    # via -r python/requirements/test-requirements.txt
opencv-python-headless==4.9.0.80
    # via -r python/requirements/ml/rllib-test-requirements.txt
openpyxl==3.0.10
    # via -r python/requirements/test-requirements.txt
opentelemetry-api==1.26.0
    # via
    #   -r python/requirements.txt
    #   -r python/requirements/cloud-requirements.txt
    #   -r python/requirements/test-requirements.txt
    #   mlflow-skinny
    #   opentelemetry-exporter-otlp-proto-grpc
    #   opentelemetry-exporter-otlp-proto-http
    #   opentelemetry-exporter-prometheus
    #   opentelemetry-sdk
    #   opentelemetry-semantic-conventions
opentelemetry-exporter-otlp==1.26.0
    # via
    #   -r python/requirements.txt
    #   -r python/requirements/cloud-requirements.txt
    #   -r python/requirements/test-requirements.txt
opentelemetry-exporter-otlp-proto-common==1.26.0
    # via
    #   opentelemetry-exporter-otlp-proto-grpc
    #   opentelemetry-exporter-otlp-proto-http
opentelemetry-exporter-otlp-proto-grpc==1.26.0
    # via opentelemetry-exporter-otlp
opentelemetry-exporter-otlp-proto-http==1.26.0
    # via opentelemetry-exporter-otlp
opentelemetry-exporter-prometheus==0.47b0
    # via -r python/requirements.txt
opentelemetry-proto==1.26.0
    # via
    #   opentelemetry-exporter-otlp-proto-common
    #   opentelemetry-exporter-otlp-proto-grpc
    #   opentelemetry-exporter-otlp-proto-http
opentelemetry-sdk==1.26.0
    # via
    #   -r python/requirements.txt
    #   -r python/requirements/cloud-requirements.txt
    #   -r python/requirements/test-requirements.txt
    #   mlflow-skinny
    #   opentelemetry-exporter-otlp-proto-grpc
    #   opentelemetry-exporter-otlp-proto-http
    #   opentelemetry-exporter-prometheus
opentelemetry-semantic-conventions==0.47b0
    # via opentelemetry-sdk
opt-einsum==3.3.0
    # via
    #   pyro-ppl
    #   tensorflow
optuna==4.1.0
    # via -r python/requirements/ml/tune-requirements.txt
orjson==3.9.10
    # via gradio
ormsgpack==1.7.0
    # via -r python/requirements/ml/rllib-requirements.txt
packaging==23.0
    # via
    #   -r python/requirements.txt
    #   -r python/requirements/cloud-requirements.txt
    #   accelerate
    #   aim
    #   altair
    #   azure-cli-core
    #   bokeh
    #   dask
    #   datasets
    #   deepspeed
    #   distributed
    #   evaluate
    #   fugue-sql-antlr
    #   google-cloud-bigquery
    #   gradio
    #   gradio-client
    #   huggingface-hub
    #   ipykernel
    #   jupyter-server
    #   jupyterlab
    #   jupyterlab-server
    #   jupytext
    #   knack
    #   lazy-loader
    #   lightning-utilities
    #   matplotlib
    #   mlflow-skinny
    #   modin
    #   nbconvert
    #   onnxruntime
    #   optuna
    #   plotly
    #   pytest
    #   pytest-rerunfailures
    #   pytest-sugar
    #   pytorch-lightning
    #   ray
    #   scikit-image
    #   semgrep
    #   snowflake-connector-python
    #   sphinx
    #   statsmodels
    #   tensorboardx
    #   tensorflow
    #   torchmetrics
    #   transformers
    #   utilsforecast
pandas==1.5.3 ; python_version < "3.12"
    # via
    #   -r python/requirements.txt
    #   -r python/requirements/ml/data-requirements.txt
    #   altair
    #   ax-platform
    #   cmdstanpy
    #   dask
    #   datasets
    #   delta-sharing
    #   evaluate
    #   gradio
    #   mlflow
    #   modin
    #   prophet
    #   pymars
    #   qpd
    #   raydp
    #   statsforecast
    #   statsmodels
    #   triad
    #   utilsforecast
pandocfilters==1.5.0
    # via nbconvert
paramiko==2.12.0
    # via azure-cli-core
paramz==0.9.6
    # via gpy
parso==0.8.3
    # via jedi
partd==1.4.1
    # via dask
<<<<<<< HEAD
path==17.1.0
    # via path-py
path-py==12.5.0
    # via pytest-shutil
=======
>>>>>>> 1a45d758
pathable==0.4.3
    # via jsonschema-path
pathspec==0.11.2
    # via
    #   -r python/requirements/cloud-requirements.txt
    #   black
patsy==0.5.3
    # via statsmodels
pbr==6.0.0
    # via
    #   jschema-to-python
    #   sarif-om
peewee==3.17.0
    # via semgrep
pettingzoo==1.24.3
    # via -r python/requirements/ml/rllib-test-requirements.txt
pexpect==4.8.0
    # via
    #   -r python/requirements/test-requirements.txt
    #   ipython
pickleshare==0.7.5
    # via ipython
pillow==10.3.0 ; platform_system != "Windows"
    # via
    #   -r python/requirements/test-requirements.txt
    #   aim
    #   bokeh
    #   gradio
    #   imageio
    #   matplotlib
    #   mlagents-envs
    #   scikit-image
    #   torchvision
pkginfo==1.9.6
    # via azure-cli-core
platformdirs==3.11.0
    # via
    #   black
    #   jupyter-core
    #   snowflake-connector-python
    #   virtualenv
    #   wandb
plotly==5.23.0
    # via ax-platform
pluggy==1.3.0
    # via pytest
polars==0.14.21
    # via -r python/requirements/test-requirements.txt
portalocker==2.8.2
    # via
    #   azure-cli-telemetry
    #   msal-extensions
pre-commit==3.5.0
    # via -r python/requirements/lint-requirements.txt
prometheus-client==0.19.0
    # via
    #   -r python/requirements.txt
    #   jupyter-server
    #   nbclassic
    #   notebook
    #   opentelemetry-exporter-prometheus
promise==2.3
    # via tensorflow-datasets
prompt-toolkit==3.0.41
    # via ipython
propcache==0.3.0
    # via
    #   aiohttp
    #   yarl
prophet==1.1.5
    # via -r python/requirements/ml/tune-test-requirements.txt
proto-plus==1.22.3
    # via
    #   google-cloud-bigquery
    #   google-cloud-bigquery-storage
protobuf==3.20.3
    # via
    #   -r python/requirements.txt
    #   dm-control
    #   google-api-core
    #   google-cloud-bigquery
    #   google-cloud-bigquery-storage
    #   googleapis-common-protos
    #   grpcio-status
    #   grpcio-tools
    #   mlagents-envs
    #   mlflow-skinny
    #   onnx
    #   onnxruntime
    #   opentelemetry-proto
    #   proto-plus
    #   ray
    #   raydp
    #   tensorboard
    #   tensorboardx
    #   tensorflow
    #   tensorflow-datasets
    #   tensorflow-metadata
    #   wandb
proxy-py==2.4.3
    # via -r python/requirements/test-requirements.txt
psutil==5.9.6
    # via
    #   accelerate
    #   aim
    #   azure-cli-core
    #   comet-ml
    #   deepspeed
    #   distributed
    #   ipykernel
    #   modin
    #   pymars
    #   raydp
    #   tensorflow-datasets
    #   torch-geometric
    #   wandb
ptyprocess==0.7.0
    # via
    #   pexpect
    #   terminado
pure-eval==0.2.2
    # via stack-data
py==1.11.0
    # via pytest-forked
py-cpuinfo==9.0.0
    # via deepspeed
py-partiql-parser==0.5.0
    # via moto
py-spy==0.4.0 ; python_version < "3.12"
    # via -r python/requirements.txt
py4j==0.10.9.7
    # via pyspark
pyarrow==14.0.2
    # via
    #   -r python/requirements.txt
    #   dask
    #   datasets
    #   delta-sharing
    #   deltalake
    #   feather-format
    #   getdaft
    #   hudi
    #   mlflow
    #   pylance
    #   raydp
    #   triad
pyarrow-hotfix==0.7
    # via
    #   datasets
    #   hudi
pyasn1==0.5.1
    # via
    #   oauth2client
    #   pyasn1-modules
    #   python-jose
    #   rsa
pyasn1-modules==0.3.0
    # via
    #   google-auth
    #   oauth2client
pycparser==2.21
    # via cffi
pycurl==7.45.3
    # via -r python/requirements/cloud-requirements.txt
pydantic==2.9.2
    # via
    #   -r python/requirements.txt
    #   -r python/requirements/test-requirements.txt
    #   aws-sam-translator
    #   deepspeed
    #   fastapi
    #   gradio
    #   mlflow-skinny
    #   pyiceberg
pydantic-core==2.23.4
    # via pydantic
pydot==1.4.2
    # via -r python/requirements/test-requirements.txt
pydub==0.25.1
    # via gradio
pygame==2.5.2
    # via
    #   -r python/requirements/test-requirements.txt
    #   minigrid
pyglet==1.5.15
    # via -r python/requirements/ml/rllib-requirements.txt
pygments==2.18.0
    # via
    #   -r python/requirements/test-requirements.txt
    #   ipython
    #   knack
    #   nbconvert
    #   rich
    #   sphinx
pyiceberg==0.9.0
    # via -r python/requirements/ml/data-test-requirements.txt
pyjwt==2.8.0
    # via
    #   adal
    #   azure-cli-core
    #   msal
    #   snowflake-connector-python
pylance==0.22.0
    # via -r python/requirements/ml/data-test-requirements.txt
pymars==0.10.0 ; python_version < "3.12"
    # via -r python/requirements/ml/data-requirements.txt
pymongo==4.3.2
    # via -r python/requirements/test-requirements.txt
pymunk==6.2.1
    # via -r python/requirements/ml/rllib-test-requirements.txt
pynacl==1.5.0
    # via paramiko
pynvml==11.5.0
    # via deepspeed
pyopengl==3.1.7
    # via
    #   dm-control
    #   mujoco
pyopenssl==25.0.0
    # via
    #   -r python/requirements.txt
    #   -r python/requirements/cloud-requirements.txt
    #   -r python/requirements/test-requirements.txt
    #   azure-cli-core
    #   gcs-oauth2-boto-plugin
    #   gsutil
    #   snowflake-connector-python
    #   vapi-runtime
pyparsing==3.1.1
    # via
    #   configspace
    #   dm-control
    #   httplib2
    #   matplotlib
    #   moto
    #   pydot
    #   pyiceberg
    #   torch-geometric
pyro-api==0.1.2
    # via pyro-ppl
pyro-ppl==1.9.1
    # via botorch
pyro4==4.82
    # via hpbandster
pysocks==1.7.1
    # via requests
pyspark==3.4.1
    # via
    #   -r python/requirements/test-requirements.txt
    #   raydp
pytest==7.4.4
    # via
    #   -r python/requirements/test-requirements.txt
    #   pytest-aiohttp
    #   pytest-asyncio
    #   pytest-docker-tools
    #   pytest-fixture-config
    #   pytest-forked
    #   pytest-lazy-fixtures
    #   pytest-mock
    #   pytest-remotedata
    #   pytest-repeat
    #   pytest-rerunfailures
    #   pytest-shutil
    #   pytest-sphinx
    #   pytest-sugar
    #   pytest-timeout
    #   pytest-virtualenv
pytest-aiohttp==1.1.0
    # via -r python/requirements/test-requirements.txt
pytest-asyncio==0.17.2
    # via
    #   -r python/requirements/test-requirements.txt
    #   pytest-aiohttp
pytest-docker-tools==3.1.3
    # via -r python/requirements/test-requirements.txt
pytest-fixture-config==1.8.0
    # via pytest-virtualenv
pytest-forked==1.4.0
    # via -r python/requirements/test-requirements.txt
pytest-httpserver==1.1.3
    # via -r python/requirements/test-requirements.txt
pytest-lazy-fixtures==1.1.2
    # via -r python/requirements/test-requirements.txt
pytest-mock==3.14.0
    # via
    #   -r python/requirements/ml/data-test-requirements.txt
    #   -r python/requirements/test-requirements.txt
pytest-remotedata==0.3.2
    # via -r python/requirements/ml/tune-test-requirements.txt
pytest-repeat==0.9.3
    # via -r python/requirements/ml/data-test-requirements.txt
pytest-rerunfailures==11.1.2
    # via -r python/requirements/test-requirements.txt
<<<<<<< HEAD
pytest-shutil==1.7.0 ; python_version < "3.12"
=======
pytest-shutil==1.8.1 ; python_version < "3.12"
>>>>>>> 1a45d758
    # via
    #   -r python/requirements/test-requirements.txt
    #   pytest-virtualenv
pytest-sphinx @ git+https://github.com/ray-project/pytest-sphinx
    # via -r python/requirements/test-requirements.txt
pytest-sugar==0.9.5
    # via -r python/requirements/test-requirements.txt
pytest-timeout==2.1.0
    # via -r python/requirements/test-requirements.txt
pytest-virtualenv==1.8.1 ; python_version < "3.12"
    # via -r python/requirements/test-requirements.txt
python-box==6.1.0
    # via comet-ml
python-dateutil==2.8.2
    # via
    #   -r python/requirements/cloud-requirements.txt
    #   adal
    #   aim
    #   arrow
    #   botocore
    #   freezegun
    #   google-cloud-bigquery
    #   graphene
    #   holidays
    #   jupyter-client
    #   kubernetes
    #   matplotlib
    #   moto
    #   pandas
    #   segment-analytics-python
    #   strictyaml
python-jose==3.3.0
    # via moto
python-json-logger==2.0.7
    # via jupyter-events
python-lsp-jsonrpc==1.0.0
    # via semgrep
python-multipart==0.0.6
    # via gradio
python-snappy==0.7.2
    # via -r python/requirements/ml/data-test-requirements.txt
pytorch-lightning==1.8.6
    # via -r python/requirements/ml/tune-test-requirements.txt
pytorch-ranger==0.1.1
    # via torch-optimizer
pytz==2022.7.1
    # via
    #   -r python/requirements/test-requirements.txt
    #   aim
    #   clickhouse-connect
    #   pandas
    #   snowflake-connector-python
pyu2f==0.1.5
    # via google-reauth
pyvmomi==8.0.3.0.1
    # via vsphere-automation-sdk
pyyaml==6.0.1
    # via
    #   -r python/requirements.txt
    #   -r python/requirements/cloud-requirements.txt
    #   accelerate
    #   bokeh
    #   cfn-lint
    #   dask
    #   datasets
    #   distributed
    #   gradio
    #   huggingface-hub
    #   jsonschema-path
    #   jupyter-cache
    #   jupyter-events
    #   jupytext
    #   knack
    #   kubernetes
    #   ml-collections
    #   mlagents-envs
    #   mlflow-skinny
    #   mosaicml
    #   moto
    #   myst-nb
    #   myst-parser
    #   optuna
    #   pre-commit
    #   pymars
    #   pytorch-lightning
    #   ray
    #   timm
    #   transformers
    #   wandb
    #   webdataset
    #   yahp
    #   yq
pyzmq==26.0.3
    # via
    #   -r python/requirements/test-requirements.txt
    #   ipykernel
    #   jupyter-client
    #   jupyter-server
    #   nbclassic
    #   notebook
qpd==0.4.4
    # via fugue
raydp==1.7.0b20250423.dev0
    # via -r python/requirements/ml/data-test-requirements.txt
redis==4.4.2
    # via -r python/requirements/test-requirements.txt
referencing==0.36.2
    # via
    #   jsonschema
    #   jsonschema-path
    #   jsonschema-specifications
regex==2024.5.15
    # via
    #   cfn-lint
    #   transformers
requests==2.32.3
    # via
    #   -r python/requirements.txt
    #   -r python/requirements/cloud-requirements.txt
    #   -r python/requirements/test-requirements.txt
    #   adal
    #   aim
    #   azure-cli-core
    #   azure-core
    #   comet-ml
    #   databricks-sdk
    #   datasets
    #   delta-sharing
    #   dm-control
    #   docker
    #   evaluate
    #   fsspec
    #   google-api-core
    #   google-auth
    #   google-cloud-bigquery
    #   google-cloud-storage
    #   gradio
    #   gradio-client
    #   huggingface-hub
    #   jsonschema-path
    #   jupyterlab-server
    #   kubernetes
    #   mlflow-skinny
    #   moto
    #   msal
    #   msrest
    #   opentelemetry-exporter-otlp-proto-http
    #   pyiceberg
    #   ray
    #   requests-oauthlib
    #   requests-toolbelt
    #   responses
    #   segment-analytics-python
    #   semgrep
    #   snowflake-connector-python
    #   sphinx
    #   tensorboard
    #   tensorflow-datasets
    #   torch-geometric
    #   torchtext
    #   transformers
    #   vapi-runtime
    #   wandb
requests-oauthlib==2.0.0
    # via
    #   google-auth-oauthlib
    #   kubernetes
    #   msrest
requests-toolbelt==1.0.0
    # via comet-ml
responses==0.13.4
    # via
    #   -r python/requirements/ml/data-requirements.txt
    #   moto
restrictedpython==8.0
    # via aim
retry-decorator==1.1.1
    # via
    #   gcs-oauth2-boto-plugin
    #   gsutil
rfc3339-validator==0.1.4
    # via
    #   jsonschema
    #   jupyter-events
    #   openapi-schema-validator
rfc3986-validator==0.1.1
    # via
    #   jsonschema
    #   jupyter-events
rich==13.3.2
    # via
    #   -r python/requirements.txt
    #   -r python/requirements/cloud-requirements.txt
    #   -r python/requirements/ml/rllib-requirements.txt
    #   comet-ml
    #   memray
    #   pyiceberg
    #   semgrep
    #   typer
rpds-py==0.22.3
    # via
    #   jsonschema
    #   referencing
rsa==4.7.2
    # via
    #   gcs-oauth2-boto-plugin
    #   google-auth
    #   oauth2client
    #   python-jose
ruamel-yaml==0.17.40
    # via
    #   semgrep
    #   yahp
ruamel-yaml-clib==0.2.8
    # via ruamel-yaml
s3fs==2023.5.0
    # via -r python/requirements/ml/core-requirements.txt
s3transfer==0.6.2
    # via boto3
safetensors==0.4.3
    # via
    #   accelerate
    #   timm
    #   transformers
sarif-om==1.0.4
    # via cfn-lint
scikit-image==0.24.0
    # via -r python/requirements.txt
scikit-learn==1.3.2
    # via
    #   -r python/requirements/test-requirements.txt
    #   ax-platform
    #   bayesian-optimization
    #   gpytorch
    #   mlflow
    #   pymars
    #   torch-geometric
scipy==1.11.4
    # via
    #   -r python/requirements.txt
    #   ax-platform
    #   bayesian-optimization
    #   botorch
    #   configspace
    #   dm-control
    #   gpy
    #   hpbandster
    #   hyperopt
    #   lightgbm
    #   linear-operator
    #   mlflow
    #   open-spiel
    #   paramz
    #   pymars
    #   scikit-image
    #   scikit-learn
    #   statsforecast
    #   statsmodels
    #   torch-cluster
    #   torch-geometric
    #   torch-sparse
    #   xgboost
segment-analytics-python==2.2.0
    # via -r python/requirements/test-requirements.txt
semantic-version==2.10.0
    # via
    #   comet-ml
    #   gradio
semgrep==1.32.0
    # via -r python/requirements/lint-requirements.txt
send2trash==1.8.3
    # via
    #   jupyter-server
    #   nbclassic
    #   notebook
sentencepiece==0.1.96
    # via -r python/requirements/ml/train-test-requirements.txt
sentry-sdk==2.10.0
    # via
    #   comet-ml
    #   wandb
serpent==1.41
    # via
    #   hpbandster
    #   pyro4
setproctitle==1.3.6
    # via wandb
shellcheck-py==0.7.1.1
    # via -r python/requirements/lint-requirements.txt
shellingham==1.5.4
    # via typer
shimmy==2.0.0
    # via -r python/requirements/ml/rllib-test-requirements.txt
shortuuid==1.0.1
    # via -r python/requirements/ml/tune-test-requirements.txt
simplejson==3.19.2
    # via comet-ml
six==1.16.0
    # via
    #   -r python/requirements/cloud-requirements.txt
    #   asttokens
    #   astunparse
    #   azure-core
    #   bleach
    #   configobj
    #   docker-pycreds
    #   ecdsa
    #   fs
    #   gcs-oauth2-boto-plugin
    #   google-apitools
    #   google-pasta
    #   gpy
    #   gsutil
    #   halo
    #   isodate
    #   junit-xml
    #   kubernetes
    #   ml-collections
    #   msrestazure
    #   oauth2client
    #   paramiko
    #   paramz
    #   patsy
    #   promise
    #   pytest-remotedata
    #   pytest-shutil
    #   python-dateutil
    #   pyu2f
    #   pyvmomi
    #   responses
    #   rfc3339-validator
    #   tensorboard
    #   tensorflow
    #   tensorflow-probability
    #   triad
    #   vapi-runtime
smart-open==6.2.0
    # via
    #   -r python/requirements.txt
    #   -r python/requirements/cloud-requirements.txt
    #   -r python/requirements/test-requirements.txt
smmap==5.0.1
    # via gitdb
sniffio==1.3.1
    # via
    #   anyio
    #   httpx
snowballstemmer==2.2.0
    # via sphinx
snowflake-connector-python==3.15.0
    # via -r python/requirements/ml/data-test-requirements.txt
sortedcontainers==2.4.0
    # via
    #   distributed
    #   pyiceberg
    #   snowflake-connector-python
soundfile==0.12.1
    # via -r python/requirements/ml/data-test-requirements.txt
soupsieve==2.5
    # via beautifulsoup4
sphinx==6.2.1
    # via
    #   -r python/requirements/test-requirements.txt
    #   myst-nb
    #   myst-parser
sphinxcontrib-applehelp==1.0.8
    # via sphinx
sphinxcontrib-devhelp==1.0.6
    # via sphinx
sphinxcontrib-htmlhelp==2.0.6
    # via sphinx
sphinxcontrib-jsmath==1.0.1
    # via sphinx
sphinxcontrib-qthelp==1.0.8
    # via sphinx
sphinxcontrib-serializinghtml==1.1.10
    # via sphinx
spinners==0.0.24
    # via halo
sqlalchemy==2.0.32
    # via
    #   aim
    #   alembic
    #   jupyter-cache
    #   mlflow
    #   optuna
    #   pyiceberg
    #   pymars
sqlglot==25.6.1
    # via fugue
sqlparse==0.5.1
    # via mlflow-skinny
sshpubkeys==3.3.1
    # via moto
stack-data==0.6.3
    # via ipython
stanio==0.3.0
    # via cmdstanpy
starlette==0.46.2
    # via
    #   -r python/requirements.txt
    #   -r python/requirements/test-requirements.txt
    #   fastapi
statsforecast==1.7.0
    # via -r python/requirements/ml/tune-test-requirements.txt
statsmodels==0.14.0
    # via
    #   hpbandster
    #   statsforecast
strictyaml==1.7.3
    # via pyiceberg
supersuit==3.9.3
    # via -r python/requirements/ml/rllib-test-requirements.txt
sympy==1.13.1
    # via
    #   cfn-lint
    #   onnxruntime
    #   torch
tabulate==0.9.0
    # via
    #   -r python/requirements/cloud-requirements.txt
    #   jupyter-cache
    #   knack
tblib==3.0.0
    # via
    #   -r python/requirements/docker/ray-docker-requirements.txt
    #   distributed
tenacity==8.5.0
    # via
    #   plotly
    #   pyiceberg
tensorboard==2.15.2
    # via
    #   -r python/requirements/test-requirements.txt
    #   tensorflow
tensorboard-data-server==0.7.2
    # via
    #   -r python/requirements/test-requirements.txt
    #   tensorboard
tensorboardx==2.6.2.2
    # via
    #   -r python/requirements.txt
    #   -r python/requirements/test-requirements.txt
    #   pytorch-lightning
tensorflow==2.15.1 ; python_version < "3.12" and (sys_platform != "darwin" or platform_machine != "arm64")
    # via -r python/requirements/ml/dl-cpu-requirements.txt
tensorflow-datasets==4.9.3 ; python_version < "3.12"
    # via
    #   -r python/requirements/ml/data-test-requirements.txt
    #   -r python/requirements/ml/dl-cpu-requirements.txt
tensorflow-estimator==2.15.0
    # via
    #   -r python/requirements/ml/rllib-test-requirements.txt
    #   tensorflow
tensorflow-io-gcs-filesystem==0.31.0 ; python_version < "3.12"
    # via
    #   -r python/requirements/ml/dl-cpu-requirements.txt
    #   tensorflow
tensorflow-metadata==1.14.0
    # via tensorflow-datasets
tensorflow-probability==0.23.0 ; python_version < "3.12"
    # via -r python/requirements/ml/dl-cpu-requirements.txt
termcolor==2.4.0
    # via
    #   halo
    #   pytest-shutil
    #   pytest-sugar
    #   tensorflow
    #   tensorflow-datasets
terminado==0.18.1
    # via
    #   jupyter-server
    #   nbclassic
    #   notebook
testfixtures==7.0.0
    # via -r python/requirements/test-requirements.txt
threadpoolctl==3.1.0
    # via
    #   -r python/requirements/test-requirements.txt
    #   scikit-learn
tifffile==2024.7.21
    # via scikit-image
timm==0.9.2
    # via -r python/requirements/ml/tune-test-requirements.txt
tinycss2==1.3.0
    # via nbconvert
tinyscaler==1.2.8
    # via
    #   -r python/requirements/ml/rllib-test-requirements.txt
    #   supersuit
tokenizers==0.15.2
    # via transformers
toml==0.10.2
    # via tensorflow-datasets
tomli==2.0.1
    # via semgrep
tomlkit==0.13.0
    # via
    #   snowflake-connector-python
    #   yq
toolz==0.12.1
    # via
    #   altair
    #   dask
    #   distributed
    #   partd
torch==2.3.0
    # via
    #   -r python/requirements/ml/dl-cpu-requirements.txt
    #   accelerate
    #   botorch
    #   deepspeed
    #   fairscale
    #   linear-operator
    #   mosaicml
    #   pyro-ppl
    #   pytorch-lightning
    #   pytorch-ranger
    #   timm
    #   torch-optimizer
    #   torchmetrics
    #   torchtext
    #   torchvision
torch-cluster==1.6.3
    # via -r python/requirements/ml/dl-cpu-requirements.txt
torch-geometric==2.5.3
    # via -r python/requirements/ml/dl-cpu-requirements.txt
torch-optimizer==0.1.0
    # via mosaicml
torch-scatter==2.1.2
    # via -r python/requirements/ml/dl-cpu-requirements.txt
torch-sparse==0.6.18
    # via -r python/requirements/ml/dl-cpu-requirements.txt
torch-spline-conv==1.2.2
    # via -r python/requirements/ml/dl-cpu-requirements.txt
torchmetrics==0.10.3
    # via
    #   -r python/requirements/ml/dl-cpu-requirements.txt
    #   mosaicml
    #   pytorch-lightning
torchtext==0.18.0
    # via -r python/requirements/ml/dl-cpu-requirements.txt
torchvision==0.18.0
    # via
    #   -r python/requirements/ml/dl-cpu-requirements.txt
    #   mosaicml
    #   timm
tornado==6.1 ; python_version < "3.12"
    # via
    #   -r python/requirements/test-requirements.txt
    #   bokeh
    #   distributed
    #   ipykernel
    #   jupyter-client
    #   jupyter-server
    #   jupyterlab
    #   nbclassic
    #   notebook
    #   pymars
    #   terminado
tqdm==4.64.1
    # via
    #   -r python/requirements/cloud-requirements.txt
    #   -r python/requirements/test-requirements.txt
    #   aim
    #   cmdstanpy
    #   datasets
    #   deepspeed
    #   dm-control
    #   etils
    #   evaluate
    #   getdaft
    #   huggingface-hub
    #   hyperopt
    #   mosaicml
    #   moviepy
    #   optuna
    #   prophet
    #   pymars
    #   pyro-ppl
    #   pytorch-lightning
    #   statsforecast
    #   tensorflow-datasets
    #   torch-geometric
    #   torchtext
    #   transformers
traitlets==5.14.3
    # via
    #   comm
    #   ipykernel
    #   ipython
    #   ipywidgets
    #   jupyter-client
    #   jupyter-core
    #   jupyter-events
    #   jupyter-server
    #   matplotlib-inline
    #   nbclassic
    #   nbclient
    #   nbconvert
    #   nbformat
    #   notebook
transformers==4.36.2
    # via -r python/requirements/ml/core-requirements.txt
triad==0.9.8
    # via
    #   adagio
    #   fugue
    #   fugue-sql-antlr
    #   qpd
trustme==0.9.0
    # via -r python/requirements/test-requirements.txt
typeguard==2.13.3
    # via ax-platform
typer==0.12.3
    # via -r python/requirements.txt
types-pycurl==7.45.3.20240421
    # via -r python/requirements/lint-requirements.txt
types-python-dateutil==2.9.0.20240316
    # via arrow
types-pyyaml==6.0.12.2
    # via -r python/requirements/lint-requirements.txt
types-requests==2.31.0.6
    # via -r python/requirements/lint-requirements.txt
types-urllib3==1.26.25.14
    # via types-requests
typing-extensions==4.12.2
    # via
    #   -r python/requirements/test-requirements.txt
    #   alembic
    #   aws-sam-translator
    #   azure-core
    #   azure-identity
    #   bokeh
    #   configspace
    #   etils
    #   fastapi
    #   gradio
    #   gradio-client
    #   graphene
    #   gymnasium
    #   huggingface-hub
    #   lightning-utilities
    #   mlflow-skinny
    #   mypy
    #   myst-nb
    #   nevergrad
    #   opentelemetry-sdk
    #   pydantic
    #   pydantic-core
    #   pyopenssl
    #   pytorch-lightning
    #   referencing
    #   semgrep
    #   snowflake-connector-python
    #   sqlalchemy
    #   tensorflow
    #   torch
    #   typer
tzlocal==5.3
    # via -r python/requirements/cloud-requirements.txt
ujson==5.10.0
    # via python-lsp-jsonrpc
uri-template==1.3.0
    # via jsonschema
uritemplate==4.1.1
    # via google-api-python-client
urllib3==1.26.19
    # via
    #   -r python/requirements/cloud-requirements.txt
    #   botocore
    #   clickhouse-connect
    #   comet-ml
    #   distributed
    #   docker
    #   dulwich
    #   kubernetes
    #   requests
    #   responses
    #   semgrep
    #   sentry-sdk
utilsforecast==0.2.0
    # via statsforecast
uvicorn==0.22.0
    # via
    #   -r python/requirements.txt
    #   -r python/requirements/test-requirements.txt
    #   aim
    #   gradio
    #   mlflow-skinny
uvloop==0.21.0
    # via pymars
    # via
    #   nsx-policy-python-sdk
    #   nsx-python-sdk
    #   nsx-vmc-aws-integration-python-sdk
    #   nsx-vmc-policy-python-sdk
    #   vmc-client-bindings
    #   vmc-draas-client-bindings
    #   vsphere-automation-sdk
    # via
    #   nsx-policy-python-sdk
    #   nsx-python-sdk
    #   nsx-vmc-aws-integration-python-sdk
    #   nsx-vmc-policy-python-sdk
    #   vapi-common-client
    #   vcenter-bindings
    #   vmc-client-bindings
    #   vmc-draas-client-bindings
    #   vsphere-automation-sdk
    # via vsphere-automation-sdk
virtualenv==20.29.1
    # via
    #   -r python/requirements.txt
    #   -r python/requirements/test-requirements.txt
    #   pre-commit
    #   pytest-virtualenv
    # via vsphere-automation-sdk
    # via vsphere-automation-sdk
vsphere-automation-sdk @ git+https://github.com/vmware/vsphere-automation-sdk-python.git@v8.0.1.0
    # via -r python/requirements/test-requirements.txt
wandb==0.17.0
    # via -r python/requirements/ml/core-requirements.txt
watchfiles==0.19.0
    # via
    #   -r python/requirements.txt
    #   -r python/requirements/test-requirements.txt
wcmatch==8.5.2
    # via semgrep
wcwidth==0.2.13
    # via prompt-toolkit
webcolors==24.6.0
    # via jsonschema
webdataset==0.2.86
    # via -r python/requirements/ml/data-test-requirements.txt
webencodings==0.5.1
    # via
    #   bleach
    #   tinycss2
websocket-client==1.8.0
    # via
    #   jupyter-server
    #   kubernetes
websockets==11.0.3
    # via
    #   -r python/requirements/test-requirements.txt
    #   aim
    #   gradio
    #   gradio-client
werkzeug==2.3.8
    # via
    #   -r python/requirements/test-requirements.txt
    #   flask
    #   moto
    #   pytest-httpserver
    #   tensorboard
wheel==0.45.1
    # via
    #   -r python/requirements/test-requirements.txt
    #   astunparse
widgetsnbextension==4.0.11
    # via ipywidgets
wrapt==1.14.1
    # via
    #   -r python/requirements/cloud-requirements.txt
    #   aiobotocore
    #   aws-xray-sdk
    #   comet-ml
    #   deprecated
    #   tensorflow
    #   tensorflow-datasets
wurlitzer==3.1.1
    # via comet-ml
xgboost==2.1.0
    # via -r python/requirements/ml/core-requirements.txt
xlrd==2.0.1
    # via -r python/requirements/test-requirements.txt
xmltodict==0.13.0
    # via
    #   moto
    #   yq
xxhash==3.4.1
    # via
    #   datasets
    #   evaluate
y-py==0.6.2
    # via
    #   jupyter-ydoc
    #   ypy-websocket
yahp==0.1.1
    # via mosaicml
yarl==1.18.3
    # via
    #   aiohttp
    #   delta-sharing
ypy-websocket==0.8.4
    # via jupyter-server-ydoc
yq==3.2.2
    # via
    #   -r python/requirements/lint-requirements.txt
    #   -r python/requirements/test-requirements.txt
zict==3.0.0
    # via distributed
zipp==3.19.2
    # via
    #   etils
    #   importlib-metadata
zoopt==0.4.1
    # via -r python/requirements/ml/tune-test-requirements.txt
zstandard==0.23.0
    # via clickhouse-connect

# The following packages are considered to be unsafe in a requirements file:
# pip
# ray
# setuptools<|MERGE_RESOLUTION|>--- conflicted
+++ resolved
@@ -1058,11 +1058,6 @@
     # via mlflow
 mmh3==4.1.0
     # via pyiceberg
-<<<<<<< HEAD
-mock==5.2.0
-    # via pytest-shutil
-=======
->>>>>>> 1a45d758
 modin==0.22.2 ; python_version < "3.12"
     # via -r python/requirements/ml/data-requirements.txt
 monotonic==1.6
@@ -1445,13 +1440,6 @@
     # via jedi
 partd==1.4.1
     # via dask
-<<<<<<< HEAD
-path==17.1.0
-    # via path-py
-path-py==12.5.0
-    # via pytest-shutil
-=======
->>>>>>> 1a45d758
 pathable==0.4.3
     # via jsonschema-path
 pathspec==0.11.2
@@ -1746,11 +1734,7 @@
     # via -r python/requirements/ml/data-test-requirements.txt
 pytest-rerunfailures==11.1.2
     # via -r python/requirements/test-requirements.txt
-<<<<<<< HEAD
-pytest-shutil==1.7.0 ; python_version < "3.12"
-=======
 pytest-shutil==1.8.1 ; python_version < "3.12"
->>>>>>> 1a45d758
     # via
     #   -r python/requirements/test-requirements.txt
     #   pytest-virtualenv
