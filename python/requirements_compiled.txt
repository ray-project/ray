--extra-index-url https://download.pytorch.org/whl/cpu
--find-links https://data.pyg.org/whl/torch-2.3.0+cpu.html

absl-py==1.4.0
    # via
    #   array-record
    #   dm-control
    #   dm-env
    #   etils
    #   labmaze
    #   ml-collections
    #   mujoco
    #   open-spiel
    #   tensorboard
    #   tensorflow
    #   tensorflow-datasets
    #   tensorflow-metadata
    #   tensorflow-probability
accelerate==0.28.0
    # via -r python/requirements/ml/core-requirements.txt
adagio==0.2.4
    # via
    #   fugue
    #   qpd
adal==1.2.7
    # via msrestazure
adlfs==2023.8.0
    # via -r python/requirements/cloud-requirements.txt
aim==3.23.0 ; python_version < "3.12"
    # via -r python/requirements/ml/tune-test-requirements.txt
aim-ui==3.23.0
    # via aim
aimrecords==0.0.7
    # via aim
aimrocks==0.5.2
    # via aim
aioboto3==12.1.0
    # via -r python/requirements/ml/data-requirements.txt
aiobotocore==2.8.0
    # via
    #   aioboto3
    #   s3fs
aiofiles==22.1.0
    # via
    #   aim
    #   gradio
    #   ypy-websocket
aiohappyeyeballs==2.6.1
    # via aiohttp
aiohttp==3.11.16
    # via
    #   -r python/requirements.txt
    #   -r python/requirements/cloud-requirements.txt
    #   -r python/requirements/test-requirements.txt
    #   adlfs
    #   aiobotocore
    #   aiohttp-cors
    #   delta-sharing
    #   fsspec
    #   google-auth
    #   pytest-aiohttp
    #   s3fs
    #   torch-geometric
aiohttp-cors==0.7.0
    # via -r python/requirements.txt
aioitertools==0.11.0
    # via aiobotocore
aiorwlock==1.3.0
    # via -r python/requirements.txt
aiosignal==1.3.1
    # via aiohttp
aiosqlite==0.19.0
    # via ypy-websocket
alabaster==0.7.13
    # via sphinx
ale-py==0.10.1
    # via -r python/requirements/ml/rllib-test-requirements.txt
alembic==1.12.1
    # via
    #   aim
    #   mlflow
    #   optuna
altair==5.1.2
    # via gradio
amqp==5.3.1
    # via kombu
annotated-types==0.6.0
    # via pydantic
antlr4-python3-runtime==4.11.1
    # via
    #   fugue-sql-antlr
    #   qpd
anyio==3.7.1
    # via
    #   httpx
    #   jupyter-server
    #   starlette
    #   watchfiles
appdirs==1.4.4
    # via fs
applicationinsights==0.11.10
    # via azure-cli-telemetry
argcomplete==3.3.0
    # via
    #   azure-cli-core
    #   gsutil
    #   knack
    #   yq
argon2-cffi==23.1.0
    # via
    #   jupyter-server
    #   nbclassic
    #   notebook
argon2-cffi-bindings==21.2.0
    # via argon2-cffi
argparse==1.4.0
    # via mosaicml
array-record==0.5.1 ; python_version < "3.12" and sys_platform != "darwin" and platform_system != "Windows"
    # via
    #   -r python/requirements/ml/dl-cpu-requirements.txt
    #   tensorflow-datasets
arrow==1.3.0
    # via isoduration
asgiref==3.9.2
    # via opentelemetry-instrumentation-asgi
asn1crypto==1.5.1
    # via snowflake-connector-python
asttokens==2.4.1
    # via stack-data
astunparse==1.6.3
    # via tensorflow
async-exit-stack==1.0.1
    # via -r python/requirements/test-requirements.txt
async-generator==1.10
    # via -r python/requirements/test-requirements.txt
async-timeout==4.0.3
    # via redis
attrs==25.1.0
    # via
    #   -r python/requirements/test-requirements.txt
    #   aiohttp
    #   glom
    #   jschema-to-python
    #   jsonschema
    #   jupyter-cache
    #   open-spiel
    #   referencing
    #   sarif-om
    #   semgrep
aws-sam-translator==1.81.0
    # via cfn-lint
aws-xray-sdk==2.12.1
    # via moto
ax-platform==0.3.2
    # via -r python/requirements/ml/tune-requirements.txt
azure-cli-core==2.62.0
    # via -r python/requirements/test-requirements.txt
azure-cli-telemetry==1.1.0
    # via azure-cli-core
azure-common==1.1.28
    # via
    #   azure-mgmt-compute
    #   azure-mgmt-network
    #   azure-mgmt-resource
    #   smart-open
azure-core==1.29.5
    # via
    #   adlfs
    #   azure-identity
    #   azure-mgmt-core
    #   azure-storage-blob
    #   msrest
    #   smart-open
azure-datalake-store==0.0.53
    # via adlfs
azure-identity==1.17.1
    # via
    #   -r python/requirements/cloud-requirements.txt
    #   -r python/requirements/test-requirements.txt
    #   adlfs
azure-mgmt-compute==31.0.0
    # via -r python/requirements/test-requirements.txt
azure-mgmt-core==1.4.0
    # via
    #   azure-cli-core
    #   azure-mgmt-compute
    #   azure-mgmt-network
    #   azure-mgmt-resource
azure-mgmt-network==25.4.0
    # via -r python/requirements/test-requirements.txt
azure-mgmt-resource==23.1.1
    # via -r python/requirements/test-requirements.txt
azure-storage-blob==12.22.0
    # via
    #   adlfs
    #   smart-open
babel==2.13.1
    # via
    #   jupyterlab-server
    #   sphinx
backcall==0.2.0
    # via ipython
backoff==1.10.0
    # via
    #   -r python/requirements/test-requirements.txt
    #   segment-analytics-python
base58==2.0.1
    # via aimrecords
bayesian-optimization==1.4.3
    # via
    #   -r python/requirements/ml/tune-requirements.txt
    #   nevergrad
bcrypt==4.0.1
    # via paramiko
beautifulsoup4==4.11.1
    # via
    #   -r python/requirements/test-requirements.txt
    #   nbconvert
billiard==4.2.1
    # via celery
black==22.10.0
    # via -r python/requirements/lint-requirements.txt
bleach==6.1.0
    # via nbconvert
bokeh==2.4.3 ; python_version < "3.12"
    # via
    #   -r python/requirements/ml/data-requirements.txt
    #   dask
boltons==21.0.0
    # via
    #   face
    #   glom
    #   semgrep
boto==2.49.0
    # via gcs-oauth2-boto-plugin
boto3==1.29.7
    # via
    #   -r python/requirements/cloud-requirements.txt
    #   -r python/requirements/ml/data-test-requirements.txt
    #   -r python/requirements/test-requirements.txt
    #   aim
    #   aiobotocore
    #   aws-sam-translator
    #   moto
    #   smart-open
    #   snowflake-connector-python
botocore==1.32.7
    # via
    #   -r python/requirements/cloud-requirements.txt
    #   aiobotocore
    #   aws-xray-sdk
    #   boto3
    #   moto
    #   s3transfer
    #   snowflake-connector-python
botorch==0.8.5
    # via ax-platform
braceexpand==0.1.7
    # via webdataset
bracex==2.4
    # via wcmatch
cachetools==5.5.2
    # via
    #   aim
    #   google-auth
    #   mlflow-skinny
    #   pyiceberg
celery==5.5.3
    # via -r python/requirements.txt
certifi==2025.1.31
    # via
    #   -r python/requirements/cloud-requirements.txt
    #   -r python/requirements/security-requirements.txt
    #   clickhouse-connect
    #   httpcore
    #   httpx
    #   kubernetes
    #   msrest
    #   requests
    #   sentry-sdk
    #   snowflake-connector-python
cffi==1.16.0
    # via
    #   argon2-cffi-bindings
    #   azure-datalake-store
    #   cryptography
    #   pymunk
    #   pynacl
    #   snowflake-connector-python
    #   soundfile
cfgv==3.4.0
    # via pre-commit
cfn-lint==0.83.3
    # via moto
charset-normalizer==3.3.2
    # via
    #   requests
    #   snowflake-connector-python
clang-format==12.0.1
    # via -r python/requirements/lint-requirements.txt
click==8.1.7
    # via
    #   -r python/requirements.txt
    #   -r python/requirements/cloud-requirements.txt
    #   aim
    #   black
    #   celery
    #   click-didyoumean
    #   click-option-group
    #   click-plugins
    #   click-repl
    #   dask
    #   distributed
    #   flask
    #   jupyter-cache
    #   mlflow-skinny
    #   pyiceberg
    #   ray
    #   semgrep
    #   tensorflow-datasets
    #   typer
    #   uvicorn
    #   wandb
click-didyoumean==0.3.1
    # via celery
click-option-group==0.5.6
    # via semgrep
click-plugins==1.1.1.2
    # via celery
click-repl==0.3.0
    # via celery
clickhouse-connect==0.8.10
    # via -r python/requirements/ml/data-test-requirements.txt
cloudpickle==2.2.0 ; python_version < "3.12"
    # via
    #   -r python/requirements/test-requirements.txt
    #   dask
    #   distributed
    #   gymnasium
    #   hyperopt
    #   mlagents-envs
    #   mlflow-skinny
    #   pymars
    #   statsforecast
    #   tensordict
    #   tensorflow-probability
cma==3.2.2
    # via nevergrad
cmdstanpy==1.2.0
    # via prophet
colorama==0.4.6
    # via
    #   -r python/requirements/cloud-requirements.txt
    #   -r python/requirements/test-requirements.txt
    #   bayesian-optimization
    #   halo
    #   log-symbols
    #   semgrep
coloredlogs==15.0.1
    # via onnxruntime
colorful==0.5.5
    # via -r python/requirements.txt
colorlog==6.7.0
    # via optuna
comet-ml==3.44.1
    # via -r python/requirements/ml/core-requirements.txt
comm==0.2.0
    # via
    #   ipykernel
    #   ipywidgets
configobj==5.0.8
    # via everett
configspace==0.7.1 ; python_version < "3.12"
    # via
    #   -r python/requirements/ml/tune-requirements.txt
    #   hpbandster
contextlib2==21.6.0
    # via ml-collections
contourpy==1.1.1
    # via matplotlib
cramjam==2.8.3
    # via python-snappy
crc32c==2.3
    # via -r python/requirements/ml/data-requirements.txt
crcmod==1.7
    # via gsutil
croniter==6.0.0
    # via -r python/requirements/ml/data-test-requirements.txt
cryptography==44.0.3 ; sys_platform != "darwin"
    # via
    #   -r python/requirements/test-requirements.txt
    #   adal
    #   aim
    #   azure-cli-core
    #   azure-identity
    #   azure-storage-blob
    #   moto
    #   msal
    #   paramiko
    #   pyjwt
    #   pyopenssl
    #   python-jose
    #   snowflake-connector-python
    #   sshpubkeys
    #   trustme
cupy-cuda12x==13.1.0 ; sys_platform != "darwin"
    # via
    #   -r python/requirements.txt
    #   -r python/requirements/ml/dl-cpu-requirements.txt
cycler==0.12.1
    # via matplotlib
cython==0.29.37
    # via
    #   -r python/requirements/test-requirements.txt
    #   gpy
dask==2023.6.1 ; python_version < "3.12"
    # via
    #   -r python/requirements/ml/data-requirements.txt
    #   distributed
databricks-sdk==0.52.0
    # via mlflow-skinny
datasets==3.6.0
    # via
    #   -r python/requirements/ml/data-test-requirements.txt
    #   -r python/requirements/ml/train-requirements.txt
    #   evaluate
debugpy==1.8.0
    # via ipykernel
decorator==5.1.1
    # via
    #   ipython
    #   moviepy
    #   paramz
    #   tensorflow-probability
decord==0.6.0
    # via -r python/requirements/ml/data-test-requirements.txt
deepspeed==0.12.3
    # via -r python/requirements/ml/train-requirements.txt
defusedxml==0.7.1
    # via
    #   nbconvert
    #   pymars
    #   semgrep
delta-sharing==1.0.5
    # via -r python/requirements/ml/data-test-requirements.txt
deltalake==0.9.0
    # via -r python/requirements/ml/data-test-requirements.txt
dill==0.3.7
    # via
    #   datasets
    #   evaluate
    #   multiprocess
distlib==0.3.7
    # via virtualenv
distributed==2023.6.1 ; python_version < "3.12"
    # via
    #   -r python/requirements/ml/data-requirements.txt
    #   dask
distro==1.9.0
    # via azure-cli-core
dm-control==1.0.12 ; python_version < "3.12"
    # via -r python/requirements/ml/rllib-test-requirements.txt
dm-env==1.6
    # via dm-control
dm-tree==0.1.8
    # via
    #   -r python/requirements.txt
    #   dm-control
    #   dm-env
    #   tensorflow-datasets
    #   tensorflow-probability
dnspython==2.4.2
    # via pymongo
docker==7.1.0
    # via
    #   -r python/requirements/test-requirements.txt
    #   mlflow
    #   moto
    #   pytest-docker-tools
docker-pycreds==0.4.0
    # via wandb
docstring-parser==0.15
    # via yahp
docutils==0.19
    # via
    #   -r python/requirements/lint-requirements.txt
    #   myst-parser
    #   sphinx
dulwich==0.21.6
    # via comet-ml
ecdsa==0.18.0
    # via
    #   moto
    #   python-jose
    #   sshpubkeys
entrypoints==0.4
    # via
    #   jupyter-client
    #   nbconvert
et-xmlfile==1.1.0
    # via openpyxl
etils==1.5.2 ; python_version < "3.12"
    # via
    #   -r python/requirements/ml/dl-cpu-requirements.txt
    #   array-record
    #   mujoco
    #   tensorflow-datasets
evaluate==0.4.3
    # via -r python/requirements/ml/train-test-requirements.txt
everett==3.1.0
    # via comet-ml
execnet==2.1.1
    # via pytest-shutil
executing==2.0.1
    # via stack-data
face==22.0.0
    # via glom
fairscale==0.4.6
    # via -r python/requirements/ml/tune-test-requirements.txt
farama-notifications==0.0.4
    # via gymnasium
fastapi==0.115.12
    # via
    #   -r python/requirements.txt
    #   -r python/requirements/test-requirements.txt
    #   aim
    #   gradio
    #   mlflow-skinny
fastavro==1.9.4
    # via -r python/requirements/ml/data-test-requirements.txt
fasteners==0.19
    # via
    #   google-apitools
    #   gsutil
fastjsonschema==2.19.0
    # via nbformat
fastrlock==0.8.2
    # via cupy-cuda12x
feather-format==0.4.1
    # via -r python/requirements/test-requirements.txt
ffmpy==0.3.1
    # via gradio
filelock==3.17.0
    # via
    #   -r python/requirements.txt
    #   -r python/requirements/test-requirements.txt
    #   aim
    #   datasets
    #   huggingface-hub
    #   ray
    #   snowflake-connector-python
    #   torch
    #   transformers
    #   virtualenv
flask==2.1.3
    # via
    #   -r python/requirements/test-requirements.txt
    #   flask-cors
    #   mlflow
    #   moto
flask-cors==4.0.0
    # via
    #   -r python/requirements/ml/data-requirements.txt
    #   moto
flatbuffers==23.5.26
    # via
    #   onnxruntime
    #   tensorflow
fonttools==4.45.1
    # via matplotlib
fqdn==1.5.1
    # via jsonschema
freezegun==1.1.0
    # via -r python/requirements/test-requirements.txt
frozenlist==1.4.1
    # via
    #   aiohttp
    #   aiosignal
fs==2.4.16
    # via triad
fsspec==2023.12.1
    # via
    #   -r python/requirements.txt
    #   adlfs
    #   dask
    #   datasets
    #   delta-sharing
    #   etils
    #   evaluate
    #   getdaft
    #   gradio-client
    #   huggingface-hub
    #   modin
    #   pyiceberg
    #   pytorch-lightning
    #   s3fs
    #   torch
    #   torch-geometric
    #   triad
fugue==0.8.7
    # via statsforecast
fugue-sql-antlr==0.2.0
    # via fugue
future==1.0.0
    # via -r python/requirements/ml/tune-requirements.txt
gast==0.6.0
    # via
    #   tensorflow
    #   tensorflow-probability
gcs-oauth2-boto-plugin==3.0
    # via gsutil
getdaft==0.4.3
    # via -r python/requirements/ml/data-requirements.txt
gitdb==4.0.11
    # via gitpython
gitpython==3.1.44
    # via
    #   -r python/requirements/cloud-requirements.txt
    #   mlflow-skinny
    #   wandb
glfw==2.6.3
    # via
    #   dm-control
    #   mujoco
glom==22.1.0
    # via semgrep
google-api-core==2.24.2
    # via
    #   -r python/requirements/ml/data-test-requirements.txt
    #   google-api-python-client
    #   google-cloud-bigquery
    #   google-cloud-bigquery-storage
    #   google-cloud-core
    #   google-cloud-storage
    #   opencensus
google-api-python-client==2.111.0
    # via -r python/requirements/test-requirements.txt
google-apitools==0.5.32
    # via gsutil
google-auth==2.23.4
    # via
    #   -r python/requirements/cloud-requirements.txt
    #   databricks-sdk
    #   google-api-core
    #   google-api-python-client
    #   google-auth-httplib2
    #   google-auth-oauthlib
    #   google-cloud-core
    #   google-cloud-storage
    #   gsutil
    #   kubernetes
    #   tensorboard
google-auth-httplib2==0.1.1
    # via google-api-python-client
google-auth-oauthlib==1.0.0
    # via tensorboard
google-cloud-bigquery==3.13.0
    # via -r python/requirements/ml/data-test-requirements.txt
google-cloud-bigquery-storage==2.24.0
    # via -r python/requirements/ml/data-test-requirements.txt
google-cloud-core==2.4.1
    # via
    #   -r python/requirements/ml/data-test-requirements.txt
    #   google-cloud-bigquery
    #   google-cloud-storage
google-cloud-storage==2.14.0
    # via
    #   -r python/requirements/cloud-requirements.txt
    #   -r python/requirements/test-requirements.txt
    #   smart-open
google-crc32c==1.5.0
    # via
    #   google-cloud-storage
    #   google-resumable-media
google-pasta==0.2.0
    # via tensorflow
google-reauth==0.1.1
    # via
    #   gcs-oauth2-boto-plugin
    #   gsutil
google-resumable-media==2.6.0
    # via
    #   google-cloud-bigquery
    #   google-cloud-storage
googleapis-common-protos==1.61.0
    # via
    #   google-api-core
    #   grpcio-status
    #   tensorflow-metadata
gpy==1.13.1
    # via -r python/requirements/ml/tune-test-requirements.txt
gpytorch==1.10
    # via botorch
gradio==3.50.2 ; platform_system != "Windows"
    # via -r python/requirements/test-requirements.txt
gradio-client==0.6.1
    # via gradio
graphene==3.4.3
    # via mlflow
graphql-core==3.2.3
    # via
    #   graphene
    #   graphql-relay
    #   moto
graphql-relay==3.2.0
    # via graphene
graphviz==0.20.3
    # via -r python/requirements/test-requirements.txt
greenlet==3.0.1
    # via sqlalchemy
grpcio==1.74.0 ; python_version >= "3.10"
    # via
    #   -r python/requirements.txt
    #   -r python/requirements/cloud-requirements.txt
    #   google-api-core
    #   google-cloud-bigquery
    #   grpcio-status
    #   grpcio-tools
    #   mlagents-envs
    #   tensorboard
    #   tensorflow
grpcio-status==1.62.3
    # via google-api-core
grpcio-tools==1.62.3
    # via -r python/requirements/cloud-requirements.txt
gsutil==5.27
    # via -r python/requirements/docker/ray-docker-requirements.txt
gunicorn==20.1.0
    # via mlflow
gymnasium==1.1.1
    # via
    #   -r python/requirements.txt
    #   minigrid
    #   pettingzoo
    #   shimmy
    #   supersuit
h11==0.16.0
    # via
    #   -r python/requirements/test-requirements.txt
    #   httpcore
    #   uvicorn
h5py==3.10.0
    # via
    #   -r python/requirements/ml/rllib-test-requirements.txt
    #   tensorflow
halo==0.0.31
    # via -r python/requirements/cloud-requirements.txt
hjson==3.1.0
    # via deepspeed
holidays==0.39
    # via
    #   -r python/requirements/ml/tune-test-requirements.txt
    #   prophet
hpbandster==0.7.4 ; python_version < "3.12"
    # via -r python/requirements/ml/tune-requirements.txt
httpcore==1.0.9
    # via
    #   -r python/requirements/test-requirements.txt
    #   httpx
httplib2==0.20.4
    # via
    #   gcs-oauth2-boto-plugin
    #   google-api-python-client
    #   google-apitools
    #   google-auth-httplib2
    #   gsutil
    #   oauth2client
httpx==0.27.2
    # via
    #   -r python/requirements/test-requirements.txt
    #   gradio
    #   gradio-client
hudi==0.4.0
    # via -r python/requirements/ml/data-test-requirements.txt
huggingface-hub==0.27.0
    # via
    #   -r python/requirements/ml/train-requirements.txt
    #   accelerate
    #   datasets
    #   evaluate
    #   gradio
    #   gradio-client
    #   timm
    #   tokenizers
    #   transformers
humanfriendly==10.0
    # via
    #   azure-cli-core
    #   coloredlogs
humanize==4.12.1
    # via -r python/requirements/cloud-requirements.txt
hyperopt @ git+https://github.com/hyperopt/hyperopt.git@2504ee61419737e814e2dec2961b15d12775529c
    # via -r python/requirements/ml/tune-requirements.txt
identify==2.6.1
    # via pre-commit
idna==3.7
    # via
    #   -r python/requirements/security-requirements.txt
    #   anyio
    #   httpx
    #   jsonschema
    #   requests
    #   snowflake-connector-python
    #   trustme
    #   yarl
imageio==2.34.2
    # via
    #   -r python/requirements/ml/rllib-test-requirements.txt
    #   moviepy
    #   scikit-image
imageio-ffmpeg==0.4.5
    # via -r python/requirements/ml/rllib-requirements.txt
imagesize==1.4.1
    # via sphinx
importlib-metadata==6.11.0
    # via
    #   -r python/requirements/test-requirements.txt
    #   dask
    #   jupyter-cache
    #   mlflow-skinny
    #   myst-nb
    #   opentelemetry-api
    #   pytest-virtualenv
    #   tensordict
importlib-resources==5.13.0
    # via
    #   etils
    #   gradio
    #   prophet
iniconfig==2.0.0
    # via pytest
ipykernel==6.27.1
    # via
    #   myst-nb
    #   nbclassic
    #   notebook
ipython==8.12.3
    # via
    #   -r python/requirements/docker/ray-docker-requirements.txt
    #   ipykernel
    #   ipywidgets
    #   jupyterlab
    #   myst-nb
ipython-genutils==0.2.0
    # via
    #   nbclassic
    #   notebook
ipywidgets==8.1.3
    # via
    #   -r python/requirements/cloud-requirements.txt
    #   -r python/requirements/docker/ray-docker-requirements.txt
    #   -r python/requirements/test-requirements.txt
    #   ax-platform
isodate==0.6.1
    # via
    #   azure-mgmt-compute
    #   azure-mgmt-network
    #   azure-mgmt-resource
    #   azure-storage-blob
    #   msrest
isoduration==20.11.0
    # via jsonschema
itsdangerous==2.1.2
    # via flask
jax==0.4.25
    # via -r python/requirements/ml/train-test-requirements.txt
jaxlib==0.4.25
    # via -r python/requirements/ml/train-test-requirements.txt
jedi==0.19.1
    # via ipython
jinja2==3.1.6
    # via
    #   -r python/requirements/test-requirements.txt
    #   aim
    #   altair
    #   ax-platform
    #   bokeh
    #   dask
    #   distributed
    #   flask
    #   fugue
    #   fugue-sql-antlr
    #   gradio
    #   jupyter-server
    #   jupyterlab
    #   jupyterlab-server
    #   memray
    #   mlflow
    #   moto
    #   myst-parser
    #   nbclassic
    #   nbconvert
    #   notebook
    #   sphinx
    #   torch
    #   torch-geometric
jmespath==1.0.1
    # via
    #   azure-cli-core
    #   boto3
    #   botocore
    #   knack
joblib==1.2.0
    # via
    #   -r python/requirements/test-requirements.txt
    #   scikit-learn
jschema-to-python==1.2.3
    # via cfn-lint
json5==0.9.14
    # via jupyterlab-server
jsondiff==2.0.0
    # via moto
jsonpatch==1.32
    # via
    #   -r python/requirements/cloud-requirements.txt
    #   -r python/requirements/test-requirements.txt
    #   cfn-lint
jsonpickle==3.0.2
    # via jschema-to-python
jsonpointer==2.4
    # via
    #   jsonpatch
    #   jsonschema
jsonschema==4.23.0
    # via
    #   -r python/requirements.txt
    #   -r python/requirements/cloud-requirements.txt
    #   -r python/requirements/test-requirements.txt
    #   altair
    #   aws-sam-translator
    #   cfn-lint
    #   comet-ml
    #   jupyter-events
    #   jupyterlab-server
    #   nbformat
    #   openapi-schema-validator
    #   openapi-spec-validator
    #   ray
    #   semgrep
jsonschema-path==0.3.4
    # via openapi-spec-validator
jsonschema-specifications==2024.10.1
    # via
    #   jsonschema
    #   openapi-schema-validator
junit-xml==1.9
    # via cfn-lint
jupyter-cache==0.6.1
    # via myst-nb
jupyter-client==7.3.4
    # via
    #   ipykernel
    #   jupyter-server
    #   nbclassic
    #   nbclient
    #   notebook
jupyter-core==5.5.0
    # via
    #   ipykernel
    #   jupyter-client
    #   jupyter-server
    #   jupyterlab
    #   nbclassic
    #   nbconvert
    #   nbformat
    #   notebook
jupyter-events==0.6.3
    # via jupyter-server-fileid
jupyter-server==1.24.0
    # via
    #   jupyter-server-fileid
    #   jupyterlab
    #   jupyterlab-server
    #   nbclassic
    #   notebook-shim
jupyter-server-fileid==0.9.0
    # via jupyter-server-ydoc
jupyter-server-ydoc==0.6.1
    # via jupyterlab
jupyter-ydoc==0.2.5
    # via
    #   jupyter-server-ydoc
    #   jupyterlab
jupyterlab==3.6.1
    # via
    #   -r python/requirements/cloud-requirements.txt
    #   -r python/requirements/ml/tune-test-requirements.txt
jupyterlab-pygments==0.3.0
    # via nbconvert
jupyterlab-server==2.24.0
    # via jupyterlab
jupyterlab-widgets==3.0.11
    # via ipywidgets
jupytext==1.16.3
    # via -r python/requirements/test-requirements.txt
kafka-python==2.2.15
    # via -r python/requirements/ml/data-test-requirements.txt
keras==2.15.0
    # via tensorflow
kiwisolver==1.4.5
    # via matplotlib
knack==0.11.0
    # via azure-cli-core
kombu==5.5.4
    # via celery
kubernetes==24.2.0
    # via -r python/requirements/test-requirements.txt
labmaze==1.0.6
    # via dm-control
lazy-loader==0.4
    # via scikit-image
lazy-object-proxy==1.9.0
    # via openapi-spec-validator
libclang==18.1.1
    # via tensorflow
lightgbm==4.6.0
    # via -r python/requirements/ml/core-requirements.txt
lightning-utilities==0.11.2
    # via pytorch-lightning
linear-operator==0.4.0
    # via
    #   botorch
    #   gpytorch
llvmlite==0.42.0
    # via
    #   -r python/requirements/test-requirements.txt
    #   numba
locket==1.0.0
    # via
    #   distributed
    #   partd
log-symbols==0.0.14
    # via halo
lxml==4.9.4
    # via
    #   -r python/requirements/test-requirements.txt
    #   dm-control
    #   nbconvert
    #   vsphere-automation-sdk
lz4==4.3.3
    # via
    #   -r python/requirements.txt
    #   clickhouse-connect
    #   dask
mako==1.3.0
    # via alembic
markdown==3.5.1
    # via
    #   mlflow
    #   tensorboard
markdown-it-py==2.2.0
    # via
    #   -r python/requirements/test-requirements.txt
    #   jupytext
    #   mdit-py-plugins
    #   myst-parser
    #   rich
markupsafe==2.1.3
    # via
    #   gradio
    #   jinja2
    #   mako
    #   nbconvert
    #   werkzeug
matplotlib==3.7.4
    # via
    #   -r python/requirements/ml/tune-test-requirements.txt
    #   gradio
    #   mlflow
    #   prophet
    #   zoopt
matplotlib-inline==0.1.6
    # via
    #   ipykernel
    #   ipython
mdit-py-plugins==0.3.5
    # via
    #   jupytext
    #   myst-parser
mdurl==0.1.2
    # via markdown-it-py
memray==1.10.0 ; platform_system != "Windows" and sys_platform != "darwin" and platform_machine != "aarch64"
    # via
    #   -r python/requirements.txt
    #   -r python/requirements/test-requirements.txt
minigrid==2.3.1
    # via -r python/requirements/ml/rllib-test-requirements.txt
mistune==0.8.4
    # via nbconvert
ml-collections==0.1.1
    # via open-spiel
ml-dtypes==0.3.2
    # via
    #   jax
    #   jaxlib
    #   tensorflow
mlagents-envs==0.28.0
    # via -r python/requirements/ml/rllib-test-requirements.txt
mlflow==2.22.0
    # via -r python/requirements/ml/core-requirements.txt
mlflow-skinny==2.22.0
    # via mlflow
mmh3==4.1.0
    # via pyiceberg
modin==0.22.2 ; python_version < "3.12"
    # via -r python/requirements/ml/data-requirements.txt
monotonic==1.6
    # via
    #   gsutil
    #   segment-analytics-python
more-itertools==10.7.0
    # via configspace
mosaicml==0.3.1 ; python_version < "3.12"
    # via -r python/requirements/ml/train-test-requirements.txt
moto==4.2.12
    # via -r python/requirements/test-requirements.txt
moviepy==0.2.3.1
    # via -r python/requirements/ml/rllib-test-requirements.txt
mpmath==1.3.0
    # via sympy
msal==1.28.1
    # via
    #   azure-cli-core
    #   azure-datalake-store
    #   azure-identity
    #   msal-extensions
msal-extensions==1.2.0b1
    # via
    #   azure-cli-core
    #   azure-identity
msgpack==1.0.7
    # via
    #   -r python/requirements.txt
    #   -r python/requirements/ml/rllib-requirements.txt
    #   distributed
    #   msgpack-numpy
    #   ray
msgpack-numpy==0.4.8
    # via -r python/requirements/ml/rllib-requirements.txt
msrest==0.7.1
    # via msrestazure
msrestazure==0.6.4
    # via
    #   -r python/requirements/test-requirements.txt
    #   azure-cli-core
mujoco==3.2.4
    # via
    #   -r python/requirements/ml/rllib-test-requirements.txt
    #   dm-control
multidict==6.0.5
    # via
    #   aiohttp
    #   yarl
multipledispatch==1.0.0
    # via botorch
multiprocess==0.70.15
    # via
    #   datasets
    #   evaluate
mypy==1.7.0
    # via
    #   -r python/requirements/lint-requirements.txt
    #   -r python/requirements/test-requirements.txt
mypy-extensions==1.0.0
    # via
    #   -r python/requirements/lint-requirements.txt
    #   black
    #   mypy
myst-nb==1.1.0
    # via -r python/requirements/test-requirements.txt
myst-parser==1.0.0
    # via
    #   -r python/requirements/test-requirements.txt
    #   myst-nb
nbclassic==1.0.0
    # via
    #   jupyterlab
    #   notebook
nbclient==0.5.13
    # via
    #   jupyter-cache
    #   myst-nb
    #   nbconvert
nbconvert==6.5.4
    # via
    #   jupyter-server
    #   nbclassic
    #   notebook
nbformat==5.9.2
    # via
    #   jupyter-cache
    #   jupyter-server
    #   jupytext
    #   myst-nb
    #   nbclassic
    #   nbclient
    #   nbconvert
    #   notebook
nest-asyncio==1.5.8
    # via
    #   ipykernel
    #   jupyter-client
    #   nbclassic
    #   nbclient
    #   notebook
netifaces==0.11.0
    # via
    #   hpbandster
    #   raydp
networkx==3.2.1
    # via
    #   cfn-lint
    #   hyperopt
    #   scikit-image
    #   torch
nevergrad==0.4.3.post7
    # via -r python/requirements/ml/tune-requirements.txt
ninja==1.11.1.1
    # via deepspeed
nodeenv==1.9.1
    # via pre-commit
notebook==6.5.7
    # via jupyterlab
notebook-shim==0.2.3
    # via nbclassic
    # via vsphere-automation-sdk
    # via vsphere-automation-sdk
    # via vsphere-automation-sdk
    # via vsphere-automation-sdk
numba==0.59.1
    # via
    #   -r python/requirements/test-requirements.txt
    #   statsforecast
numexpr==2.8.4
    # via
    #   -r python/requirements/test-requirements.txt
    #   pymars
numpy==1.26.4
    # via
    #   -r python/requirements.txt
    #   -r python/requirements/test-requirements.txt
    #   accelerate
    #   aim
    #   ale-py
    #   altair
    #   bayesian-optimization
    #   bokeh
    #   cma
    #   cmdstanpy
    #   configspace
    #   contourpy
    #   cupy-cuda12x
    #   dask
    #   datasets
    #   decord
    #   deepspeed
    #   dm-control
    #   dm-env
    #   etils
    #   evaluate
    #   gpy
    #   gradio
    #   gymnasium
    #   h5py
    #   hpbandster
    #   hyperopt
    #   imageio
    #   jax
    #   jaxlib
    #   labmaze
    #   lightgbm
    #   matplotlib
    #   minigrid
    #   ml-dtypes
    #   mlagents-envs
    #   mlflow
    #   modin
    #   moviepy
    #   msgpack-numpy
    #   mujoco
    #   nevergrad
    #   numba
    #   numexpr
    #   onnx
    #   onnxruntime
    #   open-spiel
    #   opencv-python-headless
    #   opt-einsum
    #   optuna
    #   pandas
    #   paramz
    #   patsy
    #   pettingzoo
    #   prophet
    #   pylance
    #   pymars
    #   pyro-ppl
    #   pytorch-lightning
    #   raydp
    #   scikit-image
    #   scikit-learn
    #   scipy
    #   shimmy
    #   stanio
    #   statsforecast
    #   statsmodels
    #   supersuit
    #   tensorboard
    #   tensorboardx
    #   tensordict
    #   tensorflow
    #   tensorflow-datasets
    #   tensorflow-probability
    #   tifffile
    #   tinyscaler
    #   torch-geometric
    #   torchmetrics
    #   torchtext
    #   torchvision
    #   transformers
    #   triad
    #   utilsforecast
    #   webdataset
    #   xgboost
    #   zoopt
nvidia-nccl-cu12==2.20.5
    # via xgboost
oauth2client==4.1.3
    # via
    #   -r python/requirements/cloud-requirements.txt
    #   gcs-oauth2-boto-plugin
    #   google-apitools
oauthlib==3.2.2
    # via requests-oauthlib
onnx==1.15.0 ; sys_platform != "darwin" or platform_machine != "arm64"
    # via -r python/requirements/ml/rllib-requirements.txt
onnxruntime==1.18.0 ; sys_platform != "darwin" or platform_machine != "arm64"
    # via -r python/requirements/ml/rllib-requirements.txt
open-spiel==1.4
    # via -r python/requirements/ml/rllib-test-requirements.txt
openapi-schema-validator==0.6.3
    # via
    #   -r python/requirements/test-requirements.txt
    #   openapi-spec-validator
openapi-spec-validator==0.7.1
    # via moto
opencensus==0.11.4
    # via -r python/requirements.txt
opencensus-context==0.1.3
    # via opencensus
opencv-python-headless==4.9.0.80
    # via -r python/requirements/ml/rllib-test-requirements.txt
openpyxl==3.0.10
    # via -r python/requirements/test-requirements.txt
opentelemetry-api==1.34.1
    # via
    #   -r python/requirements.txt
    #   -r python/requirements/test-requirements.txt
    #   mlflow-skinny
    #   opentelemetry-exporter-prometheus
    #   opentelemetry-instrumentation
    #   opentelemetry-instrumentation-asgi
    #   opentelemetry-instrumentation-fastapi
    #   opentelemetry-sdk
    #   opentelemetry-semantic-conventions
opentelemetry-exporter-prometheus==0.55b1
    # via -r python/requirements.txt
opentelemetry-instrumentation==0.55b1
    # via
    #   opentelemetry-instrumentation-asgi
    #   opentelemetry-instrumentation-fastapi
opentelemetry-instrumentation-asgi==0.55b1
    # via opentelemetry-instrumentation-fastapi
opentelemetry-instrumentation-fastapi==0.55b1
    # via -r python/requirements/test-requirements.txt
opentelemetry-proto==1.27.0
    # via -r python/requirements.txt
opentelemetry-sdk==1.34.1
    # via
    #   -r python/requirements.txt
    #   -r python/requirements/test-requirements.txt
    #   mlflow-skinny
    #   opentelemetry-exporter-prometheus
opentelemetry-semantic-conventions==0.55b1
    # via
    #   opentelemetry-instrumentation
    #   opentelemetry-instrumentation-asgi
    #   opentelemetry-instrumentation-fastapi
    #   opentelemetry-sdk
opentelemetry-util-http==0.55b1
    # via
    #   opentelemetry-instrumentation-asgi
    #   opentelemetry-instrumentation-fastapi
opt-einsum==3.3.0
    # via
    #   jax
    #   pyro-ppl
    #   tensorflow
optuna==4.1.0
    # via -r python/requirements/ml/tune-requirements.txt
orjson==3.9.15
    # via
    #   gradio
    #   tensordict
ormsgpack==1.7.0
    # via -r python/requirements/ml/rllib-requirements.txt
packaging==23.0
    # via
    #   -r python/requirements.txt
    #   -r python/requirements/cloud-requirements.txt
    #   accelerate
    #   aim
    #   altair
    #   azure-cli-core
    #   bokeh
    #   dask
    #   datasets
    #   deepspeed
    #   distributed
    #   evaluate
    #   fugue-sql-antlr
    #   google-cloud-bigquery
    #   gradio
    #   gradio-client
    #   huggingface-hub
    #   ipykernel
    #   jupyter-server
    #   jupyterlab
    #   jupyterlab-server
    #   jupytext
    #   knack
    #   kombu
    #   lazy-loader
    #   lightning-utilities
    #   matplotlib
    #   mlflow-skinny
    #   modin
    #   nbconvert
    #   onnxruntime
    #   opentelemetry-instrumentation
    #   optuna
    #   plotly
    #   pytest
    #   pytest-rerunfailures
    #   pytest-sugar
    #   pytorch-lightning
    #   ray
    #   scikit-image
    #   semgrep
    #   snowflake-connector-python
    #   sphinx
    #   statsmodels
    #   tensorboardx
    #   tensordict
    #   tensorflow
    #   torchmetrics
    #   transformers
    #   utilsforecast
pandas==1.5.3 ; python_version < "3.12"
    # via
    #   -r python/requirements.txt
    #   -r python/requirements/ml/data-requirements.txt
    #   altair
    #   ax-platform
    #   cmdstanpy
    #   dask
    #   datasets
    #   delta-sharing
    #   evaluate
    #   gradio
    #   mlflow
    #   modin
    #   prophet
    #   pymars
    #   qpd
    #   raydp
    #   statsforecast
    #   statsmodels
    #   triad
    #   utilsforecast
pandocfilters==1.5.0
    # via nbconvert
paramiko==2.12.0
    # via azure-cli-core
paramz==0.9.6
    # via gpy
parso==0.8.3
    # via jedi
partd==1.4.1
    # via dask
pathable==0.4.3
    # via jsonschema-path
pathspec==0.11.2
    # via
    #   -r python/requirements/cloud-requirements.txt
    #   black
patsy==0.5.3
    # via statsmodels
pbr==6.0.0
    # via
    #   jschema-to-python
    #   sarif-om
peewee==3.17.0
    # via semgrep
pettingzoo==1.24.3
    # via -r python/requirements/ml/rllib-test-requirements.txt
pexpect==4.8.0
    # via
    #   -r python/requirements/test-requirements.txt
    #   ipython
pickleshare==0.7.5
    # via ipython
pillow==10.3.0 ; platform_system != "Windows"
    # via
    #   -r python/requirements/test-requirements.txt
    #   aim
    #   bokeh
    #   gradio
    #   imageio
    #   matplotlib
    #   mlagents-envs
    #   scikit-image
    #   torchvision
pkginfo==1.9.6
    # via azure-cli-core
platformdirs==3.11.0
    # via
    #   black
    #   jupyter-core
    #   snowflake-connector-python
    #   virtualenv
    #   wandb
plotly==5.23.0
    # via ax-platform
pluggy==1.3.0
    # via pytest
polars==1.32.3
    # via -r python/requirements/test-requirements.txt
portalocker==2.8.2
    # via
    #   azure-cli-telemetry
    #   msal-extensions
pre-commit==3.5.0
    # via -r python/requirements/lint-requirements.txt
prometheus-client==0.19.0
    # via
    #   -r python/requirements.txt
    #   jupyter-server
    #   nbclassic
    #   notebook
    #   opentelemetry-exporter-prometheus
promise==2.3
    # via tensorflow-datasets
prompt-toolkit==3.0.41
    # via
    #   click-repl
    #   ipython
propcache==0.3.0
    # via
    #   aiohttp
    #   yarl
prophet==1.1.5
    # via -r python/requirements/ml/tune-test-requirements.txt
proto-plus==1.22.3
    # via
    #   google-api-core
    #   google-cloud-bigquery
    #   google-cloud-bigquery-storage
protobuf==4.25.8
    # via
    #   -r python/requirements.txt
    #   -r python/requirements/test-requirements.txt
    #   dm-control
    #   google-api-core
    #   google-cloud-bigquery
    #   google-cloud-bigquery-storage
    #   googleapis-common-protos
    #   grpcio-status
    #   grpcio-tools
    #   mlagents-envs
    #   mlflow-skinny
    #   onnx
    #   onnxruntime
    #   opentelemetry-proto
    #   proto-plus
    #   ray
    #   raydp
    #   tensorboard
    #   tensorboardx
    #   tensorflow
    #   tensorflow-datasets
    #   tensorflow-metadata
    #   wandb
proxy-py==2.4.3
    # via -r python/requirements/test-requirements.txt
psutil==5.9.6
    # via
    #   accelerate
    #   aim
    #   azure-cli-core
    #   comet-ml
    #   deepspeed
    #   distributed
    #   ipykernel
    #   modin
    #   pymars
    #   raydp
    #   tensorflow-datasets
    #   torch-geometric
    #   wandb
ptyprocess==0.7.0
    # via
    #   pexpect
    #   terminado
pure-eval==0.2.2
    # via stack-data
py==1.11.0
    # via pytest-forked
py-cpuinfo==9.0.0
    # via deepspeed
py-partiql-parser==0.5.0
    # via moto
py-spy==0.4.0 ; python_version < "3.12"
    # via -r python/requirements.txt
py4j==0.10.9.7
    # via pyspark
pyarrow==19.0.1
    # via
    #   -r python/requirements.txt
    #   dask
    #   datasets
    #   delta-sharing
    #   deltalake
    #   feather-format
    #   getdaft
    #   hudi
    #   mlflow
    #   pylance
    #   raydp
    #   triad
pyarrow-hotfix==0.7
    # via hudi
pyasn1==0.5.1
    # via
    #   oauth2client
    #   pyasn1-modules
    #   python-jose
    #   rsa
pyasn1-modules==0.3.0
    # via
    #   google-auth
    #   oauth2client
pybase64==1.4.2
    # via -r python/requirements/ml/data-test-requirements.txt
pycparser==2.21
    # via cffi
pycurl==7.45.3
    # via -r python/requirements/cloud-requirements.txt
pydantic==2.11.7
    # via
    #   -r python/requirements.txt
    #   -r python/requirements/test-requirements.txt
    #   aws-sam-translator
    #   deepspeed
    #   fastapi
    #   gradio
    #   mlflow-skinny
    #   pyiceberg
pydantic-core==2.33.2
    # via pydantic
pydot==1.4.2
    # via -r python/requirements/test-requirements.txt
pydub==0.25.1
    # via gradio
pygame==2.5.2
    # via
    #   -r python/requirements/test-requirements.txt
    #   minigrid
pyglet==1.5.15
    # via -r python/requirements/ml/rllib-requirements.txt
pygments==2.18.0
    # via
    #   -r python/requirements/test-requirements.txt
    #   ipython
    #   knack
    #   nbconvert
    #   rich
    #   sphinx
pyiceberg==0.9.0
    # via -r python/requirements/ml/data-test-requirements.txt
pyjwt==2.8.0
    # via
    #   adal
    #   azure-cli-core
    #   msal
    #   snowflake-connector-python
pylance==0.22.0
    # via -r python/requirements/ml/data-test-requirements.txt
pymars==0.10.0 ; python_version < "3.12"
    # via -r python/requirements/ml/data-requirements.txt
pymongo==4.3.2
    # via -r python/requirements/test-requirements.txt
pymunk==6.2.1
    # via -r python/requirements/ml/rllib-test-requirements.txt
pynacl==1.5.0
    # via paramiko
pynvml==11.5.0
    # via deepspeed
pyopengl==3.1.7
    # via
    #   dm-control
    #   mujoco
pyopenssl==25.0.0
    # via
    #   -r python/requirements.txt
    #   -r python/requirements/cloud-requirements.txt
    #   -r python/requirements/test-requirements.txt
    #   azure-cli-core
    #   gcs-oauth2-boto-plugin
    #   gsutil
    #   snowflake-connector-python
    #   vapi-runtime
pyparsing==3.1.1
    # via
    #   configspace
    #   dm-control
    #   httplib2
    #   matplotlib
    #   moto
    #   pydot
    #   pyiceberg
    #   torch-geometric
pyro-api==0.1.2
    # via pyro-ppl
pyro-ppl==1.9.1
    # via botorch
pyro4==4.82
    # via hpbandster
pysocks==1.7.1
    # via requests
pyspark==3.4.1
    # via
    #   -r python/requirements/test-requirements.txt
    #   raydp
pytest==7.4.4
    # via
    #   -r python/requirements/test-requirements.txt
    #   pytest-aiohttp
    #   pytest-asyncio
    #   pytest-docker-tools
    #   pytest-fixture-config
    #   pytest-forked
    #   pytest-lazy-fixtures
    #   pytest-mock
    #   pytest-remotedata
    #   pytest-repeat
    #   pytest-rerunfailures
    #   pytest-shutil
    #   pytest-sphinx
    #   pytest-sugar
    #   pytest-timeout
    #   pytest-virtualenv
pytest-aiohttp==1.1.0
    # via -r python/requirements/test-requirements.txt
pytest-asyncio==0.17.2
    # via
    #   -r python/requirements/test-requirements.txt
    #   pytest-aiohttp
pytest-docker-tools==3.1.3
    # via -r python/requirements/test-requirements.txt
pytest-fixture-config==1.8.0
    # via pytest-virtualenv
pytest-forked==1.4.0
    # via -r python/requirements/test-requirements.txt
pytest-httpserver==1.1.3
    # via -r python/requirements/test-requirements.txt
pytest-lazy-fixtures==1.1.2
    # via -r python/requirements/test-requirements.txt
pytest-mock==3.14.0
    # via
    #   -r python/requirements/ml/data-test-requirements.txt
    #   -r python/requirements/test-requirements.txt
pytest-remotedata==0.3.2
    # via -r python/requirements/ml/tune-test-requirements.txt
pytest-repeat==0.9.3
    # via -r python/requirements/ml/data-test-requirements.txt
pytest-rerunfailures==11.1.2
    # via -r python/requirements/test-requirements.txt
pytest-shutil==1.8.1
    # via pytest-virtualenv
pytest-sphinx @ git+https://github.com/ray-project/pytest-sphinx
    # via -r python/requirements/test-requirements.txt
pytest-sugar==0.9.5
    # via -r python/requirements/test-requirements.txt
pytest-timeout==2.1.0
    # via -r python/requirements/test-requirements.txt
pytest-virtualenv==1.8.1 ; python_version < "3.12"
    # via -r python/requirements/test-requirements.txt
python-box==6.1.0
    # via comet-ml
python-dateutil==2.8.2
    # via
    #   -r python/requirements/cloud-requirements.txt
    #   adal
    #   aim
    #   arrow
    #   botocore
<<<<<<< HEAD
    #   croniter
=======
    #   celery
>>>>>>> 5dc15b43
    #   freezegun
    #   google-cloud-bigquery
    #   graphene
    #   holidays
    #   jupyter-client
    #   kubernetes
    #   matplotlib
    #   moto
    #   pandas
    #   segment-analytics-python
    #   strictyaml
python-jose==3.3.0
    # via moto
python-json-logger==2.0.7
    # via jupyter-events
python-lsp-jsonrpc==1.0.0
    # via semgrep
python-multipart==0.0.6
    # via gradio
python-snappy==0.7.2
    # via -r python/requirements/ml/data-test-requirements.txt
pytorch-lightning==1.8.6
    # via -r python/requirements/ml/tune-test-requirements.txt
pytorch-ranger==0.1.1
    # via torch-optimizer
pytz==2022.7.1
    # via
    #   -r python/requirements/test-requirements.txt
    #   aim
    #   clickhouse-connect
    #   croniter
    #   pandas
    #   snowflake-connector-python
pyu2f==0.1.5
    # via google-reauth
pyvmomi==8.0.3.0.1
    # via vsphere-automation-sdk
pyyaml==6.0.1
    # via
    #   -r python/requirements.txt
    #   -r python/requirements/cloud-requirements.txt
    #   accelerate
    #   bokeh
    #   cfn-lint
    #   dask
    #   datasets
    #   distributed
    #   gradio
    #   huggingface-hub
    #   jsonschema-path
    #   jupyter-cache
    #   jupyter-events
    #   jupytext
    #   knack
    #   kubernetes
    #   ml-collections
    #   mlagents-envs
    #   mlflow-skinny
    #   mosaicml
    #   moto
    #   myst-nb
    #   myst-parser
    #   optuna
    #   pre-commit
    #   pymars
    #   pytorch-lightning
    #   ray
    #   timm
    #   transformers
    #   wandb
    #   webdataset
    #   yahp
    #   yq
pyzmq==26.0.3
    # via
    #   -r python/requirements/test-requirements.txt
    #   ipykernel
    #   jupyter-client
    #   jupyter-server
    #   nbclassic
    #   notebook
qpd==0.4.4
    # via fugue
raydp==1.7.0b20250423.dev0
    # via -r python/requirements/ml/data-test-requirements.txt
redis==4.5.4
    # via -r python/requirements/test-requirements.txt
referencing==0.36.2
    # via
    #   jsonschema
    #   jsonschema-path
    #   jsonschema-specifications
regex==2024.5.15
    # via
    #   cfn-lint
    #   transformers
requests==2.32.3
    # via
    #   -r python/requirements.txt
    #   -r python/requirements/cloud-requirements.txt
    #   -r python/requirements/ml/data-test-requirements.txt
    #   -r python/requirements/test-requirements.txt
    #   adal
    #   aim
    #   azure-cli-core
    #   azure-core
    #   azure-datalake-store
    #   comet-ml
    #   databricks-sdk
    #   datasets
    #   delta-sharing
    #   dm-control
    #   docker
    #   evaluate
    #   fsspec
    #   google-api-core
    #   google-auth
    #   google-cloud-bigquery
    #   google-cloud-storage
    #   gradio
    #   gradio-client
    #   huggingface-hub
    #   jsonschema-path
    #   jupyterlab-server
    #   kubernetes
    #   mlflow-skinny
    #   moto
    #   msal
    #   msrest
    #   pyiceberg
    #   ray
    #   requests-oauthlib
    #   requests-toolbelt
    #   responses
    #   segment-analytics-python
    #   semgrep
    #   smart-open
    #   snowflake-connector-python
    #   sphinx
    #   tensorboard
    #   tensorflow-datasets
    #   torch-geometric
    #   torchtext
    #   transformers
    #   vapi-runtime
    #   wandb
requests-oauthlib==2.0.0
    # via
    #   google-auth-oauthlib
    #   kubernetes
    #   msrest
requests-toolbelt==1.0.0
    # via comet-ml
responses==0.13.4
    # via
    #   -r python/requirements/ml/data-requirements.txt
    #   moto
restrictedpython==8.0
    # via aim
retry-decorator==1.1.1
    # via
    #   gcs-oauth2-boto-plugin
    #   gsutil
rfc3339-validator==0.1.4
    # via
    #   jsonschema
    #   jupyter-events
    #   openapi-schema-validator
rfc3986-validator==0.1.1
    # via
    #   jsonschema
    #   jupyter-events
rich==13.3.2
    # via
    #   -r python/requirements.txt
    #   -r python/requirements/cloud-requirements.txt
    #   -r python/requirements/ml/rllib-requirements.txt
    #   comet-ml
    #   memray
    #   pyiceberg
    #   semgrep
    #   typer
rpds-py==0.22.3
    # via
    #   jsonschema
    #   referencing
rsa==4.7.2
    # via
    #   gcs-oauth2-boto-plugin
    #   google-auth
    #   oauth2client
    #   python-jose
ruamel-yaml==0.17.40
    # via
    #   semgrep
    #   yahp
ruamel-yaml-clib==0.2.8
    # via ruamel-yaml
s3fs==2023.12.1
    # via -r python/requirements/ml/core-requirements.txt
s3torchconnector==1.4.3
    # via -r python/requirements/ml/train-test-requirements.txt
s3torchconnectorclient==1.4.3
    # via s3torchconnector
s3transfer==0.8.0
    # via boto3
safetensors==0.4.3
    # via
    #   accelerate
    #   timm
    #   transformers
sarif-om==1.0.4
    # via cfn-lint
scikit-image==0.24.0
    # via -r python/requirements.txt
scikit-learn==1.3.2
    # via
    #   -r python/requirements/test-requirements.txt
    #   ax-platform
    #   bayesian-optimization
    #   gpytorch
    #   mlflow
    #   pymars
    #   torch-geometric
scipy==1.11.4
    # via
    #   -r python/requirements.txt
    #   ax-platform
    #   bayesian-optimization
    #   botorch
    #   configspace
    #   dm-control
    #   gpy
    #   hpbandster
    #   hyperopt
    #   jax
    #   jaxlib
    #   lightgbm
    #   linear-operator
    #   mlflow
    #   open-spiel
    #   paramz
    #   pymars
    #   scikit-image
    #   scikit-learn
    #   statsforecast
    #   statsmodels
    #   torch-cluster
    #   torch-geometric
    #   torch-sparse
    #   xgboost
segment-analytics-python==2.2.0
    # via -r python/requirements/test-requirements.txt
semantic-version==2.10.0
    # via
    #   comet-ml
    #   gradio
semgrep==1.32.0
    # via -r python/requirements/lint-requirements.txt
send2trash==1.8.3
    # via
    #   jupyter-server
    #   nbclassic
    #   notebook
sentencepiece==0.1.96
    # via -r python/requirements/ml/train-test-requirements.txt
sentry-sdk==2.10.0
    # via
    #   comet-ml
    #   wandb
serpent==1.41
    # via
    #   hpbandster
    #   pyro4
setproctitle==1.3.6
    # via wandb
shellcheck-py==0.7.1.1
    # via -r python/requirements/lint-requirements.txt
shellingham==1.5.4
    # via typer
shimmy==2.0.0
    # via -r python/requirements/ml/rllib-test-requirements.txt
shortuuid==1.0.1
    # via -r python/requirements/ml/tune-test-requirements.txt
simplejson==3.19.2
    # via comet-ml
six==1.16.0
    # via
    #   -r python/requirements/cloud-requirements.txt
    #   asttokens
    #   astunparse
    #   azure-core
    #   bleach
    #   configobj
    #   docker-pycreds
    #   ecdsa
    #   fs
    #   gcs-oauth2-boto-plugin
    #   google-apitools
    #   google-pasta
    #   gpy
    #   gsutil
    #   halo
    #   isodate
    #   junit-xml
    #   kubernetes
    #   ml-collections
    #   msrestazure
    #   oauth2client
    #   opencensus
    #   paramiko
    #   paramz
    #   patsy
    #   promise
    #   pytest-remotedata
    #   pytest-shutil
    #   python-dateutil
    #   pyu2f
    #   pyvmomi
    #   responses
    #   rfc3339-validator
    #   tensorboard
    #   tensorflow
    #   tensorflow-probability
    #   triad
    #   vapi-runtime
smart-open==6.2.0
    # via
    #   -r python/requirements.txt
    #   -r python/requirements/cloud-requirements.txt
    #   -r python/requirements/test-requirements.txt
smmap==5.0.1
    # via gitdb
sniffio==1.3.1
    # via
    #   anyio
    #   httpx
snowballstemmer==2.2.0
    # via sphinx
snowflake-connector-python==3.15.0
    # via -r python/requirements/ml/data-test-requirements.txt
sortedcontainers==2.4.0
    # via
    #   distributed
    #   pyiceberg
    #   snowflake-connector-python
soundfile==0.12.1
    # via -r python/requirements/ml/data-test-requirements.txt
soupsieve==2.5
    # via beautifulsoup4
sphinx==6.2.1
    # via
    #   -r python/requirements/test-requirements.txt
    #   myst-nb
    #   myst-parser
sphinxcontrib-applehelp==1.0.8
    # via sphinx
sphinxcontrib-devhelp==1.0.6
    # via sphinx
sphinxcontrib-htmlhelp==2.0.6
    # via sphinx
sphinxcontrib-jsmath==1.0.1
    # via sphinx
sphinxcontrib-qthelp==1.0.8
    # via sphinx
sphinxcontrib-serializinghtml==1.1.10
    # via sphinx
spinners==0.0.24
    # via halo
sqlalchemy==2.0.32
    # via
    #   aim
    #   alembic
    #   jupyter-cache
    #   mlflow
    #   optuna
    #   pyiceberg
    #   pymars
sqlglot==25.6.1
    # via fugue
sqlparse==0.5.1
    # via mlflow-skinny
sshpubkeys==3.3.1
    # via moto
stack-data==0.6.3
    # via ipython
stanio==0.3.0
    # via cmdstanpy
starlette==0.46.2
    # via
    #   -r python/requirements.txt
    #   -r python/requirements/test-requirements.txt
    #   fastapi
statsforecast==1.7.0
    # via -r python/requirements/ml/tune-test-requirements.txt
statsmodels==0.14.0
    # via
    #   hpbandster
    #   statsforecast
strictyaml==1.7.3
    # via pyiceberg
supersuit==3.9.3
    # via -r python/requirements/ml/rllib-test-requirements.txt
sympy==1.13.1
    # via
    #   cfn-lint
    #   onnxruntime
    #   torch
tabulate==0.9.0
    # via
    #   -r python/requirements/cloud-requirements.txt
    #   jupyter-cache
    #   knack
tblib==3.0.0
    # via
    #   -r python/requirements/docker/ray-docker-requirements.txt
    #   distributed
tenacity==8.5.0
    # via
    #   plotly
    #   pyiceberg
tensorboard==2.15.2
    # via
    #   -r python/requirements/test-requirements.txt
    #   tensorflow
tensorboard-data-server==0.7.2
    # via
    #   -r python/requirements/test-requirements.txt
    #   tensorboard
tensorboardx==2.6.2.2
    # via
    #   -r python/requirements.txt
    #   -r python/requirements/test-requirements.txt
    #   pytorch-lightning
tensordict==0.8.3 ; sys_platform != "darwin"
    # via -r python/requirements/test-requirements.txt
tensorflow==2.15.1 ; python_version < "3.12" and (sys_platform != "darwin" or platform_machine != "arm64")
    # via -r python/requirements/ml/dl-cpu-requirements.txt
tensorflow-datasets==4.9.3 ; python_version < "3.12"
    # via
    #   -r python/requirements/ml/data-test-requirements.txt
    #   -r python/requirements/ml/dl-cpu-requirements.txt
tensorflow-estimator==2.15.0
    # via
    #   -r python/requirements/ml/rllib-test-requirements.txt
    #   tensorflow
tensorflow-io-gcs-filesystem==0.31.0 ; python_version < "3.12"
    # via
    #   -r python/requirements/ml/dl-cpu-requirements.txt
    #   tensorflow
tensorflow-metadata==1.13.1
    # via tensorflow-datasets
tensorflow-probability==0.23.0 ; python_version < "3.12"
    # via -r python/requirements/ml/dl-cpu-requirements.txt
termcolor==2.4.0
    # via
    #   halo
    #   pytest-shutil
    #   pytest-sugar
    #   tensorflow
    #   tensorflow-datasets
terminado==0.18.1
    # via
    #   jupyter-server
    #   nbclassic
    #   notebook
testfixtures==7.0.0
    # via -r python/requirements/test-requirements.txt
threadpoolctl==3.1.0
    # via
    #   -r python/requirements/test-requirements.txt
    #   scikit-learn
tifffile==2024.7.21
    # via scikit-image
timm==0.9.2
    # via -r python/requirements/ml/tune-test-requirements.txt
tinycss2==1.3.0
    # via nbconvert
tinyscaler==1.2.8
    # via
    #   -r python/requirements/ml/rllib-test-requirements.txt
    #   supersuit
tokenizers==0.15.2
    # via transformers
toml==0.10.2
    # via tensorflow-datasets
tomli==2.0.1
    # via semgrep
tomlkit==0.13.0
    # via
    #   snowflake-connector-python
    #   yq
toolz==0.12.1
    # via
    #   altair
    #   dask
    #   distributed
    #   partd
torch==2.3.0
    # via
    #   -r python/requirements/ml/dl-cpu-requirements.txt
    #   accelerate
    #   botorch
    #   deepspeed
    #   fairscale
    #   linear-operator
    #   mosaicml
    #   pyro-ppl
    #   pytorch-lightning
    #   pytorch-ranger
    #   s3torchconnector
    #   tensordict
    #   timm
    #   torch-optimizer
    #   torchmetrics
    #   torchtext
    #   torchvision
torch-cluster==1.6.3
    # via -r python/requirements/ml/dl-cpu-requirements.txt
torch-geometric==2.5.3
    # via -r python/requirements/ml/dl-cpu-requirements.txt
torch-optimizer==0.1.0
    # via mosaicml
torch-scatter==2.1.2
    # via -r python/requirements/ml/dl-cpu-requirements.txt
torch-sparse==0.6.18
    # via -r python/requirements/ml/dl-cpu-requirements.txt
torch-spline-conv==1.2.2
    # via -r python/requirements/ml/dl-cpu-requirements.txt
torchmetrics==0.10.3
    # via
    #   -r python/requirements/ml/dl-cpu-requirements.txt
    #   mosaicml
    #   pytorch-lightning
torchtext==0.18.0
    # via -r python/requirements/ml/dl-cpu-requirements.txt
torchvision==0.18.0
    # via
    #   -r python/requirements/ml/dl-cpu-requirements.txt
    #   mosaicml
    #   timm
tornado==6.1 ; python_version < "3.12"
    # via
    #   -r python/requirements/test-requirements.txt
    #   bokeh
    #   distributed
    #   ipykernel
    #   jupyter-client
    #   jupyter-server
    #   jupyterlab
    #   nbclassic
    #   notebook
    #   pymars
    #   terminado
tqdm==4.67.1
    # via
    #   -r python/requirements/cloud-requirements.txt
    #   -r python/requirements/test-requirements.txt
    #   aim
    #   cmdstanpy
    #   datasets
    #   deepspeed
    #   dm-control
    #   etils
    #   evaluate
    #   getdaft
    #   huggingface-hub
    #   hyperopt
    #   mosaicml
    #   moviepy
    #   optuna
    #   prophet
    #   pymars
    #   pyro-ppl
    #   pytorch-lightning
    #   statsforecast
    #   tensorflow-datasets
    #   torch-geometric
    #   torchtext
    #   transformers
traitlets==5.14.3
    # via
    #   comm
    #   ipykernel
    #   ipython
    #   ipywidgets
    #   jupyter-client
    #   jupyter-core
    #   jupyter-events
    #   jupyter-server
    #   matplotlib-inline
    #   nbclassic
    #   nbclient
    #   nbconvert
    #   nbformat
    #   notebook
transformers==4.36.2
    # via -r python/requirements/ml/core-requirements.txt
triad==0.9.8
    # via
    #   adagio
    #   fugue
    #   fugue-sql-antlr
    #   qpd
trustme==0.9.0
    # via -r python/requirements/test-requirements.txt
typeguard==2.13.3
    # via ax-platform
typer==0.12.3
    # via -r python/requirements.txt
types-pycurl==7.45.3.20240421
    # via -r python/requirements/lint-requirements.txt
types-python-dateutil==2.9.0.20240316
    # via arrow
types-pyyaml==6.0.12.2
    # via -r python/requirements/lint-requirements.txt
types-requests==2.31.0.6
    # via -r python/requirements/lint-requirements.txt
types-urllib3==1.26.25.14
    # via types-requests
typing-extensions==4.12.2
    # via
    #   -r python/requirements/test-requirements.txt
    #   alembic
    #   aws-sam-translator
    #   azure-core
    #   azure-identity
    #   azure-storage-blob
    #   bokeh
    #   configspace
    #   etils
    #   fastapi
    #   gradio
    #   gradio-client
    #   graphene
    #   gymnasium
    #   huggingface-hub
    #   lightning-utilities
    #   mlflow-skinny
    #   mypy
    #   myst-nb
    #   nevergrad
    #   opentelemetry-api
    #   opentelemetry-sdk
    #   opentelemetry-semantic-conventions
    #   pydantic
    #   pydantic-core
    #   pyopenssl
    #   pytorch-lightning
    #   referencing
    #   semgrep
    #   snowflake-connector-python
    #   sqlalchemy
    #   tensorflow
    #   torch
    #   typer
    #   typing-inspection
typing-inspection==0.4.1
    # via pydantic
tzdata==2025.2
    # via kombu
tzlocal==5.3
    # via -r python/requirements/cloud-requirements.txt
ujson==5.10.0
    # via python-lsp-jsonrpc
uri-template==1.3.0
    # via jsonschema
uritemplate==4.1.1
    # via google-api-python-client
urllib3==1.26.19
    # via
    #   -r python/requirements/cloud-requirements.txt
    #   botocore
    #   clickhouse-connect
    #   comet-ml
    #   distributed
    #   docker
    #   dulwich
    #   kubernetes
    #   requests
    #   responses
    #   semgrep
    #   sentry-sdk
utilsforecast==0.2.0
    # via statsforecast
uv==0.8.9
    # via -r python/requirements/test-requirements.txt
uvicorn==0.22.0
    # via
    #   -r python/requirements.txt
    #   -r python/requirements/test-requirements.txt
    #   aim
    #   gradio
    #   mlflow-skinny
uvloop==0.21.0
    # via pymars
    # via
    #   nsx-policy-python-sdk
    #   nsx-python-sdk
    #   nsx-vmc-aws-integration-python-sdk
    #   nsx-vmc-policy-python-sdk
    #   vmc-client-bindings
    #   vmc-draas-client-bindings
    #   vsphere-automation-sdk
    # via
    #   nsx-policy-python-sdk
    #   nsx-python-sdk
    #   nsx-vmc-aws-integration-python-sdk
    #   nsx-vmc-policy-python-sdk
    #   vapi-common-client
    #   vcenter-bindings
    #   vmc-client-bindings
    #   vmc-draas-client-bindings
    #   vsphere-automation-sdk
    # via vsphere-automation-sdk
vine==5.1.0
    # via
    #   amqp
    #   celery
    #   kombu
virtualenv==20.29.1
    # via
    #   -r python/requirements.txt
    #   -r python/requirements/test-requirements.txt
    #   pre-commit
    #   pytest-virtualenv
    # via vsphere-automation-sdk
    # via vsphere-automation-sdk
vsphere-automation-sdk @ git+https://github.com/vmware/vsphere-automation-sdk-python.git@v8.0.1.0
    # via -r python/requirements/test-requirements.txt
wandb==0.17.0
    # via -r python/requirements/ml/core-requirements.txt
watchfiles==0.19.0
    # via
    #   -r python/requirements.txt
    #   -r python/requirements/test-requirements.txt
wcmatch==8.5.2
    # via semgrep
wcwidth==0.2.13
    # via prompt-toolkit
webcolors==24.6.0
    # via jsonschema
webdataset==0.2.86
    # via -r python/requirements/ml/data-test-requirements.txt
webencodings==0.5.1
    # via
    #   bleach
    #   tinycss2
websocket-client==1.8.0
    # via
    #   jupyter-server
    #   kubernetes
websockets==11.0.3
    # via
    #   -r python/requirements/test-requirements.txt
    #   aim
    #   gradio
    #   gradio-client
werkzeug==2.3.8
    # via
    #   -r python/requirements/test-requirements.txt
    #   flask
    #   moto
    #   pytest-httpserver
    #   tensorboard
wheel==0.45.1
    # via
    #   -r python/requirements/test-requirements.txt
    #   astunparse
widgetsnbextension==4.0.11
    # via ipywidgets
wrapt==1.14.1
    # via
    #   -r python/requirements/cloud-requirements.txt
    #   aiobotocore
    #   aws-xray-sdk
    #   comet-ml
    #   opentelemetry-instrumentation
    #   tensorflow
    #   tensorflow-datasets
wurlitzer==3.1.1
    # via comet-ml
xgboost==2.1.0
    # via -r python/requirements/ml/core-requirements.txt
xlrd==2.0.1
    # via -r python/requirements/test-requirements.txt
xmltodict==0.13.0
    # via
    #   moto
    #   yq
xxhash==3.4.1
    # via
    #   datasets
    #   evaluate
y-py==0.6.2
    # via
    #   jupyter-ydoc
    #   ypy-websocket
yahp==0.1.1
    # via mosaicml
yarl==1.18.3
    # via
    #   aiohttp
    #   delta-sharing
ypy-websocket==0.8.4
    # via jupyter-server-ydoc
yq==3.2.2
    # via
    #   -r python/requirements/lint-requirements.txt
    #   -r python/requirements/test-requirements.txt
zict==3.0.0
    # via distributed
zipp==3.19.2
    # via
    #   etils
    #   importlib-metadata
zoopt==0.4.1
    # via -r python/requirements/ml/tune-test-requirements.txt
zstandard==0.23.0
    # via clickhouse-connect

# The following packages are considered to be unsafe in a requirements file:
# pip
# ray
# setuptools<|MERGE_RESOLUTION|>--- conflicted
+++ resolved
@@ -1805,11 +1805,8 @@
     #   aim
     #   arrow
     #   botocore
-<<<<<<< HEAD
+    #   celery
     #   croniter
-=======
-    #   celery
->>>>>>> 5dc15b43
     #   freezegun
     #   google-cloud-bigquery
     #   graphene
