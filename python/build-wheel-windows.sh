<<<<<<< HEAD
#!/usr/bin/env bash

set -euxo pipefail

ROOT_DIR="$(cd "$(dirname "${BASH_SOURCE:-$0}")"; pwd)"
WORKSPACE_DIR="${ROOT_DIR}/.."

PY_VERSIONS=($(python -s -c "import runpy, sys; runpy.run_path(sys.argv.pop(), run_name='__api__')" python_versions "${ROOT_DIR}"/setup.py | tr -d "\r"))
PY_SCRIPT_SUBDIR=Scripts  # 'bin' for UNIX, 'Scripts' for Windows

bazel_preclean() {
  "${WORKSPACE_DIR}"/ci/travis/bazel.py preclean "mnemonic(\"Genrule\", deps(//:*))"
}

get_python_version() {
  python -s -c "import sys; sys.stdout.write('%s.%s' % sys.version_info[:2])"
}

is_python_version() {
  local expected result=0
  expected="$1"
  case "$(get_python_version).0." in
    "${expected}".*) ;;
    *) result=1;;
  esac
  case "$(pip --version | tr -d "\r")" in
    *" (python ${expected})") ;;
    *) result=1;;
  esac
  return "${result}"
}

install_ray() {
  # TODO(mehrdadn): This function should be unified with the one in ci/travis/ci.sh.
  (
    pip install wheel

    pushd dashboard/client
      yarn
      yarn build
    popd

    cd "${WORKSPACE_DIR}"/python
    "${WORKSPACE_DIR}"/ci/keep_alive pip install -v -e .
  )
}

uninstall_ray() {
  pip uninstall -y ray

  python -s -c "import runpy, sys; runpy.run_path(sys.argv.pop(), run_name='__api__')" clean "${ROOT_DIR}"/setup.py
}

build_wheel_windows() {
  local ray_uninstall_status=0
  uninstall_ray || ray_uninstall_status=1

  local pyversion pyversions=()
  for pyversion in "${PY_VERSIONS[@]}"; do
    if [ "${pyversion}" = "${PYTHON-}" ]; then continue; fi  # we'll build ${PYTHON} last
    pyversions+=("${pyversion}")
  done
  pyversions+=("${PYTHON-}")  # build this last so any subsequent steps use the right version

  local local_dir="python/dist"
  for pyversion in "${pyversions[@]}"; do
    if [ -z "${pyversion}" ]; then continue; fi
    bazel_preclean
    git clean -q -f -f -x -d -e "${local_dir}" -e python/ray/dashboard/client
    git checkout -q -f -- .

    # Start a subshell to prevent PATH and cd from affecting our shell environment
    (
      if ! is_python_version "${pyversion}"; then
        local pydirs=("${RUNNER_TOOL_CACHE}/Python/${pyversion}".*/x64)
        local pydir="${pydirs[-1]}"
        pydir="$(cygpath -u "${pydir}")"  # Translate Windows path
        test -d "${pydir}"
        export PATH="${pydir}:${pydir}/${PY_SCRIPT_SUBDIR}:${PATH}"
      fi
      if ! is_python_version "${pyversion}"; then
        echo "Expected pip for Python ${pyversion} but found Python $(get_python_version) with $(pip --version); exiting..." 1>&2
        exit 1
      fi

      unset PYTHON2_BIN_PATH PYTHON3_BIN_PATH  # make sure these aren't set by some chance
      install_ray
      cd "${WORKSPACE_DIR}"/python
      # Set the commit SHA in __init__.py.
      if [ -n "$TRAVIS_COMMIT" ]; then
        sed -i.bak "s/{{RAY_COMMIT_SHA}}/$TRAVIS_COMMIT/g" ray/__init__.py && rm ray/__init__.py.bak
      else
        echo "TRAVIS_COMMIT variable not set - required to populated ray.__commit__."
        exit 1
      fi
      # build ray wheel
      python setup.py --quiet bdist_wheel
      # build ray-cpp wheel
      RAY_INSTALL_CPP=1 python setup.py --quiet bdist_wheel
      uninstall_ray
    )
  done

  bazel_preclean
  if [ 0 -eq "${ray_uninstall_status}" ]; then  # If Ray was previously installed, restore it
    install_ray
  fi
}

build_wheel_windows "$@"
=======
#!/usr/bin/env bash

set -euxo pipefail

ROOT_DIR="$(cd "$(dirname "${BASH_SOURCE:-$0}")"; pwd)"
WORKSPACE_DIR="${ROOT_DIR}/.."

PY_VERSIONS=($(python -s -c "import runpy, sys; runpy.run_path(sys.argv.pop(), run_name='__api__')" python_versions "${ROOT_DIR}"/setup.py | tr -d "\r"))

bazel_preclean() {
  "${WORKSPACE_DIR}"/ci/travis/bazel.py preclean "mnemonic(\"Genrule\", deps(//:*))"
}

get_python_version() {
  python -s -c "import sys; sys.stdout.write('%s.%s' % sys.version_info[:2])"
}

is_python_version() {
  local expected result=0
  expected="$1"
  case "$(get_python_version).0." in
    "${expected}".*) ;;
    *) result=1;;
  esac
  case "$(pip --version | tr -d "\r")" in
    *" (python ${expected})") ;;
    *) result=1;;
  esac
  return "${result}"
}

refreshenv() {
  # https://gist.github.com/jayvdb/1daf8c60e20d64024f51ec333f5ce806
  powershell -NonInteractive - <<\EOF
Import-Module "$env:ChocolateyInstall\helpers\chocolateyProfile.psm1"

Update-SessionEnvironment

# Round brackets in variable names cause problems with bash
Get-ChildItem env:* | %{
  if (!($_.Name.Contains('('))) {
    $value = $_.Value
    if ($_.Name -eq 'PATH') {
      $value = $value -replace ';',':'
    }
    Write-Output ("export " + $_.Name + "='" + $value + "'")
  }
} | Out-File -Encoding ascii $env:TEMP\refreshenv.sh

EOF

  source "$TEMP/refreshenv.sh"
}

install_ray() {
  # TODO(mehrdadn): This function should be unified with the one in ci/travis/ci.sh.
  (
    pip install wheel

    pushd dashboard/client
      choco install nodejs  -y
      refreshenv
      # https://stackoverflow.com/questions/69692842/error-message-error0308010cdigital-envelope-routinesunsupported
      export NODE_OPTIONS=--openssl-legacy-provider
      npm install
      npm run build
    popd

    cd "${WORKSPACE_DIR}"/python
    "${WORKSPACE_DIR}"/ci/keep_alive pip install -v -e .
  )
}

uninstall_ray() {
  pip uninstall -y ray

  python -s -c "import runpy, sys; runpy.run_path(sys.argv.pop(), run_name='__api__')" clean "${ROOT_DIR}"/setup.py
}

build_wheel_windows() {
  local ray_uninstall_status=0
  uninstall_ray || ray_uninstall_status=1

  local local_dir="python/dist"
  for pyversion in "${PY_VERSIONS[@]}"; do
    if [ -z "${pyversion}" ]; then continue; fi
    bazel_preclean
    git clean -q -f -f -x -d -e "${local_dir}" -e python/ray/dashboard/client
    git checkout -q -f -- .

    # Start a subshell to prevent PATH and cd from affecting our shell environment
    (
      if ! is_python_version "${pyversion}"; then
        conda install -y python="${pyversion}"
      fi
      if ! is_python_version "${pyversion}"; then
        echo "Expected pip for Python ${pyversion} but found Python $(get_python_version) with $(pip --version); exiting..." 1>&2
        exit 1
      fi

      unset PYTHON2_BIN_PATH PYTHON3_BIN_PATH  # make sure these aren't set by some chance
      install_ray
      cd "${WORKSPACE_DIR}"/python
      # Set the commit SHA in __init__.py.
      if [ -n "$BUILDKITE_COMMIT" ]; then
        sed -i.bak "s/{{RAY_COMMIT_SHA}}/$BUILDKITE_COMMIT/g" ray/__init__.py && rm ray/__init__.py.bak
      else
        echo "BUILDKITE_COMMIT variable not set - required to populated ray.__commit__."
        exit 1
      fi
      # build ray wheel
      python setup.py --quiet bdist_wheel
      # build ray-cpp wheel
      RAY_INSTALL_CPP=1 python setup.py --quiet bdist_wheel
      uninstall_ray
    )
  done

  bazel_preclean
  if [ 0 -eq "${ray_uninstall_status}" ]; then  # If Ray was previously installed, restore it
    install_ray
  fi
}

build_wheel_windows "$@"
>>>>>>> 19672688
<|MERGE_RESOLUTION|>--- conflicted
+++ resolved
@@ -1,238 +1,125 @@
-<<<<<<< HEAD
-#!/usr/bin/env bash
-
-set -euxo pipefail
-
-ROOT_DIR="$(cd "$(dirname "${BASH_SOURCE:-$0}")"; pwd)"
-WORKSPACE_DIR="${ROOT_DIR}/.."
-
-PY_VERSIONS=($(python -s -c "import runpy, sys; runpy.run_path(sys.argv.pop(), run_name='__api__')" python_versions "${ROOT_DIR}"/setup.py | tr -d "\r"))
-PY_SCRIPT_SUBDIR=Scripts  # 'bin' for UNIX, 'Scripts' for Windows
-
-bazel_preclean() {
-  "${WORKSPACE_DIR}"/ci/travis/bazel.py preclean "mnemonic(\"Genrule\", deps(//:*))"
-}
-
-get_python_version() {
-  python -s -c "import sys; sys.stdout.write('%s.%s' % sys.version_info[:2])"
-}
-
-is_python_version() {
-  local expected result=0
-  expected="$1"
-  case "$(get_python_version).0." in
-    "${expected}".*) ;;
-    *) result=1;;
-  esac
-  case "$(pip --version | tr -d "\r")" in
-    *" (python ${expected})") ;;
-    *) result=1;;
-  esac
-  return "${result}"
-}
-
-install_ray() {
-  # TODO(mehrdadn): This function should be unified with the one in ci/travis/ci.sh.
-  (
-    pip install wheel
-
-    pushd dashboard/client
-      yarn
-      yarn build
-    popd
-
-    cd "${WORKSPACE_DIR}"/python
-    "${WORKSPACE_DIR}"/ci/keep_alive pip install -v -e .
-  )
-}
-
-uninstall_ray() {
-  pip uninstall -y ray
-
-  python -s -c "import runpy, sys; runpy.run_path(sys.argv.pop(), run_name='__api__')" clean "${ROOT_DIR}"/setup.py
-}
-
-build_wheel_windows() {
-  local ray_uninstall_status=0
-  uninstall_ray || ray_uninstall_status=1
-
-  local pyversion pyversions=()
-  for pyversion in "${PY_VERSIONS[@]}"; do
-    if [ "${pyversion}" = "${PYTHON-}" ]; then continue; fi  # we'll build ${PYTHON} last
-    pyversions+=("${pyversion}")
-  done
-  pyversions+=("${PYTHON-}")  # build this last so any subsequent steps use the right version
-
-  local local_dir="python/dist"
-  for pyversion in "${pyversions[@]}"; do
-    if [ -z "${pyversion}" ]; then continue; fi
-    bazel_preclean
-    git clean -q -f -f -x -d -e "${local_dir}" -e python/ray/dashboard/client
-    git checkout -q -f -- .
-
-    # Start a subshell to prevent PATH and cd from affecting our shell environment
-    (
-      if ! is_python_version "${pyversion}"; then
-        local pydirs=("${RUNNER_TOOL_CACHE}/Python/${pyversion}".*/x64)
-        local pydir="${pydirs[-1]}"
-        pydir="$(cygpath -u "${pydir}")"  # Translate Windows path
-        test -d "${pydir}"
-        export PATH="${pydir}:${pydir}/${PY_SCRIPT_SUBDIR}:${PATH}"
-      fi
-      if ! is_python_version "${pyversion}"; then
-        echo "Expected pip for Python ${pyversion} but found Python $(get_python_version) with $(pip --version); exiting..." 1>&2
-        exit 1
-      fi
-
-      unset PYTHON2_BIN_PATH PYTHON3_BIN_PATH  # make sure these aren't set by some chance
-      install_ray
-      cd "${WORKSPACE_DIR}"/python
-      # Set the commit SHA in __init__.py.
-      if [ -n "$TRAVIS_COMMIT" ]; then
-        sed -i.bak "s/{{RAY_COMMIT_SHA}}/$TRAVIS_COMMIT/g" ray/__init__.py && rm ray/__init__.py.bak
-      else
-        echo "TRAVIS_COMMIT variable not set - required to populated ray.__commit__."
-        exit 1
-      fi
-      # build ray wheel
-      python setup.py --quiet bdist_wheel
-      # build ray-cpp wheel
-      RAY_INSTALL_CPP=1 python setup.py --quiet bdist_wheel
-      uninstall_ray
-    )
-  done
-
-  bazel_preclean
-  if [ 0 -eq "${ray_uninstall_status}" ]; then  # If Ray was previously installed, restore it
-    install_ray
-  fi
-}
-
-build_wheel_windows "$@"
-=======
-#!/usr/bin/env bash
-
-set -euxo pipefail
-
-ROOT_DIR="$(cd "$(dirname "${BASH_SOURCE:-$0}")"; pwd)"
-WORKSPACE_DIR="${ROOT_DIR}/.."
-
-PY_VERSIONS=($(python -s -c "import runpy, sys; runpy.run_path(sys.argv.pop(), run_name='__api__')" python_versions "${ROOT_DIR}"/setup.py | tr -d "\r"))
-
-bazel_preclean() {
-  "${WORKSPACE_DIR}"/ci/travis/bazel.py preclean "mnemonic(\"Genrule\", deps(//:*))"
-}
-
-get_python_version() {
-  python -s -c "import sys; sys.stdout.write('%s.%s' % sys.version_info[:2])"
-}
-
-is_python_version() {
-  local expected result=0
-  expected="$1"
-  case "$(get_python_version).0." in
-    "${expected}".*) ;;
-    *) result=1;;
-  esac
-  case "$(pip --version | tr -d "\r")" in
-    *" (python ${expected})") ;;
-    *) result=1;;
-  esac
-  return "${result}"
-}
-
-refreshenv() {
-  # https://gist.github.com/jayvdb/1daf8c60e20d64024f51ec333f5ce806
-  powershell -NonInteractive - <<\EOF
-Import-Module "$env:ChocolateyInstall\helpers\chocolateyProfile.psm1"
-
-Update-SessionEnvironment
-
-# Round brackets in variable names cause problems with bash
-Get-ChildItem env:* | %{
-  if (!($_.Name.Contains('('))) {
-    $value = $_.Value
-    if ($_.Name -eq 'PATH') {
-      $value = $value -replace ';',':'
-    }
-    Write-Output ("export " + $_.Name + "='" + $value + "'")
-  }
-} | Out-File -Encoding ascii $env:TEMP\refreshenv.sh
-
-EOF
-
-  source "$TEMP/refreshenv.sh"
-}
-
-install_ray() {
-  # TODO(mehrdadn): This function should be unified with the one in ci/travis/ci.sh.
-  (
-    pip install wheel
-
-    pushd dashboard/client
-      choco install nodejs  -y
-      refreshenv
-      # https://stackoverflow.com/questions/69692842/error-message-error0308010cdigital-envelope-routinesunsupported
-      export NODE_OPTIONS=--openssl-legacy-provider
-      npm install
-      npm run build
-    popd
-
-    cd "${WORKSPACE_DIR}"/python
-    "${WORKSPACE_DIR}"/ci/keep_alive pip install -v -e .
-  )
-}
-
-uninstall_ray() {
-  pip uninstall -y ray
-
-  python -s -c "import runpy, sys; runpy.run_path(sys.argv.pop(), run_name='__api__')" clean "${ROOT_DIR}"/setup.py
-}
-
-build_wheel_windows() {
-  local ray_uninstall_status=0
-  uninstall_ray || ray_uninstall_status=1
-
-  local local_dir="python/dist"
-  for pyversion in "${PY_VERSIONS[@]}"; do
-    if [ -z "${pyversion}" ]; then continue; fi
-    bazel_preclean
-    git clean -q -f -f -x -d -e "${local_dir}" -e python/ray/dashboard/client
-    git checkout -q -f -- .
-
-    # Start a subshell to prevent PATH and cd from affecting our shell environment
-    (
-      if ! is_python_version "${pyversion}"; then
-        conda install -y python="${pyversion}"
-      fi
-      if ! is_python_version "${pyversion}"; then
-        echo "Expected pip for Python ${pyversion} but found Python $(get_python_version) with $(pip --version); exiting..." 1>&2
-        exit 1
-      fi
-
-      unset PYTHON2_BIN_PATH PYTHON3_BIN_PATH  # make sure these aren't set by some chance
-      install_ray
-      cd "${WORKSPACE_DIR}"/python
-      # Set the commit SHA in __init__.py.
-      if [ -n "$BUILDKITE_COMMIT" ]; then
-        sed -i.bak "s/{{RAY_COMMIT_SHA}}/$BUILDKITE_COMMIT/g" ray/__init__.py && rm ray/__init__.py.bak
-      else
-        echo "BUILDKITE_COMMIT variable not set - required to populated ray.__commit__."
-        exit 1
-      fi
-      # build ray wheel
-      python setup.py --quiet bdist_wheel
-      # build ray-cpp wheel
-      RAY_INSTALL_CPP=1 python setup.py --quiet bdist_wheel
-      uninstall_ray
-    )
-  done
-
-  bazel_preclean
-  if [ 0 -eq "${ray_uninstall_status}" ]; then  # If Ray was previously installed, restore it
-    install_ray
-  fi
-}
-
-build_wheel_windows "$@"
->>>>>>> 19672688
+#!/usr/bin/env bash
+
+set -euxo pipefail
+
+ROOT_DIR="$(cd "$(dirname "${BASH_SOURCE:-$0}")"; pwd)"
+WORKSPACE_DIR="${ROOT_DIR}/.."
+
+PY_VERSIONS=($(python -s -c "import runpy, sys; runpy.run_path(sys.argv.pop(), run_name='__api__')" python_versions "${ROOT_DIR}"/setup.py | tr -d "\r"))
+
+bazel_preclean() {
+  "${WORKSPACE_DIR}"/ci/travis/bazel.py preclean "mnemonic(\"Genrule\", deps(//:*))"
+}
+
+get_python_version() {
+  python -s -c "import sys; sys.stdout.write('%s.%s' % sys.version_info[:2])"
+}
+
+is_python_version() {
+  local expected result=0
+  expected="$1"
+  case "$(get_python_version).0." in
+    "${expected}".*) ;;
+    *) result=1;;
+  esac
+  case "$(pip --version | tr -d "\r")" in
+    *" (python ${expected})") ;;
+    *) result=1;;
+  esac
+  return "${result}"
+}
+
+refreshenv() {
+  # https://gist.github.com/jayvdb/1daf8c60e20d64024f51ec333f5ce806
+  powershell -NonInteractive - <<\EOF
+Import-Module "$env:ChocolateyInstall\helpers\chocolateyProfile.psm1"
+
+Update-SessionEnvironment
+
+# Round brackets in variable names cause problems with bash
+Get-ChildItem env:* | %{
+  if (!($_.Name.Contains('('))) {
+    $value = $_.Value
+    if ($_.Name -eq 'PATH') {
+      $value = $value -replace ';',':'
+    }
+    Write-Output ("export " + $_.Name + "='" + $value + "'")
+  }
+} | Out-File -Encoding ascii $env:TEMP\refreshenv.sh
+
+EOF
+
+  source "$TEMP/refreshenv.sh"
+}
+
+install_ray() {
+  # TODO(mehrdadn): This function should be unified with the one in ci/travis/ci.sh.
+  (
+    pip install wheel
+
+    pushd dashboard/client
+      choco install nodejs  -y
+      refreshenv
+      # https://stackoverflow.com/questions/69692842/error-message-error0308010cdigital-envelope-routinesunsupported
+      export NODE_OPTIONS=--openssl-legacy-provider
+      npm install
+      npm run build
+    popd
+
+    cd "${WORKSPACE_DIR}"/python
+    "${WORKSPACE_DIR}"/ci/keep_alive pip install -v -e .
+  )
+}
+
+uninstall_ray() {
+  pip uninstall -y ray
+
+  python -s -c "import runpy, sys; runpy.run_path(sys.argv.pop(), run_name='__api__')" clean "${ROOT_DIR}"/setup.py
+}
+
+build_wheel_windows() {
+  local ray_uninstall_status=0
+  uninstall_ray || ray_uninstall_status=1
+
+  local local_dir="python/dist"
+  for pyversion in "${PY_VERSIONS[@]}"; do
+    if [ -z "${pyversion}" ]; then continue; fi
+    bazel_preclean
+    git clean -q -f -f -x -d -e "${local_dir}" -e python/ray/dashboard/client
+    git checkout -q -f -- .
+
+    # Start a subshell to prevent PATH and cd from affecting our shell environment
+    (
+      if ! is_python_version "${pyversion}"; then
+        conda install -y python="${pyversion}"
+      fi
+      if ! is_python_version "${pyversion}"; then
+        echo "Expected pip for Python ${pyversion} but found Python $(get_python_version) with $(pip --version); exiting..." 1>&2
+        exit 1
+      fi
+
+      unset PYTHON2_BIN_PATH PYTHON3_BIN_PATH  # make sure these aren't set by some chance
+      install_ray
+      cd "${WORKSPACE_DIR}"/python
+      # Set the commit SHA in __init__.py.
+      if [ -n "$BUILDKITE_COMMIT" ]; then
+        sed -i.bak "s/{{RAY_COMMIT_SHA}}/$BUILDKITE_COMMIT/g" ray/__init__.py && rm ray/__init__.py.bak
+      else
+        echo "BUILDKITE_COMMIT variable not set - required to populated ray.__commit__."
+        exit 1
+      fi
+      # build ray wheel
+      python setup.py --quiet bdist_wheel
+      # build ray-cpp wheel
+      RAY_INSTALL_CPP=1 python setup.py --quiet bdist_wheel
+      uninstall_ray
+    )
+  done
+
+  bazel_preclean
+  if [ 0 -eq "${ray_uninstall_status}" ]; then  # If Ray was previously installed, restore it
+    install_ray
+  fi
+}
+
+build_wheel_windows "$@"