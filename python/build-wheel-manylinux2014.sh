<<<<<<< HEAD
#!/bin/bash

set -x

# Cause the script to exit if a single command fails.
set -euo pipefail

cat << EOF > "/usr/bin/nproc"
#!/bin/bash
echo 10
EOF
chmod +x /usr/bin/nproc

NODE_VERSION="14"
PYTHONS=("cp36-cp36m"
         "cp37-cp37m"
         "cp38-cp38"
         "cp39-cp39")

NUMPY_VERSIONS=("1.14.5"
                "1.14.5"
                "1.14.5"
                "1.19.3")

yum -y install unzip zip sudo
yum -y install java-1.8.0-openjdk java-1.8.0-openjdk-devel xz
yum -y install openssl
yum install libasan-4.8.5-44.el7.x86_64 -y
yum install libubsan-7.3.1-5.10.el7.x86_64 -y
yum install devtoolset-8-libasan-devel.x86_64 -y



java -version
java_bin=$(readlink -f "$(command -v java)")
echo "java_bin path $java_bin"
java_home=${java_bin%jre/bin/java}
export JAVA_HOME="$java_home"

/ray/ci/travis/install-bazel.sh
# Put bazel into the PATH if building Bazel from source
# export PATH=/root/bazel-3.2.0/output:$PATH:/root/bin

# If converting down to manylinux2010, the following configuration should
# be set for bazel
#echo "build --config=manylinux2010" >> /root/.bazelrc
echo "build --incompatible_linkopts_to_linklibs" >> /root/.bazelrc

if [[ -n "${RAY_INSTALL_JAVA:-}" ]]; then
  bazel build //java:ray_java_pkg
  unset RAY_INSTALL_JAVA
fi

# Install and use the latest version of Node.js in order to build the dashboard.
set +x
curl -o- https://raw.githubusercontent.com/nvm-sh/nvm/v0.34.0/install.sh | bash
source "$HOME"/.nvm/nvm.sh
nvm install "$NODE_VERSION"
nvm use "$NODE_VERSION"

# Build the dashboard so its static assets can be included in the wheel.
# TODO(mfitton): switch this back when deleting old dashboard code.
pushd python/ray/dashboard/client
  npm ci
  npm run build
popd
set -x

mkdir -p .whl
for ((i=0; i<${#PYTHONS[@]}; ++i)); do
  PYTHON=${PYTHONS[i]}
  NUMPY_VERSION=${NUMPY_VERSIONS[i]}

  # The -f flag is passed twice to also run git clean in the arrow subdirectory.
  # The -d flag removes directories. The -x flag ignores the .gitignore file,
  # and the -e flag ensures that we don't remove the .whl directory, the
  # dashboard directory and jars directory.
  git clean -f -f -x -d -e .whl -e python/ray/dashboard/client -e dashboard/client -e python/ray/jars

  pushd python
    # Fix the numpy version because this will be the oldest numpy version we can
    # support.
    /opt/python/"${PYTHON}"/bin/pip install -q numpy=="${NUMPY_VERSION}" cython==0.29.15
    # Set the commit SHA in __init__.py.
    if [ -n "$TRAVIS_COMMIT" ]; then
      sed -i.bak "s/{{RAY_COMMIT_SHA}}/$TRAVIS_COMMIT/g" ray/__init__.py && rm ray/__init__.py.bak
    else
      echo "TRAVIS_COMMIT variable not set - required to populated ray.__commit__."
      exit 1
    fi

    # build ray wheel
    PATH=/opt/python/${PYTHON}/bin:/root/bazel-3.2.0/output:$PATH \
    /opt/python/"${PYTHON}"/bin/python setup.py bdist_wheel
    # build ray-cpp wheel
    PATH=/opt/python/${PYTHON}/bin:/root/bazel-3.2.0/output:$PATH \
    RAY_INSTALL_CPP=1 /opt/python/"${PYTHON}"/bin/python setup.py bdist_wheel
    # In the future, run auditwheel here.
    mv dist/*.whl ../.whl/
  popd
done

# Rename the wheels so that they can be uploaded to PyPI. TODO(rkn): This is a
# hack, we should use auditwheel instead.
for path in .whl/*.whl; do
  if [ -f "${path}" ]; then
    out="${path//-linux/-manylinux2014}"
    if [ "$out" != "$path" ]; then
        mv "${path}" "${out}"
    fi
  fi
done

# Clean the build output so later operations is on a clean directory.
git clean -f -f -x -d -e .whl -e python/ray/dashboard/client
=======
#!/bin/bash

set -x

# Cause the script to exit if a single command fails.
set -euo pipefail

cat << EOF > "/usr/bin/nproc"
#!/bin/bash
echo 10
EOF
chmod +x /usr/bin/nproc

NODE_VERSION="14"
PYTHONS=("cp36-cp36m"
         "cp37-cp37m"
         "cp38-cp38"
         "cp39-cp39")

NUMPY_VERSIONS=("1.14.5"
                "1.14.5"
                "1.14.5"
                "1.19.3")

yum -y install unzip zip sudo
yum -y install java-1.8.0-openjdk java-1.8.0-openjdk-devel xz
yum -y install openssl
yum install libasan-4.8.5-44.el7.x86_64 -y
yum install libubsan-7.3.1-5.10.el7.x86_64 -y
yum install devtoolset-8-libasan-devel.x86_64 -y



java -version
java_bin=$(readlink -f "$(command -v java)")
echo "java_bin path $java_bin"
java_home=${java_bin%jre/bin/java}
export JAVA_HOME="$java_home"

/ray/ci/travis/install-bazel.sh
# Put bazel into the PATH if building Bazel from source
# export PATH=/root/bazel-3.2.0/output:$PATH:/root/bin

# If converting down to manylinux2010, the following configuration should
# be set for bazel
#echo "build --config=manylinux2010" >> /root/.bazelrc
echo "build --incompatible_linkopts_to_linklibs" >> /root/.bazelrc

if [[ -n "${RAY_INSTALL_JAVA:-}" ]]; then
  bazel build //java:ray_java_pkg
  unset RAY_INSTALL_JAVA
fi

# Install and use the latest version of Node.js in order to build the dashboard.
set +x
curl -o- https://raw.githubusercontent.com/nvm-sh/nvm/v0.34.0/install.sh | bash
source "$HOME"/.nvm/nvm.sh
nvm install "$NODE_VERSION"
nvm use "$NODE_VERSION"

# Build the dashboard so its static assets can be included in the wheel.
# TODO(mfitton): switch this back when deleting old dashboard code.
pushd python/ray/dashboard/client
  npm ci
  npm run build
popd
set -x

mkdir -p .whl
for ((i=0; i<${#PYTHONS[@]}; ++i)); do
  PYTHON=${PYTHONS[i]}
  NUMPY_VERSION=${NUMPY_VERSIONS[i]}

  # The -f flag is passed twice to also run git clean in the arrow subdirectory.
  # The -d flag removes directories. The -x flag ignores the .gitignore file,
  # and the -e flag ensures that we don't remove the .whl directory, the
  # dashboard directory and jars directory.
  git clean -f -f -x -d -e .whl -e python/ray/dashboard/client -e dashboard/client -e python/ray/jars

  pushd python
    # Fix the numpy version because this will be the oldest numpy version we can
    # support.
    /opt/python/"${PYTHON}"/bin/pip install -q numpy=="${NUMPY_VERSION}" cython==0.29.26
    # Set the commit SHA in __init__.py.
    if [ -n "$TRAVIS_COMMIT" ]; then
      sed -i.bak "s/{{RAY_COMMIT_SHA}}/$TRAVIS_COMMIT/g" ray/__init__.py && rm ray/__init__.py.bak
    else
      echo "TRAVIS_COMMIT variable not set - required to populated ray.__commit__."
      exit 1
    fi

    # build ray wheel
    PATH=/opt/python/${PYTHON}/bin:/root/bazel-3.2.0/output:$PATH \
    /opt/python/"${PYTHON}"/bin/python setup.py bdist_wheel
    # build ray-cpp wheel
    PATH=/opt/python/${PYTHON}/bin:/root/bazel-3.2.0/output:$PATH \
    RAY_INSTALL_CPP=1 /opt/python/"${PYTHON}"/bin/python setup.py bdist_wheel
    # In the future, run auditwheel here.
    mv dist/*.whl ../.whl/
  popd
done

# Rename the wheels so that they can be uploaded to PyPI. TODO(rkn): This is a
# hack, we should use auditwheel instead.
for path in .whl/*.whl; do
  if [ -f "${path}" ]; then
    out="${path//-linux/-manylinux2014}"
    if [ "$out" != "$path" ]; then
        mv "${path}" "${out}"
    fi
  fi
done

# Clean the build output so later operations is on a clean directory.
git clean -f -f -x -d -e .whl -e python/ray/dashboard/client
>>>>>>> 19672688
<|MERGE_RESOLUTION|>--- conflicted
+++ resolved
@@ -1,233 +1,115 @@
-<<<<<<< HEAD
-#!/bin/bash
-
-set -x
-
-# Cause the script to exit if a single command fails.
-set -euo pipefail
-
-cat << EOF > "/usr/bin/nproc"
-#!/bin/bash
-echo 10
-EOF
-chmod +x /usr/bin/nproc
-
-NODE_VERSION="14"
-PYTHONS=("cp36-cp36m"
-         "cp37-cp37m"
-         "cp38-cp38"
-         "cp39-cp39")
-
-NUMPY_VERSIONS=("1.14.5"
-                "1.14.5"
-                "1.14.5"
-                "1.19.3")
-
-yum -y install unzip zip sudo
-yum -y install java-1.8.0-openjdk java-1.8.0-openjdk-devel xz
-yum -y install openssl
-yum install libasan-4.8.5-44.el7.x86_64 -y
-yum install libubsan-7.3.1-5.10.el7.x86_64 -y
-yum install devtoolset-8-libasan-devel.x86_64 -y
-
-
-
-java -version
-java_bin=$(readlink -f "$(command -v java)")
-echo "java_bin path $java_bin"
-java_home=${java_bin%jre/bin/java}
-export JAVA_HOME="$java_home"
-
-/ray/ci/travis/install-bazel.sh
-# Put bazel into the PATH if building Bazel from source
-# export PATH=/root/bazel-3.2.0/output:$PATH:/root/bin
-
-# If converting down to manylinux2010, the following configuration should
-# be set for bazel
-#echo "build --config=manylinux2010" >> /root/.bazelrc
-echo "build --incompatible_linkopts_to_linklibs" >> /root/.bazelrc
-
-if [[ -n "${RAY_INSTALL_JAVA:-}" ]]; then
-  bazel build //java:ray_java_pkg
-  unset RAY_INSTALL_JAVA
-fi
-
-# Install and use the latest version of Node.js in order to build the dashboard.
-set +x
-curl -o- https://raw.githubusercontent.com/nvm-sh/nvm/v0.34.0/install.sh | bash
-source "$HOME"/.nvm/nvm.sh
-nvm install "$NODE_VERSION"
-nvm use "$NODE_VERSION"
-
-# Build the dashboard so its static assets can be included in the wheel.
-# TODO(mfitton): switch this back when deleting old dashboard code.
-pushd python/ray/dashboard/client
-  npm ci
-  npm run build
-popd
-set -x
-
-mkdir -p .whl
-for ((i=0; i<${#PYTHONS[@]}; ++i)); do
-  PYTHON=${PYTHONS[i]}
-  NUMPY_VERSION=${NUMPY_VERSIONS[i]}
-
-  # The -f flag is passed twice to also run git clean in the arrow subdirectory.
-  # The -d flag removes directories. The -x flag ignores the .gitignore file,
-  # and the -e flag ensures that we don't remove the .whl directory, the
-  # dashboard directory and jars directory.
-  git clean -f -f -x -d -e .whl -e python/ray/dashboard/client -e dashboard/client -e python/ray/jars
-
-  pushd python
-    # Fix the numpy version because this will be the oldest numpy version we can
-    # support.
-    /opt/python/"${PYTHON}"/bin/pip install -q numpy=="${NUMPY_VERSION}" cython==0.29.15
-    # Set the commit SHA in __init__.py.
-    if [ -n "$TRAVIS_COMMIT" ]; then
-      sed -i.bak "s/{{RAY_COMMIT_SHA}}/$TRAVIS_COMMIT/g" ray/__init__.py && rm ray/__init__.py.bak
-    else
-      echo "TRAVIS_COMMIT variable not set - required to populated ray.__commit__."
-      exit 1
-    fi
-
-    # build ray wheel
-    PATH=/opt/python/${PYTHON}/bin:/root/bazel-3.2.0/output:$PATH \
-    /opt/python/"${PYTHON}"/bin/python setup.py bdist_wheel
-    # build ray-cpp wheel
-    PATH=/opt/python/${PYTHON}/bin:/root/bazel-3.2.0/output:$PATH \
-    RAY_INSTALL_CPP=1 /opt/python/"${PYTHON}"/bin/python setup.py bdist_wheel
-    # In the future, run auditwheel here.
-    mv dist/*.whl ../.whl/
-  popd
-done
-
-# Rename the wheels so that they can be uploaded to PyPI. TODO(rkn): This is a
-# hack, we should use auditwheel instead.
-for path in .whl/*.whl; do
-  if [ -f "${path}" ]; then
-    out="${path//-linux/-manylinux2014}"
-    if [ "$out" != "$path" ]; then
-        mv "${path}" "${out}"
-    fi
-  fi
-done
-
-# Clean the build output so later operations is on a clean directory.
-git clean -f -f -x -d -e .whl -e python/ray/dashboard/client
-=======
-#!/bin/bash
-
-set -x
-
-# Cause the script to exit if a single command fails.
-set -euo pipefail
-
-cat << EOF > "/usr/bin/nproc"
-#!/bin/bash
-echo 10
-EOF
-chmod +x /usr/bin/nproc
-
-NODE_VERSION="14"
-PYTHONS=("cp36-cp36m"
-         "cp37-cp37m"
-         "cp38-cp38"
-         "cp39-cp39")
-
-NUMPY_VERSIONS=("1.14.5"
-                "1.14.5"
-                "1.14.5"
-                "1.19.3")
-
-yum -y install unzip zip sudo
-yum -y install java-1.8.0-openjdk java-1.8.0-openjdk-devel xz
-yum -y install openssl
-yum install libasan-4.8.5-44.el7.x86_64 -y
-yum install libubsan-7.3.1-5.10.el7.x86_64 -y
-yum install devtoolset-8-libasan-devel.x86_64 -y
-
-
-
-java -version
-java_bin=$(readlink -f "$(command -v java)")
-echo "java_bin path $java_bin"
-java_home=${java_bin%jre/bin/java}
-export JAVA_HOME="$java_home"
-
-/ray/ci/travis/install-bazel.sh
-# Put bazel into the PATH if building Bazel from source
-# export PATH=/root/bazel-3.2.0/output:$PATH:/root/bin
-
-# If converting down to manylinux2010, the following configuration should
-# be set for bazel
-#echo "build --config=manylinux2010" >> /root/.bazelrc
-echo "build --incompatible_linkopts_to_linklibs" >> /root/.bazelrc
-
-if [[ -n "${RAY_INSTALL_JAVA:-}" ]]; then
-  bazel build //java:ray_java_pkg
-  unset RAY_INSTALL_JAVA
-fi
-
-# Install and use the latest version of Node.js in order to build the dashboard.
-set +x
-curl -o- https://raw.githubusercontent.com/nvm-sh/nvm/v0.34.0/install.sh | bash
-source "$HOME"/.nvm/nvm.sh
-nvm install "$NODE_VERSION"
-nvm use "$NODE_VERSION"
-
-# Build the dashboard so its static assets can be included in the wheel.
-# TODO(mfitton): switch this back when deleting old dashboard code.
-pushd python/ray/dashboard/client
-  npm ci
-  npm run build
-popd
-set -x
-
-mkdir -p .whl
-for ((i=0; i<${#PYTHONS[@]}; ++i)); do
-  PYTHON=${PYTHONS[i]}
-  NUMPY_VERSION=${NUMPY_VERSIONS[i]}
-
-  # The -f flag is passed twice to also run git clean in the arrow subdirectory.
-  # The -d flag removes directories. The -x flag ignores the .gitignore file,
-  # and the -e flag ensures that we don't remove the .whl directory, the
-  # dashboard directory and jars directory.
-  git clean -f -f -x -d -e .whl -e python/ray/dashboard/client -e dashboard/client -e python/ray/jars
-
-  pushd python
-    # Fix the numpy version because this will be the oldest numpy version we can
-    # support.
-    /opt/python/"${PYTHON}"/bin/pip install -q numpy=="${NUMPY_VERSION}" cython==0.29.26
-    # Set the commit SHA in __init__.py.
-    if [ -n "$TRAVIS_COMMIT" ]; then
-      sed -i.bak "s/{{RAY_COMMIT_SHA}}/$TRAVIS_COMMIT/g" ray/__init__.py && rm ray/__init__.py.bak
-    else
-      echo "TRAVIS_COMMIT variable not set - required to populated ray.__commit__."
-      exit 1
-    fi
-
-    # build ray wheel
-    PATH=/opt/python/${PYTHON}/bin:/root/bazel-3.2.0/output:$PATH \
-    /opt/python/"${PYTHON}"/bin/python setup.py bdist_wheel
-    # build ray-cpp wheel
-    PATH=/opt/python/${PYTHON}/bin:/root/bazel-3.2.0/output:$PATH \
-    RAY_INSTALL_CPP=1 /opt/python/"${PYTHON}"/bin/python setup.py bdist_wheel
-    # In the future, run auditwheel here.
-    mv dist/*.whl ../.whl/
-  popd
-done
-
-# Rename the wheels so that they can be uploaded to PyPI. TODO(rkn): This is a
-# hack, we should use auditwheel instead.
-for path in .whl/*.whl; do
-  if [ -f "${path}" ]; then
-    out="${path//-linux/-manylinux2014}"
-    if [ "$out" != "$path" ]; then
-        mv "${path}" "${out}"
-    fi
-  fi
-done
-
-# Clean the build output so later operations is on a clean directory.
-git clean -f -f -x -d -e .whl -e python/ray/dashboard/client
->>>>>>> 19672688
+#!/bin/bash
+
+set -x
+
+# Cause the script to exit if a single command fails.
+set -euo pipefail
+
+cat << EOF > "/usr/bin/nproc"
+#!/bin/bash
+echo 10
+EOF
+chmod +x /usr/bin/nproc
+
+NODE_VERSION="14"
+PYTHONS=("cp36-cp36m"
+         "cp37-cp37m"
+         "cp38-cp38"
+         "cp39-cp39")
+
+NUMPY_VERSIONS=("1.14.5"
+                "1.14.5"
+                "1.14.5"
+                "1.19.3")
+
+yum -y install unzip zip sudo
+yum -y install java-1.8.0-openjdk java-1.8.0-openjdk-devel xz
+yum -y install openssl
+yum install libasan-4.8.5-44.el7.x86_64 -y
+yum install libubsan-7.3.1-5.10.el7.x86_64 -y
+yum install devtoolset-8-libasan-devel.x86_64 -y
+
+
+
+java -version
+java_bin=$(readlink -f "$(command -v java)")
+echo "java_bin path $java_bin"
+java_home=${java_bin%jre/bin/java}
+export JAVA_HOME="$java_home"
+
+/ray/ci/travis/install-bazel.sh
+# Put bazel into the PATH if building Bazel from source
+# export PATH=/root/bazel-3.2.0/output:$PATH:/root/bin
+
+# If converting down to manylinux2010, the following configuration should
+# be set for bazel
+#echo "build --config=manylinux2010" >> /root/.bazelrc
+echo "build --incompatible_linkopts_to_linklibs" >> /root/.bazelrc
+
+if [[ -n "${RAY_INSTALL_JAVA:-}" ]]; then
+  bazel build //java:ray_java_pkg
+  unset RAY_INSTALL_JAVA
+fi
+
+# Install and use the latest version of Node.js in order to build the dashboard.
+set +x
+curl -o- https://raw.githubusercontent.com/nvm-sh/nvm/v0.34.0/install.sh | bash
+source "$HOME"/.nvm/nvm.sh
+nvm install "$NODE_VERSION"
+nvm use "$NODE_VERSION"
+
+# Build the dashboard so its static assets can be included in the wheel.
+# TODO(mfitton): switch this back when deleting old dashboard code.
+pushd python/ray/dashboard/client
+  npm ci
+  npm run build
+popd
+set -x
+
+mkdir -p .whl
+for ((i=0; i<${#PYTHONS[@]}; ++i)); do
+  PYTHON=${PYTHONS[i]}
+  NUMPY_VERSION=${NUMPY_VERSIONS[i]}
+
+  # The -f flag is passed twice to also run git clean in the arrow subdirectory.
+  # The -d flag removes directories. The -x flag ignores the .gitignore file,
+  # and the -e flag ensures that we don't remove the .whl directory, the
+  # dashboard directory and jars directory.
+  git clean -f -f -x -d -e .whl -e python/ray/dashboard/client -e dashboard/client -e python/ray/jars
+
+  pushd python
+    # Fix the numpy version because this will be the oldest numpy version we can
+    # support.
+    /opt/python/"${PYTHON}"/bin/pip install -q numpy=="${NUMPY_VERSION}" cython==0.29.26
+    # Set the commit SHA in __init__.py.
+    if [ -n "$TRAVIS_COMMIT" ]; then
+      sed -i.bak "s/{{RAY_COMMIT_SHA}}/$TRAVIS_COMMIT/g" ray/__init__.py && rm ray/__init__.py.bak
+    else
+      echo "TRAVIS_COMMIT variable not set - required to populated ray.__commit__."
+      exit 1
+    fi
+
+    # build ray wheel
+    PATH=/opt/python/${PYTHON}/bin:/root/bazel-3.2.0/output:$PATH \
+    /opt/python/"${PYTHON}"/bin/python setup.py bdist_wheel
+    # build ray-cpp wheel
+    PATH=/opt/python/${PYTHON}/bin:/root/bazel-3.2.0/output:$PATH \
+    RAY_INSTALL_CPP=1 /opt/python/"${PYTHON}"/bin/python setup.py bdist_wheel
+    # In the future, run auditwheel here.
+    mv dist/*.whl ../.whl/
+  popd
+done
+
+# Rename the wheels so that they can be uploaded to PyPI. TODO(rkn): This is a
+# hack, we should use auditwheel instead.
+for path in .whl/*.whl; do
+  if [ -f "${path}" ]; then
+    out="${path//-linux/-manylinux2014}"
+    if [ "$out" != "$path" ]; then
+        mv "${path}" "${out}"
+    fi
+  fi
+done
+
+# Clean the build output so later operations is on a clean directory.
+git clean -f -f -x -d -e .whl -e python/ray/dashboard/client