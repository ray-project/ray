--- conflicted
+++ resolved
@@ -55,47 +55,6 @@
 pandas>=1.0.5; python_version < '3.7'
 pandas>=1.3.0; python_version >= '3.7'
 aiorwlock
-<<<<<<< HEAD
-gradio; platform_system != "Windows"
-
-## Requirements for running tests
-
-# General test requirements
-async-exit-stack
-async-generator
-asyncmock
-azure-cli-core==2.29.1
-azure-identity==1.7.0
-azure-mgmt-compute==23.1.0
-azure-mgmt-network==19.0.0
-azure-mgmt-resource==20.0.0
-msrestazure==0.6.4
-boto3
-crc32c
-cryptography>=3.0.0
-cython >= 0.29.26
-dataclasses; python_version < '3.7'
-# 0.85.0 of fastapi is breaking the ci because
-# requires newer starlette -> newer version typing-extensions
-# conflicting with tensorflow 2.6
-fastapi <= 0.84.0
-feather-format
-google-api-python-client
-google-cloud-storage
-gym-minigrid==1.0.3
-kubernetes
-# higher version of llvmlite breaks windows
-llvmlite==0.34.0
-lxml
-moto[s3,server] >= 4.0.0
-mypy
-networkx
-numba
-openpyxl
-opentelemetry-api==1.1.0
-opentelemetry-sdk==1.1.0
-=======
->>>>>>> 1c82427c
 opentelemetry-exporter-otlp==1.1.0
 starlette
 typer
