# These are mirrored in setup.py as install_requires,
# which is what the users of the ray package will install. The rest of this file
# sets up all the packages necessary for a /developer/ of Ray.
#
# In short, if you change it here, PLEASE also change it in setup.py.
#
# setup.py install_requires
aiohttp>=3.7
aioredis < 2
aiosignal
click >= 7.0
cloudpickle
filelock
frozenlist
gpustat >= 1.0.0b1
grpcio >= 1.28.1
jsonschema
msgpack >= 1.0.0, < 2.0.0
numpy >= 1.16
opencensus
prometheus_client >= 0.7.1
protobuf >= 3.8.0
py-spy >= 0.2.0
pydantic >= 1.8
pyyaml
redis >= 3.5.0, < 4.0.0
requests
smart_open

## setup.py extras
dm_tree
flask
gym>=0.21.0; python_version >= '3.7'
gym==0.19.0; python_version < '3.7'
lz4
scikit-image
opencv-python-headless==4.3.0.36
pandas>=1.0.5; python_version < '3.7'
pandas>=1.2.0; python_version >= '3.7'
scipy==1.4.1
tabulate
tensorboardX >= 1.9
uvicorn>=0.15.0
dataclasses; python_version < '3.7'
<<<<<<< HEAD
starlette>=0.14.2
=======
starlette
aiorwlock
>>>>>>> ed344341

# Requirements for running tests
pyarrow==4.0.1
blist~=1.3.6; platform_system != "Windows"
azure-cli-core~=2.29.1
azure-identity~=1.7.0
azure-mgmt-compute~=23.1.0
azure-mgmt-network~=19.0.0
azure-mgmt-resource~=20.0.0
msrestazure~=0.6.4
boto3>=1.19.0
cython >= 0.29.15
dataclasses; python_version < '3.7'
feather-format
google-auth-oauthlib~=0.4.6
google-api-python-client
google-cloud-storage
gym-minigrid
kubernetes
lxml
markdown~=3.3.6
moto
mypy
networkx
numba
# higher version of llvmlite breaks windows
llvmlite==0.34.0
openpyxl
opentelemetry-api==1.1.0
opentelemetry-sdk==1.1.0
opentelemetry-exporter-otlp==1.1.0
pexpect
Pillow; platform_system != "Windows"
pyasn1==0.4.8
pygments
pyspark==3.1.2
pytest==5.4.3
pytest-asyncio
pytest-rerunfailures
pytest-sugar
pytest-lazy-fixture
pytest-timeout
scikit-learn==0.22.2
tensorflow==2.5.1
testfixtures
werkzeug
xlrd
fastapi
smart_open[s3]
tqdm
async-exit-stack
async-generator
cryptography>=3.0.0<|MERGE_RESOLUTION|>--- conflicted
+++ resolved
@@ -42,12 +42,8 @@
 tensorboardX >= 1.9
 uvicorn>=0.15.0
 dataclasses; python_version < '3.7'
-<<<<<<< HEAD
 starlette>=0.14.2
-=======
-starlette
 aiorwlock
->>>>>>> ed344341
 
 # Requirements for running tests
 pyarrow==4.0.1
