--- conflicted
+++ resolved
@@ -103,11 +103,8 @@
 testfixtures
 werkzeug<2.2.0
 xlrd
-<<<<<<< HEAD
 typing-extensions
-=======
 memray; platform_system != "Windows"
->>>>>>> ddfdd78b
 
 # For doc tests
 myst-parser==0.15.2
