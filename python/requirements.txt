# These are mirrored in setup.py as install_requires,
# which is what the users of the ray package will install. The rest of this file
# sets up all the packages necessary for a /developer/ of Ray.
#
# In short, if you change it here, PLEASE also change it in setup.py.

# You can obtain this list from the ray.egg-info/requires.txt

## setup.py install_requires
# Click 8.3.0 does not work with copy.deepcopy on Python 3.10
# TODO(aslonnie): https://github.com/ray-project/ray/issues/56747
click>=7.0
<<<<<<< HEAD
cupy-cuda12x; sys_platform != 'darwin' and python_version <= '3.12'
cupy-cuda12x>=13.4.0; sys_platform != 'darwin' and python_version >'3.12'
=======
cupy-cuda12x>=13.4.0; sys_platform != 'darwin'
>>>>>>> 6ff2587b
filelock
jsonschema
msgpack<2.0.0,>=1.0.0
packaging
protobuf>=3.20.3
pyyaml
requests
watchfiles

# Python version-specific requirements
grpcio >= 1.32.0; python_version < '3.10'
grpcio >= 1.42.0; python_version >= '3.10'
# Version used in mac CI; needs upgrade.
grpcio == 1.54.2; sys_platform == "darwin"

numpy>=1.20

pyarrow >= 9.0.0

# ray[all]
smart_open
lz4
numpy>=1.20
aiorwlock
scipy
colorful
rich
opentelemetry-sdk>=1.30.0
opentelemetry-api
opentelemetry-exporter-prometheus
opentelemetry-proto
fastapi
gymnasium==1.1.1
virtualenv!=20.21.1,>=20.0.24
opencensus
aiohttp_cors
dm_tree
uvicorn
scikit-image>=0.21.0
prometheus_client>=0.7.1
pandas
tensorboardX
aiohttp>=3.7
starlette
typer
fsspec
pandas>=1.3
pydantic!=2.0.*,!=2.1.*,!=2.2.*,!=2.3.*,!=2.4.*,<3  # Serve users can use pydantic<2
py-spy>=0.2.0; python_version < '3.12'
py-spy>=0.4.0; python_version >= '3.12'
memray; sys_platform != "win32" # memray is not supported on Windows
pyOpenSSL
celery<|MERGE_RESOLUTION|>--- conflicted
+++ resolved
@@ -10,12 +10,7 @@
 # Click 8.3.0 does not work with copy.deepcopy on Python 3.10
 # TODO(aslonnie): https://github.com/ray-project/ray/issues/56747
 click>=7.0
-<<<<<<< HEAD
-cupy-cuda12x; sys_platform != 'darwin' and python_version <= '3.12'
-cupy-cuda12x>=13.4.0; sys_platform != 'darwin' and python_version >'3.12'
-=======
 cupy-cuda12x>=13.4.0; sys_platform != 'darwin'
->>>>>>> 6ff2587b
 filelock
 jsonschema
 msgpack<2.0.0,>=1.0.0
