--- conflicted
+++ resolved
@@ -35,13 +35,8 @@
 lz4
 scikit-image
 pandas>=1.0.5; python_version < '3.7'
-<<<<<<< HEAD
-pandas>=1.2.0; python_version >= '3.7'
+pandas>=1.3.0; python_version >= '3.7'
 scipy >= 1.5
-=======
-pandas>=1.3.0; python_version >= '3.7'
-scipy==1.4.1
->>>>>>> e7e75b46
 tabulate
 tensorboardX >= 1.9
 uvicorn==0.16.0
