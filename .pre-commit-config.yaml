--- conflicted
+++ resolved
@@ -47,12 +47,8 @@
     hooks:
       - id: cpplint
         args: ["--filter=-whitespace/braces,-whitespace/line_length,-build/c++11,-build/c++14,-build/c++17,-readability/braces,-whitespace/indent_namespace,-runtime/int,-runtime/references,-build/include_order"]
-<<<<<<< HEAD
-        files: ^src/ray/(util|raylet_client|internal|pubsub|object_manager|rpc(?:/.*)?|raylet)/.*\.(h|cc)$
+        files: ^src/ray/(util|raylet_client|internal|scheduling|pubsub|object_manager|rpc(?:/.*)?|raylet)/.*\.(h|cc)$
         exclude: ^src/ray/raylet/scheduling/.*\.(h|cc)$
-=======
-        files: ^src/ray/(util|raylet_client|internal|scheduling|pubsub|object_manager|gcs|rpc(?:/.*)?)/.*\.(h|cc)$
->>>>>>> 146590b9
 
   - repo: https://github.com/keith/pre-commit-buildifier
     rev: 8.0.1
