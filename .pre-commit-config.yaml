exclude: |
  (?x)^(
    python/ray/core/generated/|
    python/ray/serve/generated/|
    python/ray/cloudpickle/|
    python/ray/dashboard/client/public/|
    python/ray/tests/test_cli_patterns|
    python/ray/_private/runtime_env/_clonevirtualenv.py|
    python/ray/data/examples/data/|
    release/release_logs/|
    rllib/tests/data|
    thirdparty/patches/|
    doc/external/|
    doc/source/
  )
repos:
  - repo: https://github.com/pre-commit/pre-commit-hooks
    rev: v4.4.0
    hooks:
      - id: trailing-whitespace
      - id: end-of-file-fixer
      - id: check-added-large-files
      - id: check-ast
        exclude: |
          (?x)(
            python/ray/serve/tests/test_config_files/syntax_error\.py
          )$
      - id: check-json
        exclude: |
          (?x)^(
            # Intentionally bad json schema
            python/ray/tests/test_runtime_env_validation_bad_2_schema.json|
            # json5 comments prevent parsing
            python/asv.conf.json|
            rllib/asv.conf.json
          )
      - id: check-toml

  - repo: https://github.com/astral-sh/ruff-pre-commit
    rev: v0.8.4
    hooks:
      - id: ruff
        args: [ --fix, --exit-non-zero-on-fix ]

  - repo: https://github.com/cpplint/cpplint
    rev: 2.0.0
    hooks:
      - id: cpplint
<<<<<<< HEAD
        args: ["--filter=-whitespace/line_length,-build/c++11,-build/c++14,-build/c++17,-readability/braces,-whitespace/indent_namespace,-runtime/int,-runtime/references,-build/include_order"]
        files: ^src/ray/(util|raylet_client|internal)/.*\.(h|cc)$
=======
        args: ["--filter=-whitespace/braces,-whitespace/line_length,-build/c++11,-build/c++14,-build/c++17,-readability/braces,-whitespace/indent_namespace,-runtime/int,-runtime/references,-build/include_order"]
        files: ^src/ray/(util|raylet_client|scheduling|pubsub|rpc(?:/.*)?)/.*\.(h|cc)$

  - repo: https://github.com/keith/pre-commit-buildifier
    rev: 8.0.1
    hooks:
      - id: buildifier
        files: ^src/ray(?:/[^/]+)*/BUILD$
      - id: buildifier-lint
        files: ^src/ray(?:/[^/]+)*/BUILD$
>>>>>>> eb45f891

  - repo: https://github.com/psf/black
    rev: 22.10.0
    hooks:
      - id: black
        exclude: |
          (?x)^(
            python/ray/cloudpickle/|
            python/build/|
            python/ray/core/src/ray/gcs/|
            python/ray/thirdparty_files/|
            python/ray/_private/thirdparty/|
            python/ray/serve/tests/test_config_files/syntax_error\.py|
            python/ray/serve/_private/benchmarks/streaming/_grpc/test_server_pb2_grpc\.py|
            doc/external/
          )
        types_or: [python]

  - repo: https://github.com/pre-commit/mirrors-prettier
    rev: v3.0.3
    hooks:
      - id: prettier
        files: 'doc/'
        types_or: [javascript, ts, tsx, html, css]

  - repo: https://github.com/pre-commit/mirrors-mypy
    rev: v1.7.0
    hooks:
      - id: mypy
        args: ['--follow-imports=skip', '--ignore-missing-imports']
        files: |
          (?x)^(
            python/ray/autoscaler/node_provider.py|
            python/ray/autoscaler/sdk/__init__.py|
            python/ray/autoscaler/sdk/sdk.py|
            python/ray/autoscaler/_private/commands.py|
            python/ray/autoscaler/_private/autoscaler.py|
            python/ray/_private/gcs_utils.py
          )
        additional_dependencies:
          [
            types-PyYAML==6.0.12.2,
          ]

  - repo: https://github.com/pre-commit/pygrep-hooks
    rev: v1.10.0
    hooks:
      - id: rst-directive-colons
      - id: rst-inline-touching-normal
      - id: python-no-log-warn
      - id: python-check-mock-methods

  - repo: https://github.com/shellcheck-py/shellcheck-py
    rev: v0.9.0.1
    hooks:
      - id: shellcheck
        args: ['--exclude=1090,1091,2207']
          # 1090: Can't follow non-constant source. Use a directive to specify location.
          # 1091: Not following {file} due to some error
          # 2207: Prefer mapfile or read -a to split command output (or quote to avoid splitting). -- these aren't compatible with macOS's old Bash

  - repo: https://github.com/pocc/pre-commit-hooks
    rev: v1.3.5
    hooks:
      - id: clang-format
        args: [--version=12.0.1]

  - repo: https://github.com/macisamuele/language-formatters-pre-commit-hooks
    rev: v2.11.0
    hooks:
      - id: pretty-format-java
        args: [--autofix, --google-java-formatter-version=1.7]
        exclude: |
          (?x)^(
            java/api/src/main/java/io/ray/api/ActorCall.java|
            java/api/src/main/java/io/ray/api/CppActorCall.java|
            java/api/src/main/java/io/ray/api/PyActorCall.java|
            java/api/src/main/java/io/ray/api/RayCall.java
          )

  - repo: local
    hooks:
      - id: docstyle
        name: Check for Ray docstyle violations
        entry: ci/lint/check-docstyle.sh
        language: system
        types: [python]

  - repo: local
    hooks:
      - id: check-import-order
        name: Check for Ray import order violations
        entry: python ci/lint/check_import_order.py
        language: python
        types: [python]
        pass_filenames: false
        args: [".", "-s", "ci", "-s", "python/ray/thirdparty_files", "-s", "python/build", "-s", "lib"]

  - repo: local
    hooks:
      - id: check-cpp-files-inclusion
        name: Check ray core C++ files inclusion violations
        entry: ci/lint/check_cpp_files_inclusion.py
        language: python
        files: '^src/ray/'
        types: [c++]<|MERGE_RESOLUTION|>--- conflicted
+++ resolved
@@ -46,12 +46,8 @@
     rev: 2.0.0
     hooks:
       - id: cpplint
-<<<<<<< HEAD
-        args: ["--filter=-whitespace/line_length,-build/c++11,-build/c++14,-build/c++17,-readability/braces,-whitespace/indent_namespace,-runtime/int,-runtime/references,-build/include_order"]
-        files: ^src/ray/(util|raylet_client|internal)/.*\.(h|cc)$
-=======
         args: ["--filter=-whitespace/braces,-whitespace/line_length,-build/c++11,-build/c++14,-build/c++17,-readability/braces,-whitespace/indent_namespace,-runtime/int,-runtime/references,-build/include_order"]
-        files: ^src/ray/(util|raylet_client|scheduling|pubsub|rpc(?:/.*)?)/.*\.(h|cc)$
+        files: ^src/ray/(util|raylet_client|internal|scheduling|pubsub|rpc(?:/.*)?)/.*\.(h|cc)$
 
   - repo: https://github.com/keith/pre-commit-buildifier
     rev: 8.0.1
@@ -60,7 +56,6 @@
         files: ^src/ray(?:/[^/]+)*/BUILD$
       - id: buildifier-lint
         files: ^src/ray(?:/[^/]+)*/BUILD$
->>>>>>> eb45f891
 
   - repo: https://github.com/psf/black
     rev: 22.10.0
