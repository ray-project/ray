exclude: |
  (?x)^(
    python/ray/core/generated/|
    python/ray/serve/generated/|
    python/ray/cloudpickle/|
    python/ray/dashboard/client/public/|
    python/ray/tests/test_cli_patterns|
    python/ray/_private/runtime_env/_clonevirtualenv.py|
    python/ray/data/examples/data/|
    release/release_logs/|
    rllib/tests/data|
    thirdparty/patches/|
    src/ray/thirdparty/|
    doc/external/|
    doc/source/
  )
repos:
  - repo: https://github.com/pre-commit/pre-commit-hooks
    rev: v4.4.0
    hooks:
      - id: trailing-whitespace
      - id: end-of-file-fixer
      - id: check-added-large-files
      - id: check-ast
        exclude: |
          (?x)(
            python/ray/serve/tests/test_config_files/syntax_error\.py
          )$
      - id: check-json
        exclude: |
          (?x)^(
            # Intentionally bad json schema
            python/ray/tests/unit/test_runtime_env_validation_bad_schema.json|
            # json5 comments prevent parsing
            python/asv.conf.json|
            rllib/asv.conf.json
          )
      - id: check-toml

  - repo: https://github.com/astral-sh/ruff-pre-commit
    rev: v0.8.4
    hooks:
      - id: ruff
        args: [ --fix, --exit-non-zero-on-fix ]
      - id: ruff
        args: [ --select, "I", --fix, --exit-non-zero-on-fix ]
        files: '^python/ray/serve/|^python/ray/train|^python/ray/data|^python/ray/_private/|^python/ray/llm/|^python/ray/tune/'

  - repo: https://github.com/jsh9/pydoclint
    rev: "0.6.6"
    hooks:
      - id: pydoclint
        args: [
          --style=google,
          --baseline=ci/lint/pydoclint-baseline.txt,
<<<<<<< HEAD
          --exclude=thirdparty|^python/ray/serve/tests/test_config_files/syntax_error\.py|^python/ray/_private/parameter\.py$,
=======
          --exclude=thirdparty|^python/ray/serve/tests/test_config_files/syntax_error\.py$|^python/ray/_private/parameter\.py$,
>>>>>>> d1888649
          # --generate-baseline=True, # Not generally needed, but documenting since this is how we generate the initial baseline
          --auto-regenerate-baseline=True,
          # Current settings (not because we think they're right, but because we
          # don't want a baseline the size of the codebase)
          --arg-type-hints-in-docstring=False,
          --skip-checking-raises=True,
          --check-return-types=False,
          --allow-init-docstring=True,
          --check-class-attributes=False,
          # --check-style-mismatch=True, # Bring this back once things are a bit cleaner
        ]
        types: [python]
        files: '^python/ray/'

  - repo: https://github.com/cpplint/cpplint
    rev: 2.0.0
    hooks:
      - id: cpplint
        args: ["--filter=-whitespace/braces,-whitespace/line_length,-build/c++11,-build/c++14,-build/c++17,-readability/braces,-whitespace/indent_namespace,-runtime/int,-runtime/references,-build/include_order"]
        files: ^src/ray/(util|raylet_client|internal|scheduling|pubsub|object_manager|rpc(?:/.*)?|raylet|core_worker)/.*\.(h|cc)$
        exclude: |
          (?x)^(
            src/ray/raylet/scheduling/.*\.(h|cc)$ |
            src/ray/core_worker/lib/java/.*\.h$
          )

  - repo: https://github.com/keith/pre-commit-buildifier
    rev: 8.0.1
    hooks:
      - id: buildifier
        files: ^(src|cpp|python|rllib)(/[^/]+)*/BUILD$
      - id: buildifier-lint
        files: ^(src|cpp|python|rllib)(/[^/]+)*/BUILD$

  - repo: https://github.com/psf/black
    rev: 22.10.0
    hooks:
      - id: black
        exclude: |
          (?x)^(
            python/ray/cloudpickle/|
            python/build/|
            python/ray/core/src/ray/gcs/|
            python/ray/thirdparty_files/|
            python/ray/_private/thirdparty/|
            python/ray/serve/tests/test_config_files/syntax_error\.py|
            python/ray/serve/_private/benchmarks/streaming/_grpc/test_server_pb2_grpc\.py|
            doc/external/
          )
        types_or: [python]

  - repo: https://github.com/pre-commit/mirrors-prettier
    rev: v3.0.3
    hooks:
      - id: prettier
        files: 'doc/'
        types_or: [javascript, ts, tsx, html, css]

  - repo: https://github.com/pre-commit/mirrors-mypy
    rev: v1.7.0
    hooks:
      - id: mypy
        args: ['--follow-imports=skip', '--ignore-missing-imports']
        files: |
          (?x)^(
            python/ray/autoscaler/node_provider.py|
            python/ray/autoscaler/sdk/__init__.py|
            python/ray/autoscaler/sdk/sdk.py|
            python/ray/autoscaler/_private/commands.py|
            python/ray/autoscaler/_private/autoscaler.py|
            python/ray/_private/gcs_utils.py
          )
        additional_dependencies:
          [
            types-PyYAML==6.0.12.2,
          ]

  - repo: https://github.com/pre-commit/pygrep-hooks
    rev: v1.10.0
    hooks:
      - id: rst-directive-colons
      - id: rst-inline-touching-normal
      - id: python-no-log-warn
      - id: python-check-mock-methods

  - repo: https://github.com/shellcheck-py/shellcheck-py
    rev: v0.9.0.1
    hooks:
      - id: shellcheck
        args: ['--exclude=1090,1091,2207']
          # 1090: Can't follow non-constant source. Use a directive to specify location.
          # 1091: Not following {file} due to some error
          # 2207: Prefer mapfile or read -a to split command output (or quote to avoid splitting). -- these aren't compatible with macOS's old Bash

  - repo: https://github.com/pocc/pre-commit-hooks
    rev: v1.3.5
    hooks:
      - id: clang-format
        args: [--version=12.0.1]

  - repo: https://github.com/macisamuele/language-formatters-pre-commit-hooks
    rev: v2.11.0
    hooks:
      - id: pretty-format-java
        args: [--autofix, --google-java-formatter-version=1.7]
        exclude: |
          (?x)^(
            java/api/src/main/java/io/ray/api/ActorCall.java|
            java/api/src/main/java/io/ray/api/CppActorCall.java|
            java/api/src/main/java/io/ray/api/PyActorCall.java|
            java/api/src/main/java/io/ray/api/RayCall.java
          )

  - repo: local
    hooks:
      - id: docstyle
        name: Check for Ray docstyle violations
        entry: ci/lint/check-docstyle.sh
        language: system
        types: [python]

  - repo: https://github.com/errata-ai/vale
    rev: v3.4.1
    hooks:
      - id: vale
        files: ^doc/source/data/.*\.(md|rst)$

  - repo: local
    hooks:
      - id: check-import-order
        name: Check for Ray import order violations
        entry: python ci/lint/check_import_order.py
        language: python
        types: [python]
        pass_filenames: false
        args: [".", "-s", "ci", "-s", "python/ray/thirdparty_files", "-s", "python/build", "-s", "lib"]

  - repo: local
    hooks:
      - id: check-cpp-files-inclusion
        name: Check ray core C++ files inclusion violations
        entry: ci/lint/check_cpp_files_inclusion.py
        language: python
        files: '^src/ray/'
        types: [c++]<|MERGE_RESOLUTION|>--- conflicted
+++ resolved
@@ -53,11 +53,7 @@
         args: [
           --style=google,
           --baseline=ci/lint/pydoclint-baseline.txt,
-<<<<<<< HEAD
-          --exclude=thirdparty|^python/ray/serve/tests/test_config_files/syntax_error\.py|^python/ray/_private/parameter\.py$,
-=======
           --exclude=thirdparty|^python/ray/serve/tests/test_config_files/syntax_error\.py$|^python/ray/_private/parameter\.py$,
->>>>>>> d1888649
           # --generate-baseline=True, # Not generally needed, but documenting since this is how we generate the initial baseline
           --auto-regenerate-baseline=True,
           # Current settings (not because we think they're right, but because we
