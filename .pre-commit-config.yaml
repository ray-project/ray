exclude: |
  (?x)^(
    python/ray/core/generated/|
    python/ray/serve/generated/|
    python/ray/cloudpickle/|
    python/ray/dashboard/client/public/|
    python/ray/tests/test_cli_patterns|
    python/ray/_private/runtime_env/_clonevirtualenv.py|
    python/ray/data/examples/data/|
    release/release_logs/|
    rllib/tests/data|
    thirdparty/patches/|
    doc/external/|
    doc/source/
  )
repos:
  - repo: https://github.com/pre-commit/pre-commit-hooks
    rev: v4.4.0
    hooks:
      - id: trailing-whitespace
      - id: end-of-file-fixer
      - id: check-added-large-files
      - id: check-ast
        exclude: |
          (?x)(
            python/ray/serve/tests/test_config_files/syntax_error\.py
          )$
      - id: check-json
        exclude: |
          (?x)^(
            # Intentionally bad json schema
            python/ray/tests/test_runtime_env_validation_bad_2_schema.json|
            # json5 comments prevent parsing
            python/asv.conf.json|
            rllib/asv.conf.json
          )
      - id: check-toml

  - repo: https://github.com/astral-sh/ruff-pre-commit
    rev: v0.8.4
    hooks:
      - id: ruff
        args: [ --fix, --exit-non-zero-on-fix ]

  - repo: https://github.com/cpplint/cpplint
    rev: 2.0.0
    hooks:
      - id: cpplint
<<<<<<< HEAD
        args: ["--filter=-whitespace/line_length,-build/c++11,-build/c++14,-build/c++17,-readability/braces,-whitespace/indent_namespace,-runtime/int,-runtime/references,-build/include_order"]
        files: ^src/ray/(util|raylet_client|scheduling|rpc(?:/.*)?)/.*\.(h|cc)$
=======
        args: ["--filter=-whitespace/braces,-whitespace/line_length,-build/c++11,-build/c++14,-build/c++17,-readability/braces,-whitespace/indent_namespace,-runtime/int,-runtime/references,-build/include_order"]
        files: ^src/ray/(util|raylet_client|scheduling|pubsub(?:/.*)?)/.*\.(h|cc)$
>>>>>>> 5db1b9a9

  - repo: https://github.com/psf/black
    rev: 22.10.0
    hooks:
      - id: black
        exclude: |
          (?x)^(
            python/ray/cloudpickle/|
            python/build/|
            python/ray/core/src/ray/gcs/|
            python/ray/thirdparty_files/|
            python/ray/_private/thirdparty/|
            python/ray/serve/tests/test_config_files/syntax_error\.py|
            python/ray/serve/_private/benchmarks/streaming/_grpc/test_server_pb2_grpc\.py|
            doc/external/
          )
        types_or: [python]

  - repo: https://github.com/pre-commit/mirrors-prettier
    rev: v3.0.3
    hooks:
      - id: prettier
        files: 'doc/'
        types_or: [javascript, ts, tsx, html, css]

  - repo: https://github.com/pre-commit/mirrors-mypy
    rev: v1.7.0
    hooks:
      - id: mypy
        args: ['--follow-imports=skip', '--ignore-missing-imports']
        files: |
          (?x)^(
            python/ray/autoscaler/node_provider.py|
            python/ray/autoscaler/sdk/__init__.py|
            python/ray/autoscaler/sdk/sdk.py|
            python/ray/autoscaler/_private/commands.py|
            python/ray/autoscaler/_private/autoscaler.py|
            python/ray/_private/gcs_utils.py
          )
        additional_dependencies:
          [
            types-PyYAML==6.0.12.2,
          ]

  - repo: https://github.com/pre-commit/pygrep-hooks
    rev: v1.10.0
    hooks:
      - id: rst-directive-colons
      - id: rst-inline-touching-normal
      - id: python-no-log-warn
      - id: python-check-mock-methods

  - repo: https://github.com/shellcheck-py/shellcheck-py
    rev: v0.9.0.1
    hooks:
      - id: shellcheck
        args: ['--exclude=1090,1091,2207']
          # 1090: Can't follow non-constant source. Use a directive to specify location.
          # 1091: Not following {file} due to some error
          # 2207: Prefer mapfile or read -a to split command output (or quote to avoid splitting). -- these aren't compatible with macOS's old Bash

  - repo: https://github.com/pocc/pre-commit-hooks
    rev: v1.3.5
    hooks:
      - id: clang-format
        args: [--version=12.0.1]

  - repo: https://github.com/macisamuele/language-formatters-pre-commit-hooks
    rev: v2.11.0
    hooks:
      - id: pretty-format-java
        args: [--autofix, --google-java-formatter-version=1.7]
        exclude: |
          (?x)^(
            java/api/src/main/java/io/ray/api/ActorCall.java|
            java/api/src/main/java/io/ray/api/CppActorCall.java|
            java/api/src/main/java/io/ray/api/PyActorCall.java|
            java/api/src/main/java/io/ray/api/RayCall.java
          )

  - repo: local
    hooks:
      - id: docstyle
        name: Check for Ray docstyle violations
        entry: ci/lint/check-docstyle.sh
        language: system
        types: [python]

  - repo: local
    hooks:
      - id: check-import-order
        name: Check for Ray import order violations
        entry: python ci/lint/check_import_order.py
        language: python
        types: [python]
        pass_filenames: false
        args: [".", "-s", "ci", "-s", "python/ray/thirdparty_files", "-s", "python/build", "-s", "lib"]

  - repo: local
    hooks:
      - id: check-cpp-files-inclusion
        name: Check ray core C++ files inclusion violations
        entry: ci/lint/check_cpp_files_inclusion.py
        language: python
        files: '^src/ray/'
        types: [c++]<|MERGE_RESOLUTION|>--- conflicted
+++ resolved
@@ -46,13 +46,8 @@
     rev: 2.0.0
     hooks:
       - id: cpplint
-<<<<<<< HEAD
-        args: ["--filter=-whitespace/line_length,-build/c++11,-build/c++14,-build/c++17,-readability/braces,-whitespace/indent_namespace,-runtime/int,-runtime/references,-build/include_order"]
-        files: ^src/ray/(util|raylet_client|scheduling|rpc(?:/.*)?)/.*\.(h|cc)$
-=======
         args: ["--filter=-whitespace/braces,-whitespace/line_length,-build/c++11,-build/c++14,-build/c++17,-readability/braces,-whitespace/indent_namespace,-runtime/int,-runtime/references,-build/include_order"]
-        files: ^src/ray/(util|raylet_client|scheduling|pubsub(?:/.*)?)/.*\.(h|cc)$
->>>>>>> 5db1b9a9
+        files: ^src/ray/(util|raylet_client|scheduling|pubsub|rpc(?:/.*)?)/.*\.(h|cc)$
 
   - repo: https://github.com/psf/black
     rev: 22.10.0
