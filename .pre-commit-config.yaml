--- conflicted
+++ resolved
@@ -73,11 +73,7 @@
     hooks:
       - id: cpplint
         args: ["--filter=-whitespace/braces,-whitespace/line_length,-build/c++11,-build/c++14,-build/c++17,-readability/braces,-whitespace/indent_namespace,-runtime/int,-runtime/references,-build/include_order"]
-<<<<<<< HEAD
-        files: ^src/ray/(common/scheduling|util|raylet_client|internal|scheduling|pubsub|object_manager|rpc(?:/.*)?|raylet|core_worker)/.*\.(h|cc)$
-=======
-        files: ^src/ray/(common/cgroup2|common/ray_syncer|util|raylet_client|internal|scheduling|pubsub|object_manager|rpc(?:/.*)?|raylet|core_worker)/.*\.(h|cc)$
->>>>>>> 578a679f
+        files: ^src/ray/(common/cgroup2|common/scheduling|common/ray_syncer|util|raylet_client|internal|scheduling|pubsub|object_manager|rpc(?:/.*)?|raylet|core_worker)/.*\.(h|cc)$
         exclude: |
           (?x)^(
             src/ray/raylet/scheduling/.*\.(h|cc)$ |
