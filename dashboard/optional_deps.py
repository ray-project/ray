<<<<<<< HEAD
# These checks have to come first because aiohttp looks
# for opencensus, too, and raises a different error otherwise.
import opencensus  # noqa: F401

import prometheus_client  # noqa: F401

import aiohttp  # noqa: F401
import aiosignal  # noqa: F401
import aiohttp.web  # noqa: F401
import aiohttp_cors  # noqa: F401
from aiohttp import hdrs  # noqa: F401
from frozenlist import FrozenList  # noqa: F401
from aiohttp.typedefs import PathLike  # noqa: F401
from aiohttp.web import RouteDef  # noqa: F401

import aioredis  # noqa: F401
=======
# These checks have to come first because aiohttp looks
# for opencensus, too, and raises a different error otherwise.
import opencensus  # noqa: F401

import prometheus_client  # noqa: F401

import aiohttp  # noqa: F401
import aiohttp.web  # noqa: F401
import aiohttp_cors  # noqa: F401
from aiohttp import hdrs  # noqa: F401
from aiohttp.typedefs import PathLike  # noqa: F401
from aiohttp.web import RouteDef  # noqa: F401
>>>>>>> 19672688
<|MERGE_RESOLUTION|>--- conflicted
+++ resolved
@@ -1,31 +1,12 @@
-<<<<<<< HEAD
-# These checks have to come first because aiohttp looks
-# for opencensus, too, and raises a different error otherwise.
-import opencensus  # noqa: F401
-
-import prometheus_client  # noqa: F401
-
-import aiohttp  # noqa: F401
-import aiosignal  # noqa: F401
-import aiohttp.web  # noqa: F401
-import aiohttp_cors  # noqa: F401
-from aiohttp import hdrs  # noqa: F401
-from frozenlist import FrozenList  # noqa: F401
-from aiohttp.typedefs import PathLike  # noqa: F401
-from aiohttp.web import RouteDef  # noqa: F401
-
-import aioredis  # noqa: F401
-=======
-# These checks have to come first because aiohttp looks
-# for opencensus, too, and raises a different error otherwise.
-import opencensus  # noqa: F401
-
-import prometheus_client  # noqa: F401
-
-import aiohttp  # noqa: F401
-import aiohttp.web  # noqa: F401
-import aiohttp_cors  # noqa: F401
-from aiohttp import hdrs  # noqa: F401
-from aiohttp.typedefs import PathLike  # noqa: F401
-from aiohttp.web import RouteDef  # noqa: F401
->>>>>>> 19672688
+# These checks have to come first because aiohttp looks
+# for opencensus, too, and raises a different error otherwise.
+import opencensus  # noqa: F401
+
+import prometheus_client  # noqa: F401
+
+import aiohttp  # noqa: F401
+import aiohttp.web  # noqa: F401
+import aiohttp_cors  # noqa: F401
+from aiohttp import hdrs  # noqa: F401
+from aiohttp.typedefs import PathLike  # noqa: F401
+from aiohttp.web import RouteDef  # noqa: F401