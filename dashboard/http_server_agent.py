--- conflicted
+++ resolved
@@ -1,9 +1,6 @@
 import logging
-<<<<<<< HEAD
 import ray._private.ray_constants as ray_constants
-=======
 from ray._private.utils import get_or_create_event_loop
->>>>>>> b682c2b4
 
 try:
     from packaging.version import Version
