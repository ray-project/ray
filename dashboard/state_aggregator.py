import asyncio
import logging

from dataclasses import asdict, fields
from itertools import islice
from typing import List, Tuple

import ray.dashboard.memory_utils as memory_utils
import ray.dashboard.utils as dashboard_utils
from ray._private.utils import binary_to_hex
from ray.core.generated.common_pb2 import TaskStatus
from ray.experimental.state.common import (
    ActorState,
    ListApiOptions,
    ListApiResponse,
    NodeState,
    ObjectState,
    PlacementGroupState,
    RuntimeEnvState,
    SummaryApiResponse,
    DEFAULT_LIMIT,
    SummaryApiOptions,
    TaskSummaries,
    StateSchema,
    SupportedFilterType,
    TaskState,
    WorkerState,
    StateSummary,
    ActorSummaries,
    ObjectSummaries,
<<<<<<< HEAD
    filter_fields,
=======
    PredicateType,
>>>>>>> 4b957e99
)
from ray.experimental.state.state_manager import (
    DataSourceUnavailable,
    StateDataSourceClient,
)
from ray.runtime_env import RuntimeEnv
from ray.experimental.state.util import convert_string_to_type

logger = logging.getLogger(__name__)

GCS_QUERY_FAILURE_WARNING = (
    "Failed to query data from GCS. It is due to "
    "(1) GCS is unexpectedly failed. "
    "(2) GCS is overloaded. "
    "(3) There's an unexpected network issue. "
    "Please check the gcs_server.out log to find the root cause."
)
NODE_QUERY_FAILURE_WARNING = (
    "Failed to query data from {type}. "
    "Queryed {total} {type} "
    "and {network_failures} {type} failed to reply. It is due to "
    "(1) {type} is unexpectedly failed. "
    "(2) {type} is overloaded. "
    "(3) There's an unexpected network issue. Please check the "
    "{log_command} to find the root cause."
)


def _convert_filters_type(
    filter: List[Tuple[str, PredicateType, SupportedFilterType]],
    schema: StateSchema,
) -> List[Tuple[str, SupportedFilterType]]:
    """Convert the given filter's type to SupportedFilterType.

    This method is necessary because click can only accept a single type
    for its tuple (which is string in this case).

    Args:
        filter: A list of filter which is a tuple of (key, val).
        schema: The state schema. It is used to infer the type of the column for filter.

    Returns:
        A new list of filters with correctly types that match the schema.
    """
    new_filter = []
    schema = {field.name: field.type for field in fields(schema)}

    for col, predicate, val in filter:
        if col in schema:
            column_type = schema[col]
            if isinstance(val, column_type):
                # Do nothing.
                pass
            elif column_type is int:
                try:
                    val = convert_string_to_type(val, int)
                except ValueError:
                    raise ValueError(
                        f"Invalid filter `--filter {col} {val}` for a int type "
                        "column. Please provide an integer filter "
                        f"`--filter {col} [int]`"
                    )
            elif column_type is float:
                try:
                    val = convert_string_to_type(val, float)
                except ValueError:
                    raise ValueError(
                        f"Invalid filter `--filter {col} {val}` for a float "
                        "type column. Please provide an integer filter "
                        f"`--filter {col} [float]`"
                    )
            elif column_type is bool:
                try:
                    val = convert_string_to_type(val, bool)
                except ValueError:
                    raise ValueError(
                        f"Invalid filter `--filter {col} {val}` for a boolean "
                        "type column. Please provide "
                        f"`--filter {col} [True|true|1]` for True or "
                        f"`--filter {col} [False|false|0]` for False."
                    )
        new_filter.append((col, predicate, val))
    return new_filter


# TODO(sang): Move the class to state/state_manager.py.
# TODO(sang): Remove *State and replaces with Pydantic or protobuf.
# (depending on API interface standardization).
class StateAPIManager:
    """A class to query states from data source, caches, and post-processes
    the entries.
    """

    def __init__(self, state_data_source_client: StateDataSourceClient):
        self._client = state_data_source_client

    @property
    def data_source_client(self):
        return self._client

    def _filter(
        self,
        data: List[dict],
        filters: List[Tuple[str, SupportedFilterType]],
        state_dataclass: StateSchema,
        detail: bool,
    ) -> List[dict]:
        """Return the filtered data given filters.

        Args:
            data: A list of state data.
            filters: A list of KV tuple to filter data (key, val). The data is filtered
                if data[key] != val.
            state_dataclass: The state schema.

        Returns:
            A list of filtered state data in dictionary. Each state data's
            unncessary columns are filtered by the given state_dataclass schema.
        """
        filters = _convert_filters_type(filters, state_dataclass)
        result = []
        for datum in data:
            match = True
            for filter_column, filter_predicate, filter_value in filters:
                filterable_columns = state_dataclass.filterable_columns()
                if filter_column not in filterable_columns:
                    raise ValueError(
                        f"The given filter column {filter_column} is not supported. "
                        f"Supported filter columns: {filterable_columns}"
                    )

                if filter_predicate == "=":
                    match = datum[filter_column] == filter_value
                elif filter_predicate == "!=":
                    match = datum[filter_column] != filter_value
                else:
                    raise ValueError(
                        f"Unsupported filter predicate {filter_predicate} is given. "
                        "Available predicates: =, !=."
                    )

                if not match:
                    break

            if match:
                result.append(filter_fields(datum, state_dataclass, detail))
        return result

    async def list_actors(self, *, option: ListApiOptions) -> ListApiResponse:
        """List all actor information from the cluster.

        Returns:
            {actor_id -> actor_data_in_dict}
            actor_data_in_dict's schema is in ActorState

        """
        try:
            reply = await self._client.get_all_actor_info(timeout=option.timeout)
        except DataSourceUnavailable:
            raise DataSourceUnavailable(GCS_QUERY_FAILURE_WARNING)

        result = []
        for message in reply.actor_table_data:
            data = self._message_to_dict(message=message, fields_to_decode=["actor_id"])
            result.append(data)

        result = self._filter(result, option.filters, ActorState, option.detail)
        # Sort to make the output deterministic.
        result.sort(key=lambda entry: entry["actor_id"])
        return ListApiResponse(result=list(islice(result, option.limit)))

    async def list_placement_groups(self, *, option: ListApiOptions) -> ListApiResponse:
        """List all placement group information from the cluster.

        Returns:
            {pg_id -> pg_data_in_dict}
            pg_data_in_dict's schema is in PlacementGroupState
        """
        try:
            reply = await self._client.get_all_placement_group_info(
                timeout=option.timeout
            )
        except DataSourceUnavailable:
            raise DataSourceUnavailable(GCS_QUERY_FAILURE_WARNING)

        result = []
        for message in reply.placement_group_table_data:

            data = self._message_to_dict(
                message=message,
                fields_to_decode=["placement_group_id"],
            )
            result.append(data)

        result = self._filter(
            result, option.filters, PlacementGroupState, option.detail
        )
        # Sort to make the output deterministic.
        result.sort(key=lambda entry: entry["placement_group_id"])
        return ListApiResponse(result=list(islice(result, option.limit)))

    async def list_nodes(self, *, option: ListApiOptions) -> ListApiResponse:
        """List all node information from the cluster.

        Returns:
            {node_id -> node_data_in_dict}
            node_data_in_dict's schema is in NodeState
        """
        try:
            reply = await self._client.get_all_node_info(timeout=option.timeout)
        except DataSourceUnavailable:
            raise DataSourceUnavailable(GCS_QUERY_FAILURE_WARNING)

        result = []
        for message in reply.node_info_list:
            data = self._message_to_dict(message=message, fields_to_decode=["node_id"])
            data["node_ip"] = data["node_manager_address"]
            result.append(data)

        result = self._filter(result, option.filters, NodeState, option.detail)
        # Sort to make the output deterministic.
        result.sort(key=lambda entry: entry["node_id"])
        return ListApiResponse(result=list(islice(result, option.limit)))

    async def list_workers(self, *, option: ListApiOptions) -> ListApiResponse:
        """List all worker information from the cluster.

        Returns:
            {worker_id -> worker_data_in_dict}
            worker_data_in_dict's schema is in WorkerState
        """
        try:
            reply = await self._client.get_all_worker_info(timeout=option.timeout)
        except DataSourceUnavailable:
            raise DataSourceUnavailable(GCS_QUERY_FAILURE_WARNING)

        result = []
        for message in reply.worker_table_data:
            data = self._message_to_dict(
                message=message, fields_to_decode=["worker_id", "raylet_id"]
            )
            data["worker_id"] = data["worker_address"]["worker_id"]
            data["node_id"] = data["worker_address"]["raylet_id"]
            data["ip"] = data["worker_address"]["ip_address"]
            result.append(data)

        result = self._filter(result, option.filters, WorkerState, option.detail)
        # Sort to make the output deterministic.
        result.sort(key=lambda entry: entry["worker_id"])
        return ListApiResponse(result=list(islice(result, option.limit)))

    def list_jobs(self, *, option: ListApiOptions) -> ListApiResponse:
        # TODO(sang): Support limit & timeout & async calls.
        try:
            result = []
            job_info = self._client.get_job_info()
            for job_id, data in job_info.items():
                data = asdict(data)
                data["job_id"] = job_id
                result.append(data)
        except DataSourceUnavailable:
            raise DataSourceUnavailable(GCS_QUERY_FAILURE_WARNING)
        return ListApiResponse(result=result)

    async def list_tasks(self, *, option: ListApiOptions) -> ListApiResponse:
        """List all task information from the cluster.

        Returns:
            {task_id -> task_data_in_dict}
            task_data_in_dict's schema is in TaskState
        """
        raylet_ids = self._client.get_all_registered_raylet_ids()
        replies = await asyncio.gather(
            *[
                self._client.get_task_info(node_id, timeout=option.timeout)
                for node_id in raylet_ids
            ],
            return_exceptions=True,
        )

        unresponsive_nodes = 0
        running_task_id = set()
        successful_replies = []
        for reply in replies:
            if isinstance(reply, DataSourceUnavailable):
                unresponsive_nodes += 1
                continue
            elif isinstance(reply, Exception):
                raise reply

            successful_replies.append(reply)
            for task_id in reply.running_task_ids:
                running_task_id.add(binary_to_hex(task_id))

        partial_failure_warning = None
        if len(raylet_ids) > 0 and unresponsive_nodes > 0:
            warning_msg = NODE_QUERY_FAILURE_WARNING.format(
                type="raylet",
                total=len(raylet_ids),
                network_failures=unresponsive_nodes,
                log_command="raylet.out",
            )
            if unresponsive_nodes == len(raylet_ids):
                raise DataSourceUnavailable(warning_msg)
            partial_failure_warning = (
                f"The returned data may contain incomplete result. {warning_msg}"
            )

        result = []
        for reply in successful_replies:
            assert not isinstance(reply, Exception)
            tasks = reply.owned_task_info_entries
            for task in tasks:
                data = self._message_to_dict(
                    message=task,
                    fields_to_decode=["task_id"],
                )
                if data["task_id"] in running_task_id:
                    data["scheduling_state"] = TaskStatus.DESCRIPTOR.values_by_number[
                        TaskStatus.RUNNING
                    ].name
                result.append(data)

        result = self._filter(result, option.filters, TaskState, option.detail)
        # Sort to make the output deterministic.
        result.sort(key=lambda entry: entry["task_id"])
        return ListApiResponse(
            result=list(islice(result, option.limit)),
            partial_failure_warning=partial_failure_warning,
        )

    async def list_objects(self, *, option: ListApiOptions) -> ListApiResponse:
        """List all object information from the cluster.

        Returns:
            {object_id -> object_data_in_dict}
            object_data_in_dict's schema is in ObjectState
        """
        raylet_ids = self._client.get_all_registered_raylet_ids()
        replies = await asyncio.gather(
            *[
                self._client.get_object_info(node_id, timeout=option.timeout)
                for node_id in raylet_ids
            ],
            return_exceptions=True,
        )

        unresponsive_nodes = 0
        worker_stats = []
        for reply, _ in zip(replies, raylet_ids):
            if isinstance(reply, DataSourceUnavailable):
                unresponsive_nodes += 1
                continue
            elif isinstance(reply, Exception):
                raise reply

            for core_worker_stat in reply.core_workers_stats:
                # NOTE: Set preserving_proto_field_name=False here because
                # `construct_memory_table` requires a dictionary that has
                # modified protobuf name
                # (e.g., workerId instead of worker_id) as a key.
                worker_stats.append(
                    self._message_to_dict(
                        message=core_worker_stat,
                        fields_to_decode=["object_id"],
                        preserving_proto_field_name=False,
                    )
                )

        partial_failure_warning = None
        if len(raylet_ids) > 0 and unresponsive_nodes > 0:
            warning_msg = NODE_QUERY_FAILURE_WARNING.format(
                type="raylet",
                total=len(raylet_ids),
                network_failures=unresponsive_nodes,
                log_command="raylet.out",
            )
            if unresponsive_nodes == len(raylet_ids):
                raise DataSourceUnavailable(warning_msg)
            partial_failure_warning = (
                f"The returned data may contain incomplete result. {warning_msg}"
            )

        result = []
        memory_table = memory_utils.construct_memory_table(worker_stats)
        for entry in memory_table.table:
            data = entry.as_dict()
            # `construct_memory_table` returns object_ref field which is indeed
            # object_id. We do transformation here.
            # TODO(sang): Refactor `construct_memory_table`.
            data["object_id"] = data["object_ref"]
            del data["object_ref"]
            data["ip"] = data["node_ip_address"]
            del data["node_ip_address"]
            result.append(data)

        result = self._filter(result, option.filters, ObjectState, option.detail)
        # Sort to make the output deterministic.
        result.sort(key=lambda entry: entry["object_id"])
        return ListApiResponse(
            result=list(islice(result, option.limit)),
            partial_failure_warning=partial_failure_warning,
        )

    async def list_runtime_envs(self, *, option: ListApiOptions) -> ListApiResponse:
        """List all runtime env information from the cluster.

        Returns:
            A list of runtime env information in the cluster.
            The schema of returned "dict" is equivalent to the
            `RuntimeEnvState` protobuf message.
            We don't have id -> data mapping like other API because runtime env
            doesn't have unique ids.
        """
        agent_ids = self._client.get_all_registered_agent_ids()
        replies = await asyncio.gather(
            *[
                self._client.get_runtime_envs_info(node_id, timeout=option.timeout)
                for node_id in agent_ids
            ],
            return_exceptions=True,
        )

        result = []
        unresponsive_nodes = 0
        for node_id, reply in zip(self._client.get_all_registered_agent_ids(), replies):
            if isinstance(reply, DataSourceUnavailable):
                unresponsive_nodes += 1
                continue
            elif isinstance(reply, Exception):
                raise reply

            states = reply.runtime_env_states
            for state in states:
                data = self._message_to_dict(message=state, fields_to_decode=[])
                # Need to deseiralize this field.
                data["runtime_env"] = RuntimeEnv.deserialize(
                    data["runtime_env"]
                ).to_dict()
                data["node_id"] = node_id
                result.append(data)

        partial_failure_warning = None
        if len(agent_ids) > 0 and unresponsive_nodes > 0:
            warning_msg = NODE_QUERY_FAILURE_WARNING.format(
                type="agent",
                total=len(agent_ids),
                network_failures=unresponsive_nodes,
                log_command="dashboard_agent.log",
            )
            if unresponsive_nodes == len(agent_ids):
                raise DataSourceUnavailable(warning_msg)
            partial_failure_warning = (
                f"The returned data may contain incomplete result. {warning_msg}"
            )

        result = self._filter(result, option.filters, RuntimeEnvState, option.detail)

        # Sort to make the output deterministic.
        def sort_func(entry):
            # If creation time is not there yet (runtime env is failed
            # to be created or not created yet, they are the highest priority.
            # Otherwise, "bigger" creation time is coming first.
            if "creation_time_ms" not in entry:
                return float("inf")
            elif entry["creation_time_ms"] is None:
                return float("inf")
            else:
                return float(entry["creation_time_ms"])

        result.sort(key=sort_func, reverse=True)
        return ListApiResponse(
            result=list(islice(result, option.limit)),
            partial_failure_warning=partial_failure_warning,
        )

    async def summarize_tasks(self, option: SummaryApiOptions) -> SummaryApiResponse:
        result = await self.list_tasks(
            option=ListApiOptions(
                timeout=option.timeout, limit=DEFAULT_LIMIT, filters=[]
            )
        )
        summary = StateSummary(
            node_id_to_summary={
                "cluster": TaskSummaries.to_summary(tasks=result.result)
            }
        )
        return SummaryApiResponse(
            result=summary, partial_failure_warning=result.partial_failure_warning
        )

    async def summarize_actors(self, option: SummaryApiOptions) -> SummaryApiResponse:
        result = await self.list_actors(
            option=ListApiOptions(
                timeout=option.timeout, limit=DEFAULT_LIMIT, filters=[]
            )
        )
        summary = StateSummary(
            node_id_to_summary={
                "cluster": ActorSummaries.to_summary(actors=result.result)
            }
        )
        return SummaryApiResponse(
            result=summary, partial_failure_warning=result.partial_failure_warning
        )

    async def summarize_objects(self, option: SummaryApiOptions) -> SummaryApiResponse:
        result = await self.list_objects(
            option=ListApiOptions(
                timeout=option.timeout, limit=DEFAULT_LIMIT, filters=[]
            )
        )
        summary = StateSummary(
            node_id_to_summary={
                "cluster": ObjectSummaries.to_summary(objects=result.result)
            }
        )
        return SummaryApiResponse(
            result=summary, partial_failure_warning=result.partial_failure_warning
        )

    def _message_to_dict(
        self,
        *,
        message,
        fields_to_decode: List[str],
        preserving_proto_field_name: bool = True,
    ) -> dict:
        return dashboard_utils.message_to_dict(
            message,
            fields_to_decode,
            including_default_value_fields=True,
            preserving_proto_field_name=preserving_proto_field_name,
        )<|MERGE_RESOLUTION|>--- conflicted
+++ resolved
@@ -28,11 +28,8 @@
     StateSummary,
     ActorSummaries,
     ObjectSummaries,
-<<<<<<< HEAD
     filter_fields,
-=======
     PredicateType,
->>>>>>> 4b957e99
 )
 from ray.experimental.state.state_manager import (
     DataSourceUnavailable,
