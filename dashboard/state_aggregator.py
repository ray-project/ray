import asyncio
import logging

from dataclasses import dataclass
from itertools import islice
from typing import List, Dict, Union

from ray.core.generated.common_pb2 import TaskStatus
import ray.dashboard.utils as dashboard_utils
import ray.dashboard.memory_utils as memory_utils
from ray.dashboard.modules.job.common import JobInfo

from ray.experimental.state.common import (
    filter_fields,
    ActorState,
    PlacementGroupState,
    NodeState,
    WorkerState,
    TaskState,
    ObjectState,
    RuntimeEnvState,
    ListApiOptions,
)
from ray.experimental.state.state_manager import StateDataSourceClient
from ray.runtime_env import RuntimeEnv
from ray._private.utils import binary_to_hex

logger = logging.getLogger(__name__)


@dataclass(init=True)
class StateApiResult:
    # Returned data.
    data: Union[dict, List[dict], Dict[str, JobInfo]] = None
    # A list of warnings generated from the API that should be delivered to users.
    warnings: List[str] = None


GCS_QUERY_FAILURE_WARNING = (
    "Failed to query data from GCS. It is due to "
    "(1) GCS is unexpectedly failed. "
    "(2) GCS is overloaded by lots of work. "
    "(3) There's an uexpected network issues. Please check the GCS logs to "
    "find the root cause."
)
RAYLET_QUERY_FAILURE_WARNING = (
    "Failed to query data from some raylets. You might have data loss. "
    "Queryed {total} raylets "
    "and {network_failures} raylets failed to reply. It is due to "
    "(1) Raylet is unexpectedly failed. "
    "(2) Raylet is overloaded by lots of work. "
    "(3) There's an uexpected network issues. Please check the Raylet logs to "
    "find the root cause."
)
AGENT_QUERY_FAILURE_WARNING = (
    "Failed to query data from some Ray agents. You might have data loss. "
    "Queryed {total} Ray agents "
    "and {network_failures} Ray agents failed to reply. It is due to "
    "(1) Ray agent is unexpectedly failed. "
    "(2) Ray agent is overloaded by lots of work. "
    "(3) There's an uexpected network issues. Please check the Ray agent logs to "
    "find the root cause."
)


# TODO(sang): Move the class to state/state_manager.py.
# TODO(sang): Remove *State and replaces with Pydantic or protobuf
# (depending on API interface standardization).
class StateAPIManager:
    """A class to query states from data source, caches, and post-processes
    the entries.
    """

    def __init__(self, state_data_source_client: StateDataSourceClient):
        self._client = state_data_source_client

    @property
    def data_source_client(self):
        return self._client

    async def list_actors(self, *, option: ListApiOptions) -> StateApiResult:
        """List all actor information from the cluster.

        Returns:
            {actor_id -> actor_data_in_dict}
            actor_data_in_dict's schema is in ActorState
        """
        reply = await self._client.get_all_actor_info(timeout=option.timeout)
        if not reply:
            return StateApiResult(warnings=[GCS_QUERY_FAILURE_WARNING])

        result = []
        for message in reply.actor_table_data:
            data = self._message_to_dict(message=message, fields_to_decode=["actor_id"])
            data = filter_fields(data, ActorState)
            result.append(data)

        # Sort to make the output deterministic.
        result.sort(key=lambda entry: entry["actor_id"])
        return StateApiResult(
            data={d["actor_id"]: d for d in islice(result, option.limit)}
        )

    async def list_placement_groups(self, *, option: ListApiOptions) -> StateApiResult:
        """List all placement group information from the cluster.

        Returns:
            {pg_id -> pg_data_in_dict}
            pg_data_in_dict's schema is in PlacementGroupState
        """
        reply = await self._client.get_all_placement_group_info(timeout=option.timeout)
        if not reply:
            return StateApiResult(warnings=[GCS_QUERY_FAILURE_WARNING])

        result = []
        for message in reply.placement_group_table_data:

            data = self._message_to_dict(
                message=message,
                fields_to_decode=["placement_group_id"],
            )
            data = filter_fields(data, PlacementGroupState)
            result.append(data)

        # Sort to make the output deterministic.
        result.sort(key=lambda entry: entry["placement_group_id"])
        return StateApiResult(
            data={d["placement_group_id"]: d for d in islice(result, option.limit)}
        )

    async def list_nodes(self, *, option: ListApiOptions) -> StateApiResult:
        """List all node information from the cluster.

        Returns:
            {node_id -> node_data_in_dict}
            node_data_in_dict's schema is in NodeState
        """
        reply = await self._client.get_all_node_info(timeout=option.timeout)
        if not reply:
            return StateApiResult(warnings=[GCS_QUERY_FAILURE_WARNING])

        result = []
        for message in reply.node_info_list:
            data = self._message_to_dict(message=message, fields_to_decode=["node_id"])
            data = filter_fields(data, NodeState)
            result.append(data)

        # Sort to make the output deterministic.
        result.sort(key=lambda entry: entry["node_id"])
        return StateApiResult(
            data={d["node_id"]: d for d in islice(result, option.limit)}
        )

    async def list_workers(self, *, option: ListApiOptions) -> StateApiResult:
        """List all worker information from the cluster.

        Returns:
            {worker_id -> worker_data_in_dict}
            worker_data_in_dict's schema is in WorkerState
        """
        reply = await self._client.get_all_worker_info(timeout=option.timeout)
        if not reply:
            return StateApiResult(warnings=[GCS_QUERY_FAILURE_WARNING])

        result = []
        for message in reply.worker_table_data:
            data = self._message_to_dict(
                message=message, fields_to_decode=["worker_id"]
            )
            data["worker_id"] = data["worker_address"]["worker_id"]
            data = filter_fields(data, WorkerState)
            result.append(data)

        # Sort to make the output deterministic.
        result.sort(key=lambda entry: entry["worker_id"])
        return StateApiResult(
            data={d["worker_id"]: d for d in islice(result, option.limit)}
        )

    def list_jobs(self, *, option: ListApiOptions) -> StateApiResult:
        # TODO(sang): Support limit & timeout & async calls.
        result = self._client.get_job_info()
        if not result:
            return StateApiResult(warnings=[GCS_QUERY_FAILURE_WARNING])
        return StateApiResult(data=result)

    async def list_tasks(self, *, option: ListApiOptions) -> StateApiResult:
        """List all task information from the cluster.

        Returns:
            {task_id -> task_data_in_dict}
            task_data_in_dict's schema is in TaskState
        """
        raylet_ids = self._client.get_all_registered_raylet_ids()
        replies = await asyncio.gather(
            *[
                self._client.get_task_info(node_id, timeout=option.timeout)
                for node_id in raylet_ids
            ],
        )

<<<<<<< HEAD
        network_failures = 0
        result = []
        for reply in replies:
            if not reply:
                network_failures += 1
                continue

            tasks = reply.task_info_entries
=======
        running_task_id = set()
        for reply in replies:
            for task_id in reply.running_task_ids:
                running_task_id.add(binary_to_hex(task_id))

        result = []
        for reply in replies:
            logger.info(reply)
            tasks = reply.owned_task_info_entries
>>>>>>> 9a8c8f48
            for task in tasks:
                data = self._message_to_dict(
                    message=task,
                    fields_to_decode=["task_id"],
                )
                if data["task_id"] in running_task_id:
                    data["scheduling_state"] = TaskStatus.DESCRIPTOR.values_by_number[
                        TaskStatus.RUNNING
                    ].name
                data = filter_fields(data, TaskState)
                result.append(data)

        warnings = (
            [
                RAYLET_QUERY_FAILURE_WARNING.format(
                    total=len(raylet_ids), network_failures=network_failures
                )
            ]
            if network_failures
            else None
        )
        # Sort to make the output deterministic.
        result.sort(key=lambda entry: entry["task_id"])
        return StateApiResult(
            data={d["task_id"]: d for d in islice(result, option.limit)},
            warnings=warnings,
        )

    async def list_objects(self, *, option: ListApiOptions) -> StateApiResult:
        """List all object information from the cluster.

        Returns:
            {object_id -> object_data_in_dict}
            object_data_in_dict's schema is in ObjectState
        """
        raylet_ids = self._client.get_all_registered_raylet_ids()
        replies = await asyncio.gather(
            *[
                self._client.get_object_info(node_id, timeout=option.timeout)
                for node_id in raylet_ids
            ]
        )

        network_failures = 0
        worker_stats = []
        for reply in replies:
            if not reply:
                network_failures += 1
                continue

            for core_worker_stat in reply.core_workers_stats:
                # NOTE: Set preserving_proto_field_name=False here because
                # `construct_memory_table` requires a dictionary that has
                # modified protobuf name
                # (e.g., workerId instead of worker_id) as a key.
                worker_stats.append(
                    self._message_to_dict(
                        message=core_worker_stat,
                        fields_to_decode=["object_id"],
                        preserving_proto_field_name=False,
                    )
                )

        result = []
        memory_table = memory_utils.construct_memory_table(worker_stats)
        for entry in memory_table.table:
            data = entry.as_dict()
            # `construct_memory_table` returns object_ref field which is indeed
            # object_id. We do transformation here.
            # TODO(sang): Refactor `construct_memory_table`.
            data["object_id"] = data["object_ref"]
            del data["object_ref"]
            data = filter_fields(data, ObjectState)
            result.append(data)

        warnings = (
            [
                RAYLET_QUERY_FAILURE_WARNING.format(
                    total=len(raylet_ids), network_failures=network_failures
                )
            ]
            if network_failures
            else None
        )
        # Sort to make the output deterministic.
        result.sort(key=lambda entry: entry["object_id"])
        return StateApiResult(
            data={d["object_id"]: d for d in islice(result, option.limit)},
            warnings=warnings,
        )

    async def list_runtime_envs(self, *, option: ListApiOptions) -> StateApiResult:
        """List all runtime env information from the cluster.

        Returns:
            A list of runtime env information in the cluster.
            The schema of returned "dict" is equivalent to the
            `RuntimeEnvState` protobuf message.
            We don't have id -> data mapping like other API because runtime env
            doesn't have unique ids.
        """
        agent_ids = self._client.get_all_registered_agent_ids()
        replies = await asyncio.gather(
            *[
                self._client.get_runtime_envs_info(node_id, timeout=option.timeout)
                for node_id in agent_ids
            ]
        )

        result = []
        network_failures = 0
        for node_id, reply in zip(self._client.get_all_registered_agent_ids(), replies):
            if not reply:
                network_failures += 1
                continue

            states = reply.runtime_env_states
            for state in states:
                data = self._message_to_dict(message=state, fields_to_decode=[])
                # Need to deseiralize this field.
                data["runtime_env"] = RuntimeEnv.deserialize(
                    data["runtime_env"]
                ).to_dict()
                data["node_id"] = node_id
                data = filter_fields(data, RuntimeEnvState)
                result.append(data)

        warnings = (
            [
                AGENT_QUERY_FAILURE_WARNING.format(
                    total=len(agent_ids), network_failures=network_failures
                )
            ]
            if network_failures
            else None
        )

        # Sort to make the output deterministic.
        def sort_func(entry):
            # If creation time is not there yet (runtime env is failed
            # to be created or not created yet, they are the highest priority.
            # Otherwise, "bigger" creation time is coming first.
            if "creation_time_ms" not in entry:
                return float("inf")
            elif entry["creation_time_ms"] is None:
                return float("inf")
            else:
                return float(entry["creation_time_ms"])

        result.sort(key=sort_func, reverse=True)
        return StateApiResult(
            data=list(islice(result, option.limit)), warnings=warnings
        )

    def _message_to_dict(
        self,
        *,
        message,
        fields_to_decode: List[str],
        preserving_proto_field_name: bool = True,
    ) -> dict:
        return dashboard_utils.message_to_dict(
            message,
            fields_to_decode,
            including_default_value_fields=True,
            preserving_proto_field_name=preserving_proto_field_name,
        )<|MERGE_RESOLUTION|>--- conflicted
+++ resolved
@@ -199,26 +199,22 @@
             ],
         )
 
-<<<<<<< HEAD
         network_failures = 0
-        result = []
+        running_task_id = set()
         for reply in replies:
             if not reply:
                 network_failures += 1
                 continue
-
-            tasks = reply.task_info_entries
-=======
-        running_task_id = set()
-        for reply in replies:
             for task_id in reply.running_task_ids:
                 running_task_id.add(binary_to_hex(task_id))
 
         result = []
         for reply in replies:
-            logger.info(reply)
+            if not reply:
+                # We don't increment network failures here
+                # becaues it has been already counted.
+                continue
             tasks = reply.owned_task_info_entries
->>>>>>> 9a8c8f48
             for task in tasks:
                 data = self._message_to_dict(
                     message=task,
