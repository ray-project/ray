--- conflicted
+++ resolved
@@ -463,12 +463,9 @@
                         "node_id",
                         "actor_id",
                         "parent_task_id",
-<<<<<<< HEAD
                         "worker_id",
                         "placement_group_id",
-=======
                         "component_id",
->>>>>>> d28007d1
                     ],
                 )
             )
