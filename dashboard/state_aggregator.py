import asyncio
import logging
<<<<<<< HEAD

from collections import defaultdict
from dataclasses import fields
=======
from dataclasses import asdict, fields
>>>>>>> d1d5fe61
from itertools import islice
from typing import List, Tuple

import ray.dashboard.memory_utils as memory_utils
import ray.dashboard.utils as dashboard_utils
from ray._private.utils import binary_to_hex
from ray.core.generated.common_pb2 import TaskStatus
from ray.experimental.state.common import (
    ActorState,
    ListApiOptions,
    ListApiResponse,
    NodeState,
    ObjectState,
    PlacementGroupState,
    RuntimeEnvState,
<<<<<<< HEAD
    ListApiOptions,
    ListApiResponse,
    SummaryApiResponse,
    DEFAULT_LIMIT,
    SummaryApiOptions,
=======
    StateSchema,
    SupportedFilterType,
    TaskState,
    WorkerState,
    filter_fields,
>>>>>>> d1d5fe61
)
from ray.experimental.state.state_manager import (
    DataSourceUnavailable,
    StateDataSourceClient,
)
from ray.runtime_env import RuntimeEnv

logger = logging.getLogger(__name__)

GCS_QUERY_FAILURE_WARNING = (
    "Failed to query data from GCS. It is due to "
    "(1) GCS is unexpectedly failed. "
    "(2) GCS is overloaded. "
    "(3) There's an unexpected network issue. "
    "Please check the gcs_server.out log to find the root cause."
)
NODE_QUERY_FAILURE_WARNING = (
    "Failed to query data from {type}. "
    "Queryed {total} {type} "
    "and {network_failures} {type} failed to reply. It is due to "
    "(1) {type} is unexpectedly failed. "
    "(2) {type} is overloaded. "
    "(3) There's an unexpected network issue. Please check the "
    "{log_command} to find the root cause."
)


def _convert_filters_type(
    filter: List[Tuple[str, SupportedFilterType]], schema: StateSchema
) -> List[Tuple[str, SupportedFilterType]]:
    """Convert the given filter's type to SupportedFilterType.

    This method is necessary because click can only accept a single type
    for its tuple (which is string in this case).

    Args:
        filter: A list of filter which is a tuple of (key, val).
        schema: The state schema. It is used to infer the type of the column for filter.

    Returns:
        A new list of filters with correctly types that match the schema.
    """
    new_filter = []
    schema = {field.name: field.type for field in fields(schema)}

    for col, val in filter:
        if col in schema:
            column_type = schema[col]
            if isinstance(val, column_type):
                # Do nothing.
                pass
            elif column_type is int:
                try:
                    val = int(val)
                except ValueError:
                    raise ValueError(
                        f"Invalid filter `--filter {col} {val}` for a int type "
                        "column. Please provide an integer filter "
                        f"`--filter {col} [int]`"
                    )
            elif column_type is float:
                try:
                    val = float(val)
                except ValueError:
                    raise ValueError(
                        f"Invalid filter `--filter {col} {val}` for a float "
                        "type column. Please provide an integer filter "
                        f"`--filter {col} [float]`"
                    )
            elif column_type is bool:
                # Without this, "False" will become True.
                if val == "False" or val == "false" or val == "0":
                    val = False
                elif val == "True" or val == "true" or val == "1":
                    val = True
                else:
                    raise ValueError(
                        f"Invalid filter `--filter {col} {val}` for a boolean "
                        "type column. Please provide "
                        f"`--filter {col} [True|true|1]` for True or "
                        f"`--filter {col} [False|false|0]` for False."
                    )
        new_filter.append((col, val))
    return new_filter


# TODO(sang): Move the class to state/state_manager.py.
# TODO(sang): Remove *State and replaces with Pydantic or protobuf.
# (depending on API interface standardization).
class StateAPIManager:
    """A class to query states from data source, caches, and post-processes
    the entries.
    """

    def __init__(self, state_data_source_client: StateDataSourceClient):
        self._client = state_data_source_client

    @property
    def data_source_client(self):
        return self._client

    def _filter(
        self,
        data: List[dict],
        filters: List[Tuple[str, SupportedFilterType]],
        state_dataclass: StateSchema,
    ) -> List[dict]:
        """Return the filtered data given filters.

        Args:
            data: A list of state data.
            filters: A list of KV tuple to filter data (key, val). The data is filtered
                if data[key] != val.
            state_dataclass: The state schema.

        Returns:
            A list of filtered state data in dictionary. Each state data's
            unncessary columns are filtered by the given state_dataclass schema.
        """
        filters = _convert_filters_type(filters, state_dataclass)
        result = []
        for datum in data:
            match = True
            for filter_column, filter_value in filters:
                filterable_columns = state_dataclass.filterable_columns()
                if filter_column not in filterable_columns:
                    raise ValueError(
                        f"The given filter column {filter_column} is not supported. "
                        f"Supported filter columns: {filterable_columns}"
                    )

                if datum[filter_column] != filter_value:
                    match = False
                    break

            if match:
                result.append(filter_fields(datum, state_dataclass))
        return result

    async def list_actors(self, *, option: ListApiOptions) -> ListApiResponse:
        """List all actor information from the cluster.

        Returns:
            {actor_id -> actor_data_in_dict}
            actor_data_in_dict's schema is in ActorState

        """
        try:
            reply = await self._client.get_all_actor_info(timeout=option.timeout)
        except DataSourceUnavailable:
            raise DataSourceUnavailable(GCS_QUERY_FAILURE_WARNING)

        result = []
        for message in reply.actor_table_data:
            data = self._message_to_dict(message=message, fields_to_decode=["actor_id"])
            result.append(data)

        result = self._filter(result, option.filters, ActorState)
        # Sort to make the output deterministic.
        result.sort(key=lambda entry: entry["actor_id"])
        return ListApiResponse(result=list(islice(result, option.limit)))

    async def list_placement_groups(self, *, option: ListApiOptions) -> ListApiResponse:
        """List all placement group information from the cluster.

        Returns:
            {pg_id -> pg_data_in_dict}
            pg_data_in_dict's schema is in PlacementGroupState
        """
        try:
            reply = await self._client.get_all_placement_group_info(
                timeout=option.timeout
            )
        except DataSourceUnavailable:
            raise DataSourceUnavailable(GCS_QUERY_FAILURE_WARNING)

        result = []
        for message in reply.placement_group_table_data:

            data = self._message_to_dict(
                message=message,
                fields_to_decode=["placement_group_id"],
            )
            result.append(data)

        result = self._filter(result, option.filters, PlacementGroupState)
        # Sort to make the output deterministic.
        result.sort(key=lambda entry: entry["placement_group_id"])
        return ListApiResponse(result=list(islice(result, option.limit)))

    async def list_nodes(self, *, option: ListApiOptions) -> ListApiResponse:
        """List all node information from the cluster.

        Returns:
            {node_id -> node_data_in_dict}
            node_data_in_dict's schema is in NodeState
        """
        try:
            reply = await self._client.get_all_node_info(timeout=option.timeout)
        except DataSourceUnavailable:
            raise DataSourceUnavailable(GCS_QUERY_FAILURE_WARNING)

        result = []
        for message in reply.node_info_list:
            data = self._message_to_dict(message=message, fields_to_decode=["node_id"])
            data["node_ip"] = data["node_manager_address"]
            data = filter_fields(data, NodeState)
            result.append(data)

        result = self._filter(result, option.filters, NodeState)
        # Sort to make the output deterministic.
        result.sort(key=lambda entry: entry["node_id"])
        return ListApiResponse(result=list(islice(result, option.limit)))

    async def list_workers(self, *, option: ListApiOptions) -> ListApiResponse:
        """List all worker information from the cluster.

        Returns:
            {worker_id -> worker_data_in_dict}
            worker_data_in_dict's schema is in WorkerState
        """
        try:
            reply = await self._client.get_all_worker_info(timeout=option.timeout)
        except DataSourceUnavailable:
            raise DataSourceUnavailable(GCS_QUERY_FAILURE_WARNING)

        result = []
        for message in reply.worker_table_data:
            data = self._message_to_dict(
                message=message, fields_to_decode=["worker_id"]
            )
            data["worker_id"] = data["worker_address"]["worker_id"]
            result.append(data)

        result = self._filter(result, option.filters, WorkerState)
        # Sort to make the output deterministic.
        result.sort(key=lambda entry: entry["worker_id"])
        return ListApiResponse(result=list(islice(result, option.limit)))

    def list_jobs(self, *, option: ListApiOptions) -> ListApiResponse:
        # TODO(sang): Support limit & timeout & async calls.
        try:
            result = []
            job_info = self._client.get_job_info()
            for job_id, data in job_info.items():
                data = asdict(data)
                data["job_id"] = job_id
                result.append(data)
        except DataSourceUnavailable:
            raise DataSourceUnavailable(GCS_QUERY_FAILURE_WARNING)
        return ListApiResponse(result=result)

    async def list_tasks(self, *, option: ListApiOptions) -> ListApiResponse:
        """List all task information from the cluster.

        Returns:
            {task_id -> task_data_in_dict}
            task_data_in_dict's schema is in TaskState
        """
        raylet_ids = self._client.get_all_registered_raylet_ids()
        replies = await asyncio.gather(
            *[
                self._client.get_task_info(node_id, timeout=option.timeout)
                for node_id in raylet_ids
            ],
            return_exceptions=True,
        )

        unresponsive_nodes = 0
        running_task_id = set()
        successful_replies = []
        for reply in replies:
            if isinstance(reply, DataSourceUnavailable):
                unresponsive_nodes += 1
                continue
            elif isinstance(reply, Exception):
                raise reply

            successful_replies.append(reply)
            for task_id in reply.running_task_ids:
                running_task_id.add(binary_to_hex(task_id))

        partial_failure_warning = None
        if len(raylet_ids) > 0 and unresponsive_nodes > 0:
            warning_msg = NODE_QUERY_FAILURE_WARNING.format(
                type="raylet",
                total=len(raylet_ids),
                network_failures=unresponsive_nodes,
                log_command="raylet.out",
            )
            if unresponsive_nodes == len(raylet_ids):
                raise DataSourceUnavailable(warning_msg)
            partial_failure_warning = (
                f"The returned data may contain incomplete result. {warning_msg}"
            )

        result = []
        for reply in successful_replies:
            assert not isinstance(reply, Exception)
            tasks = reply.owned_task_info_entries
            for task in tasks:
                data = self._message_to_dict(
                    message=task,
                    fields_to_decode=["task_id"],
                )
                if data["task_id"] in running_task_id:
                    data["scheduling_state"] = TaskStatus.DESCRIPTOR.values_by_number[
                        TaskStatus.RUNNING
                    ].name
                result.append(data)

        result = self._filter(result, option.filters, TaskState)
        # Sort to make the output deterministic.
        result.sort(key=lambda entry: entry["task_id"])
        return ListApiResponse(
            result=list(islice(result, option.limit)),
            partial_failure_warning=partial_failure_warning,
        )

    async def list_objects(self, *, option: ListApiOptions) -> ListApiResponse:
        """List all object information from the cluster.

        Returns:
            {object_id -> object_data_in_dict}
            object_data_in_dict's schema is in ObjectState
        """
        raylet_ids = self._client.get_all_registered_raylet_ids()
        replies = await asyncio.gather(
            *[
                self._client.get_object_info(node_id, timeout=option.timeout)
                for node_id in raylet_ids
            ],
            return_exceptions=True,
        )

        unresponsive_nodes = 0
        worker_stats = []
        for reply, _ in zip(replies, raylet_ids):
            if isinstance(reply, DataSourceUnavailable):
                unresponsive_nodes += 1
                continue
            elif isinstance(reply, Exception):
                raise reply

            for core_worker_stat in reply.core_workers_stats:
                # NOTE: Set preserving_proto_field_name=False here because
                # `construct_memory_table` requires a dictionary that has
                # modified protobuf name
                # (e.g., workerId instead of worker_id) as a key.
                worker_stats.append(
                    self._message_to_dict(
                        message=core_worker_stat,
                        fields_to_decode=["object_id"],
                        preserving_proto_field_name=False,
                    )
                )

        partial_failure_warning = None
        if len(raylet_ids) > 0 and unresponsive_nodes > 0:
            warning_msg = NODE_QUERY_FAILURE_WARNING.format(
                type="raylet",
                total=len(raylet_ids),
                network_failures=unresponsive_nodes,
                log_command="raylet.out",
            )
            if unresponsive_nodes == len(raylet_ids):
                raise DataSourceUnavailable(warning_msg)
            partial_failure_warning = (
                f"The returned data may contain incomplete result. {warning_msg}"
            )

        result = []
        memory_table = memory_utils.construct_memory_table(worker_stats)
        for entry in memory_table.table:
            data = entry.as_dict()
            # `construct_memory_table` returns object_ref field which is indeed
            # object_id. We do transformation here.
            # TODO(sang): Refactor `construct_memory_table`.
            data["object_id"] = data["object_ref"]
            del data["object_ref"]
            result.append(data)

        result = self._filter(result, option.filters, ObjectState)
        # Sort to make the output deterministic.
        result.sort(key=lambda entry: entry["object_id"])
        return ListApiResponse(
            result=list(islice(result, option.limit)),
            partial_failure_warning=partial_failure_warning,
        )

    async def list_runtime_envs(self, *, option: ListApiOptions) -> ListApiResponse:
        """List all runtime env information from the cluster.

        Returns:
            A list of runtime env information in the cluster.
            The schema of returned "dict" is equivalent to the
            `RuntimeEnvState` protobuf message.
            We don't have id -> data mapping like other API because runtime env
            doesn't have unique ids.
        """
        agent_ids = self._client.get_all_registered_agent_ids()
        replies = await asyncio.gather(
            *[
                self._client.get_runtime_envs_info(node_id, timeout=option.timeout)
                for node_id in agent_ids
            ],
            return_exceptions=True,
        )

        result = []
        unresponsive_nodes = 0
        for node_id, reply in zip(self._client.get_all_registered_agent_ids(), replies):
            if isinstance(reply, DataSourceUnavailable):
                unresponsive_nodes += 1
                continue
            elif isinstance(reply, Exception):
                raise reply

            states = reply.runtime_env_states
            for state in states:
                data = self._message_to_dict(message=state, fields_to_decode=[])
                # Need to deseiralize this field.
                data["runtime_env"] = RuntimeEnv.deserialize(
                    data["runtime_env"]
                ).to_dict()
                data["node_id"] = node_id
                result.append(data)

        partial_failure_warning = None
        if len(agent_ids) > 0 and unresponsive_nodes > 0:
            warning_msg = NODE_QUERY_FAILURE_WARNING.format(
                type="agent",
                total=len(agent_ids),
                network_failures=unresponsive_nodes,
                log_command="dashboard_agent.log",
            )
            if unresponsive_nodes == len(agent_ids):
                raise DataSourceUnavailable(warning_msg)
            partial_failure_warning = (
                f"The returned data may contain incomplete result. {warning_msg}"
            )

        result = self._filter(result, option.filters, RuntimeEnvState)

        # Sort to make the output deterministic.
        def sort_func(entry):
            # If creation time is not there yet (runtime env is failed
            # to be created or not created yet, they are the highest priority.
            # Otherwise, "bigger" creation time is coming first.
            if "creation_time_ms" not in entry:
                return float("inf")
            elif entry["creation_time_ms"] is None:
                return float("inf")
            else:
                return float(entry["creation_time_ms"])

        result.sort(key=sort_func, reverse=True)
        return ListApiResponse(
            result=list(islice(result, option.limit)),
            partial_failure_warning=partial_failure_warning,
        )

    async def summarize_tasks(self, option: SummaryApiOptions) -> SummaryApiResponse:
        result = await self.list_tasks(
            option=ListApiOptions(
                timeout=option.timeout, limit=DEFAULT_LIMIT, filters=[]
            )
        )

        summary = {}
        tasks = result.result
        for task in tasks.values():
            if task["func_or_class_name"] not in summary:
                summary[task["func_or_class_name"]] = {
                    "state_counts": defaultdict(int),
                    "type": task["type"],
                    "func_or_class_name": task["func_or_class_name"],
                    "required_resources": task["required_resources"],
                }
            task_summary = summary[task["func_or_class_name"]]
            task_summary["state_counts"][task["scheduling_state"]] += 1

        return SummaryApiResponse(
            result=summary, partial_failure_warning=result.partial_failure_warning
        )

    async def summarize_actors(self, option: SummaryApiOptions) -> SummaryApiResponse:
        result = await self.list_actors(
            option=ListApiOptions(
                timeout=option.timeout, limit=DEFAULT_LIMIT, filters=[]
            )
        )

        summary = {}
        actors = result.result
        for actor in actors.values():
            if actor["class_name"] not in summary:
                summary[actor["class_name"]] = {
                    "state_counts": defaultdict(int),
                    "resource_mapping": actor["resource_mapping"],
                }
            task_summary = summary[actor["class_name"]]
            task_summary["state_counts"][actor["state"]] += 1

        return SummaryApiResponse(
            result=summary, partial_failure_warning=result.partial_failure_warning
        )

    async def summarize_objects(self, option: SummaryApiOptions) -> SummaryApiResponse:
        result = await self.list_objects(
            option=ListApiOptions(
                timeout=option.timeout, limit=DEFAULT_LIMIT, filters=[]
            )
        )

        summary = {}
        objects = result.result
        logger.info(objects)
        for object in objects.values():
            if object["call_site"] not in summary:
                summary[object["call_site"]] = {
                    "state_counts": defaultdict(int),
                    "ref_type_counts": defaultdict(int),
                    "count": 0,
                    "size_mb": 0,
                    "num_workers": set(),
                    "num_nodes": set(),
                    "type": object["type"],
                }
            object_summary = summary[object["call_site"]]
            object_summary["state_counts"][object["task_status"]] += 1
            object_summary["ref_type_counts"][object["reference_type"]] += 1
            object_summary["count"] += 1
            # object_size's unit is byte by default. It is -1, if the size is
            # unknown.
            if object["object_size"] != -1:
                object_summary["size_mb"] += object["object_size"] / 1024 ** 2
            object_summary["num_workers"].add(object["pid"])
            object_summary["num_nodes"].add(object["node_ip_address"])

        # Convert set of pid & node ips to length.
        for s in summary.values():
            s["num_workers"] = len(s["num_workers"])
            s["num_nodes"] = len(s["num_nodes"])

        return SummaryApiResponse(
            result=summary, partial_failure_warning=result.partial_failure_warning
        )

    def _message_to_dict(
        self,
        *,
        message,
        fields_to_decode: List[str],
        preserving_proto_field_name: bool = True,
    ) -> dict:
        return dashboard_utils.message_to_dict(
            message,
            fields_to_decode,
            including_default_value_fields=True,
            preserving_proto_field_name=preserving_proto_field_name,
        )<|MERGE_RESOLUTION|>--- conflicted
+++ resolved
@@ -1,12 +1,7 @@
 import asyncio
 import logging
-<<<<<<< HEAD
-
-from collections import defaultdict
-from dataclasses import fields
-=======
+
 from dataclasses import asdict, fields
->>>>>>> d1d5fe61
 from itertools import islice
 from typing import List, Tuple
 
@@ -22,19 +17,18 @@
     ObjectState,
     PlacementGroupState,
     RuntimeEnvState,
-<<<<<<< HEAD
-    ListApiOptions,
-    ListApiResponse,
     SummaryApiResponse,
     DEFAULT_LIMIT,
     SummaryApiOptions,
-=======
+    TaskSummaries,
     StateSchema,
     SupportedFilterType,
     TaskState,
     WorkerState,
     filter_fields,
->>>>>>> d1d5fe61
+    StateSummary,
+    ActorSummaries,
+    ObjectSummaries,
 )
 from ray.experimental.state.state_manager import (
     DataSourceUnavailable,
@@ -503,20 +497,11 @@
                 timeout=option.timeout, limit=DEFAULT_LIMIT, filters=[]
             )
         )
-
-        summary = {}
-        tasks = result.result
-        for task in tasks.values():
-            if task["func_or_class_name"] not in summary:
-                summary[task["func_or_class_name"]] = {
-                    "state_counts": defaultdict(int),
-                    "type": task["type"],
-                    "func_or_class_name": task["func_or_class_name"],
-                    "required_resources": task["required_resources"],
-                }
-            task_summary = summary[task["func_or_class_name"]]
-            task_summary["state_counts"][task["scheduling_state"]] += 1
-
+        summary = StateSummary(
+            node_id_to_summary={
+                "cluster": TaskSummaries.to_summary(tasks=result.result)
+            }
+        )
         return SummaryApiResponse(
             result=summary, partial_failure_warning=result.partial_failure_warning
         )
@@ -527,18 +512,11 @@
                 timeout=option.timeout, limit=DEFAULT_LIMIT, filters=[]
             )
         )
-
-        summary = {}
-        actors = result.result
-        for actor in actors.values():
-            if actor["class_name"] not in summary:
-                summary[actor["class_name"]] = {
-                    "state_counts": defaultdict(int),
-                    "resource_mapping": actor["resource_mapping"],
-                }
-            task_summary = summary[actor["class_name"]]
-            task_summary["state_counts"][actor["state"]] += 1
-
+        summary = StateSummary(
+            node_id_to_summary={
+                "cluster": ActorSummaries.to_summary(actors=result.result)
+            }
+        )
         return SummaryApiResponse(
             result=summary, partial_failure_warning=result.partial_failure_warning
         )
@@ -549,37 +527,11 @@
                 timeout=option.timeout, limit=DEFAULT_LIMIT, filters=[]
             )
         )
-
-        summary = {}
-        objects = result.result
-        logger.info(objects)
-        for object in objects.values():
-            if object["call_site"] not in summary:
-                summary[object["call_site"]] = {
-                    "state_counts": defaultdict(int),
-                    "ref_type_counts": defaultdict(int),
-                    "count": 0,
-                    "size_mb": 0,
-                    "num_workers": set(),
-                    "num_nodes": set(),
-                    "type": object["type"],
-                }
-            object_summary = summary[object["call_site"]]
-            object_summary["state_counts"][object["task_status"]] += 1
-            object_summary["ref_type_counts"][object["reference_type"]] += 1
-            object_summary["count"] += 1
-            # object_size's unit is byte by default. It is -1, if the size is
-            # unknown.
-            if object["object_size"] != -1:
-                object_summary["size_mb"] += object["object_size"] / 1024 ** 2
-            object_summary["num_workers"].add(object["pid"])
-            object_summary["num_nodes"].add(object["node_ip_address"])
-
-        # Convert set of pid & node ips to length.
-        for s in summary.values():
-            s["num_workers"] = len(s["num_workers"])
-            s["num_nodes"] = len(s["num_nodes"])
-
+        summary = StateSummary(
+            node_id_to_summary={
+                "cluster": ObjectSummaries.to_summary(objects=result.result)
+            }
+        )
         return SummaryApiResponse(
             result=summary, partial_failure_warning=result.partial_failure_warning
         )
