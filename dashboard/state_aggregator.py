--- conflicted
+++ resolved
@@ -421,11 +421,7 @@
                     ],
                 ),
                 (task_attempt, ["task_id", "attempt_number", "job_id"]),
-<<<<<<< HEAD
-                (state_updates, ["node_id", "worker_id", "task_log_info"]),
-=======
-                (state_updates, ["node_id", "worker_id", "error_type"]),
->>>>>>> 6b16336d
+                (state_updates, ["node_id", "worker_id", "task_log_info", "error_type"]),
             ]
             for src, keys in mappings:
                 for key in keys:
