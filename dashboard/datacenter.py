--- conflicted
+++ resolved
@@ -1,676 +1,342 @@
-<<<<<<< HEAD
-import logging
-import ray.dashboard.consts as dashboard_consts
-import ray.dashboard.memory_utils as memory_utils
-
-# TODO(fyrestone): Not import from dashboard module.
-from ray.dashboard.modules.actor.actor_utils import actor_classname_from_task_spec
-from ray.dashboard.utils import Dict, Signal, async_loop_forever
-
-logger = logging.getLogger(__name__)
-
-
-class GlobalSignals:
-    node_info_fetched = Signal(dashboard_consts.SIGNAL_NODE_INFO_FETCHED)
-    node_summary_fetched = Signal(dashboard_consts.SIGNAL_NODE_SUMMARY_FETCHED)
-    job_info_fetched = Signal(dashboard_consts.SIGNAL_JOB_INFO_FETCHED)
-    worker_info_fetched = Signal(dashboard_consts.SIGNAL_WORKER_INFO_FETCHED)
-
-
-class DataSource:
-    # {node id hex(str): node stats(dict of GetNodeStatsReply
-    # in node_manager.proto)}
-    node_stats = Dict()
-    # {node id hex(str): node physical stats(dict from reporter_agent.py)}
-    node_physical_stats = Dict()
-    # {actor id hex(str): actor table data(dict of ActorTableData
-    # in gcs.proto)}
-    actors = Dict()
-    # {job id hex(str): job table data(dict of JobTableData in gcs.proto)}
-    jobs = Dict()
-    # {node id hex(str): dashboard agent [http port(int), grpc port(int)]}
-    agents = Dict()
-    # {node id hex(str): gcs node info(dict of GcsNodeInfo in gcs.proto)}
-    nodes = Dict()
-    # {node id hex(str): ip address(str)}
-    node_id_to_ip = Dict()
-    # {node id hex(str): hostname(str)}
-    node_id_to_hostname = Dict()
-    # {node id hex(str): worker list}
-    node_workers = Dict()
-    # {node id hex(str): {actor id hex(str): actor table data}}
-    node_actors = Dict()
-    # {job id hex(str): worker list}
-    job_workers = Dict()
-    # {job id hex(str): {actor id hex(str): actor table data}}
-    job_actors = Dict()
-    # {worker id(str): core worker stats}
-    core_worker_stats = Dict()
-    # {job id hex(str): {event id(str): event dict}}
-    events = Dict()
-    # {node ip (str): log entries by pid
-    # (dict from pid to list of latest log entries)}
-    ip_and_pid_to_logs = Dict()
-    # {node ip (str): error entries by pid
-    # (dict from pid to list of latest err entries)}
-    ip_and_pid_to_errors = Dict()
-
-
-class DataOrganizer:
-    @staticmethod
-    @async_loop_forever(dashboard_consts.PURGE_DATA_INTERVAL_SECONDS)
-    async def purge():
-        # Purge data that is out of date.
-        # These data sources are maintained by DashboardHead,
-        # we do not needs to purge them:
-        #   * agents
-        #   * nodes
-        #   * node_id_to_ip
-        #   * node_id_to_hostname
-        logger.info("Purge data.")
-        alive_nodes = {
-            node_id
-            for node_id, node_info in DataSource.nodes.items()
-            if node_info["state"] == "ALIVE"
-        }
-        for key in DataSource.node_stats.keys() - alive_nodes:
-            DataSource.node_stats.pop(key)
-
-        for key in DataSource.node_physical_stats.keys() - alive_nodes:
-            DataSource.node_physical_stats.pop(key)
-
-    @classmethod
-    @async_loop_forever(dashboard_consts.ORGANIZE_DATA_INTERVAL_SECONDS)
-    async def organize(cls):
-        job_workers = {}
-        node_workers = {}
-        core_worker_stats = {}
-        # await inside for loop, so we create a copy of keys().
-        for node_id in list(DataSource.nodes.keys()):
-            workers = await cls.get_node_workers(node_id)
-            for worker in workers:
-                job_id = worker["jobId"]
-                job_workers.setdefault(job_id, []).append(worker)
-                for stats in worker.get("coreWorkerStats", []):
-                    worker_id = stats["workerId"]
-                    core_worker_stats[worker_id] = stats
-            node_workers[node_id] = workers
-        DataSource.job_workers.reset(job_workers)
-        DataSource.node_workers.reset(node_workers)
-        DataSource.core_worker_stats.reset(core_worker_stats)
-
-    @classmethod
-    async def get_node_workers(cls, node_id):
-        workers = []
-        node_ip = DataSource.node_id_to_ip[node_id]
-        node_logs = DataSource.ip_and_pid_to_logs.get(node_ip, {})
-        node_errs = DataSource.ip_and_pid_to_errors.get(node_ip, {})
-        node_physical_stats = DataSource.node_physical_stats.get(node_id, {})
-        node_stats = DataSource.node_stats.get(node_id, {})
-        # Merge coreWorkerStats (node stats) to workers (node physical stats)
-        pid_to_worker_stats = {}
-        pid_to_language = {}
-        pid_to_job_id = {}
-        pids_on_node = set()
-        for core_worker_stats in node_stats.get("coreWorkersStats", []):
-            pid = core_worker_stats["pid"]
-            pids_on_node.add(pid)
-            pid_to_worker_stats.setdefault(pid, []).append(core_worker_stats)
-            pid_to_language[pid] = core_worker_stats["language"]
-            pid_to_job_id[pid] = core_worker_stats["jobId"]
-
-        # Clean up logs from a dead pid.
-        dead_pids = set(node_logs.keys()) - pids_on_node
-        for dead_pid in dead_pids:
-            if dead_pid in node_logs:
-                node_logs.mutable().pop(dead_pid)
-
-        for worker in node_physical_stats.get("workers", []):
-            worker = dict(worker)
-            pid = worker["pid"]
-            worker["logCount"] = len(node_logs.get(str(pid), []))
-            worker["errorCount"] = len(node_errs.get(str(pid), []))
-            worker["coreWorkerStats"] = pid_to_worker_stats.get(pid, [])
-            worker["language"] = pid_to_language.get(
-                pid, dashboard_consts.DEFAULT_LANGUAGE
-            )
-            worker["jobId"] = pid_to_job_id.get(pid, dashboard_consts.DEFAULT_JOB_ID)
-
-            await GlobalSignals.worker_info_fetched.send(node_id, worker)
-
-            workers.append(worker)
-        return workers
-
-    @classmethod
-    async def get_node_info(cls, node_id):
-        node_physical_stats = dict(DataSource.node_physical_stats.get(node_id, {}))
-        node_stats = dict(DataSource.node_stats.get(node_id, {}))
-        node = DataSource.nodes.get(node_id, {})
-        node_ip = DataSource.node_id_to_ip.get(node_id)
-        # Merge node log count information into the payload
-        log_info = DataSource.ip_and_pid_to_logs.get(node_ip, {})
-        node_log_count = 0
-        for entries in log_info.values():
-            node_log_count += len(entries)
-        error_info = DataSource.ip_and_pid_to_errors.get(node_ip, {})
-        node_err_count = 0
-        for entries in error_info.values():
-            node_err_count += len(entries)
-
-        node_stats.pop("coreWorkersStats", None)
-
-        view_data = node_stats.get("viewData", [])
-        ray_stats = cls._extract_view_data(
-            view_data, {"object_store_used_memory", "object_store_available_memory"}
-        )
-
-        node_info = node_physical_stats
-        # Merge node stats to node physical stats under raylet
-        node_info["raylet"] = node_stats
-        node_info["raylet"].update(ray_stats)
-
-        # Merge GcsNodeInfo to node physical stats
-        node_info["raylet"].update(node)
-        # Merge actors to node physical stats
-        node_info["actors"] = DataSource.node_actors.get(node_id, {})
-        # Update workers to node physical stats
-        node_info["workers"] = DataSource.node_workers.get(node_id, [])
-        node_info["logCount"] = node_log_count
-        node_info["errorCount"] = node_err_count
-        await GlobalSignals.node_info_fetched.send(node_info)
-
-        return node_info
-
-    @classmethod
-    async def get_node_summary(cls, node_id):
-        node_physical_stats = dict(DataSource.node_physical_stats.get(node_id, {}))
-        node_stats = dict(DataSource.node_stats.get(node_id, {}))
-        node = DataSource.nodes.get(node_id, {})
-
-        node_physical_stats.pop("workers", None)
-        node_stats.pop("workersStats", None)
-        view_data = node_stats.get("viewData", [])
-        ray_stats = cls._extract_view_data(
-            view_data, {"object_store_used_memory", "object_store_available_memory"}
-        )
-        node_stats.pop("viewData", None)
-
-        node_summary = node_physical_stats
-        # Merge node stats to node physical stats
-        node_summary["raylet"] = node_stats
-        node_summary["raylet"].update(ray_stats)
-        # Merge GcsNodeInfo to node physical stats
-        node_summary["raylet"].update(node)
-
-        await GlobalSignals.node_summary_fetched.send(node_summary)
-
-        return node_summary
-
-    @classmethod
-    async def get_all_node_summary(cls):
-        return [
-            await DataOrganizer.get_node_summary(node_id)
-            for node_id in DataSource.nodes.keys()
-        ]
-
-    @classmethod
-    async def get_all_node_details(cls):
-        return [
-            await DataOrganizer.get_node_info(node_id)
-            for node_id in DataSource.nodes.keys()
-        ]
-
-    @classmethod
-    async def get_all_actors(cls):
-        return {
-            actor_id: await cls._get_actor(actor)
-            for actor_id, actor in DataSource.actors.items()
-        }
-
-    @staticmethod
-    async def _get_actor(actor):
-        actor = dict(actor)
-        worker_id = actor["address"]["workerId"]
-        core_worker_stats = DataSource.core_worker_stats.get(worker_id, {})
-        actor_constructor = core_worker_stats.get(
-            "actorTitle", "Unknown actor constructor"
-        )
-        actor["actorConstructor"] = actor_constructor
-        actor.update(core_worker_stats)
-
-        # TODO(fyrestone): remove this, give a link from actor
-        # info to worker info in front-end.
-        node_id = actor["address"]["rayletId"]
-        pid = core_worker_stats.get("pid")
-        node_physical_stats = DataSource.node_physical_stats.get(node_id, {})
-        actor_process_stats = None
-        actor_process_gpu_stats = []
-        if pid:
-            for process_stats in node_physical_stats.get("workers", []):
-                if process_stats["pid"] == pid:
-                    actor_process_stats = process_stats
-                    break
-
-            for gpu_stats in node_physical_stats.get("gpus", []):
-                for process in gpu_stats.get("processes", []):
-                    if process["pid"] == pid:
-                        actor_process_gpu_stats.append(gpu_stats)
-                        break
-
-        actor["gpus"] = actor_process_gpu_stats
-        actor["processStats"] = actor_process_stats
-        return actor
-
-    @classmethod
-    async def get_actor_creation_tasks(cls):
-        infeasible_tasks = sum(
-            (
-                list(node_stats.get("infeasibleTasks", []))
-                for node_stats in DataSource.node_stats.values()
-            ),
-            [],
-        )
-        new_infeasible_tasks = []
-        for task in infeasible_tasks:
-            task = dict(task)
-            task["actorClass"] = actor_classname_from_task_spec(task)
-            task["state"] = "INFEASIBLE"
-            new_infeasible_tasks.append(task)
-
-        resource_pending_tasks = sum(
-            (
-                list(data.get("readyTasks", []))
-                for data in DataSource.node_stats.values()
-            ),
-            [],
-        )
-        new_resource_pending_tasks = []
-        for task in resource_pending_tasks:
-            task = dict(task)
-            task["actorClass"] = actor_classname_from_task_spec(task)
-            task["state"] = "PENDING_RESOURCES"
-            new_resource_pending_tasks.append(task)
-
-        results = {
-            task["actorCreationTaskSpec"]["actorId"]: task
-            for task in new_resource_pending_tasks + new_infeasible_tasks
-        }
-        return results
-
-    @classmethod
-    async def get_memory_table(
-        cls,
-        sort_by=memory_utils.SortingType.OBJECT_SIZE,
-        group_by=memory_utils.GroupByType.STACK_TRACE,
-    ):
-        all_worker_stats = []
-        for node_stats in DataSource.node_stats.values():
-            all_worker_stats.extend(node_stats.get("coreWorkersStats", []))
-        memory_information = memory_utils.construct_memory_table(
-            all_worker_stats, group_by=group_by, sort_by=sort_by
-        )
-        return memory_information
-
-    @staticmethod
-    def _extract_view_data(views, data_keys):
-        view_data = {}
-        for view in views:
-            view_name = view["viewName"]
-            if view_name in data_keys:
-                if not view.get("measures"):
-                    view_data[view_name] = 0
-                    continue
-                measure = view["measures"][0]
-                if "doubleValue" in measure:
-                    measure_value = measure["doubleValue"]
-                elif "intValue" in measure:
-                    measure_value = measure["intValue"]
-                else:
-                    measure_value = 0
-                view_data[view_name] = measure_value
-
-        return view_data
-=======
-import asyncio
-import logging
-import ray.dashboard.consts as dashboard_consts
-import ray.dashboard.memory_utils as memory_utils
-
-# TODO(fyrestone): Not import from dashboard module.
-from ray.dashboard.modules.actor.actor_utils import actor_classname_from_task_spec
-from ray.dashboard.utils import Dict, Signal, async_loop_forever
-
-logger = logging.getLogger(__name__)
-
-
-class GlobalSignals:
-    node_info_fetched = Signal(dashboard_consts.SIGNAL_NODE_INFO_FETCHED)
-    node_summary_fetched = Signal(dashboard_consts.SIGNAL_NODE_SUMMARY_FETCHED)
-    job_info_fetched = Signal(dashboard_consts.SIGNAL_JOB_INFO_FETCHED)
-    worker_info_fetched = Signal(dashboard_consts.SIGNAL_WORKER_INFO_FETCHED)
-
-
-class DataSource:
-    # {node id hex(str): node stats(dict of GetNodeStatsReply
-    # in node_manager.proto)}
-    node_stats = Dict()
-    # {node id hex(str): node physical stats(dict from reporter_agent.py)}
-    node_physical_stats = Dict()
-    # {actor id hex(str): actor table data(dict of ActorTableData
-    # in gcs.proto)}
-    actors = Dict()
-    # {job id hex(str): job table data(dict of JobTableData in gcs.proto)}
-    jobs = Dict()
-    # {node id hex(str): dashboard agent [http port(int), grpc port(int)]}
-    agents = Dict()
-    # {node id hex(str): gcs node info(dict of GcsNodeInfo in gcs.proto)}
-    nodes = Dict()
-    # {node id hex(str): ip address(str)}
-    node_id_to_ip = Dict()
-    # {node id hex(str): hostname(str)}
-    node_id_to_hostname = Dict()
-    # {node id hex(str): worker list}
-    node_workers = Dict()
-    # {node id hex(str): {actor id hex(str): actor table data}}
-    node_actors = Dict()
-    # {job id hex(str): worker list}
-    job_workers = Dict()
-    # {job id hex(str): {actor id hex(str): actor table data}}
-    job_actors = Dict()
-    # {worker id(str): core worker stats}
-    core_worker_stats = Dict()
-    # {job id hex(str): {event id(str): event dict}}
-    events = Dict()
-    # {node ip (str): log entries by pid
-    # (dict from pid to list of latest log entries)}
-    ip_and_pid_to_logs = Dict()
-    # {node ip (str): error entries by pid
-    # (dict from pid to list of latest err entries)}
-    ip_and_pid_to_errors = Dict()
-
-
-class DataOrganizer:
-    @staticmethod
-    @async_loop_forever(dashboard_consts.PURGE_DATA_INTERVAL_SECONDS)
-    async def purge():
-        # Purge data that is out of date.
-        # These data sources are maintained by DashboardHead,
-        # we do not needs to purge them:
-        #   * agents
-        #   * nodes
-        #   * node_id_to_ip
-        #   * node_id_to_hostname
-        logger.info("Purge data.")
-        alive_nodes = {
-            node_id
-            for node_id, node_info in DataSource.nodes.items()
-            if node_info["state"] == "ALIVE"
-        }
-        for key in DataSource.node_stats.keys() - alive_nodes:
-            DataSource.node_stats.pop(key)
-
-        for key in DataSource.node_physical_stats.keys() - alive_nodes:
-            DataSource.node_physical_stats.pop(key)
-
-    @classmethod
-    @async_loop_forever(dashboard_consts.ORGANIZE_DATA_INTERVAL_SECONDS)
-    async def organize(cls):
-        job_workers = {}
-        node_workers = {}
-        core_worker_stats = {}
-        # await inside for loop, so we create a copy of keys().
-        for node_id in list(DataSource.nodes.keys()):
-            workers = await cls.get_node_workers(node_id)
-            for worker in workers:
-                job_id = worker["jobId"]
-                job_workers.setdefault(job_id, []).append(worker)
-                for stats in worker.get("coreWorkerStats", []):
-                    worker_id = stats["workerId"]
-                    core_worker_stats[worker_id] = stats
-            node_workers[node_id] = workers
-        DataSource.job_workers.reset(job_workers)
-        DataSource.node_workers.reset(node_workers)
-        DataSource.core_worker_stats.reset(core_worker_stats)
-
-    @classmethod
-    async def get_node_workers(cls, node_id):
-        workers = []
-        node_ip = DataSource.node_id_to_ip[node_id]
-        node_logs = DataSource.ip_and_pid_to_logs.get(node_ip, {})
-        node_errs = DataSource.ip_and_pid_to_errors.get(node_ip, {})
-        node_physical_stats = DataSource.node_physical_stats.get(node_id, {})
-        node_stats = DataSource.node_stats.get(node_id, {})
-        # Merge coreWorkerStats (node stats) to workers (node physical stats)
-        pid_to_worker_stats = {}
-        pid_to_language = {}
-        pid_to_job_id = {}
-        pids_on_node = set()
-        for core_worker_stats in node_stats.get("coreWorkersStats", []):
-            pid = core_worker_stats["pid"]
-            pids_on_node.add(pid)
-            pid_to_worker_stats.setdefault(pid, []).append(core_worker_stats)
-            pid_to_language[pid] = core_worker_stats["language"]
-            pid_to_job_id[pid] = core_worker_stats["jobId"]
-
-        # Clean up logs from a dead pid.
-        dead_pids = set(node_logs.keys()) - pids_on_node
-        for dead_pid in dead_pids:
-            if dead_pid in node_logs:
-                node_logs.mutable().pop(dead_pid)
-
-        for worker in node_physical_stats.get("workers", []):
-            worker = dict(worker)
-            pid = worker["pid"]
-            worker["logCount"] = len(node_logs.get(str(pid), []))
-            worker["errorCount"] = len(node_errs.get(str(pid), []))
-            worker["coreWorkerStats"] = pid_to_worker_stats.get(pid, [])
-            worker["language"] = pid_to_language.get(
-                pid, dashboard_consts.DEFAULT_LANGUAGE
-            )
-            worker["jobId"] = pid_to_job_id.get(pid, dashboard_consts.DEFAULT_JOB_ID)
-
-            await GlobalSignals.worker_info_fetched.send(node_id, worker)
-
-            workers.append(worker)
-        return workers
-
-    @classmethod
-    async def get_node_info(cls, node_id):
-        node_physical_stats = dict(DataSource.node_physical_stats.get(node_id, {}))
-        node_stats = dict(DataSource.node_stats.get(node_id, {}))
-        node = DataSource.nodes.get(node_id, {})
-        node_ip = DataSource.node_id_to_ip.get(node_id)
-        # Merge node log count information into the payload
-        log_info = DataSource.ip_and_pid_to_logs.get(node_ip, {})
-        node_log_count = 0
-        for entries in log_info.values():
-            node_log_count += len(entries)
-        error_info = DataSource.ip_and_pid_to_errors.get(node_ip, {})
-        node_err_count = 0
-        for entries in error_info.values():
-            node_err_count += len(entries)
-
-        node_stats.pop("coreWorkersStats", None)
-
-        view_data = node_stats.get("viewData", [])
-        ray_stats = cls._extract_view_data(
-            view_data, {"object_store_used_memory", "object_store_available_memory"}
-        )
-
-        node_info = node_physical_stats
-        # Merge node stats to node physical stats under raylet
-        node_info["raylet"] = node_stats
-        node_info["raylet"].update(ray_stats)
-
-        # Merge GcsNodeInfo to node physical stats
-        node_info["raylet"].update(node)
-        # Merge actors to node physical stats
-        node_info["actors"] = DataSource.node_actors.get(node_id, {})
-        # Update workers to node physical stats
-        node_info["workers"] = DataSource.node_workers.get(node_id, [])
-        node_info["logCount"] = node_log_count
-        node_info["errorCount"] = node_err_count
-        await GlobalSignals.node_info_fetched.send(node_info)
-
-        return node_info
-
-    @classmethod
-    async def get_node_summary(cls, node_id):
-        node_physical_stats = dict(DataSource.node_physical_stats.get(node_id, {}))
-        node_stats = dict(DataSource.node_stats.get(node_id, {}))
-        node = DataSource.nodes.get(node_id, {})
-
-        node_physical_stats.pop("workers", None)
-        node_stats.pop("workersStats", None)
-        view_data = node_stats.get("viewData", [])
-        ray_stats = cls._extract_view_data(
-            view_data, {"object_store_used_memory", "object_store_available_memory"}
-        )
-        node_stats.pop("viewData", None)
-
-        node_summary = node_physical_stats
-        # Merge node stats to node physical stats
-        node_summary["raylet"] = node_stats
-        node_summary["raylet"].update(ray_stats)
-        # Merge GcsNodeInfo to node physical stats
-        node_summary["raylet"].update(node)
-
-        await GlobalSignals.node_summary_fetched.send(node_summary)
-
-        return node_summary
-
-    @classmethod
-    async def get_all_node_summary(cls):
-        return [
-            await DataOrganizer.get_node_summary(node_id)
-            for node_id in DataSource.nodes.keys()
-        ]
-
-    @classmethod
-    async def get_all_node_details(cls):
-        return [
-            await DataOrganizer.get_node_info(node_id)
-            for node_id in DataSource.nodes.keys()
-        ]
-
-    @classmethod
-    async def get_all_actors(cls):
-        result = {}
-        for index, (actor_id, actor) in enumerate(DataSource.actors.items()):
-            result[actor_id] = await cls._get_actor(actor)
-            # There can be thousands of actors including dead ones. Processing
-            # them all can take many seconds, which blocks all other requests
-            # to the dashboard. The ideal solution might be to implement
-            # pagination. For now, use a workaround to yield to the event loop
-            # periodically, so other request handlers have a chance to run and
-            # avoid long latencies.
-            if index % 1000 == 0 and index > 0:
-                # Canonical way to yield to the event loop:
-                # https://github.com/python/asyncio/issues/284
-                await asyncio.sleep(0)
-        return result
-
-    @staticmethod
-    async def _get_actor(actor):
-        actor = dict(actor)
-        worker_id = actor["address"]["workerId"]
-        core_worker_stats = DataSource.core_worker_stats.get(worker_id, {})
-        actor_constructor = core_worker_stats.get(
-            "actorTitle", "Unknown actor constructor"
-        )
-        actor["actorConstructor"] = actor_constructor
-        actor.update(core_worker_stats)
-
-        # TODO(fyrestone): remove this, give a link from actor
-        # info to worker info in front-end.
-        node_id = actor["address"]["rayletId"]
-        pid = core_worker_stats.get("pid")
-        node_physical_stats = DataSource.node_physical_stats.get(node_id, {})
-        actor_process_stats = None
-        actor_process_gpu_stats = []
-        if pid:
-            for process_stats in node_physical_stats.get("workers", []):
-                if process_stats["pid"] == pid:
-                    actor_process_stats = process_stats
-                    break
-
-            for gpu_stats in node_physical_stats.get("gpus", []):
-                for process in gpu_stats.get("processes", []):
-                    if process["pid"] == pid:
-                        actor_process_gpu_stats.append(gpu_stats)
-                        break
-
-        actor["gpus"] = actor_process_gpu_stats
-        actor["processStats"] = actor_process_stats
-        return actor
-
-    @classmethod
-    async def get_actor_creation_tasks(cls):
-        infeasible_tasks = sum(
-            (
-                list(node_stats.get("infeasibleTasks", []))
-                for node_stats in DataSource.node_stats.values()
-            ),
-            [],
-        )
-        new_infeasible_tasks = []
-        for task in infeasible_tasks:
-            task = dict(task)
-            task["actorClass"] = actor_classname_from_task_spec(task)
-            task["state"] = "INFEASIBLE"
-            new_infeasible_tasks.append(task)
-
-        resource_pending_tasks = sum(
-            (
-                list(data.get("readyTasks", []))
-                for data in DataSource.node_stats.values()
-            ),
-            [],
-        )
-        new_resource_pending_tasks = []
-        for task in resource_pending_tasks:
-            task = dict(task)
-            task["actorClass"] = actor_classname_from_task_spec(task)
-            task["state"] = "PENDING_RESOURCES"
-            new_resource_pending_tasks.append(task)
-
-        results = {
-            task["actorCreationTaskSpec"]["actorId"]: task
-            for task in new_resource_pending_tasks + new_infeasible_tasks
-        }
-        return results
-
-    @classmethod
-    async def get_memory_table(
-        cls,
-        sort_by=memory_utils.SortingType.OBJECT_SIZE,
-        group_by=memory_utils.GroupByType.STACK_TRACE,
-    ):
-        all_worker_stats = []
-        for node_stats in DataSource.node_stats.values():
-            all_worker_stats.extend(node_stats.get("coreWorkersStats", []))
-        memory_information = memory_utils.construct_memory_table(
-            all_worker_stats, group_by=group_by, sort_by=sort_by
-        )
-        return memory_information
-
-    @staticmethod
-    def _extract_view_data(views, data_keys):
-        view_data = {}
-        for view in views:
-            view_name = view["viewName"]
-            if view_name in data_keys:
-                if not view.get("measures"):
-                    view_data[view_name] = 0
-                    continue
-                measure = view["measures"][0]
-                if "doubleValue" in measure:
-                    measure_value = measure["doubleValue"]
-                elif "intValue" in measure:
-                    measure_value = measure["intValue"]
-                else:
-                    measure_value = 0
-                view_data[view_name] = measure_value
-
-        return view_data
->>>>>>> 19672688
+import asyncio
+import logging
+import ray.dashboard.consts as dashboard_consts
+import ray.dashboard.memory_utils as memory_utils
+
+# TODO(fyrestone): Not import from dashboard module.
+from ray.dashboard.modules.actor.actor_utils import actor_classname_from_task_spec
+from ray.dashboard.utils import Dict, Signal, async_loop_forever
+
+logger = logging.getLogger(__name__)
+
+
+class GlobalSignals:
+    node_info_fetched = Signal(dashboard_consts.SIGNAL_NODE_INFO_FETCHED)
+    node_summary_fetched = Signal(dashboard_consts.SIGNAL_NODE_SUMMARY_FETCHED)
+    job_info_fetched = Signal(dashboard_consts.SIGNAL_JOB_INFO_FETCHED)
+    worker_info_fetched = Signal(dashboard_consts.SIGNAL_WORKER_INFO_FETCHED)
+
+
+class DataSource:
+    # {node id hex(str): node stats(dict of GetNodeStatsReply
+    # in node_manager.proto)}
+    node_stats = Dict()
+    # {node id hex(str): node physical stats(dict from reporter_agent.py)}
+    node_physical_stats = Dict()
+    # {actor id hex(str): actor table data(dict of ActorTableData
+    # in gcs.proto)}
+    actors = Dict()
+    # {job id hex(str): job table data(dict of JobTableData in gcs.proto)}
+    jobs = Dict()
+    # {node id hex(str): dashboard agent [http port(int), grpc port(int)]}
+    agents = Dict()
+    # {node id hex(str): gcs node info(dict of GcsNodeInfo in gcs.proto)}
+    nodes = Dict()
+    # {node id hex(str): ip address(str)}
+    node_id_to_ip = Dict()
+    # {node id hex(str): hostname(str)}
+    node_id_to_hostname = Dict()
+    # {node id hex(str): worker list}
+    node_workers = Dict()
+    # {node id hex(str): {actor id hex(str): actor table data}}
+    node_actors = Dict()
+    # {job id hex(str): worker list}
+    job_workers = Dict()
+    # {job id hex(str): {actor id hex(str): actor table data}}
+    job_actors = Dict()
+    # {worker id(str): core worker stats}
+    core_worker_stats = Dict()
+    # {job id hex(str): {event id(str): event dict}}
+    events = Dict()
+    # {node ip (str): log entries by pid
+    # (dict from pid to list of latest log entries)}
+    ip_and_pid_to_logs = Dict()
+    # {node ip (str): error entries by pid
+    # (dict from pid to list of latest err entries)}
+    ip_and_pid_to_errors = Dict()
+
+
+class DataOrganizer:
+    @staticmethod
+    @async_loop_forever(dashboard_consts.PURGE_DATA_INTERVAL_SECONDS)
+    async def purge():
+        # Purge data that is out of date.
+        # These data sources are maintained by DashboardHead,
+        # we do not needs to purge them:
+        #   * agents
+        #   * nodes
+        #   * node_id_to_ip
+        #   * node_id_to_hostname
+        logger.info("Purge data.")
+        alive_nodes = {
+            node_id
+            for node_id, node_info in DataSource.nodes.items()
+            if node_info["state"] == "ALIVE"
+        }
+        for key in DataSource.node_stats.keys() - alive_nodes:
+            DataSource.node_stats.pop(key)
+
+        for key in DataSource.node_physical_stats.keys() - alive_nodes:
+            DataSource.node_physical_stats.pop(key)
+
+    @classmethod
+    @async_loop_forever(dashboard_consts.ORGANIZE_DATA_INTERVAL_SECONDS)
+    async def organize(cls):
+        job_workers = {}
+        node_workers = {}
+        core_worker_stats = {}
+        # await inside for loop, so we create a copy of keys().
+        for node_id in list(DataSource.nodes.keys()):
+            workers = await cls.get_node_workers(node_id)
+            for worker in workers:
+                job_id = worker["jobId"]
+                job_workers.setdefault(job_id, []).append(worker)
+                for stats in worker.get("coreWorkerStats", []):
+                    worker_id = stats["workerId"]
+                    core_worker_stats[worker_id] = stats
+            node_workers[node_id] = workers
+        DataSource.job_workers.reset(job_workers)
+        DataSource.node_workers.reset(node_workers)
+        DataSource.core_worker_stats.reset(core_worker_stats)
+
+    @classmethod
+    async def get_node_workers(cls, node_id):
+        workers = []
+        node_ip = DataSource.node_id_to_ip[node_id]
+        node_logs = DataSource.ip_and_pid_to_logs.get(node_ip, {})
+        node_errs = DataSource.ip_and_pid_to_errors.get(node_ip, {})
+        node_physical_stats = DataSource.node_physical_stats.get(node_id, {})
+        node_stats = DataSource.node_stats.get(node_id, {})
+        # Merge coreWorkerStats (node stats) to workers (node physical stats)
+        pid_to_worker_stats = {}
+        pid_to_language = {}
+        pid_to_job_id = {}
+        pids_on_node = set()
+        for core_worker_stats in node_stats.get("coreWorkersStats", []):
+            pid = core_worker_stats["pid"]
+            pids_on_node.add(pid)
+            pid_to_worker_stats.setdefault(pid, []).append(core_worker_stats)
+            pid_to_language[pid] = core_worker_stats["language"]
+            pid_to_job_id[pid] = core_worker_stats["jobId"]
+
+        # Clean up logs from a dead pid.
+        dead_pids = set(node_logs.keys()) - pids_on_node
+        for dead_pid in dead_pids:
+            if dead_pid in node_logs:
+                node_logs.mutable().pop(dead_pid)
+
+        for worker in node_physical_stats.get("workers", []):
+            worker = dict(worker)
+            pid = worker["pid"]
+            worker["logCount"] = len(node_logs.get(str(pid), []))
+            worker["errorCount"] = len(node_errs.get(str(pid), []))
+            worker["coreWorkerStats"] = pid_to_worker_stats.get(pid, [])
+            worker["language"] = pid_to_language.get(
+                pid, dashboard_consts.DEFAULT_LANGUAGE
+            )
+            worker["jobId"] = pid_to_job_id.get(pid, dashboard_consts.DEFAULT_JOB_ID)
+
+            await GlobalSignals.worker_info_fetched.send(node_id, worker)
+
+            workers.append(worker)
+        return workers
+
+    @classmethod
+    async def get_node_info(cls, node_id):
+        node_physical_stats = dict(DataSource.node_physical_stats.get(node_id, {}))
+        node_stats = dict(DataSource.node_stats.get(node_id, {}))
+        node = DataSource.nodes.get(node_id, {})
+        node_ip = DataSource.node_id_to_ip.get(node_id)
+        # Merge node log count information into the payload
+        log_info = DataSource.ip_and_pid_to_logs.get(node_ip, {})
+        node_log_count = 0
+        for entries in log_info.values():
+            node_log_count += len(entries)
+        error_info = DataSource.ip_and_pid_to_errors.get(node_ip, {})
+        node_err_count = 0
+        for entries in error_info.values():
+            node_err_count += len(entries)
+
+        node_stats.pop("coreWorkersStats", None)
+
+        view_data = node_stats.get("viewData", [])
+        ray_stats = cls._extract_view_data(
+            view_data, {"object_store_used_memory", "object_store_available_memory"}
+        )
+
+        node_info = node_physical_stats
+        # Merge node stats to node physical stats under raylet
+        node_info["raylet"] = node_stats
+        node_info["raylet"].update(ray_stats)
+
+        # Merge GcsNodeInfo to node physical stats
+        node_info["raylet"].update(node)
+        # Merge actors to node physical stats
+        node_info["actors"] = DataSource.node_actors.get(node_id, {})
+        # Update workers to node physical stats
+        node_info["workers"] = DataSource.node_workers.get(node_id, [])
+        node_info["logCount"] = node_log_count
+        node_info["errorCount"] = node_err_count
+        await GlobalSignals.node_info_fetched.send(node_info)
+
+        return node_info
+
+    @classmethod
+    async def get_node_summary(cls, node_id):
+        node_physical_stats = dict(DataSource.node_physical_stats.get(node_id, {}))
+        node_stats = dict(DataSource.node_stats.get(node_id, {}))
+        node = DataSource.nodes.get(node_id, {})
+
+        node_physical_stats.pop("workers", None)
+        node_stats.pop("workersStats", None)
+        view_data = node_stats.get("viewData", [])
+        ray_stats = cls._extract_view_data(
+            view_data, {"object_store_used_memory", "object_store_available_memory"}
+        )
+        node_stats.pop("viewData", None)
+
+        node_summary = node_physical_stats
+        # Merge node stats to node physical stats
+        node_summary["raylet"] = node_stats
+        node_summary["raylet"].update(ray_stats)
+        # Merge GcsNodeInfo to node physical stats
+        node_summary["raylet"].update(node)
+
+        await GlobalSignals.node_summary_fetched.send(node_summary)
+
+        return node_summary
+
+    @classmethod
+    async def get_all_node_summary(cls):
+        return [
+            await DataOrganizer.get_node_summary(node_id)
+            for node_id in DataSource.nodes.keys()
+        ]
+
+    @classmethod
+    async def get_all_node_details(cls):
+        return [
+            await DataOrganizer.get_node_info(node_id)
+            for node_id in DataSource.nodes.keys()
+        ]
+
+    @classmethod
+    async def get_all_actors(cls):
+        result = {}
+        for index, (actor_id, actor) in enumerate(DataSource.actors.items()):
+            result[actor_id] = await cls._get_actor(actor)
+            # There can be thousands of actors including dead ones. Processing
+            # them all can take many seconds, which blocks all other requests
+            # to the dashboard. The ideal solution might be to implement
+            # pagination. For now, use a workaround to yield to the event loop
+            # periodically, so other request handlers have a chance to run and
+            # avoid long latencies.
+            if index % 1000 == 0 and index > 0:
+                # Canonical way to yield to the event loop:
+                # https://github.com/python/asyncio/issues/284
+                await asyncio.sleep(0)
+        return result
+
+    @staticmethod
+    async def _get_actor(actor):
+        actor = dict(actor)
+        worker_id = actor["address"]["workerId"]
+        core_worker_stats = DataSource.core_worker_stats.get(worker_id, {})
+        actor_constructor = core_worker_stats.get(
+            "actorTitle", "Unknown actor constructor"
+        )
+        actor["actorConstructor"] = actor_constructor
+        actor.update(core_worker_stats)
+
+        # TODO(fyrestone): remove this, give a link from actor
+        # info to worker info in front-end.
+        node_id = actor["address"]["rayletId"]
+        pid = core_worker_stats.get("pid")
+        node_physical_stats = DataSource.node_physical_stats.get(node_id, {})
+        actor_process_stats = None
+        actor_process_gpu_stats = []
+        if pid:
+            for process_stats in node_physical_stats.get("workers", []):
+                if process_stats["pid"] == pid:
+                    actor_process_stats = process_stats
+                    break
+
+            for gpu_stats in node_physical_stats.get("gpus", []):
+                for process in gpu_stats.get("processes", []):
+                    if process["pid"] == pid:
+                        actor_process_gpu_stats.append(gpu_stats)
+                        break
+
+        actor["gpus"] = actor_process_gpu_stats
+        actor["processStats"] = actor_process_stats
+        return actor
+
+    @classmethod
+    async def get_actor_creation_tasks(cls):
+        infeasible_tasks = sum(
+            (
+                list(node_stats.get("infeasibleTasks", []))
+                for node_stats in DataSource.node_stats.values()
+            ),
+            [],
+        )
+        new_infeasible_tasks = []
+        for task in infeasible_tasks:
+            task = dict(task)
+            task["actorClass"] = actor_classname_from_task_spec(task)
+            task["state"] = "INFEASIBLE"
+            new_infeasible_tasks.append(task)
+
+        resource_pending_tasks = sum(
+            (
+                list(data.get("readyTasks", []))
+                for data in DataSource.node_stats.values()
+            ),
+            [],
+        )
+        new_resource_pending_tasks = []
+        for task in resource_pending_tasks:
+            task = dict(task)
+            task["actorClass"] = actor_classname_from_task_spec(task)
+            task["state"] = "PENDING_RESOURCES"
+            new_resource_pending_tasks.append(task)
+
+        results = {
+            task["actorCreationTaskSpec"]["actorId"]: task
+            for task in new_resource_pending_tasks + new_infeasible_tasks
+        }
+        return results
+
+    @classmethod
+    async def get_memory_table(
+        cls,
+        sort_by=memory_utils.SortingType.OBJECT_SIZE,
+        group_by=memory_utils.GroupByType.STACK_TRACE,
+    ):
+        all_worker_stats = []
+        for node_stats in DataSource.node_stats.values():
+            all_worker_stats.extend(node_stats.get("coreWorkersStats", []))
+        memory_information = memory_utils.construct_memory_table(
+            all_worker_stats, group_by=group_by, sort_by=sort_by
+        )
+        return memory_information
+
+    @staticmethod
+    def _extract_view_data(views, data_keys):
+        view_data = {}
+        for view in views:
+            view_name = view["viewName"]
+            if view_name in data_keys:
+                if not view.get("measures"):
+                    view_data[view_name] = 0
+                    continue
+                measure = view["measures"][0]
+                if "doubleValue" in measure:
+                    measure_value = measure["doubleValue"]
+                elif "intValue" in measure:
+                    measure_value = measure["intValue"]
+                else:
+                    measure_value = 0
+                view_data[view_name] = measure_value
+
+        return view_data