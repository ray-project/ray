<<<<<<< HEAD
import base64

from collections import defaultdict
from enum import Enum
from typing import List

import ray

from ray._raylet import TaskID, ActorID, JobID
from ray.internal.internal_api import node_stats
import logging

logger = logging.getLogger(__name__)

# These values are used to calculate if objectRefs are actor handles.
TASKID_BYTES_SIZE = TaskID.size()
ACTORID_BYTES_SIZE = ActorID.size()
JOBID_BYTES_SIZE = JobID.size()
# We need to multiply 2 because we need bits size instead of bytes size.
TASKID_RANDOM_BITS_SIZE = (TASKID_BYTES_SIZE - ACTORID_BYTES_SIZE) * 2
ACTORID_RANDOM_BITS_SIZE = (ACTORID_BYTES_SIZE - JOBID_BYTES_SIZE) * 2


def decode_object_ref_if_needed(object_ref: str) -> bytes:
    """Decode objectRef bytes string.

    gRPC reply contains an objectRef that is encodded by Base64.
    This function is used to decode the objectRef.
    Note that there are times that objectRef is already decoded as
    a hex string. In this case, just convert it to a binary number.
    """
    if object_ref.endswith("="):
        # If the object ref ends with =, that means it is base64 encoded.
        # Object refs will always have = as a padding
        # when it is base64 encoded because objectRef is always 20B.
        return base64.standard_b64decode(object_ref)
    else:
        return ray._private.utils.hex_to_binary(object_ref)


class SortingType(Enum):
    PID = 1
    OBJECT_SIZE = 3
    REFERENCE_TYPE = 4


class GroupByType(Enum):
    NODE_ADDRESS = "node"
    STACK_TRACE = "stack_trace"


class ReferenceType:
    # We don't use enum because enum is not json serializable.
    ACTOR_HANDLE = "ACTOR_HANDLE"
    PINNED_IN_MEMORY = "PINNED_IN_MEMORY"
    LOCAL_REFERENCE = "LOCAL_REFERENCE"
    USED_BY_PENDING_TASK = "USED_BY_PENDING_TASK"
    CAPTURED_IN_OBJECT = "CAPTURED_IN_OBJECT"
    UNKNOWN_STATUS = "UNKNOWN_STATUS"


def get_sorting_type(sort_by: str):
    """Translate string input into SortingType instance"""
    sort_by = sort_by.upper()
    if sort_by == "PID":
        return SortingType.PID
    elif sort_by == "OBJECT_SIZE":
        return SortingType.OBJECT_SIZE
    elif sort_by == "REFERENCE_TYPE":
        return SortingType.REFERENCE_TYPE
    else:
        raise Exception(
            "The sort-by input provided is not one of\
                PID, OBJECT_SIZE, or REFERENCE_TYPE."
        )


def get_group_by_type(group_by: str):
    """Translate string input into GroupByType instance"""
    group_by = group_by.upper()
    if group_by == "NODE_ADDRESS":
        return GroupByType.NODE_ADDRESS
    elif group_by == "STACK_TRACE":
        return GroupByType.STACK_TRACE
    else:
        raise Exception(
            "The group-by input provided is not one of\
                NODE_ADDRESS or STACK_TRACE."
        )


class MemoryTableEntry:
    def __init__(
        self, *, object_ref: dict, node_address: str, is_driver: bool, pid: int
    ):
        # worker info
        self.is_driver = is_driver
        self.pid = pid
        self.node_address = node_address

        # object info
        self.object_size = int(object_ref.get("objectSize", -1))
        self.call_site = object_ref.get("callSite", "<Unknown>")
        self.object_ref = ray.ObjectRef(
            decode_object_ref_if_needed(object_ref["objectId"])
        )

        # reference info
        self.local_ref_count = int(object_ref.get("localRefCount", 0))
        self.pinned_in_memory = bool(object_ref.get("pinnedInMemory", False))
        self.submitted_task_ref_count = int(object_ref.get("submittedTaskRefCount", 0))
        self.contained_in_owned = [
            ray.ObjectRef(decode_object_ref_if_needed(object_ref))
            for object_ref in object_ref.get("containedInOwned", [])
        ]
        self.reference_type = self._get_reference_type()

    def is_valid(self) -> bool:
        # If the entry doesn't have a reference type or some invalid state,
        # (e.g., no object ref presented), it is considered invalid.
        if (
            not self.pinned_in_memory
            and self.local_ref_count == 0
            and self.submitted_task_ref_count == 0
            and len(self.contained_in_owned) == 0
        ):
            return False
        elif self.object_ref.is_nil():
            return False
        else:
            return True

    def group_key(self, group_by_type: GroupByType) -> str:
        if group_by_type == GroupByType.NODE_ADDRESS:
            return self.node_address
        elif group_by_type == GroupByType.STACK_TRACE:
            return self.call_site
        else:
            raise ValueError(f"group by type {group_by_type} is invalid.")

    def _get_reference_type(self) -> str:
        if self._is_object_ref_actor_handle():
            return ReferenceType.ACTOR_HANDLE
        if self.pinned_in_memory:
            return ReferenceType.PINNED_IN_MEMORY
        elif self.submitted_task_ref_count > 0:
            return ReferenceType.USED_BY_PENDING_TASK
        elif self.local_ref_count > 0:
            return ReferenceType.LOCAL_REFERENCE
        elif len(self.contained_in_owned) > 0:
            return ReferenceType.CAPTURED_IN_OBJECT
        else:
            return ReferenceType.UNKNOWN_STATUS

    def _is_object_ref_actor_handle(self) -> bool:
        object_ref_hex = self.object_ref.hex()

        # random (8B) | ActorID(6B) | flag (2B) | index (6B)
        # ActorID(6B) == ActorRandomByte(4B) + JobID(2B)
        # If random bytes are all 'f', but ActorRandomBytes
        # are not all 'f', that means it is an actor creation
        # task, which is an actor handle.
        random_bits = object_ref_hex[:TASKID_RANDOM_BITS_SIZE]
        actor_random_bits = object_ref_hex[
            TASKID_RANDOM_BITS_SIZE : TASKID_RANDOM_BITS_SIZE + ACTORID_RANDOM_BITS_SIZE
        ]
        if random_bits == "f" * 16 and not actor_random_bits == "f" * 24:
            return True
        else:
            return False

    def as_dict(self):
        return {
            "object_ref": self.object_ref.hex(),
            "pid": self.pid,
            "node_ip_address": self.node_address,
            "object_size": self.object_size,
            "reference_type": self.reference_type,
            "call_site": self.call_site,
            "local_ref_count": self.local_ref_count,
            "pinned_in_memory": self.pinned_in_memory,
            "submitted_task_ref_count": self.submitted_task_ref_count,
            "contained_in_owned": [
                object_ref.hex() for object_ref in self.contained_in_owned
            ],
            "type": "Driver" if self.is_driver else "Worker",
        }

    def __str__(self):
        return self.__repr__()

    def __repr__(self):
        return str(self.as_dict())


class MemoryTable:
    def __init__(
        self,
        entries: List[MemoryTableEntry],
        group_by_type: GroupByType = GroupByType.NODE_ADDRESS,
        sort_by_type: SortingType = SortingType.PID,
    ):
        self.table = entries
        # Group is a list of memory tables grouped by a group key.
        self.group = {}
        self.summary = defaultdict(int)
        # NOTE YOU MUST SORT TABLE BEFORE GROUPING.
        # self._group_by(..)._sort_by(..) != self._sort_by(..)._group_by(..)
        if group_by_type and sort_by_type:
            self.setup(group_by_type, sort_by_type)
        elif group_by_type:
            self._group_by(group_by_type)
        elif sort_by_type:
            self._sort_by(sort_by_type)

    def setup(self, group_by_type: GroupByType, sort_by_type: SortingType):
        """Setup memory table.

        This will sort entries first and group them after.
        Sort order will be still kept.
        """
        self._sort_by(sort_by_type)._group_by(group_by_type)
        for group_memory_table in self.group.values():
            group_memory_table.summarize()
        self.summarize()
        return self

    def insert_entry(self, entry: MemoryTableEntry):
        self.table.append(entry)

    def summarize(self):
        # Reset summary.
        total_object_size = 0
        total_local_ref_count = 0
        total_pinned_in_memory = 0
        total_used_by_pending_task = 0
        total_captured_in_objects = 0
        total_actor_handles = 0

        for entry in self.table:
            if entry.object_size > 0:
                total_object_size += entry.object_size
            if entry.reference_type == ReferenceType.LOCAL_REFERENCE:
                total_local_ref_count += 1
            elif entry.reference_type == ReferenceType.PINNED_IN_MEMORY:
                total_pinned_in_memory += 1
            elif entry.reference_type == ReferenceType.USED_BY_PENDING_TASK:
                total_used_by_pending_task += 1
            elif entry.reference_type == ReferenceType.CAPTURED_IN_OBJECT:
                total_captured_in_objects += 1
            elif entry.reference_type == ReferenceType.ACTOR_HANDLE:
                total_actor_handles += 1

        self.summary = {
            "total_object_size": total_object_size,
            "total_local_ref_count": total_local_ref_count,
            "total_pinned_in_memory": total_pinned_in_memory,
            "total_used_by_pending_task": total_used_by_pending_task,
            "total_captured_in_objects": total_captured_in_objects,
            "total_actor_handles": total_actor_handles,
        }
        return self

    def _sort_by(self, sorting_type: SortingType):
        if sorting_type == SortingType.PID:
            self.table.sort(key=lambda entry: entry.pid)
        elif sorting_type == SortingType.OBJECT_SIZE:
            self.table.sort(key=lambda entry: entry.object_size)
        elif sorting_type == SortingType.REFERENCE_TYPE:
            self.table.sort(key=lambda entry: entry.reference_type)
        else:
            raise ValueError(f"Give sorting type: {sorting_type} is invalid.")
        return self

    def _group_by(self, group_by_type: GroupByType):
        """Group entries and summarize the result.

        NOTE: Each group is another MemoryTable.
        """
        # Reset group
        self.group = {}

        # Build entries per group.
        group = defaultdict(list)
        for entry in self.table:
            group[entry.group_key(group_by_type)].append(entry)

        # Build a group table.
        for group_key, entries in group.items():
            self.group[group_key] = MemoryTable(
                entries, group_by_type=None, sort_by_type=None
            )
        for group_key, group_memory_table in self.group.items():
            group_memory_table.summarize()
        return self

    def as_dict(self):
        return {
            "summary": self.summary,
            "group": {
                group_key: {
                    "entries": group_memory_table.get_entries(),
                    "summary": group_memory_table.summary,
                }
                for group_key, group_memory_table in self.group.items()
            },
        }

    def get_entries(self) -> List[dict]:
        return [entry.as_dict() for entry in self.table]

    def __repr__(self):
        return str(self.as_dict())

    def __str__(self):
        return self.__repr__()


def construct_memory_table(
    workers_stats: List,
    group_by: GroupByType = GroupByType.NODE_ADDRESS,
    sort_by=SortingType.OBJECT_SIZE,
) -> MemoryTable:
    memory_table_entries = []
    for core_worker_stats in workers_stats:
        pid = core_worker_stats["pid"]
        is_driver = core_worker_stats.get("workerType") == "DRIVER"
        node_address = core_worker_stats["ipAddress"]
        object_refs = core_worker_stats.get("objectRefs", [])

        for object_ref in object_refs:
            memory_table_entry = MemoryTableEntry(
                object_ref=object_ref,
                node_address=node_address,
                is_driver=is_driver,
                pid=pid,
            )
            if memory_table_entry.is_valid():
                memory_table_entries.append(memory_table_entry)
    memory_table = MemoryTable(
        memory_table_entries, group_by_type=group_by, sort_by_type=sort_by
    )
    return memory_table


def track_reference_size(group):
    """Returns dictionary mapping reference type
    to memory usage for a given memory table group."""
    d = defaultdict(int)
    table_name = {
        "LOCAL_REFERENCE": "total_local_ref_count",
        "PINNED_IN_MEMORY": "total_pinned_in_memory",
        "USED_BY_PENDING_TASK": "total_used_by_pending_task",
        "CAPTURED_IN_OBJECT": "total_captured_in_objects",
        "ACTOR_HANDLE": "total_actor_handles",
    }
    for entry in group["entries"]:
        d[table_name[entry["reference_type"]]] += entry["object_size"]
    return d


def memory_summary(
    state,
    group_by="NODE_ADDRESS",
    sort_by="OBJECT_SIZE",
    line_wrap=True,
    unit="B",
    num_entries=None,
) -> str:
    from ray.dashboard.modules.node.node_head import node_stats_to_dict

    # Get terminal size
    import shutil

    size = shutil.get_terminal_size((80, 20)).columns
    line_wrap_threshold = 137

    # Unit conversions
    units = {"B": 10 ** 0, "KB": 10 ** 3, "MB": 10 ** 6, "GB": 10 ** 9}

    # Fetch core memory worker stats, store as a dictionary
    core_worker_stats = []
    for raylet in state.node_table():
        stats = node_stats_to_dict(
            node_stats(raylet["NodeManagerAddress"], raylet["NodeManagerPort"])
        )
        core_worker_stats.extend(stats["coreWorkersStats"])
        assert type(stats) is dict and "coreWorkersStats" in stats

    # Build memory table with "group_by" and "sort_by" parameters
    group_by, sort_by = get_group_by_type(group_by), get_sorting_type(sort_by)
    memory_table = construct_memory_table(
        core_worker_stats, group_by, sort_by
    ).as_dict()
    assert "summary" in memory_table and "group" in memory_table

    # Build memory summary
    mem = ""
    group_by, sort_by = group_by.name.lower().replace(
        "_", " "
    ), sort_by.name.lower().replace("_", " ")
    summary_labels = [
        "Mem Used by Objects",
        "Local References",
        "Pinned",
        "Pending Tasks",
        "Captured in Objects",
        "Actor Handles",
    ]
    summary_string = "{:<19}  {:<16}  {:<12}  {:<13}  {:<19}  {:<13}\n"

    object_ref_labels = [
        "IP Address",
        "PID",
        "Type",
        "Call Site",
        "Size",
        "Reference Type",
        "Object Ref",
    ]
    object_ref_string = "{:<8} | {:<3} | {:<4} | {:<9} \
| {:<4} | {:<14} | {:<10}\n"

    if size > line_wrap_threshold and line_wrap:
        object_ref_string = "{:<15}  {:<5}  {:<6}  {:<22}  {:<6}  {:<18}  \
{:<56}\n"

    mem += f"Grouping by {group_by}...\
        Sorting by {sort_by}...\
        Display {num_entries if num_entries is not None else 'all'}\
entries per group...\n\n\n"

    for key, group in memory_table["group"].items():
        # Group summary
        summary = group["summary"]
        ref_size = track_reference_size(group)
        for k, v in summary.items():
            if k == "total_object_size":
                summary[k] = str(v / units[unit]) + f" {unit}"
            else:
                summary[k] = str(v) + f", ({ref_size[k] / units[unit]} {unit})"
        mem += f"--- Summary for {group_by}: {key} ---\n"
        mem += summary_string.format(*summary_labels)
        mem += summary_string.format(*summary.values()) + "\n"

        # Memory table per group
        mem += f"--- Object references for {group_by}: {key} ---\n"
        mem += object_ref_string.format(*object_ref_labels)
        n = 1  # Counter for num entries per group
        for entry in group["entries"]:
            if num_entries is not None and n > num_entries:
                break
            entry["object_size"] = (
                str(entry["object_size"] / units[unit]) + f" {unit}"
                if entry["object_size"] > -1
                else "?"
            )
            num_lines = 1
            if size > line_wrap_threshold and line_wrap:
                call_site_length = 22
                if len(entry["call_site"]) == 0:
                    entry["call_site"] = ["disabled"]
                else:
                    entry["call_site"] = [
                        entry["call_site"][i : i + call_site_length]
                        for i in range(0, len(entry["call_site"]), call_site_length)
                    ]
                num_lines = len(entry["call_site"])
            else:
                mem += "\n"
            object_ref_values = [
                entry["node_ip_address"],
                entry["pid"],
                entry["type"],
                entry["call_site"],
                entry["object_size"],
                entry["reference_type"],
                entry["object_ref"],
            ]
            for i in range(len(object_ref_values)):
                if not isinstance(object_ref_values[i], list):
                    object_ref_values[i] = [object_ref_values[i]]
                object_ref_values[i].extend(
                    ["" for x in range(num_lines - len(object_ref_values[i]))]
                )
            for i in range(num_lines):
                row = [elem[i] for elem in object_ref_values]
                mem += object_ref_string.format(*row)
            mem += "\n"
            n += 1

    mem += (
        "To record callsite information for each ObjectRef created, set "
        "env variable RAY_record_ref_creation_sites=1\n\n"
    )

    return mem
=======
import base64

from collections import defaultdict
from enum import Enum
from typing import List

import ray

from ray._raylet import TaskID, ActorID, JobID
from ray.internal.internal_api import node_stats
import logging

logger = logging.getLogger(__name__)

# These values are used to calculate if objectRefs are actor handles.
TASKID_BYTES_SIZE = TaskID.size()
ACTORID_BYTES_SIZE = ActorID.size()
JOBID_BYTES_SIZE = JobID.size()
# We need to multiply 2 because we need bits size instead of bytes size.
TASKID_RANDOM_BITS_SIZE = (TASKID_BYTES_SIZE - ACTORID_BYTES_SIZE) * 2
ACTORID_RANDOM_BITS_SIZE = (ACTORID_BYTES_SIZE - JOBID_BYTES_SIZE) * 2


def decode_object_ref_if_needed(object_ref: str) -> bytes:
    """Decode objectRef bytes string.

    gRPC reply contains an objectRef that is encodded by Base64.
    This function is used to decode the objectRef.
    Note that there are times that objectRef is already decoded as
    a hex string. In this case, just convert it to a binary number.
    """
    if object_ref.endswith("="):
        # If the object ref ends with =, that means it is base64 encoded.
        # Object refs will always have = as a padding
        # when it is base64 encoded because objectRef is always 20B.
        return base64.standard_b64decode(object_ref)
    else:
        return ray._private.utils.hex_to_binary(object_ref)


class SortingType(Enum):
    PID = 1
    OBJECT_SIZE = 3
    REFERENCE_TYPE = 4


class GroupByType(Enum):
    NODE_ADDRESS = "node"
    STACK_TRACE = "stack_trace"


class ReferenceType:
    # We don't use enum because enum is not json serializable.
    ACTOR_HANDLE = "ACTOR_HANDLE"
    PINNED_IN_MEMORY = "PINNED_IN_MEMORY"
    LOCAL_REFERENCE = "LOCAL_REFERENCE"
    USED_BY_PENDING_TASK = "USED_BY_PENDING_TASK"
    CAPTURED_IN_OBJECT = "CAPTURED_IN_OBJECT"
    UNKNOWN_STATUS = "UNKNOWN_STATUS"


def get_sorting_type(sort_by: str):
    """Translate string input into SortingType instance"""
    sort_by = sort_by.upper()
    if sort_by == "PID":
        return SortingType.PID
    elif sort_by == "OBJECT_SIZE":
        return SortingType.OBJECT_SIZE
    elif sort_by == "REFERENCE_TYPE":
        return SortingType.REFERENCE_TYPE
    else:
        raise Exception(
            "The sort-by input provided is not one of\
                PID, OBJECT_SIZE, or REFERENCE_TYPE."
        )


def get_group_by_type(group_by: str):
    """Translate string input into GroupByType instance"""
    group_by = group_by.upper()
    if group_by == "NODE_ADDRESS":
        return GroupByType.NODE_ADDRESS
    elif group_by == "STACK_TRACE":
        return GroupByType.STACK_TRACE
    else:
        raise Exception(
            "The group-by input provided is not one of\
                NODE_ADDRESS or STACK_TRACE."
        )


class MemoryTableEntry:
    def __init__(
        self, *, object_ref: dict, node_address: str, is_driver: bool, pid: int
    ):
        # worker info
        self.is_driver = is_driver
        self.pid = pid
        self.node_address = node_address

        # object info
        self.object_size = int(object_ref.get("objectSize", -1))
        self.call_site = object_ref.get("callSite", "<Unknown>")
        self.object_ref = ray.ObjectRef(
            decode_object_ref_if_needed(object_ref["objectId"])
        )

        # reference info
        self.local_ref_count = int(object_ref.get("localRefCount", 0))
        self.pinned_in_memory = bool(object_ref.get("pinnedInMemory", False))
        self.submitted_task_ref_count = int(object_ref.get("submittedTaskRefCount", 0))
        self.contained_in_owned = [
            ray.ObjectRef(decode_object_ref_if_needed(object_ref))
            for object_ref in object_ref.get("containedInOwned", [])
        ]
        self.reference_type = self._get_reference_type()

    def is_valid(self) -> bool:
        # If the entry doesn't have a reference type or some invalid state,
        # (e.g., no object ref presented), it is considered invalid.
        if (
            not self.pinned_in_memory
            and self.local_ref_count == 0
            and self.submitted_task_ref_count == 0
            and len(self.contained_in_owned) == 0
        ):
            return False
        elif self.object_ref.is_nil():
            return False
        else:
            return True

    def group_key(self, group_by_type: GroupByType) -> str:
        if group_by_type == GroupByType.NODE_ADDRESS:
            return self.node_address
        elif group_by_type == GroupByType.STACK_TRACE:
            return self.call_site
        else:
            raise ValueError(f"group by type {group_by_type} is invalid.")

    def _get_reference_type(self) -> str:
        if self._is_object_ref_actor_handle():
            return ReferenceType.ACTOR_HANDLE
        if self.pinned_in_memory:
            return ReferenceType.PINNED_IN_MEMORY
        elif self.submitted_task_ref_count > 0:
            return ReferenceType.USED_BY_PENDING_TASK
        elif self.local_ref_count > 0:
            return ReferenceType.LOCAL_REFERENCE
        elif len(self.contained_in_owned) > 0:
            return ReferenceType.CAPTURED_IN_OBJECT
        else:
            return ReferenceType.UNKNOWN_STATUS

    def _is_object_ref_actor_handle(self) -> bool:
        object_ref_hex = self.object_ref.hex()

        # random (8B) | ActorID(6B) | flag (2B) | index (6B)
        # ActorID(6B) == ActorRandomByte(4B) + JobID(2B)
        # If random bytes are all 'f', but ActorRandomBytes
        # are not all 'f', that means it is an actor creation
        # task, which is an actor handle.
        random_bits = object_ref_hex[:TASKID_RANDOM_BITS_SIZE]
        actor_random_bits = object_ref_hex[
            TASKID_RANDOM_BITS_SIZE : TASKID_RANDOM_BITS_SIZE + ACTORID_RANDOM_BITS_SIZE
        ]
        if random_bits == "f" * 16 and not actor_random_bits == "f" * 24:
            return True
        else:
            return False

    def as_dict(self):
        return {
            "object_ref": self.object_ref.hex(),
            "pid": self.pid,
            "node_ip_address": self.node_address,
            "object_size": self.object_size,
            "reference_type": self.reference_type,
            "call_site": self.call_site,
            "local_ref_count": self.local_ref_count,
            "pinned_in_memory": self.pinned_in_memory,
            "submitted_task_ref_count": self.submitted_task_ref_count,
            "contained_in_owned": [
                object_ref.hex() for object_ref in self.contained_in_owned
            ],
            "type": "Driver" if self.is_driver else "Worker",
        }

    def __str__(self):
        return self.__repr__()

    def __repr__(self):
        return str(self.as_dict())


class MemoryTable:
    def __init__(
        self,
        entries: List[MemoryTableEntry],
        group_by_type: GroupByType = GroupByType.NODE_ADDRESS,
        sort_by_type: SortingType = SortingType.PID,
    ):
        self.table = entries
        # Group is a list of memory tables grouped by a group key.
        self.group = {}
        self.summary = defaultdict(int)
        # NOTE YOU MUST SORT TABLE BEFORE GROUPING.
        # self._group_by(..)._sort_by(..) != self._sort_by(..)._group_by(..)
        if group_by_type and sort_by_type:
            self.setup(group_by_type, sort_by_type)
        elif group_by_type:
            self._group_by(group_by_type)
        elif sort_by_type:
            self._sort_by(sort_by_type)

    def setup(self, group_by_type: GroupByType, sort_by_type: SortingType):
        """Setup memory table.

        This will sort entries first and group them after.
        Sort order will be still kept.
        """
        self._sort_by(sort_by_type)._group_by(group_by_type)
        for group_memory_table in self.group.values():
            group_memory_table.summarize()
        self.summarize()
        return self

    def insert_entry(self, entry: MemoryTableEntry):
        self.table.append(entry)

    def summarize(self):
        # Reset summary.
        total_object_size = 0
        total_local_ref_count = 0
        total_pinned_in_memory = 0
        total_used_by_pending_task = 0
        total_captured_in_objects = 0
        total_actor_handles = 0

        for entry in self.table:
            if entry.object_size > 0:
                total_object_size += entry.object_size
            if entry.reference_type == ReferenceType.LOCAL_REFERENCE:
                total_local_ref_count += 1
            elif entry.reference_type == ReferenceType.PINNED_IN_MEMORY:
                total_pinned_in_memory += 1
            elif entry.reference_type == ReferenceType.USED_BY_PENDING_TASK:
                total_used_by_pending_task += 1
            elif entry.reference_type == ReferenceType.CAPTURED_IN_OBJECT:
                total_captured_in_objects += 1
            elif entry.reference_type == ReferenceType.ACTOR_HANDLE:
                total_actor_handles += 1

        self.summary = {
            "total_object_size": total_object_size,
            "total_local_ref_count": total_local_ref_count,
            "total_pinned_in_memory": total_pinned_in_memory,
            "total_used_by_pending_task": total_used_by_pending_task,
            "total_captured_in_objects": total_captured_in_objects,
            "total_actor_handles": total_actor_handles,
        }
        return self

    def _sort_by(self, sorting_type: SortingType):
        if sorting_type == SortingType.PID:
            self.table.sort(key=lambda entry: entry.pid)
        elif sorting_type == SortingType.OBJECT_SIZE:
            self.table.sort(key=lambda entry: entry.object_size)
        elif sorting_type == SortingType.REFERENCE_TYPE:
            self.table.sort(key=lambda entry: entry.reference_type)
        else:
            raise ValueError(f"Give sorting type: {sorting_type} is invalid.")
        return self

    def _group_by(self, group_by_type: GroupByType):
        """Group entries and summarize the result.

        NOTE: Each group is another MemoryTable.
        """
        # Reset group
        self.group = {}

        # Build entries per group.
        group = defaultdict(list)
        for entry in self.table:
            group[entry.group_key(group_by_type)].append(entry)

        # Build a group table.
        for group_key, entries in group.items():
            self.group[group_key] = MemoryTable(
                entries, group_by_type=None, sort_by_type=None
            )
        for group_key, group_memory_table in self.group.items():
            group_memory_table.summarize()
        return self

    def as_dict(self):
        return {
            "summary": self.summary,
            "group": {
                group_key: {
                    "entries": group_memory_table.get_entries(),
                    "summary": group_memory_table.summary,
                }
                for group_key, group_memory_table in self.group.items()
            },
        }

    def get_entries(self) -> List[dict]:
        return [entry.as_dict() for entry in self.table]

    def __repr__(self):
        return str(self.as_dict())

    def __str__(self):
        return self.__repr__()


def construct_memory_table(
    workers_stats: List,
    group_by: GroupByType = GroupByType.NODE_ADDRESS,
    sort_by=SortingType.OBJECT_SIZE,
) -> MemoryTable:
    memory_table_entries = []
    for core_worker_stats in workers_stats:
        pid = core_worker_stats["pid"]
        is_driver = core_worker_stats.get("workerType") == "DRIVER"
        node_address = core_worker_stats["ipAddress"]
        object_refs = core_worker_stats.get("objectRefs", [])

        for object_ref in object_refs:
            memory_table_entry = MemoryTableEntry(
                object_ref=object_ref,
                node_address=node_address,
                is_driver=is_driver,
                pid=pid,
            )
            if memory_table_entry.is_valid():
                memory_table_entries.append(memory_table_entry)
    memory_table = MemoryTable(
        memory_table_entries, group_by_type=group_by, sort_by_type=sort_by
    )
    return memory_table


def track_reference_size(group):
    """Returns dictionary mapping reference type
    to memory usage for a given memory table group."""
    d = defaultdict(int)
    table_name = {
        "LOCAL_REFERENCE": "total_local_ref_count",
        "PINNED_IN_MEMORY": "total_pinned_in_memory",
        "USED_BY_PENDING_TASK": "total_used_by_pending_task",
        "CAPTURED_IN_OBJECT": "total_captured_in_objects",
        "ACTOR_HANDLE": "total_actor_handles",
    }
    for entry in group["entries"]:
        size = entry["object_size"]
        if size == -1:
            # size not recorded
            size = 0
        d[table_name[entry["reference_type"]]] += size
    return d


def memory_summary(
    state,
    group_by="NODE_ADDRESS",
    sort_by="OBJECT_SIZE",
    line_wrap=True,
    unit="B",
    num_entries=None,
) -> str:
    from ray.dashboard.modules.node.node_head import node_stats_to_dict

    # Get terminal size
    import shutil

    size = shutil.get_terminal_size((80, 20)).columns
    line_wrap_threshold = 137

    # Unit conversions
    units = {"B": 10 ** 0, "KB": 10 ** 3, "MB": 10 ** 6, "GB": 10 ** 9}

    # Fetch core memory worker stats, store as a dictionary
    core_worker_stats = []
    for raylet in state.node_table():
        stats = node_stats_to_dict(
            node_stats(raylet["NodeManagerAddress"], raylet["NodeManagerPort"])
        )
        core_worker_stats.extend(stats["coreWorkersStats"])
        assert type(stats) is dict and "coreWorkersStats" in stats

    # Build memory table with "group_by" and "sort_by" parameters
    group_by, sort_by = get_group_by_type(group_by), get_sorting_type(sort_by)
    memory_table = construct_memory_table(
        core_worker_stats, group_by, sort_by
    ).as_dict()
    assert "summary" in memory_table and "group" in memory_table

    # Build memory summary
    mem = ""
    group_by, sort_by = group_by.name.lower().replace(
        "_", " "
    ), sort_by.name.lower().replace("_", " ")
    summary_labels = [
        "Mem Used by Objects",
        "Local References",
        "Pinned",
        "Pending Tasks",
        "Captured in Objects",
        "Actor Handles",
    ]
    summary_string = "{:<19}  {:<16}  {:<12}  {:<13}  {:<19}  {:<13}\n"

    object_ref_labels = [
        "IP Address",
        "PID",
        "Type",
        "Call Site",
        "Size",
        "Reference Type",
        "Object Ref",
    ]
    object_ref_string = "{:<13} | {:<8} | {:<7} | {:<9} \
| {:<8} | {:<14} | {:<10}\n"

    if size > line_wrap_threshold and line_wrap:
        object_ref_string = "{:<15}  {:<5}  {:<6}  {:<22}  {:<6}  {:<18}  \
{:<56}\n"

    mem += f"Grouping by {group_by}...\
        Sorting by {sort_by}...\
        Display {num_entries if num_entries is not None else 'all'}\
entries per group...\n\n\n"

    for key, group in memory_table["group"].items():
        # Group summary
        summary = group["summary"]
        ref_size = track_reference_size(group)
        for k, v in summary.items():
            if k == "total_object_size":
                summary[k] = str(v / units[unit]) + f" {unit}"
            else:
                summary[k] = str(v) + f", ({ref_size[k] / units[unit]} {unit})"
        mem += f"--- Summary for {group_by}: {key} ---\n"
        mem += summary_string.format(*summary_labels)
        mem += summary_string.format(*summary.values()) + "\n"

        # Memory table per group
        mem += f"--- Object references for {group_by}: {key} ---\n"
        mem += object_ref_string.format(*object_ref_labels)
        n = 1  # Counter for num entries per group
        for entry in group["entries"]:
            if num_entries is not None and n > num_entries:
                break
            entry["object_size"] = (
                str(entry["object_size"] / units[unit]) + f" {unit}"
                if entry["object_size"] > -1
                else "?"
            )
            num_lines = 1
            if size > line_wrap_threshold and line_wrap:
                call_site_length = 22
                if len(entry["call_site"]) == 0:
                    entry["call_site"] = ["disabled"]
                else:
                    entry["call_site"] = [
                        entry["call_site"][i : i + call_site_length]
                        for i in range(0, len(entry["call_site"]), call_site_length)
                    ]
                num_lines = len(entry["call_site"])
            else:
                mem += "\n"
            object_ref_values = [
                entry["node_ip_address"],
                entry["pid"],
                entry["type"],
                entry["call_site"],
                entry["object_size"],
                entry["reference_type"],
                entry["object_ref"],
            ]
            for i in range(len(object_ref_values)):
                if not isinstance(object_ref_values[i], list):
                    object_ref_values[i] = [object_ref_values[i]]
                object_ref_values[i].extend(
                    ["" for x in range(num_lines - len(object_ref_values[i]))]
                )
            for i in range(num_lines):
                row = [elem[i] for elem in object_ref_values]
                mem += object_ref_string.format(*row)
            mem += "\n"
            n += 1

    mem += (
        "To record callsite information for each ObjectRef created, set "
        "env variable RAY_record_ref_creation_sites=1\n\n"
    )

    return mem
>>>>>>> 19672688
<|MERGE_RESOLUTION|>--- conflicted
+++ resolved
@@ -1,1001 +1,501 @@
-<<<<<<< HEAD
-import base64
-
-from collections import defaultdict
-from enum import Enum
-from typing import List
-
-import ray
-
-from ray._raylet import TaskID, ActorID, JobID
-from ray.internal.internal_api import node_stats
-import logging
-
-logger = logging.getLogger(__name__)
-
-# These values are used to calculate if objectRefs are actor handles.
-TASKID_BYTES_SIZE = TaskID.size()
-ACTORID_BYTES_SIZE = ActorID.size()
-JOBID_BYTES_SIZE = JobID.size()
-# We need to multiply 2 because we need bits size instead of bytes size.
-TASKID_RANDOM_BITS_SIZE = (TASKID_BYTES_SIZE - ACTORID_BYTES_SIZE) * 2
-ACTORID_RANDOM_BITS_SIZE = (ACTORID_BYTES_SIZE - JOBID_BYTES_SIZE) * 2
-
-
-def decode_object_ref_if_needed(object_ref: str) -> bytes:
-    """Decode objectRef bytes string.
-
-    gRPC reply contains an objectRef that is encodded by Base64.
-    This function is used to decode the objectRef.
-    Note that there are times that objectRef is already decoded as
-    a hex string. In this case, just convert it to a binary number.
-    """
-    if object_ref.endswith("="):
-        # If the object ref ends with =, that means it is base64 encoded.
-        # Object refs will always have = as a padding
-        # when it is base64 encoded because objectRef is always 20B.
-        return base64.standard_b64decode(object_ref)
-    else:
-        return ray._private.utils.hex_to_binary(object_ref)
-
-
-class SortingType(Enum):
-    PID = 1
-    OBJECT_SIZE = 3
-    REFERENCE_TYPE = 4
-
-
-class GroupByType(Enum):
-    NODE_ADDRESS = "node"
-    STACK_TRACE = "stack_trace"
-
-
-class ReferenceType:
-    # We don't use enum because enum is not json serializable.
-    ACTOR_HANDLE = "ACTOR_HANDLE"
-    PINNED_IN_MEMORY = "PINNED_IN_MEMORY"
-    LOCAL_REFERENCE = "LOCAL_REFERENCE"
-    USED_BY_PENDING_TASK = "USED_BY_PENDING_TASK"
-    CAPTURED_IN_OBJECT = "CAPTURED_IN_OBJECT"
-    UNKNOWN_STATUS = "UNKNOWN_STATUS"
-
-
-def get_sorting_type(sort_by: str):
-    """Translate string input into SortingType instance"""
-    sort_by = sort_by.upper()
-    if sort_by == "PID":
-        return SortingType.PID
-    elif sort_by == "OBJECT_SIZE":
-        return SortingType.OBJECT_SIZE
-    elif sort_by == "REFERENCE_TYPE":
-        return SortingType.REFERENCE_TYPE
-    else:
-        raise Exception(
-            "The sort-by input provided is not one of\
-                PID, OBJECT_SIZE, or REFERENCE_TYPE."
-        )
-
-
-def get_group_by_type(group_by: str):
-    """Translate string input into GroupByType instance"""
-    group_by = group_by.upper()
-    if group_by == "NODE_ADDRESS":
-        return GroupByType.NODE_ADDRESS
-    elif group_by == "STACK_TRACE":
-        return GroupByType.STACK_TRACE
-    else:
-        raise Exception(
-            "The group-by input provided is not one of\
-                NODE_ADDRESS or STACK_TRACE."
-        )
-
-
-class MemoryTableEntry:
-    def __init__(
-        self, *, object_ref: dict, node_address: str, is_driver: bool, pid: int
-    ):
-        # worker info
-        self.is_driver = is_driver
-        self.pid = pid
-        self.node_address = node_address
-
-        # object info
-        self.object_size = int(object_ref.get("objectSize", -1))
-        self.call_site = object_ref.get("callSite", "<Unknown>")
-        self.object_ref = ray.ObjectRef(
-            decode_object_ref_if_needed(object_ref["objectId"])
-        )
-
-        # reference info
-        self.local_ref_count = int(object_ref.get("localRefCount", 0))
-        self.pinned_in_memory = bool(object_ref.get("pinnedInMemory", False))
-        self.submitted_task_ref_count = int(object_ref.get("submittedTaskRefCount", 0))
-        self.contained_in_owned = [
-            ray.ObjectRef(decode_object_ref_if_needed(object_ref))
-            for object_ref in object_ref.get("containedInOwned", [])
-        ]
-        self.reference_type = self._get_reference_type()
-
-    def is_valid(self) -> bool:
-        # If the entry doesn't have a reference type or some invalid state,
-        # (e.g., no object ref presented), it is considered invalid.
-        if (
-            not self.pinned_in_memory
-            and self.local_ref_count == 0
-            and self.submitted_task_ref_count == 0
-            and len(self.contained_in_owned) == 0
-        ):
-            return False
-        elif self.object_ref.is_nil():
-            return False
-        else:
-            return True
-
-    def group_key(self, group_by_type: GroupByType) -> str:
-        if group_by_type == GroupByType.NODE_ADDRESS:
-            return self.node_address
-        elif group_by_type == GroupByType.STACK_TRACE:
-            return self.call_site
-        else:
-            raise ValueError(f"group by type {group_by_type} is invalid.")
-
-    def _get_reference_type(self) -> str:
-        if self._is_object_ref_actor_handle():
-            return ReferenceType.ACTOR_HANDLE
-        if self.pinned_in_memory:
-            return ReferenceType.PINNED_IN_MEMORY
-        elif self.submitted_task_ref_count > 0:
-            return ReferenceType.USED_BY_PENDING_TASK
-        elif self.local_ref_count > 0:
-            return ReferenceType.LOCAL_REFERENCE
-        elif len(self.contained_in_owned) > 0:
-            return ReferenceType.CAPTURED_IN_OBJECT
-        else:
-            return ReferenceType.UNKNOWN_STATUS
-
-    def _is_object_ref_actor_handle(self) -> bool:
-        object_ref_hex = self.object_ref.hex()
-
-        # random (8B) | ActorID(6B) | flag (2B) | index (6B)
-        # ActorID(6B) == ActorRandomByte(4B) + JobID(2B)
-        # If random bytes are all 'f', but ActorRandomBytes
-        # are not all 'f', that means it is an actor creation
-        # task, which is an actor handle.
-        random_bits = object_ref_hex[:TASKID_RANDOM_BITS_SIZE]
-        actor_random_bits = object_ref_hex[
-            TASKID_RANDOM_BITS_SIZE : TASKID_RANDOM_BITS_SIZE + ACTORID_RANDOM_BITS_SIZE
-        ]
-        if random_bits == "f" * 16 and not actor_random_bits == "f" * 24:
-            return True
-        else:
-            return False
-
-    def as_dict(self):
-        return {
-            "object_ref": self.object_ref.hex(),
-            "pid": self.pid,
-            "node_ip_address": self.node_address,
-            "object_size": self.object_size,
-            "reference_type": self.reference_type,
-            "call_site": self.call_site,
-            "local_ref_count": self.local_ref_count,
-            "pinned_in_memory": self.pinned_in_memory,
-            "submitted_task_ref_count": self.submitted_task_ref_count,
-            "contained_in_owned": [
-                object_ref.hex() for object_ref in self.contained_in_owned
-            ],
-            "type": "Driver" if self.is_driver else "Worker",
-        }
-
-    def __str__(self):
-        return self.__repr__()
-
-    def __repr__(self):
-        return str(self.as_dict())
-
-
-class MemoryTable:
-    def __init__(
-        self,
-        entries: List[MemoryTableEntry],
-        group_by_type: GroupByType = GroupByType.NODE_ADDRESS,
-        sort_by_type: SortingType = SortingType.PID,
-    ):
-        self.table = entries
-        # Group is a list of memory tables grouped by a group key.
-        self.group = {}
-        self.summary = defaultdict(int)
-        # NOTE YOU MUST SORT TABLE BEFORE GROUPING.
-        # self._group_by(..)._sort_by(..) != self._sort_by(..)._group_by(..)
-        if group_by_type and sort_by_type:
-            self.setup(group_by_type, sort_by_type)
-        elif group_by_type:
-            self._group_by(group_by_type)
-        elif sort_by_type:
-            self._sort_by(sort_by_type)
-
-    def setup(self, group_by_type: GroupByType, sort_by_type: SortingType):
-        """Setup memory table.
-
-        This will sort entries first and group them after.
-        Sort order will be still kept.
-        """
-        self._sort_by(sort_by_type)._group_by(group_by_type)
-        for group_memory_table in self.group.values():
-            group_memory_table.summarize()
-        self.summarize()
-        return self
-
-    def insert_entry(self, entry: MemoryTableEntry):
-        self.table.append(entry)
-
-    def summarize(self):
-        # Reset summary.
-        total_object_size = 0
-        total_local_ref_count = 0
-        total_pinned_in_memory = 0
-        total_used_by_pending_task = 0
-        total_captured_in_objects = 0
-        total_actor_handles = 0
-
-        for entry in self.table:
-            if entry.object_size > 0:
-                total_object_size += entry.object_size
-            if entry.reference_type == ReferenceType.LOCAL_REFERENCE:
-                total_local_ref_count += 1
-            elif entry.reference_type == ReferenceType.PINNED_IN_MEMORY:
-                total_pinned_in_memory += 1
-            elif entry.reference_type == ReferenceType.USED_BY_PENDING_TASK:
-                total_used_by_pending_task += 1
-            elif entry.reference_type == ReferenceType.CAPTURED_IN_OBJECT:
-                total_captured_in_objects += 1
-            elif entry.reference_type == ReferenceType.ACTOR_HANDLE:
-                total_actor_handles += 1
-
-        self.summary = {
-            "total_object_size": total_object_size,
-            "total_local_ref_count": total_local_ref_count,
-            "total_pinned_in_memory": total_pinned_in_memory,
-            "total_used_by_pending_task": total_used_by_pending_task,
-            "total_captured_in_objects": total_captured_in_objects,
-            "total_actor_handles": total_actor_handles,
-        }
-        return self
-
-    def _sort_by(self, sorting_type: SortingType):
-        if sorting_type == SortingType.PID:
-            self.table.sort(key=lambda entry: entry.pid)
-        elif sorting_type == SortingType.OBJECT_SIZE:
-            self.table.sort(key=lambda entry: entry.object_size)
-        elif sorting_type == SortingType.REFERENCE_TYPE:
-            self.table.sort(key=lambda entry: entry.reference_type)
-        else:
-            raise ValueError(f"Give sorting type: {sorting_type} is invalid.")
-        return self
-
-    def _group_by(self, group_by_type: GroupByType):
-        """Group entries and summarize the result.
-
-        NOTE: Each group is another MemoryTable.
-        """
-        # Reset group
-        self.group = {}
-
-        # Build entries per group.
-        group = defaultdict(list)
-        for entry in self.table:
-            group[entry.group_key(group_by_type)].append(entry)
-
-        # Build a group table.
-        for group_key, entries in group.items():
-            self.group[group_key] = MemoryTable(
-                entries, group_by_type=None, sort_by_type=None
-            )
-        for group_key, group_memory_table in self.group.items():
-            group_memory_table.summarize()
-        return self
-
-    def as_dict(self):
-        return {
-            "summary": self.summary,
-            "group": {
-                group_key: {
-                    "entries": group_memory_table.get_entries(),
-                    "summary": group_memory_table.summary,
-                }
-                for group_key, group_memory_table in self.group.items()
-            },
-        }
-
-    def get_entries(self) -> List[dict]:
-        return [entry.as_dict() for entry in self.table]
-
-    def __repr__(self):
-        return str(self.as_dict())
-
-    def __str__(self):
-        return self.__repr__()
-
-
-def construct_memory_table(
-    workers_stats: List,
-    group_by: GroupByType = GroupByType.NODE_ADDRESS,
-    sort_by=SortingType.OBJECT_SIZE,
-) -> MemoryTable:
-    memory_table_entries = []
-    for core_worker_stats in workers_stats:
-        pid = core_worker_stats["pid"]
-        is_driver = core_worker_stats.get("workerType") == "DRIVER"
-        node_address = core_worker_stats["ipAddress"]
-        object_refs = core_worker_stats.get("objectRefs", [])
-
-        for object_ref in object_refs:
-            memory_table_entry = MemoryTableEntry(
-                object_ref=object_ref,
-                node_address=node_address,
-                is_driver=is_driver,
-                pid=pid,
-            )
-            if memory_table_entry.is_valid():
-                memory_table_entries.append(memory_table_entry)
-    memory_table = MemoryTable(
-        memory_table_entries, group_by_type=group_by, sort_by_type=sort_by
-    )
-    return memory_table
-
-
-def track_reference_size(group):
-    """Returns dictionary mapping reference type
-    to memory usage for a given memory table group."""
-    d = defaultdict(int)
-    table_name = {
-        "LOCAL_REFERENCE": "total_local_ref_count",
-        "PINNED_IN_MEMORY": "total_pinned_in_memory",
-        "USED_BY_PENDING_TASK": "total_used_by_pending_task",
-        "CAPTURED_IN_OBJECT": "total_captured_in_objects",
-        "ACTOR_HANDLE": "total_actor_handles",
-    }
-    for entry in group["entries"]:
-        d[table_name[entry["reference_type"]]] += entry["object_size"]
-    return d
-
-
-def memory_summary(
-    state,
-    group_by="NODE_ADDRESS",
-    sort_by="OBJECT_SIZE",
-    line_wrap=True,
-    unit="B",
-    num_entries=None,
-) -> str:
-    from ray.dashboard.modules.node.node_head import node_stats_to_dict
-
-    # Get terminal size
-    import shutil
-
-    size = shutil.get_terminal_size((80, 20)).columns
-    line_wrap_threshold = 137
-
-    # Unit conversions
-    units = {"B": 10 ** 0, "KB": 10 ** 3, "MB": 10 ** 6, "GB": 10 ** 9}
-
-    # Fetch core memory worker stats, store as a dictionary
-    core_worker_stats = []
-    for raylet in state.node_table():
-        stats = node_stats_to_dict(
-            node_stats(raylet["NodeManagerAddress"], raylet["NodeManagerPort"])
-        )
-        core_worker_stats.extend(stats["coreWorkersStats"])
-        assert type(stats) is dict and "coreWorkersStats" in stats
-
-    # Build memory table with "group_by" and "sort_by" parameters
-    group_by, sort_by = get_group_by_type(group_by), get_sorting_type(sort_by)
-    memory_table = construct_memory_table(
-        core_worker_stats, group_by, sort_by
-    ).as_dict()
-    assert "summary" in memory_table and "group" in memory_table
-
-    # Build memory summary
-    mem = ""
-    group_by, sort_by = group_by.name.lower().replace(
-        "_", " "
-    ), sort_by.name.lower().replace("_", " ")
-    summary_labels = [
-        "Mem Used by Objects",
-        "Local References",
-        "Pinned",
-        "Pending Tasks",
-        "Captured in Objects",
-        "Actor Handles",
-    ]
-    summary_string = "{:<19}  {:<16}  {:<12}  {:<13}  {:<19}  {:<13}\n"
-
-    object_ref_labels = [
-        "IP Address",
-        "PID",
-        "Type",
-        "Call Site",
-        "Size",
-        "Reference Type",
-        "Object Ref",
-    ]
-    object_ref_string = "{:<8} | {:<3} | {:<4} | {:<9} \
-| {:<4} | {:<14} | {:<10}\n"
-
-    if size > line_wrap_threshold and line_wrap:
-        object_ref_string = "{:<15}  {:<5}  {:<6}  {:<22}  {:<6}  {:<18}  \
-{:<56}\n"
-
-    mem += f"Grouping by {group_by}...\
-        Sorting by {sort_by}...\
-        Display {num_entries if num_entries is not None else 'all'}\
-entries per group...\n\n\n"
-
-    for key, group in memory_table["group"].items():
-        # Group summary
-        summary = group["summary"]
-        ref_size = track_reference_size(group)
-        for k, v in summary.items():
-            if k == "total_object_size":
-                summary[k] = str(v / units[unit]) + f" {unit}"
-            else:
-                summary[k] = str(v) + f", ({ref_size[k] / units[unit]} {unit})"
-        mem += f"--- Summary for {group_by}: {key} ---\n"
-        mem += summary_string.format(*summary_labels)
-        mem += summary_string.format(*summary.values()) + "\n"
-
-        # Memory table per group
-        mem += f"--- Object references for {group_by}: {key} ---\n"
-        mem += object_ref_string.format(*object_ref_labels)
-        n = 1  # Counter for num entries per group
-        for entry in group["entries"]:
-            if num_entries is not None and n > num_entries:
-                break
-            entry["object_size"] = (
-                str(entry["object_size"] / units[unit]) + f" {unit}"
-                if entry["object_size"] > -1
-                else "?"
-            )
-            num_lines = 1
-            if size > line_wrap_threshold and line_wrap:
-                call_site_length = 22
-                if len(entry["call_site"]) == 0:
-                    entry["call_site"] = ["disabled"]
-                else:
-                    entry["call_site"] = [
-                        entry["call_site"][i : i + call_site_length]
-                        for i in range(0, len(entry["call_site"]), call_site_length)
-                    ]
-                num_lines = len(entry["call_site"])
-            else:
-                mem += "\n"
-            object_ref_values = [
-                entry["node_ip_address"],
-                entry["pid"],
-                entry["type"],
-                entry["call_site"],
-                entry["object_size"],
-                entry["reference_type"],
-                entry["object_ref"],
-            ]
-            for i in range(len(object_ref_values)):
-                if not isinstance(object_ref_values[i], list):
-                    object_ref_values[i] = [object_ref_values[i]]
-                object_ref_values[i].extend(
-                    ["" for x in range(num_lines - len(object_ref_values[i]))]
-                )
-            for i in range(num_lines):
-                row = [elem[i] for elem in object_ref_values]
-                mem += object_ref_string.format(*row)
-            mem += "\n"
-            n += 1
-
-    mem += (
-        "To record callsite information for each ObjectRef created, set "
-        "env variable RAY_record_ref_creation_sites=1\n\n"
-    )
-
-    return mem
-=======
-import base64
-
-from collections import defaultdict
-from enum import Enum
-from typing import List
-
-import ray
-
-from ray._raylet import TaskID, ActorID, JobID
-from ray.internal.internal_api import node_stats
-import logging
-
-logger = logging.getLogger(__name__)
-
-# These values are used to calculate if objectRefs are actor handles.
-TASKID_BYTES_SIZE = TaskID.size()
-ACTORID_BYTES_SIZE = ActorID.size()
-JOBID_BYTES_SIZE = JobID.size()
-# We need to multiply 2 because we need bits size instead of bytes size.
-TASKID_RANDOM_BITS_SIZE = (TASKID_BYTES_SIZE - ACTORID_BYTES_SIZE) * 2
-ACTORID_RANDOM_BITS_SIZE = (ACTORID_BYTES_SIZE - JOBID_BYTES_SIZE) * 2
-
-
-def decode_object_ref_if_needed(object_ref: str) -> bytes:
-    """Decode objectRef bytes string.
-
-    gRPC reply contains an objectRef that is encodded by Base64.
-    This function is used to decode the objectRef.
-    Note that there are times that objectRef is already decoded as
-    a hex string. In this case, just convert it to a binary number.
-    """
-    if object_ref.endswith("="):
-        # If the object ref ends with =, that means it is base64 encoded.
-        # Object refs will always have = as a padding
-        # when it is base64 encoded because objectRef is always 20B.
-        return base64.standard_b64decode(object_ref)
-    else:
-        return ray._private.utils.hex_to_binary(object_ref)
-
-
-class SortingType(Enum):
-    PID = 1
-    OBJECT_SIZE = 3
-    REFERENCE_TYPE = 4
-
-
-class GroupByType(Enum):
-    NODE_ADDRESS = "node"
-    STACK_TRACE = "stack_trace"
-
-
-class ReferenceType:
-    # We don't use enum because enum is not json serializable.
-    ACTOR_HANDLE = "ACTOR_HANDLE"
-    PINNED_IN_MEMORY = "PINNED_IN_MEMORY"
-    LOCAL_REFERENCE = "LOCAL_REFERENCE"
-    USED_BY_PENDING_TASK = "USED_BY_PENDING_TASK"
-    CAPTURED_IN_OBJECT = "CAPTURED_IN_OBJECT"
-    UNKNOWN_STATUS = "UNKNOWN_STATUS"
-
-
-def get_sorting_type(sort_by: str):
-    """Translate string input into SortingType instance"""
-    sort_by = sort_by.upper()
-    if sort_by == "PID":
-        return SortingType.PID
-    elif sort_by == "OBJECT_SIZE":
-        return SortingType.OBJECT_SIZE
-    elif sort_by == "REFERENCE_TYPE":
-        return SortingType.REFERENCE_TYPE
-    else:
-        raise Exception(
-            "The sort-by input provided is not one of\
-                PID, OBJECT_SIZE, or REFERENCE_TYPE."
-        )
-
-
-def get_group_by_type(group_by: str):
-    """Translate string input into GroupByType instance"""
-    group_by = group_by.upper()
-    if group_by == "NODE_ADDRESS":
-        return GroupByType.NODE_ADDRESS
-    elif group_by == "STACK_TRACE":
-        return GroupByType.STACK_TRACE
-    else:
-        raise Exception(
-            "The group-by input provided is not one of\
-                NODE_ADDRESS or STACK_TRACE."
-        )
-
-
-class MemoryTableEntry:
-    def __init__(
-        self, *, object_ref: dict, node_address: str, is_driver: bool, pid: int
-    ):
-        # worker info
-        self.is_driver = is_driver
-        self.pid = pid
-        self.node_address = node_address
-
-        # object info
-        self.object_size = int(object_ref.get("objectSize", -1))
-        self.call_site = object_ref.get("callSite", "<Unknown>")
-        self.object_ref = ray.ObjectRef(
-            decode_object_ref_if_needed(object_ref["objectId"])
-        )
-
-        # reference info
-        self.local_ref_count = int(object_ref.get("localRefCount", 0))
-        self.pinned_in_memory = bool(object_ref.get("pinnedInMemory", False))
-        self.submitted_task_ref_count = int(object_ref.get("submittedTaskRefCount", 0))
-        self.contained_in_owned = [
-            ray.ObjectRef(decode_object_ref_if_needed(object_ref))
-            for object_ref in object_ref.get("containedInOwned", [])
-        ]
-        self.reference_type = self._get_reference_type()
-
-    def is_valid(self) -> bool:
-        # If the entry doesn't have a reference type or some invalid state,
-        # (e.g., no object ref presented), it is considered invalid.
-        if (
-            not self.pinned_in_memory
-            and self.local_ref_count == 0
-            and self.submitted_task_ref_count == 0
-            and len(self.contained_in_owned) == 0
-        ):
-            return False
-        elif self.object_ref.is_nil():
-            return False
-        else:
-            return True
-
-    def group_key(self, group_by_type: GroupByType) -> str:
-        if group_by_type == GroupByType.NODE_ADDRESS:
-            return self.node_address
-        elif group_by_type == GroupByType.STACK_TRACE:
-            return self.call_site
-        else:
-            raise ValueError(f"group by type {group_by_type} is invalid.")
-
-    def _get_reference_type(self) -> str:
-        if self._is_object_ref_actor_handle():
-            return ReferenceType.ACTOR_HANDLE
-        if self.pinned_in_memory:
-            return ReferenceType.PINNED_IN_MEMORY
-        elif self.submitted_task_ref_count > 0:
-            return ReferenceType.USED_BY_PENDING_TASK
-        elif self.local_ref_count > 0:
-            return ReferenceType.LOCAL_REFERENCE
-        elif len(self.contained_in_owned) > 0:
-            return ReferenceType.CAPTURED_IN_OBJECT
-        else:
-            return ReferenceType.UNKNOWN_STATUS
-
-    def _is_object_ref_actor_handle(self) -> bool:
-        object_ref_hex = self.object_ref.hex()
-
-        # random (8B) | ActorID(6B) | flag (2B) | index (6B)
-        # ActorID(6B) == ActorRandomByte(4B) + JobID(2B)
-        # If random bytes are all 'f', but ActorRandomBytes
-        # are not all 'f', that means it is an actor creation
-        # task, which is an actor handle.
-        random_bits = object_ref_hex[:TASKID_RANDOM_BITS_SIZE]
-        actor_random_bits = object_ref_hex[
-            TASKID_RANDOM_BITS_SIZE : TASKID_RANDOM_BITS_SIZE + ACTORID_RANDOM_BITS_SIZE
-        ]
-        if random_bits == "f" * 16 and not actor_random_bits == "f" * 24:
-            return True
-        else:
-            return False
-
-    def as_dict(self):
-        return {
-            "object_ref": self.object_ref.hex(),
-            "pid": self.pid,
-            "node_ip_address": self.node_address,
-            "object_size": self.object_size,
-            "reference_type": self.reference_type,
-            "call_site": self.call_site,
-            "local_ref_count": self.local_ref_count,
-            "pinned_in_memory": self.pinned_in_memory,
-            "submitted_task_ref_count": self.submitted_task_ref_count,
-            "contained_in_owned": [
-                object_ref.hex() for object_ref in self.contained_in_owned
-            ],
-            "type": "Driver" if self.is_driver else "Worker",
-        }
-
-    def __str__(self):
-        return self.__repr__()
-
-    def __repr__(self):
-        return str(self.as_dict())
-
-
-class MemoryTable:
-    def __init__(
-        self,
-        entries: List[MemoryTableEntry],
-        group_by_type: GroupByType = GroupByType.NODE_ADDRESS,
-        sort_by_type: SortingType = SortingType.PID,
-    ):
-        self.table = entries
-        # Group is a list of memory tables grouped by a group key.
-        self.group = {}
-        self.summary = defaultdict(int)
-        # NOTE YOU MUST SORT TABLE BEFORE GROUPING.
-        # self._group_by(..)._sort_by(..) != self._sort_by(..)._group_by(..)
-        if group_by_type and sort_by_type:
-            self.setup(group_by_type, sort_by_type)
-        elif group_by_type:
-            self._group_by(group_by_type)
-        elif sort_by_type:
-            self._sort_by(sort_by_type)
-
-    def setup(self, group_by_type: GroupByType, sort_by_type: SortingType):
-        """Setup memory table.
-
-        This will sort entries first and group them after.
-        Sort order will be still kept.
-        """
-        self._sort_by(sort_by_type)._group_by(group_by_type)
-        for group_memory_table in self.group.values():
-            group_memory_table.summarize()
-        self.summarize()
-        return self
-
-    def insert_entry(self, entry: MemoryTableEntry):
-        self.table.append(entry)
-
-    def summarize(self):
-        # Reset summary.
-        total_object_size = 0
-        total_local_ref_count = 0
-        total_pinned_in_memory = 0
-        total_used_by_pending_task = 0
-        total_captured_in_objects = 0
-        total_actor_handles = 0
-
-        for entry in self.table:
-            if entry.object_size > 0:
-                total_object_size += entry.object_size
-            if entry.reference_type == ReferenceType.LOCAL_REFERENCE:
-                total_local_ref_count += 1
-            elif entry.reference_type == ReferenceType.PINNED_IN_MEMORY:
-                total_pinned_in_memory += 1
-            elif entry.reference_type == ReferenceType.USED_BY_PENDING_TASK:
-                total_used_by_pending_task += 1
-            elif entry.reference_type == ReferenceType.CAPTURED_IN_OBJECT:
-                total_captured_in_objects += 1
-            elif entry.reference_type == ReferenceType.ACTOR_HANDLE:
-                total_actor_handles += 1
-
-        self.summary = {
-            "total_object_size": total_object_size,
-            "total_local_ref_count": total_local_ref_count,
-            "total_pinned_in_memory": total_pinned_in_memory,
-            "total_used_by_pending_task": total_used_by_pending_task,
-            "total_captured_in_objects": total_captured_in_objects,
-            "total_actor_handles": total_actor_handles,
-        }
-        return self
-
-    def _sort_by(self, sorting_type: SortingType):
-        if sorting_type == SortingType.PID:
-            self.table.sort(key=lambda entry: entry.pid)
-        elif sorting_type == SortingType.OBJECT_SIZE:
-            self.table.sort(key=lambda entry: entry.object_size)
-        elif sorting_type == SortingType.REFERENCE_TYPE:
-            self.table.sort(key=lambda entry: entry.reference_type)
-        else:
-            raise ValueError(f"Give sorting type: {sorting_type} is invalid.")
-        return self
-
-    def _group_by(self, group_by_type: GroupByType):
-        """Group entries and summarize the result.
-
-        NOTE: Each group is another MemoryTable.
-        """
-        # Reset group
-        self.group = {}
-
-        # Build entries per group.
-        group = defaultdict(list)
-        for entry in self.table:
-            group[entry.group_key(group_by_type)].append(entry)
-
-        # Build a group table.
-        for group_key, entries in group.items():
-            self.group[group_key] = MemoryTable(
-                entries, group_by_type=None, sort_by_type=None
-            )
-        for group_key, group_memory_table in self.group.items():
-            group_memory_table.summarize()
-        return self
-
-    def as_dict(self):
-        return {
-            "summary": self.summary,
-            "group": {
-                group_key: {
-                    "entries": group_memory_table.get_entries(),
-                    "summary": group_memory_table.summary,
-                }
-                for group_key, group_memory_table in self.group.items()
-            },
-        }
-
-    def get_entries(self) -> List[dict]:
-        return [entry.as_dict() for entry in self.table]
-
-    def __repr__(self):
-        return str(self.as_dict())
-
-    def __str__(self):
-        return self.__repr__()
-
-
-def construct_memory_table(
-    workers_stats: List,
-    group_by: GroupByType = GroupByType.NODE_ADDRESS,
-    sort_by=SortingType.OBJECT_SIZE,
-) -> MemoryTable:
-    memory_table_entries = []
-    for core_worker_stats in workers_stats:
-        pid = core_worker_stats["pid"]
-        is_driver = core_worker_stats.get("workerType") == "DRIVER"
-        node_address = core_worker_stats["ipAddress"]
-        object_refs = core_worker_stats.get("objectRefs", [])
-
-        for object_ref in object_refs:
-            memory_table_entry = MemoryTableEntry(
-                object_ref=object_ref,
-                node_address=node_address,
-                is_driver=is_driver,
-                pid=pid,
-            )
-            if memory_table_entry.is_valid():
-                memory_table_entries.append(memory_table_entry)
-    memory_table = MemoryTable(
-        memory_table_entries, group_by_type=group_by, sort_by_type=sort_by
-    )
-    return memory_table
-
-
-def track_reference_size(group):
-    """Returns dictionary mapping reference type
-    to memory usage for a given memory table group."""
-    d = defaultdict(int)
-    table_name = {
-        "LOCAL_REFERENCE": "total_local_ref_count",
-        "PINNED_IN_MEMORY": "total_pinned_in_memory",
-        "USED_BY_PENDING_TASK": "total_used_by_pending_task",
-        "CAPTURED_IN_OBJECT": "total_captured_in_objects",
-        "ACTOR_HANDLE": "total_actor_handles",
-    }
-    for entry in group["entries"]:
-        size = entry["object_size"]
-        if size == -1:
-            # size not recorded
-            size = 0
-        d[table_name[entry["reference_type"]]] += size
-    return d
-
-
-def memory_summary(
-    state,
-    group_by="NODE_ADDRESS",
-    sort_by="OBJECT_SIZE",
-    line_wrap=True,
-    unit="B",
-    num_entries=None,
-) -> str:
-    from ray.dashboard.modules.node.node_head import node_stats_to_dict
-
-    # Get terminal size
-    import shutil
-
-    size = shutil.get_terminal_size((80, 20)).columns
-    line_wrap_threshold = 137
-
-    # Unit conversions
-    units = {"B": 10 ** 0, "KB": 10 ** 3, "MB": 10 ** 6, "GB": 10 ** 9}
-
-    # Fetch core memory worker stats, store as a dictionary
-    core_worker_stats = []
-    for raylet in state.node_table():
-        stats = node_stats_to_dict(
-            node_stats(raylet["NodeManagerAddress"], raylet["NodeManagerPort"])
-        )
-        core_worker_stats.extend(stats["coreWorkersStats"])
-        assert type(stats) is dict and "coreWorkersStats" in stats
-
-    # Build memory table with "group_by" and "sort_by" parameters
-    group_by, sort_by = get_group_by_type(group_by), get_sorting_type(sort_by)
-    memory_table = construct_memory_table(
-        core_worker_stats, group_by, sort_by
-    ).as_dict()
-    assert "summary" in memory_table and "group" in memory_table
-
-    # Build memory summary
-    mem = ""
-    group_by, sort_by = group_by.name.lower().replace(
-        "_", " "
-    ), sort_by.name.lower().replace("_", " ")
-    summary_labels = [
-        "Mem Used by Objects",
-        "Local References",
-        "Pinned",
-        "Pending Tasks",
-        "Captured in Objects",
-        "Actor Handles",
-    ]
-    summary_string = "{:<19}  {:<16}  {:<12}  {:<13}  {:<19}  {:<13}\n"
-
-    object_ref_labels = [
-        "IP Address",
-        "PID",
-        "Type",
-        "Call Site",
-        "Size",
-        "Reference Type",
-        "Object Ref",
-    ]
-    object_ref_string = "{:<13} | {:<8} | {:<7} | {:<9} \
-| {:<8} | {:<14} | {:<10}\n"
-
-    if size > line_wrap_threshold and line_wrap:
-        object_ref_string = "{:<15}  {:<5}  {:<6}  {:<22}  {:<6}  {:<18}  \
-{:<56}\n"
-
-    mem += f"Grouping by {group_by}...\
-        Sorting by {sort_by}...\
-        Display {num_entries if num_entries is not None else 'all'}\
-entries per group...\n\n\n"
-
-    for key, group in memory_table["group"].items():
-        # Group summary
-        summary = group["summary"]
-        ref_size = track_reference_size(group)
-        for k, v in summary.items():
-            if k == "total_object_size":
-                summary[k] = str(v / units[unit]) + f" {unit}"
-            else:
-                summary[k] = str(v) + f", ({ref_size[k] / units[unit]} {unit})"
-        mem += f"--- Summary for {group_by}: {key} ---\n"
-        mem += summary_string.format(*summary_labels)
-        mem += summary_string.format(*summary.values()) + "\n"
-
-        # Memory table per group
-        mem += f"--- Object references for {group_by}: {key} ---\n"
-        mem += object_ref_string.format(*object_ref_labels)
-        n = 1  # Counter for num entries per group
-        for entry in group["entries"]:
-            if num_entries is not None and n > num_entries:
-                break
-            entry["object_size"] = (
-                str(entry["object_size"] / units[unit]) + f" {unit}"
-                if entry["object_size"] > -1
-                else "?"
-            )
-            num_lines = 1
-            if size > line_wrap_threshold and line_wrap:
-                call_site_length = 22
-                if len(entry["call_site"]) == 0:
-                    entry["call_site"] = ["disabled"]
-                else:
-                    entry["call_site"] = [
-                        entry["call_site"][i : i + call_site_length]
-                        for i in range(0, len(entry["call_site"]), call_site_length)
-                    ]
-                num_lines = len(entry["call_site"])
-            else:
-                mem += "\n"
-            object_ref_values = [
-                entry["node_ip_address"],
-                entry["pid"],
-                entry["type"],
-                entry["call_site"],
-                entry["object_size"],
-                entry["reference_type"],
-                entry["object_ref"],
-            ]
-            for i in range(len(object_ref_values)):
-                if not isinstance(object_ref_values[i], list):
-                    object_ref_values[i] = [object_ref_values[i]]
-                object_ref_values[i].extend(
-                    ["" for x in range(num_lines - len(object_ref_values[i]))]
-                )
-            for i in range(num_lines):
-                row = [elem[i] for elem in object_ref_values]
-                mem += object_ref_string.format(*row)
-            mem += "\n"
-            n += 1
-
-    mem += (
-        "To record callsite information for each ObjectRef created, set "
-        "env variable RAY_record_ref_creation_sites=1\n\n"
-    )
-
-    return mem
->>>>>>> 19672688
+import base64
+
+from collections import defaultdict
+from enum import Enum
+from typing import List
+
+import ray
+
+from ray._raylet import TaskID, ActorID, JobID
+from ray.internal.internal_api import node_stats
+import logging
+
+logger = logging.getLogger(__name__)
+
+# These values are used to calculate if objectRefs are actor handles.
+TASKID_BYTES_SIZE = TaskID.size()
+ACTORID_BYTES_SIZE = ActorID.size()
+JOBID_BYTES_SIZE = JobID.size()
+# We need to multiply 2 because we need bits size instead of bytes size.
+TASKID_RANDOM_BITS_SIZE = (TASKID_BYTES_SIZE - ACTORID_BYTES_SIZE) * 2
+ACTORID_RANDOM_BITS_SIZE = (ACTORID_BYTES_SIZE - JOBID_BYTES_SIZE) * 2
+
+
+def decode_object_ref_if_needed(object_ref: str) -> bytes:
+    """Decode objectRef bytes string.
+
+    gRPC reply contains an objectRef that is encodded by Base64.
+    This function is used to decode the objectRef.
+    Note that there are times that objectRef is already decoded as
+    a hex string. In this case, just convert it to a binary number.
+    """
+    if object_ref.endswith("="):
+        # If the object ref ends with =, that means it is base64 encoded.
+        # Object refs will always have = as a padding
+        # when it is base64 encoded because objectRef is always 20B.
+        return base64.standard_b64decode(object_ref)
+    else:
+        return ray._private.utils.hex_to_binary(object_ref)
+
+
+class SortingType(Enum):
+    PID = 1
+    OBJECT_SIZE = 3
+    REFERENCE_TYPE = 4
+
+
+class GroupByType(Enum):
+    NODE_ADDRESS = "node"
+    STACK_TRACE = "stack_trace"
+
+
+class ReferenceType:
+    # We don't use enum because enum is not json serializable.
+    ACTOR_HANDLE = "ACTOR_HANDLE"
+    PINNED_IN_MEMORY = "PINNED_IN_MEMORY"
+    LOCAL_REFERENCE = "LOCAL_REFERENCE"
+    USED_BY_PENDING_TASK = "USED_BY_PENDING_TASK"
+    CAPTURED_IN_OBJECT = "CAPTURED_IN_OBJECT"
+    UNKNOWN_STATUS = "UNKNOWN_STATUS"
+
+
+def get_sorting_type(sort_by: str):
+    """Translate string input into SortingType instance"""
+    sort_by = sort_by.upper()
+    if sort_by == "PID":
+        return SortingType.PID
+    elif sort_by == "OBJECT_SIZE":
+        return SortingType.OBJECT_SIZE
+    elif sort_by == "REFERENCE_TYPE":
+        return SortingType.REFERENCE_TYPE
+    else:
+        raise Exception(
+            "The sort-by input provided is not one of\
+                PID, OBJECT_SIZE, or REFERENCE_TYPE."
+        )
+
+
+def get_group_by_type(group_by: str):
+    """Translate string input into GroupByType instance"""
+    group_by = group_by.upper()
+    if group_by == "NODE_ADDRESS":
+        return GroupByType.NODE_ADDRESS
+    elif group_by == "STACK_TRACE":
+        return GroupByType.STACK_TRACE
+    else:
+        raise Exception(
+            "The group-by input provided is not one of\
+                NODE_ADDRESS or STACK_TRACE."
+        )
+
+
+class MemoryTableEntry:
+    def __init__(
+        self, *, object_ref: dict, node_address: str, is_driver: bool, pid: int
+    ):
+        # worker info
+        self.is_driver = is_driver
+        self.pid = pid
+        self.node_address = node_address
+
+        # object info
+        self.object_size = int(object_ref.get("objectSize", -1))
+        self.call_site = object_ref.get("callSite", "<Unknown>")
+        self.object_ref = ray.ObjectRef(
+            decode_object_ref_if_needed(object_ref["objectId"])
+        )
+
+        # reference info
+        self.local_ref_count = int(object_ref.get("localRefCount", 0))
+        self.pinned_in_memory = bool(object_ref.get("pinnedInMemory", False))
+        self.submitted_task_ref_count = int(object_ref.get("submittedTaskRefCount", 0))
+        self.contained_in_owned = [
+            ray.ObjectRef(decode_object_ref_if_needed(object_ref))
+            for object_ref in object_ref.get("containedInOwned", [])
+        ]
+        self.reference_type = self._get_reference_type()
+
+    def is_valid(self) -> bool:
+        # If the entry doesn't have a reference type or some invalid state,
+        # (e.g., no object ref presented), it is considered invalid.
+        if (
+            not self.pinned_in_memory
+            and self.local_ref_count == 0
+            and self.submitted_task_ref_count == 0
+            and len(self.contained_in_owned) == 0
+        ):
+            return False
+        elif self.object_ref.is_nil():
+            return False
+        else:
+            return True
+
+    def group_key(self, group_by_type: GroupByType) -> str:
+        if group_by_type == GroupByType.NODE_ADDRESS:
+            return self.node_address
+        elif group_by_type == GroupByType.STACK_TRACE:
+            return self.call_site
+        else:
+            raise ValueError(f"group by type {group_by_type} is invalid.")
+
+    def _get_reference_type(self) -> str:
+        if self._is_object_ref_actor_handle():
+            return ReferenceType.ACTOR_HANDLE
+        if self.pinned_in_memory:
+            return ReferenceType.PINNED_IN_MEMORY
+        elif self.submitted_task_ref_count > 0:
+            return ReferenceType.USED_BY_PENDING_TASK
+        elif self.local_ref_count > 0:
+            return ReferenceType.LOCAL_REFERENCE
+        elif len(self.contained_in_owned) > 0:
+            return ReferenceType.CAPTURED_IN_OBJECT
+        else:
+            return ReferenceType.UNKNOWN_STATUS
+
+    def _is_object_ref_actor_handle(self) -> bool:
+        object_ref_hex = self.object_ref.hex()
+
+        # random (8B) | ActorID(6B) | flag (2B) | index (6B)
+        # ActorID(6B) == ActorRandomByte(4B) + JobID(2B)
+        # If random bytes are all 'f', but ActorRandomBytes
+        # are not all 'f', that means it is an actor creation
+        # task, which is an actor handle.
+        random_bits = object_ref_hex[:TASKID_RANDOM_BITS_SIZE]
+        actor_random_bits = object_ref_hex[
+            TASKID_RANDOM_BITS_SIZE : TASKID_RANDOM_BITS_SIZE + ACTORID_RANDOM_BITS_SIZE
+        ]
+        if random_bits == "f" * 16 and not actor_random_bits == "f" * 24:
+            return True
+        else:
+            return False
+
+    def as_dict(self):
+        return {
+            "object_ref": self.object_ref.hex(),
+            "pid": self.pid,
+            "node_ip_address": self.node_address,
+            "object_size": self.object_size,
+            "reference_type": self.reference_type,
+            "call_site": self.call_site,
+            "local_ref_count": self.local_ref_count,
+            "pinned_in_memory": self.pinned_in_memory,
+            "submitted_task_ref_count": self.submitted_task_ref_count,
+            "contained_in_owned": [
+                object_ref.hex() for object_ref in self.contained_in_owned
+            ],
+            "type": "Driver" if self.is_driver else "Worker",
+        }
+
+    def __str__(self):
+        return self.__repr__()
+
+    def __repr__(self):
+        return str(self.as_dict())
+
+
+class MemoryTable:
+    def __init__(
+        self,
+        entries: List[MemoryTableEntry],
+        group_by_type: GroupByType = GroupByType.NODE_ADDRESS,
+        sort_by_type: SortingType = SortingType.PID,
+    ):
+        self.table = entries
+        # Group is a list of memory tables grouped by a group key.
+        self.group = {}
+        self.summary = defaultdict(int)
+        # NOTE YOU MUST SORT TABLE BEFORE GROUPING.
+        # self._group_by(..)._sort_by(..) != self._sort_by(..)._group_by(..)
+        if group_by_type and sort_by_type:
+            self.setup(group_by_type, sort_by_type)
+        elif group_by_type:
+            self._group_by(group_by_type)
+        elif sort_by_type:
+            self._sort_by(sort_by_type)
+
+    def setup(self, group_by_type: GroupByType, sort_by_type: SortingType):
+        """Setup memory table.
+
+        This will sort entries first and group them after.
+        Sort order will be still kept.
+        """
+        self._sort_by(sort_by_type)._group_by(group_by_type)
+        for group_memory_table in self.group.values():
+            group_memory_table.summarize()
+        self.summarize()
+        return self
+
+    def insert_entry(self, entry: MemoryTableEntry):
+        self.table.append(entry)
+
+    def summarize(self):
+        # Reset summary.
+        total_object_size = 0
+        total_local_ref_count = 0
+        total_pinned_in_memory = 0
+        total_used_by_pending_task = 0
+        total_captured_in_objects = 0
+        total_actor_handles = 0
+
+        for entry in self.table:
+            if entry.object_size > 0:
+                total_object_size += entry.object_size
+            if entry.reference_type == ReferenceType.LOCAL_REFERENCE:
+                total_local_ref_count += 1
+            elif entry.reference_type == ReferenceType.PINNED_IN_MEMORY:
+                total_pinned_in_memory += 1
+            elif entry.reference_type == ReferenceType.USED_BY_PENDING_TASK:
+                total_used_by_pending_task += 1
+            elif entry.reference_type == ReferenceType.CAPTURED_IN_OBJECT:
+                total_captured_in_objects += 1
+            elif entry.reference_type == ReferenceType.ACTOR_HANDLE:
+                total_actor_handles += 1
+
+        self.summary = {
+            "total_object_size": total_object_size,
+            "total_local_ref_count": total_local_ref_count,
+            "total_pinned_in_memory": total_pinned_in_memory,
+            "total_used_by_pending_task": total_used_by_pending_task,
+            "total_captured_in_objects": total_captured_in_objects,
+            "total_actor_handles": total_actor_handles,
+        }
+        return self
+
+    def _sort_by(self, sorting_type: SortingType):
+        if sorting_type == SortingType.PID:
+            self.table.sort(key=lambda entry: entry.pid)
+        elif sorting_type == SortingType.OBJECT_SIZE:
+            self.table.sort(key=lambda entry: entry.object_size)
+        elif sorting_type == SortingType.REFERENCE_TYPE:
+            self.table.sort(key=lambda entry: entry.reference_type)
+        else:
+            raise ValueError(f"Give sorting type: {sorting_type} is invalid.")
+        return self
+
+    def _group_by(self, group_by_type: GroupByType):
+        """Group entries and summarize the result.
+
+        NOTE: Each group is another MemoryTable.
+        """
+        # Reset group
+        self.group = {}
+
+        # Build entries per group.
+        group = defaultdict(list)
+        for entry in self.table:
+            group[entry.group_key(group_by_type)].append(entry)
+
+        # Build a group table.
+        for group_key, entries in group.items():
+            self.group[group_key] = MemoryTable(
+                entries, group_by_type=None, sort_by_type=None
+            )
+        for group_key, group_memory_table in self.group.items():
+            group_memory_table.summarize()
+        return self
+
+    def as_dict(self):
+        return {
+            "summary": self.summary,
+            "group": {
+                group_key: {
+                    "entries": group_memory_table.get_entries(),
+                    "summary": group_memory_table.summary,
+                }
+                for group_key, group_memory_table in self.group.items()
+            },
+        }
+
+    def get_entries(self) -> List[dict]:
+        return [entry.as_dict() for entry in self.table]
+
+    def __repr__(self):
+        return str(self.as_dict())
+
+    def __str__(self):
+        return self.__repr__()
+
+
+def construct_memory_table(
+    workers_stats: List,
+    group_by: GroupByType = GroupByType.NODE_ADDRESS,
+    sort_by=SortingType.OBJECT_SIZE,
+) -> MemoryTable:
+    memory_table_entries = []
+    for core_worker_stats in workers_stats:
+        pid = core_worker_stats["pid"]
+        is_driver = core_worker_stats.get("workerType") == "DRIVER"
+        node_address = core_worker_stats["ipAddress"]
+        object_refs = core_worker_stats.get("objectRefs", [])
+
+        for object_ref in object_refs:
+            memory_table_entry = MemoryTableEntry(
+                object_ref=object_ref,
+                node_address=node_address,
+                is_driver=is_driver,
+                pid=pid,
+            )
+            if memory_table_entry.is_valid():
+                memory_table_entries.append(memory_table_entry)
+    memory_table = MemoryTable(
+        memory_table_entries, group_by_type=group_by, sort_by_type=sort_by
+    )
+    return memory_table
+
+
+def track_reference_size(group):
+    """Returns dictionary mapping reference type
+    to memory usage for a given memory table group."""
+    d = defaultdict(int)
+    table_name = {
+        "LOCAL_REFERENCE": "total_local_ref_count",
+        "PINNED_IN_MEMORY": "total_pinned_in_memory",
+        "USED_BY_PENDING_TASK": "total_used_by_pending_task",
+        "CAPTURED_IN_OBJECT": "total_captured_in_objects",
+        "ACTOR_HANDLE": "total_actor_handles",
+    }
+    for entry in group["entries"]:
+        size = entry["object_size"]
+        if size == -1:
+            # size not recorded
+            size = 0
+        d[table_name[entry["reference_type"]]] += size
+    return d
+
+
+def memory_summary(
+    state,
+    group_by="NODE_ADDRESS",
+    sort_by="OBJECT_SIZE",
+    line_wrap=True,
+    unit="B",
+    num_entries=None,
+) -> str:
+    from ray.dashboard.modules.node.node_head import node_stats_to_dict
+
+    # Get terminal size
+    import shutil
+
+    size = shutil.get_terminal_size((80, 20)).columns
+    line_wrap_threshold = 137
+
+    # Unit conversions
+    units = {"B": 10 ** 0, "KB": 10 ** 3, "MB": 10 ** 6, "GB": 10 ** 9}
+
+    # Fetch core memory worker stats, store as a dictionary
+    core_worker_stats = []
+    for raylet in state.node_table():
+        stats = node_stats_to_dict(
+            node_stats(raylet["NodeManagerAddress"], raylet["NodeManagerPort"])
+        )
+        core_worker_stats.extend(stats["coreWorkersStats"])
+        assert type(stats) is dict and "coreWorkersStats" in stats
+
+    # Build memory table with "group_by" and "sort_by" parameters
+    group_by, sort_by = get_group_by_type(group_by), get_sorting_type(sort_by)
+    memory_table = construct_memory_table(
+        core_worker_stats, group_by, sort_by
+    ).as_dict()
+    assert "summary" in memory_table and "group" in memory_table
+
+    # Build memory summary
+    mem = ""
+    group_by, sort_by = group_by.name.lower().replace(
+        "_", " "
+    ), sort_by.name.lower().replace("_", " ")
+    summary_labels = [
+        "Mem Used by Objects",
+        "Local References",
+        "Pinned",
+        "Pending Tasks",
+        "Captured in Objects",
+        "Actor Handles",
+    ]
+    summary_string = "{:<19}  {:<16}  {:<12}  {:<13}  {:<19}  {:<13}\n"
+
+    object_ref_labels = [
+        "IP Address",
+        "PID",
+        "Type",
+        "Call Site",
+        "Size",
+        "Reference Type",
+        "Object Ref",
+    ]
+    object_ref_string = "{:<13} | {:<8} | {:<7} | {:<9} \
+| {:<8} | {:<14} | {:<10}\n"
+
+    if size > line_wrap_threshold and line_wrap:
+        object_ref_string = "{:<15}  {:<5}  {:<6}  {:<22}  {:<6}  {:<18}  \
+{:<56}\n"
+
+    mem += f"Grouping by {group_by}...\
+        Sorting by {sort_by}...\
+        Display {num_entries if num_entries is not None else 'all'}\
+entries per group...\n\n\n"
+
+    for key, group in memory_table["group"].items():
+        # Group summary
+        summary = group["summary"]
+        ref_size = track_reference_size(group)
+        for k, v in summary.items():
+            if k == "total_object_size":
+                summary[k] = str(v / units[unit]) + f" {unit}"
+            else:
+                summary[k] = str(v) + f", ({ref_size[k] / units[unit]} {unit})"
+        mem += f"--- Summary for {group_by}: {key} ---\n"
+        mem += summary_string.format(*summary_labels)
+        mem += summary_string.format(*summary.values()) + "\n"
+
+        # Memory table per group
+        mem += f"--- Object references for {group_by}: {key} ---\n"
+        mem += object_ref_string.format(*object_ref_labels)
+        n = 1  # Counter for num entries per group
+        for entry in group["entries"]:
+            if num_entries is not None and n > num_entries:
+                break
+            entry["object_size"] = (
+                str(entry["object_size"] / units[unit]) + f" {unit}"
+                if entry["object_size"] > -1
+                else "?"
+            )
+            num_lines = 1
+            if size > line_wrap_threshold and line_wrap:
+                call_site_length = 22
+                if len(entry["call_site"]) == 0:
+                    entry["call_site"] = ["disabled"]
+                else:
+                    entry["call_site"] = [
+                        entry["call_site"][i : i + call_site_length]
+                        for i in range(0, len(entry["call_site"]), call_site_length)
+                    ]
+                num_lines = len(entry["call_site"])
+            else:
+                mem += "\n"
+            object_ref_values = [
+                entry["node_ip_address"],
+                entry["pid"],
+                entry["type"],
+                entry["call_site"],
+                entry["object_size"],
+                entry["reference_type"],
+                entry["object_ref"],
+            ]
+            for i in range(len(object_ref_values)):
+                if not isinstance(object_ref_values[i], list):
+                    object_ref_values[i] = [object_ref_values[i]]
+                object_ref_values[i].extend(
+                    ["" for x in range(num_lines - len(object_ref_values[i]))]
+                )
+            for i in range(num_lines):
+                row = [elem[i] for elem in object_ref_values]
+                mem += object_ref_string.format(*row)
+            mem += "\n"
+            n += 1
+
+    mem += (
+        "To record callsite information for each ObjectRef created, set "
+        "env variable RAY_record_ref_creation_sites=1\n\n"
+    )
+
+    return mem