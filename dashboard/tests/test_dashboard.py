--- conflicted
+++ resolved
@@ -228,7 +228,6 @@
     assert "Termination is unexpected." in err.error_message, err.error_message
     assert "Raylet logs:" in err.error_message, err.error_message
     assert (
-<<<<<<< HEAD
         os.path.getsize(
             os.path.join(
                 node.get_session_dir_path(),
@@ -237,10 +236,6 @@
             )
         )
         < 1 * 1024 ** 2
-=======
-        os.path.getsize(os.path.join(node.get_session_dir_path(), "logs", "raylet.out"))
-        < 1 * 1024**2
->>>>>>> afd0dccf
     )
 
 
