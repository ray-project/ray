import os
import pytest
from ray.tests.conftest import *  # noqa


@pytest.fixture
def enable_test_module():
    os.environ["RAY_DASHBOARD_MODULE_TEST"] = "true"
    yield
    os.environ.pop("RAY_DASHBOARD_MODULE_TEST", None)


@pytest.fixture
def enable_event_module():
    os.environ["RAY_DASHBOARD_MODULE_EVENT"] = "true"
    yield
    os.environ.pop("RAY_DASHBOARD_MODULE_EVENT", None)


@pytest.fixture
def disable_aiohttp_cache():
    os.environ["RAY_DASHBOARD_NO_CACHE"] = "true"
    yield
    os.environ.pop("RAY_DASHBOARD_NO_CACHE", None)


@pytest.fixture
def set_http_proxy():
    http_proxy = os.environ.get("http_proxy", None)
    https_proxy = os.environ.get("https_proxy", None)

    # set http proxy
    os.environ["http_proxy"] = "www.example.com:990"
    os.environ["https_proxy"] = "www.example.com:990"

    yield

    # reset http proxy
    if http_proxy:
        os.environ["http_proxy"] = http_proxy
    else:
        del os.environ["http_proxy"]

    if https_proxy:
        os.environ["https_proxy"] = https_proxy
    else:
        del os.environ["https_proxy"]


@pytest.fixture
<<<<<<< HEAD
def fast_gcs_failure_detection():
    os.environ["GCS_CHECK_ALIVE_MAX_COUNT_OF_RPC_ERROR"] = "2"
    os.environ["GCS_CHECK_ALIVE_INTERVAL_SECONDS"] = "1"
    os.environ["GCS_RETRY_CONNECT_INTERVAL_SECONDS"] = "1"
    yield
    os.environ.pop("GCS_CHECK_ALIVE_MAX_COUNT_OF_RPC_ERROR", None)
    os.environ.pop("GCS_CHECK_ALIVE_INTERVAL_SECONDS", None)
    os.environ.pop("GCS_RETRY_CONNECT_INTERVAL_SECONDS", None)
=======
def small_event_line_limit():
    os.environ["EVENT_READ_LINE_LENGTH_LIMIT"] = "1024"
    yield 1024
    os.environ.pop("EVENT_READ_LINE_LENGTH_LIMIT", None)
>>>>>>> 0935ec30
<|MERGE_RESOLUTION|>--- conflicted
+++ resolved
@@ -48,7 +48,13 @@
 
 
 @pytest.fixture
-<<<<<<< HEAD
+def small_event_line_limit():
+    os.environ["EVENT_READ_LINE_LENGTH_LIMIT"] = "1024"
+    yield 1024
+    os.environ.pop("EVENT_READ_LINE_LENGTH_LIMIT", None)
+
+
+@pytest.fixture
 def fast_gcs_failure_detection():
     os.environ["GCS_CHECK_ALIVE_MAX_COUNT_OF_RPC_ERROR"] = "2"
     os.environ["GCS_CHECK_ALIVE_INTERVAL_SECONDS"] = "1"
@@ -56,10 +62,4 @@
     yield
     os.environ.pop("GCS_CHECK_ALIVE_MAX_COUNT_OF_RPC_ERROR", None)
     os.environ.pop("GCS_CHECK_ALIVE_INTERVAL_SECONDS", None)
-    os.environ.pop("GCS_RETRY_CONNECT_INTERVAL_SECONDS", None)
-=======
-def small_event_line_limit():
-    os.environ["EVENT_READ_LINE_LENGTH_LIMIT"] = "1024"
-    yield 1024
-    os.environ.pop("EVENT_READ_LINE_LENGTH_LIMIT", None)
->>>>>>> 0935ec30
+    os.environ.pop("GCS_RETRY_CONNECT_INTERVAL_SECONDS", None)