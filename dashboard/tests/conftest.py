import os
import pytest
from ray.tests.conftest import *  # noqa


@pytest.fixture
def enable_test_module():
    os.environ["RAY_DASHBOARD_MODULE_TEST"] = "true"
    yield
    os.environ.pop("RAY_DASHBOARD_MODULE_TEST", None)


@pytest.fixture
def disable_aiohttp_cache():
    os.environ["RAY_DASHBOARD_NO_CACHE"] = "true"
    yield
    os.environ.pop("RAY_DASHBOARD_NO_CACHE", None)


@pytest.fixture
def set_http_proxy():
    http_proxy = os.environ.get("http_proxy", None)
    https_proxy = os.environ.get("https_proxy", None)

    # set http proxy
    os.environ["http_proxy"] = "www.example.com:990"
    os.environ["https_proxy"] = "www.example.com:990"

    yield

    # reset http proxy
    if http_proxy:
        os.environ["http_proxy"] = http_proxy
    else:
        del os.environ["http_proxy"]

    if https_proxy:
        os.environ["https_proxy"] = https_proxy
    else:
<<<<<<< HEAD
        del os.environ["https_proxy"]


@pytest.fixture
def small_event_line_limit():
    os.environ["EVENT_READ_LINE_LENGTH_LIMIT"] = "1024"
    yield 1024
    os.environ.pop("EVENT_READ_LINE_LENGTH_LIMIT", None)


@pytest.fixture
def fast_gcs_failure_detection():
    os.environ["GCS_CHECK_ALIVE_MAX_COUNT_OF_RPC_ERROR"] = "2"
    os.environ["GCS_CHECK_ALIVE_INTERVAL_SECONDS"] = "1"
    os.environ["GCS_RETRY_CONNECT_INTERVAL_SECONDS"] = "1"
    yield
    os.environ.pop("GCS_CHECK_ALIVE_MAX_COUNT_OF_RPC_ERROR", None)
    os.environ.pop("GCS_CHECK_ALIVE_INTERVAL_SECONDS", None)
    os.environ.pop("GCS_RETRY_CONNECT_INTERVAL_SECONDS", None)
=======
        del os.environ["https_proxy"]
>>>>>>> ba70d8db
<|MERGE_RESOLUTION|>--- conflicted
+++ resolved
@@ -37,15 +37,7 @@
     if https_proxy:
         os.environ["https_proxy"] = https_proxy
     else:
-<<<<<<< HEAD
         del os.environ["https_proxy"]
-
-
-@pytest.fixture
-def small_event_line_limit():
-    os.environ["EVENT_READ_LINE_LENGTH_LIMIT"] = "1024"
-    yield 1024
-    os.environ.pop("EVENT_READ_LINE_LENGTH_LIMIT", None)
 
 
 @pytest.fixture
@@ -56,7 +48,4 @@
     yield
     os.environ.pop("GCS_CHECK_ALIVE_MAX_COUNT_OF_RPC_ERROR", None)
     os.environ.pop("GCS_CHECK_ALIVE_INTERVAL_SECONDS", None)
-    os.environ.pop("GCS_RETRY_CONNECT_INTERVAL_SECONDS", None)
-=======
-        del os.environ["https_proxy"]
->>>>>>> ba70d8db
+    os.environ.pop("GCS_RETRY_CONNECT_INTERVAL_SECONDS", None)