--- conflicted
+++ resolved
@@ -139,10 +139,6 @@
         self.gcs_log_subscriber = None
         self.ip = node_ip_address
         DataOrganizer.head_node_ip = self.ip
-<<<<<<< HEAD
-        ip, port = gcs_address.rsplit(":", 1)
-=======
->>>>>>> d9629180
 
         if self.minimal:
             self.server, self.grpc_port = None, None
