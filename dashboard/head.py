import os
import sys
import socket
import asyncio
import logging
import ipaddress
import threading
from concurrent.futures import Future
from queue import Queue

from grpc.experimental import aio as aiogrpc
<<<<<<< HEAD
import grpc
=======
from distutils.version import LooseVersion
>>>>>>> da7a4857

import ray._private.services
import ray.dashboard.consts as dashboard_consts
import ray.dashboard.utils as dashboard_utils
from ray import ray_constants
from ray.core.generated import gcs_service_pb2
from ray.core.generated import gcs_service_pb2_grpc
from ray.dashboard.datacenter import DataOrganizer
from ray.dashboard.utils import async_loop_forever
from ray._raylet import connect_to_gcs

# All third-party dependencies that are not included in the minimal Ray
# installation must be included in this file. This allows us to determine if
# the agent has the necessary dependencies to be started.
from ray.dashboard.optional_deps import aiohttp, hdrs

logger = logging.getLogger(__name__)
routes = dashboard_utils.ClassMethodRouteTable

aiogrpc.init_grpc_aio()
GRPC_CHANNEL_OPTIONS = (
    ("grpc.enable_http_proxy", 0),
    ("grpc.max_send_message_length", ray_constants.GRPC_CPP_MAX_MESSAGE_SIZE),
    ("grpc.max_receive_message_length",
     ray_constants.GRPC_CPP_MAX_MESSAGE_SIZE),
)


async def get_gcs_address_with_retry(redis_client) -> str:
    while True:
        try:
            gcs_address = await redis_client.get(
                dashboard_consts.REDIS_KEY_GCS_SERVER_ADDRESS)
            if not gcs_address:
                raise Exception("GCS address not found.")
            logger.info("Connect to GCS at %s", gcs_address)
            return gcs_address
        except Exception as ex:
            logger.error("Connect to GCS failed: %s, retry...", ex)
            await asyncio.sleep(
                dashboard_consts.GCS_RETRY_CONNECT_INTERVAL_SECONDS)


class GCSHealthCheckThread(threading.Thread):
    def __init__(self, gcs_address: str):
        self.grpc_gcs_channel = grpc.insecure_channel(
            gcs_address, options=GRPC_CHANNEL_OPTIONS)
        self.gcs_heartbeat_info_stub = (
            gcs_service_pb2_grpc.HeartbeatInfoGcsServiceStub(
                self.grpc_gcs_channel))
        self.work_queue = Queue()

        super().__init__(daemon=True)

    def run(self) -> None:
        while True:
            future = self.work_queue.get()
            check_result = self._check_once_synchrounously()
            future.set_result(check_result)

    def _check_once_synchrounously(self) -> bool:
        request = gcs_service_pb2.CheckAliveRequest()
        try:
            reply = self.gcs_heartbeat_info_stub.CheckAlive(
                request, timeout=dashboard_consts.GCS_CHECK_ALIVE_RPC_TIMEOUT)
            if reply.status.code != 0:
                logger.exception(
                    f"Failed to CheckAlive: {reply.status.message}")
                return False
        except grpc.RpcError:  # Deadline Exceeded
            logger.exception("Got RpcError when checking GCS is alive")
            return False
        return True

    async def check_once(self) -> bool:
        """Ask the thread to perform a healthcheck."""
        assert threading.current_thread != self, (
            "caller shouldn't be from the same thread as GCSHealthCheckThread."
        )

        future = Future()
        self.work_queue.put(future)
        return await asyncio.wrap_future(future)


class DashboardHead:
    def __init__(self, http_host, http_port, http_port_retries, redis_address,
                 redis_password, log_dir):
        self.health_check_thread: GCSHealthCheckThread = None
        self._gcs_rpc_error_counter = 0
        # Public attributes are accessible for all head modules.
        # Walkaround for issue: https://github.com/ray-project/ray/issues/7084
        self.http_host = "127.0.0.1" if http_host == "localhost" else http_host
        self.http_port = http_port
        self.http_port_retries = http_port_retries
        self.redis_address = dashboard_utils.address_tuple(redis_address)
        self.redis_password = redis_password
        self.log_dir = log_dir
        self.aioredis_client = None
        self.aiogrpc_gcs_channel = None
        self.http_session = None
        self.ip = ray.util.get_node_ip_address()
        ip, port = redis_address.split(":")
        self.gcs_client = connect_to_gcs(ip, int(port), redis_password)
        self.server = aiogrpc.server(options=(("grpc.so_reuseport", 0), ))
        self.grpc_port = self.server.add_insecure_port("[::]:0")
        logger.info("Dashboard head grpc address: %s:%s", self.ip,
                    self.grpc_port)

    @async_loop_forever(dashboard_consts.GCS_CHECK_ALIVE_INTERVAL_SECONDS)
    async def _gcs_check_alive(self):
        check_future = self.health_check_thread.check_once()

        # NOTE(simon): making sure the check procedure doesn't timeout itself.
        # Otherwise, the dashboard will always think that gcs is alive.
        try:
            is_alive = await asyncio.wait_for(
                check_future, dashboard_consts.GCS_CHECK_ALIVE_RPC_TIMEOUT + 1)
        except asyncio.TimeoutError:
            logger.error("Failed to check gcs health, client timed out.")
            is_alive = False

        if is_alive:
            self._gcs_rpc_error_counter = 0
        else:
            self._gcs_rpc_error_counter += 1
            if self._gcs_rpc_error_counter > \
                    dashboard_consts.GCS_CHECK_ALIVE_MAX_COUNT_OF_RPC_ERROR:
                logger.error(
                    "Dashboard exiting because it received too many GCS RPC "
                    "errors count: %s, threshold is %s.",
                    self._gcs_rpc_error_counter,
                    dashboard_consts.GCS_CHECK_ALIVE_MAX_COUNT_OF_RPC_ERROR)
                # TODO(fyrestone): Do not use ray.state in
                # PrometheusServiceDiscoveryWriter.
                # Currently, we use os._exit() here to avoid hanging at the ray
                # shutdown(). Please refer to:
                # https://github.com/ray-project/ray/issues/16328
                os._exit(-1)

    def _load_modules(self):
        """Load dashboard head modules."""
        modules = []
        head_cls_list = dashboard_utils.get_all_modules(
            dashboard_utils.DashboardHeadModule)
        for cls in head_cls_list:
            logger.info("Loading %s: %s",
                        dashboard_utils.DashboardHeadModule.__name__, cls)
            c = cls(self)
            dashboard_utils.ClassMethodRouteTable.bind(c)
            modules.append(c)
        logger.info("Loaded %d modules.", len(modules))
        return modules

    async def run(self):
        # Create an aioredis client for all modules.
        try:
            self.aioredis_client = await dashboard_utils.get_aioredis_client(
                self.redis_address, self.redis_password,
                dashboard_consts.CONNECT_REDIS_INTERNAL_SECONDS,
                dashboard_consts.RETRY_REDIS_CONNECTION_TIMES)
        except (socket.gaierror, ConnectionError):
            logger.error(
                "Dashboard head exiting: "
                "Failed to connect to redis at %s", self.redis_address)
            sys.exit(-1)

        # Create a http session for all modules.
        # aiohttp<4.0.0 uses a 'loop' variable, aiohttp>=4.0.0 doesn't anymore
        if LooseVersion(aiohttp.__version__) < LooseVersion("4.0.0"):
            self.http_session = aiohttp.ClientSession(
                loop=asyncio.get_event_loop())
        else:
            self.http_session = aiohttp.ClientSession()

        # Waiting for GCS is ready.
        gcs_address = await get_gcs_address_with_retry(self.aioredis_client)
        self.aiogrpc_gcs_channel = aiogrpc.insecure_channel(
            gcs_address, options=GRPC_CHANNEL_OPTIONS)

        self.health_check_thread = GCSHealthCheckThread(gcs_address)
        self.health_check_thread.start()

        # Start a grpc asyncio server.
        await self.server.start()

        async def _async_notify():
            """Notify signals from queue."""
            while True:
                co = await dashboard_utils.NotifyQueue.get()
                try:
                    await co
                except Exception:
                    logger.exception(f"Error notifying coroutine {co}")

        modules = self._load_modules()

        # Http server should be initialized after all modules loaded.
        app = aiohttp.web.Application()
        app.add_routes(routes=routes.bound_routes())

        runner = aiohttp.web.AppRunner(app)
        await runner.setup()
        last_ex = None
        for i in range(1 + self.http_port_retries):
            try:
                site = aiohttp.web.TCPSite(runner, self.http_host,
                                           self.http_port)
                await site.start()
                break
            except OSError as e:
                last_ex = e
                self.http_port += 1
                logger.warning("Try to use port %s: %s", self.http_port, e)
        else:
            raise Exception(f"Failed to find a valid port for dashboard after "
                            f"{self.http_port_retries} retries: {last_ex}")
        http_host, http_port, *_ = site._server.sockets[0].getsockname()
        http_host = self.ip if ipaddress.ip_address(
            http_host).is_unspecified else http_host
        logger.info("Dashboard head http address: %s:%s", http_host, http_port)

        # Write the dashboard head port to redis.
        await self.aioredis_client.set(ray_constants.REDIS_KEY_DASHBOARD,
                                       f"{http_host}:{http_port}")
        await self.aioredis_client.set(
            dashboard_consts.REDIS_KEY_DASHBOARD_RPC,
            f"{self.ip}:{self.grpc_port}")

        # Dump registered http routes.
        dump_routes = [
            r for r in app.router.routes() if r.method != hdrs.METH_HEAD
        ]
        for r in dump_routes:
            logger.info(r)
        logger.info("Registered %s routes.", len(dump_routes))

        # Freeze signal after all modules loaded.
        dashboard_utils.SignalManager.freeze()
        concurrent_tasks = [
            self._gcs_check_alive(),
            _async_notify(),
            DataOrganizer.purge(),
            DataOrganizer.organize(),
        ]
        await asyncio.gather(*concurrent_tasks,
                             *(m.run(self.server) for m in modules))
        await self.server.wait_for_termination()<|MERGE_RESOLUTION|>--- conflicted
+++ resolved
@@ -9,11 +9,8 @@
 from queue import Queue
 
 from grpc.experimental import aio as aiogrpc
-<<<<<<< HEAD
 import grpc
-=======
 from distutils.version import LooseVersion
->>>>>>> da7a4857
 
 import ray._private.services
 import ray.dashboard.consts as dashboard_consts
