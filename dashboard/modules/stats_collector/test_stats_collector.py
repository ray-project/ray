import os
import sys
import logging
import requests
import time
import traceback

import pytest
import ray
from ray.new_dashboard.tests.conftest import *  # noqa
from datetime import datetime, timedelta
from ray.test_utils import (
    format_web_url,
    wait_until_server_available,
    wait_for_condition,
)

os.environ["RAY_USE_NEW_DASHBOARD"] = "1"

logger = logging.getLogger(__name__)


def test_node_info(ray_start_with_dashboard):
    @ray.remote
    class Actor:
        def getpid(self):
            return os.getpid()

    actors = [Actor.remote(), Actor.remote()]
    actor_pids = [actor.getpid.remote() for actor in actors]
    actor_pids = set(ray.get(actor_pids))

    assert (wait_until_server_available(ray_start_with_dashboard["webui_url"])
            is True)
    webui_url = ray_start_with_dashboard["webui_url"]
    webui_url = format_web_url(webui_url)
    node_id = ray_start_with_dashboard["node_id"]

    timeout_seconds = 10
    start_time = time.time()
    last_ex = None
    while True:
        time.sleep(1)
        try:
            response = requests.get(webui_url + "/nodes?view=hostnamelist")
            response.raise_for_status()
            hostname_list = response.json()
            assert hostname_list["result"] is True, hostname_list["msg"]
            hostname_list = hostname_list["data"]["hostNameList"]
            assert len(hostname_list) == 1

            hostname = hostname_list[0]
            response = requests.get(webui_url + f"/nodes/{node_id}")
            response.raise_for_status()
            detail = response.json()
            assert detail["result"] is True, detail["msg"]
            detail = detail["data"]["detail"]
            assert detail["hostname"] == hostname
            assert detail["raylet"]["state"] == "ALIVE"
            assert "raylet" in detail["cmdline"][0]
            assert len(detail["workers"]) >= 2
            assert len(detail["actors"]) == 2, detail["actors"]
            assert len(detail["raylet"]["viewData"]) > 0

            actor_worker_pids = set()
            for worker in detail["workers"]:
                if "ray::Actor" in worker["cmdline"][0]:
                    actor_worker_pids.add(worker["pid"])
            assert actor_worker_pids == actor_pids

            response = requests.get(webui_url + "/nodes?view=summary")
            response.raise_for_status()
            summary = response.json()
            assert summary["result"] is True, summary["msg"]
            assert len(summary["data"]["summary"]) == 1
            summary = summary["data"]["summary"][0]
            assert summary["hostname"] == hostname
            assert summary["raylet"]["state"] == "ALIVE"
            assert "raylet" in summary["cmdline"][0]
            assert "workers" not in summary
            assert "actors" not in summary
            assert "viewData" not in summary["raylet"]
            break
        except Exception as ex:
            last_ex = ex
        finally:
            if time.time() > start_time + timeout_seconds:
                ex_stack = traceback.format_exception(
                    type(last_ex), last_ex,
                    last_ex.__traceback__) if last_ex else []
                ex_stack = "".join(ex_stack)
                raise Exception(f"Timed out while testing, {ex_stack}")


<<<<<<< HEAD
def test_memory_table(ray_start_with_dashboard):
    assert (wait_until_server_available(ray_start_with_dashboard["webui_url"]))

    @ray.remote
    class ActorWithObjs:
        def __init__(self):
            self.obj_ref = ray.put([1,2,3])

        def get_obj(self):
            return ray.get(self.obj_ref)

    my_obj = ray.put([1,2,3] * 100)
    actors = [ActorWithObjs.remote() for _ in range(2)]
    results = ray.get([actor.get_obj.remote() for actor in actors])
    webui_url = format_web_url(ray_start_with_dashboard["webui_url"])
    resp = requests.post(webui_url + "/memory/set_fetch", json={"shouldFetch": "true"})
    resp.raise_for_status()

    memory_fetch_threshhold = datetime.now() + timedelta(seconds=5)
    done_in_time = False
    latest_memory_table = None
    while datetime.now() < memory_fetch_threshhold:
        resp = requests.get(f"{webui_url}/memory/memory_table")
        if not resp or "data" not in resp.json():
            time.sleep(.5)
            continue
        resp_data = resp.json()["data"]
        latest_memory_table = resp_data["memoryTable"]
        summary = latest_memory_table["summary"]
        try:
            # 1 ref per handle and per object the actor has a ref to
            assert summary["totalActorHandles"] == len(actors) * 2 
            # 1 ref for my_obj
            assert summary["totalLocalRefCount"] == 1
        except AssertionError as e:
            time.sleep(.5)
            continue
        done_in_time = True
        break
    assert done_in_time

def test_get_all_node_details(ray_start_with_dashboard):
    assert (wait_until_server_available(ray_start_with_dashboard["webui_url"]))

    webui_url = format_web_url(ray_start_with_dashboard["webui_url"])
    @ray.remote
    class ActorWithObjs:
        def __init__(self):
            self.obj_ref = ray.put([1,2,3])

        def get_obj(self):
            return ray.get(self.obj_ref)

    my_obj = ray.put([1,2,3] * 100)
    actors = [ActorWithObjs.remote() for _ in range(2)]

    threshhold = datetime.now() + timedelta(seconds=5)
    done_in_time = False
    while datetime.now() < threshhold:
        resp = requests.get(f"{webui_url}/nodes?view=details")
        if not resp or "data" not in resp.json():
            time.sleep(.5)
            continue
        resp_data = resp.json()["data"]
        clients = resp_data["clients"]
        try:
            assert len(clients) == 1
            assert len(clients[0].get('actors')) == 2
            # Workers information should be in the detailed payload
            assert "workers" in clients[0]
        except AssertionError as e:
            time.sleep(.5)
            continue
        done_in_time = True
        break
    assert done_in_time
=======
@pytest.mark.parametrize(
    "ray_start_cluster_head", [{
        "include_dashboard": True
    }], indirect=True)
def test_multi_nodes_info(enable_test_module, ray_start_cluster_head):
    cluster = ray_start_cluster_head
    assert (wait_until_server_available(cluster.webui_url) is True)
    webui_url = cluster.webui_url
    webui_url = format_web_url(webui_url)
    cluster.add_node()
    cluster.add_node()

    def _check_nodes():
        try:
            response = requests.get(webui_url + "/nodes?view=summary")
            response.raise_for_status()
            summary = response.json()
            assert summary["result"] is True, summary["msg"]
            summary = summary["data"]["summary"]
            assert len(summary) == 3
            for node_info in summary:
                node_id = node_info["raylet"]["nodeId"]
                response = requests.get(webui_url + f"/nodes/{node_id}")
                response.raise_for_status()
                detail = response.json()
                assert detail["result"] is True, detail["msg"]
                detail = detail["data"]["detail"]
                assert detail["raylet"]["state"] == "ALIVE"
            return True
        except Exception as ex:
            logger.info(ex)
            return False

    wait_for_condition(_check_nodes, timeout=10)

>>>>>>> 41d7221d

if __name__ == "__main__":
    sys.exit(pytest.main(["-v", __file__]))<|MERGE_RESOLUTION|>--- conflicted
+++ resolved
@@ -92,7 +92,6 @@
                 raise Exception(f"Timed out while testing, {ex_stack}")
 
 
-<<<<<<< HEAD
 def test_memory_table(ray_start_with_dashboard):
     assert (wait_until_server_available(ray_start_with_dashboard["webui_url"]))
 
@@ -169,7 +168,8 @@
         done_in_time = True
         break
     assert done_in_time
-=======
+
+
 @pytest.mark.parametrize(
     "ray_start_cluster_head", [{
         "include_dashboard": True
@@ -205,7 +205,6 @@
 
     wait_for_condition(_check_nodes, timeout=10)
 
->>>>>>> 41d7221d
 
 if __name__ == "__main__":
     sys.exit(pytest.main(["-v", __file__]))