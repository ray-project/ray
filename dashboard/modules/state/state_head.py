--- conflicted
+++ resolved
@@ -1,4 +1,5 @@
 import logging
+from dataclasses import asdict
 from typing import Callable
 
 import aiohttp.web
@@ -11,18 +12,12 @@
 from ray.dashboard.state_aggregator import StateAPIManager
 from ray.dashboard.utils import Change
 from ray.experimental.state.common import (
-<<<<<<< HEAD
     ListApiOptions,
     GetLogOptions,
     SummaryApiOptions,
     SummaryApiResponse,
     DEFAULT_RPC_TIMEOUT,
-=======
->>>>>>> d1d5fe61
     DEFAULT_LIMIT,
-    DEFAULT_RPC_TIMEOUT,
-    GetLogOptions,
-    ListApiOptions,
 )
 from ray.experimental.state.exception import DataSourceUnavailable
 from ray.experimental.state.state_manager import StateDataSourceClient
@@ -265,7 +260,7 @@
         return self._reply(
             success=True,
             error_message="",
-            result=result.result,
+            result=asdict(result.result),
             partial_failure_warning=result.partial_failure_warning,
         )
 
