import asyncio
import logging
from dataclasses import asdict
from datetime import datetime
from typing import Callable, List, Tuple, Optional

import aiohttp.web
from aiohttp.web import Response
from abc import ABC, abstractmethod
from ray._private.usage.usage_lib import TagKey, record_extra_usage_tag
import ray.dashboard.optional_utils as dashboard_optional_utils
import ray.dashboard.utils as dashboard_utils
from ray.dashboard.consts import (
    RAY_STATE_SERVER_MAX_HTTP_REQUEST,
    RAY_STATE_SERVER_MAX_HTTP_REQUEST_ALLOWED,
    RAY_STATE_SERVER_MAX_HTTP_REQUEST_ENV_NAME,
)
from ray.dashboard.datacenter import DataSource
from ray.dashboard.modules.log.log_manager import LogsManager
from ray.dashboard.optional_utils import rest_response
from ray.dashboard.state_aggregator import StateAPIManager
from ray.dashboard.utils import Change
from ray.experimental.state.common import (
    RAY_MAX_LIMIT_FROM_API_SERVER,
    ListApiOptions,
    GetLogOptions,
    PredicateType,
    SupportedFilterType,
    SummaryApiOptions,
    SummaryApiResponse,
    DEFAULT_RPC_TIMEOUT,
    DEFAULT_LIMIT,
    DEFAULT_LOG_LIMIT,
)
from ray.experimental.state.exception import DataSourceUnavailable
from ray.experimental.state.state_manager import StateDataSourceClient
from ray.experimental.state.util import convert_string_to_type


logger = logging.getLogger(__name__)
routes = dashboard_optional_utils.ClassMethodRouteTable


class RateLimitedModule(ABC):
    """Simple rate limiter

    Inheriting from this class and decorate any class methods will
    apply simple rate limit.
    It will limit the maximal number of concurrent invocations of **all** the
    methods decorated.

    The below Example class will only allow 10 concurrent calls to A() and B()

    E.g.:

        class Example(RateLimitedModule):
            def __init__(self):
                super().__init__(max_num_call=10)

            @RateLimitedModule.enforce_max_concurrent_calls
            async def A():
                ...

            @RateLimitedModule.enforce_max_concurrent_calls
            async def B():
                ...

            async def limit_handler_(self):
                raise RuntimeError("rate limited reached!")

    """

    def __init__(self, max_num_call: int, logger: Optional[logging.Logger] = None):
        """
        Args:
            max_num_call: Maximal number of concurrent invocations of all decorated
                functions in the instance.
                Setting to -1 will disable rate limiting.

            logger: Logger
        """
        self.max_num_call_ = max_num_call
        self.num_call_ = 0
        self.logger_ = logger

    @staticmethod
    def enforce_max_concurrent_calls(func):
        """Decorator to enforce max number of invocations of the decorated func

        NOTE: This should be used as the innermost decorator if there are multiple
        ones.

        E.g., when decorating functions already with @routes.get(...), this must be
        added below then the routes decorators:
            ```
            @routes.get('/')
            @RateLimitedModule.enforce_max_concurrent_calls
            async def fn(self):
                ...

            ```
        """

        async def async_wrapper(self, *args, **kwargs):
            if self.max_num_call_ >= 0 and self.num_call_ >= self.max_num_call_:
                if self.logger_:
                    self.logger_.warning(
                        f"Max concurrent requests reached={self.max_num_call_}"
                    )
                return await self.limit_handler_()
            self.num_call_ += 1
            try:
                ret = await func(self, *args, **kwargs)
            finally:
                self.num_call_ -= 1
            return ret

        # Returning closure here to avoid passing 'self' to the
        # 'enforce_max_concurrent_calls' decorator.
        return async_wrapper

    @abstractmethod
    async def limit_handler_(self):
        """Handler that is invoked when max number of concurrent calls reached"""


class StateHead(dashboard_utils.DashboardHeadModule, RateLimitedModule):
    """Module to obtain state information from the Ray cluster.

    It is responsible for state observability APIs such as
    ray.list_actors(), ray.get_actor(), ray.summary_actors().
    """

    def __init__(
        self,
        dashboard_head,
    ):
        """Initialize for handling RESTful requests from State API Client"""
        dashboard_utils.DashboardHeadModule.__init__(self, dashboard_head)
        # We don't allow users to configure too high a rate limit
        RateLimitedModule.__init__(
            self,
            min(
                RAY_STATE_SERVER_MAX_HTTP_REQUEST,
                RAY_STATE_SERVER_MAX_HTTP_REQUEST_ALLOWED,
            ),
        )
        self._state_api_data_source_client = None
        self._state_api = None
        self._log_api = None

        DataSource.nodes.signal.append(self._update_raylet_stubs)
        DataSource.agents.signal.append(self._update_agent_stubs)

    async def limit_handler_(self):
        return self._reply(
            success=False,
            error_message=(
                "Max number of in-progress requests="
                f"{self.max_num_call_} reached. "
                "To set a higher limit, set environment variable: "
                f"export {RAY_STATE_SERVER_MAX_HTTP_REQUEST_ENV_NAME}='xxx'. "
                f"Max allowed = {RAY_STATE_SERVER_MAX_HTTP_REQUEST_ALLOWED}"
            ),
            result=None,
        )

    def _get_filters_from_req(
        self, req: aiohttp.web.Request
    ) -> List[Tuple[str, PredicateType, SupportedFilterType]]:
        filter_keys = req.query.getall("filter_keys", [])
        filter_predicates = req.query.getall("filter_predicates", [])
        filter_values = req.query.getall("filter_values", [])
        assert len(filter_keys) == len(filter_values)
        filters = []
        for key, predicate, val in zip(filter_keys, filter_predicates, filter_values):
            filters.append((key, predicate, val))
        return filters

    def _options_from_req(self, req: aiohttp.web.Request) -> ListApiOptions:
        """Obtain `ListApiOptions` from the aiohttp request."""
        limit = int(
            req.query.get("limit")
            if req.query.get("limit") is not None
            else DEFAULT_LIMIT
        )

        if limit > RAY_MAX_LIMIT_FROM_API_SERVER:
            raise ValueError(
                f"Given limit {limit} exceeds the supported "
                f"limit {RAY_MAX_LIMIT_FROM_API_SERVER}. Use a lower limit."
            )

        timeout = int(req.query.get("timeout", 30))
        filters = self._get_filters_from_req(req)
        detail = convert_string_to_type(req.query.get("detail", False), bool)
        exclude_driver = convert_string_to_type(
            req.query.get("exclude_driver", True), bool
        )

        return ListApiOptions(
            limit=limit,
            timeout=timeout,
            filters=filters,
            detail=detail,
            exclude_driver=exclude_driver,
        )

    def _summary_options_from_req(self, req: aiohttp.web.Request) -> SummaryApiOptions:
        timeout = int(req.query.get("timeout", DEFAULT_RPC_TIMEOUT))
        filters = self._get_filters_from_req(req)
        summary_by = req.query.get("summary_by", None)
        return SummaryApiOptions(
            timeout=timeout, filters=filters, summary_by=summary_by
        )

    def _reply(self, success: bool, error_message: str, result: dict, **kwargs):
        """Reply to the client."""
        return rest_response(
            success=success,
            message=error_message,
            result=result,
            convert_google_style=False,
            **kwargs,
        )

    async def _update_raylet_stubs(self, change: Change):
        """Callback that's called when a new raylet is added to Datasource.

        Datasource is a api-server-specific module that's updated whenever
        api server adds/removes a new node.

        Args:
            change: The change object. Whenever a new node is added
                or removed, this callback is invoked.
                When new node is added: information is in `change.new`.
                When a node is removed: information is in `change.old`.
                When a node id is overwritten by a new node with the same node id:
                    `change.old` contains the old node info, and
                    `change.new` contains the new node info.
        """
        if change.old:
            # When a node is deleted from the DataSource or it is overwritten.
            node_id, node_info = change.old
            self._state_api_data_source_client.unregister_raylet_client(node_id)
        if change.new:
            # When a new node information is written to DataSource.
            node_id, node_info = change.new
            self._state_api_data_source_client.register_raylet_client(
                node_id,
                node_info["nodeManagerAddress"],
                int(node_info["nodeManagerPort"]),
            )

    async def _update_agent_stubs(self, change: Change):
        """Callback that's called when a new agent is added to Datasource."""
        if change.old:
            node_id, _ = change.old
            self._state_api_data_source_client.unregister_agent_client(node_id)
        if change.new:
            # When a new node information is written to DataSource.
            node_id, ports = change.new
            ip = DataSource.node_id_to_ip[node_id]
            self._state_api_data_source_client.register_agent_client(
                node_id,
                ip,
                int(ports[1]),
            )

    async def _handle_list_api(
        self, list_api_fn: Callable[[ListApiOptions], dict], req: aiohttp.web.Request
    ):
        try:
            result = await list_api_fn(option=self._options_from_req(req))
            return self._reply(
                success=True,
                error_message="",
                result=asdict(result),
            )
        except DataSourceUnavailable as e:
            return self._reply(success=False, error_message=str(e), result=None)

    @routes.get("/api/v0/actors")
    @RateLimitedModule.enforce_max_concurrent_calls
    async def list_actors(self, req: aiohttp.web.Request) -> aiohttp.web.Response:
        record_extra_usage_tag(TagKey.CORE_STATE_API_LIST_ACTORS, "1")
        return await self._handle_list_api(self._state_api.list_actors, req)

    @routes.get("/api/v0/jobs")
    @RateLimitedModule.enforce_max_concurrent_calls
    async def list_jobs(self, req: aiohttp.web.Request) -> aiohttp.web.Response:
        record_extra_usage_tag(TagKey.CORE_STATE_API_LIST_JOBS, "1")
        try:
            result = await self._state_api.list_jobs(option=self._options_from_req(req))
            return self._reply(
                success=True,
                error_message="",
                result=asdict(result),
            )
        except DataSourceUnavailable as e:
            return self._reply(success=False, error_message=str(e), result=None)

    @routes.get("/api/v0/nodes")
    @RateLimitedModule.enforce_max_concurrent_calls
    async def list_nodes(self, req: aiohttp.web.Request) -> aiohttp.web.Response:
        record_extra_usage_tag(TagKey.CORE_STATE_API_LIST_NODES, "1")
        return await self._handle_list_api(self._state_api.list_nodes, req)

    @routes.get("/api/v0/placement_groups")
    @RateLimitedModule.enforce_max_concurrent_calls
    async def list_placement_groups(
        self, req: aiohttp.web.Request
    ) -> aiohttp.web.Response:
        record_extra_usage_tag(TagKey.CORE_STATE_API_LIST_PLACEMENT_GROUPS, "1")
        return await self._handle_list_api(self._state_api.list_placement_groups, req)

    @routes.get("/api/v0/workers")
    @RateLimitedModule.enforce_max_concurrent_calls
    async def list_workers(self, req: aiohttp.web.Request) -> aiohttp.web.Response:
        record_extra_usage_tag(TagKey.CORE_STATE_API_LIST_WORKERS, "1")
        return await self._handle_list_api(self._state_api.list_workers, req)

    @routes.get("/api/v0/tasks")
    @RateLimitedModule.enforce_max_concurrent_calls
    async def list_tasks(self, req: aiohttp.web.Request) -> aiohttp.web.Response:
        record_extra_usage_tag(TagKey.CORE_STATE_API_LIST_TASKS, "1")
        return await self._handle_list_api(self._state_api.list_tasks, req)

    @routes.get("/api/v0/objects")
    @RateLimitedModule.enforce_max_concurrent_calls
    async def list_objects(self, req: aiohttp.web.Request) -> aiohttp.web.Response:
        record_extra_usage_tag(TagKey.CORE_STATE_API_LIST_OBJECTS, "1")
        return await self._handle_list_api(self._state_api.list_objects, req)

    @routes.get("/api/v0/runtime_envs")
    @RateLimitedModule.enforce_max_concurrent_calls
    async def list_runtime_envs(self, req: aiohttp.web.Request) -> aiohttp.web.Response:
        record_extra_usage_tag(TagKey.CORE_STATE_API_LIST_RUNTIME_ENVS, "1")
        return await self._handle_list_api(self._state_api.list_runtime_envs, req)

    @routes.get("/api/v0/cluster_events")
    @RateLimitedModule.enforce_max_concurrent_calls
    async def list_cluster_events(
        self, req: aiohttp.web.Request
    ) -> aiohttp.web.Response:
        record_extra_usage_tag(TagKey.CORE_STATE_API_LIST_CLUSTER_EVENTS, "1")
        return await self._handle_list_api(self._state_api.list_cluster_events, req)

    @routes.get("/api/v0/logs")
    @RateLimitedModule.enforce_max_concurrent_calls
    async def list_logs(self, req: aiohttp.web.Request) -> aiohttp.web.Response:
        """Return a list of log files on a given node id.

        Unlike other list APIs that display all existing resources in the cluster,
        this API always require to specify node id and node ip.
        """
        record_extra_usage_tag(TagKey.CORE_STATE_API_LIST_LOGS, "1")
        glob_filter = req.query.get("glob", "*")
        node_id = req.query.get("node_id", None)
        node_ip = req.query.get("node_ip", None)
        timeout = int(req.query.get("timeout", DEFAULT_RPC_TIMEOUT))

        if not node_id and not node_ip:
            return self._reply(
                success=False,
                error_message=(
                    "Both node id and node ip are not provided. "
                    "Please provide at least one of them."
                ),
                result=None,
            )

        node_id = node_id or self._log_api.ip_to_node_id(node_ip)
        if not node_id:
            return self._reply(
                success=False,
                error_message=(
                    f"Cannot find matching node_id for a given node ip {node_ip}"
                ),
                result=None,
            )

        try:
            result = await self._log_api.list_logs(
                node_id, timeout, glob_filter=glob_filter
            )
        except DataSourceUnavailable as e:
            return self._reply(
                success=False,
                error_message=str(e),
                result=None,
                reason=str(e),
            )

        return self._reply(success=True, error_message="", result=result)

    @routes.get("/api/v0/logs/{media_type}")
    @RateLimitedModule.enforce_max_concurrent_calls
    async def get_logs(self, req: aiohttp.web.Request):
        record_extra_usage_tag(TagKey.CORE_STATE_API_GET_LOG, "1")
        options = GetLogOptions(
            timeout=int(req.query.get("timeout", DEFAULT_RPC_TIMEOUT)),
            node_id=req.query.get("node_id", None),
            node_ip=req.query.get("node_ip", None),
            media_type=req.match_info.get("media_type", "file"),
            filename=req.query.get("filename", None),
            actor_id=req.query.get("actor_id", None),
            task_id=req.query.get("task_id", None),
            pid=req.query.get("pid", None),
            lines=req.query.get("lines", DEFAULT_LOG_LIMIT),
            interval=req.query.get("interval", None),
            suffix=req.query.get("suffix", "out"),
            attempt_number=req.query.get("attempt_number", 0),
        )

        response = aiohttp.web.StreamResponse()
        response.content_type = "text/plain"
        try:
            node_id = options.node_id or self._log_api.ip_to_node_id(options.node_ip)
            filename, node_id = await self._log_api.resolve_filename(
                node_id=node_id,
                log_filename=options.filename,
                actor_id=options.actor_id,
                task_id=options.task_id,
                attempt_number=options.attempt_number,
                pid=options.pid,
                get_actor_fn=DataSource.actors.get,
                timeout=options.timeout,
                suffix=options.suffix,
            )
            options.filename = filename
            options.node_id = node_id
            await response.prepare(req)
        except Exception as e:
            response.set_status(500, f"Failed to resolve filename for {options}: {e}")
            await response.prepare(req)
            return response

<<<<<<< HEAD
=======
        logger.info(f"Streaming logs with options: {options}")

        # NOTE: The first byte indicates the success / failure of individual
        # stream. If the first byte is b"1", it means the stream was successful.
        # If it is b"0", it means it is failed.
>>>>>>> 79784c5b
        try:
            async for logs_in_bytes in self._log_api.stream_logs(options):
                logs_to_stream = bytearray(logs_in_bytes)
                await response.write(bytes(logs_to_stream))
            await response.write_eof()
            return response
        except Exception as e:
            logger.exception(e)
            # This could happen when the client side closes the connection.
            # Force close the connection and do no-op.
            response.force_close()
            raise

    async def _handle_summary_api(
        self,
        summary_fn: Callable[[SummaryApiOptions], SummaryApiResponse],
        req: aiohttp.web.Request,
    ):
        result = await summary_fn(option=self._summary_options_from_req(req))
        return self._reply(
            success=True,
            error_message="",
            result=asdict(result),
        )

    @routes.get("/api/v0/tasks/summarize")
    @RateLimitedModule.enforce_max_concurrent_calls
    async def summarize_tasks(self, req: aiohttp.web.Request) -> aiohttp.web.Response:
        record_extra_usage_tag(TagKey.CORE_STATE_API_SUMMARIZE_TASKS, "1")
        return await self._handle_summary_api(self._state_api.summarize_tasks, req)

    @routes.get("/api/v0/actors/summarize")
    @RateLimitedModule.enforce_max_concurrent_calls
    async def summarize_actors(self, req: aiohttp.web.Request) -> aiohttp.web.Response:
        record_extra_usage_tag(TagKey.CORE_STATE_API_SUMMARIZE_ACTORS, "1")
        return await self._handle_summary_api(self._state_api.summarize_actors, req)

    @routes.get("/api/v0/objects/summarize")
    @RateLimitedModule.enforce_max_concurrent_calls
    async def summarize_objects(self, req: aiohttp.web.Request) -> aiohttp.web.Response:
        record_extra_usage_tag(TagKey.CORE_STATE_API_SUMMARIZE_OBJECTS, "1")
        return await self._handle_summary_api(self._state_api.summarize_objects, req)

    @routes.get("/api/v0/tasks/timeline")
    @RateLimitedModule.enforce_max_concurrent_calls
    async def tasks_timeline(self, req: aiohttp.web.Request) -> aiohttp.web.Response:
        job_id = req.query.get("job_id")
        download = req.query.get("download")
        result = await self._state_api.generate_task_timeline(job_id)
        if download == "1":
            # Support download if specified.
            now_str = datetime.now().strftime("%Y-%m-%d_%H-%M-%S")
            content_disposition = (
                f'attachment; filename="timeline-{job_id}-{now_str}.json"'
            )
            headers = {"Content-Disposition": content_disposition}
        else:
            headers = None
        return Response(text=result, content_type="application/json", headers=headers)

    @routes.get("/api/v0/delay/{delay_s}")
    async def delayed_response(self, req: aiohttp.web.Request):
        """Testing only. Response after a specified delay."""
        delay = int(req.match_info.get("delay_s", 10))
        await asyncio.sleep(delay)
        return self._reply(
            success=True,
            error_message="",
            result={},
            partial_failure_warning=None,
        )

    async def run(self, server):
        gcs_channel = self._dashboard_head.aiogrpc_gcs_channel
        self._state_api_data_source_client = StateDataSourceClient(
            gcs_channel, self._dashboard_head.gcs_aio_client
        )
        self._state_api = StateAPIManager(self._state_api_data_source_client)
        self._log_api = LogsManager(self._state_api_data_source_client)

    @staticmethod
    def is_minimal_module():
        return False<|MERGE_RESOLUTION|>--- conflicted
+++ resolved
@@ -436,14 +436,11 @@
             await response.prepare(req)
             return response
 
-<<<<<<< HEAD
-=======
         logger.info(f"Streaming logs with options: {options}")
 
         # NOTE: The first byte indicates the success / failure of individual
         # stream. If the first byte is b"1", it means the stream was successful.
         # If it is b"0", it means it is failed.
->>>>>>> 79784c5b
         try:
             async for logs_in_bytes in self._log_api.stream_logs(options):
                 logs_to_stream = bytearray(logs_in_bytes)
