import dataclasses
import logging
<<<<<<< HEAD
=======
from dataclasses import asdict
>>>>>>> 0d5131ba
from typing import Callable

import aiohttp.web

import ray.dashboard.optional_utils as dashboard_optional_utils
import ray.dashboard.utils as dashboard_utils
from ray.dashboard.datacenter import DataSource
from ray.dashboard.modules.log.log_manager import LogsManager
from ray.dashboard.optional_utils import rest_response
from ray.dashboard.state_aggregator import StateAPIManager
from ray.dashboard.utils import Change
from ray.experimental.state.common import (
<<<<<<< HEAD
=======
    ListApiOptions,
    GetLogOptions,
    SummaryApiOptions,
    SummaryApiResponse,
    DEFAULT_RPC_TIMEOUT,
>>>>>>> 0d5131ba
    DEFAULT_LIMIT,
    DEFAULT_RPC_TIMEOUT,
    GetLogOptions,
    ListApiOptions,
)
from ray.experimental.state.exception import DataSourceUnavailable
from ray.experimental.state.state_manager import StateDataSourceClient

logger = logging.getLogger(__name__)
routes = dashboard_optional_utils.ClassMethodRouteTable


class StateHead(dashboard_utils.DashboardHeadModule):
    """Module to obtain state information from the Ray cluster.

    It is responsible for state observability APIs such as
    ray.list_actors(), ray.get_actor(), ray.summary_actors().
    """

    def __init__(self, dashboard_head):
        super().__init__(dashboard_head)
        self._state_api_data_source_client = None
        self._state_api = None
        self._log_api = None
        DataSource.nodes.signal.append(self._update_raylet_stubs)
        DataSource.agents.signal.append(self._update_agent_stubs)

    def _options_from_req(self, req: aiohttp.web.Request) -> ListApiOptions:
        """Obtain `ListApiOptions` from the aiohttp request."""
        limit = int(
            req.query.get("limit")
            if req.query.get("limit") is not None
            else DEFAULT_LIMIT
        )
        timeout = int(req.query.get("timeout"))
        filter_keys = req.query.getall("filter_keys", [])
        filter_values = req.query.getall("filter_values", [])
        assert len(filter_keys) == len(filter_values)
        filters = []
        for key, val in zip(filter_keys, filter_values):
            filters.append((key, val))
        return ListApiOptions(limit=limit, timeout=timeout, filters=filters)

    def _summary_options_from_req(self, req: aiohttp.web.Request) -> SummaryApiOptions:
        timeout = int(req.query.get("timeout", DEFAULT_RPC_TIMEOUT))
        return SummaryApiOptions(timeout=timeout)

    def _reply(self, success: bool, error_message: str, result: dict, **kwargs):
        """Reply to the client."""
        return rest_response(
            success=success,
            message=error_message,
            result=result,
            convert_google_style=False,
            **kwargs,
        )

    async def _update_raylet_stubs(self, change: Change):
        """Callback that's called when a new raylet is added to Datasource.

        Datasource is a api-server-specific module that's updated whenever
        api server adds/removes a new node.

        Args:
            change: The change object. Whenever a new node is added
                or removed, this callback is invoked.
                When new node is added: information is in `change.new`.
                When a node is removed: information is in `change.old`.
                When a node id is overwritten by a new node with the same node id:
                    `change.old` contains the old node info, and
                    `change.new` contains the new node info.
        """
        if change.old:
            # When a node is deleted from the DataSource or it is overwritten.
            node_id, node_info = change.old
            self._state_api_data_source_client.unregister_raylet_client(node_id)
        if change.new:
            # When a new node information is written to DataSource.
            node_id, node_info = change.new
            self._state_api_data_source_client.register_raylet_client(
                node_id,
                node_info["nodeManagerAddress"],
                int(node_info["nodeManagerPort"]),
            )

    async def _update_agent_stubs(self, change: Change):
        """Callback that's called when a new agent is added to Datasource."""
        if change.old:
            node_id, _ = change.old
            self._state_api_data_source_client.unregister_agent_client(node_id)
        if change.new:
            # When a new node information is written to DataSource.
            node_id, ports = change.new
            ip = DataSource.node_id_to_ip[node_id]
            self._state_api_data_source_client.register_agent_client(
                node_id,
                ip,
                int(ports[1]),
            )

    async def _handle_list_api(
        self, list_api_fn: Callable[[ListApiOptions], dict], req: aiohttp.web.Request
    ):
        try:
            result = await list_api_fn(option=self._options_from_req(req))
            return self._reply(
                success=True,
                error_message="",
                result=result.result,
                partial_failure_warning=result.partial_failure_warning,
            )
        except DataSourceUnavailable as e:
            return self._reply(success=False, error_message=str(e), result=None)

    @routes.get("/api/v0/actors")
    async def list_actors(self, req: aiohttp.web.Request) -> aiohttp.web.Response:
        return await self._handle_list_api(self._state_api.list_actors, req)

    @routes.get("/api/v0/jobs")
    async def list_jobs(self, req: aiohttp.web.Request) -> aiohttp.web.Response:
        try:
            result = self._state_api.list_jobs(option=self._options_from_req(req))
            return self._reply(
                success=True,
                error_message="",
                result=result.result,
                partial_failure_warning=result.partial_failure_warning,
            )
        except DataSourceUnavailable as e:
            return self._reply(success=False, error_message=str(e), result=None)

    @routes.get("/api/v0/nodes")
    async def list_nodes(self, req: aiohttp.web.Request) -> aiohttp.web.Response:
        return await self._handle_list_api(self._state_api.list_nodes, req)

    @routes.get("/api/v0/placement_groups")
    async def list_placement_groups(
        self, req: aiohttp.web.Request
    ) -> aiohttp.web.Response:
        return await self._handle_list_api(self._state_api.list_placement_groups, req)

    @routes.get("/api/v0/workers")
    async def list_workers(self, req: aiohttp.web.Request) -> aiohttp.web.Response:
        return await self._handle_list_api(self._state_api.list_workers, req)

    @routes.get("/api/v0/tasks")
    async def list_tasks(self, req: aiohttp.web.Request) -> aiohttp.web.Response:
        return await self._handle_list_api(self._state_api.list_tasks, req)

    @routes.get("/api/v0/objects")
    async def list_objects(self, req: aiohttp.web.Request) -> aiohttp.web.Response:
        return await self._handle_list_api(self._state_api.list_objects, req)

    @routes.get("/api/v0/runtime_envs")
    async def list_runtime_envs(self, req: aiohttp.web.Request) -> aiohttp.web.Response:
        return await self._handle_list_api(self._state_api.list_runtime_envs, req)

    @routes.get("/api/v0/logs")
    async def list_logs(self, req: aiohttp.web.Request) -> aiohttp.web.Response:
        """Return a list of log files on a given node id.

        Unlike other list APIs that display all existing resources in the cluster,
        this API always require to specify node id and node ip.
        """
        glob_filter = req.query.get("glob", "*")
        node_id = req.query.get("node_id", None)
        node_ip = req.query.get("node_ip", None)
        timeout = req.query.get("timeout", DEFAULT_RPC_TIMEOUT)

        # TODO(sang): Do input validation from the middleware instead.
        if not node_id and not node_ip:
            return self._reply(
                success=False,
                error_message=(
                    "Both node id and node ip are not provided. "
                    "Please provide at least one of them."
                ),
                result=None,
            )

        node_id = node_id or self._log_api.ip_to_node_id(node_ip)
        if not node_id:
            return self._reply(
                success=False,
                error_message=(
                    f"Cannot find matching node_id for a given node ip {node_ip}"
                ),
                result=None,
            )

        try:
            result = await self._log_api.list_logs(
                node_id, timeout, glob_filter=glob_filter
            )
        except DataSourceUnavailable as e:
            return self._reply(success=False, error_message=str(e), result=None)

        return self._reply(success=True, error_message="", result=result)

    @routes.get("/api/v0/logs/{media_type}")
    async def get_logs(self, req: aiohttp.web.Request):
        # TODO(sang): We need a better error handling for streaming
        # when we refactor the server framework.
        options = GetLogOptions(
            timeout=int(req.query.get("timeout", DEFAULT_RPC_TIMEOUT)),
            node_id=req.query.get("node_id", None),
            node_ip=req.query.get("node_ip", None),
            media_type=req.match_info.get("media_type", "file"),
            filename=req.query.get("filename", None),
            actor_id=req.query.get("actor_id", None),
            task_id=req.query.get("task_id", None),
            pid=req.query.get("pid", None),
            lines=req.query.get("lines", DEFAULT_LIMIT),
            interval=req.query.get("interval", None),
        )

        response = aiohttp.web.StreamResponse()
        response.content_type = "text/plain"
        await response.prepare(req)

        # NOTE: The first byte indicates the success / failure of individual
        # stream. If the first byte is b"1", it means the stream was successful.
        # If it is b"0", it means it is failed.
        try:
            async for logs_in_bytes in self._log_api.stream_logs(options):
                logs_to_stream = bytearray(b"1")
                logs_to_stream.extend(logs_in_bytes)
                await response.write(bytes(logs_to_stream))
            await response.write_eof()
            return response
        except Exception as e:
            logger.exception(e)
            error_msg = bytearray(b"0")
            error_msg.extend(
                f"Closing HTTP stream due to internal server error.\n{e}".encode()
            )

            await response.write(bytes(error_msg))
            await response.write_eof()
            return response

    async def _handle_summary_api(
        self,
        summary_fn: Callable[[SummaryApiOptions], SummaryApiResponse],
        req: aiohttp.web.Request,
    ):
        result = await summary_fn(option=self._summary_options_from_req(req))
        return self._reply(
            success=True,
            error_message="",
            result=asdict(result.result),
            partial_failure_warning=result.partial_failure_warning,
        )

    @routes.get("/api/v0/tasks/summarize")
    async def summarize_tasks(self, req: aiohttp.web.Request) -> aiohttp.web.Response:
        return await self._handle_summary_api(self._state_api.summarize_tasks, req)

    @routes.get("/api/v0/actors/summarize")
    async def summarize_actors(self, req: aiohttp.web.Request) -> aiohttp.web.Response:
        return await self._handle_summary_api(self._state_api.summarize_actors, req)

    @routes.get("/api/v0/objects/summarize")
    async def summarize_objects(self, req: aiohttp.web.Request) -> aiohttp.web.Response:
        return await self._handle_summary_api(self._state_api.summarize_objects, req)

    async def run(self, server):
        gcs_channel = self._dashboard_head.aiogrpc_gcs_channel
        self._state_api_data_source_client = StateDataSourceClient(gcs_channel)
        self._state_api = StateAPIManager(self._state_api_data_source_client)
        self._log_api = LogsManager(self._state_api_data_source_client)

    @staticmethod
    def is_minimal_module():
        return False<|MERGE_RESOLUTION|>--- conflicted
+++ resolved
@@ -1,9 +1,5 @@
-import dataclasses
 import logging
-<<<<<<< HEAD
-=======
 from dataclasses import asdict
->>>>>>> 0d5131ba
 from typing import Callable
 
 import aiohttp.web
@@ -16,18 +12,12 @@
 from ray.dashboard.state_aggregator import StateAPIManager
 from ray.dashboard.utils import Change
 from ray.experimental.state.common import (
-<<<<<<< HEAD
-=======
     ListApiOptions,
     GetLogOptions,
     SummaryApiOptions,
     SummaryApiResponse,
     DEFAULT_RPC_TIMEOUT,
->>>>>>> 0d5131ba
     DEFAULT_LIMIT,
-    DEFAULT_RPC_TIMEOUT,
-    GetLogOptions,
-    ListApiOptions,
 )
 from ray.experimental.state.exception import DataSourceUnavailable
 from ray.experimental.state.state_manager import StateDataSourceClient
