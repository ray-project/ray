--- conflicted
+++ resolved
@@ -34,7 +34,6 @@
     """
     address = ray_start_with_dashboard["redis_address"]
     detached_driver = driver_template.format(
-<<<<<<< HEAD
         address=ray_start_with_dashboard["bootstrap_address"],
         lifetime="'detached'",
         name="'abc'")
@@ -46,13 +45,6 @@
         address=ray_start_with_dashboard["bootstrap_address"],
         lifetime="None",
         name="None")
-=======
-        address=address, lifetime="'detached'", name="'abc'")
-    named_driver = driver_template.format(
-        address=address, lifetime="None", name="'xyz'")
-    unnamed_driver = driver_template.format(
-        address=address, lifetime="None", name="None")
->>>>>>> ade8cb71
 
     run_string_as_driver(detached_driver)
     run_string_as_driver(named_driver)
