<<<<<<< HEAD
from typing import Any, Dict, List, Optional
import hashlib

import ray
from ray import ray_constants
from ray.core.generated import gcs_service_pb2
from ray.core.generated import gcs_pb2
from ray.core.generated import gcs_service_pb2_grpc
from ray.experimental.internal_kv import (
    _internal_kv_initialized,
    _internal_kv_get,
    _internal_kv_list,
)
import ray.dashboard.utils as dashboard_utils
from ray._private.runtime_env.validation import ParsedRuntimeEnv
from ray.dashboard.modules.job.common import (
    JobStatusInfo,
    JobStatusStorageClient,
    JOB_ID_METADATA_KEY,
)

import json
import aiohttp.web

routes = dashboard_utils.ClassMethodRouteTable


class APIHead(dashboard_utils.DashboardHeadModule):
    def __init__(self, dashboard_head):
        super().__init__(dashboard_head)
        self._gcs_job_info_stub = None
        self._gcs_actor_info_stub = None
        self._dashboard_head = dashboard_head

        assert _internal_kv_initialized()
        self._job_status_client = JobStatusStorageClient()

    @routes.get("/api/actors/kill")
    async def kill_actor_gcs(self, req) -> aiohttp.web.Response:
        actor_id = req.query.get("actor_id")
        force_kill = req.query.get("force_kill", False) in ("true", "True")
        no_restart = req.query.get("no_restart", False) in ("true", "True")
        if not actor_id:
            return dashboard_utils.rest_response(
                success=False, message="actor_id is required."
            )

        request = gcs_service_pb2.KillActorViaGcsRequest()
        request.actor_id = bytes.fromhex(actor_id)
        request.force_kill = force_kill
        request.no_restart = no_restart
        await self._gcs_actor_info_stub.KillActorViaGcs(request, timeout=5)

        message = (
            f"Force killed actor with id {actor_id}"
            if force_kill
            else f"Requested actor with id {actor_id} to terminate. "
            + "It will exit once running tasks complete"
        )

        return dashboard_utils.rest_response(success=True, message=message)

    @routes.get("/api/snapshot")
    async def snapshot(self, req):
        job_data = await self.get_job_info()
        actor_data = await self.get_actor_info()
        serve_data = await self.get_serve_info()
        session_name = await self.get_session_name()
        snapshot = {
            "jobs": job_data,
            "actors": actor_data,
            "deployments": serve_data,
            "session_name": session_name,
            "ray_version": ray.__version__,
            "ray_commit": ray.__commit__,
        }
        return dashboard_utils.rest_response(
            success=True, message="hello", snapshot=snapshot
        )

    def _get_job_status(self, metadata: Dict[str, str]) -> Optional[JobStatusInfo]:
        # If a job submission ID has been added to a job, the status is
        # guaranteed to be returned.
        job_submission_id = metadata.get(JOB_ID_METADATA_KEY)
        return self._job_status_client.get_status(job_submission_id)

    async def get_job_info(self):
        request = gcs_service_pb2.GetAllJobInfoRequest()
        reply = await self._gcs_job_info_stub.GetAllJobInfo(request, timeout=5)

        jobs = {}
        for job_table_entry in reply.job_info_list:
            job_id = job_table_entry.job_id.hex()
            metadata = dict(job_table_entry.config.metadata)
            config = {
                "namespace": job_table_entry.config.ray_namespace,
                "metadata": metadata,
                "runtime_env": ParsedRuntimeEnv.deserialize(
                    job_table_entry.config.runtime_env_info.serialized_runtime_env
                ),
            }
            status = self._get_job_status(metadata)
            entry = {
                "status": None if status is None else status.status,
                "status_message": None if status is None else status.message,
                "is_dead": job_table_entry.is_dead,
                "start_time": job_table_entry.start_time,
                "end_time": job_table_entry.end_time,
                "config": config,
            }
            jobs[job_id] = entry

        return jobs

    async def get_actor_info(self):
        # TODO (Alex): GCS still needs to return actors from dead jobs.
        request = gcs_service_pb2.GetAllActorInfoRequest()
        request.show_dead_jobs = True
        reply = await self._gcs_actor_info_stub.GetAllActorInfo(request, timeout=5)
        actors = {}
        for actor_table_entry in reply.actor_table_data:
            actor_id = actor_table_entry.actor_id.hex()
            runtime_env = json.loads(actor_table_entry.serialized_runtime_env)
            entry = {
                "job_id": actor_table_entry.job_id.hex(),
                "state": gcs_pb2.ActorTableData.ActorState.Name(
                    actor_table_entry.state
                ),
                "name": actor_table_entry.name,
                "namespace": actor_table_entry.ray_namespace,
                "runtime_env": runtime_env,
                "start_time": actor_table_entry.start_time,
                "end_time": actor_table_entry.end_time,
                "is_detached": actor_table_entry.is_detached,
                "resources": dict(actor_table_entry.task_spec.required_resources),
                "actor_class": actor_table_entry.class_name,
                "current_worker_id": actor_table_entry.address.worker_id.hex(),
                "current_raylet_id": actor_table_entry.address.raylet_id.hex(),
                "ip_address": actor_table_entry.address.ip_address,
                "port": actor_table_entry.address.port,
                "metadata": dict(),
            }
            actors[actor_id] = entry

            deployments = await self.get_serve_info()
            for _, deployment_info in deployments.items():
                for replica_actor_id, actor_info in deployment_info["actors"].items():
                    if replica_actor_id in actors:
                        serve_metadata = dict()
                        serve_metadata["replica_tag"] = actor_info["replica_tag"]
                        serve_metadata["deployment_name"] = deployment_info["name"]
                        serve_metadata["version"] = actor_info["version"]
                        actors[replica_actor_id]["metadata"]["serve"] = serve_metadata
        return actors

    async def get_serve_info(self) -> Dict[str, Any]:
        # Conditionally import serve to prevent ModuleNotFoundError from serve
        # dependencies when only ray[default] is installed (#17712)
        try:
            from ray.serve.controller import SNAPSHOT_KEY as SERVE_SNAPSHOT_KEY
            from ray.serve.constants import SERVE_CONTROLLER_NAME
        except Exception:
            return {}

        # Serve wraps Ray's internal KV store and specially formats the keys.
        # These are the keys we are interested in:
        # SERVE_CONTROLLER_NAME(+ optional random letters):SERVE_SNAPSHOT_KEY

        serve_keys = _internal_kv_list(
            SERVE_CONTROLLER_NAME, namespace=ray_constants.KV_NAMESPACE_SERVE
        )
        serve_snapshot_keys = filter(lambda k: SERVE_SNAPSHOT_KEY in str(k), serve_keys)

        deployments_per_controller: List[Dict[str, Any]] = []
        for key in serve_snapshot_keys:
            val_bytes = _internal_kv_get(
                key, namespace=ray_constants.KV_NAMESPACE_SERVE
            ) or "{}".encode("utf-8")
            deployments_per_controller.append(json.loads(val_bytes.decode("utf-8")))
        # Merge the deployments dicts of all controllers.
        deployments: Dict[str, Any] = {
            k: v for d in deployments_per_controller for k, v in d.items()
        }
        # Replace the keys (deployment names) with their hashes to prevent
        # collisions caused by the automatic conversion to camelcase by the
        # dashboard agent.
        deployments = {
            hashlib.sha1(name.encode()).hexdigest(): info
            for name, info in deployments.items()
        }
        return deployments

    async def get_session_name(self):
        # TODO(yic): Use async version if performance is an issue
        encoded_name = ray.experimental.internal_kv._internal_kv_get(
            "session_name", namespace=ray_constants.KV_NAMESPACE_SESSION
        )
        return encoded_name.decode()

    async def run(self, server):
        self._gcs_job_info_stub = gcs_service_pb2_grpc.JobInfoGcsServiceStub(
            self._dashboard_head.aiogrpc_gcs_channel
        )
        self._gcs_actor_info_stub = gcs_service_pb2_grpc.ActorInfoGcsServiceStub(
            self._dashboard_head.aiogrpc_gcs_channel
        )
=======
import asyncio
import concurrent.futures
from typing import Any, Dict, List, Optional
import hashlib

import ray
from ray import ray_constants
from ray.core.generated import gcs_service_pb2
from ray.core.generated import gcs_pb2
from ray.core.generated import gcs_service_pb2_grpc
from ray.experimental.internal_kv import (
    _internal_kv_initialized,
    _internal_kv_get,
    _internal_kv_list,
)
import ray.dashboard.utils as dashboard_utils
import ray.dashboard.optional_utils as dashboard_optional_utils
from ray._private.runtime_env.validation import ParsedRuntimeEnv
from ray.dashboard.modules.job.common import (
    JobStatusInfo,
    JobStatusStorageClient,
    JOB_ID_METADATA_KEY,
)

import json
import aiohttp.web

routes = dashboard_optional_utils.ClassMethodRouteTable


class APIHead(dashboard_utils.DashboardHeadModule):
    def __init__(self, dashboard_head):
        super().__init__(dashboard_head)
        self._gcs_job_info_stub = None
        self._gcs_actor_info_stub = None
        self._dashboard_head = dashboard_head
        assert _internal_kv_initialized()
        self._job_status_client = JobStatusStorageClient()
        # For offloading CPU intensive work.
        self._thread_pool = concurrent.futures.ThreadPoolExecutor(
            max_workers=2, thread_name_prefix="api_head"
        )

    @routes.get("/api/actors/kill")
    async def kill_actor_gcs(self, req) -> aiohttp.web.Response:
        actor_id = req.query.get("actor_id")
        force_kill = req.query.get("force_kill", False) in ("true", "True")
        no_restart = req.query.get("no_restart", False) in ("true", "True")
        if not actor_id:
            return dashboard_optional_utils.rest_response(
                success=False, message="actor_id is required."
            )

        request = gcs_service_pb2.KillActorViaGcsRequest()
        request.actor_id = bytes.fromhex(actor_id)
        request.force_kill = force_kill
        request.no_restart = no_restart
        await self._gcs_actor_info_stub.KillActorViaGcs(request, timeout=5)

        message = (
            f"Force killed actor with id {actor_id}"
            if force_kill
            else f"Requested actor with id {actor_id} to terminate. "
            + "It will exit once running tasks complete"
        )

        return dashboard_optional_utils.rest_response(success=True, message=message)

    @routes.get("/api/snapshot")
    async def snapshot(self, req):
        job_data, actor_data, serve_data, session_name = await asyncio.gather(
            self.get_job_info(),
            self.get_actor_info(),
            self.get_serve_info(),
            self.get_session_name(),
        )
        snapshot = {
            "jobs": job_data,
            "actors": actor_data,
            "deployments": serve_data,
            "session_name": session_name,
            "ray_version": ray.__version__,
            "ray_commit": ray.__commit__,
        }
        return dashboard_optional_utils.rest_response(
            success=True, message="hello", snapshot=snapshot
        )

    def _get_job_status(self, metadata: Dict[str, str]) -> Optional[JobStatusInfo]:
        # If a job submission ID has been added to a job, the status is
        # guaranteed to be returned.
        job_submission_id = metadata.get(JOB_ID_METADATA_KEY)
        return self._job_status_client.get_status(job_submission_id)

    async def get_job_info(self):
        request = gcs_service_pb2.GetAllJobInfoRequest()
        reply = await self._gcs_job_info_stub.GetAllJobInfo(request, timeout=5)

        jobs = {}
        for job_table_entry in reply.job_info_list:
            job_id = job_table_entry.job_id.hex()
            metadata = dict(job_table_entry.config.metadata)
            config = {
                "namespace": job_table_entry.config.ray_namespace,
                "metadata": metadata,
                "runtime_env": ParsedRuntimeEnv.deserialize(
                    job_table_entry.config.runtime_env_info.serialized_runtime_env
                ),
            }
            status = self._get_job_status(metadata)
            entry = {
                "status": None if status is None else status.status,
                "status_message": None if status is None else status.message,
                "is_dead": job_table_entry.is_dead,
                "start_time": job_table_entry.start_time,
                "end_time": job_table_entry.end_time,
                "config": config,
            }
            jobs[job_id] = entry

        return jobs

    async def get_actor_info(self):
        # TODO (Alex): GCS still needs to return actors from dead jobs.
        request = gcs_service_pb2.GetAllActorInfoRequest()
        request.show_dead_jobs = True
        reply = await self._gcs_actor_info_stub.GetAllActorInfo(request, timeout=5)
        actors = {}
        for actor_table_entry in reply.actor_table_data:
            actor_id = actor_table_entry.actor_id.hex()
            runtime_env = json.loads(actor_table_entry.serialized_runtime_env)
            entry = {
                "job_id": actor_table_entry.job_id.hex(),
                "state": gcs_pb2.ActorTableData.ActorState.Name(
                    actor_table_entry.state
                ),
                "name": actor_table_entry.name,
                "namespace": actor_table_entry.ray_namespace,
                "runtime_env": runtime_env,
                "start_time": actor_table_entry.start_time,
                "end_time": actor_table_entry.end_time,
                "is_detached": actor_table_entry.is_detached,
                "resources": dict(actor_table_entry.task_spec.required_resources),
                "actor_class": actor_table_entry.class_name,
                "current_worker_id": actor_table_entry.address.worker_id.hex(),
                "current_raylet_id": actor_table_entry.address.raylet_id.hex(),
                "ip_address": actor_table_entry.address.ip_address,
                "port": actor_table_entry.address.port,
                "metadata": dict(),
            }
            actors[actor_id] = entry

            deployments = await self.get_serve_info()
            for _, deployment_info in deployments.items():
                for replica_actor_id, actor_info in deployment_info["actors"].items():
                    if replica_actor_id in actors:
                        serve_metadata = dict()
                        serve_metadata["replica_tag"] = actor_info["replica_tag"]
                        serve_metadata["deployment_name"] = deployment_info["name"]
                        serve_metadata["version"] = actor_info["version"]
                        actors[replica_actor_id]["metadata"]["serve"] = serve_metadata
        return actors

    async def get_serve_info(self) -> Dict[str, Any]:
        # Conditionally import serve to prevent ModuleNotFoundError from serve
        # dependencies when only ray[default] is installed (#17712)
        try:
            from ray.serve.controller import SNAPSHOT_KEY as SERVE_SNAPSHOT_KEY
            from ray.serve.constants import SERVE_CONTROLLER_NAME
        except Exception:
            return {}

        # Serve wraps Ray's internal KV store and specially formats the keys.
        # These are the keys we are interested in:
        # SERVE_CONTROLLER_NAME(+ optional random letters):SERVE_SNAPSHOT_KEY
        # TODO: Convert to async GRPC, if CPU usage is not a concern.
        def get_deployments():
            serve_keys = _internal_kv_list(
                SERVE_CONTROLLER_NAME, namespace=ray_constants.KV_NAMESPACE_SERVE
            )
            serve_snapshot_keys = filter(
                lambda k: SERVE_SNAPSHOT_KEY in str(k), serve_keys
            )

            deployments_per_controller: List[Dict[str, Any]] = []
            for key in serve_snapshot_keys:
                val_bytes = _internal_kv_get(
                    key, namespace=ray_constants.KV_NAMESPACE_SERVE
                ) or "{}".encode("utf-8")
                deployments_per_controller.append(json.loads(val_bytes.decode("utf-8")))
            # Merge the deployments dicts of all controllers.
            deployments: Dict[str, Any] = {
                k: v for d in deployments_per_controller for k, v in d.items()
            }
            # Replace the keys (deployment names) with their hashes to prevent
            # collisions caused by the automatic conversion to camelcase by the
            # dashboard agent.
            return {
                hashlib.sha1(name.encode()).hexdigest(): info
                for name, info in deployments.items()
            }

        return await asyncio.get_event_loop().run_in_executor(
            executor=self._thread_pool, func=get_deployments
        )

    async def get_session_name(self):
        # TODO(yic): Convert to async GRPC.
        def get_session():
            return ray.experimental.internal_kv._internal_kv_get(
                "session_name", namespace=ray_constants.KV_NAMESPACE_SESSION
            ).decode()

        return await asyncio.get_event_loop().run_in_executor(
            executor=self._thread_pool, func=get_session
        )

    async def run(self, server):
        self._gcs_job_info_stub = gcs_service_pb2_grpc.JobInfoGcsServiceStub(
            self._dashboard_head.aiogrpc_gcs_channel
        )
        self._gcs_actor_info_stub = gcs_service_pb2_grpc.ActorInfoGcsServiceStub(
            self._dashboard_head.aiogrpc_gcs_channel
        )

    @staticmethod
    def is_minimal_module():
        return False
>>>>>>> 19672688
<|MERGE_RESOLUTION|>--- conflicted
+++ resolved
@@ -1,437 +1,228 @@
-<<<<<<< HEAD
-from typing import Any, Dict, List, Optional
-import hashlib
-
-import ray
-from ray import ray_constants
-from ray.core.generated import gcs_service_pb2
-from ray.core.generated import gcs_pb2
-from ray.core.generated import gcs_service_pb2_grpc
-from ray.experimental.internal_kv import (
-    _internal_kv_initialized,
-    _internal_kv_get,
-    _internal_kv_list,
-)
-import ray.dashboard.utils as dashboard_utils
-from ray._private.runtime_env.validation import ParsedRuntimeEnv
-from ray.dashboard.modules.job.common import (
-    JobStatusInfo,
-    JobStatusStorageClient,
-    JOB_ID_METADATA_KEY,
-)
-
-import json
-import aiohttp.web
-
-routes = dashboard_utils.ClassMethodRouteTable
-
-
-class APIHead(dashboard_utils.DashboardHeadModule):
-    def __init__(self, dashboard_head):
-        super().__init__(dashboard_head)
-        self._gcs_job_info_stub = None
-        self._gcs_actor_info_stub = None
-        self._dashboard_head = dashboard_head
-
-        assert _internal_kv_initialized()
-        self._job_status_client = JobStatusStorageClient()
-
-    @routes.get("/api/actors/kill")
-    async def kill_actor_gcs(self, req) -> aiohttp.web.Response:
-        actor_id = req.query.get("actor_id")
-        force_kill = req.query.get("force_kill", False) in ("true", "True")
-        no_restart = req.query.get("no_restart", False) in ("true", "True")
-        if not actor_id:
-            return dashboard_utils.rest_response(
-                success=False, message="actor_id is required."
-            )
-
-        request = gcs_service_pb2.KillActorViaGcsRequest()
-        request.actor_id = bytes.fromhex(actor_id)
-        request.force_kill = force_kill
-        request.no_restart = no_restart
-        await self._gcs_actor_info_stub.KillActorViaGcs(request, timeout=5)
-
-        message = (
-            f"Force killed actor with id {actor_id}"
-            if force_kill
-            else f"Requested actor with id {actor_id} to terminate. "
-            + "It will exit once running tasks complete"
-        )
-
-        return dashboard_utils.rest_response(success=True, message=message)
-
-    @routes.get("/api/snapshot")
-    async def snapshot(self, req):
-        job_data = await self.get_job_info()
-        actor_data = await self.get_actor_info()
-        serve_data = await self.get_serve_info()
-        session_name = await self.get_session_name()
-        snapshot = {
-            "jobs": job_data,
-            "actors": actor_data,
-            "deployments": serve_data,
-            "session_name": session_name,
-            "ray_version": ray.__version__,
-            "ray_commit": ray.__commit__,
-        }
-        return dashboard_utils.rest_response(
-            success=True, message="hello", snapshot=snapshot
-        )
-
-    def _get_job_status(self, metadata: Dict[str, str]) -> Optional[JobStatusInfo]:
-        # If a job submission ID has been added to a job, the status is
-        # guaranteed to be returned.
-        job_submission_id = metadata.get(JOB_ID_METADATA_KEY)
-        return self._job_status_client.get_status(job_submission_id)
-
-    async def get_job_info(self):
-        request = gcs_service_pb2.GetAllJobInfoRequest()
-        reply = await self._gcs_job_info_stub.GetAllJobInfo(request, timeout=5)
-
-        jobs = {}
-        for job_table_entry in reply.job_info_list:
-            job_id = job_table_entry.job_id.hex()
-            metadata = dict(job_table_entry.config.metadata)
-            config = {
-                "namespace": job_table_entry.config.ray_namespace,
-                "metadata": metadata,
-                "runtime_env": ParsedRuntimeEnv.deserialize(
-                    job_table_entry.config.runtime_env_info.serialized_runtime_env
-                ),
-            }
-            status = self._get_job_status(metadata)
-            entry = {
-                "status": None if status is None else status.status,
-                "status_message": None if status is None else status.message,
-                "is_dead": job_table_entry.is_dead,
-                "start_time": job_table_entry.start_time,
-                "end_time": job_table_entry.end_time,
-                "config": config,
-            }
-            jobs[job_id] = entry
-
-        return jobs
-
-    async def get_actor_info(self):
-        # TODO (Alex): GCS still needs to return actors from dead jobs.
-        request = gcs_service_pb2.GetAllActorInfoRequest()
-        request.show_dead_jobs = True
-        reply = await self._gcs_actor_info_stub.GetAllActorInfo(request, timeout=5)
-        actors = {}
-        for actor_table_entry in reply.actor_table_data:
-            actor_id = actor_table_entry.actor_id.hex()
-            runtime_env = json.loads(actor_table_entry.serialized_runtime_env)
-            entry = {
-                "job_id": actor_table_entry.job_id.hex(),
-                "state": gcs_pb2.ActorTableData.ActorState.Name(
-                    actor_table_entry.state
-                ),
-                "name": actor_table_entry.name,
-                "namespace": actor_table_entry.ray_namespace,
-                "runtime_env": runtime_env,
-                "start_time": actor_table_entry.start_time,
-                "end_time": actor_table_entry.end_time,
-                "is_detached": actor_table_entry.is_detached,
-                "resources": dict(actor_table_entry.task_spec.required_resources),
-                "actor_class": actor_table_entry.class_name,
-                "current_worker_id": actor_table_entry.address.worker_id.hex(),
-                "current_raylet_id": actor_table_entry.address.raylet_id.hex(),
-                "ip_address": actor_table_entry.address.ip_address,
-                "port": actor_table_entry.address.port,
-                "metadata": dict(),
-            }
-            actors[actor_id] = entry
-
-            deployments = await self.get_serve_info()
-            for _, deployment_info in deployments.items():
-                for replica_actor_id, actor_info in deployment_info["actors"].items():
-                    if replica_actor_id in actors:
-                        serve_metadata = dict()
-                        serve_metadata["replica_tag"] = actor_info["replica_tag"]
-                        serve_metadata["deployment_name"] = deployment_info["name"]
-                        serve_metadata["version"] = actor_info["version"]
-                        actors[replica_actor_id]["metadata"]["serve"] = serve_metadata
-        return actors
-
-    async def get_serve_info(self) -> Dict[str, Any]:
-        # Conditionally import serve to prevent ModuleNotFoundError from serve
-        # dependencies when only ray[default] is installed (#17712)
-        try:
-            from ray.serve.controller import SNAPSHOT_KEY as SERVE_SNAPSHOT_KEY
-            from ray.serve.constants import SERVE_CONTROLLER_NAME
-        except Exception:
-            return {}
-
-        # Serve wraps Ray's internal KV store and specially formats the keys.
-        # These are the keys we are interested in:
-        # SERVE_CONTROLLER_NAME(+ optional random letters):SERVE_SNAPSHOT_KEY
-
-        serve_keys = _internal_kv_list(
-            SERVE_CONTROLLER_NAME, namespace=ray_constants.KV_NAMESPACE_SERVE
-        )
-        serve_snapshot_keys = filter(lambda k: SERVE_SNAPSHOT_KEY in str(k), serve_keys)
-
-        deployments_per_controller: List[Dict[str, Any]] = []
-        for key in serve_snapshot_keys:
-            val_bytes = _internal_kv_get(
-                key, namespace=ray_constants.KV_NAMESPACE_SERVE
-            ) or "{}".encode("utf-8")
-            deployments_per_controller.append(json.loads(val_bytes.decode("utf-8")))
-        # Merge the deployments dicts of all controllers.
-        deployments: Dict[str, Any] = {
-            k: v for d in deployments_per_controller for k, v in d.items()
-        }
-        # Replace the keys (deployment names) with their hashes to prevent
-        # collisions caused by the automatic conversion to camelcase by the
-        # dashboard agent.
-        deployments = {
-            hashlib.sha1(name.encode()).hexdigest(): info
-            for name, info in deployments.items()
-        }
-        return deployments
-
-    async def get_session_name(self):
-        # TODO(yic): Use async version if performance is an issue
-        encoded_name = ray.experimental.internal_kv._internal_kv_get(
-            "session_name", namespace=ray_constants.KV_NAMESPACE_SESSION
-        )
-        return encoded_name.decode()
-
-    async def run(self, server):
-        self._gcs_job_info_stub = gcs_service_pb2_grpc.JobInfoGcsServiceStub(
-            self._dashboard_head.aiogrpc_gcs_channel
-        )
-        self._gcs_actor_info_stub = gcs_service_pb2_grpc.ActorInfoGcsServiceStub(
-            self._dashboard_head.aiogrpc_gcs_channel
-        )
-=======
-import asyncio
-import concurrent.futures
-from typing import Any, Dict, List, Optional
-import hashlib
-
-import ray
-from ray import ray_constants
-from ray.core.generated import gcs_service_pb2
-from ray.core.generated import gcs_pb2
-from ray.core.generated import gcs_service_pb2_grpc
-from ray.experimental.internal_kv import (
-    _internal_kv_initialized,
-    _internal_kv_get,
-    _internal_kv_list,
-)
-import ray.dashboard.utils as dashboard_utils
-import ray.dashboard.optional_utils as dashboard_optional_utils
-from ray._private.runtime_env.validation import ParsedRuntimeEnv
-from ray.dashboard.modules.job.common import (
-    JobStatusInfo,
-    JobStatusStorageClient,
-    JOB_ID_METADATA_KEY,
-)
-
-import json
-import aiohttp.web
-
-routes = dashboard_optional_utils.ClassMethodRouteTable
-
-
-class APIHead(dashboard_utils.DashboardHeadModule):
-    def __init__(self, dashboard_head):
-        super().__init__(dashboard_head)
-        self._gcs_job_info_stub = None
-        self._gcs_actor_info_stub = None
-        self._dashboard_head = dashboard_head
-        assert _internal_kv_initialized()
-        self._job_status_client = JobStatusStorageClient()
-        # For offloading CPU intensive work.
-        self._thread_pool = concurrent.futures.ThreadPoolExecutor(
-            max_workers=2, thread_name_prefix="api_head"
-        )
-
-    @routes.get("/api/actors/kill")
-    async def kill_actor_gcs(self, req) -> aiohttp.web.Response:
-        actor_id = req.query.get("actor_id")
-        force_kill = req.query.get("force_kill", False) in ("true", "True")
-        no_restart = req.query.get("no_restart", False) in ("true", "True")
-        if not actor_id:
-            return dashboard_optional_utils.rest_response(
-                success=False, message="actor_id is required."
-            )
-
-        request = gcs_service_pb2.KillActorViaGcsRequest()
-        request.actor_id = bytes.fromhex(actor_id)
-        request.force_kill = force_kill
-        request.no_restart = no_restart
-        await self._gcs_actor_info_stub.KillActorViaGcs(request, timeout=5)
-
-        message = (
-            f"Force killed actor with id {actor_id}"
-            if force_kill
-            else f"Requested actor with id {actor_id} to terminate. "
-            + "It will exit once running tasks complete"
-        )
-
-        return dashboard_optional_utils.rest_response(success=True, message=message)
-
-    @routes.get("/api/snapshot")
-    async def snapshot(self, req):
-        job_data, actor_data, serve_data, session_name = await asyncio.gather(
-            self.get_job_info(),
-            self.get_actor_info(),
-            self.get_serve_info(),
-            self.get_session_name(),
-        )
-        snapshot = {
-            "jobs": job_data,
-            "actors": actor_data,
-            "deployments": serve_data,
-            "session_name": session_name,
-            "ray_version": ray.__version__,
-            "ray_commit": ray.__commit__,
-        }
-        return dashboard_optional_utils.rest_response(
-            success=True, message="hello", snapshot=snapshot
-        )
-
-    def _get_job_status(self, metadata: Dict[str, str]) -> Optional[JobStatusInfo]:
-        # If a job submission ID has been added to a job, the status is
-        # guaranteed to be returned.
-        job_submission_id = metadata.get(JOB_ID_METADATA_KEY)
-        return self._job_status_client.get_status(job_submission_id)
-
-    async def get_job_info(self):
-        request = gcs_service_pb2.GetAllJobInfoRequest()
-        reply = await self._gcs_job_info_stub.GetAllJobInfo(request, timeout=5)
-
-        jobs = {}
-        for job_table_entry in reply.job_info_list:
-            job_id = job_table_entry.job_id.hex()
-            metadata = dict(job_table_entry.config.metadata)
-            config = {
-                "namespace": job_table_entry.config.ray_namespace,
-                "metadata": metadata,
-                "runtime_env": ParsedRuntimeEnv.deserialize(
-                    job_table_entry.config.runtime_env_info.serialized_runtime_env
-                ),
-            }
-            status = self._get_job_status(metadata)
-            entry = {
-                "status": None if status is None else status.status,
-                "status_message": None if status is None else status.message,
-                "is_dead": job_table_entry.is_dead,
-                "start_time": job_table_entry.start_time,
-                "end_time": job_table_entry.end_time,
-                "config": config,
-            }
-            jobs[job_id] = entry
-
-        return jobs
-
-    async def get_actor_info(self):
-        # TODO (Alex): GCS still needs to return actors from dead jobs.
-        request = gcs_service_pb2.GetAllActorInfoRequest()
-        request.show_dead_jobs = True
-        reply = await self._gcs_actor_info_stub.GetAllActorInfo(request, timeout=5)
-        actors = {}
-        for actor_table_entry in reply.actor_table_data:
-            actor_id = actor_table_entry.actor_id.hex()
-            runtime_env = json.loads(actor_table_entry.serialized_runtime_env)
-            entry = {
-                "job_id": actor_table_entry.job_id.hex(),
-                "state": gcs_pb2.ActorTableData.ActorState.Name(
-                    actor_table_entry.state
-                ),
-                "name": actor_table_entry.name,
-                "namespace": actor_table_entry.ray_namespace,
-                "runtime_env": runtime_env,
-                "start_time": actor_table_entry.start_time,
-                "end_time": actor_table_entry.end_time,
-                "is_detached": actor_table_entry.is_detached,
-                "resources": dict(actor_table_entry.task_spec.required_resources),
-                "actor_class": actor_table_entry.class_name,
-                "current_worker_id": actor_table_entry.address.worker_id.hex(),
-                "current_raylet_id": actor_table_entry.address.raylet_id.hex(),
-                "ip_address": actor_table_entry.address.ip_address,
-                "port": actor_table_entry.address.port,
-                "metadata": dict(),
-            }
-            actors[actor_id] = entry
-
-            deployments = await self.get_serve_info()
-            for _, deployment_info in deployments.items():
-                for replica_actor_id, actor_info in deployment_info["actors"].items():
-                    if replica_actor_id in actors:
-                        serve_metadata = dict()
-                        serve_metadata["replica_tag"] = actor_info["replica_tag"]
-                        serve_metadata["deployment_name"] = deployment_info["name"]
-                        serve_metadata["version"] = actor_info["version"]
-                        actors[replica_actor_id]["metadata"]["serve"] = serve_metadata
-        return actors
-
-    async def get_serve_info(self) -> Dict[str, Any]:
-        # Conditionally import serve to prevent ModuleNotFoundError from serve
-        # dependencies when only ray[default] is installed (#17712)
-        try:
-            from ray.serve.controller import SNAPSHOT_KEY as SERVE_SNAPSHOT_KEY
-            from ray.serve.constants import SERVE_CONTROLLER_NAME
-        except Exception:
-            return {}
-
-        # Serve wraps Ray's internal KV store and specially formats the keys.
-        # These are the keys we are interested in:
-        # SERVE_CONTROLLER_NAME(+ optional random letters):SERVE_SNAPSHOT_KEY
-        # TODO: Convert to async GRPC, if CPU usage is not a concern.
-        def get_deployments():
-            serve_keys = _internal_kv_list(
-                SERVE_CONTROLLER_NAME, namespace=ray_constants.KV_NAMESPACE_SERVE
-            )
-            serve_snapshot_keys = filter(
-                lambda k: SERVE_SNAPSHOT_KEY in str(k), serve_keys
-            )
-
-            deployments_per_controller: List[Dict[str, Any]] = []
-            for key in serve_snapshot_keys:
-                val_bytes = _internal_kv_get(
-                    key, namespace=ray_constants.KV_NAMESPACE_SERVE
-                ) or "{}".encode("utf-8")
-                deployments_per_controller.append(json.loads(val_bytes.decode("utf-8")))
-            # Merge the deployments dicts of all controllers.
-            deployments: Dict[str, Any] = {
-                k: v for d in deployments_per_controller for k, v in d.items()
-            }
-            # Replace the keys (deployment names) with their hashes to prevent
-            # collisions caused by the automatic conversion to camelcase by the
-            # dashboard agent.
-            return {
-                hashlib.sha1(name.encode()).hexdigest(): info
-                for name, info in deployments.items()
-            }
-
-        return await asyncio.get_event_loop().run_in_executor(
-            executor=self._thread_pool, func=get_deployments
-        )
-
-    async def get_session_name(self):
-        # TODO(yic): Convert to async GRPC.
-        def get_session():
-            return ray.experimental.internal_kv._internal_kv_get(
-                "session_name", namespace=ray_constants.KV_NAMESPACE_SESSION
-            ).decode()
-
-        return await asyncio.get_event_loop().run_in_executor(
-            executor=self._thread_pool, func=get_session
-        )
-
-    async def run(self, server):
-        self._gcs_job_info_stub = gcs_service_pb2_grpc.JobInfoGcsServiceStub(
-            self._dashboard_head.aiogrpc_gcs_channel
-        )
-        self._gcs_actor_info_stub = gcs_service_pb2_grpc.ActorInfoGcsServiceStub(
-            self._dashboard_head.aiogrpc_gcs_channel
-        )
-
-    @staticmethod
-    def is_minimal_module():
-        return False
->>>>>>> 19672688
+import asyncio
+import concurrent.futures
+from typing import Any, Dict, List, Optional
+import hashlib
+
+import ray
+from ray import ray_constants
+from ray.core.generated import gcs_service_pb2
+from ray.core.generated import gcs_pb2
+from ray.core.generated import gcs_service_pb2_grpc
+from ray.experimental.internal_kv import (
+    _internal_kv_initialized,
+    _internal_kv_get,
+    _internal_kv_list,
+)
+import ray.dashboard.utils as dashboard_utils
+import ray.dashboard.optional_utils as dashboard_optional_utils
+from ray._private.runtime_env.validation import ParsedRuntimeEnv
+from ray.dashboard.modules.job.common import (
+    JobStatusInfo,
+    JobStatusStorageClient,
+    JOB_ID_METADATA_KEY,
+)
+
+import json
+import aiohttp.web
+
+routes = dashboard_optional_utils.ClassMethodRouteTable
+
+
+class APIHead(dashboard_utils.DashboardHeadModule):
+    def __init__(self, dashboard_head):
+        super().__init__(dashboard_head)
+        self._gcs_job_info_stub = None
+        self._gcs_actor_info_stub = None
+        self._dashboard_head = dashboard_head
+        assert _internal_kv_initialized()
+        self._job_status_client = JobStatusStorageClient()
+        # For offloading CPU intensive work.
+        self._thread_pool = concurrent.futures.ThreadPoolExecutor(
+            max_workers=2, thread_name_prefix="api_head"
+        )
+
+    @routes.get("/api/actors/kill")
+    async def kill_actor_gcs(self, req) -> aiohttp.web.Response:
+        actor_id = req.query.get("actor_id")
+        force_kill = req.query.get("force_kill", False) in ("true", "True")
+        no_restart = req.query.get("no_restart", False) in ("true", "True")
+        if not actor_id:
+            return dashboard_optional_utils.rest_response(
+                success=False, message="actor_id is required."
+            )
+
+        request = gcs_service_pb2.KillActorViaGcsRequest()
+        request.actor_id = bytes.fromhex(actor_id)
+        request.force_kill = force_kill
+        request.no_restart = no_restart
+        await self._gcs_actor_info_stub.KillActorViaGcs(request, timeout=5)
+
+        message = (
+            f"Force killed actor with id {actor_id}"
+            if force_kill
+            else f"Requested actor with id {actor_id} to terminate. "
+            + "It will exit once running tasks complete"
+        )
+
+        return dashboard_optional_utils.rest_response(success=True, message=message)
+
+    @routes.get("/api/snapshot")
+    async def snapshot(self, req):
+        job_data, actor_data, serve_data, session_name = await asyncio.gather(
+            self.get_job_info(),
+            self.get_actor_info(),
+            self.get_serve_info(),
+            self.get_session_name(),
+        )
+        snapshot = {
+            "jobs": job_data,
+            "actors": actor_data,
+            "deployments": serve_data,
+            "session_name": session_name,
+            "ray_version": ray.__version__,
+            "ray_commit": ray.__commit__,
+        }
+        return dashboard_optional_utils.rest_response(
+            success=True, message="hello", snapshot=snapshot
+        )
+
+    def _get_job_status(self, metadata: Dict[str, str]) -> Optional[JobStatusInfo]:
+        # If a job submission ID has been added to a job, the status is
+        # guaranteed to be returned.
+        job_submission_id = metadata.get(JOB_ID_METADATA_KEY)
+        return self._job_status_client.get_status(job_submission_id)
+
+    async def get_job_info(self):
+        request = gcs_service_pb2.GetAllJobInfoRequest()
+        reply = await self._gcs_job_info_stub.GetAllJobInfo(request, timeout=5)
+
+        jobs = {}
+        for job_table_entry in reply.job_info_list:
+            job_id = job_table_entry.job_id.hex()
+            metadata = dict(job_table_entry.config.metadata)
+            config = {
+                "namespace": job_table_entry.config.ray_namespace,
+                "metadata": metadata,
+                "runtime_env": ParsedRuntimeEnv.deserialize(
+                    job_table_entry.config.runtime_env_info.serialized_runtime_env
+                ),
+            }
+            status = self._get_job_status(metadata)
+            entry = {
+                "status": None if status is None else status.status,
+                "status_message": None if status is None else status.message,
+                "is_dead": job_table_entry.is_dead,
+                "start_time": job_table_entry.start_time,
+                "end_time": job_table_entry.end_time,
+                "config": config,
+            }
+            jobs[job_id] = entry
+
+        return jobs
+
+    async def get_actor_info(self):
+        # TODO (Alex): GCS still needs to return actors from dead jobs.
+        request = gcs_service_pb2.GetAllActorInfoRequest()
+        request.show_dead_jobs = True
+        reply = await self._gcs_actor_info_stub.GetAllActorInfo(request, timeout=5)
+        actors = {}
+        for actor_table_entry in reply.actor_table_data:
+            actor_id = actor_table_entry.actor_id.hex()
+            runtime_env = json.loads(actor_table_entry.serialized_runtime_env)
+            entry = {
+                "job_id": actor_table_entry.job_id.hex(),
+                "state": gcs_pb2.ActorTableData.ActorState.Name(
+                    actor_table_entry.state
+                ),
+                "name": actor_table_entry.name,
+                "namespace": actor_table_entry.ray_namespace,
+                "runtime_env": runtime_env,
+                "start_time": actor_table_entry.start_time,
+                "end_time": actor_table_entry.end_time,
+                "is_detached": actor_table_entry.is_detached,
+                "resources": dict(actor_table_entry.task_spec.required_resources),
+                "actor_class": actor_table_entry.class_name,
+                "current_worker_id": actor_table_entry.address.worker_id.hex(),
+                "current_raylet_id": actor_table_entry.address.raylet_id.hex(),
+                "ip_address": actor_table_entry.address.ip_address,
+                "port": actor_table_entry.address.port,
+                "metadata": dict(),
+            }
+            actors[actor_id] = entry
+
+            deployments = await self.get_serve_info()
+            for _, deployment_info in deployments.items():
+                for replica_actor_id, actor_info in deployment_info["actors"].items():
+                    if replica_actor_id in actors:
+                        serve_metadata = dict()
+                        serve_metadata["replica_tag"] = actor_info["replica_tag"]
+                        serve_metadata["deployment_name"] = deployment_info["name"]
+                        serve_metadata["version"] = actor_info["version"]
+                        actors[replica_actor_id]["metadata"]["serve"] = serve_metadata
+        return actors
+
+    async def get_serve_info(self) -> Dict[str, Any]:
+        # Conditionally import serve to prevent ModuleNotFoundError from serve
+        # dependencies when only ray[default] is installed (#17712)
+        try:
+            from ray.serve.controller import SNAPSHOT_KEY as SERVE_SNAPSHOT_KEY
+            from ray.serve.constants import SERVE_CONTROLLER_NAME
+        except Exception:
+            return {}
+
+        # Serve wraps Ray's internal KV store and specially formats the keys.
+        # These are the keys we are interested in:
+        # SERVE_CONTROLLER_NAME(+ optional random letters):SERVE_SNAPSHOT_KEY
+        # TODO: Convert to async GRPC, if CPU usage is not a concern.
+        def get_deployments():
+            serve_keys = _internal_kv_list(
+                SERVE_CONTROLLER_NAME, namespace=ray_constants.KV_NAMESPACE_SERVE
+            )
+            serve_snapshot_keys = filter(
+                lambda k: SERVE_SNAPSHOT_KEY in str(k), serve_keys
+            )
+
+            deployments_per_controller: List[Dict[str, Any]] = []
+            for key in serve_snapshot_keys:
+                val_bytes = _internal_kv_get(
+                    key, namespace=ray_constants.KV_NAMESPACE_SERVE
+                ) or "{}".encode("utf-8")
+                deployments_per_controller.append(json.loads(val_bytes.decode("utf-8")))
+            # Merge the deployments dicts of all controllers.
+            deployments: Dict[str, Any] = {
+                k: v for d in deployments_per_controller for k, v in d.items()
+            }
+            # Replace the keys (deployment names) with their hashes to prevent
+            # collisions caused by the automatic conversion to camelcase by the
+            # dashboard agent.
+            return {
+                hashlib.sha1(name.encode()).hexdigest(): info
+                for name, info in deployments.items()
+            }
+
+        return await asyncio.get_event_loop().run_in_executor(
+            executor=self._thread_pool, func=get_deployments
+        )
+
+    async def get_session_name(self):
+        # TODO(yic): Convert to async GRPC.
+        def get_session():
+            return ray.experimental.internal_kv._internal_kv_get(
+                "session_name", namespace=ray_constants.KV_NAMESPACE_SESSION
+            ).decode()
+
+        return await asyncio.get_event_loop().run_in_executor(
+            executor=self._thread_pool, func=get_session
+        )
+
+    async def run(self, server):
+        self._gcs_job_info_stub = gcs_service_pb2_grpc.JobInfoGcsServiceStub(
+            self._dashboard_head.aiogrpc_gcs_channel
+        )
+        self._gcs_actor_info_stub = gcs_service_pb2_grpc.ActorInfoGcsServiceStub(
+            self._dashboard_head.aiogrpc_gcs_channel
+        )
+
+    @staticmethod
+    def is_minimal_module():
+        return False