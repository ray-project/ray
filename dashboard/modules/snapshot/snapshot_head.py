--- conflicted
+++ resolved
@@ -104,19 +104,10 @@
         gcs_client = self._dashboard_head.gcs_client
 
         # Serve wraps Ray's internal KV store and specially formats the keys.
-<<<<<<< HEAD
-        # TODO(architkulkarni): Use _internal_kv_list to get all Serve
-        # controllers.  Currently we only get the detached one.  Non-detached
-        # ones have name = serve/SERVE_CONTROLLER_NAME + random letters.
-        key = get_storage_key(f"serve/{SERVE_CONTROLLER_NAME}",
-                              SERVE_SNAPSHOT_KEY)
-        val_bytes = _internal_kv_get(key, client) or "{}".encode("utf-8")
-        return json.loads(val_bytes.decode("utf-8"))
-=======
         # These are the keys we are interested in:
-        # SERVE_CONTROLLER_NAME(+ optional random letters):SERVE_SNAPSHOT_KEY
+        # serve/SERVE_CONTROLLER_NAME(+ optional random letters):SERVE_SNAPSHOT_KEY
 
-        serve_keys = _internal_kv_list(SERVE_CONTROLLER_NAME, gcs_client)
+        serve_keys = _internal_kv_list(f"serve/{SERVE_CONTROLLER_NAME}", gcs_client)
         serve_snapshot_keys = filter(lambda k: SERVE_SNAPSHOT_KEY in str(k),
                                      serve_keys)
 
@@ -131,7 +122,6 @@
             for d in deployments_per_controller for k, v in d.items()
         }
         return deployments
->>>>>>> 88b8de59
 
     async def get_session_name(self):
         encoded_name = await self._dashboard_head.aioredis_client.get(
