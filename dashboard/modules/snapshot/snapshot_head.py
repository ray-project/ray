from typing import Dict, Any, List

import ray
from ray.core.generated import gcs_service_pb2
from ray.core.generated import gcs_pb2
from ray.core.generated import gcs_service_pb2_grpc
from ray.experimental.internal_kv import _internal_kv_get, _internal_kv_list

import ray.new_dashboard.utils as dashboard_utils

import json

routes = dashboard_utils.ClassMethodRouteTable


class SnapshotHead(dashboard_utils.DashboardHeadModule):
    def __init__(self, dashboard_head):
        super().__init__(dashboard_head)
        self._gcs_job_info_stub = None
        self._gcs_actor_info_stub = None
        self._dashboard_head = dashboard_head

    @routes.get("/api/snapshot")
    async def snapshot(self, req):
        job_data = await self.get_job_info()
        actor_data = await self.get_actor_info()
        serve_data = await self.get_serve_info()
        session_name = await self.get_session_name()
        snapshot = {
            "jobs": job_data,
            "actors": actor_data,
            "deployments": serve_data,
            "session_name": session_name,
            "ray_version": ray.__version__,
            "ray_commit": ray.__commit__
        }
        return dashboard_utils.rest_response(
            success=True, message="hello", snapshot=snapshot)

    async def get_job_info(self):
        request = gcs_service_pb2.GetAllJobInfoRequest()
        reply = await self._gcs_job_info_stub.GetAllJobInfo(request, timeout=5)

        jobs = {}
        for job_table_entry in reply.job_info_list:
            job_id = job_table_entry.job_id.hex()
            config = {
                "env_vars": dict(job_table_entry.config.worker_env),
                "namespace": job_table_entry.config.ray_namespace,
                "metadata": dict(job_table_entry.config.metadata),
                "runtime_env": json.loads(
                    job_table_entry.config.serialized_runtime_env),
            }
            entry = {
                "is_dead": job_table_entry.is_dead,
                "start_time": job_table_entry.start_time,
                "end_time": job_table_entry.end_time,
                "config": config,
            }
            jobs[job_id] = entry

        return jobs

    async def get_actor_info(self):
        # TODO (Alex): GCS still needs to return actors from dead jobs.
        request = gcs_service_pb2.GetAllActorInfoRequest()
        request.show_dead_jobs = True
        reply = await self._gcs_actor_info_stub.GetAllActorInfo(
            request, timeout=5)
        actors = {}
        for actor_table_entry in reply.actor_table_data:
            actor_id = actor_table_entry.actor_id.hex()
            runtime_env = json.loads(actor_table_entry.serialized_runtime_env)
            entry = {
                "job_id": actor_table_entry.job_id.hex(),
                "state": gcs_pb2.ActorTableData.ActorState.Name(
                    actor_table_entry.state),
                "name": actor_table_entry.name,
                "namespace": actor_table_entry.ray_namespace,
                "runtime_env": runtime_env,
                "start_time": actor_table_entry.start_time,
                "end_time": actor_table_entry.end_time,
                "is_detached": actor_table_entry.is_detached,
                "resources": dict(
                    actor_table_entry.task_spec.required_resources),
                "actor_class": actor_table_entry.class_name,
                "current_worker_id": actor_table_entry.address.worker_id.hex(),
                "current_raylet_id": actor_table_entry.address.raylet_id.hex(),
                "ip_address": actor_table_entry.address.ip_address,
                "port": actor_table_entry.address.port
            }
            actors[actor_id] = entry
        return actors

    async def get_serve_info(self):
        # Conditionally import serve to prevent ModuleNotFoundError from serve
        # dependencies when only ray[default] is installed (#17712)
        try:
            from ray.serve.controller import SNAPSHOT_KEY as SERVE_SNAPSHOT_KEY
            from ray.serve.constants import SERVE_CONTROLLER_NAME
<<<<<<< HEAD
=======
            from ray.serve.storage.kv_store import get_storage_key
>>>>>>> aa96e59f
        except Exception:
            return "{}"

        gcs_client = self._dashboard_head.gcs_client

        # Serve wraps Ray's internal KV store and specially formats the keys.
<<<<<<< HEAD
        # These are the keys we are interested in:
        # SERVE_CONTROLLER_NAME(+ optional random letters):SERVE_SNAPSHOT_KEY

        serve_keys = _internal_kv_list(SERVE_CONTROLLER_NAME, gcs_client)
        serve_snapshot_keys = filter(lambda k: SERVE_SNAPSHOT_KEY in str(k),
                                     serve_keys)

        deployments_per_controller: List[Dict[str, Any]] = [
            json.loads(_internal_kv_get(k, gcs_client) or "{}")
            for k in serve_snapshot_keys
        ]
        deployments: Dict[str, Any] = {
            k: v
            for d in deployments_per_controller for k, v in d.items()
        }
        return deployments
=======
        # TODO(architkulkarni): Use _internal_kv_list to get all Serve
        # controllers.  Currently we only get the detached one.  Non-detached
        # ones have name = SERVE_CONTROLLER_NAME + random letters.
        key = get_storage_key(SERVE_CONTROLLER_NAME, SERVE_SNAPSHOT_KEY)
        val_bytes = _internal_kv_get(key, client) or "{}".encode("utf-8")
        return json.loads(val_bytes.decode("utf-8"))
>>>>>>> aa96e59f

    async def get_session_name(self):
        encoded_name = await self._dashboard_head.aioredis_client.get(
            "session_name")
        return encoded_name.decode()

    async def run(self, server):
        self._gcs_job_info_stub = gcs_service_pb2_grpc.JobInfoGcsServiceStub(
            self._dashboard_head.aiogrpc_gcs_channel)
        self._gcs_actor_info_stub = \
            gcs_service_pb2_grpc.ActorInfoGcsServiceStub(
                self._dashboard_head.aiogrpc_gcs_channel)<|MERGE_RESOLUTION|>--- conflicted
+++ resolved
@@ -98,17 +98,12 @@
         try:
             from ray.serve.controller import SNAPSHOT_KEY as SERVE_SNAPSHOT_KEY
             from ray.serve.constants import SERVE_CONTROLLER_NAME
-<<<<<<< HEAD
-=======
-            from ray.serve.storage.kv_store import get_storage_key
->>>>>>> aa96e59f
         except Exception:
             return "{}"
 
         gcs_client = self._dashboard_head.gcs_client
 
         # Serve wraps Ray's internal KV store and specially formats the keys.
-<<<<<<< HEAD
         # These are the keys we are interested in:
         # SERVE_CONTROLLER_NAME(+ optional random letters):SERVE_SNAPSHOT_KEY
 
@@ -116,23 +111,16 @@
         serve_snapshot_keys = filter(lambda k: SERVE_SNAPSHOT_KEY in str(k),
                                      serve_keys)
 
-        deployments_per_controller: List[Dict[str, Any]] = [
-            json.loads(_internal_kv_get(k, gcs_client) or "{}")
-            for k in serve_snapshot_keys
-        ]
+        deployments_per_controller: List[Dict[str, Any]] = []
+        for key in serve_snapshot_keys:
+            val_bytes = _internal_kv_get(key, gcs_client) or "{}".encode("utf-8")
+            deployments_per_controller.append(
+                json.loads(val_bytes.decode("utf-8")))
         deployments: Dict[str, Any] = {
             k: v
             for d in deployments_per_controller for k, v in d.items()
         }
         return deployments
-=======
-        # TODO(architkulkarni): Use _internal_kv_list to get all Serve
-        # controllers.  Currently we only get the detached one.  Non-detached
-        # ones have name = SERVE_CONTROLLER_NAME + random letters.
-        key = get_storage_key(SERVE_CONTROLLER_NAME, SERVE_SNAPSHOT_KEY)
-        val_bytes = _internal_kv_get(key, client) or "{}".encode("utf-8")
-        return json.loads(val_bytes.decode("utf-8"))
->>>>>>> aa96e59f
 
     async def get_session_name(self):
         encoded_name = await self._dashboard_head.aioredis_client.get(
