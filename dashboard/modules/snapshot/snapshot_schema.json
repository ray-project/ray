<<<<<<< HEAD
{
  "$schema": "http://json-schema.org/draft-07/schema#",
  "$id": "http://github.com/ray-project/ray/dashboard/modules/snapshot/snapshot_schema.json",
  "type": "object",
  "properties": {
    "result": {
      "type": "boolean"
    },
    "msg": {
      "type": "string"
    },
    "data": {
      "type": "object",
      "properties": {
        "snapshot": {
          "type": "object",
          "properties": {
            "ray_version": {
              "type": "string"
            },
            "ray_commit": {
              "type": "string"
            },
            "jobs": {
              "type": "object",
              "patternProperties": {
                "[0-9a-f]*": {
                  "type": "object",
                  "properties": {
                    "status": {
                      "type": ["string", "null"]
                    },
                    "status_message": {
                      "type": ["string", "null"]
                    },
                    "isDead": {
                      "type": "boolean"
                    },
                    "startTime": {
                      "type": "integer"
                    },
                    "endTime": {
                      "type": "integer"
                    },
                    "config": {
                      "type": "object",
                      "properties": {
                        "namespace": {
                          "type": "string"
                        },
                        "metadata": {
                          "type": "object"
                        },
                        "runtimeEnv": {
                          "type": "object"
                        }
                      },
                      "required": [
                        "namespace",
                        "metadata",
                        "runtimeEnv"
                      ]
                    }
                  },
                  "required": [
                    "isDead",
                    "startTime",
                    "endTime",
                    "config"
                  ]
                }
              }
            },
            "actors": {
              "type": "object",
              "patternProperties": {
                "[0-9a-f]*": {
                  "jobId": {
                    "type": "string"
                  },
                  "state": {
                    "type": "string"
                  },
                  "name": {
                    "type": "string"
                  },
                  "namespace": {
                    "type": "string"
                  },
                  "runtimeEnv": {
                    "type": "string"
                  },
                  "startTime": {
                    "type": "integer"
                  },
                  "endTime": {
                    "type": "integer"
                  },
                  "isDetached": {
                    "type": "boolean"
                  },
                  "resources": {
                    "type": "object",
                    "properties": {
                      ".*": {
                        "type": "number"
                      }
                    }
                  },
                  "actorClass": {
                    "type": "string"
                  },
                  "currentWorkerId": {
                    "type": "string"
                  },
                  "currentRayletId": {
                    "type": "string"
                  },
                  "ipAddress": {
                    "type": "string"
                  },
                  "port": {
                    "type": "integer"
                  },
                  "metadata": {
                    "type": "object",
                    "properties": {
                      "serve": {
                        "type": "object",
                        "properties": {
                          "deploymentName": {
                            "type": "string"
                          },
                          "replicaTag": {
                            "type": "string"
                          },
                          "version": {
                            "type": "string"
                          }
                        },
                        "required": [
                          "deploymentName",
                          "replicaTag",
                          "version"
                        ]
                      }
                    }
                  },
                  "required": [
                    "jobId",
                    "state",
                    "name",
                    "namespace",
                    "runtimeEnv",
                    "startTime",
                    "endTime",
                    "isDetached",
                    "resources",
                    "currentWorkerId",
                    "currentRayletId",
                    "actorClass",
                    "ipAddress",
                    "port"
                  ]
                }
              }
            },
            "deployments": {
              "type": "object",
              "patternProperties": {
                "[0-9a-f]*": {
                  "type": "object",
                  "properties": {
                    "className": {
                      "type": "string"
                    },
                    "endTime": {
                      "type": "integer"
                    },
                    "startTime": {
                      "type": "integer"
                    },
                    "httpRoute": {
                      "type": "string"
                    },
                    "name": {
                      "type": "string"
                    },
                    "namespace": {
                      "type": "string"
                    },
                    "rayJobId": {
                      "type": "string"
                    },
                    "status": {
                      "type": "string"
                    },
                    "version": {
                      "type": "string"
                    }
                  },
                  "required": [
                    "className",
                    "startTime",
                    "endTime",
                    "httpRoute",
                    "name",
                    "namespace",
                    "rayJobId",
                    "status",
                    "version"
                  ]
                }
              }
            }
          },
          "sessionName": {
            "type": "string"
          },
          "required": [
            "rayVersion",
            "rayCommit",
            "jobs",
            "actors",
            "sessionName"
          ]
        }
      },
      "required": [
        "snapshot"
      ]
    }
  },
  "required": [
    "result",
    "msg",
    "data"
  ]
}
=======
{
  "$schema": "http://json-schema.org/draft-07/schema#",
  "$id": "http://github.com/ray-project/ray/dashboard/modules/snapshot/snapshot_schema.json",
  "type": "object",
  "properties": {
    "result": {
      "type": "boolean"
    },
    "msg": {
      "type": "string"
    },
    "data": {
      "type": "object",
      "properties": {
        "snapshot": {
          "type": "object",
          "properties": {
            "ray_version": {
              "type": "string"
            },
            "ray_commit": {
              "type": "string"
            },
            "jobs": {
              "type": "object",
              "patternProperties": {
                "[0-9a-f]*": {
                  "type": "object",
                  "properties": {
                    "status": {
                      "type": ["string", "null"]
                    },
                    "status_message": {
                      "type": ["string", "null"]
                    },
                    "isDead": {
                      "type": "boolean"
                    },
                    "startTime": {
                      "type": "integer"
                    },
                    "endTime": {
                      "type": "integer"
                    },
                    "config": {
                      "type": "object",
                      "properties": {
                        "namespace": {
                          "type": "string"
                        },
                        "metadata": {
                          "type": "object"
                        },
                        "runtimeEnv": {
                          "type": "object"
                        }
                      },
                      "required": [
                        "namespace",
                        "metadata",
                        "runtimeEnv"
                      ]
                    }
                  },
                  "required": [
                    "isDead",
                    "startTime",
                    "endTime",
                    "config"
                  ]
                }
              }
            },
            "actors": {
              "type": "object",
              "patternProperties": {
                "[0-9a-f]*": {
                  "jobId": {
                    "type": "string"
                  },
                  "state": {
                    "type": "string"
                  },
                  "name": {
                    "type": "string"
                  },
                  "namespace": {
                    "type": "string"
                  },
                  "runtimeEnv": {
                    "type": "string"
                  },
                  "startTime": {
                    "type": "integer"
                  },
                  "endTime": {
                    "type": "integer"
                  },
                  "isDetached": {
                    "type": "boolean"
                  },
                  "resources": {
                    "type": "object",
                    "properties": {
                      ".*": {
                        "type": "number"
                      }
                    }
                  },
                  "actorClass": {
                    "type": "string"
                  },
                  "currentWorkerId": {
                    "type": "string"
                  },
                  "currentRayletId": {
                    "type": "string"
                  },
                  "ipAddress": {
                    "type": "string"
                  },
                  "port": {
                    "type": "integer"
                  },
                  "metadata": {
                    "type": "object",
                    "properties": {
                      "serve": {
                        "type": "object",
                        "properties": {
                          "deploymentName": {
                            "type": "string"
                          },
                          "replicaTag": {
                            "type": "string"
                          },
                          "version": {
                            "type": ["string", "null"]
                          }
                        },
                        "required": [
                          "deploymentName",
                          "replicaTag",
                          "version"
                        ]
                      }
                    }
                  },
                  "required": [
                    "jobId",
                    "state",
                    "name",
                    "namespace",
                    "runtimeEnv",
                    "startTime",
                    "endTime",
                    "isDetached",
                    "resources",
                    "currentWorkerId",
                    "currentRayletId",
                    "actorClass",
                    "ipAddress",
                    "port"
                  ]
                }
              }
            },
            "deployments": {
              "type": "object",
              "patternProperties": {
                "[0-9a-f]*": {
                  "type": "object",
                  "properties": {
                    "className": {
                      "type": "string"
                    },
                    "endTime": {
                      "type": "integer"
                    },
                    "startTime": {
                      "type": "integer"
                    },
                    "httpRoute": {
                      "type": ["string", "null"]
                    },
                    "name": {
                      "type": "string"
                    },
                    "namespace": {
                      "type": "string"
                    },
                    "rayJobId": {
                      "type": "string"
                    },
                    "status": {
                      "type": "string"
                    },
                    "version": {
                      "type": ["string", "null"]
                    }
                  },
                  "required": [
                    "className",
                    "startTime",
                    "endTime",
                    "httpRoute",
                    "name",
                    "namespace",
                    "rayJobId",
                    "status",
                    "version"
                  ]
                }
              }
            }
          },
          "sessionName": {
            "type": "string"
          },
          "required": [
            "rayVersion",
            "rayCommit",
            "jobs",
            "actors",
            "sessionName"
          ]
        }
      },
      "required": [
        "snapshot"
      ]
    }
  },
  "required": [
    "result",
    "msg",
    "data"
  ]
}
>>>>>>> 19672688
<|MERGE_RESOLUTION|>--- conflicted
+++ resolved
@@ -1,481 +1,239 @@
-<<<<<<< HEAD
-{
-  "$schema": "http://json-schema.org/draft-07/schema#",
-  "$id": "http://github.com/ray-project/ray/dashboard/modules/snapshot/snapshot_schema.json",
-  "type": "object",
-  "properties": {
-    "result": {
-      "type": "boolean"
-    },
-    "msg": {
-      "type": "string"
-    },
-    "data": {
-      "type": "object",
-      "properties": {
-        "snapshot": {
-          "type": "object",
-          "properties": {
-            "ray_version": {
-              "type": "string"
-            },
-            "ray_commit": {
-              "type": "string"
-            },
-            "jobs": {
-              "type": "object",
-              "patternProperties": {
-                "[0-9a-f]*": {
-                  "type": "object",
-                  "properties": {
-                    "status": {
-                      "type": ["string", "null"]
-                    },
-                    "status_message": {
-                      "type": ["string", "null"]
-                    },
-                    "isDead": {
-                      "type": "boolean"
-                    },
-                    "startTime": {
-                      "type": "integer"
-                    },
-                    "endTime": {
-                      "type": "integer"
-                    },
-                    "config": {
-                      "type": "object",
-                      "properties": {
-                        "namespace": {
-                          "type": "string"
-                        },
-                        "metadata": {
-                          "type": "object"
-                        },
-                        "runtimeEnv": {
-                          "type": "object"
-                        }
-                      },
-                      "required": [
-                        "namespace",
-                        "metadata",
-                        "runtimeEnv"
-                      ]
-                    }
-                  },
-                  "required": [
-                    "isDead",
-                    "startTime",
-                    "endTime",
-                    "config"
-                  ]
-                }
-              }
-            },
-            "actors": {
-              "type": "object",
-              "patternProperties": {
-                "[0-9a-f]*": {
-                  "jobId": {
-                    "type": "string"
-                  },
-                  "state": {
-                    "type": "string"
-                  },
-                  "name": {
-                    "type": "string"
-                  },
-                  "namespace": {
-                    "type": "string"
-                  },
-                  "runtimeEnv": {
-                    "type": "string"
-                  },
-                  "startTime": {
-                    "type": "integer"
-                  },
-                  "endTime": {
-                    "type": "integer"
-                  },
-                  "isDetached": {
-                    "type": "boolean"
-                  },
-                  "resources": {
-                    "type": "object",
-                    "properties": {
-                      ".*": {
-                        "type": "number"
-                      }
-                    }
-                  },
-                  "actorClass": {
-                    "type": "string"
-                  },
-                  "currentWorkerId": {
-                    "type": "string"
-                  },
-                  "currentRayletId": {
-                    "type": "string"
-                  },
-                  "ipAddress": {
-                    "type": "string"
-                  },
-                  "port": {
-                    "type": "integer"
-                  },
-                  "metadata": {
-                    "type": "object",
-                    "properties": {
-                      "serve": {
-                        "type": "object",
-                        "properties": {
-                          "deploymentName": {
-                            "type": "string"
-                          },
-                          "replicaTag": {
-                            "type": "string"
-                          },
-                          "version": {
-                            "type": "string"
-                          }
-                        },
-                        "required": [
-                          "deploymentName",
-                          "replicaTag",
-                          "version"
-                        ]
-                      }
-                    }
-                  },
-                  "required": [
-                    "jobId",
-                    "state",
-                    "name",
-                    "namespace",
-                    "runtimeEnv",
-                    "startTime",
-                    "endTime",
-                    "isDetached",
-                    "resources",
-                    "currentWorkerId",
-                    "currentRayletId",
-                    "actorClass",
-                    "ipAddress",
-                    "port"
-                  ]
-                }
-              }
-            },
-            "deployments": {
-              "type": "object",
-              "patternProperties": {
-                "[0-9a-f]*": {
-                  "type": "object",
-                  "properties": {
-                    "className": {
-                      "type": "string"
-                    },
-                    "endTime": {
-                      "type": "integer"
-                    },
-                    "startTime": {
-                      "type": "integer"
-                    },
-                    "httpRoute": {
-                      "type": "string"
-                    },
-                    "name": {
-                      "type": "string"
-                    },
-                    "namespace": {
-                      "type": "string"
-                    },
-                    "rayJobId": {
-                      "type": "string"
-                    },
-                    "status": {
-                      "type": "string"
-                    },
-                    "version": {
-                      "type": "string"
-                    }
-                  },
-                  "required": [
-                    "className",
-                    "startTime",
-                    "endTime",
-                    "httpRoute",
-                    "name",
-                    "namespace",
-                    "rayJobId",
-                    "status",
-                    "version"
-                  ]
-                }
-              }
-            }
-          },
-          "sessionName": {
-            "type": "string"
-          },
-          "required": [
-            "rayVersion",
-            "rayCommit",
-            "jobs",
-            "actors",
-            "sessionName"
-          ]
-        }
-      },
-      "required": [
-        "snapshot"
-      ]
-    }
-  },
-  "required": [
-    "result",
-    "msg",
-    "data"
-  ]
-}
-=======
-{
-  "$schema": "http://json-schema.org/draft-07/schema#",
-  "$id": "http://github.com/ray-project/ray/dashboard/modules/snapshot/snapshot_schema.json",
-  "type": "object",
-  "properties": {
-    "result": {
-      "type": "boolean"
-    },
-    "msg": {
-      "type": "string"
-    },
-    "data": {
-      "type": "object",
-      "properties": {
-        "snapshot": {
-          "type": "object",
-          "properties": {
-            "ray_version": {
-              "type": "string"
-            },
-            "ray_commit": {
-              "type": "string"
-            },
-            "jobs": {
-              "type": "object",
-              "patternProperties": {
-                "[0-9a-f]*": {
-                  "type": "object",
-                  "properties": {
-                    "status": {
-                      "type": ["string", "null"]
-                    },
-                    "status_message": {
-                      "type": ["string", "null"]
-                    },
-                    "isDead": {
-                      "type": "boolean"
-                    },
-                    "startTime": {
-                      "type": "integer"
-                    },
-                    "endTime": {
-                      "type": "integer"
-                    },
-                    "config": {
-                      "type": "object",
-                      "properties": {
-                        "namespace": {
-                          "type": "string"
-                        },
-                        "metadata": {
-                          "type": "object"
-                        },
-                        "runtimeEnv": {
-                          "type": "object"
-                        }
-                      },
-                      "required": [
-                        "namespace",
-                        "metadata",
-                        "runtimeEnv"
-                      ]
-                    }
-                  },
-                  "required": [
-                    "isDead",
-                    "startTime",
-                    "endTime",
-                    "config"
-                  ]
-                }
-              }
-            },
-            "actors": {
-              "type": "object",
-              "patternProperties": {
-                "[0-9a-f]*": {
-                  "jobId": {
-                    "type": "string"
-                  },
-                  "state": {
-                    "type": "string"
-                  },
-                  "name": {
-                    "type": "string"
-                  },
-                  "namespace": {
-                    "type": "string"
-                  },
-                  "runtimeEnv": {
-                    "type": "string"
-                  },
-                  "startTime": {
-                    "type": "integer"
-                  },
-                  "endTime": {
-                    "type": "integer"
-                  },
-                  "isDetached": {
-                    "type": "boolean"
-                  },
-                  "resources": {
-                    "type": "object",
-                    "properties": {
-                      ".*": {
-                        "type": "number"
-                      }
-                    }
-                  },
-                  "actorClass": {
-                    "type": "string"
-                  },
-                  "currentWorkerId": {
-                    "type": "string"
-                  },
-                  "currentRayletId": {
-                    "type": "string"
-                  },
-                  "ipAddress": {
-                    "type": "string"
-                  },
-                  "port": {
-                    "type": "integer"
-                  },
-                  "metadata": {
-                    "type": "object",
-                    "properties": {
-                      "serve": {
-                        "type": "object",
-                        "properties": {
-                          "deploymentName": {
-                            "type": "string"
-                          },
-                          "replicaTag": {
-                            "type": "string"
-                          },
-                          "version": {
-                            "type": ["string", "null"]
-                          }
-                        },
-                        "required": [
-                          "deploymentName",
-                          "replicaTag",
-                          "version"
-                        ]
-                      }
-                    }
-                  },
-                  "required": [
-                    "jobId",
-                    "state",
-                    "name",
-                    "namespace",
-                    "runtimeEnv",
-                    "startTime",
-                    "endTime",
-                    "isDetached",
-                    "resources",
-                    "currentWorkerId",
-                    "currentRayletId",
-                    "actorClass",
-                    "ipAddress",
-                    "port"
-                  ]
-                }
-              }
-            },
-            "deployments": {
-              "type": "object",
-              "patternProperties": {
-                "[0-9a-f]*": {
-                  "type": "object",
-                  "properties": {
-                    "className": {
-                      "type": "string"
-                    },
-                    "endTime": {
-                      "type": "integer"
-                    },
-                    "startTime": {
-                      "type": "integer"
-                    },
-                    "httpRoute": {
-                      "type": ["string", "null"]
-                    },
-                    "name": {
-                      "type": "string"
-                    },
-                    "namespace": {
-                      "type": "string"
-                    },
-                    "rayJobId": {
-                      "type": "string"
-                    },
-                    "status": {
-                      "type": "string"
-                    },
-                    "version": {
-                      "type": ["string", "null"]
-                    }
-                  },
-                  "required": [
-                    "className",
-                    "startTime",
-                    "endTime",
-                    "httpRoute",
-                    "name",
-                    "namespace",
-                    "rayJobId",
-                    "status",
-                    "version"
-                  ]
-                }
-              }
-            }
-          },
-          "sessionName": {
-            "type": "string"
-          },
-          "required": [
-            "rayVersion",
-            "rayCommit",
-            "jobs",
-            "actors",
-            "sessionName"
-          ]
-        }
-      },
-      "required": [
-        "snapshot"
-      ]
-    }
-  },
-  "required": [
-    "result",
-    "msg",
-    "data"
-  ]
-}
->>>>>>> 19672688
+{
+  "$schema": "http://json-schema.org/draft-07/schema#",
+  "$id": "http://github.com/ray-project/ray/dashboard/modules/snapshot/snapshot_schema.json",
+  "type": "object",
+  "properties": {
+    "result": {
+      "type": "boolean"
+    },
+    "msg": {
+      "type": "string"
+    },
+    "data": {
+      "type": "object",
+      "properties": {
+        "snapshot": {
+          "type": "object",
+          "properties": {
+            "ray_version": {
+              "type": "string"
+            },
+            "ray_commit": {
+              "type": "string"
+            },
+            "jobs": {
+              "type": "object",
+              "patternProperties": {
+                "[0-9a-f]*": {
+                  "type": "object",
+                  "properties": {
+                    "status": {
+                      "type": ["string", "null"]
+                    },
+                    "status_message": {
+                      "type": ["string", "null"]
+                    },
+                    "isDead": {
+                      "type": "boolean"
+                    },
+                    "startTime": {
+                      "type": "integer"
+                    },
+                    "endTime": {
+                      "type": "integer"
+                    },
+                    "config": {
+                      "type": "object",
+                      "properties": {
+                        "namespace": {
+                          "type": "string"
+                        },
+                        "metadata": {
+                          "type": "object"
+                        },
+                        "runtimeEnv": {
+                          "type": "object"
+                        }
+                      },
+                      "required": [
+                        "namespace",
+                        "metadata",
+                        "runtimeEnv"
+                      ]
+                    }
+                  },
+                  "required": [
+                    "isDead",
+                    "startTime",
+                    "endTime",
+                    "config"
+                  ]
+                }
+              }
+            },
+            "actors": {
+              "type": "object",
+              "patternProperties": {
+                "[0-9a-f]*": {
+                  "jobId": {
+                    "type": "string"
+                  },
+                  "state": {
+                    "type": "string"
+                  },
+                  "name": {
+                    "type": "string"
+                  },
+                  "namespace": {
+                    "type": "string"
+                  },
+                  "runtimeEnv": {
+                    "type": "string"
+                  },
+                  "startTime": {
+                    "type": "integer"
+                  },
+                  "endTime": {
+                    "type": "integer"
+                  },
+                  "isDetached": {
+                    "type": "boolean"
+                  },
+                  "resources": {
+                    "type": "object",
+                    "properties": {
+                      ".*": {
+                        "type": "number"
+                      }
+                    }
+                  },
+                  "actorClass": {
+                    "type": "string"
+                  },
+                  "currentWorkerId": {
+                    "type": "string"
+                  },
+                  "currentRayletId": {
+                    "type": "string"
+                  },
+                  "ipAddress": {
+                    "type": "string"
+                  },
+                  "port": {
+                    "type": "integer"
+                  },
+                  "metadata": {
+                    "type": "object",
+                    "properties": {
+                      "serve": {
+                        "type": "object",
+                        "properties": {
+                          "deploymentName": {
+                            "type": "string"
+                          },
+                          "replicaTag": {
+                            "type": "string"
+                          },
+                          "version": {
+                            "type": ["string", "null"]
+                          }
+                        },
+                        "required": [
+                          "deploymentName",
+                          "replicaTag",
+                          "version"
+                        ]
+                      }
+                    }
+                  },
+                  "required": [
+                    "jobId",
+                    "state",
+                    "name",
+                    "namespace",
+                    "runtimeEnv",
+                    "startTime",
+                    "endTime",
+                    "isDetached",
+                    "resources",
+                    "currentWorkerId",
+                    "currentRayletId",
+                    "actorClass",
+                    "ipAddress",
+                    "port"
+                  ]
+                }
+              }
+            },
+            "deployments": {
+              "type": "object",
+              "patternProperties": {
+                "[0-9a-f]*": {
+                  "type": "object",
+                  "properties": {
+                    "className": {
+                      "type": "string"
+                    },
+                    "endTime": {
+                      "type": "integer"
+                    },
+                    "startTime": {
+                      "type": "integer"
+                    },
+                    "httpRoute": {
+                      "type": ["string", "null"]
+                    },
+                    "name": {
+                      "type": "string"
+                    },
+                    "namespace": {
+                      "type": "string"
+                    },
+                    "rayJobId": {
+                      "type": "string"
+                    },
+                    "status": {
+                      "type": "string"
+                    },
+                    "version": {
+                      "type": ["string", "null"]
+                    }
+                  },
+                  "required": [
+                    "className",
+                    "startTime",
+                    "endTime",
+                    "httpRoute",
+                    "name",
+                    "namespace",
+                    "rayJobId",
+                    "status",
+                    "version"
+                  ]
+                }
+              }
+            }
+          },
+          "sessionName": {
+            "type": "string"
+          },
+          "required": [
+            "rayVersion",
+            "rayCommit",
+            "jobs",
+            "actors",
+            "sessionName"
+          ]
+        }
+      },
+      "required": [
+        "snapshot"
+      ]
+    }
+  },
+  "required": [
+    "result",
+    "msg",
+    "data"
+  ]
+}