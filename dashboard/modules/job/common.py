--- conflicted
+++ resolved
@@ -143,15 +143,10 @@
         json_dict["status"] = str(json_dict["status"])
 
         # Convert runtime_env to a JSON-serialized string.
-<<<<<<< HEAD
-        if json_dict["runtime_env"] is not None:
-            json_dict["runtime_env"] = json.dumps(json_dict["runtime_env"])
-=======
         if "runtime_env" in json_dict:
             if json_dict["runtime_env"] is not None:
                 json_dict["runtime_env_json"] = json.dumps(json_dict["runtime_env"])
             del json_dict["runtime_env"]
->>>>>>> cc3fa331
 
         # Assert that the dictionary is JSON-serializable.
         json.dumps(json_dict)
@@ -172,15 +167,10 @@
         json_dict["status"] = JobStatus(json_dict["status"])
 
         # Convert runtime_env from a JSON-serialized string to a dictionary.
-<<<<<<< HEAD
-        if json_dict["runtime_env"] is not None:
-            json_dict["runtime_env"] = json.loads(json_dict["runtime_env"])
-=======
         if "runtime_env_json" in json_dict:
             if json_dict["runtime_env_json"] is not None:
                 json_dict["runtime_env"] = json.loads(json_dict["runtime_env_json"])
             del json_dict["runtime_env_json"]
->>>>>>> cc3fa331
 
         return cls(**json_dict)
 
