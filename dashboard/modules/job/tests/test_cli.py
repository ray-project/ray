<<<<<<< HEAD
from contextlib import contextmanager
import json
import logging
from pathlib import Path
import tempfile
import os
from unittest import mock
import yaml
from typing import Optional

from click.testing import CliRunner

import pytest

from ray.dashboard.modules.job.cli import job_cli_group

logger = logging.getLogger(__name__)


@pytest.fixture
def mock_sdk_client():
    if "RAY_ADDRESS" in os.environ:
        del os.environ["RAY_ADDRESS"]
    with mock.patch("ray.dashboard.modules.job.cli.JobSubmissionClient") as mock_client:
        yield mock_client


@pytest.fixture
def runtime_env_formats():
    with tempfile.TemporaryDirectory() as tmp_dir:
        path = Path(tmp_dir)

        test_env = {
            "working_dir": "s3://bogus.zip",
            "conda": "conda_env",
            "pip": ["pip-install-test"],
            "env_vars": {"hi": "hi2"},
        }

        yaml_file = path / "env.yaml"
        with yaml_file.open(mode="w") as f:
            yaml.dump(test_env, f)

        yield test_env, json.dumps(test_env), yaml_file


@contextmanager
def set_env_var(key: str, val: Optional[str] = None):
    old_val = os.environ.get(key, None)
    if val is not None:
        os.environ[key] = val
    elif key in os.environ:
        del os.environ[key]

    yield

    if key in os.environ:
        del os.environ[key]
    if old_val is not None:
        os.environ[key] = old_val


class TestSubmit:
    def test_address(self, mock_sdk_client):
        runner = CliRunner()

        # Test passing address via command line.
        result = runner.invoke(
            job_cli_group, ["submit", "--address=arg_addr", "--", "echo hello"]
        )
        assert mock_sdk_client.called_with("arg_addr")
        assert result.exit_code == 0

        # Test passing address via env var.
        with set_env_var("RAY_ADDRESS", "env_addr"):
            result = runner.invoke(job_cli_group, ["submit", "--", "echo hello"])
            assert result.exit_code == 0
            assert mock_sdk_client.called_with("env_addr")

        # Test passing no address.
        result = runner.invoke(job_cli_group, ["submit", "--", "echo hello"])
        assert result.exit_code == 1
        assert "Address must be specified" in str(result.exception)

    def test_working_dir(self, mock_sdk_client):
        runner = CliRunner()
        mock_client_instance = mock_sdk_client.return_value

        with set_env_var("RAY_ADDRESS", "env_addr"):
            result = runner.invoke(job_cli_group, ["submit", "--", "echo hello"])
            assert result.exit_code == 0
            assert mock_client_instance.called_with(runtime_env={})

            result = runner.invoke(
                job_cli_group,
                ["submit", "--", "--working-dir", "blah", "--", "echo hello"],
            )
            assert result.exit_code == 0
            assert mock_client_instance.called_with(runtime_env={"working_dir": "blah"})

            result = runner.invoke(
                job_cli_group, ["submit", "--", "--working-dir='.'", "--", "echo hello"]
            )
            assert result.exit_code == 0
            assert mock_client_instance.called_with(runtime_env={"working_dir": "."})

    def test_runtime_env(self, mock_sdk_client, runtime_env_formats):
        runner = CliRunner()
        mock_client_instance = mock_sdk_client.return_value
        env_dict, env_json, env_yaml = runtime_env_formats

        with set_env_var("RAY_ADDRESS", "env_addr"):
            # Test passing via file.
            result = runner.invoke(
                job_cli_group, ["submit", "--runtime-env", env_yaml, "--", "echo hello"]
            )
            assert result.exit_code == 0
            assert mock_client_instance.called_with(runtime_env=env_dict)

            # Test passing via json.
            result = runner.invoke(
                job_cli_group,
                ["submit", "--runtime-env-json", env_json, "--", "echo hello"],
            )
            assert result.exit_code == 0
            assert mock_client_instance.called_with(runtime_env=env_dict)

            # Test passing both throws an error.
            result = runner.invoke(
                job_cli_group,
                [
                    "submit",
                    "--runtime-env",
                    env_yaml,
                    "--runtime-env-json",
                    env_json,
                    "--",
                    "echo hello",
                ],
            )
            assert result.exit_code == 1
            assert "Only one of" in str(result.exception)

            # Test overriding working_dir.
            env_dict.update(working_dir=".")
            result = runner.invoke(
                job_cli_group,
                [
                    "submit",
                    "--runtime-env",
                    env_yaml,
                    "--working-dir",
                    ".",
                    "--",
                    "echo hello",
                ],
            )
            assert result.exit_code == 0
            assert mock_client_instance.called_with(runtime_env=env_dict)

            result = runner.invoke(
                job_cli_group,
                [
                    "submit",
                    "--runtime-env-json",
                    env_json,
                    "--working-dir",
                    ".",
                    "--",
                    "echo hello",
                ],
            )
            assert result.exit_code == 0
            assert mock_client_instance.called_with(runtime_env=env_dict)

    def test_job_id(self, mock_sdk_client):
        runner = CliRunner()
        mock_client_instance = mock_sdk_client.return_value

        with set_env_var("RAY_ADDRESS", "env_addr"):
            result = runner.invoke(job_cli_group, ["submit", "--", "echo hello"])
            assert result.exit_code == 0
            assert mock_client_instance.called_with(job_id=None)

            result = runner.invoke(
                job_cli_group, ["submit", "--", "--job-id=my_job_id", "echo hello"]
            )
            assert result.exit_code == 0
            assert mock_client_instance.called_with(job_id="my_job_id")


if __name__ == "__main__":
    import sys

    sys.exit(pytest.main(["-v", __file__]))
=======
from contextlib import contextmanager
import json
import logging
from pathlib import Path
import tempfile
import os
from unittest import mock
import yaml
from typing import Optional

from click.testing import CliRunner

import pytest

from ray.dashboard.modules.job.cli import job_cli_group

logger = logging.getLogger(__name__)


@pytest.fixture
def mock_sdk_client():
    class AsyncIterator:
        def __init__(self, seq):
            self.iter = iter(seq)

        def __aiter__(self):
            return self

        async def __anext__(self):
            try:
                return next(self.iter)
            except StopIteration:
                raise StopAsyncIteration

    if "RAY_ADDRESS" in os.environ:
        del os.environ["RAY_ADDRESS"]
    with mock.patch("ray.dashboard.modules.job.cli.JobSubmissionClient") as mock_client:
        # In python 3.6 it will fail with error
        # 'async for' requires an object with __aiter__ method, got MagicMock"
        mock_client().tail_job_logs.return_value = AsyncIterator(range(10))

        yield mock_client


@pytest.fixture
def runtime_env_formats():
    with tempfile.TemporaryDirectory() as tmp_dir:
        path = Path(tmp_dir)

        test_env = {
            "working_dir": "s3://bogus.zip",
            "conda": "conda_env",
            "pip": ["pip-install-test"],
            "env_vars": {"hi": "hi2"},
        }

        yaml_file = path / "env.yaml"
        with yaml_file.open(mode="w") as f:
            yaml.dump(test_env, f)

        yield test_env, json.dumps(test_env), yaml_file


@contextmanager
def set_env_var(key: str, val: Optional[str] = None):
    old_val = os.environ.get(key, None)
    if val is not None:
        os.environ[key] = val
    elif key in os.environ:
        del os.environ[key]

    yield

    if key in os.environ:
        del os.environ[key]
    if old_val is not None:
        os.environ[key] = old_val


class TestSubmit:
    def test_address(self, mock_sdk_client):
        runner = CliRunner()

        # Test passing address via command line.
        result = runner.invoke(
            job_cli_group, ["submit", "--address=arg_addr", "--", "echo hello"]
        )
        assert mock_sdk_client.called_with("arg_addr")
        assert result.exit_code == 0
        # Test passing address via env var.
        with set_env_var("RAY_ADDRESS", "env_addr"):
            result = runner.invoke(job_cli_group, ["submit", "--", "echo hello"])
            assert result.exit_code == 0
            assert mock_sdk_client.called_with("env_addr")
        # Test passing no address.
        result = runner.invoke(job_cli_group, ["submit", "--", "echo hello"])
        assert result.exit_code == 1
        assert "Address must be specified" in str(result.exception)

    def test_working_dir(self, mock_sdk_client):
        runner = CliRunner()
        mock_client_instance = mock_sdk_client.return_value

        with set_env_var("RAY_ADDRESS", "env_addr"):
            result = runner.invoke(job_cli_group, ["submit", "--", "echo hello"])
            assert result.exit_code == 0
            assert mock_client_instance.called_with(runtime_env={})

            result = runner.invoke(
                job_cli_group,
                ["submit", "--", "--working-dir", "blah", "--", "echo hello"],
            )
            assert result.exit_code == 0
            assert mock_client_instance.called_with(runtime_env={"working_dir": "blah"})

            result = runner.invoke(
                job_cli_group, ["submit", "--", "--working-dir='.'", "--", "echo hello"]
            )
            assert result.exit_code == 0
            assert mock_client_instance.called_with(runtime_env={"working_dir": "."})

    def test_runtime_env(self, mock_sdk_client, runtime_env_formats):
        runner = CliRunner()
        mock_client_instance = mock_sdk_client.return_value
        env_dict, env_json, env_yaml = runtime_env_formats

        with set_env_var("RAY_ADDRESS", "env_addr"):
            # Test passing via file.
            result = runner.invoke(
                job_cli_group, ["submit", "--runtime-env", env_yaml, "--", "echo hello"]
            )
            assert result.exit_code == 0
            assert mock_client_instance.called_with(runtime_env=env_dict)

            # Test passing via json.
            result = runner.invoke(
                job_cli_group,
                ["submit", "--runtime-env-json", env_json, "--", "echo hello"],
            )
            assert result.exit_code == 0
            assert mock_client_instance.called_with(runtime_env=env_dict)

            # Test passing both throws an error.
            result = runner.invoke(
                job_cli_group,
                [
                    "submit",
                    "--runtime-env",
                    env_yaml,
                    "--runtime-env-json",
                    env_json,
                    "--",
                    "echo hello",
                ],
            )
            assert result.exit_code == 1
            assert "Only one of" in str(result.exception)

            # Test overriding working_dir.
            env_dict.update(working_dir=".")
            result = runner.invoke(
                job_cli_group,
                [
                    "submit",
                    "--runtime-env",
                    env_yaml,
                    "--working-dir",
                    ".",
                    "--",
                    "echo hello",
                ],
            )
            assert result.exit_code == 0
            assert mock_client_instance.called_with(runtime_env=env_dict)

            result = runner.invoke(
                job_cli_group,
                [
                    "submit",
                    "--runtime-env-json",
                    env_json,
                    "--working-dir",
                    ".",
                    "--",
                    "echo hello",
                ],
            )
            assert result.exit_code == 0
            assert mock_client_instance.called_with(runtime_env=env_dict)

    def test_job_id(self, mock_sdk_client):
        runner = CliRunner()
        mock_client_instance = mock_sdk_client.return_value

        with set_env_var("RAY_ADDRESS", "env_addr"):
            result = runner.invoke(job_cli_group, ["submit", "--", "echo hello"])
            assert result.exit_code == 0
            assert mock_client_instance.called_with(job_id=None)

            result = runner.invoke(
                job_cli_group, ["submit", "--", "--job-id=my_job_id", "echo hello"]
            )
            assert result.exit_code == 0
            assert mock_client_instance.called_with(job_id="my_job_id")


if __name__ == "__main__":
    import sys

    sys.exit(pytest.main(["-v", __file__]))
>>>>>>> 19672688
<|MERGE_RESOLUTION|>--- conflicted
+++ resolved
@@ -1,408 +1,210 @@
-<<<<<<< HEAD
-from contextlib import contextmanager
-import json
-import logging
-from pathlib import Path
-import tempfile
-import os
-from unittest import mock
-import yaml
-from typing import Optional
-
-from click.testing import CliRunner
-
-import pytest
-
-from ray.dashboard.modules.job.cli import job_cli_group
-
-logger = logging.getLogger(__name__)
-
-
-@pytest.fixture
-def mock_sdk_client():
-    if "RAY_ADDRESS" in os.environ:
-        del os.environ["RAY_ADDRESS"]
-    with mock.patch("ray.dashboard.modules.job.cli.JobSubmissionClient") as mock_client:
-        yield mock_client
-
-
-@pytest.fixture
-def runtime_env_formats():
-    with tempfile.TemporaryDirectory() as tmp_dir:
-        path = Path(tmp_dir)
-
-        test_env = {
-            "working_dir": "s3://bogus.zip",
-            "conda": "conda_env",
-            "pip": ["pip-install-test"],
-            "env_vars": {"hi": "hi2"},
-        }
-
-        yaml_file = path / "env.yaml"
-        with yaml_file.open(mode="w") as f:
-            yaml.dump(test_env, f)
-
-        yield test_env, json.dumps(test_env), yaml_file
-
-
-@contextmanager
-def set_env_var(key: str, val: Optional[str] = None):
-    old_val = os.environ.get(key, None)
-    if val is not None:
-        os.environ[key] = val
-    elif key in os.environ:
-        del os.environ[key]
-
-    yield
-
-    if key in os.environ:
-        del os.environ[key]
-    if old_val is not None:
-        os.environ[key] = old_val
-
-
-class TestSubmit:
-    def test_address(self, mock_sdk_client):
-        runner = CliRunner()
-
-        # Test passing address via command line.
-        result = runner.invoke(
-            job_cli_group, ["submit", "--address=arg_addr", "--", "echo hello"]
-        )
-        assert mock_sdk_client.called_with("arg_addr")
-        assert result.exit_code == 0
-
-        # Test passing address via env var.
-        with set_env_var("RAY_ADDRESS", "env_addr"):
-            result = runner.invoke(job_cli_group, ["submit", "--", "echo hello"])
-            assert result.exit_code == 0
-            assert mock_sdk_client.called_with("env_addr")
-
-        # Test passing no address.
-        result = runner.invoke(job_cli_group, ["submit", "--", "echo hello"])
-        assert result.exit_code == 1
-        assert "Address must be specified" in str(result.exception)
-
-    def test_working_dir(self, mock_sdk_client):
-        runner = CliRunner()
-        mock_client_instance = mock_sdk_client.return_value
-
-        with set_env_var("RAY_ADDRESS", "env_addr"):
-            result = runner.invoke(job_cli_group, ["submit", "--", "echo hello"])
-            assert result.exit_code == 0
-            assert mock_client_instance.called_with(runtime_env={})
-
-            result = runner.invoke(
-                job_cli_group,
-                ["submit", "--", "--working-dir", "blah", "--", "echo hello"],
-            )
-            assert result.exit_code == 0
-            assert mock_client_instance.called_with(runtime_env={"working_dir": "blah"})
-
-            result = runner.invoke(
-                job_cli_group, ["submit", "--", "--working-dir='.'", "--", "echo hello"]
-            )
-            assert result.exit_code == 0
-            assert mock_client_instance.called_with(runtime_env={"working_dir": "."})
-
-    def test_runtime_env(self, mock_sdk_client, runtime_env_formats):
-        runner = CliRunner()
-        mock_client_instance = mock_sdk_client.return_value
-        env_dict, env_json, env_yaml = runtime_env_formats
-
-        with set_env_var("RAY_ADDRESS", "env_addr"):
-            # Test passing via file.
-            result = runner.invoke(
-                job_cli_group, ["submit", "--runtime-env", env_yaml, "--", "echo hello"]
-            )
-            assert result.exit_code == 0
-            assert mock_client_instance.called_with(runtime_env=env_dict)
-
-            # Test passing via json.
-            result = runner.invoke(
-                job_cli_group,
-                ["submit", "--runtime-env-json", env_json, "--", "echo hello"],
-            )
-            assert result.exit_code == 0
-            assert mock_client_instance.called_with(runtime_env=env_dict)
-
-            # Test passing both throws an error.
-            result = runner.invoke(
-                job_cli_group,
-                [
-                    "submit",
-                    "--runtime-env",
-                    env_yaml,
-                    "--runtime-env-json",
-                    env_json,
-                    "--",
-                    "echo hello",
-                ],
-            )
-            assert result.exit_code == 1
-            assert "Only one of" in str(result.exception)
-
-            # Test overriding working_dir.
-            env_dict.update(working_dir=".")
-            result = runner.invoke(
-                job_cli_group,
-                [
-                    "submit",
-                    "--runtime-env",
-                    env_yaml,
-                    "--working-dir",
-                    ".",
-                    "--",
-                    "echo hello",
-                ],
-            )
-            assert result.exit_code == 0
-            assert mock_client_instance.called_with(runtime_env=env_dict)
-
-            result = runner.invoke(
-                job_cli_group,
-                [
-                    "submit",
-                    "--runtime-env-json",
-                    env_json,
-                    "--working-dir",
-                    ".",
-                    "--",
-                    "echo hello",
-                ],
-            )
-            assert result.exit_code == 0
-            assert mock_client_instance.called_with(runtime_env=env_dict)
-
-    def test_job_id(self, mock_sdk_client):
-        runner = CliRunner()
-        mock_client_instance = mock_sdk_client.return_value
-
-        with set_env_var("RAY_ADDRESS", "env_addr"):
-            result = runner.invoke(job_cli_group, ["submit", "--", "echo hello"])
-            assert result.exit_code == 0
-            assert mock_client_instance.called_with(job_id=None)
-
-            result = runner.invoke(
-                job_cli_group, ["submit", "--", "--job-id=my_job_id", "echo hello"]
-            )
-            assert result.exit_code == 0
-            assert mock_client_instance.called_with(job_id="my_job_id")
-
-
-if __name__ == "__main__":
-    import sys
-
-    sys.exit(pytest.main(["-v", __file__]))
-=======
-from contextlib import contextmanager
-import json
-import logging
-from pathlib import Path
-import tempfile
-import os
-from unittest import mock
-import yaml
-from typing import Optional
-
-from click.testing import CliRunner
-
-import pytest
-
-from ray.dashboard.modules.job.cli import job_cli_group
-
-logger = logging.getLogger(__name__)
-
-
-@pytest.fixture
-def mock_sdk_client():
-    class AsyncIterator:
-        def __init__(self, seq):
-            self.iter = iter(seq)
-
-        def __aiter__(self):
-            return self
-
-        async def __anext__(self):
-            try:
-                return next(self.iter)
-            except StopIteration:
-                raise StopAsyncIteration
-
-    if "RAY_ADDRESS" in os.environ:
-        del os.environ["RAY_ADDRESS"]
-    with mock.patch("ray.dashboard.modules.job.cli.JobSubmissionClient") as mock_client:
-        # In python 3.6 it will fail with error
-        # 'async for' requires an object with __aiter__ method, got MagicMock"
-        mock_client().tail_job_logs.return_value = AsyncIterator(range(10))
-
-        yield mock_client
-
-
-@pytest.fixture
-def runtime_env_formats():
-    with tempfile.TemporaryDirectory() as tmp_dir:
-        path = Path(tmp_dir)
-
-        test_env = {
-            "working_dir": "s3://bogus.zip",
-            "conda": "conda_env",
-            "pip": ["pip-install-test"],
-            "env_vars": {"hi": "hi2"},
-        }
-
-        yaml_file = path / "env.yaml"
-        with yaml_file.open(mode="w") as f:
-            yaml.dump(test_env, f)
-
-        yield test_env, json.dumps(test_env), yaml_file
-
-
-@contextmanager
-def set_env_var(key: str, val: Optional[str] = None):
-    old_val = os.environ.get(key, None)
-    if val is not None:
-        os.environ[key] = val
-    elif key in os.environ:
-        del os.environ[key]
-
-    yield
-
-    if key in os.environ:
-        del os.environ[key]
-    if old_val is not None:
-        os.environ[key] = old_val
-
-
-class TestSubmit:
-    def test_address(self, mock_sdk_client):
-        runner = CliRunner()
-
-        # Test passing address via command line.
-        result = runner.invoke(
-            job_cli_group, ["submit", "--address=arg_addr", "--", "echo hello"]
-        )
-        assert mock_sdk_client.called_with("arg_addr")
-        assert result.exit_code == 0
-        # Test passing address via env var.
-        with set_env_var("RAY_ADDRESS", "env_addr"):
-            result = runner.invoke(job_cli_group, ["submit", "--", "echo hello"])
-            assert result.exit_code == 0
-            assert mock_sdk_client.called_with("env_addr")
-        # Test passing no address.
-        result = runner.invoke(job_cli_group, ["submit", "--", "echo hello"])
-        assert result.exit_code == 1
-        assert "Address must be specified" in str(result.exception)
-
-    def test_working_dir(self, mock_sdk_client):
-        runner = CliRunner()
-        mock_client_instance = mock_sdk_client.return_value
-
-        with set_env_var("RAY_ADDRESS", "env_addr"):
-            result = runner.invoke(job_cli_group, ["submit", "--", "echo hello"])
-            assert result.exit_code == 0
-            assert mock_client_instance.called_with(runtime_env={})
-
-            result = runner.invoke(
-                job_cli_group,
-                ["submit", "--", "--working-dir", "blah", "--", "echo hello"],
-            )
-            assert result.exit_code == 0
-            assert mock_client_instance.called_with(runtime_env={"working_dir": "blah"})
-
-            result = runner.invoke(
-                job_cli_group, ["submit", "--", "--working-dir='.'", "--", "echo hello"]
-            )
-            assert result.exit_code == 0
-            assert mock_client_instance.called_with(runtime_env={"working_dir": "."})
-
-    def test_runtime_env(self, mock_sdk_client, runtime_env_formats):
-        runner = CliRunner()
-        mock_client_instance = mock_sdk_client.return_value
-        env_dict, env_json, env_yaml = runtime_env_formats
-
-        with set_env_var("RAY_ADDRESS", "env_addr"):
-            # Test passing via file.
-            result = runner.invoke(
-                job_cli_group, ["submit", "--runtime-env", env_yaml, "--", "echo hello"]
-            )
-            assert result.exit_code == 0
-            assert mock_client_instance.called_with(runtime_env=env_dict)
-
-            # Test passing via json.
-            result = runner.invoke(
-                job_cli_group,
-                ["submit", "--runtime-env-json", env_json, "--", "echo hello"],
-            )
-            assert result.exit_code == 0
-            assert mock_client_instance.called_with(runtime_env=env_dict)
-
-            # Test passing both throws an error.
-            result = runner.invoke(
-                job_cli_group,
-                [
-                    "submit",
-                    "--runtime-env",
-                    env_yaml,
-                    "--runtime-env-json",
-                    env_json,
-                    "--",
-                    "echo hello",
-                ],
-            )
-            assert result.exit_code == 1
-            assert "Only one of" in str(result.exception)
-
-            # Test overriding working_dir.
-            env_dict.update(working_dir=".")
-            result = runner.invoke(
-                job_cli_group,
-                [
-                    "submit",
-                    "--runtime-env",
-                    env_yaml,
-                    "--working-dir",
-                    ".",
-                    "--",
-                    "echo hello",
-                ],
-            )
-            assert result.exit_code == 0
-            assert mock_client_instance.called_with(runtime_env=env_dict)
-
-            result = runner.invoke(
-                job_cli_group,
-                [
-                    "submit",
-                    "--runtime-env-json",
-                    env_json,
-                    "--working-dir",
-                    ".",
-                    "--",
-                    "echo hello",
-                ],
-            )
-            assert result.exit_code == 0
-            assert mock_client_instance.called_with(runtime_env=env_dict)
-
-    def test_job_id(self, mock_sdk_client):
-        runner = CliRunner()
-        mock_client_instance = mock_sdk_client.return_value
-
-        with set_env_var("RAY_ADDRESS", "env_addr"):
-            result = runner.invoke(job_cli_group, ["submit", "--", "echo hello"])
-            assert result.exit_code == 0
-            assert mock_client_instance.called_with(job_id=None)
-
-            result = runner.invoke(
-                job_cli_group, ["submit", "--", "--job-id=my_job_id", "echo hello"]
-            )
-            assert result.exit_code == 0
-            assert mock_client_instance.called_with(job_id="my_job_id")
-
-
-if __name__ == "__main__":
-    import sys
-
-    sys.exit(pytest.main(["-v", __file__]))
->>>>>>> 19672688
+from contextlib import contextmanager
+import json
+import logging
+from pathlib import Path
+import tempfile
+import os
+from unittest import mock
+import yaml
+from typing import Optional
+
+from click.testing import CliRunner
+
+import pytest
+
+from ray.dashboard.modules.job.cli import job_cli_group
+
+logger = logging.getLogger(__name__)
+
+
+@pytest.fixture
+def mock_sdk_client():
+    class AsyncIterator:
+        def __init__(self, seq):
+            self.iter = iter(seq)
+
+        def __aiter__(self):
+            return self
+
+        async def __anext__(self):
+            try:
+                return next(self.iter)
+            except StopIteration:
+                raise StopAsyncIteration
+
+    if "RAY_ADDRESS" in os.environ:
+        del os.environ["RAY_ADDRESS"]
+    with mock.patch("ray.dashboard.modules.job.cli.JobSubmissionClient") as mock_client:
+        # In python 3.6 it will fail with error
+        # 'async for' requires an object with __aiter__ method, got MagicMock"
+        mock_client().tail_job_logs.return_value = AsyncIterator(range(10))
+
+        yield mock_client
+
+
+@pytest.fixture
+def runtime_env_formats():
+    with tempfile.TemporaryDirectory() as tmp_dir:
+        path = Path(tmp_dir)
+
+        test_env = {
+            "working_dir": "s3://bogus.zip",
+            "conda": "conda_env",
+            "pip": ["pip-install-test"],
+            "env_vars": {"hi": "hi2"},
+        }
+
+        yaml_file = path / "env.yaml"
+        with yaml_file.open(mode="w") as f:
+            yaml.dump(test_env, f)
+
+        yield test_env, json.dumps(test_env), yaml_file
+
+
+@contextmanager
+def set_env_var(key: str, val: Optional[str] = None):
+    old_val = os.environ.get(key, None)
+    if val is not None:
+        os.environ[key] = val
+    elif key in os.environ:
+        del os.environ[key]
+
+    yield
+
+    if key in os.environ:
+        del os.environ[key]
+    if old_val is not None:
+        os.environ[key] = old_val
+
+
+class TestSubmit:
+    def test_address(self, mock_sdk_client):
+        runner = CliRunner()
+
+        # Test passing address via command line.
+        result = runner.invoke(
+            job_cli_group, ["submit", "--address=arg_addr", "--", "echo hello"]
+        )
+        assert mock_sdk_client.called_with("arg_addr")
+        assert result.exit_code == 0
+        # Test passing address via env var.
+        with set_env_var("RAY_ADDRESS", "env_addr"):
+            result = runner.invoke(job_cli_group, ["submit", "--", "echo hello"])
+            assert result.exit_code == 0
+            assert mock_sdk_client.called_with("env_addr")
+        # Test passing no address.
+        result = runner.invoke(job_cli_group, ["submit", "--", "echo hello"])
+        assert result.exit_code == 1
+        assert "Address must be specified" in str(result.exception)
+
+    def test_working_dir(self, mock_sdk_client):
+        runner = CliRunner()
+        mock_client_instance = mock_sdk_client.return_value
+
+        with set_env_var("RAY_ADDRESS", "env_addr"):
+            result = runner.invoke(job_cli_group, ["submit", "--", "echo hello"])
+            assert result.exit_code == 0
+            assert mock_client_instance.called_with(runtime_env={})
+
+            result = runner.invoke(
+                job_cli_group,
+                ["submit", "--", "--working-dir", "blah", "--", "echo hello"],
+            )
+            assert result.exit_code == 0
+            assert mock_client_instance.called_with(runtime_env={"working_dir": "blah"})
+
+            result = runner.invoke(
+                job_cli_group, ["submit", "--", "--working-dir='.'", "--", "echo hello"]
+            )
+            assert result.exit_code == 0
+            assert mock_client_instance.called_with(runtime_env={"working_dir": "."})
+
+    def test_runtime_env(self, mock_sdk_client, runtime_env_formats):
+        runner = CliRunner()
+        mock_client_instance = mock_sdk_client.return_value
+        env_dict, env_json, env_yaml = runtime_env_formats
+
+        with set_env_var("RAY_ADDRESS", "env_addr"):
+            # Test passing via file.
+            result = runner.invoke(
+                job_cli_group, ["submit", "--runtime-env", env_yaml, "--", "echo hello"]
+            )
+            assert result.exit_code == 0
+            assert mock_client_instance.called_with(runtime_env=env_dict)
+
+            # Test passing via json.
+            result = runner.invoke(
+                job_cli_group,
+                ["submit", "--runtime-env-json", env_json, "--", "echo hello"],
+            )
+            assert result.exit_code == 0
+            assert mock_client_instance.called_with(runtime_env=env_dict)
+
+            # Test passing both throws an error.
+            result = runner.invoke(
+                job_cli_group,
+                [
+                    "submit",
+                    "--runtime-env",
+                    env_yaml,
+                    "--runtime-env-json",
+                    env_json,
+                    "--",
+                    "echo hello",
+                ],
+            )
+            assert result.exit_code == 1
+            assert "Only one of" in str(result.exception)
+
+            # Test overriding working_dir.
+            env_dict.update(working_dir=".")
+            result = runner.invoke(
+                job_cli_group,
+                [
+                    "submit",
+                    "--runtime-env",
+                    env_yaml,
+                    "--working-dir",
+                    ".",
+                    "--",
+                    "echo hello",
+                ],
+            )
+            assert result.exit_code == 0
+            assert mock_client_instance.called_with(runtime_env=env_dict)
+
+            result = runner.invoke(
+                job_cli_group,
+                [
+                    "submit",
+                    "--runtime-env-json",
+                    env_json,
+                    "--working-dir",
+                    ".",
+                    "--",
+                    "echo hello",
+                ],
+            )
+            assert result.exit_code == 0
+            assert mock_client_instance.called_with(runtime_env=env_dict)
+
+    def test_job_id(self, mock_sdk_client):
+        runner = CliRunner()
+        mock_client_instance = mock_sdk_client.return_value
+
+        with set_env_var("RAY_ADDRESS", "env_addr"):
+            result = runner.invoke(job_cli_group, ["submit", "--", "echo hello"])
+            assert result.exit_code == 0
+            assert mock_client_instance.called_with(job_id=None)
+
+            result = runner.invoke(
+                job_cli_group, ["submit", "--", "--job-id=my_job_id", "echo hello"]
+            )
+            assert result.exit_code == 0
+            assert mock_client_instance.called_with(job_id="my_job_id")
+
+
+if __name__ == "__main__":
+    import sys
+
+    sys.exit(pytest.main(["-v", __file__]))