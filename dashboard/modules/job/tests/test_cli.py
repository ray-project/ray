--- conflicted
+++ resolved
@@ -404,7 +404,6 @@
             assert result.exit_code == 1
             assert "not a valid JSON string" in result.output
 
-<<<<<<< HEAD
     def test_metadata(self, mock_sdk_client):
         runner = CliRunner()
         mock_client_instance = mock_sdk_client.return_value
@@ -448,7 +447,7 @@
             print(result.output)
             check_exit_code(result, 1)
             assert "not a valid JSON string" in result.output
-=======
+
     @pytest.mark.parametrize(
         "cli_val, verify_param",
         [
@@ -471,7 +470,6 @@
             )
             assert result.exit_code == 0
             mock_sdk_client.assert_called_with(None, True, verify=verify_param)
->>>>>>> 668384d9
 
 
 class TestDelete:
