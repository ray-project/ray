import logging
from pathlib import Path
import sys
import json
import yaml
import tempfile
from typing import Optional

import pytest
from unittest.mock import patch

import ray
from ray.job_submission import JobSubmissionClient, JobStatus
from ray.dashboard.modules.job.common import CURRENT_VERSION, JobInfo
from ray.dashboard.modules.dashboard_sdk import (
    ClusterInfo,
    parse_cluster_info,
)
from ray.dashboard.tests.conftest import *  # noqa
from ray.ray_constants import DEFAULT_DASHBOARD_PORT
from ray.tests.conftest import _ray_start
from ray._private.test_utils import (
    chdir,
    format_web_url,
    wait_for_condition,
    wait_until_server_available,
)

logger = logging.getLogger(__name__)


@pytest.fixture(scope="module")
def headers():
    return {"Connection": "keep-alive", "Authorization": "TOK:<MY_TOKEN>"}


@pytest.fixture(scope="module")
def job_sdk_client(headers):
    with _ray_start(include_dashboard=True, num_cpus=1) as ctx:
        address = ctx.address_info["webui_url"]
        assert wait_until_server_available(address)
        yield JobSubmissionClient(format_web_url(address), headers=headers)


# NOTE(architkulkarni): This test must be run first in order for the job
# submission history of the shared Ray runtime to be empty.
@pytest.mark.parametrize("use_sdk", [True, False])
def test_list_jobs_empty(job_sdk_client: JobSubmissionClient, use_sdk: bool):
    client = job_sdk_client

    if use_sdk:
        assert client.list_jobs() == dict()
    else:
        r = client._do_request(
            "GET",
            "/api/jobs/",
        )

        assert r.status_code == 200
        assert json.loads(r.text) == dict()


@pytest.mark.parametrize("use_sdk", [True, False])
def test_list_jobs(job_sdk_client: JobSubmissionClient, use_sdk: bool):
    client = job_sdk_client

    runtime_env = {"env_vars": {"TEST": "123"}}
    metadata = {"foo": "bar"}
    job_id = client.submit_job(
        entrypoint="echo hello", runtime_env=runtime_env, metadata=metadata
    )

    wait_for_condition(_check_job_succeeded, client=client, job_id=job_id)
    if use_sdk:
        info: JobInfo = client.list_jobs()[job_id]
    else:
        r = client._do_request(
            "GET",
            "/api/jobs/",
        )

        assert r.status_code == 200
        jobs_info_json = json.loads(r.text)
        info_json = jobs_info_json[job_id]
        info = JobInfo(**info_json)

    assert info.status == JobStatus.SUCCEEDED
    assert info.message is not None
    assert info.end_time >= info.start_time
    assert info.runtime_env == runtime_env
    assert info.metadata == metadata


def _check_job_succeeded(client: JobSubmissionClient, job_id: str) -> bool:
    status = client.get_job_status(job_id)
    if status == JobStatus.FAILED:
        logs = client.get_job_logs(job_id)
        raise RuntimeError(f"Job failed\nlogs:\n{logs}")
    return status == JobStatus.SUCCEEDED


def _check_job_failed(client: JobSubmissionClient, job_id: str) -> bool:
    status = client.get_job_status(job_id)
    return status == JobStatus.FAILED


def _check_job_stopped(client: JobSubmissionClient, job_id: str) -> bool:
    status = client.get_job_status(job_id)
    return status == JobStatus.STOPPED


@pytest.fixture(
    scope="module",
    params=[
        "no_working_dir",
        "local_working_dir",
        "s3_working_dir",
<<<<<<< HEAD
        "pip_txt",
        "conda_yaml",
    ],
)
def working_dir_option(request):
    driver_script = """
import ray
ray.init(address="auto")

@ray.remote
def f():
    import pip_install_test

ray.get(f.remote())
"""
=======
        "local_py_modules",
    ],
)
def runtime_env_option(request):
>>>>>>> c78bd809
    if request.param == "no_working_dir":
        yield {
            "runtime_env": {},
            "entrypoint": "echo hello",
            "expected_logs": "hello\n",
        }
    elif request.param == "local_working_dir" or request.param == "local_py_modules":
        with tempfile.TemporaryDirectory() as tmp_dir:
            path = Path(tmp_dir)

            hello_file = path / "test.py"
            with hello_file.open(mode="w") as f:
                f.write("from test_module import run_test\n")
                f.write("print(run_test())")

            module_path = path / "test_module"
            module_path.mkdir(parents=True)

            test_file = module_path / "test.py"
            with test_file.open(mode="w") as f:
                f.write("def run_test():\n")
                f.write("    return 'Hello from test_module!'\n")  # noqa: Q000

            init_file = module_path / "__init__.py"
            with init_file.open(mode="w") as f:
                f.write("from test_module.test import run_test\n")

            if request.param == "local_working_dir":
                yield {
                    "runtime_env": {"working_dir": tmp_dir},
                    "entrypoint": "python test.py",
                    "expected_logs": "Hello from test_module!\n",
                }
            elif request.param == "local_py_modules":
                yield {
                    "runtime_env": {"py_modules": [str(Path(tmp_dir) / "test_module")]},
                    "entrypoint": (
                        "python -c 'import test_module;"
                        "print(test_module.run_test())'"
                    ),
                    "expected_logs": "Hello from test_module!\n",
                }
            else:
                raise ValueError(f"Unexpected pytest fixture option {request.param}")
    elif request.param == "s3_working_dir":
        yield {
            "runtime_env": {
                "working_dir": "s3://runtime-env-test/script_runtime_env.zip",
            },
            "entrypoint": "python script.py",
            "expected_logs": "Executing main() from script.py !!\n",
        }
    elif request.param == "pip_txt":
        with tempfile.TemporaryDirectory() as tmpdir, chdir(tmpdir):
            pip_list = ["pip-install-test==0.5"]
            relative_filepath = "requirements.txt"
            pip_file = Path(relative_filepath)
            pip_file.write_text("\n".join(pip_list))
            runtime_env = {"pip": relative_filepath}
            yield {
                "runtime_env": runtime_env,
                "entrypoint": f"python -c '{driver_script}'",
                # TODO(architkulkarni): Uncomment after #22968 is fixed.
                # "entrypoint": "python -c 'import pip_install_test'",
                "expected_logs": "Good job!  You installed a pip module.",
            }
    elif request.param == "conda_yaml":
        with tempfile.TemporaryDirectory() as tmpdir, chdir(tmpdir):
            conda_dict = {"dependencies": ["pip", {"pip": ["pip-install-test==0.5"]}]}
            relative_filepath = "environment.yml"
            conda_file = Path(relative_filepath)
            conda_file.write_text(yaml.dump(conda_dict))
            runtime_env = {"conda": relative_filepath}

            yield {
                "runtime_env": runtime_env,
                "entrypoint": f"python -c '{driver_script}'",
                # TODO(architkulkarni): Uncomment after #22968 is fixed.
                # "entrypoint": "python -c 'import pip_install_test'",
                "expected_logs": "Good job!  You installed a pip module.",
            }
    else:
        assert False, f"Unrecognized option: {request.param}."


<<<<<<< HEAD
def test_submit_job(job_sdk_client, working_dir_option, monkeypatch):
    # This flag allows for local testing of runtime env conda functionality
    # without needing a built Ray wheel.  Rather than insert the link to the
    # wheel into the conda spec, it links to the current Python site.
    monkeypatch.setenv("RAY_RUNTIME_ENV_LOCAL_DEV_MODE", "1")

=======
def test_submit_job(job_sdk_client, runtime_env_option):
>>>>>>> c78bd809
    client = job_sdk_client

    job_id = client.submit_job(
        entrypoint=runtime_env_option["entrypoint"],
        runtime_env=runtime_env_option["runtime_env"],
    )

    wait_for_condition(_check_job_succeeded, client=client, job_id=job_id, timeout=120)

    logs = client.get_job_logs(job_id)
<<<<<<< HEAD
    assert working_dir_option["expected_logs"] in logs
=======
    assert logs == runtime_env_option["expected_logs"]
>>>>>>> c78bd809


def test_http_bad_request(job_sdk_client):
    """
    Send bad requests to job http server and ensure right return code and
    error message is returned via http.
    """
    client = job_sdk_client

    # 400 - HTTPBadRequest
    r = client._do_request(
        "POST",
        "/api/jobs/",
        json_data={"key": "baaaad request"},
    )

    assert r.status_code == 400
    assert "TypeError: __init__() got an unexpected keyword argument" in r.text


def test_invalid_runtime_env(job_sdk_client):
    client = job_sdk_client
    with pytest.raises(ValueError, match="Only .zip files supported"):
        client.submit_job(
            entrypoint="echo hello", runtime_env={"working_dir": "s3://not_a_zip"}
        )


def test_runtime_env_setup_failure(job_sdk_client):
    client = job_sdk_client
    job_id = client.submit_job(
        entrypoint="echo hello", runtime_env={"working_dir": "s3://does_not_exist.zip"}
    )

    wait_for_condition(_check_job_failed, client=client, job_id=job_id)
    data = client.get_job_info(job_id)
    assert "Failed to setup runtime environment" in data.message


def test_submit_job_with_exception_in_driver(job_sdk_client):
    """
    Submit a job that's expected to throw exception while executing.
    """
    client = job_sdk_client

    with tempfile.TemporaryDirectory() as tmp_dir:
        path = Path(tmp_dir)
        driver_script = """
print('Hello !')
raise RuntimeError('Intentionally failed.')
        """
        test_script_file = path / "test_script.py"
        with open(test_script_file, "w+") as file:
            file.write(driver_script)

        job_id = client.submit_job(
            entrypoint="python test_script.py", runtime_env={"working_dir": tmp_dir}
        )

        wait_for_condition(_check_job_failed, client=client, job_id=job_id)
        logs = client.get_job_logs(job_id)
        assert "Hello !" in logs
        assert "RuntimeError: Intentionally failed." in logs


def test_stop_long_running_job(job_sdk_client):
    """
    Submit a job that runs for a while and stop it in the middle.
    """
    client = job_sdk_client

    with tempfile.TemporaryDirectory() as tmp_dir:
        path = Path(tmp_dir)
        driver_script = """
print('Hello !')
import time
time.sleep(300) # This should never finish
raise RuntimeError('Intentionally failed.')
        """
        test_script_file = path / "test_script.py"
        with open(test_script_file, "w+") as file:
            file.write(driver_script)

        job_id = client.submit_job(
            entrypoint="python test_script.py", runtime_env={"working_dir": tmp_dir}
        )
        assert client.stop_job(job_id) is True
        wait_for_condition(_check_job_stopped, client=client, job_id=job_id)


def test_job_metadata(job_sdk_client):
    client = job_sdk_client

    print_metadata_cmd = (
        'python -c"'
        "import ray;"
        "ray.init();"
        "job_config=ray.worker.global_worker.core_worker.get_job_config();"
        "print(dict(sorted(job_config.metadata.items())))"
        '"'
    )

    job_id = client.submit_job(
        entrypoint=print_metadata_cmd, metadata={"key1": "val1", "key2": "val2"}
    )

    wait_for_condition(_check_job_succeeded, client=client, job_id=job_id)

    assert (
        str(
            {
                "job_name": job_id,
                "job_submission_id": job_id,
                "key1": "val1",
                "key2": "val2",
            }
        )
        in client.get_job_logs(job_id)
    )


def test_pass_job_id(job_sdk_client):
    client = job_sdk_client

    job_id = "my_custom_id"
    returned_id = client.submit_job(entrypoint="echo hello", job_id=job_id)

    assert returned_id == job_id
    wait_for_condition(_check_job_succeeded, client=client, job_id=returned_id)

    # Test that a duplicate job_id is rejected.
    with pytest.raises(Exception, match=f"{job_id} already exists"):
        returned_id = client.submit_job(entrypoint="echo hello", job_id=job_id)


def test_nonexistent_job(job_sdk_client):
    client = job_sdk_client

    with pytest.raises(RuntimeError, match="nonexistent_job does not exist"):
        client.get_job_status("nonexistent_job")


def test_submit_optional_args(job_sdk_client):
    """Check that job_id, runtime_env, and metadata are optional."""
    client = job_sdk_client

    r = client._do_request(
        "POST",
        "/api/jobs/",
        json_data={"entrypoint": "ls"},
    )

    wait_for_condition(_check_job_succeeded, client=client, job_id=r.json()["job_id"])


def test_missing_resources(job_sdk_client):
    """Check that 404s are raised for resources that don't exist."""
    client = job_sdk_client

    conditions = [
        ("GET", "/api/jobs/fake_job_id"),
        ("GET", "/api/jobs/fake_job_id/logs"),
        ("POST", "/api/jobs/fake_job_id/stop"),
        ("GET", "/api/packages/fake_package_uri"),
    ]

    for method, route in conditions:
        assert client._do_request(method, route).status_code == 404


def test_version_endpoint(job_sdk_client):
    client = job_sdk_client

    r = client._do_request("GET", "/api/version")
    assert r.status_code == 200
    assert r.json() == {
        "version": CURRENT_VERSION,
        "ray_version": ray.__version__,
        "ray_commit": ray.__commit__,
    }


def test_request_headers(job_sdk_client):
    client = job_sdk_client

    with patch("requests.request") as mock_request:
        _ = client._do_request(
            "POST",
            "/api/jobs/",
            json_data={"entrypoint": "ls"},
        )
        mock_request.assert_called_with(
            "POST",
            "http://127.0.0.1:8265/api/jobs/",
            cookies=None,
            data=None,
            json={"entrypoint": "ls"},
            headers={"Connection": "keep-alive", "Authorization": "TOK:<MY_TOKEN>"},
        )


@pytest.mark.parametrize("scheme", ["http", "https", "ray", "fake_module"])
@pytest.mark.parametrize("host", ["127.0.0.1", "localhost", "fake.dns.name"])
@pytest.mark.parametrize("port", [None, 8265, 10000])
def test_parse_cluster_info(scheme: str, host: str, port: Optional[int]):
    address = f"{scheme}://{host}"
    if port is not None:
        address += f":{port}"

    final_port = port if port is not None else DEFAULT_DASHBOARD_PORT
    if scheme in {"http", "ray"}:
        assert parse_cluster_info(address, False) == ClusterInfo(
            address=f"http://{host}:{final_port}",
            cookies=None,
            metadata=None,
            headers=None,
        )
    elif scheme == "https":
        assert parse_cluster_info(address, False) == ClusterInfo(
            address=f"https://{host}:{final_port}",
            cookies=None,
            metadata=None,
            headers=None,
        )
    else:
        with pytest.raises(RuntimeError):
            parse_cluster_info(address, False)


@pytest.mark.asyncio
async def test_tail_job_logs(job_sdk_client):
    client = job_sdk_client
    with tempfile.TemporaryDirectory() as tmp_dir:
        path = Path(tmp_dir)
        driver_script = """
import time
for i in range(100):
    print("Hello", i)
    time.sleep(0.1)
"""
        test_script_file = path / "test_script.py"
        with open(test_script_file, "w+") as f:
            f.write(driver_script)

        job_id = client.submit_job(
            entrypoint="python test_script.py", runtime_env={"working_dir": tmp_dir}
        )

        i = 0
        async for lines in client.tail_job_logs(job_id):
            print(lines, end="")
            for line in lines.strip().split("\n"):
                assert line.split(" ") == ["Hello", str(i)]
                i += 1

        wait_for_condition(_check_job_succeeded, client=client, job_id=job_id)


if __name__ == "__main__":
    sys.exit(pytest.main(["-v", __file__]))<|MERGE_RESOLUTION|>--- conflicted
+++ resolved
@@ -115,28 +115,22 @@
         "no_working_dir",
         "local_working_dir",
         "s3_working_dir",
-<<<<<<< HEAD
         "pip_txt",
         "conda_yaml",
-    ],
-)
-def working_dir_option(request):
-    driver_script = """
-import ray
-ray.init(address="auto")
-
-@ray.remote
-def f():
-    import pip_install_test
-
-ray.get(f.remote())
-"""
-=======
         "local_py_modules",
     ],
 )
 def runtime_env_option(request):
->>>>>>> c78bd809
+    driver_script = """
+import ray
+ray.init(address="auto")
+
+@ray.remote
+def f():
+    import pip_install_test
+
+ray.get(f.remote())
+"""
     if request.param == "no_working_dir":
         yield {
             "runtime_env": {},
@@ -222,16 +216,12 @@
         assert False, f"Unrecognized option: {request.param}."
 
 
-<<<<<<< HEAD
-def test_submit_job(job_sdk_client, working_dir_option, monkeypatch):
+def test_submit_job(job_sdk_client, runtime_env_option, monkeypatch):
     # This flag allows for local testing of runtime env conda functionality
     # without needing a built Ray wheel.  Rather than insert the link to the
     # wheel into the conda spec, it links to the current Python site.
     monkeypatch.setenv("RAY_RUNTIME_ENV_LOCAL_DEV_MODE", "1")
 
-=======
-def test_submit_job(job_sdk_client, runtime_env_option):
->>>>>>> c78bd809
     client = job_sdk_client
 
     job_id = client.submit_job(
@@ -242,11 +232,7 @@
     wait_for_condition(_check_job_succeeded, client=client, job_id=job_id, timeout=120)
 
     logs = client.get_job_logs(job_id)
-<<<<<<< HEAD
-    assert working_dir_option["expected_logs"] in logs
-=======
-    assert logs == runtime_env_option["expected_logs"]
->>>>>>> c78bd809
+    assert runtime_env_option["expected_logs"] in logs
 
 
 def test_http_bad_request(job_sdk_client):
