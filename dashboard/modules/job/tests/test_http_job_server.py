import logging
from pathlib import Path
import os
import sys
import json
import yaml
import tempfile
from typing import Optional

import pytest
from unittest.mock import patch

import ray
from ray.job_submission import JobSubmissionClient, JobStatus
from ray.dashboard.modules.job.common import CURRENT_VERSION, JobInfo
from ray.dashboard.modules.dashboard_sdk import (
    ClusterInfo,
    parse_cluster_info,
)
from ray.dashboard.tests.conftest import *  # noqa
from ray.ray_constants import DEFAULT_DASHBOARD_PORT
from ray.tests.conftest import _ray_start
from ray._private.test_utils import (
    chdir,
    format_web_url,
    wait_for_condition,
    wait_until_server_available,
)

logger = logging.getLogger(__name__)


@pytest.fixture(scope="module")
def headers():
    return {"Connection": "keep-alive", "Authorization": "TOK:<MY_TOKEN>"}


@pytest.fixture(scope="module")
def job_sdk_client(headers):
    with _ray_start(include_dashboard=True, num_cpus=1) as ctx:
        address = ctx.address_info["webui_url"]
        assert wait_until_server_available(address)
        yield JobSubmissionClient(format_web_url(address), headers=headers)


# NOTE(architkulkarni): This test must be run first in order for the job
# submission history of the shared Ray runtime to be empty.
@pytest.mark.parametrize("use_sdk", [True, False])
def test_list_jobs_empty(job_sdk_client: JobSubmissionClient, use_sdk: bool):
    client = job_sdk_client

    if use_sdk:
        assert client.list_jobs() == dict()
    else:
        r = client._do_request(
            "GET",
            "/api/jobs/",
        )

        assert r.status_code == 200
        assert json.loads(r.text) == dict()


@pytest.mark.parametrize("use_sdk", [True, False])
def test_list_jobs(job_sdk_client: JobSubmissionClient, use_sdk: bool):
    client = job_sdk_client

    runtime_env = {"env_vars": {"TEST": "123"}}
    metadata = {"foo": "bar"}
    job_id = client.submit_job(
        entrypoint="echo hello", runtime_env=runtime_env, metadata=metadata
    )

    wait_for_condition(_check_job_succeeded, client=client, job_id=job_id)
    if use_sdk:
        info: JobInfo = client.list_jobs()[job_id]
    else:
        r = client._do_request(
            "GET",
            "/api/jobs/",
        )

        assert r.status_code == 200
        jobs_info_json = json.loads(r.text)
        info_json = jobs_info_json[job_id]
        info = JobInfo(**info_json)

    assert info.status == JobStatus.SUCCEEDED
    assert info.message is not None
    assert info.end_time >= info.start_time
    assert info.runtime_env == runtime_env
    assert info.metadata == metadata


def _check_job_succeeded(client: JobSubmissionClient, job_id: str) -> bool:
    status = client.get_job_status(job_id)
    if status == JobStatus.FAILED:
        logs = client.get_job_logs(job_id)
        raise RuntimeError(f"Job failed\nlogs:\n{logs}")
    return status == JobStatus.SUCCEEDED


def _check_job_failed(client: JobSubmissionClient, job_id: str) -> bool:
    status = client.get_job_status(job_id)
    return status == JobStatus.FAILED


def _check_job_stopped(client: JobSubmissionClient, job_id: str) -> bool:
    status = client.get_job_status(job_id)
    return status == JobStatus.STOPPED


@pytest.fixture(
    scope="module",
    params=[
        "no_working_dir",
        "local_working_dir",
        "s3_working_dir",
<<<<<<< HEAD
        "local_py_modules",
        "working_dir_and_local_py_modules_whl",
        # XXX Add test for working dir local zip,
        # XXX python -c "import pip_install_test"
    ],
)
def runtime_env_option(request):
=======
        "pip_txt",
        "conda_yaml",
        "local_py_modules",
    ],
)
def runtime_env_option(request):
    driver_script = """
import ray
ray.init(address="auto")

@ray.remote
def f():
    import pip_install_test

ray.get(f.remote())
"""
>>>>>>> 5a18802a
    if request.param == "no_working_dir":
        yield {
            "runtime_env": {},
            "entrypoint": "echo hello",
            "expected_logs": "hello\n",
        }
<<<<<<< HEAD
    elif request.param in {
        "local_working_dir",
        "local_py_modules",
        "working_dir_and_local_py_modules_whl",
    }:
=======
    elif request.param == "local_working_dir" or request.param == "local_py_modules":
>>>>>>> 5a18802a
        with tempfile.TemporaryDirectory() as tmp_dir:
            path = Path(tmp_dir)

            hello_file = path / "test.py"
            with hello_file.open(mode="w") as f:
                f.write("from test_module import run_test\n")
                f.write("print(run_test())")

            module_path = path / "test_module"
            module_path.mkdir(parents=True)

            test_file = module_path / "test.py"
            with test_file.open(mode="w") as f:
                f.write("def run_test():\n")
                f.write("    return 'Hello from test_module!'\n")  # noqa: Q000

            init_file = module_path / "__init__.py"
            with init_file.open(mode="w") as f:
                f.write("from test_module.test import run_test\n")

            if request.param == "local_working_dir":
                yield {
                    "runtime_env": {"working_dir": tmp_dir},
                    "entrypoint": "python test.py",
                    "expected_logs": "Hello from test_module!\n",
                }
            elif request.param == "local_py_modules":
                yield {
                    "runtime_env": {"py_modules": [str(Path(tmp_dir) / "test_module")]},
                    "entrypoint": (
                        "python -c 'import test_module;"
                        "print(test_module.run_test())'"
                    ),
                    "expected_logs": "Hello from test_module!\n",
                }
<<<<<<< HEAD
            elif request.param == "working_dir_and_local_py_modules_whl":
                yield {
                    "runtime_env": {
                        "working_dir": "s3://runtime-env-test/script_runtime_env.zip",
                        "py_modules": [
                            Path(os.path.dirname(__file__))
                            / "pip_install_test-0.5-py3-none-any.whl"
                        ],
                    },
                    "entrypoint": (
                        "python script.py && python -c 'import pip_install_test'"
                    ),
                    "expected_logs": (
                        "Executing main() from script.py !!\n"
                        "Good job!  You installed a pip module."
                    ),
                }
=======
>>>>>>> 5a18802a
            else:
                raise ValueError(f"Unexpected pytest fixture option {request.param}")
    elif request.param == "s3_working_dir":
        yield {
            "runtime_env": {
                "working_dir": "s3://runtime-env-test/script_runtime_env.zip",
            },
            "entrypoint": "python script.py",
            "expected_logs": "Executing main() from script.py !!\n",
        }
    elif request.param == "pip_txt":
        with tempfile.TemporaryDirectory() as tmpdir, chdir(tmpdir):
            pip_list = ["pip-install-test==0.5"]
            relative_filepath = "requirements.txt"
            pip_file = Path(relative_filepath)
            pip_file.write_text("\n".join(pip_list))
            runtime_env = {"pip": relative_filepath}
            yield {
                "runtime_env": runtime_env,
                "entrypoint": f"python -c '{driver_script}'",
                # TODO(architkulkarni): Uncomment after #22968 is fixed.
                # "entrypoint": "python -c 'import pip_install_test'",
                "expected_logs": "Good job!  You installed a pip module.",
            }
    elif request.param == "conda_yaml":
        with tempfile.TemporaryDirectory() as tmpdir, chdir(tmpdir):
            conda_dict = {"dependencies": ["pip", {"pip": ["pip-install-test==0.5"]}]}
            relative_filepath = "environment.yml"
            conda_file = Path(relative_filepath)
            conda_file.write_text(yaml.dump(conda_dict))
            runtime_env = {"conda": relative_filepath}

            yield {
                "runtime_env": runtime_env,
                "entrypoint": f"python -c '{driver_script}'",
                # TODO(architkulkarni): Uncomment after #22968 is fixed.
                # "entrypoint": "python -c 'import pip_install_test'",
                "expected_logs": "Good job!  You installed a pip module.",
            }
    else:
        assert False, f"Unrecognized option: {request.param}."


<<<<<<< HEAD
def test_submit_job(job_sdk_client, runtime_env_option):
=======
def test_submit_job(job_sdk_client, runtime_env_option, monkeypatch):
    # This flag allows for local testing of runtime env conda functionality
    # without needing a built Ray wheel.  Rather than insert the link to the
    # wheel into the conda spec, it links to the current Python site.
    monkeypatch.setenv("RAY_RUNTIME_ENV_LOCAL_DEV_MODE", "1")

>>>>>>> 5a18802a
    client = job_sdk_client

    job_id = client.submit_job(
        entrypoint=runtime_env_option["entrypoint"],
        runtime_env=runtime_env_option["runtime_env"],
    )

    wait_for_condition(_check_job_succeeded, client=client, job_id=job_id, timeout=120)

    logs = client.get_job_logs(job_id)
    assert runtime_env_option["expected_logs"] in logs


def test_http_bad_request(job_sdk_client):
    """
    Send bad requests to job http server and ensure right return code and
    error message is returned via http.
    """
    client = job_sdk_client

    # 400 - HTTPBadRequest
    r = client._do_request(
        "POST",
        "/api/jobs/",
        json_data={"key": "baaaad request"},
    )

    assert r.status_code == 400
    assert "TypeError: __init__() got an unexpected keyword argument" in r.text


def test_invalid_runtime_env(job_sdk_client):
    client = job_sdk_client
    with pytest.raises(ValueError, match="Only .zip files supported"):
        client.submit_job(
            entrypoint="echo hello", runtime_env={"working_dir": "s3://not_a_zip"}
        )


def test_runtime_env_setup_failure(job_sdk_client):
    client = job_sdk_client
    job_id = client.submit_job(
        entrypoint="echo hello", runtime_env={"working_dir": "s3://does_not_exist.zip"}
    )

    wait_for_condition(_check_job_failed, client=client, job_id=job_id)
    data = client.get_job_info(job_id)
    assert "Failed to setup runtime environment" in data.message


def test_submit_job_with_exception_in_driver(job_sdk_client):
    """
    Submit a job that's expected to throw exception while executing.
    """
    client = job_sdk_client

    with tempfile.TemporaryDirectory() as tmp_dir:
        path = Path(tmp_dir)
        driver_script = """
print('Hello !')
raise RuntimeError('Intentionally failed.')
        """
        test_script_file = path / "test_script.py"
        with open(test_script_file, "w+") as file:
            file.write(driver_script)

        job_id = client.submit_job(
            entrypoint="python test_script.py", runtime_env={"working_dir": tmp_dir}
        )

        wait_for_condition(_check_job_failed, client=client, job_id=job_id)
        logs = client.get_job_logs(job_id)
        assert "Hello !" in logs
        assert "RuntimeError: Intentionally failed." in logs


def test_stop_long_running_job(job_sdk_client):
    """
    Submit a job that runs for a while and stop it in the middle.
    """
    client = job_sdk_client

    with tempfile.TemporaryDirectory() as tmp_dir:
        path = Path(tmp_dir)
        driver_script = """
print('Hello !')
import time
time.sleep(300) # This should never finish
raise RuntimeError('Intentionally failed.')
        """
        test_script_file = path / "test_script.py"
        with open(test_script_file, "w+") as file:
            file.write(driver_script)

        job_id = client.submit_job(
            entrypoint="python test_script.py", runtime_env={"working_dir": tmp_dir}
        )
        assert client.stop_job(job_id) is True
        wait_for_condition(_check_job_stopped, client=client, job_id=job_id)


def test_job_metadata(job_sdk_client):
    client = job_sdk_client

    print_metadata_cmd = (
        'python -c"'
        "import ray;"
        "ray.init();"
        "job_config=ray.worker.global_worker.core_worker.get_job_config();"
        "print(dict(sorted(job_config.metadata.items())))"
        '"'
    )

    job_id = client.submit_job(
        entrypoint=print_metadata_cmd, metadata={"key1": "val1", "key2": "val2"}
    )

    wait_for_condition(_check_job_succeeded, client=client, job_id=job_id)

    assert (
        str(
            {
                "job_name": job_id,
                "job_submission_id": job_id,
                "key1": "val1",
                "key2": "val2",
            }
        )
        in client.get_job_logs(job_id)
    )


def test_pass_job_id(job_sdk_client):
    client = job_sdk_client

    job_id = "my_custom_id"
    returned_id = client.submit_job(entrypoint="echo hello", job_id=job_id)

    assert returned_id == job_id
    wait_for_condition(_check_job_succeeded, client=client, job_id=returned_id)

    # Test that a duplicate job_id is rejected.
    with pytest.raises(Exception, match=f"{job_id} already exists"):
        returned_id = client.submit_job(entrypoint="echo hello", job_id=job_id)


def test_nonexistent_job(job_sdk_client):
    client = job_sdk_client

    with pytest.raises(RuntimeError, match="nonexistent_job does not exist"):
        client.get_job_status("nonexistent_job")


def test_submit_optional_args(job_sdk_client):
    """Check that job_id, runtime_env, and metadata are optional."""
    client = job_sdk_client

    r = client._do_request(
        "POST",
        "/api/jobs/",
        json_data={"entrypoint": "ls"},
    )

    wait_for_condition(_check_job_succeeded, client=client, job_id=r.json()["job_id"])


def test_missing_resources(job_sdk_client):
    """Check that 404s are raised for resources that don't exist."""
    client = job_sdk_client

    conditions = [
        ("GET", "/api/jobs/fake_job_id"),
        ("GET", "/api/jobs/fake_job_id/logs"),
        ("POST", "/api/jobs/fake_job_id/stop"),
        ("GET", "/api/packages/fake_package_uri"),
    ]

    for method, route in conditions:
        assert client._do_request(method, route).status_code == 404


def test_version_endpoint(job_sdk_client):
    client = job_sdk_client

    r = client._do_request("GET", "/api/version")
    assert r.status_code == 200
    assert r.json() == {
        "version": CURRENT_VERSION,
        "ray_version": ray.__version__,
        "ray_commit": ray.__commit__,
    }


def test_request_headers(job_sdk_client):
    client = job_sdk_client

    with patch("requests.request") as mock_request:
        _ = client._do_request(
            "POST",
            "/api/jobs/",
            json_data={"entrypoint": "ls"},
        )
        mock_request.assert_called_with(
            "POST",
            "http://127.0.0.1:8265/api/jobs/",
            cookies=None,
            data=None,
            json={"entrypoint": "ls"},
            headers={"Connection": "keep-alive", "Authorization": "TOK:<MY_TOKEN>"},
        )


@pytest.mark.parametrize("scheme", ["http", "https", "ray", "fake_module"])
@pytest.mark.parametrize("host", ["127.0.0.1", "localhost", "fake.dns.name"])
@pytest.mark.parametrize("port", [None, 8265, 10000])
def test_parse_cluster_info(scheme: str, host: str, port: Optional[int]):
    address = f"{scheme}://{host}"
    if port is not None:
        address += f":{port}"

    final_port = port if port is not None else DEFAULT_DASHBOARD_PORT
    if scheme in {"http", "ray"}:
        assert parse_cluster_info(address, False) == ClusterInfo(
            address=f"http://{host}:{final_port}",
            cookies=None,
            metadata=None,
            headers=None,
        )
    elif scheme == "https":
        assert parse_cluster_info(address, False) == ClusterInfo(
            address=f"https://{host}:{final_port}",
            cookies=None,
            metadata=None,
            headers=None,
        )
    else:
        with pytest.raises(RuntimeError):
            parse_cluster_info(address, False)


@pytest.mark.asyncio
async def test_tail_job_logs(job_sdk_client):
    client = job_sdk_client
    with tempfile.TemporaryDirectory() as tmp_dir:
        path = Path(tmp_dir)
        driver_script = """
import time
for i in range(100):
    print("Hello", i)
    time.sleep(0.1)
"""
        test_script_file = path / "test_script.py"
        with open(test_script_file, "w+") as f:
            f.write(driver_script)

        job_id = client.submit_job(
            entrypoint="python test_script.py", runtime_env={"working_dir": tmp_dir}
        )

        i = 0
        async for lines in client.tail_job_logs(job_id):
            print(lines, end="")
            for line in lines.strip().split("\n"):
                assert line.split(" ") == ["Hello", str(i)]
                i += 1

        wait_for_condition(_check_job_succeeded, client=client, job_id=job_id)


if __name__ == "__main__":
    sys.exit(pytest.main(["-v", __file__]))<|MERGE_RESOLUTION|>--- conflicted
+++ resolved
@@ -116,15 +116,10 @@
         "no_working_dir",
         "local_working_dir",
         "s3_working_dir",
-<<<<<<< HEAD
         "local_py_modules",
         "working_dir_and_local_py_modules_whl",
         # XXX Add test for working dir local zip,
         # XXX python -c "import pip_install_test"
-    ],
-)
-def runtime_env_option(request):
-=======
         "pip_txt",
         "conda_yaml",
         "local_py_modules",
@@ -141,22 +136,17 @@
 
 ray.get(f.remote())
 """
->>>>>>> 5a18802a
     if request.param == "no_working_dir":
         yield {
             "runtime_env": {},
             "entrypoint": "echo hello",
             "expected_logs": "hello\n",
         }
-<<<<<<< HEAD
     elif request.param in {
         "local_working_dir",
         "local_py_modules",
         "working_dir_and_local_py_modules_whl",
     }:
-=======
-    elif request.param == "local_working_dir" or request.param == "local_py_modules":
->>>>>>> 5a18802a
         with tempfile.TemporaryDirectory() as tmp_dir:
             path = Path(tmp_dir)
 
@@ -192,7 +182,6 @@
                     ),
                     "expected_logs": "Hello from test_module!\n",
                 }
-<<<<<<< HEAD
             elif request.param == "working_dir_and_local_py_modules_whl":
                 yield {
                     "runtime_env": {
@@ -210,8 +199,6 @@
                         "Good job!  You installed a pip module."
                     ),
                 }
-=======
->>>>>>> 5a18802a
             else:
                 raise ValueError(f"Unexpected pytest fixture option {request.param}")
     elif request.param == "s3_working_dir":
@@ -255,16 +242,12 @@
         assert False, f"Unrecognized option: {request.param}."
 
 
-<<<<<<< HEAD
-def test_submit_job(job_sdk_client, runtime_env_option):
-=======
 def test_submit_job(job_sdk_client, runtime_env_option, monkeypatch):
     # This flag allows for local testing of runtime env conda functionality
     # without needing a built Ray wheel.  Rather than insert the link to the
     # wheel into the conda spec, it links to the current Python site.
     monkeypatch.setenv("RAY_RUNTIME_ENV_LOCAL_DEV_MODE", "1")
 
->>>>>>> 5a18802a
     client = job_sdk_client
 
     job_id = client.submit_job(
