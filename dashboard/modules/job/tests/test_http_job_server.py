import logging
from pathlib import Path
import sys
import tempfile

import pytest

from ray.dashboard.tests.conftest import *  # noqa
from ray.tests.conftest import _ray_start
from ray._private.test_utils import (format_web_url, wait_for_condition,
                                     wait_until_server_available)
<<<<<<< HEAD
from ray.dashboard.modules.job.common import JobStatus
from ray.dashboard.modules.job.sdk import JobSubmissionClient
=======
from ray.dashboard.modules.job.common import JobStatus, JOBS_API_ROUTE_SUBMIT
from ray.dashboard.modules.job.sdk import (ClusterInfo, JobSubmissionClient,
                                           parse_cluster_info)
>>>>>>> 07add6f7

logger = logging.getLogger(__name__)


@pytest.fixture(scope="module")
def job_sdk_client():
    with _ray_start(include_dashboard=True, num_cpus=1) as address_info:
        address = address_info["webui_url"]
        assert wait_until_server_available(address)
        yield JobSubmissionClient(format_web_url(address))


def _check_job_succeeded(client: JobSubmissionClient, job_id: str) -> bool:
    status = client.get_job_status(job_id)
    if status == JobStatus.FAILED:
        logs = client.get_job_logs(job_id)
        raise RuntimeError(f"Job failed\nlogs:\n{logs}")
    return status == JobStatus.SUCCEEDED


def _check_job_failed(client: JobSubmissionClient, job_id: str) -> bool:
    status = client.get_job_status(job_id)
    return status == JobStatus.FAILED


def _check_job_stopped(client: JobSubmissionClient, job_id: str) -> bool:
    status = client.get_job_status(job_id)
    return status == JobStatus.STOPPED


@pytest.fixture(
    scope="module",
    params=["no_working_dir", "local_working_dir", "s3_working_dir"])
def working_dir_option(request):
    if request.param == "no_working_dir":
        yield {
            "runtime_env": {},
            "entrypoint": "echo hello",
            "expected_logs": "hello\n",
        }
    elif request.param == "local_working_dir":
        with tempfile.TemporaryDirectory() as tmp_dir:
            path = Path(tmp_dir)

            hello_file = path / "test.py"
            with hello_file.open(mode="w") as f:
                f.write("from test_module import run_test\n")
                f.write("print(run_test())")

            module_path = path / "test_module"
            module_path.mkdir(parents=True)

            test_file = module_path / "test.py"
            with test_file.open(mode="w") as f:
                f.write("def run_test():\n")
                f.write("    return 'Hello from test_module!'\n")

            init_file = module_path / "__init__.py"
            with init_file.open(mode="w") as f:
                f.write("from test_module.test import run_test\n")

            yield {
                "runtime_env": {
                    "working_dir": tmp_dir
                },
                "entrypoint": "python test.py",
                "expected_logs": "Hello from test_module!\n",
            }
    elif request.param == "s3_working_dir":
        yield {
            "runtime_env": {
                "working_dir": "s3://runtime-env-test/script.zip",
            },
            "entrypoint": "python script.py",
            "expected_logs": "Executing main() from script.py !!\n",
        }
    else:
        assert False, f"Unrecognized option: {request.param}."


def test_submit_job(job_sdk_client, working_dir_option):
    client = job_sdk_client

    job_id = client.submit_job(
        entrypoint=working_dir_option["entrypoint"],
        runtime_env=working_dir_option["runtime_env"])

    wait_for_condition(_check_job_succeeded, client=client, job_id=job_id)

    logs = client.get_job_logs(job_id)
    assert logs == working_dir_option["expected_logs"]


def test_http_bad_request(job_sdk_client):
    """
    Send bad requests to job http server and ensure right return code and
    error message is returned via http.
    """
    client = job_sdk_client

    # 400 - HTTPBadRequest
    r = client._do_request(
        "POST",
        "/api/jobs/",
        json_data={"key": "baaaad request"},
    )

    assert r.status_code == 400
    assert "TypeError: __init__() got an unexpected keyword argument" in r.text

    # 500 - HTTPInternalServerError
    with pytest.raises(
            RuntimeError, match="Only .zip files supported for S3 URIs"):
        r = client.submit_job(
            entrypoint="echo hello",
            runtime_env={"working_dir": "s3://does_not_exist"})


def test_submit_job_with_exception_in_driver(job_sdk_client):
    """
    Submit a job that's expected to throw exception while executing.
    """
    client = job_sdk_client

    with tempfile.TemporaryDirectory() as tmp_dir:
        path = Path(tmp_dir)
        driver_script = """
print('Hello !')
raise RuntimeError('Intentionally failed.')
        """
        test_script_file = path / "test_script.py"
        with open(test_script_file, "w+") as file:
            file.write(driver_script)

        job_id = client.submit_job(
            entrypoint="python test_script.py",
            runtime_env={"working_dir": tmp_dir})

        wait_for_condition(_check_job_failed, client=client, job_id=job_id)
        logs = client.get_job_logs(job_id)
        assert "Hello !" in logs
        assert "RuntimeError: Intentionally failed." in logs


def test_stop_long_running_job(job_sdk_client):
    """
    Submit a job that runs for a while and stop it in the middle.
    """
    client = job_sdk_client

    with tempfile.TemporaryDirectory() as tmp_dir:
        path = Path(tmp_dir)
        driver_script = """
print('Hello !')
import time
time.sleep(300) # This should never finish
raise RuntimeError('Intentionally failed.')
        """
        test_script_file = path / "test_script.py"
        with open(test_script_file, "w+") as file:
            file.write(driver_script)

        job_id = client.submit_job(
            entrypoint="python test_script.py",
            runtime_env={"working_dir": tmp_dir})
        assert client.stop_job(job_id) is True
        wait_for_condition(_check_job_stopped, client=client, job_id=job_id)


def test_job_metadata(job_sdk_client):
    client = job_sdk_client

    print_metadata_cmd = (
        "python -c\""
        "import ray;"
        "ray.init();"
        "job_config=ray.worker.global_worker.core_worker.get_job_config();"
        "print(dict(sorted(job_config.metadata.items())))"
        "\"")

    job_id = client.submit_job(
        entrypoint=print_metadata_cmd,
        metadata={
            "key1": "val1",
            "key2": "val2"
        })

    wait_for_condition(_check_job_succeeded, client=client, job_id=job_id)

    assert str({
        "job_submission_id": job_id,
        "key1": "val1",
        "key2": "val2"
    }) in client.get_job_logs(job_id)


def test_pass_job_id(job_sdk_client):
    client = job_sdk_client

    job_id = "my_custom_id"
    returned_id = client.submit_job(entrypoint="echo hello", job_id=job_id)

    assert returned_id == job_id
    wait_for_condition(_check_job_succeeded, client=client, job_id=returned_id)

    # Test that a duplicate job_id is rejected.
    with pytest.raises(Exception, match=f"{job_id} already exists"):
        returned_id = client.submit_job(entrypoint="echo hello", job_id=job_id)


def test_nonexistent_job(job_sdk_client):
    client = job_sdk_client

    with pytest.raises(RuntimeError, match="nonexistent_job does not exist"):
        client.get_job_status("nonexistent_job")


def test_submit_optional_args(job_sdk_client):
    """Check that job_id, runtime_env, and metadata are optional."""
    client = job_sdk_client

    r = client._do_request(
        "POST",
        "/api/jobs/",
        json_data={"entrypoint": "ls"},
    )

    wait_for_condition(
        _check_job_succeeded, client=client, job_id=r.json()["job_id"])


def test_missing_resources(job_sdk_client):
    """Check that 404s are raised for resources that don't exist."""
    client = job_sdk_client

    conditions = [("GET",
                   "/api/jobs/fake_job_id"), ("GET",
                                              "/api/jobs/fake_job_id/logs"),
                  ("POST", "/api/jobs/fake_job_id/stop"),
                  ("GET", "/api/packages/fake_package_uri")]

    for method, route in conditions:
        assert client._do_request(method, route).status_code == 404


@pytest.mark.parametrize("address", [
    "http://127.0.0.1", "https://127.0.0.1", "ray://127.0.0.1",
    "fake_module://127.0.0.1"
])
def test_parse_cluster_info(address: str):
    if address.startswith("ray"):
        assert parse_cluster_info(address, False) == ClusterInfo(
            address="http" + address[address.index("://"):],
            cookies=None,
            metadata=None)
    elif address.startswith("http") or address.startswith("https"):
        assert parse_cluster_info(address, False) == ClusterInfo(
            address=address, cookies=None, metadata=None)
    else:
        with pytest.raises(RuntimeError):
            parse_cluster_info(address, False)


if __name__ == "__main__":
    sys.exit(pytest.main(["-v", __file__]))<|MERGE_RESOLUTION|>--- conflicted
+++ resolved
@@ -9,14 +9,9 @@
 from ray.tests.conftest import _ray_start
 from ray._private.test_utils import (format_web_url, wait_for_condition,
                                      wait_until_server_available)
-<<<<<<< HEAD
 from ray.dashboard.modules.job.common import JobStatus
-from ray.dashboard.modules.job.sdk import JobSubmissionClient
-=======
-from ray.dashboard.modules.job.common import JobStatus, JOBS_API_ROUTE_SUBMIT
 from ray.dashboard.modules.job.sdk import (ClusterInfo, JobSubmissionClient,
                                            parse_cluster_info)
->>>>>>> 07add6f7
 
 logger = logging.getLogger(__name__)
 
