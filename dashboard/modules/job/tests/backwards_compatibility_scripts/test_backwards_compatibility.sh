#!/usr/bin/env bash

unset RAY_ADDRESS

if ! [ -x "$(command -v conda)" ]; then
    echo "conda doesn't exist. Please download conda for this machine"
    exit 1
else
    echo "conda exists"
fi

pip install --upgrade pip

# This is required to use conda activate
source "$(conda info --base)/etc/profile.d/conda.sh"

PYTHON_VERSION=$(python -c"from platform import python_version; print(python_version())")

RAY_VERSIONS=("2.0.1")

for RAY_VERSION in "${RAY_VERSIONS[@]}"
do
    env_name=${JOB_COMPATIBILITY_TEST_TEMP_ENV}

    # Clean up if env name is already taken from previous leaking runs
    conda env remove --name="${env_name}"

    printf "\n\n\n"
    echo "========================================================================================="
    printf "Creating new conda environment with python %s for ray %s \n" "${PYTHON_VERSION}" "${RAY_VERSION}"
    echo "========================================================================================="
    printf "\n\n\n"

    conda create -y -n "${env_name}" python="${PYTHON_VERSION}"
    conda activate "${env_name}"

<<<<<<< HEAD
    pip install -U ray=="${RAY_VERSION}"
    pip install -U ray[default]=="${RAY_VERSION}"
    # pydantic 2.0 brings breaking changes. Today, we force users to downgrade.
    pip install "pydantic<2"
=======
    # Pin pydantic version due to: https://github.com/ray-project/ray/issues/36990.
    pip install -U "pydantic<2" ray=="${RAY_VERSION}" ray[default]=="${RAY_VERSION}"
>>>>>>> 4849c557

    printf "\n\n\n"
    echo "========================================================="
    printf "Installed ray job server version: "
    SERVER_RAY_VERSION=$(python -c "import ray; print(ray.__version__)")
    printf "%s \n" "${SERVER_RAY_VERSION}"
    echo "========================================================="
    printf "\n\n\n"
    ray stop --force
    ray start --head

    conda deactivate

    CLIENT_RAY_VERSION=$(python -c "import ray; print(ray.__version__)")
    CLIENT_RAY_COMMIT=$(python -c "import ray; print(ray.__commit__)")
    printf "\n\n\n"
    echo "========================================================================================="
    printf "Using Ray %s on %s as job client \n" "${CLIENT_RAY_VERSION}" "${CLIENT_RAY_COMMIT}"
    echo "========================================================================================="
    printf "\n\n\n"

    export RAY_ADDRESS="http://127.0.0.1:8265"

    cleanup () {
        unset RAY_ADDRESS
        ray stop --force
        conda remove -y --name "${env_name}" --all
    }

    JOB_ID=$(python -c "import uuid; print(uuid.uuid4().hex)")

    # Get directory of current file. https://stackoverflow.com/questions/59895/
    DIR="$( cd "$( dirname "${BASH_SOURCE[0]}" )" >/dev/null 2>&1 && pwd )"

    if ! ray job submit --job-id="${JOB_ID}" --working-dir="${DIR}" --runtime-env-json='{"pip": ["requests==2.26.0"]}' -- python script.py; then
        cleanup
        exit 1
    fi

    if ! ray job status "${JOB_ID}"; then
        cleanup
        exit 1
    fi

    if ! ray job logs "${JOB_ID}"; then
        cleanup
        exit 1
    fi

    if ! pytest -vs "${DIR}"/../test_backwards_compatibility.py::test_error_message; then
        cleanup
        exit 1
    fi

    cleanup
done<|MERGE_RESOLUTION|>--- conflicted
+++ resolved
@@ -34,15 +34,8 @@
     conda create -y -n "${env_name}" python="${PYTHON_VERSION}"
     conda activate "${env_name}"
 
-<<<<<<< HEAD
-    pip install -U ray=="${RAY_VERSION}"
-    pip install -U ray[default]=="${RAY_VERSION}"
-    # pydantic 2.0 brings breaking changes. Today, we force users to downgrade.
-    pip install "pydantic<2"
-=======
     # Pin pydantic version due to: https://github.com/ray-project/ray/issues/36990.
     pip install -U "pydantic<2" ray=="${RAY_VERSION}" ray[default]=="${RAY_VERSION}"
->>>>>>> 4849c557
 
     printf "\n\n\n"
     echo "========================================================="
