<<<<<<< HEAD
import os
import psutil
import tempfile
import sys
from uuid import uuid4

import pytest

import ray
from ray.dashboard.modules.job.common import (
    JobStatus,
    JOB_ID_METADATA_KEY,
    JOB_NAME_METADATA_KEY,
)
from ray.dashboard.modules.job.job_manager import generate_job_id, JobManager
from ray._private.test_utils import SignalActor, wait_for_condition

TEST_NAMESPACE = "jobs_test_namespace"


@pytest.fixture(scope="session")
def shared_ray_instance():
    yield ray.init(num_cpus=16, namespace=TEST_NAMESPACE, log_to_driver=True)


@pytest.fixture
def job_manager(shared_ray_instance):
    yield JobManager()


def _driver_script_path(file_name: str) -> str:
    return os.path.join(
        os.path.dirname(__file__), "subprocess_driver_scripts", file_name
    )


def check_job_succeeded(job_manager, job_id):
    status = job_manager.get_job_status(job_id)
    if status.status == JobStatus.FAILED:
        raise RuntimeError(f"Job failed! {status.message}")
    assert status.status in {JobStatus.PENDING, JobStatus.RUNNING, JobStatus.SUCCEEDED}
    return status.status == JobStatus.SUCCEEDED


def check_job_failed(job_manager, job_id):
    status = job_manager.get_job_status(job_id)
    assert status.status in {JobStatus.PENDING, JobStatus.RUNNING, JobStatus.FAILED}
    return status.status == JobStatus.FAILED


def check_job_stopped(job_manager, job_id):
    status = job_manager.get_job_status(job_id)
    assert status.status in {JobStatus.PENDING, JobStatus.RUNNING, JobStatus.STOPPED}
    return status.status == JobStatus.STOPPED


def check_job_running(job_manager, job_id):
    status = job_manager.get_job_status(job_id)
    assert status.status in {JobStatus.PENDING, JobStatus.RUNNING}
    return status.status == JobStatus.RUNNING


def check_subprocess_cleaned(pid):
    return psutil.pid_exists(pid) is False


def test_generate_job_id():
    ids = set()
    for _ in range(10000):
        new_id = generate_job_id()
        assert new_id.startswith("raysubmit_")
        assert new_id.count("_") == 1
        assert "-" not in new_id
        assert "/" not in new_id
        ids.add(new_id)

    assert len(ids) == 10000


def test_pass_job_id(job_manager):
    job_id = "my_custom_id"

    returned_id = job_manager.submit_job(entrypoint="echo hello", job_id=job_id)
    assert returned_id == job_id

    wait_for_condition(check_job_succeeded, job_manager=job_manager, job_id=job_id)

    # Check that the same job_id is rejected.
    with pytest.raises(RuntimeError):
        job_manager.submit_job(entrypoint="echo hello", job_id=job_id)


class TestShellScriptExecution:
    def test_submit_basic_echo(self, job_manager):
        job_id = job_manager.submit_job(entrypoint="echo hello")

        wait_for_condition(check_job_succeeded, job_manager=job_manager, job_id=job_id)
        assert job_manager.get_job_logs(job_id) == "hello\n"

    def test_submit_stderr(self, job_manager):
        job_id = job_manager.submit_job(entrypoint="echo error 1>&2")

        wait_for_condition(check_job_succeeded, job_manager=job_manager, job_id=job_id)
        assert job_manager.get_job_logs(job_id) == "error\n"

    def test_submit_ls_grep(self, job_manager):
        grep_cmd = f"ls {os.path.dirname(__file__)} | grep test_job_manager.py"
        job_id = job_manager.submit_job(entrypoint=grep_cmd)

        wait_for_condition(check_job_succeeded, job_manager=job_manager, job_id=job_id)
        assert job_manager.get_job_logs(job_id) == "test_job_manager.py\n"

    def test_subprocess_exception(self, job_manager):
        """
        Run a python script with exception, ensure:
        1) Job status is marked as failed
        2) Job manager can surface exception message back to logs api
        3) Job no hanging job supervisor actor
        4) Empty logs
        """
        run_cmd = f"python {_driver_script_path('script_with_exception.py')}"
        job_id = job_manager.submit_job(entrypoint=run_cmd)

        def cleaned_up():
            status = job_manager.get_job_status(job_id)
            if status.status != JobStatus.FAILED:
                return False
            if "Exception: Script failed with exception !" not in status.message:
                return False

            return job_manager._get_actor_for_job(job_id) is None

        wait_for_condition(cleaned_up)

    def test_submit_with_s3_runtime_env(self, job_manager):
        job_id = job_manager.submit_job(
            entrypoint="python script.py",
            runtime_env={"working_dir": "s3://runtime-env-test/script_runtime_env.zip"},
        )

        wait_for_condition(check_job_succeeded, job_manager=job_manager, job_id=job_id)
        assert (
            job_manager.get_job_logs(job_id) == "Executing main() from script.py !!\n"
        )


class TestRuntimeEnv:
    def test_inheritance(self, job_manager):
        # Test that the driver and actors/tasks inherit the right runtime_env.
        pass

    def test_pass_env_var(self, job_manager):
        """Test we can pass env vars in the subprocess that executes job's
        driver script.
        """
        job_id = job_manager.submit_job(
            entrypoint="echo $TEST_SUBPROCESS_JOB_CONFIG_ENV_VAR",
            runtime_env={"env_vars": {"TEST_SUBPROCESS_JOB_CONFIG_ENV_VAR": "233"}},
        )

        wait_for_condition(check_job_succeeded, job_manager=job_manager, job_id=job_id)
        assert job_manager.get_job_logs(job_id) == "233\n"

    def test_multiple_runtime_envs(self, job_manager):
        # Test that you can run two jobs in different envs without conflict.
        job_id_1 = job_manager.submit_job(
            entrypoint=f"python {_driver_script_path('print_runtime_env.py')}",
            runtime_env={
                "env_vars": {"TEST_SUBPROCESS_JOB_CONFIG_ENV_VAR": "JOB_1_VAR"}
            },
        )

        wait_for_condition(
            check_job_succeeded, job_manager=job_manager, job_id=job_id_1
        )
        logs = job_manager.get_job_logs(job_id_1)
        assert (
            "{'env_vars': {'TEST_SUBPROCESS_JOB_CONFIG_ENV_VAR': 'JOB_1_VAR'}}" in logs
        )  # noqa: E501

        job_id_2 = job_manager.submit_job(
            entrypoint=f"python {_driver_script_path('print_runtime_env.py')}",
            runtime_env={
                "env_vars": {"TEST_SUBPROCESS_JOB_CONFIG_ENV_VAR": "JOB_2_VAR"}
            },
        )

        wait_for_condition(
            check_job_succeeded, job_manager=job_manager, job_id=job_id_2
        )
        logs = job_manager.get_job_logs(job_id_2)
        assert (
            "{'env_vars': {'TEST_SUBPROCESS_JOB_CONFIG_ENV_VAR': 'JOB_2_VAR'}}" in logs
        )  # noqa: E501

    def test_env_var_and_driver_job_config_warning(self, job_manager):
        """Ensure we got error message from worker.py and job logs
        if user provided runtime_env in both driver script and submit()
        """
        job_id = job_manager.submit_job(
            entrypoint=f"python {_driver_script_path('override_env_var.py')}",
            runtime_env={
                "env_vars": {"TEST_SUBPROCESS_JOB_CONFIG_ENV_VAR": "JOB_1_VAR"}
            },
        )

        wait_for_condition(check_job_succeeded, job_manager=job_manager, job_id=job_id)
        logs = job_manager.get_job_logs(job_id)
        assert logs.startswith(
            "Both RAY_JOB_CONFIG_JSON_ENV_VAR and ray.init(runtime_env) " "are provided"
        )
        assert "JOB_1_VAR" in logs

    def test_failed_runtime_env_validation(self, job_manager):
        """Ensure job status is correctly set as failed if job has an invalid
        runtime_env.
        """
        run_cmd = f"python {_driver_script_path('override_env_var.py')}"
        job_id = job_manager.submit_job(
            entrypoint=run_cmd, runtime_env={"working_dir": "path_not_exist"}
        )

        status = job_manager.get_job_status(job_id)
        assert status.status == JobStatus.FAILED
        assert "path_not_exist is not a valid URI" in status.message

    def test_failed_runtime_env_setup(self, job_manager):
        """Ensure job status is correctly set as failed if job has a valid
        runtime_env that fails to be set up.
        """
        run_cmd = f"python {_driver_script_path('override_env_var.py')}"
        job_id = job_manager.submit_job(
            entrypoint=run_cmd, runtime_env={"working_dir": "s3://does_not_exist.zip"}
        )

        wait_for_condition(check_job_failed, job_manager=job_manager, job_id=job_id)

        status = job_manager.get_job_status(job_id)
        assert "runtime_env setup failed" in status.message

    def test_pass_metadata(self, job_manager):
        def dict_to_str(d):
            return str(dict(sorted(d.items())))

        print_metadata_cmd = (
            'python -c"'
            "import ray;"
            "ray.init();"
            "job_config=ray.worker.global_worker.core_worker.get_job_config();"
            "print(dict(sorted(job_config.metadata.items())))"
            '"'
        )

        # Check that we default to only the job ID and job name.
        job_id = job_manager.submit_job(entrypoint=print_metadata_cmd)

        wait_for_condition(check_job_succeeded, job_manager=job_manager, job_id=job_id)
        assert dict_to_str(
            {JOB_NAME_METADATA_KEY: job_id, JOB_ID_METADATA_KEY: job_id}
        ) in job_manager.get_job_logs(job_id)

        # Check that we can pass custom metadata.
        job_id = job_manager.submit_job(
            entrypoint=print_metadata_cmd, metadata={"key1": "val1", "key2": "val2"}
        )

        wait_for_condition(check_job_succeeded, job_manager=job_manager, job_id=job_id)
        assert (
            dict_to_str(
                {
                    JOB_NAME_METADATA_KEY: job_id,
                    JOB_ID_METADATA_KEY: job_id,
                    "key1": "val1",
                    "key2": "val2",
                }
            )
            in job_manager.get_job_logs(job_id)
        )

        # Check that we can override job name.
        job_id = job_manager.submit_job(
            entrypoint=print_metadata_cmd,
            metadata={JOB_NAME_METADATA_KEY: "custom_name"},
        )

        wait_for_condition(check_job_succeeded, job_manager=job_manager, job_id=job_id)
        assert dict_to_str(
            {JOB_NAME_METADATA_KEY: "custom_name", JOB_ID_METADATA_KEY: job_id}
        ) in job_manager.get_job_logs(job_id)


class TestAsyncAPI:
    def _run_hanging_command(self, job_manager, tmp_dir, _start_signal_actor=None):
        tmp_file = os.path.join(tmp_dir, "hello")
        pid_file = os.path.join(tmp_dir, "pid")

        # Write subprocess pid to pid_file and block until tmp_file is present.
        wait_for_file_cmd = (
            f"echo $$ > {pid_file} && "
            f"until [ -f {tmp_file} ]; "
            "do echo 'Waiting...' && sleep 1; "
            "done"
        )
        job_id = job_manager.submit_job(
            entrypoint=wait_for_file_cmd, _start_signal_actor=_start_signal_actor
        )

        status = job_manager.get_job_status(job_id)
        if _start_signal_actor:
            for _ in range(10):
                assert status.status == JobStatus.PENDING
                logs = job_manager.get_job_logs(job_id)
                assert logs == ""
        else:
            wait_for_condition(
                check_job_running, job_manager=job_manager, job_id=job_id
            )

            wait_for_condition(lambda: "Waiting..." in job_manager.get_job_logs(job_id))

        return pid_file, tmp_file, job_id

    def test_status_and_logs_while_blocking(self, job_manager):
        with tempfile.TemporaryDirectory() as tmp_dir:
            pid_file, tmp_file, job_id = self._run_hanging_command(job_manager, tmp_dir)
            with open(pid_file, "r") as file:
                pid = int(file.read())
                assert psutil.pid_exists(pid), "driver subprocess should be running"

            # Signal the job to exit by writing to the file.
            with open(tmp_file, "w") as f:
                print("hello", file=f)

            wait_for_condition(
                check_job_succeeded, job_manager=job_manager, job_id=job_id
            )
            # Ensure driver subprocess gets cleaned up after job reached
            # termination state
            wait_for_condition(check_subprocess_cleaned, pid=pid)

    def test_stop_job(self, job_manager):
        with tempfile.TemporaryDirectory() as tmp_dir:
            _, _, job_id = self._run_hanging_command(job_manager, tmp_dir)

            assert job_manager.stop_job(job_id) is True
            wait_for_condition(
                check_job_stopped, job_manager=job_manager, job_id=job_id
            )

            # Assert re-stopping a stopped job also returns False
            assert job_manager.stop_job(job_id) is False
            # Assert stopping non-existent job returns False
            assert job_manager.stop_job(str(uuid4())) is False

    def test_kill_job_actor_in_before_driver_finish(self, job_manager):
        """
        Test submitting a long running / blocker driver script, and kill
        the job supervisor actor before script returns and ensure

        1) Job status is correctly marked as failed
        2) No hanging subprocess from failed job
        """

        with tempfile.TemporaryDirectory() as tmp_dir:
            pid_file, _, job_id = self._run_hanging_command(job_manager, tmp_dir)
            with open(pid_file, "r") as file:
                pid = int(file.read())
                assert psutil.pid_exists(pid), "driver subprocess should be running"

            actor = job_manager._get_actor_for_job(job_id)
            ray.kill(actor, no_restart=True)
            wait_for_condition(check_job_failed, job_manager=job_manager, job_id=job_id)

            # Ensure driver subprocess gets cleaned up after job reached
            # termination state
            wait_for_condition(check_subprocess_cleaned, pid=pid)

    def test_stop_job_in_pending(self, job_manager):
        """
        Kick off a job that is in PENDING state, stop the job and ensure

        1) Job can correctly be stop immediately with correct JobStatus
        2) No dangling subprocess left.
        """
        _start_signal_actor = SignalActor.remote()

        with tempfile.TemporaryDirectory() as tmp_dir:
            pid_file, _, job_id = self._run_hanging_command(
                job_manager, tmp_dir, _start_signal_actor=_start_signal_actor
            )
            assert not os.path.exists(pid_file), (
                "driver subprocess should NOT be running while job is " "still PENDING."
            )

            assert job_manager.stop_job(job_id) is True
            # Send run signal to unblock run function
            ray.get(_start_signal_actor.send.remote())
            wait_for_condition(
                check_job_stopped, job_manager=job_manager, job_id=job_id
            )

    def test_kill_job_actor_in_pending(self, job_manager):
        """
        Kick off a job that is in PENDING state, kill the job actor and ensure

        1) Job can correctly be stop immediately with correct JobStatus
        2) No dangling subprocess left.
        """
        _start_signal_actor = SignalActor.remote()

        with tempfile.TemporaryDirectory() as tmp_dir:
            pid_file, _, job_id = self._run_hanging_command(
                job_manager, tmp_dir, _start_signal_actor=_start_signal_actor
            )

            assert not os.path.exists(pid_file), (
                "driver subprocess should NOT be running while job is " "still PENDING."
            )

            actor = job_manager._get_actor_for_job(job_id)
            ray.kill(actor, no_restart=True)
            wait_for_condition(check_job_failed, job_manager=job_manager, job_id=job_id)

    def test_stop_job_subprocess_cleanup_upon_stop(self, job_manager):
        """
        Ensure driver scripts' subprocess is cleaned up properly when we
        stopped a running job.

        SIGTERM first, SIGKILL after 3 seconds.
        """
        with tempfile.TemporaryDirectory() as tmp_dir:
            pid_file, _, job_id = self._run_hanging_command(job_manager, tmp_dir)
            with open(pid_file, "r") as file:
                pid = int(file.read())
                assert psutil.pid_exists(pid), "driver subprocess should be running"

            assert job_manager.stop_job(job_id) is True
            wait_for_condition(
                check_job_stopped, job_manager=job_manager, job_id=job_id
            )

            # Ensure driver subprocess gets cleaned up after job reached
            # termination state
            wait_for_condition(check_subprocess_cleaned, pid=pid)


if __name__ == "__main__":
    sys.exit(pytest.main(["-v", __file__]))
=======
import os
import psutil
import tempfile
import sys
from uuid import uuid4
import signal

import pytest

import ray
from ray.dashboard.modules.job.common import (
    JobStatus,
    JOB_ID_METADATA_KEY,
    JOB_NAME_METADATA_KEY,
)
from ray.dashboard.modules.job.job_manager import generate_job_id, JobManager
from ray._private.test_utils import SignalActor, wait_for_condition

TEST_NAMESPACE = "jobs_test_namespace"


@pytest.fixture(scope="session")
def shared_ray_instance():
    yield ray.init(num_cpus=16, namespace=TEST_NAMESPACE, log_to_driver=True)


@pytest.fixture
def job_manager(shared_ray_instance):
    yield JobManager()


def _driver_script_path(file_name: str) -> str:
    return os.path.join(
        os.path.dirname(__file__), "subprocess_driver_scripts", file_name
    )


def _run_hanging_command(job_manager, tmp_dir, start_signal_actor=None):
    tmp_file = os.path.join(tmp_dir, "hello")
    pid_file = os.path.join(tmp_dir, "pid")

    # Write subprocess pid to pid_file and block until tmp_file is present.
    wait_for_file_cmd = (
        f"echo $$ > {pid_file} && "
        f"until [ -f {tmp_file} ]; "
        "do echo 'Waiting...' && sleep 1; "
        "done"
    )
    job_id = job_manager.submit_job(
        entrypoint=wait_for_file_cmd, _start_signal_actor=start_signal_actor
    )

    status = job_manager.get_job_status(job_id)
    if start_signal_actor:
        for _ in range(10):
            assert status.status == JobStatus.PENDING
            logs = job_manager.get_job_logs(job_id)
            assert logs == ""
    else:
        wait_for_condition(check_job_running, job_manager=job_manager, job_id=job_id)

        wait_for_condition(lambda: "Waiting..." in job_manager.get_job_logs(job_id))

    return pid_file, tmp_file, job_id


def check_job_succeeded(job_manager, job_id):
    status = job_manager.get_job_status(job_id)
    if status.status == JobStatus.FAILED:
        raise RuntimeError(f"Job failed! {status.message}")
    assert status.status in {JobStatus.PENDING, JobStatus.RUNNING, JobStatus.SUCCEEDED}
    return status.status == JobStatus.SUCCEEDED


def check_job_failed(job_manager, job_id):
    status = job_manager.get_job_status(job_id)
    assert status.status in {JobStatus.PENDING, JobStatus.RUNNING, JobStatus.FAILED}
    return status.status == JobStatus.FAILED


def check_job_stopped(job_manager, job_id):
    status = job_manager.get_job_status(job_id)
    assert status.status in {JobStatus.PENDING, JobStatus.RUNNING, JobStatus.STOPPED}
    return status.status == JobStatus.STOPPED


def check_job_running(job_manager, job_id):
    status = job_manager.get_job_status(job_id)
    assert status.status in {JobStatus.PENDING, JobStatus.RUNNING}
    return status.status == JobStatus.RUNNING


def check_subprocess_cleaned(pid):
    return psutil.pid_exists(pid) is False


def test_generate_job_id():
    ids = set()
    for _ in range(10000):
        new_id = generate_job_id()
        assert new_id.startswith("raysubmit_")
        assert new_id.count("_") == 1
        assert "-" not in new_id
        assert "/" not in new_id
        ids.add(new_id)

    assert len(ids) == 10000


def test_pass_job_id(job_manager):
    job_id = "my_custom_id"

    returned_id = job_manager.submit_job(entrypoint="echo hello", job_id=job_id)
    assert returned_id == job_id

    wait_for_condition(check_job_succeeded, job_manager=job_manager, job_id=job_id)

    # Check that the same job_id is rejected.
    with pytest.raises(RuntimeError):
        job_manager.submit_job(entrypoint="echo hello", job_id=job_id)


class TestShellScriptExecution:
    def test_submit_basic_echo(self, job_manager):
        job_id = job_manager.submit_job(entrypoint="echo hello")

        wait_for_condition(check_job_succeeded, job_manager=job_manager, job_id=job_id)
        assert job_manager.get_job_logs(job_id) == "hello\n"

    def test_submit_stderr(self, job_manager):
        job_id = job_manager.submit_job(entrypoint="echo error 1>&2")

        wait_for_condition(check_job_succeeded, job_manager=job_manager, job_id=job_id)
        assert job_manager.get_job_logs(job_id) == "error\n"

    def test_submit_ls_grep(self, job_manager):
        grep_cmd = f"ls {os.path.dirname(__file__)} | grep test_job_manager.py"
        job_id = job_manager.submit_job(entrypoint=grep_cmd)

        wait_for_condition(check_job_succeeded, job_manager=job_manager, job_id=job_id)
        assert job_manager.get_job_logs(job_id) == "test_job_manager.py\n"

    def test_subprocess_exception(self, job_manager):
        """
        Run a python script with exception, ensure:
        1) Job status is marked as failed
        2) Job manager can surface exception message back to logs api
        3) Job no hanging job supervisor actor
        4) Empty logs
        """
        run_cmd = f"python {_driver_script_path('script_with_exception.py')}"
        job_id = job_manager.submit_job(entrypoint=run_cmd)

        def cleaned_up():
            status = job_manager.get_job_status(job_id)
            if status.status != JobStatus.FAILED:
                return False
            if "Exception: Script failed with exception !" not in status.message:
                return False

            return job_manager._get_actor_for_job(job_id) is None

        wait_for_condition(cleaned_up)

    def test_submit_with_s3_runtime_env(self, job_manager):
        job_id = job_manager.submit_job(
            entrypoint="python script.py",
            runtime_env={"working_dir": "s3://runtime-env-test/script_runtime_env.zip"},
        )

        wait_for_condition(check_job_succeeded, job_manager=job_manager, job_id=job_id)
        assert (
            job_manager.get_job_logs(job_id) == "Executing main() from script.py !!\n"
        )


class TestRuntimeEnv:
    def test_inheritance(self, job_manager):
        # Test that the driver and actors/tasks inherit the right runtime_env.
        pass

    def test_pass_env_var(self, job_manager):
        """Test we can pass env vars in the subprocess that executes job's
        driver script.
        """
        job_id = job_manager.submit_job(
            entrypoint="echo $TEST_SUBPROCESS_JOB_CONFIG_ENV_VAR",
            runtime_env={"env_vars": {"TEST_SUBPROCESS_JOB_CONFIG_ENV_VAR": "233"}},
        )

        wait_for_condition(check_job_succeeded, job_manager=job_manager, job_id=job_id)
        assert job_manager.get_job_logs(job_id) == "233\n"

    def test_multiple_runtime_envs(self, job_manager):
        # Test that you can run two jobs in different envs without conflict.
        job_id_1 = job_manager.submit_job(
            entrypoint=f"python {_driver_script_path('print_runtime_env.py')}",
            runtime_env={
                "env_vars": {"TEST_SUBPROCESS_JOB_CONFIG_ENV_VAR": "JOB_1_VAR"}
            },
        )

        wait_for_condition(
            check_job_succeeded, job_manager=job_manager, job_id=job_id_1
        )
        logs = job_manager.get_job_logs(job_id_1)
        assert (
            "{'env_vars': {'TEST_SUBPROCESS_JOB_CONFIG_ENV_VAR': 'JOB_1_VAR'}}" in logs
        )  # noqa: E501

        job_id_2 = job_manager.submit_job(
            entrypoint=f"python {_driver_script_path('print_runtime_env.py')}",
            runtime_env={
                "env_vars": {"TEST_SUBPROCESS_JOB_CONFIG_ENV_VAR": "JOB_2_VAR"}
            },
        )

        wait_for_condition(
            check_job_succeeded, job_manager=job_manager, job_id=job_id_2
        )
        logs = job_manager.get_job_logs(job_id_2)
        assert (
            "{'env_vars': {'TEST_SUBPROCESS_JOB_CONFIG_ENV_VAR': 'JOB_2_VAR'}}" in logs
        )  # noqa: E501

    def test_env_var_and_driver_job_config_warning(self, job_manager):
        """Ensure we got error message from worker.py and job logs
        if user provided runtime_env in both driver script and submit()
        """
        job_id = job_manager.submit_job(
            entrypoint=f"python {_driver_script_path('override_env_var.py')}",
            runtime_env={
                "env_vars": {"TEST_SUBPROCESS_JOB_CONFIG_ENV_VAR": "JOB_1_VAR"}
            },
        )

        wait_for_condition(check_job_succeeded, job_manager=job_manager, job_id=job_id)
        logs = job_manager.get_job_logs(job_id)
        assert logs.startswith(
            "Both RAY_JOB_CONFIG_JSON_ENV_VAR and ray.init(runtime_env) " "are provided"
        )
        assert "JOB_1_VAR" in logs

    def test_failed_runtime_env_validation(self, job_manager):
        """Ensure job status is correctly set as failed if job has an invalid
        runtime_env.
        """
        run_cmd = f"python {_driver_script_path('override_env_var.py')}"
        job_id = job_manager.submit_job(
            entrypoint=run_cmd, runtime_env={"working_dir": "path_not_exist"}
        )

        status = job_manager.get_job_status(job_id)
        assert status.status == JobStatus.FAILED
        assert "path_not_exist is not a valid URI" in status.message

    def test_failed_runtime_env_setup(self, job_manager):
        """Ensure job status is correctly set as failed if job has a valid
        runtime_env that fails to be set up.
        """
        run_cmd = f"python {_driver_script_path('override_env_var.py')}"
        job_id = job_manager.submit_job(
            entrypoint=run_cmd, runtime_env={"working_dir": "s3://does_not_exist.zip"}
        )

        wait_for_condition(check_job_failed, job_manager=job_manager, job_id=job_id)

        status = job_manager.get_job_status(job_id)
        assert "runtime_env setup failed" in status.message

    def test_pass_metadata(self, job_manager):
        def dict_to_str(d):
            return str(dict(sorted(d.items())))

        print_metadata_cmd = (
            'python -c"'
            "import ray;"
            "ray.init();"
            "job_config=ray.worker.global_worker.core_worker.get_job_config();"
            "print(dict(sorted(job_config.metadata.items())))"
            '"'
        )

        # Check that we default to only the job ID and job name.
        job_id = job_manager.submit_job(entrypoint=print_metadata_cmd)

        wait_for_condition(check_job_succeeded, job_manager=job_manager, job_id=job_id)
        assert dict_to_str(
            {JOB_NAME_METADATA_KEY: job_id, JOB_ID_METADATA_KEY: job_id}
        ) in job_manager.get_job_logs(job_id)

        # Check that we can pass custom metadata.
        job_id = job_manager.submit_job(
            entrypoint=print_metadata_cmd, metadata={"key1": "val1", "key2": "val2"}
        )

        wait_for_condition(check_job_succeeded, job_manager=job_manager, job_id=job_id)
        assert (
            dict_to_str(
                {
                    JOB_NAME_METADATA_KEY: job_id,
                    JOB_ID_METADATA_KEY: job_id,
                    "key1": "val1",
                    "key2": "val2",
                }
            )
            in job_manager.get_job_logs(job_id)
        )

        # Check that we can override job name.
        job_id = job_manager.submit_job(
            entrypoint=print_metadata_cmd,
            metadata={JOB_NAME_METADATA_KEY: "custom_name"},
        )

        wait_for_condition(check_job_succeeded, job_manager=job_manager, job_id=job_id)
        assert dict_to_str(
            {JOB_NAME_METADATA_KEY: "custom_name", JOB_ID_METADATA_KEY: job_id}
        ) in job_manager.get_job_logs(job_id)


class TestAsyncAPI:
    def test_status_and_logs_while_blocking(self, job_manager):
        with tempfile.TemporaryDirectory() as tmp_dir:
            pid_file, tmp_file, job_id = _run_hanging_command(job_manager, tmp_dir)
            with open(pid_file, "r") as file:
                pid = int(file.read())
                assert psutil.pid_exists(pid), "driver subprocess should be running"

            # Signal the job to exit by writing to the file.
            with open(tmp_file, "w") as f:
                print("hello", file=f)

            wait_for_condition(
                check_job_succeeded, job_manager=job_manager, job_id=job_id
            )
            # Ensure driver subprocess gets cleaned up after job reached
            # termination state
            wait_for_condition(check_subprocess_cleaned, pid=pid)

    def test_stop_job(self, job_manager):
        with tempfile.TemporaryDirectory() as tmp_dir:
            _, _, job_id = _run_hanging_command(job_manager, tmp_dir)

            assert job_manager.stop_job(job_id) is True
            wait_for_condition(
                check_job_stopped, job_manager=job_manager, job_id=job_id
            )
            # Assert re-stopping a stopped job also returns False
            wait_for_condition(lambda: job_manager.stop_job(job_id) is False)
            # Assert stopping non-existent job returns False
            assert job_manager.stop_job(str(uuid4())) is False

    def test_kill_job_actor_in_before_driver_finish(self, job_manager):
        """
        Test submitting a long running / blocker driver script, and kill
        the job supervisor actor before script returns and ensure

        1) Job status is correctly marked as failed
        2) No hanging subprocess from failed job
        """

        with tempfile.TemporaryDirectory() as tmp_dir:
            pid_file, _, job_id = _run_hanging_command(job_manager, tmp_dir)
            with open(pid_file, "r") as file:
                pid = int(file.read())
                assert psutil.pid_exists(pid), "driver subprocess should be running"

            actor = job_manager._get_actor_for_job(job_id)
            ray.kill(actor, no_restart=True)
            wait_for_condition(check_job_failed, job_manager=job_manager, job_id=job_id)

            # Ensure driver subprocess gets cleaned up after job reached
            # termination state
            wait_for_condition(check_subprocess_cleaned, pid=pid)

    def test_stop_job_in_pending(self, job_manager):
        """
        Kick off a job that is in PENDING state, stop the job and ensure

        1) Job can correctly be stop immediately with correct JobStatus
        2) No dangling subprocess left.
        """
        start_signal_actor = SignalActor.remote()

        with tempfile.TemporaryDirectory() as tmp_dir:
            pid_file, _, job_id = _run_hanging_command(
                job_manager, tmp_dir, start_signal_actor=start_signal_actor
            )
            assert not os.path.exists(pid_file), (
                "driver subprocess should NOT be running while job is " "still PENDING."
            )

            assert job_manager.stop_job(job_id) is True
            # Send run signal to unblock run function
            ray.get(start_signal_actor.send.remote())
            wait_for_condition(
                check_job_stopped, job_manager=job_manager, job_id=job_id
            )

    def test_kill_job_actor_in_pending(self, job_manager):
        """
        Kick off a job that is in PENDING state, kill the job actor and ensure

        1) Job can correctly be stop immediately with correct JobStatus
        2) No dangling subprocess left.
        """
        start_signal_actor = SignalActor.remote()

        with tempfile.TemporaryDirectory() as tmp_dir:
            pid_file, _, job_id = _run_hanging_command(
                job_manager, tmp_dir, start_signal_actor=start_signal_actor
            )

            assert not os.path.exists(pid_file), (
                "driver subprocess should NOT be running while job is " "still PENDING."
            )

            actor = job_manager._get_actor_for_job(job_id)
            ray.kill(actor, no_restart=True)
            wait_for_condition(check_job_failed, job_manager=job_manager, job_id=job_id)

    def test_stop_job_subprocess_cleanup_upon_stop(self, job_manager):
        """
        Ensure driver scripts' subprocess is cleaned up properly when we
        stopped a running job.

        SIGTERM first, SIGKILL after 3 seconds.
        """
        with tempfile.TemporaryDirectory() as tmp_dir:
            pid_file, _, job_id = _run_hanging_command(job_manager, tmp_dir)
            with open(pid_file, "r") as file:
                pid = int(file.read())
                assert psutil.pid_exists(pid), "driver subprocess should be running"

            assert job_manager.stop_job(job_id) is True
            wait_for_condition(
                check_job_stopped, job_manager=job_manager, job_id=job_id
            )

            # Ensure driver subprocess gets cleaned up after job reached
            # termination state
            wait_for_condition(check_subprocess_cleaned, pid=pid)


class TestTailLogs:
    async def _tail_and_assert_logs(
        self, job_id, job_manager, expected_log="", num_iteration=5
    ):
        i = 0
        async for lines in job_manager.tail_job_logs(job_id):
            assert all(s == expected_log for s in lines.strip().split("\n"))
            print(lines, end="")
            if i == num_iteration:
                break
            i += 1

    @pytest.mark.asyncio
    async def test_unknown_job(self, job_manager):
        with pytest.raises(RuntimeError, match="Job 'unknown' does not exist."):
            async for _ in job_manager.tail_job_logs("unknown"):
                pass

    @pytest.mark.asyncio
    async def test_successful_job(self, job_manager):
        """Test tailing logs for a PENDING -> RUNNING -> SUCCESSFUL job."""
        start_signal_actor = SignalActor.remote()

        with tempfile.TemporaryDirectory() as tmp_dir:
            _, tmp_file, job_id = _run_hanging_command(
                job_manager, tmp_dir, start_signal_actor=start_signal_actor
            )

            # TODO(edoakes): check we get no logs before actor starts (not sure
            # how to timeout the iterator call).
            assert job_manager.get_job_status(job_id).status == JobStatus.PENDING

            # Signal job to start.
            ray.get(start_signal_actor.send.remote())

            await self._tail_and_assert_logs(
                job_id, job_manager, expected_log="Waiting...", num_iteration=5
            )

            # Signal the job to exit by writing to the file.
            with open(tmp_file, "w") as f:
                print("hello", file=f)

            async for lines in job_manager.tail_job_logs(job_id):
                assert all(s == "Waiting..." for s in lines.strip().split("\n"))
                print(lines, end="")

            wait_for_condition(
                check_job_succeeded, job_manager=job_manager, job_id=job_id
            )

    @pytest.mark.asyncio
    async def test_failed_job(self, job_manager):
        """Test tailing logs for a job that unexpectedly exits."""
        with tempfile.TemporaryDirectory() as tmp_dir:
            pid_file, _, job_id = _run_hanging_command(job_manager, tmp_dir)

            await self._tail_and_assert_logs(
                job_id, job_manager, expected_log="Waiting...", num_iteration=5
            )

            # Kill the job unexpectedly.
            with open(pid_file, "r") as f:
                os.kill(int(f.read()), signal.SIGKILL)

            async for lines in job_manager.tail_job_logs(job_id):
                assert all(s == "Waiting..." for s in lines.strip().split("\n"))
                print(lines, end="")

            wait_for_condition(check_job_failed, job_manager=job_manager, job_id=job_id)

    @pytest.mark.asyncio
    async def test_stopped_job(self, job_manager):
        """Test tailing logs for a job that unexpectedly exits."""
        with tempfile.TemporaryDirectory() as tmp_dir:
            _, _, job_id = _run_hanging_command(job_manager, tmp_dir)

            await self._tail_and_assert_logs(
                job_id, job_manager, expected_log="Waiting...", num_iteration=5
            )

            # Stop the job via the API.
            job_manager.stop_job(job_id)

            async for lines in job_manager.tail_job_logs(job_id):
                assert all(s == "Waiting..." for s in lines.strip().split("\n"))
                print(lines, end="")

            wait_for_condition(
                check_job_stopped, job_manager=job_manager, job_id=job_id
            )


def test_logs_streaming(job_manager):
    """Test that logs are streamed during the job, not just at the end."""

    stream_logs_script = """
import time
print('STREAMED')
while True:
    time.sleep(1)
"""

    stream_logs_cmd = f'python -c "{stream_logs_script}"'

    job_id = job_manager.submit_job(entrypoint=stream_logs_cmd)
    wait_for_condition(lambda: "STREAMED" in job_manager.get_job_logs(job_id))

    job_manager.stop_job(job_id)


if __name__ == "__main__":
    sys.exit(pytest.main(["-v", __file__]))
>>>>>>> 19672688
<|MERGE_RESOLUTION|>--- conflicted
+++ resolved
@@ -1,1009 +1,558 @@
-<<<<<<< HEAD
-import os
-import psutil
-import tempfile
-import sys
-from uuid import uuid4
-
-import pytest
-
-import ray
-from ray.dashboard.modules.job.common import (
-    JobStatus,
-    JOB_ID_METADATA_KEY,
-    JOB_NAME_METADATA_KEY,
-)
-from ray.dashboard.modules.job.job_manager import generate_job_id, JobManager
-from ray._private.test_utils import SignalActor, wait_for_condition
-
-TEST_NAMESPACE = "jobs_test_namespace"
-
-
-@pytest.fixture(scope="session")
-def shared_ray_instance():
-    yield ray.init(num_cpus=16, namespace=TEST_NAMESPACE, log_to_driver=True)
-
-
-@pytest.fixture
-def job_manager(shared_ray_instance):
-    yield JobManager()
-
-
-def _driver_script_path(file_name: str) -> str:
-    return os.path.join(
-        os.path.dirname(__file__), "subprocess_driver_scripts", file_name
-    )
-
-
-def check_job_succeeded(job_manager, job_id):
-    status = job_manager.get_job_status(job_id)
-    if status.status == JobStatus.FAILED:
-        raise RuntimeError(f"Job failed! {status.message}")
-    assert status.status in {JobStatus.PENDING, JobStatus.RUNNING, JobStatus.SUCCEEDED}
-    return status.status == JobStatus.SUCCEEDED
-
-
-def check_job_failed(job_manager, job_id):
-    status = job_manager.get_job_status(job_id)
-    assert status.status in {JobStatus.PENDING, JobStatus.RUNNING, JobStatus.FAILED}
-    return status.status == JobStatus.FAILED
-
-
-def check_job_stopped(job_manager, job_id):
-    status = job_manager.get_job_status(job_id)
-    assert status.status in {JobStatus.PENDING, JobStatus.RUNNING, JobStatus.STOPPED}
-    return status.status == JobStatus.STOPPED
-
-
-def check_job_running(job_manager, job_id):
-    status = job_manager.get_job_status(job_id)
-    assert status.status in {JobStatus.PENDING, JobStatus.RUNNING}
-    return status.status == JobStatus.RUNNING
-
-
-def check_subprocess_cleaned(pid):
-    return psutil.pid_exists(pid) is False
-
-
-def test_generate_job_id():
-    ids = set()
-    for _ in range(10000):
-        new_id = generate_job_id()
-        assert new_id.startswith("raysubmit_")
-        assert new_id.count("_") == 1
-        assert "-" not in new_id
-        assert "/" not in new_id
-        ids.add(new_id)
-
-    assert len(ids) == 10000
-
-
-def test_pass_job_id(job_manager):
-    job_id = "my_custom_id"
-
-    returned_id = job_manager.submit_job(entrypoint="echo hello", job_id=job_id)
-    assert returned_id == job_id
-
-    wait_for_condition(check_job_succeeded, job_manager=job_manager, job_id=job_id)
-
-    # Check that the same job_id is rejected.
-    with pytest.raises(RuntimeError):
-        job_manager.submit_job(entrypoint="echo hello", job_id=job_id)
-
-
-class TestShellScriptExecution:
-    def test_submit_basic_echo(self, job_manager):
-        job_id = job_manager.submit_job(entrypoint="echo hello")
-
-        wait_for_condition(check_job_succeeded, job_manager=job_manager, job_id=job_id)
-        assert job_manager.get_job_logs(job_id) == "hello\n"
-
-    def test_submit_stderr(self, job_manager):
-        job_id = job_manager.submit_job(entrypoint="echo error 1>&2")
-
-        wait_for_condition(check_job_succeeded, job_manager=job_manager, job_id=job_id)
-        assert job_manager.get_job_logs(job_id) == "error\n"
-
-    def test_submit_ls_grep(self, job_manager):
-        grep_cmd = f"ls {os.path.dirname(__file__)} | grep test_job_manager.py"
-        job_id = job_manager.submit_job(entrypoint=grep_cmd)
-
-        wait_for_condition(check_job_succeeded, job_manager=job_manager, job_id=job_id)
-        assert job_manager.get_job_logs(job_id) == "test_job_manager.py\n"
-
-    def test_subprocess_exception(self, job_manager):
-        """
-        Run a python script with exception, ensure:
-        1) Job status is marked as failed
-        2) Job manager can surface exception message back to logs api
-        3) Job no hanging job supervisor actor
-        4) Empty logs
-        """
-        run_cmd = f"python {_driver_script_path('script_with_exception.py')}"
-        job_id = job_manager.submit_job(entrypoint=run_cmd)
-
-        def cleaned_up():
-            status = job_manager.get_job_status(job_id)
-            if status.status != JobStatus.FAILED:
-                return False
-            if "Exception: Script failed with exception !" not in status.message:
-                return False
-
-            return job_manager._get_actor_for_job(job_id) is None
-
-        wait_for_condition(cleaned_up)
-
-    def test_submit_with_s3_runtime_env(self, job_manager):
-        job_id = job_manager.submit_job(
-            entrypoint="python script.py",
-            runtime_env={"working_dir": "s3://runtime-env-test/script_runtime_env.zip"},
-        )
-
-        wait_for_condition(check_job_succeeded, job_manager=job_manager, job_id=job_id)
-        assert (
-            job_manager.get_job_logs(job_id) == "Executing main() from script.py !!\n"
-        )
-
-
-class TestRuntimeEnv:
-    def test_inheritance(self, job_manager):
-        # Test that the driver and actors/tasks inherit the right runtime_env.
-        pass
-
-    def test_pass_env_var(self, job_manager):
-        """Test we can pass env vars in the subprocess that executes job's
-        driver script.
-        """
-        job_id = job_manager.submit_job(
-            entrypoint="echo $TEST_SUBPROCESS_JOB_CONFIG_ENV_VAR",
-            runtime_env={"env_vars": {"TEST_SUBPROCESS_JOB_CONFIG_ENV_VAR": "233"}},
-        )
-
-        wait_for_condition(check_job_succeeded, job_manager=job_manager, job_id=job_id)
-        assert job_manager.get_job_logs(job_id) == "233\n"
-
-    def test_multiple_runtime_envs(self, job_manager):
-        # Test that you can run two jobs in different envs without conflict.
-        job_id_1 = job_manager.submit_job(
-            entrypoint=f"python {_driver_script_path('print_runtime_env.py')}",
-            runtime_env={
-                "env_vars": {"TEST_SUBPROCESS_JOB_CONFIG_ENV_VAR": "JOB_1_VAR"}
-            },
-        )
-
-        wait_for_condition(
-            check_job_succeeded, job_manager=job_manager, job_id=job_id_1
-        )
-        logs = job_manager.get_job_logs(job_id_1)
-        assert (
-            "{'env_vars': {'TEST_SUBPROCESS_JOB_CONFIG_ENV_VAR': 'JOB_1_VAR'}}" in logs
-        )  # noqa: E501
-
-        job_id_2 = job_manager.submit_job(
-            entrypoint=f"python {_driver_script_path('print_runtime_env.py')}",
-            runtime_env={
-                "env_vars": {"TEST_SUBPROCESS_JOB_CONFIG_ENV_VAR": "JOB_2_VAR"}
-            },
-        )
-
-        wait_for_condition(
-            check_job_succeeded, job_manager=job_manager, job_id=job_id_2
-        )
-        logs = job_manager.get_job_logs(job_id_2)
-        assert (
-            "{'env_vars': {'TEST_SUBPROCESS_JOB_CONFIG_ENV_VAR': 'JOB_2_VAR'}}" in logs
-        )  # noqa: E501
-
-    def test_env_var_and_driver_job_config_warning(self, job_manager):
-        """Ensure we got error message from worker.py and job logs
-        if user provided runtime_env in both driver script and submit()
-        """
-        job_id = job_manager.submit_job(
-            entrypoint=f"python {_driver_script_path('override_env_var.py')}",
-            runtime_env={
-                "env_vars": {"TEST_SUBPROCESS_JOB_CONFIG_ENV_VAR": "JOB_1_VAR"}
-            },
-        )
-
-        wait_for_condition(check_job_succeeded, job_manager=job_manager, job_id=job_id)
-        logs = job_manager.get_job_logs(job_id)
-        assert logs.startswith(
-            "Both RAY_JOB_CONFIG_JSON_ENV_VAR and ray.init(runtime_env) " "are provided"
-        )
-        assert "JOB_1_VAR" in logs
-
-    def test_failed_runtime_env_validation(self, job_manager):
-        """Ensure job status is correctly set as failed if job has an invalid
-        runtime_env.
-        """
-        run_cmd = f"python {_driver_script_path('override_env_var.py')}"
-        job_id = job_manager.submit_job(
-            entrypoint=run_cmd, runtime_env={"working_dir": "path_not_exist"}
-        )
-
-        status = job_manager.get_job_status(job_id)
-        assert status.status == JobStatus.FAILED
-        assert "path_not_exist is not a valid URI" in status.message
-
-    def test_failed_runtime_env_setup(self, job_manager):
-        """Ensure job status is correctly set as failed if job has a valid
-        runtime_env that fails to be set up.
-        """
-        run_cmd = f"python {_driver_script_path('override_env_var.py')}"
-        job_id = job_manager.submit_job(
-            entrypoint=run_cmd, runtime_env={"working_dir": "s3://does_not_exist.zip"}
-        )
-
-        wait_for_condition(check_job_failed, job_manager=job_manager, job_id=job_id)
-
-        status = job_manager.get_job_status(job_id)
-        assert "runtime_env setup failed" in status.message
-
-    def test_pass_metadata(self, job_manager):
-        def dict_to_str(d):
-            return str(dict(sorted(d.items())))
-
-        print_metadata_cmd = (
-            'python -c"'
-            "import ray;"
-            "ray.init();"
-            "job_config=ray.worker.global_worker.core_worker.get_job_config();"
-            "print(dict(sorted(job_config.metadata.items())))"
-            '"'
-        )
-
-        # Check that we default to only the job ID and job name.
-        job_id = job_manager.submit_job(entrypoint=print_metadata_cmd)
-
-        wait_for_condition(check_job_succeeded, job_manager=job_manager, job_id=job_id)
-        assert dict_to_str(
-            {JOB_NAME_METADATA_KEY: job_id, JOB_ID_METADATA_KEY: job_id}
-        ) in job_manager.get_job_logs(job_id)
-
-        # Check that we can pass custom metadata.
-        job_id = job_manager.submit_job(
-            entrypoint=print_metadata_cmd, metadata={"key1": "val1", "key2": "val2"}
-        )
-
-        wait_for_condition(check_job_succeeded, job_manager=job_manager, job_id=job_id)
-        assert (
-            dict_to_str(
-                {
-                    JOB_NAME_METADATA_KEY: job_id,
-                    JOB_ID_METADATA_KEY: job_id,
-                    "key1": "val1",
-                    "key2": "val2",
-                }
-            )
-            in job_manager.get_job_logs(job_id)
-        )
-
-        # Check that we can override job name.
-        job_id = job_manager.submit_job(
-            entrypoint=print_metadata_cmd,
-            metadata={JOB_NAME_METADATA_KEY: "custom_name"},
-        )
-
-        wait_for_condition(check_job_succeeded, job_manager=job_manager, job_id=job_id)
-        assert dict_to_str(
-            {JOB_NAME_METADATA_KEY: "custom_name", JOB_ID_METADATA_KEY: job_id}
-        ) in job_manager.get_job_logs(job_id)
-
-
-class TestAsyncAPI:
-    def _run_hanging_command(self, job_manager, tmp_dir, _start_signal_actor=None):
-        tmp_file = os.path.join(tmp_dir, "hello")
-        pid_file = os.path.join(tmp_dir, "pid")
-
-        # Write subprocess pid to pid_file and block until tmp_file is present.
-        wait_for_file_cmd = (
-            f"echo $$ > {pid_file} && "
-            f"until [ -f {tmp_file} ]; "
-            "do echo 'Waiting...' && sleep 1; "
-            "done"
-        )
-        job_id = job_manager.submit_job(
-            entrypoint=wait_for_file_cmd, _start_signal_actor=_start_signal_actor
-        )
-
-        status = job_manager.get_job_status(job_id)
-        if _start_signal_actor:
-            for _ in range(10):
-                assert status.status == JobStatus.PENDING
-                logs = job_manager.get_job_logs(job_id)
-                assert logs == ""
-        else:
-            wait_for_condition(
-                check_job_running, job_manager=job_manager, job_id=job_id
-            )
-
-            wait_for_condition(lambda: "Waiting..." in job_manager.get_job_logs(job_id))
-
-        return pid_file, tmp_file, job_id
-
-    def test_status_and_logs_while_blocking(self, job_manager):
-        with tempfile.TemporaryDirectory() as tmp_dir:
-            pid_file, tmp_file, job_id = self._run_hanging_command(job_manager, tmp_dir)
-            with open(pid_file, "r") as file:
-                pid = int(file.read())
-                assert psutil.pid_exists(pid), "driver subprocess should be running"
-
-            # Signal the job to exit by writing to the file.
-            with open(tmp_file, "w") as f:
-                print("hello", file=f)
-
-            wait_for_condition(
-                check_job_succeeded, job_manager=job_manager, job_id=job_id
-            )
-            # Ensure driver subprocess gets cleaned up after job reached
-            # termination state
-            wait_for_condition(check_subprocess_cleaned, pid=pid)
-
-    def test_stop_job(self, job_manager):
-        with tempfile.TemporaryDirectory() as tmp_dir:
-            _, _, job_id = self._run_hanging_command(job_manager, tmp_dir)
-
-            assert job_manager.stop_job(job_id) is True
-            wait_for_condition(
-                check_job_stopped, job_manager=job_manager, job_id=job_id
-            )
-
-            # Assert re-stopping a stopped job also returns False
-            assert job_manager.stop_job(job_id) is False
-            # Assert stopping non-existent job returns False
-            assert job_manager.stop_job(str(uuid4())) is False
-
-    def test_kill_job_actor_in_before_driver_finish(self, job_manager):
-        """
-        Test submitting a long running / blocker driver script, and kill
-        the job supervisor actor before script returns and ensure
-
-        1) Job status is correctly marked as failed
-        2) No hanging subprocess from failed job
-        """
-
-        with tempfile.TemporaryDirectory() as tmp_dir:
-            pid_file, _, job_id = self._run_hanging_command(job_manager, tmp_dir)
-            with open(pid_file, "r") as file:
-                pid = int(file.read())
-                assert psutil.pid_exists(pid), "driver subprocess should be running"
-
-            actor = job_manager._get_actor_for_job(job_id)
-            ray.kill(actor, no_restart=True)
-            wait_for_condition(check_job_failed, job_manager=job_manager, job_id=job_id)
-
-            # Ensure driver subprocess gets cleaned up after job reached
-            # termination state
-            wait_for_condition(check_subprocess_cleaned, pid=pid)
-
-    def test_stop_job_in_pending(self, job_manager):
-        """
-        Kick off a job that is in PENDING state, stop the job and ensure
-
-        1) Job can correctly be stop immediately with correct JobStatus
-        2) No dangling subprocess left.
-        """
-        _start_signal_actor = SignalActor.remote()
-
-        with tempfile.TemporaryDirectory() as tmp_dir:
-            pid_file, _, job_id = self._run_hanging_command(
-                job_manager, tmp_dir, _start_signal_actor=_start_signal_actor
-            )
-            assert not os.path.exists(pid_file), (
-                "driver subprocess should NOT be running while job is " "still PENDING."
-            )
-
-            assert job_manager.stop_job(job_id) is True
-            # Send run signal to unblock run function
-            ray.get(_start_signal_actor.send.remote())
-            wait_for_condition(
-                check_job_stopped, job_manager=job_manager, job_id=job_id
-            )
-
-    def test_kill_job_actor_in_pending(self, job_manager):
-        """
-        Kick off a job that is in PENDING state, kill the job actor and ensure
-
-        1) Job can correctly be stop immediately with correct JobStatus
-        2) No dangling subprocess left.
-        """
-        _start_signal_actor = SignalActor.remote()
-
-        with tempfile.TemporaryDirectory() as tmp_dir:
-            pid_file, _, job_id = self._run_hanging_command(
-                job_manager, tmp_dir, _start_signal_actor=_start_signal_actor
-            )
-
-            assert not os.path.exists(pid_file), (
-                "driver subprocess should NOT be running while job is " "still PENDING."
-            )
-
-            actor = job_manager._get_actor_for_job(job_id)
-            ray.kill(actor, no_restart=True)
-            wait_for_condition(check_job_failed, job_manager=job_manager, job_id=job_id)
-
-    def test_stop_job_subprocess_cleanup_upon_stop(self, job_manager):
-        """
-        Ensure driver scripts' subprocess is cleaned up properly when we
-        stopped a running job.
-
-        SIGTERM first, SIGKILL after 3 seconds.
-        """
-        with tempfile.TemporaryDirectory() as tmp_dir:
-            pid_file, _, job_id = self._run_hanging_command(job_manager, tmp_dir)
-            with open(pid_file, "r") as file:
-                pid = int(file.read())
-                assert psutil.pid_exists(pid), "driver subprocess should be running"
-
-            assert job_manager.stop_job(job_id) is True
-            wait_for_condition(
-                check_job_stopped, job_manager=job_manager, job_id=job_id
-            )
-
-            # Ensure driver subprocess gets cleaned up after job reached
-            # termination state
-            wait_for_condition(check_subprocess_cleaned, pid=pid)
-
-
-if __name__ == "__main__":
-    sys.exit(pytest.main(["-v", __file__]))
-=======
-import os
-import psutil
-import tempfile
-import sys
-from uuid import uuid4
-import signal
-
-import pytest
-
-import ray
-from ray.dashboard.modules.job.common import (
-    JobStatus,
-    JOB_ID_METADATA_KEY,
-    JOB_NAME_METADATA_KEY,
-)
-from ray.dashboard.modules.job.job_manager import generate_job_id, JobManager
-from ray._private.test_utils import SignalActor, wait_for_condition
-
-TEST_NAMESPACE = "jobs_test_namespace"
-
-
-@pytest.fixture(scope="session")
-def shared_ray_instance():
-    yield ray.init(num_cpus=16, namespace=TEST_NAMESPACE, log_to_driver=True)
-
-
-@pytest.fixture
-def job_manager(shared_ray_instance):
-    yield JobManager()
-
-
-def _driver_script_path(file_name: str) -> str:
-    return os.path.join(
-        os.path.dirname(__file__), "subprocess_driver_scripts", file_name
-    )
-
-
-def _run_hanging_command(job_manager, tmp_dir, start_signal_actor=None):
-    tmp_file = os.path.join(tmp_dir, "hello")
-    pid_file = os.path.join(tmp_dir, "pid")
-
-    # Write subprocess pid to pid_file and block until tmp_file is present.
-    wait_for_file_cmd = (
-        f"echo $$ > {pid_file} && "
-        f"until [ -f {tmp_file} ]; "
-        "do echo 'Waiting...' && sleep 1; "
-        "done"
-    )
-    job_id = job_manager.submit_job(
-        entrypoint=wait_for_file_cmd, _start_signal_actor=start_signal_actor
-    )
-
-    status = job_manager.get_job_status(job_id)
-    if start_signal_actor:
-        for _ in range(10):
-            assert status.status == JobStatus.PENDING
-            logs = job_manager.get_job_logs(job_id)
-            assert logs == ""
-    else:
-        wait_for_condition(check_job_running, job_manager=job_manager, job_id=job_id)
-
-        wait_for_condition(lambda: "Waiting..." in job_manager.get_job_logs(job_id))
-
-    return pid_file, tmp_file, job_id
-
-
-def check_job_succeeded(job_manager, job_id):
-    status = job_manager.get_job_status(job_id)
-    if status.status == JobStatus.FAILED:
-        raise RuntimeError(f"Job failed! {status.message}")
-    assert status.status in {JobStatus.PENDING, JobStatus.RUNNING, JobStatus.SUCCEEDED}
-    return status.status == JobStatus.SUCCEEDED
-
-
-def check_job_failed(job_manager, job_id):
-    status = job_manager.get_job_status(job_id)
-    assert status.status in {JobStatus.PENDING, JobStatus.RUNNING, JobStatus.FAILED}
-    return status.status == JobStatus.FAILED
-
-
-def check_job_stopped(job_manager, job_id):
-    status = job_manager.get_job_status(job_id)
-    assert status.status in {JobStatus.PENDING, JobStatus.RUNNING, JobStatus.STOPPED}
-    return status.status == JobStatus.STOPPED
-
-
-def check_job_running(job_manager, job_id):
-    status = job_manager.get_job_status(job_id)
-    assert status.status in {JobStatus.PENDING, JobStatus.RUNNING}
-    return status.status == JobStatus.RUNNING
-
-
-def check_subprocess_cleaned(pid):
-    return psutil.pid_exists(pid) is False
-
-
-def test_generate_job_id():
-    ids = set()
-    for _ in range(10000):
-        new_id = generate_job_id()
-        assert new_id.startswith("raysubmit_")
-        assert new_id.count("_") == 1
-        assert "-" not in new_id
-        assert "/" not in new_id
-        ids.add(new_id)
-
-    assert len(ids) == 10000
-
-
-def test_pass_job_id(job_manager):
-    job_id = "my_custom_id"
-
-    returned_id = job_manager.submit_job(entrypoint="echo hello", job_id=job_id)
-    assert returned_id == job_id
-
-    wait_for_condition(check_job_succeeded, job_manager=job_manager, job_id=job_id)
-
-    # Check that the same job_id is rejected.
-    with pytest.raises(RuntimeError):
-        job_manager.submit_job(entrypoint="echo hello", job_id=job_id)
-
-
-class TestShellScriptExecution:
-    def test_submit_basic_echo(self, job_manager):
-        job_id = job_manager.submit_job(entrypoint="echo hello")
-
-        wait_for_condition(check_job_succeeded, job_manager=job_manager, job_id=job_id)
-        assert job_manager.get_job_logs(job_id) == "hello\n"
-
-    def test_submit_stderr(self, job_manager):
-        job_id = job_manager.submit_job(entrypoint="echo error 1>&2")
-
-        wait_for_condition(check_job_succeeded, job_manager=job_manager, job_id=job_id)
-        assert job_manager.get_job_logs(job_id) == "error\n"
-
-    def test_submit_ls_grep(self, job_manager):
-        grep_cmd = f"ls {os.path.dirname(__file__)} | grep test_job_manager.py"
-        job_id = job_manager.submit_job(entrypoint=grep_cmd)
-
-        wait_for_condition(check_job_succeeded, job_manager=job_manager, job_id=job_id)
-        assert job_manager.get_job_logs(job_id) == "test_job_manager.py\n"
-
-    def test_subprocess_exception(self, job_manager):
-        """
-        Run a python script with exception, ensure:
-        1) Job status is marked as failed
-        2) Job manager can surface exception message back to logs api
-        3) Job no hanging job supervisor actor
-        4) Empty logs
-        """
-        run_cmd = f"python {_driver_script_path('script_with_exception.py')}"
-        job_id = job_manager.submit_job(entrypoint=run_cmd)
-
-        def cleaned_up():
-            status = job_manager.get_job_status(job_id)
-            if status.status != JobStatus.FAILED:
-                return False
-            if "Exception: Script failed with exception !" not in status.message:
-                return False
-
-            return job_manager._get_actor_for_job(job_id) is None
-
-        wait_for_condition(cleaned_up)
-
-    def test_submit_with_s3_runtime_env(self, job_manager):
-        job_id = job_manager.submit_job(
-            entrypoint="python script.py",
-            runtime_env={"working_dir": "s3://runtime-env-test/script_runtime_env.zip"},
-        )
-
-        wait_for_condition(check_job_succeeded, job_manager=job_manager, job_id=job_id)
-        assert (
-            job_manager.get_job_logs(job_id) == "Executing main() from script.py !!\n"
-        )
-
-
-class TestRuntimeEnv:
-    def test_inheritance(self, job_manager):
-        # Test that the driver and actors/tasks inherit the right runtime_env.
-        pass
-
-    def test_pass_env_var(self, job_manager):
-        """Test we can pass env vars in the subprocess that executes job's
-        driver script.
-        """
-        job_id = job_manager.submit_job(
-            entrypoint="echo $TEST_SUBPROCESS_JOB_CONFIG_ENV_VAR",
-            runtime_env={"env_vars": {"TEST_SUBPROCESS_JOB_CONFIG_ENV_VAR": "233"}},
-        )
-
-        wait_for_condition(check_job_succeeded, job_manager=job_manager, job_id=job_id)
-        assert job_manager.get_job_logs(job_id) == "233\n"
-
-    def test_multiple_runtime_envs(self, job_manager):
-        # Test that you can run two jobs in different envs without conflict.
-        job_id_1 = job_manager.submit_job(
-            entrypoint=f"python {_driver_script_path('print_runtime_env.py')}",
-            runtime_env={
-                "env_vars": {"TEST_SUBPROCESS_JOB_CONFIG_ENV_VAR": "JOB_1_VAR"}
-            },
-        )
-
-        wait_for_condition(
-            check_job_succeeded, job_manager=job_manager, job_id=job_id_1
-        )
-        logs = job_manager.get_job_logs(job_id_1)
-        assert (
-            "{'env_vars': {'TEST_SUBPROCESS_JOB_CONFIG_ENV_VAR': 'JOB_1_VAR'}}" in logs
-        )  # noqa: E501
-
-        job_id_2 = job_manager.submit_job(
-            entrypoint=f"python {_driver_script_path('print_runtime_env.py')}",
-            runtime_env={
-                "env_vars": {"TEST_SUBPROCESS_JOB_CONFIG_ENV_VAR": "JOB_2_VAR"}
-            },
-        )
-
-        wait_for_condition(
-            check_job_succeeded, job_manager=job_manager, job_id=job_id_2
-        )
-        logs = job_manager.get_job_logs(job_id_2)
-        assert (
-            "{'env_vars': {'TEST_SUBPROCESS_JOB_CONFIG_ENV_VAR': 'JOB_2_VAR'}}" in logs
-        )  # noqa: E501
-
-    def test_env_var_and_driver_job_config_warning(self, job_manager):
-        """Ensure we got error message from worker.py and job logs
-        if user provided runtime_env in both driver script and submit()
-        """
-        job_id = job_manager.submit_job(
-            entrypoint=f"python {_driver_script_path('override_env_var.py')}",
-            runtime_env={
-                "env_vars": {"TEST_SUBPROCESS_JOB_CONFIG_ENV_VAR": "JOB_1_VAR"}
-            },
-        )
-
-        wait_for_condition(check_job_succeeded, job_manager=job_manager, job_id=job_id)
-        logs = job_manager.get_job_logs(job_id)
-        assert logs.startswith(
-            "Both RAY_JOB_CONFIG_JSON_ENV_VAR and ray.init(runtime_env) " "are provided"
-        )
-        assert "JOB_1_VAR" in logs
-
-    def test_failed_runtime_env_validation(self, job_manager):
-        """Ensure job status is correctly set as failed if job has an invalid
-        runtime_env.
-        """
-        run_cmd = f"python {_driver_script_path('override_env_var.py')}"
-        job_id = job_manager.submit_job(
-            entrypoint=run_cmd, runtime_env={"working_dir": "path_not_exist"}
-        )
-
-        status = job_manager.get_job_status(job_id)
-        assert status.status == JobStatus.FAILED
-        assert "path_not_exist is not a valid URI" in status.message
-
-    def test_failed_runtime_env_setup(self, job_manager):
-        """Ensure job status is correctly set as failed if job has a valid
-        runtime_env that fails to be set up.
-        """
-        run_cmd = f"python {_driver_script_path('override_env_var.py')}"
-        job_id = job_manager.submit_job(
-            entrypoint=run_cmd, runtime_env={"working_dir": "s3://does_not_exist.zip"}
-        )
-
-        wait_for_condition(check_job_failed, job_manager=job_manager, job_id=job_id)
-
-        status = job_manager.get_job_status(job_id)
-        assert "runtime_env setup failed" in status.message
-
-    def test_pass_metadata(self, job_manager):
-        def dict_to_str(d):
-            return str(dict(sorted(d.items())))
-
-        print_metadata_cmd = (
-            'python -c"'
-            "import ray;"
-            "ray.init();"
-            "job_config=ray.worker.global_worker.core_worker.get_job_config();"
-            "print(dict(sorted(job_config.metadata.items())))"
-            '"'
-        )
-
-        # Check that we default to only the job ID and job name.
-        job_id = job_manager.submit_job(entrypoint=print_metadata_cmd)
-
-        wait_for_condition(check_job_succeeded, job_manager=job_manager, job_id=job_id)
-        assert dict_to_str(
-            {JOB_NAME_METADATA_KEY: job_id, JOB_ID_METADATA_KEY: job_id}
-        ) in job_manager.get_job_logs(job_id)
-
-        # Check that we can pass custom metadata.
-        job_id = job_manager.submit_job(
-            entrypoint=print_metadata_cmd, metadata={"key1": "val1", "key2": "val2"}
-        )
-
-        wait_for_condition(check_job_succeeded, job_manager=job_manager, job_id=job_id)
-        assert (
-            dict_to_str(
-                {
-                    JOB_NAME_METADATA_KEY: job_id,
-                    JOB_ID_METADATA_KEY: job_id,
-                    "key1": "val1",
-                    "key2": "val2",
-                }
-            )
-            in job_manager.get_job_logs(job_id)
-        )
-
-        # Check that we can override job name.
-        job_id = job_manager.submit_job(
-            entrypoint=print_metadata_cmd,
-            metadata={JOB_NAME_METADATA_KEY: "custom_name"},
-        )
-
-        wait_for_condition(check_job_succeeded, job_manager=job_manager, job_id=job_id)
-        assert dict_to_str(
-            {JOB_NAME_METADATA_KEY: "custom_name", JOB_ID_METADATA_KEY: job_id}
-        ) in job_manager.get_job_logs(job_id)
-
-
-class TestAsyncAPI:
-    def test_status_and_logs_while_blocking(self, job_manager):
-        with tempfile.TemporaryDirectory() as tmp_dir:
-            pid_file, tmp_file, job_id = _run_hanging_command(job_manager, tmp_dir)
-            with open(pid_file, "r") as file:
-                pid = int(file.read())
-                assert psutil.pid_exists(pid), "driver subprocess should be running"
-
-            # Signal the job to exit by writing to the file.
-            with open(tmp_file, "w") as f:
-                print("hello", file=f)
-
-            wait_for_condition(
-                check_job_succeeded, job_manager=job_manager, job_id=job_id
-            )
-            # Ensure driver subprocess gets cleaned up after job reached
-            # termination state
-            wait_for_condition(check_subprocess_cleaned, pid=pid)
-
-    def test_stop_job(self, job_manager):
-        with tempfile.TemporaryDirectory() as tmp_dir:
-            _, _, job_id = _run_hanging_command(job_manager, tmp_dir)
-
-            assert job_manager.stop_job(job_id) is True
-            wait_for_condition(
-                check_job_stopped, job_manager=job_manager, job_id=job_id
-            )
-            # Assert re-stopping a stopped job also returns False
-            wait_for_condition(lambda: job_manager.stop_job(job_id) is False)
-            # Assert stopping non-existent job returns False
-            assert job_manager.stop_job(str(uuid4())) is False
-
-    def test_kill_job_actor_in_before_driver_finish(self, job_manager):
-        """
-        Test submitting a long running / blocker driver script, and kill
-        the job supervisor actor before script returns and ensure
-
-        1) Job status is correctly marked as failed
-        2) No hanging subprocess from failed job
-        """
-
-        with tempfile.TemporaryDirectory() as tmp_dir:
-            pid_file, _, job_id = _run_hanging_command(job_manager, tmp_dir)
-            with open(pid_file, "r") as file:
-                pid = int(file.read())
-                assert psutil.pid_exists(pid), "driver subprocess should be running"
-
-            actor = job_manager._get_actor_for_job(job_id)
-            ray.kill(actor, no_restart=True)
-            wait_for_condition(check_job_failed, job_manager=job_manager, job_id=job_id)
-
-            # Ensure driver subprocess gets cleaned up after job reached
-            # termination state
-            wait_for_condition(check_subprocess_cleaned, pid=pid)
-
-    def test_stop_job_in_pending(self, job_manager):
-        """
-        Kick off a job that is in PENDING state, stop the job and ensure
-
-        1) Job can correctly be stop immediately with correct JobStatus
-        2) No dangling subprocess left.
-        """
-        start_signal_actor = SignalActor.remote()
-
-        with tempfile.TemporaryDirectory() as tmp_dir:
-            pid_file, _, job_id = _run_hanging_command(
-                job_manager, tmp_dir, start_signal_actor=start_signal_actor
-            )
-            assert not os.path.exists(pid_file), (
-                "driver subprocess should NOT be running while job is " "still PENDING."
-            )
-
-            assert job_manager.stop_job(job_id) is True
-            # Send run signal to unblock run function
-            ray.get(start_signal_actor.send.remote())
-            wait_for_condition(
-                check_job_stopped, job_manager=job_manager, job_id=job_id
-            )
-
-    def test_kill_job_actor_in_pending(self, job_manager):
-        """
-        Kick off a job that is in PENDING state, kill the job actor and ensure
-
-        1) Job can correctly be stop immediately with correct JobStatus
-        2) No dangling subprocess left.
-        """
-        start_signal_actor = SignalActor.remote()
-
-        with tempfile.TemporaryDirectory() as tmp_dir:
-            pid_file, _, job_id = _run_hanging_command(
-                job_manager, tmp_dir, start_signal_actor=start_signal_actor
-            )
-
-            assert not os.path.exists(pid_file), (
-                "driver subprocess should NOT be running while job is " "still PENDING."
-            )
-
-            actor = job_manager._get_actor_for_job(job_id)
-            ray.kill(actor, no_restart=True)
-            wait_for_condition(check_job_failed, job_manager=job_manager, job_id=job_id)
-
-    def test_stop_job_subprocess_cleanup_upon_stop(self, job_manager):
-        """
-        Ensure driver scripts' subprocess is cleaned up properly when we
-        stopped a running job.
-
-        SIGTERM first, SIGKILL after 3 seconds.
-        """
-        with tempfile.TemporaryDirectory() as tmp_dir:
-            pid_file, _, job_id = _run_hanging_command(job_manager, tmp_dir)
-            with open(pid_file, "r") as file:
-                pid = int(file.read())
-                assert psutil.pid_exists(pid), "driver subprocess should be running"
-
-            assert job_manager.stop_job(job_id) is True
-            wait_for_condition(
-                check_job_stopped, job_manager=job_manager, job_id=job_id
-            )
-
-            # Ensure driver subprocess gets cleaned up after job reached
-            # termination state
-            wait_for_condition(check_subprocess_cleaned, pid=pid)
-
-
-class TestTailLogs:
-    async def _tail_and_assert_logs(
-        self, job_id, job_manager, expected_log="", num_iteration=5
-    ):
-        i = 0
-        async for lines in job_manager.tail_job_logs(job_id):
-            assert all(s == expected_log for s in lines.strip().split("\n"))
-            print(lines, end="")
-            if i == num_iteration:
-                break
-            i += 1
-
-    @pytest.mark.asyncio
-    async def test_unknown_job(self, job_manager):
-        with pytest.raises(RuntimeError, match="Job 'unknown' does not exist."):
-            async for _ in job_manager.tail_job_logs("unknown"):
-                pass
-
-    @pytest.mark.asyncio
-    async def test_successful_job(self, job_manager):
-        """Test tailing logs for a PENDING -> RUNNING -> SUCCESSFUL job."""
-        start_signal_actor = SignalActor.remote()
-
-        with tempfile.TemporaryDirectory() as tmp_dir:
-            _, tmp_file, job_id = _run_hanging_command(
-                job_manager, tmp_dir, start_signal_actor=start_signal_actor
-            )
-
-            # TODO(edoakes): check we get no logs before actor starts (not sure
-            # how to timeout the iterator call).
-            assert job_manager.get_job_status(job_id).status == JobStatus.PENDING
-
-            # Signal job to start.
-            ray.get(start_signal_actor.send.remote())
-
-            await self._tail_and_assert_logs(
-                job_id, job_manager, expected_log="Waiting...", num_iteration=5
-            )
-
-            # Signal the job to exit by writing to the file.
-            with open(tmp_file, "w") as f:
-                print("hello", file=f)
-
-            async for lines in job_manager.tail_job_logs(job_id):
-                assert all(s == "Waiting..." for s in lines.strip().split("\n"))
-                print(lines, end="")
-
-            wait_for_condition(
-                check_job_succeeded, job_manager=job_manager, job_id=job_id
-            )
-
-    @pytest.mark.asyncio
-    async def test_failed_job(self, job_manager):
-        """Test tailing logs for a job that unexpectedly exits."""
-        with tempfile.TemporaryDirectory() as tmp_dir:
-            pid_file, _, job_id = _run_hanging_command(job_manager, tmp_dir)
-
-            await self._tail_and_assert_logs(
-                job_id, job_manager, expected_log="Waiting...", num_iteration=5
-            )
-
-            # Kill the job unexpectedly.
-            with open(pid_file, "r") as f:
-                os.kill(int(f.read()), signal.SIGKILL)
-
-            async for lines in job_manager.tail_job_logs(job_id):
-                assert all(s == "Waiting..." for s in lines.strip().split("\n"))
-                print(lines, end="")
-
-            wait_for_condition(check_job_failed, job_manager=job_manager, job_id=job_id)
-
-    @pytest.mark.asyncio
-    async def test_stopped_job(self, job_manager):
-        """Test tailing logs for a job that unexpectedly exits."""
-        with tempfile.TemporaryDirectory() as tmp_dir:
-            _, _, job_id = _run_hanging_command(job_manager, tmp_dir)
-
-            await self._tail_and_assert_logs(
-                job_id, job_manager, expected_log="Waiting...", num_iteration=5
-            )
-
-            # Stop the job via the API.
-            job_manager.stop_job(job_id)
-
-            async for lines in job_manager.tail_job_logs(job_id):
-                assert all(s == "Waiting..." for s in lines.strip().split("\n"))
-                print(lines, end="")
-
-            wait_for_condition(
-                check_job_stopped, job_manager=job_manager, job_id=job_id
-            )
-
-
-def test_logs_streaming(job_manager):
-    """Test that logs are streamed during the job, not just at the end."""
-
-    stream_logs_script = """
-import time
-print('STREAMED')
-while True:
-    time.sleep(1)
-"""
-
-    stream_logs_cmd = f'python -c "{stream_logs_script}"'
-
-    job_id = job_manager.submit_job(entrypoint=stream_logs_cmd)
-    wait_for_condition(lambda: "STREAMED" in job_manager.get_job_logs(job_id))
-
-    job_manager.stop_job(job_id)
-
-
-if __name__ == "__main__":
-    sys.exit(pytest.main(["-v", __file__]))
->>>>>>> 19672688
+import os
+import psutil
+import tempfile
+import sys
+from uuid import uuid4
+import signal
+
+import pytest
+
+import ray
+from ray.dashboard.modules.job.common import (
+    JobStatus,
+    JOB_ID_METADATA_KEY,
+    JOB_NAME_METADATA_KEY,
+)
+from ray.dashboard.modules.job.job_manager import generate_job_id, JobManager
+from ray._private.test_utils import SignalActor, wait_for_condition
+
+TEST_NAMESPACE = "jobs_test_namespace"
+
+
+@pytest.fixture(scope="session")
+def shared_ray_instance():
+    yield ray.init(num_cpus=16, namespace=TEST_NAMESPACE, log_to_driver=True)
+
+
+@pytest.fixture
+def job_manager(shared_ray_instance):
+    yield JobManager()
+
+
+def _driver_script_path(file_name: str) -> str:
+    return os.path.join(
+        os.path.dirname(__file__), "subprocess_driver_scripts", file_name
+    )
+
+
+def _run_hanging_command(job_manager, tmp_dir, start_signal_actor=None):
+    tmp_file = os.path.join(tmp_dir, "hello")
+    pid_file = os.path.join(tmp_dir, "pid")
+
+    # Write subprocess pid to pid_file and block until tmp_file is present.
+    wait_for_file_cmd = (
+        f"echo $$ > {pid_file} && "
+        f"until [ -f {tmp_file} ]; "
+        "do echo 'Waiting...' && sleep 1; "
+        "done"
+    )
+    job_id = job_manager.submit_job(
+        entrypoint=wait_for_file_cmd, _start_signal_actor=start_signal_actor
+    )
+
+    status = job_manager.get_job_status(job_id)
+    if start_signal_actor:
+        for _ in range(10):
+            assert status.status == JobStatus.PENDING
+            logs = job_manager.get_job_logs(job_id)
+            assert logs == ""
+    else:
+        wait_for_condition(check_job_running, job_manager=job_manager, job_id=job_id)
+
+        wait_for_condition(lambda: "Waiting..." in job_manager.get_job_logs(job_id))
+
+    return pid_file, tmp_file, job_id
+
+
+def check_job_succeeded(job_manager, job_id):
+    status = job_manager.get_job_status(job_id)
+    if status.status == JobStatus.FAILED:
+        raise RuntimeError(f"Job failed! {status.message}")
+    assert status.status in {JobStatus.PENDING, JobStatus.RUNNING, JobStatus.SUCCEEDED}
+    return status.status == JobStatus.SUCCEEDED
+
+
+def check_job_failed(job_manager, job_id):
+    status = job_manager.get_job_status(job_id)
+    assert status.status in {JobStatus.PENDING, JobStatus.RUNNING, JobStatus.FAILED}
+    return status.status == JobStatus.FAILED
+
+
+def check_job_stopped(job_manager, job_id):
+    status = job_manager.get_job_status(job_id)
+    assert status.status in {JobStatus.PENDING, JobStatus.RUNNING, JobStatus.STOPPED}
+    return status.status == JobStatus.STOPPED
+
+
+def check_job_running(job_manager, job_id):
+    status = job_manager.get_job_status(job_id)
+    assert status.status in {JobStatus.PENDING, JobStatus.RUNNING}
+    return status.status == JobStatus.RUNNING
+
+
+def check_subprocess_cleaned(pid):
+    return psutil.pid_exists(pid) is False
+
+
+def test_generate_job_id():
+    ids = set()
+    for _ in range(10000):
+        new_id = generate_job_id()
+        assert new_id.startswith("raysubmit_")
+        assert new_id.count("_") == 1
+        assert "-" not in new_id
+        assert "/" not in new_id
+        ids.add(new_id)
+
+    assert len(ids) == 10000
+
+
+def test_pass_job_id(job_manager):
+    job_id = "my_custom_id"
+
+    returned_id = job_manager.submit_job(entrypoint="echo hello", job_id=job_id)
+    assert returned_id == job_id
+
+    wait_for_condition(check_job_succeeded, job_manager=job_manager, job_id=job_id)
+
+    # Check that the same job_id is rejected.
+    with pytest.raises(RuntimeError):
+        job_manager.submit_job(entrypoint="echo hello", job_id=job_id)
+
+
+class TestShellScriptExecution:
+    def test_submit_basic_echo(self, job_manager):
+        job_id = job_manager.submit_job(entrypoint="echo hello")
+
+        wait_for_condition(check_job_succeeded, job_manager=job_manager, job_id=job_id)
+        assert job_manager.get_job_logs(job_id) == "hello\n"
+
+    def test_submit_stderr(self, job_manager):
+        job_id = job_manager.submit_job(entrypoint="echo error 1>&2")
+
+        wait_for_condition(check_job_succeeded, job_manager=job_manager, job_id=job_id)
+        assert job_manager.get_job_logs(job_id) == "error\n"
+
+    def test_submit_ls_grep(self, job_manager):
+        grep_cmd = f"ls {os.path.dirname(__file__)} | grep test_job_manager.py"
+        job_id = job_manager.submit_job(entrypoint=grep_cmd)
+
+        wait_for_condition(check_job_succeeded, job_manager=job_manager, job_id=job_id)
+        assert job_manager.get_job_logs(job_id) == "test_job_manager.py\n"
+
+    def test_subprocess_exception(self, job_manager):
+        """
+        Run a python script with exception, ensure:
+        1) Job status is marked as failed
+        2) Job manager can surface exception message back to logs api
+        3) Job no hanging job supervisor actor
+        4) Empty logs
+        """
+        run_cmd = f"python {_driver_script_path('script_with_exception.py')}"
+        job_id = job_manager.submit_job(entrypoint=run_cmd)
+
+        def cleaned_up():
+            status = job_manager.get_job_status(job_id)
+            if status.status != JobStatus.FAILED:
+                return False
+            if "Exception: Script failed with exception !" not in status.message:
+                return False
+
+            return job_manager._get_actor_for_job(job_id) is None
+
+        wait_for_condition(cleaned_up)
+
+    def test_submit_with_s3_runtime_env(self, job_manager):
+        job_id = job_manager.submit_job(
+            entrypoint="python script.py",
+            runtime_env={"working_dir": "s3://runtime-env-test/script_runtime_env.zip"},
+        )
+
+        wait_for_condition(check_job_succeeded, job_manager=job_manager, job_id=job_id)
+        assert (
+            job_manager.get_job_logs(job_id) == "Executing main() from script.py !!\n"
+        )
+
+
+class TestRuntimeEnv:
+    def test_inheritance(self, job_manager):
+        # Test that the driver and actors/tasks inherit the right runtime_env.
+        pass
+
+    def test_pass_env_var(self, job_manager):
+        """Test we can pass env vars in the subprocess that executes job's
+        driver script.
+        """
+        job_id = job_manager.submit_job(
+            entrypoint="echo $TEST_SUBPROCESS_JOB_CONFIG_ENV_VAR",
+            runtime_env={"env_vars": {"TEST_SUBPROCESS_JOB_CONFIG_ENV_VAR": "233"}},
+        )
+
+        wait_for_condition(check_job_succeeded, job_manager=job_manager, job_id=job_id)
+        assert job_manager.get_job_logs(job_id) == "233\n"
+
+    def test_multiple_runtime_envs(self, job_manager):
+        # Test that you can run two jobs in different envs without conflict.
+        job_id_1 = job_manager.submit_job(
+            entrypoint=f"python {_driver_script_path('print_runtime_env.py')}",
+            runtime_env={
+                "env_vars": {"TEST_SUBPROCESS_JOB_CONFIG_ENV_VAR": "JOB_1_VAR"}
+            },
+        )
+
+        wait_for_condition(
+            check_job_succeeded, job_manager=job_manager, job_id=job_id_1
+        )
+        logs = job_manager.get_job_logs(job_id_1)
+        assert (
+            "{'env_vars': {'TEST_SUBPROCESS_JOB_CONFIG_ENV_VAR': 'JOB_1_VAR'}}" in logs
+        )  # noqa: E501
+
+        job_id_2 = job_manager.submit_job(
+            entrypoint=f"python {_driver_script_path('print_runtime_env.py')}",
+            runtime_env={
+                "env_vars": {"TEST_SUBPROCESS_JOB_CONFIG_ENV_VAR": "JOB_2_VAR"}
+            },
+        )
+
+        wait_for_condition(
+            check_job_succeeded, job_manager=job_manager, job_id=job_id_2
+        )
+        logs = job_manager.get_job_logs(job_id_2)
+        assert (
+            "{'env_vars': {'TEST_SUBPROCESS_JOB_CONFIG_ENV_VAR': 'JOB_2_VAR'}}" in logs
+        )  # noqa: E501
+
+    def test_env_var_and_driver_job_config_warning(self, job_manager):
+        """Ensure we got error message from worker.py and job logs
+        if user provided runtime_env in both driver script and submit()
+        """
+        job_id = job_manager.submit_job(
+            entrypoint=f"python {_driver_script_path('override_env_var.py')}",
+            runtime_env={
+                "env_vars": {"TEST_SUBPROCESS_JOB_CONFIG_ENV_VAR": "JOB_1_VAR"}
+            },
+        )
+
+        wait_for_condition(check_job_succeeded, job_manager=job_manager, job_id=job_id)
+        logs = job_manager.get_job_logs(job_id)
+        assert logs.startswith(
+            "Both RAY_JOB_CONFIG_JSON_ENV_VAR and ray.init(runtime_env) " "are provided"
+        )
+        assert "JOB_1_VAR" in logs
+
+    def test_failed_runtime_env_validation(self, job_manager):
+        """Ensure job status is correctly set as failed if job has an invalid
+        runtime_env.
+        """
+        run_cmd = f"python {_driver_script_path('override_env_var.py')}"
+        job_id = job_manager.submit_job(
+            entrypoint=run_cmd, runtime_env={"working_dir": "path_not_exist"}
+        )
+
+        status = job_manager.get_job_status(job_id)
+        assert status.status == JobStatus.FAILED
+        assert "path_not_exist is not a valid URI" in status.message
+
+    def test_failed_runtime_env_setup(self, job_manager):
+        """Ensure job status is correctly set as failed if job has a valid
+        runtime_env that fails to be set up.
+        """
+        run_cmd = f"python {_driver_script_path('override_env_var.py')}"
+        job_id = job_manager.submit_job(
+            entrypoint=run_cmd, runtime_env={"working_dir": "s3://does_not_exist.zip"}
+        )
+
+        wait_for_condition(check_job_failed, job_manager=job_manager, job_id=job_id)
+
+        status = job_manager.get_job_status(job_id)
+        assert "runtime_env setup failed" in status.message
+
+    def test_pass_metadata(self, job_manager):
+        def dict_to_str(d):
+            return str(dict(sorted(d.items())))
+
+        print_metadata_cmd = (
+            'python -c"'
+            "import ray;"
+            "ray.init();"
+            "job_config=ray.worker.global_worker.core_worker.get_job_config();"
+            "print(dict(sorted(job_config.metadata.items())))"
+            '"'
+        )
+
+        # Check that we default to only the job ID and job name.
+        job_id = job_manager.submit_job(entrypoint=print_metadata_cmd)
+
+        wait_for_condition(check_job_succeeded, job_manager=job_manager, job_id=job_id)
+        assert dict_to_str(
+            {JOB_NAME_METADATA_KEY: job_id, JOB_ID_METADATA_KEY: job_id}
+        ) in job_manager.get_job_logs(job_id)
+
+        # Check that we can pass custom metadata.
+        job_id = job_manager.submit_job(
+            entrypoint=print_metadata_cmd, metadata={"key1": "val1", "key2": "val2"}
+        )
+
+        wait_for_condition(check_job_succeeded, job_manager=job_manager, job_id=job_id)
+        assert (
+            dict_to_str(
+                {
+                    JOB_NAME_METADATA_KEY: job_id,
+                    JOB_ID_METADATA_KEY: job_id,
+                    "key1": "val1",
+                    "key2": "val2",
+                }
+            )
+            in job_manager.get_job_logs(job_id)
+        )
+
+        # Check that we can override job name.
+        job_id = job_manager.submit_job(
+            entrypoint=print_metadata_cmd,
+            metadata={JOB_NAME_METADATA_KEY: "custom_name"},
+        )
+
+        wait_for_condition(check_job_succeeded, job_manager=job_manager, job_id=job_id)
+        assert dict_to_str(
+            {JOB_NAME_METADATA_KEY: "custom_name", JOB_ID_METADATA_KEY: job_id}
+        ) in job_manager.get_job_logs(job_id)
+
+
+class TestAsyncAPI:
+    def test_status_and_logs_while_blocking(self, job_manager):
+        with tempfile.TemporaryDirectory() as tmp_dir:
+            pid_file, tmp_file, job_id = _run_hanging_command(job_manager, tmp_dir)
+            with open(pid_file, "r") as file:
+                pid = int(file.read())
+                assert psutil.pid_exists(pid), "driver subprocess should be running"
+
+            # Signal the job to exit by writing to the file.
+            with open(tmp_file, "w") as f:
+                print("hello", file=f)
+
+            wait_for_condition(
+                check_job_succeeded, job_manager=job_manager, job_id=job_id
+            )
+            # Ensure driver subprocess gets cleaned up after job reached
+            # termination state
+            wait_for_condition(check_subprocess_cleaned, pid=pid)
+
+    def test_stop_job(self, job_manager):
+        with tempfile.TemporaryDirectory() as tmp_dir:
+            _, _, job_id = _run_hanging_command(job_manager, tmp_dir)
+
+            assert job_manager.stop_job(job_id) is True
+            wait_for_condition(
+                check_job_stopped, job_manager=job_manager, job_id=job_id
+            )
+            # Assert re-stopping a stopped job also returns False
+            wait_for_condition(lambda: job_manager.stop_job(job_id) is False)
+            # Assert stopping non-existent job returns False
+            assert job_manager.stop_job(str(uuid4())) is False
+
+    def test_kill_job_actor_in_before_driver_finish(self, job_manager):
+        """
+        Test submitting a long running / blocker driver script, and kill
+        the job supervisor actor before script returns and ensure
+
+        1) Job status is correctly marked as failed
+        2) No hanging subprocess from failed job
+        """
+
+        with tempfile.TemporaryDirectory() as tmp_dir:
+            pid_file, _, job_id = _run_hanging_command(job_manager, tmp_dir)
+            with open(pid_file, "r") as file:
+                pid = int(file.read())
+                assert psutil.pid_exists(pid), "driver subprocess should be running"
+
+            actor = job_manager._get_actor_for_job(job_id)
+            ray.kill(actor, no_restart=True)
+            wait_for_condition(check_job_failed, job_manager=job_manager, job_id=job_id)
+
+            # Ensure driver subprocess gets cleaned up after job reached
+            # termination state
+            wait_for_condition(check_subprocess_cleaned, pid=pid)
+
+    def test_stop_job_in_pending(self, job_manager):
+        """
+        Kick off a job that is in PENDING state, stop the job and ensure
+
+        1) Job can correctly be stop immediately with correct JobStatus
+        2) No dangling subprocess left.
+        """
+        start_signal_actor = SignalActor.remote()
+
+        with tempfile.TemporaryDirectory() as tmp_dir:
+            pid_file, _, job_id = _run_hanging_command(
+                job_manager, tmp_dir, start_signal_actor=start_signal_actor
+            )
+            assert not os.path.exists(pid_file), (
+                "driver subprocess should NOT be running while job is " "still PENDING."
+            )
+
+            assert job_manager.stop_job(job_id) is True
+            # Send run signal to unblock run function
+            ray.get(start_signal_actor.send.remote())
+            wait_for_condition(
+                check_job_stopped, job_manager=job_manager, job_id=job_id
+            )
+
+    def test_kill_job_actor_in_pending(self, job_manager):
+        """
+        Kick off a job that is in PENDING state, kill the job actor and ensure
+
+        1) Job can correctly be stop immediately with correct JobStatus
+        2) No dangling subprocess left.
+        """
+        start_signal_actor = SignalActor.remote()
+
+        with tempfile.TemporaryDirectory() as tmp_dir:
+            pid_file, _, job_id = _run_hanging_command(
+                job_manager, tmp_dir, start_signal_actor=start_signal_actor
+            )
+
+            assert not os.path.exists(pid_file), (
+                "driver subprocess should NOT be running while job is " "still PENDING."
+            )
+
+            actor = job_manager._get_actor_for_job(job_id)
+            ray.kill(actor, no_restart=True)
+            wait_for_condition(check_job_failed, job_manager=job_manager, job_id=job_id)
+
+    def test_stop_job_subprocess_cleanup_upon_stop(self, job_manager):
+        """
+        Ensure driver scripts' subprocess is cleaned up properly when we
+        stopped a running job.
+
+        SIGTERM first, SIGKILL after 3 seconds.
+        """
+        with tempfile.TemporaryDirectory() as tmp_dir:
+            pid_file, _, job_id = _run_hanging_command(job_manager, tmp_dir)
+            with open(pid_file, "r") as file:
+                pid = int(file.read())
+                assert psutil.pid_exists(pid), "driver subprocess should be running"
+
+            assert job_manager.stop_job(job_id) is True
+            wait_for_condition(
+                check_job_stopped, job_manager=job_manager, job_id=job_id
+            )
+
+            # Ensure driver subprocess gets cleaned up after job reached
+            # termination state
+            wait_for_condition(check_subprocess_cleaned, pid=pid)
+
+
+class TestTailLogs:
+    async def _tail_and_assert_logs(
+        self, job_id, job_manager, expected_log="", num_iteration=5
+    ):
+        i = 0
+        async for lines in job_manager.tail_job_logs(job_id):
+            assert all(s == expected_log for s in lines.strip().split("\n"))
+            print(lines, end="")
+            if i == num_iteration:
+                break
+            i += 1
+
+    @pytest.mark.asyncio
+    async def test_unknown_job(self, job_manager):
+        with pytest.raises(RuntimeError, match="Job 'unknown' does not exist."):
+            async for _ in job_manager.tail_job_logs("unknown"):
+                pass
+
+    @pytest.mark.asyncio
+    async def test_successful_job(self, job_manager):
+        """Test tailing logs for a PENDING -> RUNNING -> SUCCESSFUL job."""
+        start_signal_actor = SignalActor.remote()
+
+        with tempfile.TemporaryDirectory() as tmp_dir:
+            _, tmp_file, job_id = _run_hanging_command(
+                job_manager, tmp_dir, start_signal_actor=start_signal_actor
+            )
+
+            # TODO(edoakes): check we get no logs before actor starts (not sure
+            # how to timeout the iterator call).
+            assert job_manager.get_job_status(job_id).status == JobStatus.PENDING
+
+            # Signal job to start.
+            ray.get(start_signal_actor.send.remote())
+
+            await self._tail_and_assert_logs(
+                job_id, job_manager, expected_log="Waiting...", num_iteration=5
+            )
+
+            # Signal the job to exit by writing to the file.
+            with open(tmp_file, "w") as f:
+                print("hello", file=f)
+
+            async for lines in job_manager.tail_job_logs(job_id):
+                assert all(s == "Waiting..." for s in lines.strip().split("\n"))
+                print(lines, end="")
+
+            wait_for_condition(
+                check_job_succeeded, job_manager=job_manager, job_id=job_id
+            )
+
+    @pytest.mark.asyncio
+    async def test_failed_job(self, job_manager):
+        """Test tailing logs for a job that unexpectedly exits."""
+        with tempfile.TemporaryDirectory() as tmp_dir:
+            pid_file, _, job_id = _run_hanging_command(job_manager, tmp_dir)
+
+            await self._tail_and_assert_logs(
+                job_id, job_manager, expected_log="Waiting...", num_iteration=5
+            )
+
+            # Kill the job unexpectedly.
+            with open(pid_file, "r") as f:
+                os.kill(int(f.read()), signal.SIGKILL)
+
+            async for lines in job_manager.tail_job_logs(job_id):
+                assert all(s == "Waiting..." for s in lines.strip().split("\n"))
+                print(lines, end="")
+
+            wait_for_condition(check_job_failed, job_manager=job_manager, job_id=job_id)
+
+    @pytest.mark.asyncio
+    async def test_stopped_job(self, job_manager):
+        """Test tailing logs for a job that unexpectedly exits."""
+        with tempfile.TemporaryDirectory() as tmp_dir:
+            _, _, job_id = _run_hanging_command(job_manager, tmp_dir)
+
+            await self._tail_and_assert_logs(
+                job_id, job_manager, expected_log="Waiting...", num_iteration=5
+            )
+
+            # Stop the job via the API.
+            job_manager.stop_job(job_id)
+
+            async for lines in job_manager.tail_job_logs(job_id):
+                assert all(s == "Waiting..." for s in lines.strip().split("\n"))
+                print(lines, end="")
+
+            wait_for_condition(
+                check_job_stopped, job_manager=job_manager, job_id=job_id
+            )
+
+
+def test_logs_streaming(job_manager):
+    """Test that logs are streamed during the job, not just at the end."""
+
+    stream_logs_script = """
+import time
+print('STREAMED')
+while True:
+    time.sleep(1)
+"""
+
+    stream_logs_cmd = f'python -c "{stream_logs_script}"'
+
+    job_id = job_manager.submit_job(entrypoint=stream_logs_cmd)
+    wait_for_condition(lambda: "STREAMED" in job_manager.get_job_logs(job_id))
+
+    job_manager.stop_job(job_id)
+
+
+if __name__ == "__main__":
+    sys.exit(pytest.main(["-v", __file__]))