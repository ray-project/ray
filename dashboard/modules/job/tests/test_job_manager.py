--- conflicted
+++ resolved
@@ -295,7 +295,6 @@
                 "https://runtime-env-test.s3.amazonaws.com/script_runtime_env.zip",
                 filename=f.name,
             )
-<<<<<<< HEAD
             with tempfile.TemporaryDirectory() as temp_dir:
                 unzip_package(
                     package_path=filename,
@@ -303,30 +302,17 @@
                     remove_top_level_directory=True,
                     unlink_zip=False,
                 )
-                job_id = job_manager.submit_job(
+                job_id = await job_manager.submit_job(
                     entrypoint="python script.py",
                     runtime_env={"working_dir": "file://localhost/" + temp_dir},
                 )
-                await async_wait_for_condition(
+                await async_wait_for_condition_async_predicate(
                     check_job_succeeded, job_manager=job_manager, job_id=job_id
                 )
                 assert (
                     job_manager.get_job_logs(job_id)
                     == "Executing main() from script.py !!\n"
                 )
-=======
-            job_id = await job_manager.submit_job(
-                entrypoint="python script.py",
-                runtime_env={"working_dir": "file://" + filename},
-            )
-            await async_wait_for_condition_async_predicate(
-                check_job_succeeded, job_manager=job_manager, job_id=job_id
-            )
-            assert (
-                job_manager.get_job_logs(job_id)
-                == "Executing main() from script.py !!\n"
-            )
->>>>>>> ec3c7f85
 
 
 @pytest.mark.asyncio
@@ -416,14 +402,9 @@
         runtime_env that fails to be set up.
         """
         run_cmd = f"python {_driver_script_path('override_env_var.py')}"
-<<<<<<< HEAD
-        job_id = job_manager.submit_job(
+        job_id = await job_manager.submit_job(
             entrypoint=run_cmd,
             runtime_env={"working_dir": "s3://bucket/does_not_exist.zip"},
-=======
-        job_id = await job_manager.submit_job(
-            entrypoint=run_cmd, runtime_env={"working_dir": "s3://does_not_exist.zip"}
->>>>>>> ec3c7f85
         )
 
         await async_wait_for_condition_async_predicate(
