--- conflicted
+++ resolved
@@ -156,7 +156,6 @@
                 print("Internal KV was GC'ed at time ", time.time() - start)
 
 
-<<<<<<< HEAD
 def test_split_address():
     assert split_address("ray://my_cluster") == ("ray", "my_cluster")
     assert split_address("ray://my_cluster:1234") == ("ray", "my_cluster:1234")
@@ -169,7 +168,8 @@
     assert split_address("http://localhost:10001") == ("http", "localhost:10001")
     with pytest.raises(ValueError):
         split_address("localhost:10001")
-=======
+
+
 @pytest.fixture
 def mock_candidate_number():
     os.environ["CANDIDATE_AGENT_NUMBER"] = "2"
@@ -251,7 +251,6 @@
     assert len(new_owner_port) == 2
     assert len(old_owner_port - new_owner_port) == 1
     assert len(new_owner_port - old_owner_port) == 1
->>>>>>> db2f84bd
 
 
 if __name__ == "__main__":
