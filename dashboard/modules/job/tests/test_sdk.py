from pathlib import Path
import tempfile
import time
import pytest
import sys
from typing import Dict, Optional, Tuple
from unittest.mock import Mock, patch
from ray._private.test_utils import (
    format_web_url,
    wait_for_condition,
    wait_until_server_available,
)

<<<<<<< HEAD
from ray.dashboard.modules.dashboard_sdk import parse_cluster_info
from ray.dashboard.modules.job.sdk import JobSubmissionClient
from ray.tests.conftest import _ray_start
import ray.experimental.internal_kv as kv


def check_internal_kv_gced():
    return len(kv._internal_kv_list("gcs://")) == 0
=======
from ray.dashboard.modules.dashboard_sdk import (
    ClusterInfo,
    DEFAULT_DASHBOARD_ADDRESS,
    parse_cluster_info,
)
>>>>>>> cb7bcbd6


@pytest.mark.parametrize(
    "address_param",
    [
        ("ray://1.2.3.4:10001", "ray", "1.2.3.4:10001"),
        ("other_module://", "other_module", ""),
        ("other_module://address", "other_module", "address"),
    ],
)
@pytest.mark.parametrize("create_cluster_if_needed", [True, False])
@pytest.mark.parametrize("cookies", [None, {"test_cookie_key": "test_cookie_val"}])
@pytest.mark.parametrize("metadata", [None, {"test_metadata_key": "test_metadata_val"}])
@pytest.mark.parametrize("headers", [None, {"test_headers_key": "test_headers_val"}])
def test_parse_cluster_info(
    address_param: Tuple[str, str, str],
    create_cluster_if_needed: bool,
    cookies: Optional[Dict[str, str]],
    metadata: Optional[Dict[str, str]],
    headers: Optional[Dict[str, str]],
):
    """
    Test ray.dashboard.modules.dashboard_sdk.parse_cluster_info for different
    format of addresses.
    """
    mock_get_job_submission_client_cluster = Mock(return_value="Ray ClusterInfo")
    mock_module = Mock()
    mock_module.get_job_submission_client_cluster_info = Mock(
        return_value="Other module ClusterInfo"
    )
    mock_import_module = Mock(return_value=mock_module)

    address, module_string, inner_address = address_param

    with patch.multiple(
        "ray.dashboard.modules.dashboard_sdk",
        get_job_submission_client_cluster_info=mock_get_job_submission_client_cluster,
    ), patch.multiple("importlib", import_module=mock_import_module):
        if module_string == "ray":
            with pytest.raises(ValueError, match="ray://"):
                parse_cluster_info(
                    address,
                    create_cluster_if_needed=create_cluster_if_needed,
                    cookies=cookies,
                    metadata=metadata,
                    headers=headers,
                )
        elif module_string == "other_module":
            assert (
                parse_cluster_info(
                    address,
                    create_cluster_if_needed=create_cluster_if_needed,
                    cookies=cookies,
                    metadata=metadata,
                    headers=headers,
                )
                == "Other module ClusterInfo"
            )
            mock_import_module.assert_called_once_with(module_string)
            mock_module.get_job_submission_client_cluster_info.assert_called_once_with(
                inner_address,
                create_cluster_if_needed=create_cluster_if_needed,
                cookies=cookies,
                metadata=metadata,
                headers=headers,
            )


<<<<<<< HEAD
@pytest.mark.parametrize("expiration_s", [0, 10])
def test_temporary_uri_reference(monkeypatch, expiration_s):
    """Test that temporary GCS URI references are deleted after expiration_s."""
    monkeypatch.setenv(
        "RAY_RUNTIME_ENV_TEMPORARY_REFERENCE_EXPIRATION_S", str(expiration_s)
    )
    # We can't use a fixture with a shared Ray runtime because we need to set the
    # expiration_s env var before Ray starts.
    with _ray_start(include_dashboard=True, num_cpus=1) as ctx:
        headers = {"Connection": "keep-alive", "Authorization": "TOK:<MY_TOKEN>"}
        address = ctx.address_info["webui_url"]
        assert wait_until_server_available(address)
        client = JobSubmissionClient(format_web_url(address), headers=headers)
        with tempfile.TemporaryDirectory() as tmp_dir:
            path = Path(tmp_dir)

            hello_file = path / "hi.txt"
            with hello_file.open(mode="w") as f:
                f.write("hi\n")

            start = time.time()

            client.submit_job(
                entrypoint="echo hi", runtime_env={"working_dir": tmp_dir}
            )

            # Give time for deletion to occur if expiration_s is 0.
            time.sleep(2)
            # Need to connect to Ray to check internal_kv.
            # ray.init(address="auto")

            print("Starting Internal KV checks at time ", time.time() - start)
            if expiration_s > 0:
                assert not check_internal_kv_gced()
                wait_for_condition(check_internal_kv_gced, timeout=2 * expiration_s)
                assert expiration_s < time.time() - start < 2 * expiration_s
                print("Internal KV was GC'ed at time ", time.time() - start)
            else:
                wait_for_condition(check_internal_kv_gced)
                print("Internal KV was GC'ed at time ", time.time() - start)
=======
def test_parse_cluster_info_default_address():
    assert (
        parse_cluster_info(
            address=None,
        )
        == ClusterInfo(address=DEFAULT_DASHBOARD_ADDRESS)
    )


if __name__ == "__main__":
    sys.exit(pytest.main(["-v", __file__]))
>>>>>>> cb7bcbd6
<|MERGE_RESOLUTION|>--- conflicted
+++ resolved
@@ -11,8 +11,11 @@
     wait_until_server_available,
 )
 
-<<<<<<< HEAD
-from ray.dashboard.modules.dashboard_sdk import parse_cluster_info
+from ray.dashboard.modules.dashboard_sdk import (
+    ClusterInfo,
+    DEFAULT_DASHBOARD_ADDRESS,
+    parse_cluster_info,
+)
 from ray.dashboard.modules.job.sdk import JobSubmissionClient
 from ray.tests.conftest import _ray_start
 import ray.experimental.internal_kv as kv
@@ -20,13 +23,6 @@
 
 def check_internal_kv_gced():
     return len(kv._internal_kv_list("gcs://")) == 0
-=======
-from ray.dashboard.modules.dashboard_sdk import (
-    ClusterInfo,
-    DEFAULT_DASHBOARD_ADDRESS,
-    parse_cluster_info,
-)
->>>>>>> cb7bcbd6
 
 
 @pytest.mark.parametrize(
@@ -95,7 +91,15 @@
             )
 
 
-<<<<<<< HEAD
+def test_parse_cluster_info_default_address():
+    assert (
+        parse_cluster_info(
+            address=None,
+        )
+        == ClusterInfo(address=DEFAULT_DASHBOARD_ADDRESS)
+    )
+
+
 @pytest.mark.parametrize("expiration_s", [0, 10])
 def test_temporary_uri_reference(monkeypatch, expiration_s):
     """Test that temporary GCS URI references are deleted after expiration_s."""
@@ -136,16 +140,7 @@
             else:
                 wait_for_condition(check_internal_kv_gced)
                 print("Internal KV was GC'ed at time ", time.time() - start)
-=======
-def test_parse_cluster_info_default_address():
-    assert (
-        parse_cluster_info(
-            address=None,
-        )
-        == ClusterInfo(address=DEFAULT_DASHBOARD_ADDRESS)
-    )
 
 
 if __name__ == "__main__":
-    sys.exit(pytest.main(["-v", __file__]))
->>>>>>> cb7bcbd6
+    sys.exit(pytest.main(["-v", __file__]))