<<<<<<< HEAD
from contextlib import contextmanager
import os
import logging
import sys
import subprocess
from typing import Optional

import pytest

logger = logging.getLogger(__name__)


@contextmanager
def set_env_var(key: str, val: Optional[str] = None):
    old_val = os.environ.get(key, None)
    if val is not None:
        os.environ[key] = val
    elif key in os.environ:
        del os.environ[key]

    yield

    if key in os.environ:
        del os.environ[key]
    if old_val is not None:
        os.environ[key] = old_val


@pytest.fixture
def ray_start_stop():
    subprocess.check_output(["ray", "start", "--head"])
    yield
    subprocess.check_output(["ray", "stop", "--force"])


@contextmanager
def ray_cluster_manager():
    """
    Used not as fixture in case we want to set RAY_ADDRESS first.
    """
    subprocess.check_output(["ray", "start", "--head"])
    yield
    subprocess.check_output(["ray", "stop", "--force"])


class TestSubmitIntegration:
    """
    Integration version of job CLI test that ensures interaction with the
    following components are working as expected:

    1) Ray client: use of RAY_ADDRESS and ray.init() in job_head.py
    2) Ray dashboard: `ray start --head`
    """

    def test_empty_ray_address(self, ray_start_stop):
        with set_env_var("RAY_ADDRESS", None):
            completed_process = subprocess.run(
                ["ray", "job", "submit", "--", "echo hello"], stderr=subprocess.PIPE
            )
            stderr = completed_process.stderr.decode("utf-8")
            # Current dashboard module that raises no exception from requests..
            assert (
                "Address must be specified using either the "
                "--address flag or RAY_ADDRESS environment"
            ) in stderr

    def test_ray_client_adress(self, ray_start_stop):
        with set_env_var("RAY_ADDRESS", "127.0.0.1:8265"):
            completed_process = subprocess.run(
                ["ray", "job", "submit", "--", "echo hello"], stderr=subprocess.PIPE
            )
            stderr = completed_process.stderr.decode("utf-8")
            # Current dashboard module that raises no exception from requests..
            assert "Query the status of the job" in stderr

    def test_valid_http_ray_address(self, ray_start_stop):
        with set_env_var("RAY_ADDRESS", "http://127.0.0.1:8265"):
            completed_process = subprocess.run(
                ["ray", "job", "submit", "--", "echo hello"], stderr=subprocess.PIPE
            )
            stderr = completed_process.stderr.decode("utf-8")
            # Current dashboard module that raises no exception from requests..
            assert "Query the status of the job" in stderr

    def test_set_ray_http_address_first(self):
        with set_env_var("RAY_ADDRESS", "http://127.0.0.1:8265"):
            with ray_cluster_manager():
                completed_process = subprocess.run(
                    ["ray", "job", "submit", "--", "echo hello"], stderr=subprocess.PIPE
                )
                stderr = completed_process.stderr.decode("utf-8")
                # Current dashboard module that raises no exception from
                # requests..
                assert "Query the status of the job" in stderr

    def test_set_ray_client_address_first(self):
        with set_env_var("RAY_ADDRESS", "127.0.0.1:8265"):
            with ray_cluster_manager():
                completed_process = subprocess.run(
                    ["ray", "job", "submit", "--", "echo hello"], stderr=subprocess.PIPE
                )
                stderr = completed_process.stderr.decode("utf-8")
                # Current dashboard module that raises no exception from
                # requests..
                assert "Query the status of the job" in stderr


if __name__ == "__main__":
    sys.exit(pytest.main(["-v", __file__]))
=======
from contextlib import contextmanager
import os
import logging
import sys
import subprocess
from typing import Optional

import pytest

logger = logging.getLogger(__name__)


@contextmanager
def set_env_var(key: str, val: Optional[str] = None):
    old_val = os.environ.get(key, None)
    if val is not None:
        os.environ[key] = val
    elif key in os.environ:
        del os.environ[key]

    yield

    if key in os.environ:
        del os.environ[key]
    if old_val is not None:
        os.environ[key] = old_val


@pytest.fixture
def ray_start_stop():
    subprocess.check_output(["ray", "start", "--head"])
    try:
        with set_env_var("RAY_ADDRESS", "127.0.0.1:8265"):
            yield
    finally:
        subprocess.check_output(["ray", "stop", "--force"])


@contextmanager
def ray_cluster_manager():
    """
    Used not as fixture in case we want to set RAY_ADDRESS first.
    """
    subprocess.check_output(["ray", "start", "--head"])
    try:
        yield
    finally:
        subprocess.check_output(["ray", "stop", "--force"])


class TestRayAddress:
    """
    Integration version of job CLI test that ensures interaction with the
    following components are working as expected:

    1) Ray client: use of RAY_ADDRESS and ray.init() in job_head.py
    2) Ray dashboard: `ray start --head`
    """

    def test_empty_ray_address(self, ray_start_stop):
        with set_env_var("RAY_ADDRESS", None):
            completed_process = subprocess.run(
                ["ray", "job", "submit", "--", "echo hello"], stderr=subprocess.PIPE
            )
            stderr = completed_process.stderr.decode("utf-8")
            # Current dashboard module that raises no exception from requests..
            assert (
                "Address must be specified using either the "
                "--address flag or RAY_ADDRESS environment"
            ) in stderr

    def test_ray_client_address(self, ray_start_stop):
        completed_process = subprocess.run(
            ["ray", "job", "submit", "--", "echo hello"], stdout=subprocess.PIPE
        )
        stdout = completed_process.stdout.decode("utf-8")
        assert "hello" in stdout
        assert "succeeded" in stdout

    def test_valid_http_ray_address(self, ray_start_stop):
        completed_process = subprocess.run(
            ["ray", "job", "submit", "--", "echo hello"], stdout=subprocess.PIPE
        )
        stdout = completed_process.stdout.decode("utf-8")
        assert "hello" in stdout
        assert "succeeded" in stdout

    def test_set_ray_http_address_first(self):
        with set_env_var("RAY_ADDRESS", "http://127.0.0.1:8265"):
            with ray_cluster_manager():
                completed_process = subprocess.run(
                    ["ray", "job", "submit", "--", "echo hello"], stdout=subprocess.PIPE
                )
                stdout = completed_process.stdout.decode("utf-8")
                assert "hello" in stdout
                assert "succeeded" in stdout

    def test_set_ray_client_address_first(self):
        with set_env_var("RAY_ADDRESS", "127.0.0.1:8265"):
            with ray_cluster_manager():
                completed_process = subprocess.run(
                    ["ray", "job", "submit", "--", "echo hello"], stdout=subprocess.PIPE
                )
                stdout = completed_process.stdout.decode("utf-8")
                assert "hello" in stdout
                assert "succeeded" in stdout


class TestJobSubmit:
    def test_basic_submit(self, ray_start_stop):
        """Should tail logs and wait for process to exit."""
        cmd = "sleep 1 && echo hello && sleep 1 && echo hello"
        completed_process = subprocess.run(
            ["ray", "job", "submit", "--", cmd], stdout=subprocess.PIPE
        )
        stdout = completed_process.stdout.decode("utf-8")
        assert "hello\nhello" in stdout
        assert "succeeded" in stdout

    def test_submit_no_wait(self, ray_start_stop):
        """Should exit immediately w/o printing logs."""
        cmd = "echo hello && sleep 1000"
        completed_process = subprocess.run(
            ["ray", "job", "submit", "--no-wait", "--", cmd], stdout=subprocess.PIPE
        )
        stdout = completed_process.stdout.decode("utf-8")
        assert "hello" not in stdout
        assert "Tailing logs until the job exits" not in stdout


class TestJobStop:
    def test_basic_stop(self, ray_start_stop):
        """Should wait until the job is stopped."""
        cmd = "sleep 1000"
        job_id = "test_basic_stop"
        completed_process = subprocess.run(
            ["ray", "job", "submit", "--no-wait", f"--job-id={job_id}", "--", cmd]
        )

        completed_process = subprocess.run(
            ["ray", "job", "stop", job_id], stdout=subprocess.PIPE
        )
        stdout = completed_process.stdout.decode("utf-8")
        assert "Waiting for job" in stdout
        assert f"Job '{job_id}' was stopped" in stdout

    def test_stop_no_wait(self, ray_start_stop):
        """Should not wait until the job is stopped."""
        cmd = "echo hello && sleep 1000"
        job_id = "test_stop_no_wait"
        completed_process = subprocess.run(
            ["ray", "job", "submit", "--no-wait", f"--job-id={job_id}", "--", cmd]
        )

        completed_process = subprocess.run(
            ["ray", "job", "stop", "--no-wait", job_id], stdout=subprocess.PIPE
        )
        stdout = completed_process.stdout.decode("utf-8")
        assert "Waiting for job" not in stdout
        assert f"Job '{job_id}' was stopped" not in stdout


if __name__ == "__main__":
    sys.exit(pytest.main(["-v", __file__]))
>>>>>>> 19672688
<|MERGE_RESOLUTION|>--- conflicted
+++ resolved
@@ -1,276 +1,164 @@
-<<<<<<< HEAD
-from contextlib import contextmanager
-import os
-import logging
-import sys
-import subprocess
-from typing import Optional
-
-import pytest
-
-logger = logging.getLogger(__name__)
-
-
-@contextmanager
-def set_env_var(key: str, val: Optional[str] = None):
-    old_val = os.environ.get(key, None)
-    if val is not None:
-        os.environ[key] = val
-    elif key in os.environ:
-        del os.environ[key]
-
-    yield
-
-    if key in os.environ:
-        del os.environ[key]
-    if old_val is not None:
-        os.environ[key] = old_val
-
-
-@pytest.fixture
-def ray_start_stop():
-    subprocess.check_output(["ray", "start", "--head"])
-    yield
-    subprocess.check_output(["ray", "stop", "--force"])
-
-
-@contextmanager
-def ray_cluster_manager():
-    """
-    Used not as fixture in case we want to set RAY_ADDRESS first.
-    """
-    subprocess.check_output(["ray", "start", "--head"])
-    yield
-    subprocess.check_output(["ray", "stop", "--force"])
-
-
-class TestSubmitIntegration:
-    """
-    Integration version of job CLI test that ensures interaction with the
-    following components are working as expected:
-
-    1) Ray client: use of RAY_ADDRESS and ray.init() in job_head.py
-    2) Ray dashboard: `ray start --head`
-    """
-
-    def test_empty_ray_address(self, ray_start_stop):
-        with set_env_var("RAY_ADDRESS", None):
-            completed_process = subprocess.run(
-                ["ray", "job", "submit", "--", "echo hello"], stderr=subprocess.PIPE
-            )
-            stderr = completed_process.stderr.decode("utf-8")
-            # Current dashboard module that raises no exception from requests..
-            assert (
-                "Address must be specified using either the "
-                "--address flag or RAY_ADDRESS environment"
-            ) in stderr
-
-    def test_ray_client_adress(self, ray_start_stop):
-        with set_env_var("RAY_ADDRESS", "127.0.0.1:8265"):
-            completed_process = subprocess.run(
-                ["ray", "job", "submit", "--", "echo hello"], stderr=subprocess.PIPE
-            )
-            stderr = completed_process.stderr.decode("utf-8")
-            # Current dashboard module that raises no exception from requests..
-            assert "Query the status of the job" in stderr
-
-    def test_valid_http_ray_address(self, ray_start_stop):
-        with set_env_var("RAY_ADDRESS", "http://127.0.0.1:8265"):
-            completed_process = subprocess.run(
-                ["ray", "job", "submit", "--", "echo hello"], stderr=subprocess.PIPE
-            )
-            stderr = completed_process.stderr.decode("utf-8")
-            # Current dashboard module that raises no exception from requests..
-            assert "Query the status of the job" in stderr
-
-    def test_set_ray_http_address_first(self):
-        with set_env_var("RAY_ADDRESS", "http://127.0.0.1:8265"):
-            with ray_cluster_manager():
-                completed_process = subprocess.run(
-                    ["ray", "job", "submit", "--", "echo hello"], stderr=subprocess.PIPE
-                )
-                stderr = completed_process.stderr.decode("utf-8")
-                # Current dashboard module that raises no exception from
-                # requests..
-                assert "Query the status of the job" in stderr
-
-    def test_set_ray_client_address_first(self):
-        with set_env_var("RAY_ADDRESS", "127.0.0.1:8265"):
-            with ray_cluster_manager():
-                completed_process = subprocess.run(
-                    ["ray", "job", "submit", "--", "echo hello"], stderr=subprocess.PIPE
-                )
-                stderr = completed_process.stderr.decode("utf-8")
-                # Current dashboard module that raises no exception from
-                # requests..
-                assert "Query the status of the job" in stderr
-
-
-if __name__ == "__main__":
-    sys.exit(pytest.main(["-v", __file__]))
-=======
-from contextlib import contextmanager
-import os
-import logging
-import sys
-import subprocess
-from typing import Optional
-
-import pytest
-
-logger = logging.getLogger(__name__)
-
-
-@contextmanager
-def set_env_var(key: str, val: Optional[str] = None):
-    old_val = os.environ.get(key, None)
-    if val is not None:
-        os.environ[key] = val
-    elif key in os.environ:
-        del os.environ[key]
-
-    yield
-
-    if key in os.environ:
-        del os.environ[key]
-    if old_val is not None:
-        os.environ[key] = old_val
-
-
-@pytest.fixture
-def ray_start_stop():
-    subprocess.check_output(["ray", "start", "--head"])
-    try:
-        with set_env_var("RAY_ADDRESS", "127.0.0.1:8265"):
-            yield
-    finally:
-        subprocess.check_output(["ray", "stop", "--force"])
-
-
-@contextmanager
-def ray_cluster_manager():
-    """
-    Used not as fixture in case we want to set RAY_ADDRESS first.
-    """
-    subprocess.check_output(["ray", "start", "--head"])
-    try:
-        yield
-    finally:
-        subprocess.check_output(["ray", "stop", "--force"])
-
-
-class TestRayAddress:
-    """
-    Integration version of job CLI test that ensures interaction with the
-    following components are working as expected:
-
-    1) Ray client: use of RAY_ADDRESS and ray.init() in job_head.py
-    2) Ray dashboard: `ray start --head`
-    """
-
-    def test_empty_ray_address(self, ray_start_stop):
-        with set_env_var("RAY_ADDRESS", None):
-            completed_process = subprocess.run(
-                ["ray", "job", "submit", "--", "echo hello"], stderr=subprocess.PIPE
-            )
-            stderr = completed_process.stderr.decode("utf-8")
-            # Current dashboard module that raises no exception from requests..
-            assert (
-                "Address must be specified using either the "
-                "--address flag or RAY_ADDRESS environment"
-            ) in stderr
-
-    def test_ray_client_address(self, ray_start_stop):
-        completed_process = subprocess.run(
-            ["ray", "job", "submit", "--", "echo hello"], stdout=subprocess.PIPE
-        )
-        stdout = completed_process.stdout.decode("utf-8")
-        assert "hello" in stdout
-        assert "succeeded" in stdout
-
-    def test_valid_http_ray_address(self, ray_start_stop):
-        completed_process = subprocess.run(
-            ["ray", "job", "submit", "--", "echo hello"], stdout=subprocess.PIPE
-        )
-        stdout = completed_process.stdout.decode("utf-8")
-        assert "hello" in stdout
-        assert "succeeded" in stdout
-
-    def test_set_ray_http_address_first(self):
-        with set_env_var("RAY_ADDRESS", "http://127.0.0.1:8265"):
-            with ray_cluster_manager():
-                completed_process = subprocess.run(
-                    ["ray", "job", "submit", "--", "echo hello"], stdout=subprocess.PIPE
-                )
-                stdout = completed_process.stdout.decode("utf-8")
-                assert "hello" in stdout
-                assert "succeeded" in stdout
-
-    def test_set_ray_client_address_first(self):
-        with set_env_var("RAY_ADDRESS", "127.0.0.1:8265"):
-            with ray_cluster_manager():
-                completed_process = subprocess.run(
-                    ["ray", "job", "submit", "--", "echo hello"], stdout=subprocess.PIPE
-                )
-                stdout = completed_process.stdout.decode("utf-8")
-                assert "hello" in stdout
-                assert "succeeded" in stdout
-
-
-class TestJobSubmit:
-    def test_basic_submit(self, ray_start_stop):
-        """Should tail logs and wait for process to exit."""
-        cmd = "sleep 1 && echo hello && sleep 1 && echo hello"
-        completed_process = subprocess.run(
-            ["ray", "job", "submit", "--", cmd], stdout=subprocess.PIPE
-        )
-        stdout = completed_process.stdout.decode("utf-8")
-        assert "hello\nhello" in stdout
-        assert "succeeded" in stdout
-
-    def test_submit_no_wait(self, ray_start_stop):
-        """Should exit immediately w/o printing logs."""
-        cmd = "echo hello && sleep 1000"
-        completed_process = subprocess.run(
-            ["ray", "job", "submit", "--no-wait", "--", cmd], stdout=subprocess.PIPE
-        )
-        stdout = completed_process.stdout.decode("utf-8")
-        assert "hello" not in stdout
-        assert "Tailing logs until the job exits" not in stdout
-
-
-class TestJobStop:
-    def test_basic_stop(self, ray_start_stop):
-        """Should wait until the job is stopped."""
-        cmd = "sleep 1000"
-        job_id = "test_basic_stop"
-        completed_process = subprocess.run(
-            ["ray", "job", "submit", "--no-wait", f"--job-id={job_id}", "--", cmd]
-        )
-
-        completed_process = subprocess.run(
-            ["ray", "job", "stop", job_id], stdout=subprocess.PIPE
-        )
-        stdout = completed_process.stdout.decode("utf-8")
-        assert "Waiting for job" in stdout
-        assert f"Job '{job_id}' was stopped" in stdout
-
-    def test_stop_no_wait(self, ray_start_stop):
-        """Should not wait until the job is stopped."""
-        cmd = "echo hello && sleep 1000"
-        job_id = "test_stop_no_wait"
-        completed_process = subprocess.run(
-            ["ray", "job", "submit", "--no-wait", f"--job-id={job_id}", "--", cmd]
-        )
-
-        completed_process = subprocess.run(
-            ["ray", "job", "stop", "--no-wait", job_id], stdout=subprocess.PIPE
-        )
-        stdout = completed_process.stdout.decode("utf-8")
-        assert "Waiting for job" not in stdout
-        assert f"Job '{job_id}' was stopped" not in stdout
-
-
-if __name__ == "__main__":
-    sys.exit(pytest.main(["-v", __file__]))
->>>>>>> 19672688
+from contextlib import contextmanager
+import os
+import logging
+import sys
+import subprocess
+from typing import Optional
+
+import pytest
+
+logger = logging.getLogger(__name__)
+
+
+@contextmanager
+def set_env_var(key: str, val: Optional[str] = None):
+    old_val = os.environ.get(key, None)
+    if val is not None:
+        os.environ[key] = val
+    elif key in os.environ:
+        del os.environ[key]
+
+    yield
+
+    if key in os.environ:
+        del os.environ[key]
+    if old_val is not None:
+        os.environ[key] = old_val
+
+
+@pytest.fixture
+def ray_start_stop():
+    subprocess.check_output(["ray", "start", "--head"])
+    try:
+        with set_env_var("RAY_ADDRESS", "127.0.0.1:8265"):
+            yield
+    finally:
+        subprocess.check_output(["ray", "stop", "--force"])
+
+
+@contextmanager
+def ray_cluster_manager():
+    """
+    Used not as fixture in case we want to set RAY_ADDRESS first.
+    """
+    subprocess.check_output(["ray", "start", "--head"])
+    try:
+        yield
+    finally:
+        subprocess.check_output(["ray", "stop", "--force"])
+
+
+class TestRayAddress:
+    """
+    Integration version of job CLI test that ensures interaction with the
+    following components are working as expected:
+
+    1) Ray client: use of RAY_ADDRESS and ray.init() in job_head.py
+    2) Ray dashboard: `ray start --head`
+    """
+
+    def test_empty_ray_address(self, ray_start_stop):
+        with set_env_var("RAY_ADDRESS", None):
+            completed_process = subprocess.run(
+                ["ray", "job", "submit", "--", "echo hello"], stderr=subprocess.PIPE
+            )
+            stderr = completed_process.stderr.decode("utf-8")
+            # Current dashboard module that raises no exception from requests..
+            assert (
+                "Address must be specified using either the "
+                "--address flag or RAY_ADDRESS environment"
+            ) in stderr
+
+    def test_ray_client_address(self, ray_start_stop):
+        completed_process = subprocess.run(
+            ["ray", "job", "submit", "--", "echo hello"], stdout=subprocess.PIPE
+        )
+        stdout = completed_process.stdout.decode("utf-8")
+        assert "hello" in stdout
+        assert "succeeded" in stdout
+
+    def test_valid_http_ray_address(self, ray_start_stop):
+        completed_process = subprocess.run(
+            ["ray", "job", "submit", "--", "echo hello"], stdout=subprocess.PIPE
+        )
+        stdout = completed_process.stdout.decode("utf-8")
+        assert "hello" in stdout
+        assert "succeeded" in stdout
+
+    def test_set_ray_http_address_first(self):
+        with set_env_var("RAY_ADDRESS", "http://127.0.0.1:8265"):
+            with ray_cluster_manager():
+                completed_process = subprocess.run(
+                    ["ray", "job", "submit", "--", "echo hello"], stdout=subprocess.PIPE
+                )
+                stdout = completed_process.stdout.decode("utf-8")
+                assert "hello" in stdout
+                assert "succeeded" in stdout
+
+    def test_set_ray_client_address_first(self):
+        with set_env_var("RAY_ADDRESS", "127.0.0.1:8265"):
+            with ray_cluster_manager():
+                completed_process = subprocess.run(
+                    ["ray", "job", "submit", "--", "echo hello"], stdout=subprocess.PIPE
+                )
+                stdout = completed_process.stdout.decode("utf-8")
+                assert "hello" in stdout
+                assert "succeeded" in stdout
+
+
+class TestJobSubmit:
+    def test_basic_submit(self, ray_start_stop):
+        """Should tail logs and wait for process to exit."""
+        cmd = "sleep 1 && echo hello && sleep 1 && echo hello"
+        completed_process = subprocess.run(
+            ["ray", "job", "submit", "--", cmd], stdout=subprocess.PIPE
+        )
+        stdout = completed_process.stdout.decode("utf-8")
+        assert "hello\nhello" in stdout
+        assert "succeeded" in stdout
+
+    def test_submit_no_wait(self, ray_start_stop):
+        """Should exit immediately w/o printing logs."""
+        cmd = "echo hello && sleep 1000"
+        completed_process = subprocess.run(
+            ["ray", "job", "submit", "--no-wait", "--", cmd], stdout=subprocess.PIPE
+        )
+        stdout = completed_process.stdout.decode("utf-8")
+        assert "hello" not in stdout
+        assert "Tailing logs until the job exits" not in stdout
+
+
+class TestJobStop:
+    def test_basic_stop(self, ray_start_stop):
+        """Should wait until the job is stopped."""
+        cmd = "sleep 1000"
+        job_id = "test_basic_stop"
+        completed_process = subprocess.run(
+            ["ray", "job", "submit", "--no-wait", f"--job-id={job_id}", "--", cmd]
+        )
+
+        completed_process = subprocess.run(
+            ["ray", "job", "stop", job_id], stdout=subprocess.PIPE
+        )
+        stdout = completed_process.stdout.decode("utf-8")
+        assert "Waiting for job" in stdout
+        assert f"Job '{job_id}' was stopped" in stdout
+
+    def test_stop_no_wait(self, ray_start_stop):
+        """Should not wait until the job is stopped."""
+        cmd = "echo hello && sleep 1000"
+        job_id = "test_stop_no_wait"
+        completed_process = subprocess.run(
+            ["ray", "job", "submit", "--no-wait", f"--job-id={job_id}", "--", cmd]
+        )
+
+        completed_process = subprocess.run(
+            ["ray", "job", "stop", "--no-wait", job_id], stdout=subprocess.PIPE
+        )
+        stdout = completed_process.stdout.decode("utf-8")
+        assert "Waiting for job" not in stdout
+        assert f"Job '{job_id}' was stopped" not in stdout
+
+
+if __name__ == "__main__":
+    sys.exit(pytest.main(["-v", __file__]))