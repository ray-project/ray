--- conflicted
+++ resolved
@@ -18,11 +18,8 @@
     JobLogsResponse,
 )
 from ray.dashboard.modules.dashboard_sdk import SubmissionClient
-<<<<<<< HEAD
-=======
 
 from ray.runtime_env import RuntimeEnv
->>>>>>> 5a18802a
 
 from ray.util.annotations import PublicAPI
 
@@ -73,13 +70,10 @@
 
         self._upload_working_dir_if_needed(runtime_env)
         self._upload_py_modules_if_needed(runtime_env)
-<<<<<<< HEAD
-=======
 
         # Run the RuntimeEnv constructor to parse local pip/conda requirements files.
         runtime_env = RuntimeEnv(**runtime_env).to_dict()
 
->>>>>>> 5a18802a
         req = JobSubmitRequest(
             entrypoint=entrypoint,
             job_id=job_id,
