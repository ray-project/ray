import dataclasses
import logging
from typing import Any, Dict, Iterator, Optional


try:
    import aiohttp
    import requests
except ImportError:
    aiohttp = None
    requests = None

<<<<<<< HEAD
from ray._private.runtime_env.packaging import (
    create_package,
    get_uri_for_directory,
)

from ray._private.runtime_env.py_modules import upload_py_modules_if_needed
from ray._private.runtime_env.working_dir import upload_working_dir_if_needed

=======
>>>>>>> 22e698d0
from ray.dashboard.modules.job.common import (
    JobStatus,
    JobSubmitRequest,
    JobSubmitResponse,
    JobStopResponse,
    JobInfo,
    JobLogsResponse,
)
from ray.dashboard.modules.dashboard_sdk import SubmissionClient

from ray.util.annotations import PublicAPI

logger = logging.getLogger(__name__)
logger.setLevel(logging.INFO)


class JobSubmissionClient(SubmissionClient):
    def __init__(
        self,
        address: str,
        create_cluster_if_needed=False,
        cookies: Optional[Dict[str, Any]] = None,
        metadata: Optional[Dict[str, Any]] = None,
        headers: Optional[Dict[str, Any]] = None,
    ):
        if requests is None:
            raise RuntimeError(
                "The Ray jobs CLI & SDK require the ray[default] "
                "installation: `pip install 'ray[default']``"
            )
        super().__init__(
            address=address,
            create_cluster_if_needed=create_cluster_if_needed,
            cookies=cookies,
            metadata=metadata,
            headers=headers,
        )
        self._check_connection_and_version(
            min_version="1.9",
            version_error_message="Jobs API is not supported on the Ray "
            "cluster. Please ensure the cluster is "
            "running Ray 1.9 or higher.",
        )

<<<<<<< HEAD
    def _package_exists(
        self,
        package_uri: str,
    ) -> bool:
        protocol, package_name = uri_to_http_components(package_uri)
        r = self._do_request("GET", f"/api/packages/{protocol}/{package_name}")

        if r.status_code == 200:
            logger.debug(f"Package {package_uri} already exists.")
            return True
        elif r.status_code == 404:
            logger.debug(f"Package {package_uri} does not exist.")
            return False
        else:
            self._raise_error(r)

    def _upload_package(
        self,
        package_uri: str,
        package_path: str,
        include_parent_dir: Optional[bool] = False,
        excludes: Optional[List[str]] = None,
    ) -> bool:
        logger.info(f"Uploading package {package_uri}.")
        with tempfile.TemporaryDirectory() as tmp_dir:
            protocol, package_name = uri_to_http_components(package_uri)
            package_file = Path(tmp_dir) / package_name
            create_package(
                package_path,
                package_file,
                include_parent_dir=include_parent_dir,
                excludes=excludes,
            )
            try:
                r = self._do_request(
                    "PUT",
                    f"/api/packages/{protocol}/{package_name}",
                    data=package_file.read_bytes(),
                )
                if r.status_code != 200:
                    self._raise_error(r)
            finally:
                package_file.unlink()

    def _upload_package_if_needed(
        self,
        package_path: str,
        include_parent_dir: Optional[bool] = False,
        excludes: Optional[List[str]] = None,
    ) -> str:
        package_uri = get_uri_for_directory(package_path, excludes=excludes)

        if not self._package_exists(package_uri):
            self._upload_package(
                package_uri,
                package_path,
                include_parent_dir=include_parent_dir,
                excludes=excludes,
            )
        else:
            logger.info(f"Package {package_uri} already exists, skipping upload.")

        return package_uri

    def _upload_working_dir_if_needed(self, runtime_env: Dict[str, Any]):
        def _upload_fn(working_dir, excludes):
            self._upload_package_if_needed(
                working_dir, include_parent_dir=False, excludes=excludes
            )

        upload_working_dir_if_needed(runtime_env, upload_fn=_upload_fn)

    def _upload_py_modules_if_needed(self, runtime_env: Dict[str, Any]):
        def _upload_fn(module_path, excludes):
            self._upload_package_if_needed(
                module_path, include_parent_dir=True, excludes=excludes
            )

        upload_py_modules_if_needed(runtime_env, "", upload_fn=_upload_fn)

    @PublicAPI(stability="beta")
    def get_version(self) -> str:
        r = self._do_request("GET", "/api/version")
        if r.status_code == 200:
            return r.json().get("version")
        else:
            self._raise_error(r)

=======
>>>>>>> 22e698d0
    @PublicAPI(stability="beta")
    def submit_job(
        self,
        *,
        entrypoint: str,
        job_id: Optional[str] = None,
        runtime_env: Optional[Dict[str, Any]] = None,
        metadata: Optional[Dict[str, str]] = None,
    ) -> str:
        runtime_env = runtime_env or {}
        metadata = metadata or {}
        metadata.update(self._default_metadata)

        self._upload_working_dir_if_needed(runtime_env)
        self._upload_py_modules_if_needed(runtime_env)
        req = JobSubmitRequest(
            entrypoint=entrypoint,
            job_id=job_id,
            runtime_env=runtime_env,
            metadata=metadata,
        )

        logger.debug(f"Submitting job with job_id={job_id}.")
        r = self._do_request("POST", "/api/jobs/", json_data=dataclasses.asdict(req))

        if r.status_code == 200:
            return JobSubmitResponse(**r.json()).job_id
        else:
            self._raise_error(r)

    @PublicAPI(stability="beta")
    def stop_job(
        self,
        job_id: str,
    ) -> bool:
        logger.debug(f"Stopping job with job_id={job_id}.")
        r = self._do_request("POST", f"/api/jobs/{job_id}/stop")

        if r.status_code == 200:
            return JobStopResponse(**r.json()).stopped
        else:
            self._raise_error(r)

    @PublicAPI(stability="beta")
    def get_job_info(
        self,
        job_id: str,
    ) -> JobInfo:
        r = self._do_request("GET", f"/api/jobs/{job_id}")

        if r.status_code == 200:
            return JobInfo(**r.json())
        else:
            self._raise_error(r)

    @PublicAPI(stability="beta")
    def list_jobs(self) -> Dict[str, JobInfo]:
        r = self._do_request("GET", "/api/jobs/")

        if r.status_code == 200:
            jobs_info_json = r.json()
            jobs_info = {
                job_id: JobInfo(**job_info_json)
                for job_id, job_info_json in jobs_info_json.items()
            }
            return jobs_info
        else:
            self._raise_error(r)

    @PublicAPI(stability="beta")
    def get_job_status(self, job_id: str) -> JobStatus:
        return self.get_job_info(job_id).status

    @PublicAPI(stability="beta")
    def get_job_logs(self, job_id: str) -> str:
        r = self._do_request("GET", f"/api/jobs/{job_id}/logs")

        if r.status_code == 200:
            return JobLogsResponse(**r.json()).logs
        else:
            self._raise_error(r)

    @PublicAPI(stability="beta")
    async def tail_job_logs(self, job_id: str) -> Iterator[str]:
        async with aiohttp.ClientSession(cookies=self._cookies) as session:
            ws = await session.ws_connect(
                f"{self._address}/api/jobs/{job_id}/logs/tail"
            )

            while True:
                msg = await ws.receive()

                if msg.type == aiohttp.WSMsgType.TEXT:
                    yield msg.data
                elif msg.type == aiohttp.WSMsgType.CLOSED:
                    break
                elif msg.type == aiohttp.WSMsgType.ERROR:
                    pass<|MERGE_RESOLUTION|>--- conflicted
+++ resolved
@@ -1,7 +1,6 @@
 import dataclasses
 import logging
 from typing import Any, Dict, Iterator, Optional
-
 
 try:
     import aiohttp
@@ -10,17 +9,6 @@
     aiohttp = None
     requests = None
 
-<<<<<<< HEAD
-from ray._private.runtime_env.packaging import (
-    create_package,
-    get_uri_for_directory,
-)
-
-from ray._private.runtime_env.py_modules import upload_py_modules_if_needed
-from ray._private.runtime_env.working_dir import upload_working_dir_if_needed
-
-=======
->>>>>>> 22e698d0
 from ray.dashboard.modules.job.common import (
     JobStatus,
     JobSubmitRequest,
@@ -65,97 +53,6 @@
             "running Ray 1.9 or higher.",
         )
 
-<<<<<<< HEAD
-    def _package_exists(
-        self,
-        package_uri: str,
-    ) -> bool:
-        protocol, package_name = uri_to_http_components(package_uri)
-        r = self._do_request("GET", f"/api/packages/{protocol}/{package_name}")
-
-        if r.status_code == 200:
-            logger.debug(f"Package {package_uri} already exists.")
-            return True
-        elif r.status_code == 404:
-            logger.debug(f"Package {package_uri} does not exist.")
-            return False
-        else:
-            self._raise_error(r)
-
-    def _upload_package(
-        self,
-        package_uri: str,
-        package_path: str,
-        include_parent_dir: Optional[bool] = False,
-        excludes: Optional[List[str]] = None,
-    ) -> bool:
-        logger.info(f"Uploading package {package_uri}.")
-        with tempfile.TemporaryDirectory() as tmp_dir:
-            protocol, package_name = uri_to_http_components(package_uri)
-            package_file = Path(tmp_dir) / package_name
-            create_package(
-                package_path,
-                package_file,
-                include_parent_dir=include_parent_dir,
-                excludes=excludes,
-            )
-            try:
-                r = self._do_request(
-                    "PUT",
-                    f"/api/packages/{protocol}/{package_name}",
-                    data=package_file.read_bytes(),
-                )
-                if r.status_code != 200:
-                    self._raise_error(r)
-            finally:
-                package_file.unlink()
-
-    def _upload_package_if_needed(
-        self,
-        package_path: str,
-        include_parent_dir: Optional[bool] = False,
-        excludes: Optional[List[str]] = None,
-    ) -> str:
-        package_uri = get_uri_for_directory(package_path, excludes=excludes)
-
-        if not self._package_exists(package_uri):
-            self._upload_package(
-                package_uri,
-                package_path,
-                include_parent_dir=include_parent_dir,
-                excludes=excludes,
-            )
-        else:
-            logger.info(f"Package {package_uri} already exists, skipping upload.")
-
-        return package_uri
-
-    def _upload_working_dir_if_needed(self, runtime_env: Dict[str, Any]):
-        def _upload_fn(working_dir, excludes):
-            self._upload_package_if_needed(
-                working_dir, include_parent_dir=False, excludes=excludes
-            )
-
-        upload_working_dir_if_needed(runtime_env, upload_fn=_upload_fn)
-
-    def _upload_py_modules_if_needed(self, runtime_env: Dict[str, Any]):
-        def _upload_fn(module_path, excludes):
-            self._upload_package_if_needed(
-                module_path, include_parent_dir=True, excludes=excludes
-            )
-
-        upload_py_modules_if_needed(runtime_env, "", upload_fn=_upload_fn)
-
-    @PublicAPI(stability="beta")
-    def get_version(self) -> str:
-        r = self._do_request("GET", "/api/version")
-        if r.status_code == 200:
-            return r.json().get("version")
-        else:
-            self._raise_error(r)
-
-=======
->>>>>>> 22e698d0
     @PublicAPI(stability="beta")
     def submit_job(
         self,
