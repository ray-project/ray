--- conflicted
+++ resolved
@@ -33,23 +33,6 @@
             raise ConnectionError(
                 f"Failed to connect to Ray at address: {self._address}.")
 
-<<<<<<< HEAD
-    def _do_request(
-            self,
-            method: str,
-            endpoint: str,
-            data: BaseModel,
-            response_type: Optional[ModelMetaclass] = None) -> Dict[Any, Any]:
-        url = self._address + endpoint
-        json_payload = data.dict()
-        logger.debug(f"Sending request to {url} with payload {json_payload}.")
-        r = requests.request(method, url, json=json_payload)
-        r.raise_for_status()
-
-        response_json = r.json()
-        if not response_json["result"]:  # Indicates failure.
-            raise Exception(response_json["msg"])
-=======
     def _do_request(self,
                     method: str,
                     endpoint: str,
@@ -58,11 +41,10 @@
                     json_data: Optional[dict] = None,
                     params: Optional[dict] = None,
                     response_type: Optional[type] = None) -> Optional[object]:
-        url = f"{self._address}/{endpoint}"
-        logger.info(f"Sending request to {url} with json: {json_data}.")
+        url = self._address + endpoint
+        logger.debug(f"Sending request to {url} with json: {json_data}.")
         r = requests.request(
             method, url, data=data, json=json_data, params=params)
->>>>>>> 6cfb52ff
 
         r.raise_for_status()
         if response_type is None:
@@ -75,13 +57,8 @@
     def _package_exists(self, package_uri: str) -> bool:
         resp = self._do_request(
             "GET",
-<<<<<<< HEAD
             JOBS_API_ROUTE_PACKAGE,
-            req,
-=======
-            "package",
             params={"package_uri": package_uri},
->>>>>>> 6cfb52ff
             response_type=GetPackageResponse)
         return resp.package_exists
 
@@ -98,18 +75,11 @@
                 package_file,
                 include_parent_dir=include_parent_dir,
                 excludes=excludes)
-<<<<<<< HEAD
-            req = UploadPackageRequest(
-                package_uri=package_uri,
-                encoded_package_bytes=b64encode(package_file.read_bytes()))
-            self._do_request("PUT", JOBS_API_ROUTE_PACKAGE, req)
-=======
             self._do_request(
                 "PUT",
-                "package",
+                JOBS_API_ROUTE_PACKAGE,
                 data=package_file.read_bytes(),
                 params={"package_uri": package_uri})
->>>>>>> 6cfb52ff
             package_file.unlink()
 
     def _upload_package_if_needed(self,
@@ -152,34 +122,14 @@
         self._upload_working_dir_if_needed(runtime_env)
         req = JobSubmitRequest(
             entrypoint=entrypoint, runtime_env=runtime_env, metadata=metadata)
-<<<<<<< HEAD
-        req = JobSubmitRequest(job_spec=job_spec)
-        resp = self._do_request("POST", JOBS_API_ROUTE_SUBMIT, req,
+        resp = self._do_request("POST", JOBS_API_ROUTE_SUBMIT, json_data=dataclasses.asdict(req),
                                 JobSubmitResponse)
-        return resp.job_id
-
-    def get_job_status(self, job_id: str) -> JobStatus:
-        req = JobStatusRequest(job_id=job_id)
-        resp = self._do_request("GET", JOBS_API_ROUTE_STATUS, req,
-                                JobStatusResponse)
-        return resp.job_status
-
-    def get_job_logs(self, job_id: str) -> Tuple[str, str]:
-        req = JobLogsRequest(job_id=job_id)
-        resp = self._do_request("GET", JOBS_API_ROUTE_LOGS, req,
-                                JobLogsResponse)
-=======
-        resp = self._do_request(
-            "POST",
-            "submit",
-            json_data=dataclasses.asdict(req),
-            response_type=JobSubmitResponse)
         return resp.job_id
 
     def get_job_status(self, job_id: str) -> JobStatus:
         resp = self._do_request(
             "GET",
-            "status",
+            JOBS_API_ROUTE_STATUS,
             params={"job_id": job_id},
             response_type=JobStatusResponse)
         return resp.job_status
@@ -187,8 +137,7 @@
     def get_job_logs(self, job_id: str) -> Tuple[str, str]:
         resp = self._do_request(
             "GET",
-            "logs",
+            JOBS_API_ROUTE_LOGS,
             params={"job_id": job_id},
             response_type=JobLogsResponse)
->>>>>>> 6cfb52ff
         return resp.stdout, resp.stderr