--- conflicted
+++ resolved
@@ -27,11 +27,8 @@
     uri_to_http_components,
 )
 
-<<<<<<< HEAD
 from ray.runtime_env import RuntimeEnv
-=======
 from ray.ray_constants import DEFAULT_DASHBOARD_PORT
->>>>>>> c844c706
 from ray.util.annotations import PublicAPI
 from ray.client_builder import _split_address
 
