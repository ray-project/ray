--- conflicted
+++ resolved
@@ -256,7 +256,6 @@
 
     @PublicAPI(stability="beta")
     async def tail_job_logs(self, job_id: str) -> Iterator[str]:
-<<<<<<< HEAD
         """Get an iterator that follows the logs of a job.
 
         Example:
@@ -275,12 +274,9 @@
         Raises:
             RuntimeError: If the request to the job server fails.
         """
-        async with aiohttp.ClientSession(cookies=self._cookies) as session:
-=======
         async with aiohttp.ClientSession(
             cookies=self._cookies, headers=self._headers
         ) as session:
->>>>>>> 678d23fe
             ws = await session.ws_connect(
                 f"{self._address}/api/jobs/{job_id}/logs/tail"
             )
