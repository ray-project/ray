--- conflicted
+++ resolved
@@ -6,8 +6,8 @@
     import aiohttp
 except ImportError:
     aiohttp = None
+    requests = None
 
-from ray.dashboard.modules.dashboard_sdk import SubmissionClient
 from ray.dashboard.modules.job.common import (
     JobStatus,
     JobSubmitRequest,
@@ -16,268 +16,15 @@
     JobInfo,
     JobLogsResponse,
 )
-<<<<<<< HEAD
-=======
+from ray.dashboard.modules.dashboard_sdk import SubmissionClient
 
-from ray.ray_constants import DEFAULT_DASHBOARD_PORT
->>>>>>> 3e3db8e9
 from ray.util.annotations import PublicAPI
 
 logger = logging.getLogger(__name__)
 logger.setLevel(logging.INFO)
 
 
-<<<<<<< HEAD
 class JobSubmissionClient(SubmissionClient):
-=======
-@dataclasses.dataclass
-class ClusterInfo:
-    address: str
-    cookies: Optional[Dict[str, Any]] = None
-    metadata: Optional[Dict[str, Any]] = None
-    headers: Optional[Dict[str, Any]] = None
-
-
-def get_job_submission_client_cluster_info(
-    address: str,
-    # For backwards compatibility
-    *,
-    # only used in importlib case in parse_cluster_info, but needed
-    # in function signature.
-    create_cluster_if_needed: Optional[bool] = False,
-    cookies: Optional[Dict[str, Any]] = None,
-    metadata: Optional[Dict[str, Any]] = None,
-    headers: Optional[Dict[str, Any]] = None,
-    _use_tls: Optional[bool] = False,
-) -> ClusterInfo:
-    """Get address, cookies, and metadata used for JobSubmissionClient.
-
-    If no port is specified in `address`, the Ray dashboard default will be
-    inserted.
-
-    Args:
-        address (str): Address without the module prefix that is passed
-            to JobSubmissionClient.
-        create_cluster_if_needed (bool): Indicates whether the cluster
-            of the address returned needs to be running. Ray doesn't
-            start a cluster before interacting with jobs, but other
-            implementations may do so.
-
-    Returns:
-        ClusterInfo object consisting of address, cookies, and metadata
-        for JobSubmissionClient to use.
-    """
-
-    scheme = "https" if _use_tls else "http"
-
-    split = address.split(":")
-    host = split[0]
-    if len(split) == 1:
-        port = DEFAULT_DASHBOARD_PORT
-    elif len(split) == 2:
-        port = int(split[1])
-    else:
-        raise ValueError(f"Invalid address: {address}.")
-
-    return ClusterInfo(
-        address=f"{scheme}://{host}:{port}",
-        cookies=cookies,
-        metadata=metadata,
-        headers=headers,
-    )
-
-
-def parse_cluster_info(
-    address: str,
-    create_cluster_if_needed: bool = False,
-    cookies: Optional[Dict[str, Any]] = None,
-    metadata: Optional[Dict[str, Any]] = None,
-    headers: Optional[Dict[str, Any]] = None,
-) -> ClusterInfo:
-    module_string, inner_address = _split_address(address)
-
-    # If user passes http(s):// or ray://, go through normal parsing.
-    if module_string in {"http", "https", "ray"}:
-        return get_job_submission_client_cluster_info(
-            inner_address,
-            create_cluster_if_needed=create_cluster_if_needed,
-            cookies=cookies,
-            metadata=metadata,
-            headers=headers,
-            _use_tls=module_string == "https",
-        )
-    # Try to dynamically import the function to get cluster info.
-    else:
-        try:
-            module = importlib.import_module(module_string)
-        except Exception:
-            raise RuntimeError(
-                f"Module: {module_string} does not exist.\n"
-                f"This module was parsed from Address: {address}"
-            ) from None
-        assert "get_job_submission_client_cluster_info" in dir(module), (
-            f"Module: {module_string} does "
-            "not have `get_job_submission_client_cluster_info`."
-        )
-
-        return module.get_job_submission_client_cluster_info(
-            inner_address,
-            create_cluster_if_needed=create_cluster_if_needed,
-            cookies=cookies,
-            metadata=metadata,
-            headers=headers,
-        )
-
-
-class JobSubmissionClient:
-    def __init__(
-        self,
-        address: str,
-        create_cluster_if_needed=False,
-        cookies: Optional[Dict[str, Any]] = None,
-        metadata: Optional[Dict[str, Any]] = None,
-        headers: Optional[Dict[str, Any]] = None,
-    ):
-        if requests is None:
-            raise RuntimeError(
-                "The Ray jobs CLI & SDK require the ray[default] "
-                "installation: `pip install 'ray[default']``"
-            )
-
-        cluster_info = parse_cluster_info(
-            address, create_cluster_if_needed, cookies, metadata, headers
-        )
-        self._address = cluster_info.address
-        self._cookies = cluster_info.cookies
-        self._default_metadata = cluster_info.metadata or {}
-        # Headers used for all requests sent to job server, optional and only
-        # needed for cases like authentication to remote cluster.
-        self._headers = cluster_info.headers
-
-        self._check_connection_and_version()
-
-    def _check_connection_and_version(self):
-        try:
-            r = self._do_request("GET", "/api/version")
-            if r.status_code == 404:
-                raise RuntimeError(
-                    "Jobs API not supported on the Ray cluster. "
-                    "Please ensure the cluster is running "
-                    "Ray 1.9 or higher."
-                )
-
-            r.raise_for_status()
-            # TODO(edoakes): check the version if/when we break compatibility.
-        except requests.exceptions.ConnectionError:
-            raise ConnectionError(
-                f"Failed to connect to Ray at address: {self._address}."
-            )
-
-    def _raise_error(self, r: "requests.Response"):
-        raise RuntimeError(
-            f"Request failed with status code {r.status_code}: {r.text}."
-        )
-
-    def _do_request(
-        self,
-        method: str,
-        endpoint: str,
-        *,
-        data: Optional[bytes] = None,
-        json_data: Optional[dict] = None,
-    ) -> "requests.Response":
-        url = self._address + endpoint
-        logger.debug(f"Sending request to {url} with json data: {json_data or {}}.")
-        return requests.request(
-            method,
-            url,
-            cookies=self._cookies,
-            data=data,
-            json=json_data,
-            headers=self._headers,
-        )
-
-    def _package_exists(
-        self,
-        package_uri: str,
-    ) -> bool:
-        protocol, package_name = uri_to_http_components(package_uri)
-        r = self._do_request("GET", f"/api/packages/{protocol}/{package_name}")
-
-        if r.status_code == 200:
-            logger.debug(f"Package {package_uri} already exists.")
-            return True
-        elif r.status_code == 404:
-            logger.debug(f"Package {package_uri} does not exist.")
-            return False
-        else:
-            self._raise_error(r)
-
-    def _upload_package(
-        self,
-        package_uri: str,
-        package_path: str,
-        include_parent_dir: Optional[bool] = False,
-        excludes: Optional[List[str]] = None,
-    ) -> bool:
-        logger.info(f"Uploading package {package_uri}.")
-        with tempfile.TemporaryDirectory() as tmp_dir:
-            protocol, package_name = uri_to_http_components(package_uri)
-            package_file = Path(tmp_dir) / package_name
-            create_package(
-                package_path,
-                package_file,
-                include_parent_dir=include_parent_dir,
-                excludes=excludes,
-            )
-            try:
-                r = self._do_request(
-                    "PUT",
-                    f"/api/packages/{protocol}/{package_name}",
-                    data=package_file.read_bytes(),
-                )
-                if r.status_code != 200:
-                    self._raise_error(r)
-            finally:
-                package_file.unlink()
-
-    def _upload_package_if_needed(
-        self, package_path: str, excludes: Optional[List[str]] = None
-    ) -> str:
-        package_uri = get_uri_for_directory(package_path, excludes=excludes)
-        if not self._package_exists(package_uri):
-            self._upload_package(package_uri, package_path, excludes=excludes)
-        else:
-            logger.info(f"Package {package_uri} already exists, skipping upload.")
-
-        return package_uri
-
-    def _upload_working_dir_if_needed(self, runtime_env: Dict[str, Any]):
-        if "working_dir" in runtime_env:
-            working_dir = runtime_env["working_dir"]
-            try:
-                parse_uri(working_dir)
-                is_uri = True
-                logger.debug("working_dir is already a valid URI.")
-            except ValueError:
-                is_uri = False
-
-            if not is_uri:
-                logger.debug("working_dir is not a URI, attempting to upload.")
-                package_uri = self._upload_package_if_needed(
-                    working_dir, excludes=runtime_env.get("excludes", None)
-                )
-                runtime_env["working_dir"] = package_uri
-
-    @PublicAPI(stability="beta")
-    def get_version(self) -> str:
-        r = self._do_request("GET", "/api/version")
-        if r.status_code == 200:
-            return r.json().get("version")
-        else:
-            self._raise_error(r)
-
->>>>>>> 3e3db8e9
     @PublicAPI(stability="beta")
     def submit_job(
         self,
