--- conflicted
+++ resolved
@@ -94,11 +94,7 @@
             else:
                 self._raise_error(resp)
 
-<<<<<<< HEAD
-    async def get_job_logs(self, job_id: str) -> JobLogsResponse:
-=======
     async def get_job_logs_internal(self, job_id: str) -> JobLogsResponse:
->>>>>>> 7280ef4d
         async with self._session.get(
             f"{self._agent_address}/api/job_agent/jobs/{job_id}/logs"
         ) as resp:
