import aiohttp.web
from base64 import b64decode
from functools import wraps
import logging
from typing import Callable
import json
import dataclasses

import ray
import ray.dashboard.utils as dashboard_utils
from ray._private.job_manager import JobManager
from ray._private.runtime_env.packaging import (package_exists,
                                                upload_package_to_gcs)
from ray.dashboard.modules.job.data_types import (
    GetPackageRequest, GetPackageResponse, UploadPackageRequest, JobStatus,
    JobSubmitRequest, JobSubmitResponse, JobStatusRequest, JobStatusResponse,
    JobLogsRequest, JobLogsResponse)

logger = logging.getLogger(__name__)
routes = dashboard_utils.ClassMethodRouteTable

RAY_INTERNAL_JOBS_NAMESPACE = "_ray_internal_jobs_"


def _ensure_ray_initialized(f: Callable) -> Callable:
    @wraps(f)
    def check(self, *args, **kwargs):
        if not ray.is_initialized():
            ray.init(address="auto", namespace=RAY_INTERNAL_JOBS_NAMESPACE)
        return f(self, *args, **kwargs)

    return check


class JobHead(dashboard_utils.DashboardHeadModule):
    def __init__(self, dashboard_head):
        super().__init__(dashboard_head)

        self._job_manager = None

    @routes.get("/package")
    @_ensure_ray_initialized
    async def get_package(self,
                          req: aiohttp.web.Request) -> aiohttp.web.Response:
        req_data = await req.json()
        package_uri = GetPackageRequest(**req_data).package_uri
        already_exists = package_exists(package_uri)
        exists_str = "exists" if already_exists else "does not exist"
        return dashboard_utils.rest_response(
            success=True,
            convert_google_style=False,
            data=GetPackageResponse(package_exists=already_exists).dict(),
            message=f"Package {package_uri} {exists_str}.")

    @routes.put("/package")
    @_ensure_ray_initialized
    async def upload_package(self,
                             req: aiohttp.web.Request) -> aiohttp.web.Response:
        req_data = await req.json()
        upload_req = UploadPackageRequest(**req_data)
        package_uri = upload_req.package_uri
        logger.info(f"Uploading package {package_uri} to the GCS.")
        upload_package_to_gcs(package_uri,
                              b64decode(upload_req.encoded_package_bytes))
        return dashboard_utils.rest_response(
            success=True,
            convert_google_style=False,
            message=f"Successfully uploaded {package_uri}.")

    @routes.post("/submit")
    @_ensure_ray_initialized
    async def submit(self, req: aiohttp.web.Request) -> aiohttp.web.Response:
<<<<<<< HEAD
        submit_request = JobSubmitRequest(
            job_spec=json.loads(await req.json()).get("job_spec"))
        # TODO: (jiaodong) Validate if job request is valid without using
        # pydantic
=======
        req_data = await req.json()
        submit_request = JobSubmitRequest(**req_data)
>>>>>>> 14d0889f
        job_id = self._job_manager.submit_job(
            entrypoint=submit_request.job_spec.get("entrypoint"),
            runtime_env=submit_request.job_spec.get("runtime_env", {}),
            metadata=submit_request.job_spec.get("metadata", {}))
        resp = JobSubmitResponse(job_id=job_id)
<<<<<<< HEAD

        return aiohttp.web.Response(
            text=json.dumps(dataclasses.asdict(resp)),
            content_type="application/json")

    @routes.get("/status")
    @_ensure_ray_initialized
    async def status(self, req) -> aiohttp.web.Response:
        status_request = JobStatusRequest(job_id=json.loads(await req.json()))
=======
        return dashboard_utils.rest_response(
            success=True,
            convert_google_style=False,
            data=resp.dict(),
            message=f"Submitted job {job_id}.")

    @routes.get("/status")
    @_ensure_ray_initialized
    async def status(self, req: aiohttp.web.Request) -> aiohttp.web.Response:
        req_data = dict(await req.json())
        status_request = JobStatusRequest(**req_data)

>>>>>>> 14d0889f
        status: JobStatus = self._job_manager.get_job_status(
            status_request.job_id.get("job_id"))
        resp = JobStatusResponse(job_status=status)

        return aiohttp.web.Response(
            text=json.dumps(dataclasses.asdict(resp)),
            content_type="application/json")

    @routes.get("/logs")
    @_ensure_ray_initialized
<<<<<<< HEAD
    async def logs(self, req) -> aiohttp.web.Response:
        logs_request = JobLogsRequest(json.loads(await req.json()))
=======
    async def logs(self, req: aiohttp.web.Request) -> aiohttp.web.Response:
        req_data = dict(await req.json())
        logs_request = JobLogsRequest(**req_data)
>>>>>>> 14d0889f

        stdout: bytes = self._job_manager.get_job_stdout(
            logs_request.job_id.get("job_id"))
        stderr: bytes = self._job_manager.get_job_stderr(
            logs_request.job_id.get("job_id"))

        # TODO(jiaodong): Support log streaming #19415
        resp = JobLogsResponse(
            stdout=stdout.decode("utf-8"), stderr=stderr.decode("utf-8"))

        return aiohttp.web.Response(
            text=json.dumps(dataclasses.asdict(resp)),
            content_type="application/json")

    async def run(self, server):
        if not self._job_manager:
            self._job_manager = JobManager()<|MERGE_RESOLUTION|>--- conflicted
+++ resolved
@@ -42,8 +42,7 @@
     @_ensure_ray_initialized
     async def get_package(self,
                           req: aiohttp.web.Request) -> aiohttp.web.Response:
-        req_data = await req.json()
-        package_uri = GetPackageRequest(**req_data).package_uri
+        package_uri = GetPackageRequest(**(await req.json())).package_uri
         already_exists = package_exists(package_uri)
         exists_str = "exists" if already_exists else "does not exist"
         return dashboard_utils.rest_response(
@@ -56,8 +55,7 @@
     @_ensure_ray_initialized
     async def upload_package(self,
                              req: aiohttp.web.Request) -> aiohttp.web.Response:
-        req_data = await req.json()
-        upload_req = UploadPackageRequest(**req_data)
+        upload_req = UploadPackageRequest(**(await req.json()))
         package_uri = upload_req.package_uri
         logger.info(f"Uploading package {package_uri} to the GCS.")
         upload_package_to_gcs(package_uri,
@@ -70,21 +68,14 @@
     @routes.post("/submit")
     @_ensure_ray_initialized
     async def submit(self, req: aiohttp.web.Request) -> aiohttp.web.Response:
-<<<<<<< HEAD
-        submit_request = JobSubmitRequest(
-            job_spec=json.loads(await req.json()).get("job_spec"))
+        submit_request = JobSubmitRequest(**(await req.json()))
         # TODO: (jiaodong) Validate if job request is valid without using
         # pydantic
-=======
-        req_data = await req.json()
-        submit_request = JobSubmitRequest(**req_data)
->>>>>>> 14d0889f
         job_id = self._job_manager.submit_job(
             entrypoint=submit_request.job_spec.get("entrypoint"),
             runtime_env=submit_request.job_spec.get("runtime_env", {}),
             metadata=submit_request.job_spec.get("metadata", {}))
         resp = JobSubmitResponse(job_id=job_id)
-<<<<<<< HEAD
 
         return aiohttp.web.Response(
             text=json.dumps(dataclasses.asdict(resp)),
@@ -92,22 +83,8 @@
 
     @routes.get("/status")
     @_ensure_ray_initialized
-    async def status(self, req) -> aiohttp.web.Response:
-        status_request = JobStatusRequest(job_id=json.loads(await req.json()))
-=======
-        return dashboard_utils.rest_response(
-            success=True,
-            convert_google_style=False,
-            data=resp.dict(),
-            message=f"Submitted job {job_id}.")
-
-    @routes.get("/status")
-    @_ensure_ray_initialized
     async def status(self, req: aiohttp.web.Request) -> aiohttp.web.Response:
-        req_data = dict(await req.json())
-        status_request = JobStatusRequest(**req_data)
-
->>>>>>> 14d0889f
+        status_request = JobStatusRequest(**await req.json())
         status: JobStatus = self._job_manager.get_job_status(
             status_request.job_id.get("job_id"))
         resp = JobStatusResponse(job_status=status)
@@ -118,14 +95,8 @@
 
     @routes.get("/logs")
     @_ensure_ray_initialized
-<<<<<<< HEAD
-    async def logs(self, req) -> aiohttp.web.Response:
-        logs_request = JobLogsRequest(json.loads(await req.json()))
-=======
     async def logs(self, req: aiohttp.web.Request) -> aiohttp.web.Response:
-        req_data = dict(await req.json())
-        logs_request = JobLogsRequest(**req_data)
->>>>>>> 14d0889f
+        logs_request = JobLogsRequest(**await req.json())
 
         stdout: bytes = self._job_manager.get_job_stdout(
             logs_request.job_id.get("job_id"))
