--- conflicted
+++ resolved
@@ -44,13 +44,8 @@
         submit_request = JobSubmitRequest(**req_data)
         job_id = self._job_manager.submit_job(
             submit_request.job_spec.entrypoint,
-<<<<<<< HEAD
-            submit_request.job_spec.runtime_env)
-=======
-            job_id=submit_request.job_id,
             runtime_env=submit_request.job_spec.runtime_env,
             metadata=submit_request.job_spec.metadata)
->>>>>>> 42ac9063
 
         resp = JobSubmitResponse(job_id=job_id)
         return dashboard_utils.rest_response(
