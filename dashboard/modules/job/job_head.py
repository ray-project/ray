import asyncio
import concurrent
import dataclasses
import json
import logging
import traceback
from dataclasses import dataclass
from typing import Any, Dict, Optional, Tuple

import aiohttp.web
from aiohttp.web import Request, Response

import ray
from ray._private import ray_constants
import ray.dashboard.optional_utils as optional_utils
import ray.dashboard.utils as dashboard_utils
from ray._private.runtime_env.packaging import (
    package_exists,
    pin_runtime_env_uri,
    upload_package_to_gcs,
)
from ray.core.generated import gcs_service_pb2, gcs_service_pb2_grpc
from ray.dashboard.modules.job.common import (
    http_uri_components_to_uri,
    JobStatus,
    JobSubmitRequest,
    JobSubmitResponse,
    JobStopResponse,
    JobLogsResponse,
    validate_request_type,
    JOB_ID_METADATA_KEY,
)
from ray.dashboard.modules.job.pydantic_models import (
    DriverInfo,
    JobDetails,
    JobType,
)
from ray.dashboard.modules.version import (
    CURRENT_VERSION,
    VersionResponse,
)
from ray.dashboard.modules.job.job_manager import JobManager
from ray.runtime_env import RuntimeEnv

logger = logging.getLogger(__name__)
logger.setLevel(logging.INFO)

routes = optional_utils.ClassMethodRouteTable


class JobHead(dashboard_utils.DashboardHeadModule):
    def __init__(self, dashboard_head):
        super().__init__(dashboard_head)
        self._dashboard_head = dashboard_head
        self._job_manager = None
        self._gcs_job_info_stub = None
        self._executor = concurrent.futures.ThreadPoolExecutor(max_workers=10)

    async def _parse_and_validate_request(
        self, req: Request, request_type: dataclass
    ) -> Any:
        """Parse request and cast to request type. If parsing failed, return a
        Response object with status 400 and stacktrace instead.
        """
        try:
            return validate_request_type(await req.json(), request_type)
        except Exception as e:
            logger.info(f"Got invalid request type: {e}")
            return Response(
                text=traceback.format_exc(),
                status=aiohttp.web.HTTPBadRequest.status_code,
            )

    async def find_job_by_ids(self, job_or_submission_id: str) -> Optional[JobDetails]:
        """
        Attempts to find the job with a given submission_id or job id.
        """
        # First try to find by job_id
        driver_jobs, submission_job_drivers = await self._get_driver_jobs()
        job = driver_jobs.get(job_or_submission_id)
        if job:
            return job
        # Try to find a driver with the given id
        submission_id = next(
            (
                id
                for id, driver in submission_job_drivers.items()
                if driver.id == job_or_submission_id
            ),
            None,
        )

        if not submission_id:
            # If we didn't find a driver with the given id,
            # then lets try to search for a submission with given id
            submission_id = job_or_submission_id

        job_info = await asyncio.get_event_loop().run_in_executor(
            self._executor, lambda: self._job_manager.get_job_info(submission_id)
        )
        if job_info:
            driver = submission_job_drivers.get(submission_id)
            job = JobDetails(
                **dataclasses.asdict(job_info),
                submission_id=submission_id,
                job_id=driver.id if driver else None,
                driver_info=driver,
                type=JobType.SUBMISSION,
            )
            return job

        return None

    @routes.get("/api/version")
    async def get_version(self, req: Request) -> Response:
        # NOTE(edoakes): CURRENT_VERSION should be bumped and checked on the
        # client when we have backwards-incompatible changes.
        resp = VersionResponse(
            version=CURRENT_VERSION,
            ray_version=ray.__version__,
            ray_commit=ray.__commit__,
        )
        return Response(
            text=json.dumps(dataclasses.asdict(resp)),
            content_type="application/json",
            status=aiohttp.web.HTTPOk.status_code,
        )

    @routes.get("/api/packages/{protocol}/{package_name}")
    @optional_utils.init_ray_and_catch_exceptions()
    async def get_package(self, req: Request) -> Response:
        package_uri = http_uri_components_to_uri(
            protocol=req.match_info["protocol"],
            package_name=req.match_info["package_name"],
        )

        logger.debug(f"Adding temporary reference to package {package_uri}.")
        try:
            pin_runtime_env_uri(package_uri)
        except Exception:
            return Response(
                text=traceback.format_exc(),
                status=aiohttp.web.HTTPInternalServerError.status_code,
            )

        if not package_exists(package_uri):
            return Response(
                text=f"Package {package_uri} does not exist",
                status=aiohttp.web.HTTPNotFound.status_code,
            )

        return Response()

    @routes.put("/api/packages/{protocol}/{package_name}")
    @optional_utils.init_ray_and_catch_exceptions()
    async def upload_package(self, req: Request):
        package_uri = http_uri_components_to_uri(
            protocol=req.match_info["protocol"],
            package_name=req.match_info["package_name"],
        )
        logger.info(f"Uploading package {package_uri} to the GCS.")
        try:
            upload_package_to_gcs(package_uri, await req.read())
        except Exception:
            return Response(
                text=traceback.format_exc(),
                status=aiohttp.web.HTTPInternalServerError.status_code,
            )

        return Response(status=aiohttp.web.HTTPOk.status_code)

    @routes.post("/api/jobs/")
    @optional_utils.init_ray_and_catch_exceptions()
    async def submit_job(self, req: Request) -> Response:
        result = await self._parse_and_validate_request(req, JobSubmitRequest)
        # Request parsing failed, returned with Response object.
        if isinstance(result, Response):
            return result
        else:
            submit_request = result

        try:
            submission_id = self._job_manager.submit_job(
                entrypoint=submit_request.entrypoint,
                submission_id=submit_request.submission_id,
                runtime_env=submit_request.runtime_env,
                metadata=submit_request.metadata,
            )

            resp = JobSubmitResponse(job_id=submission_id, submission_id=submission_id)
        except (TypeError, ValueError):
            return Response(
                text=traceback.format_exc(),
                status=aiohttp.web.HTTPBadRequest.status_code,
            )
        except Exception:
            return Response(
                text=traceback.format_exc(),
                status=aiohttp.web.HTTPInternalServerError.status_code,
            )

        return Response(
            text=json.dumps(dataclasses.asdict(resp)),
            content_type="application/json",
            status=aiohttp.web.HTTPOk.status_code,
        )

<<<<<<< HEAD
    @routes.post("/api/jobs/{job_id}/stop")
    @optional_utils.init_ray_and_catch_exceptions()
=======
    @routes.post("/api/jobs/{job_or_submission_id}/stop")
    @optional_utils.init_ray_and_catch_exceptions(connect_to_serve=False)
>>>>>>> 0e5626a0
    async def stop_job(self, req: Request) -> Response:
        job_or_submission_id = req.match_info["job_or_submission_id"]
        job = await self.find_job_by_ids(job_or_submission_id)
        if not job:
            return Response(
                text=f"Job {job_or_submission_id} does not exist",
                status=aiohttp.web.HTTPNotFound.status_code,
            )
        if job.type is not JobType.SUBMISSION:
            return Response(
                text="Can only stop submission type jobs",
                status=aiohttp.web.HTTPBadRequest.status_code,
            )

        try:
            stopped = self._job_manager.stop_job(job.submission_id)
            resp = JobStopResponse(stopped=stopped)
        except Exception:
            return Response(
                text=traceback.format_exc(),
                status=aiohttp.web.HTTPInternalServerError.status_code,
            )

        return Response(
            text=json.dumps(dataclasses.asdict(resp)), content_type="application/json"
        )

<<<<<<< HEAD
    @routes.get("/api/jobs/{job_id}")
    @optional_utils.init_ray_and_catch_exceptions()
=======
    @routes.get("/api/jobs/{job_or_submission_id}")
    @optional_utils.init_ray_and_catch_exceptions(connect_to_serve=False)
>>>>>>> 0e5626a0
    async def get_job_info(self, req: Request) -> Response:
        job_or_submission_id = req.match_info["job_or_submission_id"]
        job = await self.find_job_by_ids(job_or_submission_id)
        if not job:
            return Response(
                text=f"Job {job_or_submission_id} does not exist",
                status=aiohttp.web.HTTPNotFound.status_code,
            )

        return Response(
            text=json.dumps(job.dict()),
            content_type="application/json",
        )

    @routes.get("/api/jobs/")
    @optional_utils.init_ray_and_catch_exceptions()
    async def list_jobs(self, req: Request) -> Response:
        driver_jobs, submission_job_drivers = await self._get_driver_jobs()

        # TODO(aguo): convert _job_manager.list_jobs to an async function.
        submission_jobs = await asyncio.get_event_loop().run_in_executor(
            self._executor, self._job_manager.list_jobs
        )
        submission_jobs = [
            JobDetails(
                **dataclasses.asdict(job),
                submission_id=submission_id,
                job_id=submission_job_drivers.get(submission_id).id
                if submission_id in submission_job_drivers
                else None,
                driver_info=submission_job_drivers.get(submission_id),
                type=JobType.SUBMISSION,
            )
            for submission_id, job in submission_jobs.items()
        ]
        return Response(
            text=json.dumps(
                [
                    *[submission_job.dict() for submission_job in submission_jobs],
                    *[job_info.dict() for job_info in driver_jobs.values()],
                ]
            ),
            content_type="application/json",
        )

<<<<<<< HEAD
    @routes.get("/api/jobs/{job_id}/logs")
    @optional_utils.init_ray_and_catch_exceptions()
=======
    async def _get_driver_jobs(
        self,
    ) -> Tuple[Dict[str, JobDetails], Dict[str, DriverInfo]]:
        """Returns a tuple of dictionaries related to drivers.

        The first dictionary contains all driver jobs and is keyed by the job's id.
        The second dictionary contains drivers that belong to submission jobs.
        It's keyed by the submission job's submission id.
        Only the last driver of a submission job is returned.
        """
        request = gcs_service_pb2.GetAllJobInfoRequest()
        reply = await self._gcs_job_info_stub.GetAllJobInfo(request, timeout=5)

        jobs = {}
        submission_job_drivers = {}
        for job_table_entry in reply.job_info_list:
            if job_table_entry.config.ray_namespace.startswith(
                ray_constants.RAY_INTERNAL_NAMESPACE_PREFIX
            ):
                # Skip jobs in any _ray_internal_ namespace
                continue
            job_id = job_table_entry.job_id.hex()
            metadata = dict(job_table_entry.config.metadata)
            job_submission_id = metadata.get(JOB_ID_METADATA_KEY)
            if not job_submission_id:
                driver = DriverInfo(
                    id=job_id,
                    node_ip_address=job_table_entry.driver_ip_address,
                    pid=job_table_entry.driver_pid,
                )
                job = JobDetails(
                    job_id=job_id,
                    type=JobType.DRIVER,
                    status=JobStatus.SUCCEEDED
                    if job_table_entry.is_dead
                    else JobStatus.RUNNING,
                    entrypoint="",
                    start_time=job_table_entry.start_time,
                    end_time=job_table_entry.end_time,
                    metadata=metadata,
                    runtime_env=RuntimeEnv.deserialize(
                        job_table_entry.config.runtime_env_info.serialized_runtime_env
                    ).to_dict(),
                    driver_info=driver,
                )
                jobs[job_id] = job
            else:
                driver = DriverInfo(
                    id=job_id,
                    node_ip_address=job_table_entry.driver_ip_address,
                    pid=job_table_entry.driver_pid,
                )
                submission_job_drivers[job_submission_id] = driver

        return jobs, submission_job_drivers

    @routes.get("/api/jobs/{job_or_submission_id}/logs")
    @optional_utils.init_ray_and_catch_exceptions(connect_to_serve=False)
>>>>>>> 0e5626a0
    async def get_job_logs(self, req: Request) -> Response:
        job_or_submission_id = req.match_info["job_or_submission_id"]
        job = await self.find_job_by_ids(job_or_submission_id)
        if not job:
            return Response(
                text=f"Job {job_or_submission_id} does not exist",
                status=aiohttp.web.HTTPNotFound.status_code,
            )

        if job.type is not JobType.SUBMISSION:
            return Response(
                text="Can only get logs of submission type jobs",
                status=aiohttp.web.HTTPBadRequest.status_code,
            )

        resp = JobLogsResponse(logs=self._job_manager.get_job_logs(job.submission_id))
        return Response(
            text=json.dumps(dataclasses.asdict(resp)), content_type="application/json"
        )

<<<<<<< HEAD
    @routes.get("/api/jobs/{job_id}/logs/tail")
    @optional_utils.init_ray_and_catch_exceptions()
=======
    @routes.get("/api/jobs/{job_or_submission_id}/logs/tail")
    @optional_utils.init_ray_and_catch_exceptions(connect_to_serve=False)
>>>>>>> 0e5626a0
    async def tail_job_logs(self, req: Request) -> Response:
        job_or_submission_id = req.match_info["job_or_submission_id"]
        job = await self.find_job_by_ids(job_or_submission_id)
        if not job:
            return Response(
                text=f"Job {job_or_submission_id} does not exist",
                status=aiohttp.web.HTTPNotFound.status_code,
            )

        if job.type is not JobType.SUBMISSION:
            return Response(
                text="Can only get logs of submission type jobs",
                status=aiohttp.web.HTTPBadRequest.status_code,
            )

        ws = aiohttp.web.WebSocketResponse()
        await ws.prepare(req)

        async for lines in self._job_manager.tail_job_logs(job.submission_id):
            await ws.send_str(lines)

    async def run(self, server):
        if not self._job_manager:
            self._job_manager = JobManager()

        self._gcs_job_info_stub = gcs_service_pb2_grpc.JobInfoGcsServiceStub(
            self._dashboard_head.aiogrpc_gcs_channel
        )

    @staticmethod
    def is_minimal_module():
        return False<|MERGE_RESOLUTION|>--- conflicted
+++ resolved
@@ -205,13 +205,8 @@
             status=aiohttp.web.HTTPOk.status_code,
         )
 
-<<<<<<< HEAD
-    @routes.post("/api/jobs/{job_id}/stop")
-    @optional_utils.init_ray_and_catch_exceptions()
-=======
     @routes.post("/api/jobs/{job_or_submission_id}/stop")
-    @optional_utils.init_ray_and_catch_exceptions(connect_to_serve=False)
->>>>>>> 0e5626a0
+    @optional_utils.init_ray_and_catch_exceptions()
     async def stop_job(self, req: Request) -> Response:
         job_or_submission_id = req.match_info["job_or_submission_id"]
         job = await self.find_job_by_ids(job_or_submission_id)
@@ -239,13 +234,8 @@
             text=json.dumps(dataclasses.asdict(resp)), content_type="application/json"
         )
 
-<<<<<<< HEAD
-    @routes.get("/api/jobs/{job_id}")
-    @optional_utils.init_ray_and_catch_exceptions()
-=======
     @routes.get("/api/jobs/{job_or_submission_id}")
-    @optional_utils.init_ray_and_catch_exceptions(connect_to_serve=False)
->>>>>>> 0e5626a0
+    @optional_utils.init_ray_and_catch_exceptions()
     async def get_job_info(self, req: Request) -> Response:
         job_or_submission_id = req.match_info["job_or_submission_id"]
         job = await self.find_job_by_ids(job_or_submission_id)
@@ -291,10 +281,6 @@
             content_type="application/json",
         )
 
-<<<<<<< HEAD
-    @routes.get("/api/jobs/{job_id}/logs")
-    @optional_utils.init_ray_and_catch_exceptions()
-=======
     async def _get_driver_jobs(
         self,
     ) -> Tuple[Dict[str, JobDetails], Dict[str, DriverInfo]]:
@@ -352,8 +338,7 @@
         return jobs, submission_job_drivers
 
     @routes.get("/api/jobs/{job_or_submission_id}/logs")
-    @optional_utils.init_ray_and_catch_exceptions(connect_to_serve=False)
->>>>>>> 0e5626a0
+    @optional_utils.init_ray_and_catch_exceptions()
     async def get_job_logs(self, req: Request) -> Response:
         job_or_submission_id = req.match_info["job_or_submission_id"]
         job = await self.find_job_by_ids(job_or_submission_id)
@@ -374,13 +359,8 @@
             text=json.dumps(dataclasses.asdict(resp)), content_type="application/json"
         )
 
-<<<<<<< HEAD
-    @routes.get("/api/jobs/{job_id}/logs/tail")
-    @optional_utils.init_ray_and_catch_exceptions()
-=======
     @routes.get("/api/jobs/{job_or_submission_id}/logs/tail")
-    @optional_utils.init_ray_and_catch_exceptions(connect_to_serve=False)
->>>>>>> 0e5626a0
+    @optional_utils.init_ray_and_catch_exceptions()
     async def tail_job_logs(self, req: Request) -> Response:
         job_or_submission_id = req.match_info["job_or_submission_id"]
         job = await self.find_job_by_ids(job_or_submission_id)
