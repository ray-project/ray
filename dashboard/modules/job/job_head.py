<<<<<<< HEAD
import aiohttp.web
from aiohttp.web import Request, Response
import dataclasses
from functools import wraps
import logging
from typing import Any, Callable
import json
import traceback
from dataclasses import dataclass

import ray
import ray.dashboard.utils as dashboard_utils
from ray._private.runtime_env.packaging import package_exists, upload_package_to_gcs
from ray.dashboard.modules.job.common import (
    CURRENT_VERSION,
    http_uri_components_to_uri,
    JobStatusInfo,
    JobSubmitRequest,
    JobSubmitResponse,
    JobStopResponse,
    JobStatusResponse,
    JobLogsResponse,
    VersionResponse,
    validate_request_type,
)
from ray.dashboard.modules.job.job_manager import JobManager

logger = logging.getLogger(__name__)
logger.setLevel(logging.INFO)

routes = dashboard_utils.ClassMethodRouteTable

RAY_INTERNAL_JOBS_NAMESPACE = "_ray_internal_jobs"


def _init_ray_and_catch_exceptions(f: Callable) -> Callable:
    @wraps(f)
    async def check(self, *args, **kwargs):
        try:
            if not ray.is_initialized():
                try:
                    address = self._redis_address
                    redis_pw = self._redis_password
                    logger.info(
                        f"Connecting to ray with address={address}, "
                        f"redis_pw={redis_pw}"
                    )
                    ray.init(
                        address=address,
                        namespace=RAY_INTERNAL_JOBS_NAMESPACE,
                        _redis_password=redis_pw,
                    )
                except Exception as e:
                    ray.shutdown()
                    raise e from None

            return await f(self, *args, **kwargs)
        except Exception as e:
            logger.exception(f"Unexpected error in handler: {e}")
            return Response(
                text=traceback.format_exc(),
                status=aiohttp.web.HTTPInternalServerError.status_code,
            )

    return check


class JobHead(dashboard_utils.DashboardHeadModule):
    def __init__(self, dashboard_head):
        super().__init__(dashboard_head)

        ip, port = dashboard_head.redis_address
        self._redis_address = f"{ip}:{port}"
        self._redis_password = dashboard_head.redis_password
        self._job_manager = None

    async def _parse_and_validate_request(
        self, req: Request, request_type: dataclass
    ) -> Any:
        """Parse request and cast to request type. If parsing failed, return a
        Response object with status 400 and stacktrace instead.
        """
        try:
            return validate_request_type(await req.json(), request_type)
        except Exception as e:
            logger.info(f"Got invalid request type: {e}")
            return Response(
                text=traceback.format_exc(),
                status=aiohttp.web.HTTPBadRequest.status_code,
            )

    def job_exists(self, job_id: str) -> bool:
        status = self._job_manager.get_job_status(job_id)
        return status is not None

    @routes.get("/api/version")
    async def get_version(self, req: Request) -> Response:
        # NOTE(edoakes): CURRENT_VERSION should be bumped and checked on the
        # client when we have backwards-incompatible changes.
        resp = VersionResponse(
            version=CURRENT_VERSION,
            ray_version=ray.__version__,
            ray_commit=ray.__commit__,
        )
        return Response(
            text=json.dumps(dataclasses.asdict(resp)),
            content_type="application/json",
            status=aiohttp.web.HTTPOk.status_code,
        )

    @routes.get("/api/packages/{protocol}/{package_name}")
    @_init_ray_and_catch_exceptions
    async def get_package(self, req: Request) -> Response:
        package_uri = http_uri_components_to_uri(
            protocol=req.match_info["protocol"],
            package_name=req.match_info["package_name"],
        )

        if not package_exists(package_uri):
            return Response(
                text=f"Package {package_uri} does not exist",
                status=aiohttp.web.HTTPNotFound.status_code,
            )

        return Response()

    @routes.put("/api/packages/{protocol}/{package_name}")
    @_init_ray_and_catch_exceptions
    async def upload_package(self, req: Request):
        package_uri = http_uri_components_to_uri(
            protocol=req.match_info["protocol"],
            package_name=req.match_info["package_name"],
        )
        logger.info(f"Uploading package {package_uri} to the GCS.")
        try:
            upload_package_to_gcs(package_uri, await req.read())
        except Exception:
            return Response(
                text=traceback.format_exc(),
                status=aiohttp.web.HTTPInternalServerError.status_code,
            )

        return Response(status=aiohttp.web.HTTPOk.status_code)

    @routes.post("/api/jobs/")
    @_init_ray_and_catch_exceptions
    async def submit_job(self, req: Request) -> Response:
        result = await self._parse_and_validate_request(req, JobSubmitRequest)
        # Request parsing failed, returned with Response object.
        if isinstance(result, Response):
            return result
        else:
            submit_request = result

        try:
            job_id = self._job_manager.submit_job(
                entrypoint=submit_request.entrypoint,
                job_id=submit_request.job_id,
                runtime_env=submit_request.runtime_env,
                metadata=submit_request.metadata,
            )

            resp = JobSubmitResponse(job_id=job_id)
        except (TypeError, ValueError):
            return Response(
                text=traceback.format_exc(),
                status=aiohttp.web.HTTPBadRequest.status_code,
            )
        except Exception:
            return Response(
                text=traceback.format_exc(),
                status=aiohttp.web.HTTPInternalServerError.status_code,
            )

        return Response(
            text=json.dumps(dataclasses.asdict(resp)),
            content_type="application/json",
            status=aiohttp.web.HTTPOk.status_code,
        )

    @routes.post("/api/jobs/{job_id}/stop")
    @_init_ray_and_catch_exceptions
    async def stop_job(self, req: Request) -> Response:
        job_id = req.match_info["job_id"]
        if not self.job_exists(job_id):
            return Response(
                text=f"Job {job_id} does not exist",
                status=aiohttp.web.HTTPNotFound.status_code,
            )

        try:
            stopped = self._job_manager.stop_job(job_id)
            resp = JobStopResponse(stopped=stopped)
        except Exception:
            return Response(
                text=traceback.format_exc(),
                status=aiohttp.web.HTTPInternalServerError.status_code,
            )

        return Response(
            text=json.dumps(dataclasses.asdict(resp)), content_type="application/json"
        )

    @routes.get("/api/jobs/{job_id}")
    @_init_ray_and_catch_exceptions
    async def get_job_status(self, req: Request) -> Response:
        job_id = req.match_info["job_id"]
        if not self.job_exists(job_id):
            return Response(
                text=f"Job {job_id} does not exist",
                status=aiohttp.web.HTTPNotFound.status_code,
            )

        status: JobStatusInfo = self._job_manager.get_job_status(job_id)
        resp = JobStatusResponse(status=status.status, message=status.message)
        return Response(
            text=json.dumps(dataclasses.asdict(resp)), content_type="application/json"
        )

    @routes.get("/api/jobs/{job_id}/logs")
    @_init_ray_and_catch_exceptions
    async def get_job_logs(self, req: Request) -> Response:
        job_id = req.match_info["job_id"]
        if not self.job_exists(job_id):
            return Response(
                text=f"Job {job_id} does not exist",
                status=aiohttp.web.HTTPNotFound.status_code,
            )

        logs: str = self._job_manager.get_job_logs(job_id)
        # TODO(jiaodong): Support log streaming #19415
        resp = JobLogsResponse(logs=logs)
        return Response(
            text=json.dumps(dataclasses.asdict(resp)), content_type="application/json"
        )

    async def run(self, server):
        if not self._job_manager:
            self._job_manager = JobManager()
=======
import aiohttp.web
from aiohttp.web import Request, Response
import dataclasses
from functools import wraps
import logging
from typing import Any, Callable
import json
import traceback
from dataclasses import dataclass

import ray
import ray.dashboard.utils as dashboard_utils
import ray.dashboard.optional_utils as dashboard_optional_utils
from ray._private.gcs_utils import use_gcs_for_bootstrap
from ray._private.runtime_env.packaging import package_exists, upload_package_to_gcs
from ray.dashboard.modules.job.common import (
    CURRENT_VERSION,
    http_uri_components_to_uri,
    JobStatusInfo,
    JobSubmitRequest,
    JobSubmitResponse,
    JobStopResponse,
    JobStatusResponse,
    JobLogsResponse,
    VersionResponse,
    validate_request_type,
)
from ray.dashboard.modules.job.job_manager import JobManager

logger = logging.getLogger(__name__)
logger.setLevel(logging.INFO)

routes = dashboard_optional_utils.ClassMethodRouteTable

RAY_INTERNAL_JOBS_NAMESPACE = "_ray_internal_jobs"


def _init_ray_and_catch_exceptions(f: Callable) -> Callable:
    @wraps(f)
    async def check(self, *args, **kwargs):
        try:
            if not ray.is_initialized():
                try:
                    if use_gcs_for_bootstrap():
                        address = self._dashboard_head.gcs_address
                        redis_pw = None
                        logger.info(f"Connecting to ray with address={address}")
                    else:
                        ip, port = self._dashboard_head.redis_address
                        redis_pw = self._dashboard_head.redis_password
                        address = f"{ip}:{port}"
                        logger.info(
                            f"Connecting to ray with address={address}, "
                            f"redis_pw={redis_pw}"
                        )
                    ray.init(
                        address=address,
                        namespace=RAY_INTERNAL_JOBS_NAMESPACE,
                        _redis_password=redis_pw,
                    )
                except Exception as e:
                    ray.shutdown()
                    raise e from None

            return await f(self, *args, **kwargs)
        except Exception as e:
            logger.exception(f"Unexpected error in handler: {e}")
            return Response(
                text=traceback.format_exc(),
                status=aiohttp.web.HTTPInternalServerError.status_code,
            )

    return check


class JobHead(dashboard_utils.DashboardHeadModule):
    def __init__(self, dashboard_head):
        super().__init__(dashboard_head)
        self._job_manager = None

    async def _parse_and_validate_request(
        self, req: Request, request_type: dataclass
    ) -> Any:
        """Parse request and cast to request type. If parsing failed, return a
        Response object with status 400 and stacktrace instead.
        """
        try:
            return validate_request_type(await req.json(), request_type)
        except Exception as e:
            logger.info(f"Got invalid request type: {e}")
            return Response(
                text=traceback.format_exc(),
                status=aiohttp.web.HTTPBadRequest.status_code,
            )

    def job_exists(self, job_id: str) -> bool:
        status = self._job_manager.get_job_status(job_id)
        return status is not None

    @routes.get("/api/version")
    async def get_version(self, req: Request) -> Response:
        # NOTE(edoakes): CURRENT_VERSION should be bumped and checked on the
        # client when we have backwards-incompatible changes.
        resp = VersionResponse(
            version=CURRENT_VERSION,
            ray_version=ray.__version__,
            ray_commit=ray.__commit__,
        )
        return Response(
            text=json.dumps(dataclasses.asdict(resp)),
            content_type="application/json",
            status=aiohttp.web.HTTPOk.status_code,
        )

    @routes.get("/api/packages/{protocol}/{package_name}")
    @_init_ray_and_catch_exceptions
    async def get_package(self, req: Request) -> Response:
        package_uri = http_uri_components_to_uri(
            protocol=req.match_info["protocol"],
            package_name=req.match_info["package_name"],
        )

        if not package_exists(package_uri):
            return Response(
                text=f"Package {package_uri} does not exist",
                status=aiohttp.web.HTTPNotFound.status_code,
            )

        return Response()

    @routes.put("/api/packages/{protocol}/{package_name}")
    @_init_ray_and_catch_exceptions
    async def upload_package(self, req: Request):
        package_uri = http_uri_components_to_uri(
            protocol=req.match_info["protocol"],
            package_name=req.match_info["package_name"],
        )
        logger.info(f"Uploading package {package_uri} to the GCS.")
        try:
            upload_package_to_gcs(package_uri, await req.read())
        except Exception:
            return Response(
                text=traceback.format_exc(),
                status=aiohttp.web.HTTPInternalServerError.status_code,
            )

        return Response(status=aiohttp.web.HTTPOk.status_code)

    @routes.post("/api/jobs/")
    @_init_ray_and_catch_exceptions
    async def submit_job(self, req: Request) -> Response:
        result = await self._parse_and_validate_request(req, JobSubmitRequest)
        # Request parsing failed, returned with Response object.
        if isinstance(result, Response):
            return result
        else:
            submit_request = result

        try:
            job_id = self._job_manager.submit_job(
                entrypoint=submit_request.entrypoint,
                job_id=submit_request.job_id,
                runtime_env=submit_request.runtime_env,
                metadata=submit_request.metadata,
            )

            resp = JobSubmitResponse(job_id=job_id)
        except (TypeError, ValueError):
            return Response(
                text=traceback.format_exc(),
                status=aiohttp.web.HTTPBadRequest.status_code,
            )
        except Exception:
            return Response(
                text=traceback.format_exc(),
                status=aiohttp.web.HTTPInternalServerError.status_code,
            )

        return Response(
            text=json.dumps(dataclasses.asdict(resp)),
            content_type="application/json",
            status=aiohttp.web.HTTPOk.status_code,
        )

    @routes.post("/api/jobs/{job_id}/stop")
    @_init_ray_and_catch_exceptions
    async def stop_job(self, req: Request) -> Response:
        job_id = req.match_info["job_id"]
        if not self.job_exists(job_id):
            return Response(
                text=f"Job {job_id} does not exist",
                status=aiohttp.web.HTTPNotFound.status_code,
            )

        try:
            stopped = self._job_manager.stop_job(job_id)
            resp = JobStopResponse(stopped=stopped)
        except Exception:
            return Response(
                text=traceback.format_exc(),
                status=aiohttp.web.HTTPInternalServerError.status_code,
            )

        return Response(
            text=json.dumps(dataclasses.asdict(resp)), content_type="application/json"
        )

    @routes.get("/api/jobs/{job_id}")
    @_init_ray_and_catch_exceptions
    async def get_job_status(self, req: Request) -> Response:
        job_id = req.match_info["job_id"]
        if not self.job_exists(job_id):
            return Response(
                text=f"Job {job_id} does not exist",
                status=aiohttp.web.HTTPNotFound.status_code,
            )

        status: JobStatusInfo = self._job_manager.get_job_status(job_id)
        resp = JobStatusResponse(status=status.status, message=status.message)
        return Response(
            text=json.dumps(dataclasses.asdict(resp)), content_type="application/json"
        )

    @routes.get("/api/jobs/{job_id}/logs")
    @_init_ray_and_catch_exceptions
    async def get_job_logs(self, req: Request) -> Response:
        job_id = req.match_info["job_id"]
        if not self.job_exists(job_id):
            return Response(
                text=f"Job {job_id} does not exist",
                status=aiohttp.web.HTTPNotFound.status_code,
            )

        resp = JobLogsResponse(logs=self._job_manager.get_job_logs(job_id))
        return Response(
            text=json.dumps(dataclasses.asdict(resp)), content_type="application/json"
        )

    @routes.get("/api/jobs/{job_id}/logs/tail")
    @_init_ray_and_catch_exceptions
    async def tail_job_logs(self, req: Request) -> Response:
        job_id = req.match_info["job_id"]
        if not self.job_exists(job_id):
            return Response(
                text=f"Job {job_id} does not exist",
                status=aiohttp.web.HTTPNotFound.status_code,
            )

        ws = aiohttp.web.WebSocketResponse()
        await ws.prepare(req)

        async for lines in self._job_manager.tail_job_logs(job_id):
            await ws.send_str(lines)

    async def run(self, server):
        if not self._job_manager:
            self._job_manager = JobManager()

    @staticmethod
    def is_minimal_module():
        return False
>>>>>>> 19672688
<|MERGE_RESOLUTION|>--- conflicted
+++ resolved
@@ -1,503 +1,261 @@
-<<<<<<< HEAD
-import aiohttp.web
-from aiohttp.web import Request, Response
-import dataclasses
-from functools import wraps
-import logging
-from typing import Any, Callable
-import json
-import traceback
-from dataclasses import dataclass
-
-import ray
-import ray.dashboard.utils as dashboard_utils
-from ray._private.runtime_env.packaging import package_exists, upload_package_to_gcs
-from ray.dashboard.modules.job.common import (
-    CURRENT_VERSION,
-    http_uri_components_to_uri,
-    JobStatusInfo,
-    JobSubmitRequest,
-    JobSubmitResponse,
-    JobStopResponse,
-    JobStatusResponse,
-    JobLogsResponse,
-    VersionResponse,
-    validate_request_type,
-)
-from ray.dashboard.modules.job.job_manager import JobManager
-
-logger = logging.getLogger(__name__)
-logger.setLevel(logging.INFO)
-
-routes = dashboard_utils.ClassMethodRouteTable
-
-RAY_INTERNAL_JOBS_NAMESPACE = "_ray_internal_jobs"
-
-
-def _init_ray_and_catch_exceptions(f: Callable) -> Callable:
-    @wraps(f)
-    async def check(self, *args, **kwargs):
-        try:
-            if not ray.is_initialized():
-                try:
-                    address = self._redis_address
-                    redis_pw = self._redis_password
-                    logger.info(
-                        f"Connecting to ray with address={address}, "
-                        f"redis_pw={redis_pw}"
-                    )
-                    ray.init(
-                        address=address,
-                        namespace=RAY_INTERNAL_JOBS_NAMESPACE,
-                        _redis_password=redis_pw,
-                    )
-                except Exception as e:
-                    ray.shutdown()
-                    raise e from None
-
-            return await f(self, *args, **kwargs)
-        except Exception as e:
-            logger.exception(f"Unexpected error in handler: {e}")
-            return Response(
-                text=traceback.format_exc(),
-                status=aiohttp.web.HTTPInternalServerError.status_code,
-            )
-
-    return check
-
-
-class JobHead(dashboard_utils.DashboardHeadModule):
-    def __init__(self, dashboard_head):
-        super().__init__(dashboard_head)
-
-        ip, port = dashboard_head.redis_address
-        self._redis_address = f"{ip}:{port}"
-        self._redis_password = dashboard_head.redis_password
-        self._job_manager = None
-
-    async def _parse_and_validate_request(
-        self, req: Request, request_type: dataclass
-    ) -> Any:
-        """Parse request and cast to request type. If parsing failed, return a
-        Response object with status 400 and stacktrace instead.
-        """
-        try:
-            return validate_request_type(await req.json(), request_type)
-        except Exception as e:
-            logger.info(f"Got invalid request type: {e}")
-            return Response(
-                text=traceback.format_exc(),
-                status=aiohttp.web.HTTPBadRequest.status_code,
-            )
-
-    def job_exists(self, job_id: str) -> bool:
-        status = self._job_manager.get_job_status(job_id)
-        return status is not None
-
-    @routes.get("/api/version")
-    async def get_version(self, req: Request) -> Response:
-        # NOTE(edoakes): CURRENT_VERSION should be bumped and checked on the
-        # client when we have backwards-incompatible changes.
-        resp = VersionResponse(
-            version=CURRENT_VERSION,
-            ray_version=ray.__version__,
-            ray_commit=ray.__commit__,
-        )
-        return Response(
-            text=json.dumps(dataclasses.asdict(resp)),
-            content_type="application/json",
-            status=aiohttp.web.HTTPOk.status_code,
-        )
-
-    @routes.get("/api/packages/{protocol}/{package_name}")
-    @_init_ray_and_catch_exceptions
-    async def get_package(self, req: Request) -> Response:
-        package_uri = http_uri_components_to_uri(
-            protocol=req.match_info["protocol"],
-            package_name=req.match_info["package_name"],
-        )
-
-        if not package_exists(package_uri):
-            return Response(
-                text=f"Package {package_uri} does not exist",
-                status=aiohttp.web.HTTPNotFound.status_code,
-            )
-
-        return Response()
-
-    @routes.put("/api/packages/{protocol}/{package_name}")
-    @_init_ray_and_catch_exceptions
-    async def upload_package(self, req: Request):
-        package_uri = http_uri_components_to_uri(
-            protocol=req.match_info["protocol"],
-            package_name=req.match_info["package_name"],
-        )
-        logger.info(f"Uploading package {package_uri} to the GCS.")
-        try:
-            upload_package_to_gcs(package_uri, await req.read())
-        except Exception:
-            return Response(
-                text=traceback.format_exc(),
-                status=aiohttp.web.HTTPInternalServerError.status_code,
-            )
-
-        return Response(status=aiohttp.web.HTTPOk.status_code)
-
-    @routes.post("/api/jobs/")
-    @_init_ray_and_catch_exceptions
-    async def submit_job(self, req: Request) -> Response:
-        result = await self._parse_and_validate_request(req, JobSubmitRequest)
-        # Request parsing failed, returned with Response object.
-        if isinstance(result, Response):
-            return result
-        else:
-            submit_request = result
-
-        try:
-            job_id = self._job_manager.submit_job(
-                entrypoint=submit_request.entrypoint,
-                job_id=submit_request.job_id,
-                runtime_env=submit_request.runtime_env,
-                metadata=submit_request.metadata,
-            )
-
-            resp = JobSubmitResponse(job_id=job_id)
-        except (TypeError, ValueError):
-            return Response(
-                text=traceback.format_exc(),
-                status=aiohttp.web.HTTPBadRequest.status_code,
-            )
-        except Exception:
-            return Response(
-                text=traceback.format_exc(),
-                status=aiohttp.web.HTTPInternalServerError.status_code,
-            )
-
-        return Response(
-            text=json.dumps(dataclasses.asdict(resp)),
-            content_type="application/json",
-            status=aiohttp.web.HTTPOk.status_code,
-        )
-
-    @routes.post("/api/jobs/{job_id}/stop")
-    @_init_ray_and_catch_exceptions
-    async def stop_job(self, req: Request) -> Response:
-        job_id = req.match_info["job_id"]
-        if not self.job_exists(job_id):
-            return Response(
-                text=f"Job {job_id} does not exist",
-                status=aiohttp.web.HTTPNotFound.status_code,
-            )
-
-        try:
-            stopped = self._job_manager.stop_job(job_id)
-            resp = JobStopResponse(stopped=stopped)
-        except Exception:
-            return Response(
-                text=traceback.format_exc(),
-                status=aiohttp.web.HTTPInternalServerError.status_code,
-            )
-
-        return Response(
-            text=json.dumps(dataclasses.asdict(resp)), content_type="application/json"
-        )
-
-    @routes.get("/api/jobs/{job_id}")
-    @_init_ray_and_catch_exceptions
-    async def get_job_status(self, req: Request) -> Response:
-        job_id = req.match_info["job_id"]
-        if not self.job_exists(job_id):
-            return Response(
-                text=f"Job {job_id} does not exist",
-                status=aiohttp.web.HTTPNotFound.status_code,
-            )
-
-        status: JobStatusInfo = self._job_manager.get_job_status(job_id)
-        resp = JobStatusResponse(status=status.status, message=status.message)
-        return Response(
-            text=json.dumps(dataclasses.asdict(resp)), content_type="application/json"
-        )
-
-    @routes.get("/api/jobs/{job_id}/logs")
-    @_init_ray_and_catch_exceptions
-    async def get_job_logs(self, req: Request) -> Response:
-        job_id = req.match_info["job_id"]
-        if not self.job_exists(job_id):
-            return Response(
-                text=f"Job {job_id} does not exist",
-                status=aiohttp.web.HTTPNotFound.status_code,
-            )
-
-        logs: str = self._job_manager.get_job_logs(job_id)
-        # TODO(jiaodong): Support log streaming #19415
-        resp = JobLogsResponse(logs=logs)
-        return Response(
-            text=json.dumps(dataclasses.asdict(resp)), content_type="application/json"
-        )
-
-    async def run(self, server):
-        if not self._job_manager:
-            self._job_manager = JobManager()
-=======
-import aiohttp.web
-from aiohttp.web import Request, Response
-import dataclasses
-from functools import wraps
-import logging
-from typing import Any, Callable
-import json
-import traceback
-from dataclasses import dataclass
-
-import ray
-import ray.dashboard.utils as dashboard_utils
-import ray.dashboard.optional_utils as dashboard_optional_utils
-from ray._private.gcs_utils import use_gcs_for_bootstrap
-from ray._private.runtime_env.packaging import package_exists, upload_package_to_gcs
-from ray.dashboard.modules.job.common import (
-    CURRENT_VERSION,
-    http_uri_components_to_uri,
-    JobStatusInfo,
-    JobSubmitRequest,
-    JobSubmitResponse,
-    JobStopResponse,
-    JobStatusResponse,
-    JobLogsResponse,
-    VersionResponse,
-    validate_request_type,
-)
-from ray.dashboard.modules.job.job_manager import JobManager
-
-logger = logging.getLogger(__name__)
-logger.setLevel(logging.INFO)
-
-routes = dashboard_optional_utils.ClassMethodRouteTable
-
-RAY_INTERNAL_JOBS_NAMESPACE = "_ray_internal_jobs"
-
-
-def _init_ray_and_catch_exceptions(f: Callable) -> Callable:
-    @wraps(f)
-    async def check(self, *args, **kwargs):
-        try:
-            if not ray.is_initialized():
-                try:
-                    if use_gcs_for_bootstrap():
-                        address = self._dashboard_head.gcs_address
-                        redis_pw = None
-                        logger.info(f"Connecting to ray with address={address}")
-                    else:
-                        ip, port = self._dashboard_head.redis_address
-                        redis_pw = self._dashboard_head.redis_password
-                        address = f"{ip}:{port}"
-                        logger.info(
-                            f"Connecting to ray with address={address}, "
-                            f"redis_pw={redis_pw}"
-                        )
-                    ray.init(
-                        address=address,
-                        namespace=RAY_INTERNAL_JOBS_NAMESPACE,
-                        _redis_password=redis_pw,
-                    )
-                except Exception as e:
-                    ray.shutdown()
-                    raise e from None
-
-            return await f(self, *args, **kwargs)
-        except Exception as e:
-            logger.exception(f"Unexpected error in handler: {e}")
-            return Response(
-                text=traceback.format_exc(),
-                status=aiohttp.web.HTTPInternalServerError.status_code,
-            )
-
-    return check
-
-
-class JobHead(dashboard_utils.DashboardHeadModule):
-    def __init__(self, dashboard_head):
-        super().__init__(dashboard_head)
-        self._job_manager = None
-
-    async def _parse_and_validate_request(
-        self, req: Request, request_type: dataclass
-    ) -> Any:
-        """Parse request and cast to request type. If parsing failed, return a
-        Response object with status 400 and stacktrace instead.
-        """
-        try:
-            return validate_request_type(await req.json(), request_type)
-        except Exception as e:
-            logger.info(f"Got invalid request type: {e}")
-            return Response(
-                text=traceback.format_exc(),
-                status=aiohttp.web.HTTPBadRequest.status_code,
-            )
-
-    def job_exists(self, job_id: str) -> bool:
-        status = self._job_manager.get_job_status(job_id)
-        return status is not None
-
-    @routes.get("/api/version")
-    async def get_version(self, req: Request) -> Response:
-        # NOTE(edoakes): CURRENT_VERSION should be bumped and checked on the
-        # client when we have backwards-incompatible changes.
-        resp = VersionResponse(
-            version=CURRENT_VERSION,
-            ray_version=ray.__version__,
-            ray_commit=ray.__commit__,
-        )
-        return Response(
-            text=json.dumps(dataclasses.asdict(resp)),
-            content_type="application/json",
-            status=aiohttp.web.HTTPOk.status_code,
-        )
-
-    @routes.get("/api/packages/{protocol}/{package_name}")
-    @_init_ray_and_catch_exceptions
-    async def get_package(self, req: Request) -> Response:
-        package_uri = http_uri_components_to_uri(
-            protocol=req.match_info["protocol"],
-            package_name=req.match_info["package_name"],
-        )
-
-        if not package_exists(package_uri):
-            return Response(
-                text=f"Package {package_uri} does not exist",
-                status=aiohttp.web.HTTPNotFound.status_code,
-            )
-
-        return Response()
-
-    @routes.put("/api/packages/{protocol}/{package_name}")
-    @_init_ray_and_catch_exceptions
-    async def upload_package(self, req: Request):
-        package_uri = http_uri_components_to_uri(
-            protocol=req.match_info["protocol"],
-            package_name=req.match_info["package_name"],
-        )
-        logger.info(f"Uploading package {package_uri} to the GCS.")
-        try:
-            upload_package_to_gcs(package_uri, await req.read())
-        except Exception:
-            return Response(
-                text=traceback.format_exc(),
-                status=aiohttp.web.HTTPInternalServerError.status_code,
-            )
-
-        return Response(status=aiohttp.web.HTTPOk.status_code)
-
-    @routes.post("/api/jobs/")
-    @_init_ray_and_catch_exceptions
-    async def submit_job(self, req: Request) -> Response:
-        result = await self._parse_and_validate_request(req, JobSubmitRequest)
-        # Request parsing failed, returned with Response object.
-        if isinstance(result, Response):
-            return result
-        else:
-            submit_request = result
-
-        try:
-            job_id = self._job_manager.submit_job(
-                entrypoint=submit_request.entrypoint,
-                job_id=submit_request.job_id,
-                runtime_env=submit_request.runtime_env,
-                metadata=submit_request.metadata,
-            )
-
-            resp = JobSubmitResponse(job_id=job_id)
-        except (TypeError, ValueError):
-            return Response(
-                text=traceback.format_exc(),
-                status=aiohttp.web.HTTPBadRequest.status_code,
-            )
-        except Exception:
-            return Response(
-                text=traceback.format_exc(),
-                status=aiohttp.web.HTTPInternalServerError.status_code,
-            )
-
-        return Response(
-            text=json.dumps(dataclasses.asdict(resp)),
-            content_type="application/json",
-            status=aiohttp.web.HTTPOk.status_code,
-        )
-
-    @routes.post("/api/jobs/{job_id}/stop")
-    @_init_ray_and_catch_exceptions
-    async def stop_job(self, req: Request) -> Response:
-        job_id = req.match_info["job_id"]
-        if not self.job_exists(job_id):
-            return Response(
-                text=f"Job {job_id} does not exist",
-                status=aiohttp.web.HTTPNotFound.status_code,
-            )
-
-        try:
-            stopped = self._job_manager.stop_job(job_id)
-            resp = JobStopResponse(stopped=stopped)
-        except Exception:
-            return Response(
-                text=traceback.format_exc(),
-                status=aiohttp.web.HTTPInternalServerError.status_code,
-            )
-
-        return Response(
-            text=json.dumps(dataclasses.asdict(resp)), content_type="application/json"
-        )
-
-    @routes.get("/api/jobs/{job_id}")
-    @_init_ray_and_catch_exceptions
-    async def get_job_status(self, req: Request) -> Response:
-        job_id = req.match_info["job_id"]
-        if not self.job_exists(job_id):
-            return Response(
-                text=f"Job {job_id} does not exist",
-                status=aiohttp.web.HTTPNotFound.status_code,
-            )
-
-        status: JobStatusInfo = self._job_manager.get_job_status(job_id)
-        resp = JobStatusResponse(status=status.status, message=status.message)
-        return Response(
-            text=json.dumps(dataclasses.asdict(resp)), content_type="application/json"
-        )
-
-    @routes.get("/api/jobs/{job_id}/logs")
-    @_init_ray_and_catch_exceptions
-    async def get_job_logs(self, req: Request) -> Response:
-        job_id = req.match_info["job_id"]
-        if not self.job_exists(job_id):
-            return Response(
-                text=f"Job {job_id} does not exist",
-                status=aiohttp.web.HTTPNotFound.status_code,
-            )
-
-        resp = JobLogsResponse(logs=self._job_manager.get_job_logs(job_id))
-        return Response(
-            text=json.dumps(dataclasses.asdict(resp)), content_type="application/json"
-        )
-
-    @routes.get("/api/jobs/{job_id}/logs/tail")
-    @_init_ray_and_catch_exceptions
-    async def tail_job_logs(self, req: Request) -> Response:
-        job_id = req.match_info["job_id"]
-        if not self.job_exists(job_id):
-            return Response(
-                text=f"Job {job_id} does not exist",
-                status=aiohttp.web.HTTPNotFound.status_code,
-            )
-
-        ws = aiohttp.web.WebSocketResponse()
-        await ws.prepare(req)
-
-        async for lines in self._job_manager.tail_job_logs(job_id):
-            await ws.send_str(lines)
-
-    async def run(self, server):
-        if not self._job_manager:
-            self._job_manager = JobManager()
-
-    @staticmethod
-    def is_minimal_module():
-        return False
->>>>>>> 19672688
+import aiohttp.web
+from aiohttp.web import Request, Response
+import dataclasses
+from functools import wraps
+import logging
+from typing import Any, Callable
+import json
+import traceback
+from dataclasses import dataclass
+
+import ray
+import ray.dashboard.utils as dashboard_utils
+import ray.dashboard.optional_utils as dashboard_optional_utils
+from ray._private.gcs_utils import use_gcs_for_bootstrap
+from ray._private.runtime_env.packaging import package_exists, upload_package_to_gcs
+from ray.dashboard.modules.job.common import (
+    CURRENT_VERSION,
+    http_uri_components_to_uri,
+    JobStatusInfo,
+    JobSubmitRequest,
+    JobSubmitResponse,
+    JobStopResponse,
+    JobStatusResponse,
+    JobLogsResponse,
+    VersionResponse,
+    validate_request_type,
+)
+from ray.dashboard.modules.job.job_manager import JobManager
+
+logger = logging.getLogger(__name__)
+logger.setLevel(logging.INFO)
+
+routes = dashboard_optional_utils.ClassMethodRouteTable
+
+RAY_INTERNAL_JOBS_NAMESPACE = "_ray_internal_jobs"
+
+
+def _init_ray_and_catch_exceptions(f: Callable) -> Callable:
+    @wraps(f)
+    async def check(self, *args, **kwargs):
+        try:
+            if not ray.is_initialized():
+                try:
+                    if use_gcs_for_bootstrap():
+                        address = self._dashboard_head.gcs_address
+                        redis_pw = None
+                        logger.info(f"Connecting to ray with address={address}")
+                    else:
+                        ip, port = self._dashboard_head.redis_address
+                        redis_pw = self._dashboard_head.redis_password
+                        address = f"{ip}:{port}"
+                        logger.info(
+                            f"Connecting to ray with address={address}, "
+                            f"redis_pw={redis_pw}"
+                        )
+                    ray.init(
+                        address=address,
+                        namespace=RAY_INTERNAL_JOBS_NAMESPACE,
+                        _redis_password=redis_pw,
+                    )
+                except Exception as e:
+                    ray.shutdown()
+                    raise e from None
+
+            return await f(self, *args, **kwargs)
+        except Exception as e:
+            logger.exception(f"Unexpected error in handler: {e}")
+            return Response(
+                text=traceback.format_exc(),
+                status=aiohttp.web.HTTPInternalServerError.status_code,
+            )
+
+    return check
+
+
+class JobHead(dashboard_utils.DashboardHeadModule):
+    def __init__(self, dashboard_head):
+        super().__init__(dashboard_head)
+        self._job_manager = None
+
+    async def _parse_and_validate_request(
+        self, req: Request, request_type: dataclass
+    ) -> Any:
+        """Parse request and cast to request type. If parsing failed, return a
+        Response object with status 400 and stacktrace instead.
+        """
+        try:
+            return validate_request_type(await req.json(), request_type)
+        except Exception as e:
+            logger.info(f"Got invalid request type: {e}")
+            return Response(
+                text=traceback.format_exc(),
+                status=aiohttp.web.HTTPBadRequest.status_code,
+            )
+
+    def job_exists(self, job_id: str) -> bool:
+        status = self._job_manager.get_job_status(job_id)
+        return status is not None
+
+    @routes.get("/api/version")
+    async def get_version(self, req: Request) -> Response:
+        # NOTE(edoakes): CURRENT_VERSION should be bumped and checked on the
+        # client when we have backwards-incompatible changes.
+        resp = VersionResponse(
+            version=CURRENT_VERSION,
+            ray_version=ray.__version__,
+            ray_commit=ray.__commit__,
+        )
+        return Response(
+            text=json.dumps(dataclasses.asdict(resp)),
+            content_type="application/json",
+            status=aiohttp.web.HTTPOk.status_code,
+        )
+
+    @routes.get("/api/packages/{protocol}/{package_name}")
+    @_init_ray_and_catch_exceptions
+    async def get_package(self, req: Request) -> Response:
+        package_uri = http_uri_components_to_uri(
+            protocol=req.match_info["protocol"],
+            package_name=req.match_info["package_name"],
+        )
+
+        if not package_exists(package_uri):
+            return Response(
+                text=f"Package {package_uri} does not exist",
+                status=aiohttp.web.HTTPNotFound.status_code,
+            )
+
+        return Response()
+
+    @routes.put("/api/packages/{protocol}/{package_name}")
+    @_init_ray_and_catch_exceptions
+    async def upload_package(self, req: Request):
+        package_uri = http_uri_components_to_uri(
+            protocol=req.match_info["protocol"],
+            package_name=req.match_info["package_name"],
+        )
+        logger.info(f"Uploading package {package_uri} to the GCS.")
+        try:
+            upload_package_to_gcs(package_uri, await req.read())
+        except Exception:
+            return Response(
+                text=traceback.format_exc(),
+                status=aiohttp.web.HTTPInternalServerError.status_code,
+            )
+
+        return Response(status=aiohttp.web.HTTPOk.status_code)
+
+    @routes.post("/api/jobs/")
+    @_init_ray_and_catch_exceptions
+    async def submit_job(self, req: Request) -> Response:
+        result = await self._parse_and_validate_request(req, JobSubmitRequest)
+        # Request parsing failed, returned with Response object.
+        if isinstance(result, Response):
+            return result
+        else:
+            submit_request = result
+
+        try:
+            job_id = self._job_manager.submit_job(
+                entrypoint=submit_request.entrypoint,
+                job_id=submit_request.job_id,
+                runtime_env=submit_request.runtime_env,
+                metadata=submit_request.metadata,
+            )
+
+            resp = JobSubmitResponse(job_id=job_id)
+        except (TypeError, ValueError):
+            return Response(
+                text=traceback.format_exc(),
+                status=aiohttp.web.HTTPBadRequest.status_code,
+            )
+        except Exception:
+            return Response(
+                text=traceback.format_exc(),
+                status=aiohttp.web.HTTPInternalServerError.status_code,
+            )
+
+        return Response(
+            text=json.dumps(dataclasses.asdict(resp)),
+            content_type="application/json",
+            status=aiohttp.web.HTTPOk.status_code,
+        )
+
+    @routes.post("/api/jobs/{job_id}/stop")
+    @_init_ray_and_catch_exceptions
+    async def stop_job(self, req: Request) -> Response:
+        job_id = req.match_info["job_id"]
+        if not self.job_exists(job_id):
+            return Response(
+                text=f"Job {job_id} does not exist",
+                status=aiohttp.web.HTTPNotFound.status_code,
+            )
+
+        try:
+            stopped = self._job_manager.stop_job(job_id)
+            resp = JobStopResponse(stopped=stopped)
+        except Exception:
+            return Response(
+                text=traceback.format_exc(),
+                status=aiohttp.web.HTTPInternalServerError.status_code,
+            )
+
+        return Response(
+            text=json.dumps(dataclasses.asdict(resp)), content_type="application/json"
+        )
+
+    @routes.get("/api/jobs/{job_id}")
+    @_init_ray_and_catch_exceptions
+    async def get_job_status(self, req: Request) -> Response:
+        job_id = req.match_info["job_id"]
+        if not self.job_exists(job_id):
+            return Response(
+                text=f"Job {job_id} does not exist",
+                status=aiohttp.web.HTTPNotFound.status_code,
+            )
+
+        status: JobStatusInfo = self._job_manager.get_job_status(job_id)
+        resp = JobStatusResponse(status=status.status, message=status.message)
+        return Response(
+            text=json.dumps(dataclasses.asdict(resp)), content_type="application/json"
+        )
+
+    @routes.get("/api/jobs/{job_id}/logs")
+    @_init_ray_and_catch_exceptions
+    async def get_job_logs(self, req: Request) -> Response:
+        job_id = req.match_info["job_id"]
+        if not self.job_exists(job_id):
+            return Response(
+                text=f"Job {job_id} does not exist",
+                status=aiohttp.web.HTTPNotFound.status_code,
+            )
+
+        resp = JobLogsResponse(logs=self._job_manager.get_job_logs(job_id))
+        return Response(
+            text=json.dumps(dataclasses.asdict(resp)), content_type="application/json"
+        )
+
+    @routes.get("/api/jobs/{job_id}/logs/tail")
+    @_init_ray_and_catch_exceptions
+    async def tail_job_logs(self, req: Request) -> Response:
+        job_id = req.match_info["job_id"]
+        if not self.job_exists(job_id):
+            return Response(
+                text=f"Job {job_id} does not exist",
+                status=aiohttp.web.HTTPNotFound.status_code,
+            )
+
+        ws = aiohttp.web.WebSocketResponse()
+        await ws.prepare(req)
+
+        async for lines in self._job_manager.tail_job_logs(job_id):
+            await ws.send_str(lines)
+
+    async def run(self, server):
+        if not self._job_manager:
+            self._job_manager = JobManager()
+
+    @staticmethod
+    def is_minimal_module():
+        return False