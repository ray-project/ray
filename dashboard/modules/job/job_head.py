--- conflicted
+++ resolved
@@ -254,25 +254,17 @@
             submit_request = result
 
         try:
-<<<<<<< HEAD
             job_agent_client = await asyncio.wait_for(
                 self.choose_agent(),
                 timeout=dashboard_consts.WAIT_AVAILABLE_AGENT_TIMEOUT,
             )
+
+            ray._private.usage.usage_lib.record_library_usage("job_submission")
             resp = await job_agent_client.submit_job_internal(submit_request)
         except asyncio.TimeoutError:
             return Response(
                 text="Not Available agent to submit job!",
                 status=aiohttp.web.HTTPInternalServerError.status_code,
-=======
-            ray._private.usage.usage_lib.record_library_usage("job_submission")
-
-            submission_id = await self._job_manager.submit_job(
-                entrypoint=submit_request.entrypoint,
-                submission_id=request_submission_id,
-                runtime_env=submit_request.runtime_env,
-                metadata=submit_request.metadata,
->>>>>>> d99eff91
             )
         except (TypeError, ValueError):
             return Response(
