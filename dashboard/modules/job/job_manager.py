--- conflicted
+++ resolved
@@ -10,16 +10,11 @@
 import traceback
 from asyncio.tasks import FIRST_COMPLETED
 from collections import deque
-<<<<<<< HEAD
 from typing import Any, Dict, Iterator, List, Optional, Tuple, Union
-
-=======
-from typing import Any, Dict, Iterator, List, Optional, Tuple
 from ray.util.scheduling_strategies import (
     NodeAffinitySchedulingStrategy,
     SchedulingStrategyT,
 )
->>>>>>> 80398664
 import ray
 from ray._private.gcs_utils import GcsAioClient
 import ray._private.ray_constants as ray_constants
@@ -530,31 +525,6 @@
         if result is None:
             return
 
-<<<<<<< HEAD
-=======
-    def _get_supervisor_runtime_env(
-        self, user_runtime_env: Dict[str, Any]
-    ) -> Dict[str, Any]:
-        """Configure and return the runtime_env for the supervisor actor."""
-
-        # Make a copy to avoid mutating passed runtime_env.
-        runtime_env = (
-            copy.deepcopy(user_runtime_env) if user_runtime_env is not None else {}
-        )
-
-        # NOTE(edoakes): Can't use .get(, {}) here because we need to handle the case
-        # where env_vars is explicitly set to `None`.
-        env_vars = runtime_env.get("env_vars")
-        if env_vars is None:
-            env_vars = {}
-
-        # Don't set CUDA_VISIBLE_DEVICES for the supervisor actor so the
-        # driver can use GPUs if it wants to. This will be removed from
-        # the driver's runtime_env so it isn't inherited by tasks & actors.
-        env_vars[ray_constants.NOSET_CUDA_VISIBLE_DEVICES_ENV_VAR] = "1"
-        runtime_env["env_vars"] = env_vars
-        return runtime_env
-
     async def _get_scheduling_strategy(self) -> SchedulingStrategyT:
         if os.environ.get(RAY_JOB_ALLOW_DRIVER_ON_WORKER_NODES_ENV_VAR, "0") == "1":
             logger.info(
@@ -587,7 +557,6 @@
                 )
         return scheduling_strategy
 
->>>>>>> 80398664
     async def submit_job(
         self,
         *,
