--- conflicted
+++ resolved
@@ -1,920 +1,473 @@
-<<<<<<< HEAD
-import asyncio
-from asyncio.tasks import FIRST_COMPLETED
-import os
-import json
-import logging
-import traceback
-import random
-import subprocess
-import string
-
-from typing import Any, Dict, Tuple, Optional
-
-import ray
-from ray.exceptions import RuntimeEnvSetupError
-import ray.ray_constants as ray_constants
-from ray.actor import ActorHandle
-from ray.dashboard.modules.job.common import (
-    JobStatus,
-    JobStatusInfo,
-    JobStatusStorageClient,
-    JOB_ID_METADATA_KEY,
-    JOB_NAME_METADATA_KEY,
-)
-from ray._private.runtime_env.constants import RAY_JOB_CONFIG_JSON_ENV_VAR
-
-logger = logging.getLogger(__name__)
-
-# asyncio python version compatibility
-try:
-    create_task = asyncio.create_task
-except AttributeError:
-    create_task = asyncio.ensure_future
-
-
-def generate_job_id() -> str:
-    """Returns a job_id of the form 'raysubmit_XYZ'.
-
-    Prefixed with 'raysubmit' to avoid confusion with Ray JobID (driver ID).
-    """
-    rand = random.SystemRandom()
-    possible_characters = list(
-        set(string.ascii_letters + string.digits)
-        - {"I", "l", "o", "O", "0"}  # No confusing characters
-    )
-    id_part = "".join(rand.choices(possible_characters, k=16))
-    return f"raysubmit_{id_part}"
-
-
-class JobLogStorageClient:
-    """
-    Disk storage for stdout / stderr of driver script logs.
-    """
-
-    JOB_LOGS_PATH = "job-driver-{job_id}.log"
-
-    def get_logs(self, job_id: str) -> str:
-        try:
-            with open(self.get_log_file_path(job_id), "r") as f:
-                return f.read()
-        except FileNotFoundError:
-            return ""
-
-    def tail_logs(self, job_id: str, n_lines=10) -> str:
-        all_logs = self.get_logs(job_id)
-        # TODO(edoakes): optimize this to not read the whole file into memory.
-        log_lines = all_logs.split("\n")
-        start = max(0, len(log_lines) - n_lines)
-        return "\n".join(log_lines[start:])
-
-    def get_log_file_path(self, job_id: str) -> Tuple[str, str]:
-        """
-        Get the file path to the logs of a given job. Example:
-            /tmp/ray/session_date/logs/job-driver-{job_id}.log
-        """
-        return os.path.join(
-            ray.worker._global_node.get_logs_dir_path(),
-            self.JOB_LOGS_PATH.format(job_id=job_id),
-        )
-
-
-class JobSupervisor:
-    """
-    Ray actor created by JobManager for each submitted job, responsible to
-    setup runtime_env, execute given shell command in subprocess, update job
-    status, persist job logs and manage subprocess group cleaning.
-
-    One job supervisor actor maps to one subprocess, for one job_id.
-    Job supervisor actor should fate share with subprocess it created.
-    """
-
-    SUBPROCESS_POLL_PERIOD_S = 0.1
-
-    def __init__(self, job_id: str, entrypoint: str, user_metadata: Dict[str, str]):
-        self._job_id = job_id
-        self._status_client = JobStatusStorageClient()
-        self._log_client = JobLogStorageClient()
-        self._runtime_env = ray.get_runtime_context().runtime_env
-        self._entrypoint = entrypoint
-
-        # Default metadata if not passed by the user.
-        self._metadata = {JOB_ID_METADATA_KEY: job_id, JOB_NAME_METADATA_KEY: job_id}
-        self._metadata.update(user_metadata)
-
-        # fire and forget call from outer job manager to this actor
-        self._stop_event = asyncio.Event()
-
-    def ready(self):
-        """Dummy object ref. Return of this function represents job supervisor
-        actor stated successfully with runtime_env configured, and is ready to
-        move on to running state.
-        """
-        pass
-
-    def _exec_entrypoint(self, logs_path: str) -> subprocess.Popen:
-        """
-        Runs the entrypoint command as a child process, streaming stderr &
-        stdout to given log files.
-
-        Meanwhile we start a demon process and group driver
-        subprocess in same pgid, such that if job actor dies, entire process
-        group also fate share with it.
-
-        Args:
-            logs_path: File path on head node's local disk to store driver
-                command's stdout & stderr.
-        Returns:
-            child_process: Child process that runs the driver command. Can be
-                terminated or killed upon user calling stop().
-        """
-        with open(logs_path, "w") as logs_file:
-            child_process = subprocess.Popen(
-                self._entrypoint,
-                shell=True,
-                start_new_session=True,
-                stdout=logs_file,
-                stderr=subprocess.STDOUT,
-            )
-            parent_pid = os.getpid()
-            # Create new pgid with new subprocess to execute driver command
-            child_pid = child_process.pid
-            child_pgid = os.getpgid(child_pid)
-
-            # Open a new subprocess to kill the child process when the parent
-            # process dies kill -s 0 parent_pid will succeed if the parent is
-            # alive. If it fails, SIGKILL the child process group and exit
-            subprocess.Popen(
-                f"while kill -s 0 {parent_pid}; do sleep 1; done; kill -9 -{child_pgid}",  # noqa: E501
-                shell=True,
-                # Suppress output
-                stdout=subprocess.DEVNULL,
-                stderr=subprocess.DEVNULL,
-            )
-            return child_process
-
-    async def _polling(self, child_process) -> int:
-        try:
-            while child_process is not None:
-                return_code = child_process.poll()
-                if return_code is not None:
-                    # subprocess finished with return code
-                    return return_code
-                else:
-                    # still running, yield control, 0.1s by default
-                    await asyncio.sleep(self.SUBPROCESS_POLL_PERIOD_S)
-        except Exception:
-            if child_process:
-                # TODO (jiaodong): Improve this with SIGTERM then SIGKILL
-                child_process.kill()
-            return 1
-
-    async def run(
-        self,
-        # Signal actor used in testing to capture PENDING -> RUNNING cases
-        _start_signal_actor: Optional[ActorHandle] = None,
-    ):
-        """
-        Stop and start both happen asynchrously, coordinated by asyncio event
-        and coroutine, respectively.
-
-        1) Sets job status as running
-        2) Pass runtime env and metadata to subprocess as serialized env
-            variables.
-        3) Handle concurrent events of driver execution and
-        """
-        cur_status = self._get_status()
-        assert cur_status.status == JobStatus.PENDING, "Run should only be called once."
-
-        if _start_signal_actor:
-            # Block in PENDING state until start signal received.
-            await _start_signal_actor.wait.remote()
-
-        self._status_client.put_status(self._job_id, JobStatusInfo(JobStatus.RUNNING))
-
-        try:
-            # Set JobConfig for the child process (runtime_env, metadata).
-            os.environ[RAY_JOB_CONFIG_JSON_ENV_VAR] = json.dumps(
-                {
-                    "runtime_env": self._runtime_env,
-                    "metadata": self._metadata,
-                }
-            )
-            ray_redis_address = (
-                ray._private.services.find_redis_address_or_die()  # noqa: E501
-            )
-            os.environ[
-                ray_constants.RAY_ADDRESS_ENVIRONMENT_VARIABLE
-            ] = ray_redis_address
-
-            log_path = self._log_client.get_log_file_path(self._job_id)
-            child_process = self._exec_entrypoint(log_path)
-
-            polling_task = create_task(self._polling(child_process))
-            finished, _ = await asyncio.wait(
-                [polling_task, self._stop_event.wait()], return_when=FIRST_COMPLETED
-            )
-
-            if self._stop_event.is_set():
-                polling_task.cancel()
-                # TODO (jiaodong): Improve this with SIGTERM then SIGKILL
-                child_process.kill()
-                self._status_client.put_status(self._job_id, JobStatus.STOPPED)
-            else:
-                # Child process finished execution and no stop event is set
-                # at the same time
-                assert len(finished) == 1, "Should have only one coroutine done"
-                [child_process_task] = finished
-                return_code = child_process_task.result()
-                if return_code == 0:
-                    self._status_client.put_status(self._job_id, JobStatus.SUCCEEDED)
-                else:
-                    log_tail = self._log_client.tail_logs(self._job_id)
-                    if log_tail is not None and log_tail != "":
-                        message = (
-                            "Job failed due to an application error, "
-                            "last available logs:\n" + log_tail
-                        )
-                    else:
-                        message = None
-                    self._status_client.put_status(
-                        self._job_id,
-                        JobStatusInfo(status=JobStatus.FAILED, message=message),
-                    )
-        except Exception:
-            logger.error(
-                "Got unexpected exception while trying to execute driver "
-                f"command. {traceback.format_exc()}"
-            )
-        finally:
-            # clean up actor after tasks are finished
-            ray.actor.exit_actor()
-
-    def _get_status(self) -> Optional[JobStatusInfo]:
-        return self._status_client.get_status(self._job_id)
-
-    def stop(self):
-        """Set step_event and let run() handle the rest in its asyncio.wait()."""
-        self._stop_event.set()
-
-
-class JobManager:
-    """Provide python APIs for job submission and management.
-
-    It does not provide persistence, all info will be lost if the cluster
-    goes down.
-    """
-
-    JOB_ACTOR_NAME = "_ray_internal_job_actor_{job_id}"
-
-    def __init__(self):
-        self._status_client = JobStatusStorageClient()
-        self._log_client = JobLogStorageClient()
-        self._supervisor_actor_cls = ray.remote(JobSupervisor)
-
-    def _get_actor_for_job(self, job_id: str) -> Optional[ActorHandle]:
-        try:
-            return ray.get_actor(self.JOB_ACTOR_NAME.format(job_id=job_id))
-        except ValueError:  # Ray returns ValueError for nonexistent actor.
-            return None
-
-    def _get_current_node_resource_key(self) -> str:
-        """Get the Ray resource key for current node.
-
-        It can be used for actor placement.
-        """
-        current_node_id = ray.get_runtime_context().node_id.hex()
-        for node in ray.nodes():
-            if node["NodeID"] == current_node_id:
-                # Found the node.
-                for key in node["Resources"].keys():
-                    if key.startswith("node:"):
-                        return key
-        else:
-            raise ValueError("Cannot find the node dictionary for current node.")
-
-    def _handle_supervisor_startup(self, job_id: str, result: Optional[Exception]):
-        """Handle the result of starting a job supervisor actor.
-
-        If started successfully, result should be None. Otherwise it should be
-        an Exception.
-
-        On failure, the job will be marked failed with a relevant error
-        message.
-        """
-        if result is None:
-            return
-        elif isinstance(result, RuntimeEnvSetupError):
-            logger.info(f"Failed to set up runtime_env for job {job_id}.")
-            self._status_client.put_status(
-                job_id,
-                JobStatusInfo(
-                    status=JobStatus.FAILED,
-                    message=(f"runtime_env setup failed: {result}"),
-                ),
-            )
-        elif isinstance(result, Exception):
-            logger.error(f"Failed to start supervisor for job {job_id}: {result}.")
-            self._status_client.put_status(
-                job_id,
-                JobStatusInfo(
-                    status=JobStatus.FAILED,
-                    message=f"Error occurred while starting the job: {result}",
-                ),
-            )
-        else:
-            assert False, "This should not be reached."
-
-    def submit_job(
-        self,
-        *,
-        entrypoint: str,
-        job_id: Optional[str] = None,
-        runtime_env: Optional[Dict[str, Any]] = None,
-        metadata: Optional[Dict[str, str]] = None,
-        _start_signal_actor: Optional[ActorHandle] = None,
-    ) -> str:
-        """
-        Job execution happens asynchronously.
-
-        1) Generate a new unique id for this job submission, each call of this
-            method assumes they're independent submission with its own new
-            ID, job supervisor actor, and child process.
-        2) Create new detached actor with same runtime_env as job spec
-
-        Actual setting up runtime_env, subprocess group, driver command
-        execution, subprocess cleaning up and running status update to GCS
-        is all handled by job supervisor actor.
-
-        Args:
-            entrypoint: Driver command to execute in subprocess shell.
-                Represents the entrypoint to start user application.
-            runtime_env: Runtime environment used to execute driver command,
-                which could contain its own ray.init() to configure runtime
-                env at ray cluster, task and actor level.
-            metadata: Support passing arbitrary data to driver command in
-                case needed.
-            _start_signal_actor: Used in testing only to capture state
-                transitions between PENDING -> RUNNING. Regular user shouldn't
-                need this.
-
-        Returns:
-            job_id: Generated uuid for further job management. Only valid
-                within the same ray cluster.
-        """
-        if job_id is None:
-            job_id = generate_job_id()
-        elif self._status_client.get_status(job_id) is not None:
-            raise RuntimeError(f"Job {job_id} already exists.")
-
-        logger.info(f"Starting job with job_id: {job_id}")
-        self._status_client.put_status(job_id, JobStatus.PENDING)
-
-        # Wait for the actor to start up asynchronously so this call always
-        # returns immediately and we can catch errors with the actor starting
-        # up. We may want to put this in an actor instead in the future.
-        try:
-            actor = self._supervisor_actor_cls.options(
-                lifetime="detached",
-                name=self.JOB_ACTOR_NAME.format(job_id=job_id),
-                num_cpus=0,
-                # Currently we assume JobManager is created by dashboard server
-                # running on headnode, same for job supervisor actors scheduled
-                resources={
-                    self._get_current_node_resource_key(): 0.001,
-                },
-                runtime_env=runtime_env,
-            ).remote(job_id, entrypoint, metadata or {})
-            actor.run.remote(_start_signal_actor=_start_signal_actor)
-
-            def callback(result: Optional[Exception]):
-                return self._handle_supervisor_startup(job_id, result)
-
-            actor.ready.remote()._on_completed(callback)
-        except Exception as e:
-            self._handle_supervisor_startup(job_id, e)
-
-        return job_id
-
-    def stop_job(self, job_id) -> bool:
-        """Request job to exit, fire and forget.
-
-        Args:
-            job_id: ID of the job.
-        Returns:
-            stopped:
-                True if there's running job
-                False if no running job found
-        """
-        job_supervisor_actor = self._get_actor_for_job(job_id)
-        if job_supervisor_actor is not None:
-            # Actor is still alive, signal it to stop the driver, fire and
-            # forget
-            job_supervisor_actor.stop.remote()
-            return True
-        else:
-            return False
-
-    def get_job_status(self, job_id: str) -> JobStatusInfo:
-        """Get latest status of a job. If job supervisor actor is no longer
-        alive, it will also attempt to make adjustments needed to bring job
-        to correct terminiation state.
-
-        All job status is stored and read only from GCS.
-
-        Args:
-            job_id: ID of the job.
-        Returns:
-            job_status: Latest known job status
-        """
-        job_supervisor_actor = self._get_actor_for_job(job_id)
-        if job_supervisor_actor is None:
-            # Job actor either exited or failed, we need to ensure never
-            # left job in non-terminal status in case actor failed without
-            # updating GCS with latest status.
-            last_status = self._status_client.get_status(job_id)
-            if last_status and last_status.status in {
-                JobStatus.PENDING,
-                JobStatus.RUNNING,
-            }:
-                self._status_client.put_status(job_id, JobStatus.FAILED)
-
-        return self._status_client.get_status(job_id)
-
-    def get_job_logs(self, job_id: str) -> bytes:
-        return self._log_client.get_logs(job_id)
-=======
-import asyncio
-from asyncio.tasks import FIRST_COMPLETED
-import os
-import json
-import logging
-import traceback
-import random
-import subprocess
-import string
-from collections import deque
-from typing import Any, Dict, Iterator, Tuple, Optional
-
-import ray
-from ray.exceptions import RuntimeEnvSetupError
-import ray.ray_constants as ray_constants
-from ray.actor import ActorHandle
-from ray.dashboard.modules.job.common import (
-    JobStatus,
-    JobStatusInfo,
-    JobStatusStorageClient,
-    JOB_ID_METADATA_KEY,
-    JOB_NAME_METADATA_KEY,
-)
-from ray.dashboard.modules.job.utils import file_tail_iterator
-from ray._private.runtime_env.constants import RAY_JOB_CONFIG_JSON_ENV_VAR
-
-logger = logging.getLogger(__name__)
-
-# asyncio python version compatibility
-try:
-    create_task = asyncio.create_task
-except AttributeError:
-    create_task = asyncio.ensure_future
-
-
-def generate_job_id() -> str:
-    """Returns a job_id of the form 'raysubmit_XYZ'.
-
-    Prefixed with 'raysubmit' to avoid confusion with Ray JobID (driver ID).
-    """
-    rand = random.SystemRandom()
-    possible_characters = list(
-        set(string.ascii_letters + string.digits)
-        - {"I", "l", "o", "O", "0"}  # No confusing characters
-    )
-    id_part = "".join(rand.choices(possible_characters, k=16))
-    return f"raysubmit_{id_part}"
-
-
-class JobLogStorageClient:
-    """
-    Disk storage for stdout / stderr of driver script logs.
-    """
-
-    JOB_LOGS_PATH = "job-driver-{job_id}.log"
-    # Number of last N lines to put in job message upon failure.
-    NUM_LOG_LINES_ON_ERROR = 10
-
-    def get_logs(self, job_id: str) -> str:
-        try:
-            with open(self.get_log_file_path(job_id), "r") as f:
-                return f.read()
-        except FileNotFoundError:
-            return ""
-
-    def tail_logs(self, job_id: str) -> Iterator[str]:
-        return file_tail_iterator(self.get_log_file_path(job_id))
-
-    def get_last_n_log_lines(
-        self, job_id: str, num_log_lines=NUM_LOG_LINES_ON_ERROR
-    ) -> str:
-        log_tail_iter = self.tail_logs(job_id)
-        log_tail_deque = deque(maxlen=num_log_lines)
-        for line in log_tail_iter:
-            if line is None:
-                break
-            else:
-                log_tail_deque.append(line)
-        return "".join(log_tail_deque)
-
-    def get_log_file_path(self, job_id: str) -> Tuple[str, str]:
-        """
-        Get the file path to the logs of a given job. Example:
-            /tmp/ray/session_date/logs/job-driver-{job_id}.log
-        """
-        return os.path.join(
-            ray.worker._global_node.get_logs_dir_path(),
-            self.JOB_LOGS_PATH.format(job_id=job_id),
-        )
-
-
-class JobSupervisor:
-    """
-    Ray actor created by JobManager for each submitted job, responsible to
-    setup runtime_env, execute given shell command in subprocess, update job
-    status, persist job logs and manage subprocess group cleaning.
-
-    One job supervisor actor maps to one subprocess, for one job_id.
-    Job supervisor actor should fate share with subprocess it created.
-    """
-
-    SUBPROCESS_POLL_PERIOD_S = 0.1
-
-    def __init__(self, job_id: str, entrypoint: str, user_metadata: Dict[str, str]):
-        self._job_id = job_id
-        self._status_client = JobStatusStorageClient()
-        self._log_client = JobLogStorageClient()
-        self._runtime_env = ray.get_runtime_context().runtime_env
-        self._entrypoint = entrypoint
-
-        # Default metadata if not passed by the user.
-        self._metadata = {JOB_ID_METADATA_KEY: job_id, JOB_NAME_METADATA_KEY: job_id}
-        self._metadata.update(user_metadata)
-
-        # fire and forget call from outer job manager to this actor
-        self._stop_event = asyncio.Event()
-
-    def ready(self):
-        """Dummy object ref. Return of this function represents job supervisor
-        actor stated successfully with runtime_env configured, and is ready to
-        move on to running state.
-        """
-        pass
-
-    def _exec_entrypoint(self, logs_path: str) -> subprocess.Popen:
-        """
-        Runs the entrypoint command as a child process, streaming stderr &
-        stdout to given log files.
-
-        Meanwhile we start a demon process and group driver
-        subprocess in same pgid, such that if job actor dies, entire process
-        group also fate share with it.
-
-        Args:
-            logs_path: File path on head node's local disk to store driver
-                command's stdout & stderr.
-        Returns:
-            child_process: Child process that runs the driver command. Can be
-                terminated or killed upon user calling stop().
-        """
-        with open(logs_path, "w") as logs_file:
-            child_process = subprocess.Popen(
-                self._entrypoint,
-                shell=True,
-                start_new_session=True,
-                stdout=logs_file,
-                stderr=subprocess.STDOUT,
-            )
-            parent_pid = os.getpid()
-            # Create new pgid with new subprocess to execute driver command
-            child_pid = child_process.pid
-            child_pgid = os.getpgid(child_pid)
-
-            # Open a new subprocess to kill the child process when the parent
-            # process dies kill -s 0 parent_pid will succeed if the parent is
-            # alive. If it fails, SIGKILL the child process group and exit
-            subprocess.Popen(
-                f"while kill -s 0 {parent_pid}; do sleep 1; done; kill -9 -{child_pgid}",  # noqa: E501
-                shell=True,
-                # Suppress output
-                stdout=subprocess.DEVNULL,
-                stderr=subprocess.DEVNULL,
-            )
-            return child_process
-
-    async def _polling(self, child_process) -> int:
-        try:
-            while child_process is not None:
-                return_code = child_process.poll()
-                if return_code is not None:
-                    # subprocess finished with return code
-                    return return_code
-                else:
-                    # still running, yield control, 0.1s by default
-                    await asyncio.sleep(self.SUBPROCESS_POLL_PERIOD_S)
-        except Exception:
-            if child_process:
-                # TODO (jiaodong): Improve this with SIGTERM then SIGKILL
-                child_process.kill()
-            return 1
-
-    async def run(
-        self,
-        # Signal actor used in testing to capture PENDING -> RUNNING cases
-        _start_signal_actor: Optional[ActorHandle] = None,
-    ):
-        """
-        Stop and start both happen asynchrously, coordinated by asyncio event
-        and coroutine, respectively.
-
-        1) Sets job status as running
-        2) Pass runtime env and metadata to subprocess as serialized env
-            variables.
-        3) Handle concurrent events of driver execution and
-        """
-        cur_status = self._get_status()
-        assert cur_status.status == JobStatus.PENDING, "Run should only be called once."
-
-        if _start_signal_actor:
-            # Block in PENDING state until start signal received.
-            await _start_signal_actor.wait.remote()
-
-        self._status_client.put_status(self._job_id, JobStatusInfo(JobStatus.RUNNING))
-
-        try:
-            # Set JobConfig for the child process (runtime_env, metadata).
-            os.environ[RAY_JOB_CONFIG_JSON_ENV_VAR] = json.dumps(
-                {
-                    "runtime_env": self._runtime_env,
-                    "metadata": self._metadata,
-                }
-            )
-            # Set RAY_ADDRESS to local Ray address, if it is not set.
-            os.environ[
-                ray_constants.RAY_ADDRESS_ENVIRONMENT_VARIABLE
-            ] = ray._private.services.get_ray_address_from_environment()
-            # Set PYTHONUNBUFFERED=1 to stream logs during the job instead of
-            # only streaming them upon completion of the job.
-            os.environ["PYTHONUNBUFFERED"] = "1"
-            log_path = self._log_client.get_log_file_path(self._job_id)
-            child_process = self._exec_entrypoint(log_path)
-
-            polling_task = create_task(self._polling(child_process))
-            finished, _ = await asyncio.wait(
-                [polling_task, self._stop_event.wait()], return_when=FIRST_COMPLETED
-            )
-
-            if self._stop_event.is_set():
-                polling_task.cancel()
-                # TODO (jiaodong): Improve this with SIGTERM then SIGKILL
-                child_process.kill()
-                self._status_client.put_status(self._job_id, JobStatus.STOPPED)
-            else:
-                # Child process finished execution and no stop event is set
-                # at the same time
-                assert len(finished) == 1, "Should have only one coroutine done"
-                [child_process_task] = finished
-                return_code = child_process_task.result()
-                if return_code == 0:
-                    self._status_client.put_status(self._job_id, JobStatus.SUCCEEDED)
-                else:
-                    log_tail = self._log_client.get_last_n_log_lines(self._job_id)
-                    if log_tail is not None and log_tail != "":
-                        message = (
-                            "Job failed due to an application error, "
-                            "last available logs:\n" + log_tail
-                        )
-                    else:
-                        message = None
-                    self._status_client.put_status(
-                        self._job_id,
-                        JobStatusInfo(status=JobStatus.FAILED, message=message),
-                    )
-        except Exception:
-            logger.error(
-                "Got unexpected exception while trying to execute driver "
-                f"command. {traceback.format_exc()}"
-            )
-        finally:
-            # clean up actor after tasks are finished
-            ray.actor.exit_actor()
-
-    def _get_status(self) -> Optional[JobStatusInfo]:
-        return self._status_client.get_status(self._job_id)
-
-    def stop(self):
-        """Set step_event and let run() handle the rest in its asyncio.wait()."""
-        self._stop_event.set()
-
-
-class JobManager:
-    """Provide python APIs for job submission and management.
-
-    It does not provide persistence, all info will be lost if the cluster
-    goes down.
-    """
-
-    JOB_ACTOR_NAME = "_ray_internal_job_actor_{job_id}"
-    # Time that we will sleep while tailing logs if no new log line is
-    # available.
-    LOG_TAIL_SLEEP_S = 1
-
-    def __init__(self):
-        self._status_client = JobStatusStorageClient()
-        self._log_client = JobLogStorageClient()
-        self._supervisor_actor_cls = ray.remote(JobSupervisor)
-
-    def _get_actor_for_job(self, job_id: str) -> Optional[ActorHandle]:
-        try:
-            return ray.get_actor(self.JOB_ACTOR_NAME.format(job_id=job_id))
-        except ValueError:  # Ray returns ValueError for nonexistent actor.
-            return None
-
-    def _get_current_node_resource_key(self) -> str:
-        """Get the Ray resource key for current node.
-
-        It can be used for actor placement.
-        """
-        current_node_id = ray.get_runtime_context().node_id.hex()
-        for node in ray.nodes():
-            if node["NodeID"] == current_node_id:
-                # Found the node.
-                for key in node["Resources"].keys():
-                    if key.startswith("node:"):
-                        return key
-        else:
-            raise ValueError("Cannot find the node dictionary for current node.")
-
-    def _handle_supervisor_startup(self, job_id: str, result: Optional[Exception]):
-        """Handle the result of starting a job supervisor actor.
-
-        If started successfully, result should be None. Otherwise it should be
-        an Exception.
-
-        On failure, the job will be marked failed with a relevant error
-        message.
-        """
-        if result is None:
-            return
-        elif isinstance(result, RuntimeEnvSetupError):
-            logger.info(f"Failed to set up runtime_env for job {job_id}.")
-            self._status_client.put_status(
-                job_id,
-                JobStatusInfo(
-                    status=JobStatus.FAILED,
-                    message=(f"runtime_env setup failed: {result}"),
-                ),
-            )
-        elif isinstance(result, Exception):
-            logger.error(f"Failed to start supervisor for job {job_id}: {result}.")
-            self._status_client.put_status(
-                job_id,
-                JobStatusInfo(
-                    status=JobStatus.FAILED,
-                    message=f"Error occurred while starting the job: {result}",
-                ),
-            )
-        else:
-            assert False, "This should not be reached."
-
-    def submit_job(
-        self,
-        *,
-        entrypoint: str,
-        job_id: Optional[str] = None,
-        runtime_env: Optional[Dict[str, Any]] = None,
-        metadata: Optional[Dict[str, str]] = None,
-        _start_signal_actor: Optional[ActorHandle] = None,
-    ) -> str:
-        """
-        Job execution happens asynchronously.
-
-        1) Generate a new unique id for this job submission, each call of this
-            method assumes they're independent submission with its own new
-            ID, job supervisor actor, and child process.
-        2) Create new detached actor with same runtime_env as job spec
-
-        Actual setting up runtime_env, subprocess group, driver command
-        execution, subprocess cleaning up and running status update to GCS
-        is all handled by job supervisor actor.
-
-        Args:
-            entrypoint: Driver command to execute in subprocess shell.
-                Represents the entrypoint to start user application.
-            runtime_env: Runtime environment used to execute driver command,
-                which could contain its own ray.init() to configure runtime
-                env at ray cluster, task and actor level.
-            metadata: Support passing arbitrary data to driver command in
-                case needed.
-            _start_signal_actor: Used in testing only to capture state
-                transitions between PENDING -> RUNNING. Regular user shouldn't
-                need this.
-
-        Returns:
-            job_id: Generated uuid for further job management. Only valid
-                within the same ray cluster.
-        """
-        if job_id is None:
-            job_id = generate_job_id()
-        elif self._status_client.get_status(job_id) is not None:
-            raise RuntimeError(f"Job {job_id} already exists.")
-
-        logger.info(f"Starting job with job_id: {job_id}")
-        self._status_client.put_status(job_id, JobStatus.PENDING)
-
-        # Wait for the actor to start up asynchronously so this call always
-        # returns immediately and we can catch errors with the actor starting
-        # up. We may want to put this in an actor instead in the future.
-        try:
-            actor = self._supervisor_actor_cls.options(
-                lifetime="detached",
-                name=self.JOB_ACTOR_NAME.format(job_id=job_id),
-                num_cpus=0,
-                # Currently we assume JobManager is created by dashboard server
-                # running on headnode, same for job supervisor actors scheduled
-                resources={
-                    self._get_current_node_resource_key(): 0.001,
-                },
-                runtime_env=runtime_env,
-            ).remote(job_id, entrypoint, metadata or {})
-            actor.run.remote(_start_signal_actor=_start_signal_actor)
-
-            def callback(result: Optional[Exception]):
-                return self._handle_supervisor_startup(job_id, result)
-
-            actor.ready.remote()._on_completed(callback)
-        except Exception as e:
-            self._handle_supervisor_startup(job_id, e)
-
-        return job_id
-
-    def stop_job(self, job_id) -> bool:
-        """Request job to exit, fire and forget.
-
-        Args:
-            job_id: ID of the job.
-        Returns:
-            stopped:
-                True if there's running job
-                False if no running job found
-        """
-        job_supervisor_actor = self._get_actor_for_job(job_id)
-        if job_supervisor_actor is not None:
-            # Actor is still alive, signal it to stop the driver, fire and
-            # forget
-            job_supervisor_actor.stop.remote()
-            return True
-        else:
-            return False
-
-    def get_job_status(self, job_id: str) -> Optional[JobStatus]:
-        """Get latest status of a job. If job supervisor actor is no longer
-        alive, it will also attempt to make adjustments needed to bring job
-        to correct terminiation state.
-
-        All job status is stored and read only from GCS.
-
-        Args:
-            job_id: ID of the job.
-        Returns:
-            job_status: Latest known job status
-        """
-        job_supervisor_actor = self._get_actor_for_job(job_id)
-        if job_supervisor_actor is None:
-            # Job actor either exited or failed, we need to ensure never
-            # left job in non-terminal status in case actor failed without
-            # updating GCS with latest status.
-            last_status = self._status_client.get_status(job_id)
-            if last_status and last_status.status in {
-                JobStatus.PENDING,
-                JobStatus.RUNNING,
-            }:
-                self._status_client.put_status(job_id, JobStatus.FAILED)
-
-        return self._status_client.get_status(job_id)
-
-    def get_job_logs(self, job_id: str) -> str:
-        return self._log_client.get_logs(job_id)
-
-    async def tail_job_logs(self, job_id: str) -> Iterator[str]:
-        if self.get_job_status(job_id) is None:
-            raise RuntimeError(f"Job '{job_id}' does not exist.")
-
-        for line in self._log_client.tail_logs(job_id):
-            if line is None:
-                # Return if the job has exited and there are no new log lines.
-                status = self.get_job_status(job_id)
-                if status.status not in {JobStatus.PENDING, JobStatus.RUNNING}:
-                    return
-
-                await asyncio.sleep(self.LOG_TAIL_SLEEP_S)
-            else:
-                yield line
->>>>>>> 19672688
+import asyncio
+from asyncio.tasks import FIRST_COMPLETED
+import os
+import json
+import logging
+import traceback
+import random
+import subprocess
+import string
+from collections import deque
+from typing import Any, Dict, Iterator, Tuple, Optional
+
+import ray
+from ray.exceptions import RuntimeEnvSetupError
+import ray.ray_constants as ray_constants
+from ray.actor import ActorHandle
+from ray.dashboard.modules.job.common import (
+    JobStatus,
+    JobStatusInfo,
+    JobStatusStorageClient,
+    JOB_ID_METADATA_KEY,
+    JOB_NAME_METADATA_KEY,
+)
+from ray.dashboard.modules.job.utils import file_tail_iterator
+from ray._private.runtime_env.constants import RAY_JOB_CONFIG_JSON_ENV_VAR
+
+logger = logging.getLogger(__name__)
+
+# asyncio python version compatibility
+try:
+    create_task = asyncio.create_task
+except AttributeError:
+    create_task = asyncio.ensure_future
+
+
+def generate_job_id() -> str:
+    """Returns a job_id of the form 'raysubmit_XYZ'.
+
+    Prefixed with 'raysubmit' to avoid confusion with Ray JobID (driver ID).
+    """
+    rand = random.SystemRandom()
+    possible_characters = list(
+        set(string.ascii_letters + string.digits)
+        - {"I", "l", "o", "O", "0"}  # No confusing characters
+    )
+    id_part = "".join(rand.choices(possible_characters, k=16))
+    return f"raysubmit_{id_part}"
+
+
+class JobLogStorageClient:
+    """
+    Disk storage for stdout / stderr of driver script logs.
+    """
+
+    JOB_LOGS_PATH = "job-driver-{job_id}.log"
+    # Number of last N lines to put in job message upon failure.
+    NUM_LOG_LINES_ON_ERROR = 10
+
+    def get_logs(self, job_id: str) -> str:
+        try:
+            with open(self.get_log_file_path(job_id), "r") as f:
+                return f.read()
+        except FileNotFoundError:
+            return ""
+
+    def tail_logs(self, job_id: str) -> Iterator[str]:
+        return file_tail_iterator(self.get_log_file_path(job_id))
+
+    def get_last_n_log_lines(
+        self, job_id: str, num_log_lines=NUM_LOG_LINES_ON_ERROR
+    ) -> str:
+        log_tail_iter = self.tail_logs(job_id)
+        log_tail_deque = deque(maxlen=num_log_lines)
+        for line in log_tail_iter:
+            if line is None:
+                break
+            else:
+                log_tail_deque.append(line)
+        return "".join(log_tail_deque)
+
+    def get_log_file_path(self, job_id: str) -> Tuple[str, str]:
+        """
+        Get the file path to the logs of a given job. Example:
+            /tmp/ray/session_date/logs/job-driver-{job_id}.log
+        """
+        return os.path.join(
+            ray.worker._global_node.get_logs_dir_path(),
+            self.JOB_LOGS_PATH.format(job_id=job_id),
+        )
+
+
+class JobSupervisor:
+    """
+    Ray actor created by JobManager for each submitted job, responsible to
+    setup runtime_env, execute given shell command in subprocess, update job
+    status, persist job logs and manage subprocess group cleaning.
+
+    One job supervisor actor maps to one subprocess, for one job_id.
+    Job supervisor actor should fate share with subprocess it created.
+    """
+
+    SUBPROCESS_POLL_PERIOD_S = 0.1
+
+    def __init__(self, job_id: str, entrypoint: str, user_metadata: Dict[str, str]):
+        self._job_id = job_id
+        self._status_client = JobStatusStorageClient()
+        self._log_client = JobLogStorageClient()
+        self._runtime_env = ray.get_runtime_context().runtime_env
+        self._entrypoint = entrypoint
+
+        # Default metadata if not passed by the user.
+        self._metadata = {JOB_ID_METADATA_KEY: job_id, JOB_NAME_METADATA_KEY: job_id}
+        self._metadata.update(user_metadata)
+
+        # fire and forget call from outer job manager to this actor
+        self._stop_event = asyncio.Event()
+
+    def ready(self):
+        """Dummy object ref. Return of this function represents job supervisor
+        actor stated successfully with runtime_env configured, and is ready to
+        move on to running state.
+        """
+        pass
+
+    def _exec_entrypoint(self, logs_path: str) -> subprocess.Popen:
+        """
+        Runs the entrypoint command as a child process, streaming stderr &
+        stdout to given log files.
+
+        Meanwhile we start a demon process and group driver
+        subprocess in same pgid, such that if job actor dies, entire process
+        group also fate share with it.
+
+        Args:
+            logs_path: File path on head node's local disk to store driver
+                command's stdout & stderr.
+        Returns:
+            child_process: Child process that runs the driver command. Can be
+                terminated or killed upon user calling stop().
+        """
+        with open(logs_path, "w") as logs_file:
+            child_process = subprocess.Popen(
+                self._entrypoint,
+                shell=True,
+                start_new_session=True,
+                stdout=logs_file,
+                stderr=subprocess.STDOUT,
+            )
+            parent_pid = os.getpid()
+            # Create new pgid with new subprocess to execute driver command
+            child_pid = child_process.pid
+            child_pgid = os.getpgid(child_pid)
+
+            # Open a new subprocess to kill the child process when the parent
+            # process dies kill -s 0 parent_pid will succeed if the parent is
+            # alive. If it fails, SIGKILL the child process group and exit
+            subprocess.Popen(
+                f"while kill -s 0 {parent_pid}; do sleep 1; done; kill -9 -{child_pgid}",  # noqa: E501
+                shell=True,
+                # Suppress output
+                stdout=subprocess.DEVNULL,
+                stderr=subprocess.DEVNULL,
+            )
+            return child_process
+
+    async def _polling(self, child_process) -> int:
+        try:
+            while child_process is not None:
+                return_code = child_process.poll()
+                if return_code is not None:
+                    # subprocess finished with return code
+                    return return_code
+                else:
+                    # still running, yield control, 0.1s by default
+                    await asyncio.sleep(self.SUBPROCESS_POLL_PERIOD_S)
+        except Exception:
+            if child_process:
+                # TODO (jiaodong): Improve this with SIGTERM then SIGKILL
+                child_process.kill()
+            return 1
+
+    async def run(
+        self,
+        # Signal actor used in testing to capture PENDING -> RUNNING cases
+        _start_signal_actor: Optional[ActorHandle] = None,
+    ):
+        """
+        Stop and start both happen asynchrously, coordinated by asyncio event
+        and coroutine, respectively.
+
+        1) Sets job status as running
+        2) Pass runtime env and metadata to subprocess as serialized env
+            variables.
+        3) Handle concurrent events of driver execution and
+        """
+        cur_status = self._get_status()
+        assert cur_status.status == JobStatus.PENDING, "Run should only be called once."
+
+        if _start_signal_actor:
+            # Block in PENDING state until start signal received.
+            await _start_signal_actor.wait.remote()
+
+        self._status_client.put_status(self._job_id, JobStatusInfo(JobStatus.RUNNING))
+
+        try:
+            # Set JobConfig for the child process (runtime_env, metadata).
+            os.environ[RAY_JOB_CONFIG_JSON_ENV_VAR] = json.dumps(
+                {
+                    "runtime_env": self._runtime_env,
+                    "metadata": self._metadata,
+                }
+            )
+            # Set RAY_ADDRESS to local Ray address, if it is not set.
+            os.environ[
+                ray_constants.RAY_ADDRESS_ENVIRONMENT_VARIABLE
+            ] = ray._private.services.get_ray_address_from_environment()
+            # Set PYTHONUNBUFFERED=1 to stream logs during the job instead of
+            # only streaming them upon completion of the job.
+            os.environ["PYTHONUNBUFFERED"] = "1"
+            log_path = self._log_client.get_log_file_path(self._job_id)
+            child_process = self._exec_entrypoint(log_path)
+
+            polling_task = create_task(self._polling(child_process))
+            finished, _ = await asyncio.wait(
+                [polling_task, self._stop_event.wait()], return_when=FIRST_COMPLETED
+            )
+
+            if self._stop_event.is_set():
+                polling_task.cancel()
+                # TODO (jiaodong): Improve this with SIGTERM then SIGKILL
+                child_process.kill()
+                self._status_client.put_status(self._job_id, JobStatus.STOPPED)
+            else:
+                # Child process finished execution and no stop event is set
+                # at the same time
+                assert len(finished) == 1, "Should have only one coroutine done"
+                [child_process_task] = finished
+                return_code = child_process_task.result()
+                if return_code == 0:
+                    self._status_client.put_status(self._job_id, JobStatus.SUCCEEDED)
+                else:
+                    log_tail = self._log_client.get_last_n_log_lines(self._job_id)
+                    if log_tail is not None and log_tail != "":
+                        message = (
+                            "Job failed due to an application error, "
+                            "last available logs:\n" + log_tail
+                        )
+                    else:
+                        message = None
+                    self._status_client.put_status(
+                        self._job_id,
+                        JobStatusInfo(status=JobStatus.FAILED, message=message),
+                    )
+        except Exception:
+            logger.error(
+                "Got unexpected exception while trying to execute driver "
+                f"command. {traceback.format_exc()}"
+            )
+        finally:
+            # clean up actor after tasks are finished
+            ray.actor.exit_actor()
+
+    def _get_status(self) -> Optional[JobStatusInfo]:
+        return self._status_client.get_status(self._job_id)
+
+    def stop(self):
+        """Set step_event and let run() handle the rest in its asyncio.wait()."""
+        self._stop_event.set()
+
+
+class JobManager:
+    """Provide python APIs for job submission and management.
+
+    It does not provide persistence, all info will be lost if the cluster
+    goes down.
+    """
+
+    JOB_ACTOR_NAME = "_ray_internal_job_actor_{job_id}"
+    # Time that we will sleep while tailing logs if no new log line is
+    # available.
+    LOG_TAIL_SLEEP_S = 1
+
+    def __init__(self):
+        self._status_client = JobStatusStorageClient()
+        self._log_client = JobLogStorageClient()
+        self._supervisor_actor_cls = ray.remote(JobSupervisor)
+
+    def _get_actor_for_job(self, job_id: str) -> Optional[ActorHandle]:
+        try:
+            return ray.get_actor(self.JOB_ACTOR_NAME.format(job_id=job_id))
+        except ValueError:  # Ray returns ValueError for nonexistent actor.
+            return None
+
+    def _get_current_node_resource_key(self) -> str:
+        """Get the Ray resource key for current node.
+
+        It can be used for actor placement.
+        """
+        current_node_id = ray.get_runtime_context().node_id.hex()
+        for node in ray.nodes():
+            if node["NodeID"] == current_node_id:
+                # Found the node.
+                for key in node["Resources"].keys():
+                    if key.startswith("node:"):
+                        return key
+        else:
+            raise ValueError("Cannot find the node dictionary for current node.")
+
+    def _handle_supervisor_startup(self, job_id: str, result: Optional[Exception]):
+        """Handle the result of starting a job supervisor actor.
+
+        If started successfully, result should be None. Otherwise it should be
+        an Exception.
+
+        On failure, the job will be marked failed with a relevant error
+        message.
+        """
+        if result is None:
+            return
+        elif isinstance(result, RuntimeEnvSetupError):
+            logger.info(f"Failed to set up runtime_env for job {job_id}.")
+            self._status_client.put_status(
+                job_id,
+                JobStatusInfo(
+                    status=JobStatus.FAILED,
+                    message=(f"runtime_env setup failed: {result}"),
+                ),
+            )
+        elif isinstance(result, Exception):
+            logger.error(f"Failed to start supervisor for job {job_id}: {result}.")
+            self._status_client.put_status(
+                job_id,
+                JobStatusInfo(
+                    status=JobStatus.FAILED,
+                    message=f"Error occurred while starting the job: {result}",
+                ),
+            )
+        else:
+            assert False, "This should not be reached."
+
+    def submit_job(
+        self,
+        *,
+        entrypoint: str,
+        job_id: Optional[str] = None,
+        runtime_env: Optional[Dict[str, Any]] = None,
+        metadata: Optional[Dict[str, str]] = None,
+        _start_signal_actor: Optional[ActorHandle] = None,
+    ) -> str:
+        """
+        Job execution happens asynchronously.
+
+        1) Generate a new unique id for this job submission, each call of this
+            method assumes they're independent submission with its own new
+            ID, job supervisor actor, and child process.
+        2) Create new detached actor with same runtime_env as job spec
+
+        Actual setting up runtime_env, subprocess group, driver command
+        execution, subprocess cleaning up and running status update to GCS
+        is all handled by job supervisor actor.
+
+        Args:
+            entrypoint: Driver command to execute in subprocess shell.
+                Represents the entrypoint to start user application.
+            runtime_env: Runtime environment used to execute driver command,
+                which could contain its own ray.init() to configure runtime
+                env at ray cluster, task and actor level.
+            metadata: Support passing arbitrary data to driver command in
+                case needed.
+            _start_signal_actor: Used in testing only to capture state
+                transitions between PENDING -> RUNNING. Regular user shouldn't
+                need this.
+
+        Returns:
+            job_id: Generated uuid for further job management. Only valid
+                within the same ray cluster.
+        """
+        if job_id is None:
+            job_id = generate_job_id()
+        elif self._status_client.get_status(job_id) is not None:
+            raise RuntimeError(f"Job {job_id} already exists.")
+
+        logger.info(f"Starting job with job_id: {job_id}")
+        self._status_client.put_status(job_id, JobStatus.PENDING)
+
+        # Wait for the actor to start up asynchronously so this call always
+        # returns immediately and we can catch errors with the actor starting
+        # up. We may want to put this in an actor instead in the future.
+        try:
+            actor = self._supervisor_actor_cls.options(
+                lifetime="detached",
+                name=self.JOB_ACTOR_NAME.format(job_id=job_id),
+                num_cpus=0,
+                # Currently we assume JobManager is created by dashboard server
+                # running on headnode, same for job supervisor actors scheduled
+                resources={
+                    self._get_current_node_resource_key(): 0.001,
+                },
+                runtime_env=runtime_env,
+            ).remote(job_id, entrypoint, metadata or {})
+            actor.run.remote(_start_signal_actor=_start_signal_actor)
+
+            def callback(result: Optional[Exception]):
+                return self._handle_supervisor_startup(job_id, result)
+
+            actor.ready.remote()._on_completed(callback)
+        except Exception as e:
+            self._handle_supervisor_startup(job_id, e)
+
+        return job_id
+
+    def stop_job(self, job_id) -> bool:
+        """Request job to exit, fire and forget.
+
+        Args:
+            job_id: ID of the job.
+        Returns:
+            stopped:
+                True if there's running job
+                False if no running job found
+        """
+        job_supervisor_actor = self._get_actor_for_job(job_id)
+        if job_supervisor_actor is not None:
+            # Actor is still alive, signal it to stop the driver, fire and
+            # forget
+            job_supervisor_actor.stop.remote()
+            return True
+        else:
+            return False
+
+    def get_job_status(self, job_id: str) -> Optional[JobStatus]:
+        """Get latest status of a job. If job supervisor actor is no longer
+        alive, it will also attempt to make adjustments needed to bring job
+        to correct terminiation state.
+
+        All job status is stored and read only from GCS.
+
+        Args:
+            job_id: ID of the job.
+        Returns:
+            job_status: Latest known job status
+        """
+        job_supervisor_actor = self._get_actor_for_job(job_id)
+        if job_supervisor_actor is None:
+            # Job actor either exited or failed, we need to ensure never
+            # left job in non-terminal status in case actor failed without
+            # updating GCS with latest status.
+            last_status = self._status_client.get_status(job_id)
+            if last_status and last_status.status in {
+                JobStatus.PENDING,
+                JobStatus.RUNNING,
+            }:
+                self._status_client.put_status(job_id, JobStatus.FAILED)
+
+        return self._status_client.get_status(job_id)
+
+    def get_job_logs(self, job_id: str) -> str:
+        return self._log_client.get_logs(job_id)
+
+    async def tail_job_logs(self, job_id: str) -> Iterator[str]:
+        if self.get_job_status(job_id) is None:
+            raise RuntimeError(f"Job '{job_id}' does not exist.")
+
+        for line in self._log_client.tail_logs(job_id):
+            if line is None:
+                # Return if the job has exited and there are no new log lines.
+                status = self.get_job_status(job_id)
+                if status.status not in {JobStatus.PENDING, JobStatus.RUNNING}:
+                    return
+
+                await asyncio.sleep(self.LOG_TAIL_SLEEP_S)
+            else:
+                yield line