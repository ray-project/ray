import asyncio
from asyncio.tasks import FIRST_COMPLETED
import os
import json
import logging
import traceback
import random
import subprocess
import string
from typing import Any, Dict, Iterator, Tuple, Optional

import ray
from ray.exceptions import RuntimeEnvSetupError
import ray.ray_constants as ray_constants
from ray.actor import ActorHandle
from ray.dashboard.modules.job.common import (
    JobStatus, JobStatusInfo, JobStatusStorageClient, JOB_ID_METADATA_KEY,
    JOB_NAME_METADATA_KEY)
from ray.dashboard.modules.job.utils import file_tail_iterator
from ray._private.runtime_env.constants import RAY_JOB_CONFIG_JSON_ENV_VAR

logger = logging.getLogger(__name__)

# asyncio python version compatibility
try:
    create_task = asyncio.create_task
except AttributeError:
    create_task = asyncio.ensure_future


def generate_job_id() -> str:
    """Returns a job_id of the form 'raysubmit_XYZ'.

    Prefixed with 'raysubmit' to avoid confusion with Ray JobID (driver ID).
    """
    rand = random.SystemRandom()
    possible_characters = list(
        set(string.ascii_letters + string.digits) -
        {"I", "l", "o", "O", "0"}  # No confusing characters
    )
    id_part = "".join(rand.choices(possible_characters, k=16))
    return f"raysubmit_{id_part}"


class JobLogStorageClient:
    """
    Disk storage for stdout / stderr of driver script logs.
    """
    JOB_LOGS_PATH = "job-driver-{job_id}.log"

    def get_logs(self, job_id: str) -> str:
        try:
            with open(self.get_log_file_path(job_id), "r") as f:
                return f.read()
        except FileNotFoundError:
            return ""

<<<<<<< HEAD
    def tail_logs(self, job_id: str) -> Iterator[str]:
        return file_tail_iterator(self.get_log_file_path(job_id))
=======
    def tail_logs(self, job_id: str, n_lines=10) -> str:
        all_logs = self.get_logs(job_id)
        # TODO(edoakes): optimize this to not read the whole file into memory.
        log_lines = all_logs.split("\n")
        start = max(0, len(log_lines) - n_lines)
        return "\n".join(log_lines[start:])
>>>>>>> 15a51b7c

    def get_log_file_path(self, job_id: str) -> Tuple[str, str]:
        """
        Get the file path to the logs of a given job. Example:
            /tmp/ray/session_date/logs/job-driver-{job_id}.log
        """
        return os.path.join(
            ray.worker._global_node.get_logs_dir_path(),
            self.JOB_LOGS_PATH.format(job_id=job_id))


class JobSupervisor:
    """
    Ray actor created by JobManager for each submitted job, responsible to
    setup runtime_env, execute given shell command in subprocess, update job
    status, persist job logs and manage subprocess group cleaning.

    One job supervisor actor maps to one subprocess, for one job_id.
    Job supervisor actor should fate share with subprocess it created.
    """

    SUBPROCESS_POLL_PERIOD_S = 0.1

    def __init__(self, job_id: str, entrypoint: str,
                 user_metadata: Dict[str, str]):
        self._job_id = job_id
        self._status_client = JobStatusStorageClient()
        self._log_client = JobLogStorageClient()
        self._runtime_env = ray.get_runtime_context().runtime_env
        self._entrypoint = entrypoint

        # Default metadata if not passed by the user.
        self._metadata = {
            JOB_ID_METADATA_KEY: job_id,
            JOB_NAME_METADATA_KEY: job_id
        }
        self._metadata.update(user_metadata)

        # fire and forget call from outer job manager to this actor
        self._stop_event = asyncio.Event()

    def ready(self):
        """Dummy object ref. Return of this function represents job supervisor
        actor stated successfully with runtime_env configured, and is ready to
        move on to running state.
        """
        pass

    def _exec_entrypoint(self, logs_path: str) -> subprocess.Popen:
        """
        Runs the entrypoint command as a child process, streaming stderr &
        stdout to given log files.

        Meanwhile we start a demon process and group driver
        subprocess in same pgid, such that if job actor dies, entire process
        group also fate share with it.

        Args:
            logs_path: File path on head node's local disk to store driver
                command's stdout & stderr.
        Returns:
            child_process: Child process that runs the driver command. Can be
                terminated or killed upon user calling stop().
        """
        with open(logs_path, "w") as logs_file:
            child_process = subprocess.Popen(
                self._entrypoint,
                shell=True,
                start_new_session=True,
                stdout=logs_file,
                stderr=subprocess.STDOUT)
            parent_pid = os.getpid()
            # Create new pgid with new subprocess to execute driver command
            child_pid = child_process.pid
            child_pgid = os.getpgid(child_pid)

            # Open a new subprocess to kill the child process when the parent
            # process dies kill -s 0 parent_pid will succeed if the parent is
            # alive. If it fails, SIGKILL the child process group and exit
            subprocess.Popen(
                f"while kill -s 0 {parent_pid}; do sleep 1; done; kill -9 -{child_pgid}",  # noqa: E501
                shell=True,
                # Suppress output
                stdout=subprocess.DEVNULL,
                stderr=subprocess.DEVNULL,
            )
            return child_process

    async def _polling(self, child_process) -> int:
        try:
            while child_process is not None:
                return_code = child_process.poll()
                if return_code is not None:
                    # subprocess finished with return code
                    return return_code
                else:
                    # still running, yield control, 0.1s by default
                    await asyncio.sleep(self.SUBPROCESS_POLL_PERIOD_S)
        except Exception:
            if child_process:
                # TODO (jiaodong): Improve this with SIGTERM then SIGKILL
                child_process.kill()
            return 1

    async def run(
            self,
            # Signal actor used in testing to capture PENDING -> RUNNING cases
            _start_signal_actor: Optional[ActorHandle] = None):
        """
        Stop and start both happen asynchrously, coordinated by asyncio event
        and coroutine, respectively.

        1) Sets job status as running
        2) Pass runtime env and metadata to subprocess as serialized env
            variables.
        3) Handle concurrent events of driver execution and
        """
        cur_status = self._get_status()
        assert cur_status.status == JobStatus.PENDING, (
            "Run should only be called once.")

        if _start_signal_actor:
            # Block in PENDING state until start signal received.
            await _start_signal_actor.wait.remote()

        self._status_client.put_status(self._job_id,
                                       JobStatusInfo(JobStatus.RUNNING))

        try:
            # Set JobConfig for the child process (runtime_env, metadata).
            os.environ[RAY_JOB_CONFIG_JSON_ENV_VAR] = json.dumps({
                "runtime_env": self._runtime_env,
                "metadata": self._metadata,
            })
            ray_redis_address = ray._private.services.find_redis_address_or_die(  # noqa: E501
            )
            os.environ[ray_constants.
                       RAY_ADDRESS_ENVIRONMENT_VARIABLE] = ray_redis_address

            log_path = self._log_client.get_log_file_path(self._job_id)
            child_process = self._exec_entrypoint(log_path)

            polling_task = create_task(self._polling(child_process))
            finished, _ = await asyncio.wait(
                [polling_task, self._stop_event.wait()],
                return_when=FIRST_COMPLETED)

            if self._stop_event.is_set():
                polling_task.cancel()
                # TODO (jiaodong): Improve this with SIGTERM then SIGKILL
                child_process.kill()
                self._status_client.put_status(self._job_id, JobStatus.STOPPED)
            else:
                # Child process finished execution and no stop event is set
                # at the same time
                assert len(
                    finished) == 1, "Should have only one coroutine done"
                [child_process_task] = finished
                return_code = child_process_task.result()
                if return_code == 0:
                    self._status_client.put_status(self._job_id,
                                                   JobStatus.SUCCEEDED)
                else:
                    log_tail = self._log_client.tail_logs(self._job_id)
                    if log_tail is not None and log_tail != "":
                        message = ("Job failed due to an application error, "
                                   "last available logs:\n" + log_tail)
                    else:
                        message = None
                    self._status_client.put_status(
                        self._job_id,
                        JobStatusInfo(
                            status=JobStatus.FAILED, message=message))
        except Exception:
            logger.error(
                "Got unexpected exception while trying to execute driver "
                f"command. {traceback.format_exc()}")
        finally:
            # clean up actor after tasks are finished
            ray.actor.exit_actor()

    def _get_status(self) -> Optional[JobStatusInfo]:
        return self._status_client.get_status(self._job_id)

    def stop(self):
        """Set step_event and let run() handle the rest in its asyncio.wait().
        """
        self._stop_event.set()


class JobManager:
    """Provide python APIs for job submission and management.

    It does not provide persistence, all info will be lost if the cluster
    goes down.
    """
    JOB_ACTOR_NAME = "_ray_internal_job_actor_{job_id}"
    # Time that we will sleep while tailing logs if no new log line is
    # available.
    LOG_TAIL_SLEEP_S = 0.1

    def __init__(self):
        self._status_client = JobStatusStorageClient()
        self._log_client = JobLogStorageClient()
        self._supervisor_actor_cls = ray.remote(JobSupervisor)

    def _get_actor_for_job(self, job_id: str) -> Optional[ActorHandle]:
        try:
            return ray.get_actor(self.JOB_ACTOR_NAME.format(job_id=job_id))
        except ValueError:  # Ray returns ValueError for nonexistent actor.
            return None

    def _get_current_node_resource_key(self) -> str:
        """Get the Ray resource key for current node.

        It can be used for actor placement.
        """
        current_node_id = ray.get_runtime_context().node_id.hex()
        for node in ray.nodes():
            if node["NodeID"] == current_node_id:
                # Found the node.
                for key in node["Resources"].keys():
                    if key.startswith("node:"):
                        return key
        else:
            raise ValueError(
                "Cannot find the node dictionary for current node.")

    def _handle_supervisor_startup(self, job_id: str,
                                   result: Optional[Exception]):
        """Handle the result of starting a job supervisor actor.

        If started successfully, result should be None. Otherwise it should be
        an Exception.

        On failure, the job will be marked failed with a relevant error
        message.
        """
        if result is None:
            return
        elif isinstance(result, RuntimeEnvSetupError):
            logger.info(f"Failed to set up runtime_env for job {job_id}.")
            self._status_client.put_status(
                job_id,
                JobStatusInfo(
                    status=JobStatus.FAILED,
                    message=(f"runtime_env setup failed: {result}")))
        elif isinstance(result, Exception):
            logger.error(
                f"Failed to start supervisor for job {job_id}: {result}.")
            self._status_client.put_status(
                job_id,
                JobStatusInfo(
                    status=JobStatus.FAILED,
                    message=f"Error occurred while starting the job: {result}")
            )
        else:
            assert False, "This should not be reached."

    def submit_job(self,
                   *,
                   entrypoint: str,
                   job_id: Optional[str] = None,
                   runtime_env: Optional[Dict[str, Any]] = None,
                   metadata: Optional[Dict[str, str]] = None,
                   _start_signal_actor: Optional[ActorHandle] = None) -> str:
        """
        Job execution happens asynchronously.

        1) Generate a new unique id for this job submission, each call of this
            method assumes they're independent submission with its own new
            ID, job supervisor actor, and child process.
        2) Create new detached actor with same runtime_env as job spec

        Actual setting up runtime_env, subprocess group, driver command
        execution, subprocess cleaning up and running status update to GCS
        is all handled by job supervisor actor.

        Args:
            entrypoint: Driver command to execute in subprocess shell.
                Represents the entrypoint to start user application.
            runtime_env: Runtime environment used to execute driver command,
                which could contain its own ray.init() to configure runtime
                env at ray cluster, task and actor level.
            metadata: Support passing arbitrary data to driver command in
                case needed.
            _start_signal_actor: Used in testing only to capture state
                transitions between PENDING -> RUNNING. Regular user shouldn't
                need this.

        Returns:
            job_id: Generated uuid for further job management. Only valid
                within the same ray cluster.
        """
        if job_id is None:
            job_id = generate_job_id()
        elif self._status_client.get_status(job_id) is not None:
            raise RuntimeError(f"Job {job_id} already exists.")

        logger.info(f"Starting job with job_id: {job_id}")
        self._status_client.put_status(job_id, JobStatus.PENDING)

        # Wait for the actor to start up asynchronously so this call always
        # returns immediately and we can catch errors with the actor starting
        # up. We may want to put this in an actor instead in the future.
        try:
            actor = self._supervisor_actor_cls.options(
                lifetime="detached",
                name=self.JOB_ACTOR_NAME.format(job_id=job_id),
                num_cpus=0,
                # Currently we assume JobManager is created by dashboard server
                # running on headnode, same for job supervisor actors scheduled
                resources={
                    self._get_current_node_resource_key(): 0.001,
                },
                runtime_env=runtime_env).remote(job_id, entrypoint, metadata
                                                or {})
            actor.run.remote(_start_signal_actor=_start_signal_actor)

            def callback(result: Optional[Exception]):
                return self._handle_supervisor_startup(job_id, result)

            actor.ready.remote()._on_completed(callback)
        except Exception as e:
            self._handle_supervisor_startup(job_id, e)

        return job_id

    def stop_job(self, job_id) -> bool:
        """Request job to exit, fire and forget.

        Args:
            job_id: ID of the job.
        Returns:
            stopped:
                True if there's running job
                False if no running job found
        """
        job_supervisor_actor = self._get_actor_for_job(job_id)
        if job_supervisor_actor is not None:
            # Actor is still alive, signal it to stop the driver, fire and
            # forget
            job_supervisor_actor.stop.remote()
            return True
        else:
            return False

<<<<<<< HEAD
    def get_job_status(self, job_id: str) -> Optional[JobStatus]:
=======
    def get_job_status(self, job_id: str) -> JobStatusInfo:
>>>>>>> 15a51b7c
        """Get latest status of a job. If job supervisor actor is no longer
        alive, it will also attempt to make adjustments needed to bring job
        to correct terminiation state.

        All job status is stored and read only from GCS.

        Args:
            job_id: ID of the job.
        Returns:
            job_status: Latest known job status
        """
        job_supervisor_actor = self._get_actor_for_job(job_id)
        if job_supervisor_actor is None:
            # Job actor either exited or failed, we need to ensure never
            # left job in non-terminal status in case actor failed without
            # updating GCS with latest status.
            last_status = self._status_client.get_status(job_id)
            if last_status and last_status.status in {
                    JobStatus.PENDING, JobStatus.RUNNING
            }:
                self._status_client.put_status(job_id, JobStatus.FAILED)

        return self._status_client.get_status(job_id)

    def get_job_logs(self, job_id: str) -> str:
        return self._log_client.get_logs(job_id)

    async def tail_job_logs(self, job_id: str) -> Iterator[str]:
        if self.get_job_status(job_id) is None:
            raise RuntimeError(f"Job '{job_id}' does not exist.")

        for line in self._log_client.tail_logs(job_id):
            if line is None:
                # Return if the job has exited and there are no new log lines.
                status = self.get_job_status(job_id)
                if status not in {JobStatus.PENDING, JobStatus.RUNNING}:
                    return

                await asyncio.sleep(self.LOG_TAIL_SLEEP_S)
            else:
                yield line<|MERGE_RESOLUTION|>--- conflicted
+++ resolved
@@ -55,17 +55,15 @@
         except FileNotFoundError:
             return ""
 
-<<<<<<< HEAD
     def tail_logs(self, job_id: str) -> Iterator[str]:
         return file_tail_iterator(self.get_log_file_path(job_id))
-=======
-    def tail_logs(self, job_id: str, n_lines=10) -> str:
+
+    def last_n_log_lines(self, job_id: str, n_lines=10) -> str:
         all_logs = self.get_logs(job_id)
         # TODO(edoakes): optimize this to not read the whole file into memory.
         log_lines = all_logs.split("\n")
         start = max(0, len(log_lines) - n_lines)
         return "\n".join(log_lines[start:])
->>>>>>> 15a51b7c
 
     def get_log_file_path(self, job_id: str) -> Tuple[str, str]:
         """
@@ -229,7 +227,7 @@
                     self._status_client.put_status(self._job_id,
                                                    JobStatus.SUCCEEDED)
                 else:
-                    log_tail = self._log_client.tail_logs(self._job_id)
+                    log_tail = self._log_client.last_n_log_lines(self._job_id)
                     if log_tail is not None and log_tail != "":
                         message = ("Job failed due to an application error, "
                                    "last available logs:\n" + log_tail)
@@ -413,11 +411,7 @@
         else:
             return False
 
-<<<<<<< HEAD
-    def get_job_status(self, job_id: str) -> Optional[JobStatus]:
-=======
     def get_job_status(self, job_id: str) -> JobStatusInfo:
->>>>>>> 15a51b7c
         """Get latest status of a job. If job supervisor actor is no longer
         alive, it will also attempt to make adjustments needed to bring job
         to correct terminiation state.
