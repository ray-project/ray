--- conflicted
+++ resolved
@@ -743,7 +743,6 @@
         # returns immediately and we can catch errors with the actor starting
         # up.
         try:
-<<<<<<< HEAD
             resources_specified = any(
                 [
                     entrypoint_num_cpus is not None and entrypoint_num_cpus > 0,
@@ -754,13 +753,10 @@
             scheduling_strategy = await self._get_scheduling_strategy(
                 resources_specified
             )
-=======
-            scheduling_strategy = await self._get_scheduling_strategy()
             if self.event_logger:
                 self.event_logger.info(
                     f"Started a ray job {submission_id}.", submission_id=submission_id
                 )
->>>>>>> 2a20f2a4
             supervisor = self._supervisor_actor_cls.options(
                 lifetime="detached",
                 name=JOB_ACTOR_NAME_TEMPLATE.format(job_id=submission_id),
