--- conflicted
+++ resolved
@@ -33,13 +33,9 @@
 from ray.dashboard.modules.job.utils import file_tail_iterator
 from ray.exceptions import RuntimeEnvSetupError
 from ray.job_submission import JobStatus
-<<<<<<< HEAD
 from ray.util.scheduling_strategies import NodeAffinitySchedulingStrategy
 from ray._private.event.event_logger import get_event_logger
 from ray.core.generated.event_pb2 import Event
-=======
-
->>>>>>> e85355b9
 
 logger = logging.getLogger(__name__)
 
@@ -652,22 +648,11 @@
         # returns immediately and we can catch errors with the actor starting
         # up.
         try:
-<<<<<<< HEAD
-            scheduling_strategy = "DEFAULT"
-            if _driver_on_current_node:
-                # If JobManager is created by dashboard server
-                # running on headnode, same for job supervisor actors scheduled
-                scheduling_strategy = NodeAffinitySchedulingStrategy(
-                    node_id=ray.get_runtime_context().node_id,
-                    soft=False,
-                )
+            scheduling_strategy = await self._get_scheduling_strategy()
             if self.event_logger:
                 self.event_logger.info(
                     f"Started a ray job {submission_id}.", submission_id=submission_id
                 )
-=======
-            scheduling_strategy = await self._get_scheduling_strategy()
->>>>>>> e85355b9
             supervisor = self._supervisor_actor_cls.options(
                 lifetime="detached",
                 name=JOB_ACTOR_NAME_TEMPLATE.format(job_id=submission_id),
