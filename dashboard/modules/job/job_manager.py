import asyncio
from asyncio.tasks import FIRST_COMPLETED
import os
import json
import logging
import time
import traceback
import random
import subprocess
import string
from collections import deque
from typing import Any, Dict, Iterator, Tuple, Optional

import ray
from ray.exceptions import RuntimeEnvSetupError
import ray.ray_constants as ray_constants
from ray.actor import ActorHandle
from ray.job_submission import JobStatus, JobStatusInfo
from ray.dashboard.modules.job.common import (
<<<<<<< HEAD
    JobData,
    JobStatus,
    JobStatusInfo,
=======
>>>>>>> da57012c
    JobStatusStorageClient,
    JOB_ID_METADATA_KEY,
    JOB_NAME_METADATA_KEY,
)
from ray.dashboard.modules.job.utils import file_tail_iterator
from ray._private.runtime_env.constants import RAY_JOB_CONFIG_JSON_ENV_VAR

logger = logging.getLogger(__name__)

# asyncio python version compatibility
try:
    create_task = asyncio.create_task
except AttributeError:
    create_task = asyncio.ensure_future


def generate_job_id() -> str:
    """Returns a job_id of the form 'raysubmit_XYZ'.

    Prefixed with 'raysubmit' to avoid confusion with Ray JobID (driver ID).
    """
    rand = random.SystemRandom()
    possible_characters = list(
        set(string.ascii_letters + string.digits)
        - {"I", "l", "o", "O", "0"}  # No confusing characters
    )
    id_part = "".join(rand.choices(possible_characters, k=16))
    return f"raysubmit_{id_part}"


class JobLogStorageClient:
    """
    Disk storage for stdout / stderr of driver script logs.
    """

    JOB_LOGS_PATH = "job-driver-{job_id}.log"
    # Number of last N lines to put in job message upon failure.
    NUM_LOG_LINES_ON_ERROR = 10

    def get_logs(self, job_id: str) -> str:
        try:
            with open(self.get_log_file_path(job_id), "r") as f:
                return f.read()
        except FileNotFoundError:
            return ""

    def tail_logs(self, job_id: str) -> Iterator[str]:
        return file_tail_iterator(self.get_log_file_path(job_id))

    def get_last_n_log_lines(
        self, job_id: str, num_log_lines=NUM_LOG_LINES_ON_ERROR
    ) -> str:
        log_tail_iter = self.tail_logs(job_id)
        log_tail_deque = deque(maxlen=num_log_lines)
        for line in log_tail_iter:
            if line is None:
                break
            else:
                log_tail_deque.append(line)
        return "".join(log_tail_deque)

    def get_log_file_path(self, job_id: str) -> Tuple[str, str]:
        """
        Get the file path to the logs of a given job. Example:
            /tmp/ray/session_date/logs/job-driver-{job_id}.log
        """
        return os.path.join(
            ray.worker._global_node.get_logs_dir_path(),
            self.JOB_LOGS_PATH.format(job_id=job_id),
        )


class JobSupervisor:
    """
    Ray actor created by JobManager for each submitted job, responsible to
    setup runtime_env, execute given shell command in subprocess, update job
    status, persist job logs and manage subprocess group cleaning.

    One job supervisor actor maps to one subprocess, for one job_id.
    Job supervisor actor should fate share with subprocess it created.
    """

    SUBPROCESS_POLL_PERIOD_S = 0.1

    def __init__(self, job_id: str, entrypoint: str, user_metadata: Dict[str, str]):
        self._job_id = job_id
        self._status_client = JobStatusStorageClient()
        self._log_client = JobLogStorageClient()
        self._runtime_env = ray.get_runtime_context().runtime_env
        self._entrypoint = entrypoint

        # Default metadata if not passed by the user.
        self._metadata = {JOB_ID_METADATA_KEY: job_id, JOB_NAME_METADATA_KEY: job_id}
        self._metadata.update(user_metadata)

        # fire and forget call from outer job manager to this actor
        self._stop_event = asyncio.Event()

    def ping(self):
        """Used to check the health of the actor."""
        pass

    def _exec_entrypoint(self, logs_path: str) -> subprocess.Popen:
        """
        Runs the entrypoint command as a child process, streaming stderr &
        stdout to given log files.

        Meanwhile we start a demon process and group driver
        subprocess in same pgid, such that if job actor dies, entire process
        group also fate share with it.

        Args:
            logs_path: File path on head node's local disk to store driver
                command's stdout & stderr.
        Returns:
            child_process: Child process that runs the driver command. Can be
                terminated or killed upon user calling stop().
        """
        with open(logs_path, "w") as logs_file:
            child_process = subprocess.Popen(
                self._entrypoint,
                shell=True,
                start_new_session=True,
                stdout=logs_file,
                stderr=subprocess.STDOUT,
            )
            parent_pid = os.getpid()
            # Create new pgid with new subprocess to execute driver command
            child_pid = child_process.pid
            child_pgid = os.getpgid(child_pid)

            # Open a new subprocess to kill the child process when the parent
            # process dies kill -s 0 parent_pid will succeed if the parent is
            # alive. If it fails, SIGKILL the child process group and exit
            subprocess.Popen(
                f"while kill -s 0 {parent_pid}; do sleep 1; done; kill -9 -{child_pgid}",  # noqa: E501
                shell=True,
                # Suppress output
                stdout=subprocess.DEVNULL,
                stderr=subprocess.DEVNULL,
            )
            return child_process

    async def _polling(self, child_process) -> int:
        try:
            while child_process is not None:
                return_code = child_process.poll()
                if return_code is not None:
                    # subprocess finished with return code
                    return return_code
                else:
                    # still running, yield control, 0.1s by default
                    await asyncio.sleep(self.SUBPROCESS_POLL_PERIOD_S)
        except Exception:
            if child_process:
                # TODO (jiaodong): Improve this with SIGTERM then SIGKILL
                child_process.kill()
            return 1

    async def run(
        self,
        # Signal actor used in testing to capture PENDING -> RUNNING cases
        _start_signal_actor: Optional[ActorHandle] = None,
    ):
        """
        Stop and start both happen asynchrously, coordinated by asyncio event
        and coroutine, respectively.

        1) Sets job status as running
        2) Pass runtime env and metadata to subprocess as serialized env
            variables.
        3) Handle concurrent events of driver execution and
        """
        curr_status = self._status_client.get_status(self._job_id)
        assert (
            curr_status.status == JobStatus.PENDING
        ), "Run should only be called once."

        if _start_signal_actor:
            # Block in PENDING state until start signal received.
            await _start_signal_actor.wait.remote()

        self._status_client.put_status(self._job_id, JobStatusInfo(JobStatus.RUNNING))

        try:
            # Set JobConfig for the child process (runtime_env, metadata).
            os.environ[RAY_JOB_CONFIG_JSON_ENV_VAR] = json.dumps(
                {
                    "runtime_env": self._runtime_env,
                    "metadata": self._metadata,
                }
            )
            # Always set RAY_ADDRESS as find_bootstrap_address address for
            # job submission. In case of local development, prevent user from
            # re-using http://{address}:{dashboard_port} to interact with
            # jobs SDK.
            # TODO:(mwtian) Check why "auto" does not work in entrypoint script
            os.environ[
                ray_constants.RAY_ADDRESS_ENVIRONMENT_VARIABLE
            ] = ray._private.services.find_bootstrap_address().pop()

            # Set PYTHONUNBUFFERED=1 to stream logs during the job instead of
            # only streaming them upon completion of the job.
            os.environ["PYTHONUNBUFFERED"] = "1"
            logger.info(
                "Submitting job with RAY_ADDRESS = "
                f"{os.environ[ray_constants.RAY_ADDRESS_ENVIRONMENT_VARIABLE]}"
            )
            log_path = self._log_client.get_log_file_path(self._job_id)
            child_process = self._exec_entrypoint(log_path)

            polling_task = create_task(self._polling(child_process))
            finished, _ = await asyncio.wait(
                [polling_task, self._stop_event.wait()], return_when=FIRST_COMPLETED
            )

            if self._stop_event.is_set():
                polling_task.cancel()
                # TODO (jiaodong): Improve this with SIGTERM then SIGKILL
                child_process.kill()
                self._status_client.put_status(self._job_id, JobStatus.STOPPED)
            else:
                # Child process finished execution and no stop event is set
                # at the same time
                assert len(finished) == 1, "Should have only one coroutine done"
                [child_process_task] = finished
                return_code = child_process_task.result()
                if return_code == 0:
                    self._status_client.put_status(self._job_id, JobStatus.SUCCEEDED)
                else:
                    log_tail = self._log_client.get_last_n_log_lines(self._job_id)
                    if log_tail is not None and log_tail != "":
                        message = (
                            "Job failed due to an application error, "
                            "last available logs:\n" + log_tail
                        )
                    else:
                        message = None
                    self._status_client.put_status(
                        self._job_id,
                        JobStatusInfo(status=JobStatus.FAILED, message=message),
                    )
        except Exception:
            logger.error(
                "Got unexpected exception while trying to execute driver "
                f"command. {traceback.format_exc()}"
            )
        finally:
            # clean up actor after tasks are finished
            ray.actor.exit_actor()

    def stop(self):
        """Set step_event and let run() handle the rest in its asyncio.wait()."""
        self._stop_event.set()


class JobManager:
    """Provide python APIs for job submission and management.

    It does not provide persistence, all info will be lost if the cluster
    goes down.
    """

    JOB_ACTOR_NAME = "_ray_internal_job_actor_{job_id}"
    # Time that we will sleep while tailing logs if no new log line is
    # available.
    LOG_TAIL_SLEEP_S = 1
    JOB_MONITOR_LOOP_PERIOD_S = 1

    def __init__(self):
        self._status_client = JobStatusStorageClient()
        self._log_client = JobLogStorageClient()
        self._supervisor_actor_cls = ray.remote(JobSupervisor)

        self._recover_running_jobs()

    def _recover_running_jobs(self):
        """Recovers all running jobs from the status client.

        For each job, we will spawn a coroutine to monitor it.
        Each will be added to self._running_jobs and reconciled.
        """
        all_jobs = self._status_client.get_all_jobs()
        for job_id, job_data in all_jobs.items():
            if not job_data.status_info.status.is_terminal():
                create_task(self._monitor_job(job_id))

    def _get_actor_for_job(self, job_id: str) -> Optional[ActorHandle]:
        try:
            return ray.get_actor(self.JOB_ACTOR_NAME.format(job_id=job_id))
        except ValueError:  # Ray returns ValueError for nonexistent actor.
            return None

    async def _monitor_job(
        self, job_id: str, job_supervisor: Optional[ActorHandle] = None
    ):
        """Monitors the specified job until it enters a terminal state.

        This is necessary because we need to handle the case where the
        JobSupervisor dies unexpectedly.
        """
        is_alive = True
        if job_supervisor is None:
            job_supervisor = self._get_actor_for_job(job_id)

            if job_supervisor is None:
                logger.error(f"Failed to get job supervisor for job {job_id}.")
                self._status_client.put_status(
                    job_id,
                    JobStatusInfo(
                        status=JobStatus.FAILED,
                        message=(
                            "Unexpected error occurred: Failed to get job supervisor."
                        ),
                    ),
                )
                is_alive = False

        while is_alive:
            try:
                await job_supervisor.ping.remote()
                await asyncio.sleep(self.JOB_MONITOR_LOOP_PERIOD_S)
            except Exception as e:
                is_alive = False
                if self._status_client.get_status(job_id).status.is_terminal():
                    # If the job is already in a terminal state, then the actor
                    # exiting is expected.
                    pass
                elif isinstance(e, RuntimeEnvSetupError):
                    logger.info(f"Failed to set up runtime_env for job {job_id}.")
                    self._status_client.put_status(
                        job_id,
                        JobStatusInfo(
                            status=JobStatus.FAILED,
                            message=(f"runtime_env setup failed: {e}"),
                        ),
                    )
                else:
                    logger.warning(
                        f"Job supervisor for job {job_id} failed unexpectedly: {e}."
                    )
                    self._status_client.put_status(
                        job_id,
                        JobStatusInfo(
                            status=JobStatus.FAILED,
                            message=f"Unexpected error occurred: {e}",
                        ),
                    )

        # Kill the actor defensively to avoid leaking actors in unexpected error cases.
        if job_supervisor is not None:
            ray.kill(job_supervisor, no_restart=True)

    def _get_current_node_resource_key(self) -> str:
        """Get the Ray resource key for current node.

        It can be used for actor placement.
        """
        current_node_id = ray.get_runtime_context().node_id.hex()
        for node in ray.nodes():
            if node["NodeID"] == current_node_id:
                # Found the node.
                for key in node["Resources"].keys():
                    if key.startswith("node:"):
                        return key
        else:
            raise ValueError("Cannot find the node dictionary for current node.")

    def _handle_supervisor_startup(self, job_id: str, result: Optional[Exception]):
        """Handle the result of starting a job supervisor actor.

        If started successfully, result should be None. Otherwise it should be
        an Exception.

        On failure, the job will be marked failed with a relevant error
        message.
        """
        if result is None:
            return

    def submit_job(
        self,
        *,
        entrypoint: str,
        job_id: Optional[str] = None,
        runtime_env: Optional[Dict[str, Any]] = None,
        metadata: Optional[Dict[str, str]] = None,
        _start_signal_actor: Optional[ActorHandle] = None,
    ) -> str:
        """
        Job execution happens asynchronously.

        1) Generate a new unique id for this job submission, each call of this
            method assumes they're independent submission with its own new
            ID, job supervisor actor, and child process.
        2) Create new detached actor with same runtime_env as job spec

        Actual setting up runtime_env, subprocess group, driver command
        execution, subprocess cleaning up and running status update to GCS
        is all handled by job supervisor actor.

        Args:
            entrypoint: Driver command to execute in subprocess shell.
                Represents the entrypoint to start user application.
            runtime_env: Runtime environment used to execute driver command,
                which could contain its own ray.init() to configure runtime
                env at ray cluster, task and actor level.
            metadata: Support passing arbitrary data to driver command in
                case needed.
            _start_signal_actor: Used in testing only to capture state
                transitions between PENDING -> RUNNING. Regular user shouldn't
                need this.

        Returns:
            job_id: Generated uuid for further job management. Only valid
                within the same ray cluster.
        """
        if job_id is None:
            job_id = generate_job_id()
        elif self._status_client.get_status(job_id) is not None:
            raise RuntimeError(f"Job {job_id} already exists.")

        logger.info(f"Starting job with job_id: {job_id}")
        job_data = JobData(
            JobStatusInfo(JobStatus.PENDING),
            start_time=int(time.time()),
            metadata=metadata,
            runtime_env=runtime_env,
        )
        self._status_client.put_data(job_id, job_data)

        # Wait for the actor to start up asynchronously so this call always
        # returns immediately and we can catch errors with the actor starting
        # up.
        try:
            supervisor = self._supervisor_actor_cls.options(
                lifetime="detached",
                name=self.JOB_ACTOR_NAME.format(job_id=job_id),
                num_cpus=0,
                # Currently we assume JobManager is created by dashboard server
                # running on headnode, same for job supervisor actors scheduled
                resources={
                    self._get_current_node_resource_key(): 0.001,
                },
                runtime_env=runtime_env,
            ).remote(job_id, entrypoint, metadata or {})
            supervisor.run.remote(_start_signal_actor=_start_signal_actor)

            # Monitor the job in the background so we can detect errors without
            # requiring a client to poll.
            create_task(self._monitor_job(job_id, job_supervisor=supervisor))
        except Exception as e:
            self._status_client.put_status(
                job_id,
                JobStatusInfo(
                    status=JobStatus.FAILED,
                    message=f"Failed to start job supervisor: {e}.",
                ),
            )

        return job_id

    def stop_job(self, job_id) -> bool:
        """Request a job to exit, fire and forget.

        Returns whether or not the job was running.
        """
        job_supervisor_actor = self._get_actor_for_job(job_id)
        if job_supervisor_actor is not None:
            # Actor is still alive, signal it to stop the driver, fire and
            # forget
            job_supervisor_actor.stop.remote()
            return True
        else:
            return False

    def get_job_status(self, job_id: str) -> Optional[JobStatus]:
        """Get latest status of a job."""
        return self._status_client.get_status(job_id)

    def get_job_logs(self, job_id: str) -> str:
        """Get all logs produced by a job."""
        return self._log_client.get_logs(job_id)

    async def tail_job_logs(self, job_id: str) -> Iterator[str]:
        """Return an iterator following the logs of a job."""
        if self.get_job_status(job_id) is None:
            raise RuntimeError(f"Job '{job_id}' does not exist.")

        for line in self._log_client.tail_logs(job_id):
            if line is None:
                # Return if the job has exited and there are no new log lines.
                status = self.get_job_status(job_id)
                if status.status not in {JobStatus.PENDING, JobStatus.RUNNING}:
                    return

                await asyncio.sleep(self.LOG_TAIL_SLEEP_S)
            else:
                yield line<|MERGE_RESOLUTION|>--- conflicted
+++ resolved
@@ -17,12 +17,9 @@
 from ray.actor import ActorHandle
 from ray.job_submission import JobStatus, JobStatusInfo
 from ray.dashboard.modules.job.common import (
-<<<<<<< HEAD
     JobData,
     JobStatus,
     JobStatusInfo,
-=======
->>>>>>> da57012c
     JobStatusStorageClient,
     JOB_ID_METADATA_KEY,
     JOB_NAME_METADATA_KEY,
