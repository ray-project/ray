import asyncio
import copy
import json
import logging
import os
import random
import string
import subprocess
import sys
import time
import traceback
from asyncio.tasks import FIRST_COMPLETED
from collections import deque
from typing import Any, Dict, Iterator, List, Optional, Tuple

import ray
from ray._private.gcs_utils import GcsAioClient
import ray._private.ray_constants as ray_constants
from ray._private.runtime_env.constants import RAY_JOB_CONFIG_JSON_ENV_VAR
from ray.actor import ActorHandle
from ray.dashboard.modules.job.common import (
    JOB_ID_METADATA_KEY,
    JOB_NAME_METADATA_KEY,
    JobInfo,
    JobInfoStorageClient,
)
from ray.dashboard.modules.job.utils import file_tail_iterator
from ray.exceptions import RuntimeEnvSetupError
from ray.job_submission import JobStatus

logger = logging.getLogger(__name__)

# asyncio python version compatibility
try:
    create_task = asyncio.create_task
except AttributeError:
    create_task = asyncio.ensure_future

# Windows requires additional packages for proper process control.
if sys.platform == "win32":
    try:
        import win32api
        import win32con
        import win32job
    except (ModuleNotFoundError, ImportError) as e:
        win32api = None
        win32con = None
        win32job = None
        logger.warning(
            "Failed to Import win32api. For best usage experience run "
            f"'conda install pywin32'. Import error: {e}"
        )


def generate_job_id() -> str:
    """Returns a job_id of the form 'raysubmit_XYZ'.

    Prefixed with 'raysubmit' to avoid confusion with Ray JobID (driver ID).
    """
    rand = random.SystemRandom()
    possible_characters = list(
        set(string.ascii_letters + string.digits)
        - {"I", "l", "o", "O", "0"}  # No confusing characters
    )
    id_part = "".join(rand.choices(possible_characters, k=16))
    return f"raysubmit_{id_part}"


class JobLogStorageClient:
    """
    Disk storage for stdout / stderr of driver script logs.
    """

    JOB_LOGS_PATH = "job-driver-{job_id}.log"
    # Number of last N lines to put in job message upon failure.
    NUM_LOG_LINES_ON_ERROR = 10
    # Maximum number of characters to print out of the logs to avoid
    # HUGE log outputs that bring down the api server
    MAX_LOG_SIZE = 20000

    def get_logs(self, job_id: str) -> str:
        try:
            with open(self.get_log_file_path(job_id), "r") as f:
                return f.read()
        except FileNotFoundError:
            return ""

    def tail_logs(self, job_id: str) -> Iterator[List[str]]:
        return file_tail_iterator(self.get_log_file_path(job_id))

    def get_last_n_log_lines(
        self, job_id: str, num_log_lines=NUM_LOG_LINES_ON_ERROR
    ) -> str:
        """
        Returns the last MAX_LOG_SIZE (20000) characters in the last
        `num_log_lines` lines.

        Args:
            job_id: The id of the job whose logs we want to return
            num_log_lines: The number of lines to return.
        """
        log_tail_iter = self.tail_logs(job_id)
        log_tail_deque = deque(maxlen=num_log_lines)
        for lines in log_tail_iter:
            if lines is None:
                break
            else:
                # log_tail_iter can return batches of lines at a time.
                for line in lines:
                    log_tail_deque.append(line)

        return "".join(log_tail_deque)[-self.MAX_LOG_SIZE :]

    def get_log_file_path(self, job_id: str) -> Tuple[str, str]:
        """
        Get the file path to the logs of a given job. Example:
            /tmp/ray/session_date/logs/job-driver-{job_id}.log
        """
        return os.path.join(
            ray._private.worker._global_node.get_logs_dir_path(),
            self.JOB_LOGS_PATH.format(job_id=job_id),
        )


class JobSupervisor:
    """
    Ray actor created by JobManager for each submitted job, responsible to
    setup runtime_env, execute given shell command in subprocess, update job
    status, persist job logs and manage subprocess group cleaning.

    One job supervisor actor maps to one subprocess, for one job_id.
    Job supervisor actor should fate share with subprocess it created.
    """

    SUBPROCESS_POLL_PERIOD_S = 0.1

    def __init__(
        self,
        job_id: str,
        entrypoint: str,
        user_metadata: Dict[str, str],
        gcs_address: str,
    ):
        self._job_id = job_id
        gcs_aio_client = GcsAioClient(address=gcs_address)
        self._job_info_client = JobInfoStorageClient(gcs_aio_client)
        self._log_client = JobLogStorageClient()
        self._driver_runtime_env = self._get_driver_runtime_env()
        self._entrypoint = entrypoint

        # Default metadata if not passed by the user.
        self._metadata = {JOB_ID_METADATA_KEY: job_id, JOB_NAME_METADATA_KEY: job_id}
        self._metadata.update(user_metadata)

        # fire and forget call from outer job manager to this actor
        self._stop_event = asyncio.Event()

        # Windows Job Object used to handle stopping the child processes.
        self._win32_job_object = None

    def _get_driver_runtime_env(self) -> Dict[str, Any]:
        # Get the runtime_env set for the supervisor actor.
        curr_runtime_env = dict(ray.get_runtime_context().runtime_env)
        # Allow CUDA_VISIBLE_DEVICES to be set normally for the driver's tasks
        # & actors.
        env_vars = curr_runtime_env.get("env_vars", {})
        env_vars.pop(ray_constants.NOSET_CUDA_VISIBLE_DEVICES_ENV_VAR)
        curr_runtime_env["env_vars"] = env_vars
        return curr_runtime_env

    def ping(self):
        """Used to check the health of the actor."""
        pass

    def _exec_entrypoint(self, logs_path: str) -> subprocess.Popen:
        """
        Runs the entrypoint command as a child process, streaming stderr &
        stdout to given log files.

        Unix systems:
        Meanwhile we start a demon process and group driver
        subprocess in same pgid, such that if job actor dies, entire process
        group also fate share with it.

        Windows systems:
        A jobObject is created to enable fate sharing for the entire process group.

        Args:
            logs_path: File path on head node's local disk to store driver
                command's stdout & stderr.
        Returns:
            child_process: Child process that runs the driver command. Can be
                terminated or killed upon user calling stop().
        """
        with open(logs_path, "w") as logs_file:
            child_process = subprocess.Popen(
                self._entrypoint,
                shell=True,
                start_new_session=True,
                stdout=logs_file,
                stderr=subprocess.STDOUT,
            )
            parent_pid = os.getpid()
            # Create new pgid with new subprocess to execute driver command
            child_pid = child_process.pid

            if sys.platform != "win32":
                child_pgid = os.getpgid(child_pid)

                # Open a new subprocess to kill the child process when the parent
                # process dies kill -s 0 parent_pid will succeed if the parent is
                # alive. If it fails, SIGKILL the child process group and exit
                subprocess.Popen(
                    f"while kill -s 0 {parent_pid}; do sleep 1; done; kill -9 -{child_pgid}",  # noqa: E501
                    shell=True,
                    # Suppress output
                    stdout=subprocess.DEVNULL,
                    stderr=subprocess.DEVNULL,
                )

            if sys.platform == "win32" and win32api:
                # Create a JobObject to which the child process (and its children)
                # will be connected. This job object can be used to kill the child
                # processes explicitly or when the jobObject gets deleted during
                # garbage collection.
                self._win32_job_object = win32job.CreateJobObject(None, "")
                win32_job_info = win32job.QueryInformationJobObject(
                    self._win32_job_object, win32job.JobObjectExtendedLimitInformation
                )
                win32_job_info["BasicLimitInformation"][
                    "LimitFlags"
                ] = win32job.JOB_OBJECT_LIMIT_KILL_ON_JOB_CLOSE
                win32job.SetInformationJobObject(
                    self._win32_job_object,
                    win32job.JobObjectExtendedLimitInformation,
                    win32_job_info,
                )
                child_handle = win32api.OpenProcess(
                    win32con.PROCESS_TERMINATE | win32con.PROCESS_SET_QUOTA,
                    False,
                    child_pid,
                )
                win32job.AssignProcessToJobObject(self._win32_job_object, child_handle)

            return child_process

    def _get_driver_env_vars(self) -> Dict[str, str]:
        """Returns environment variables that should be set in the driver."""
        ray_addr = ray._private.services.canonicalize_bootstrap_address_or_die(
            "auto", ray.worker._global_node._ray_params.temp_dir
        )
        assert ray_addr is not None
        return {
            # Set JobConfig for the child process (runtime_env, metadata).
            RAY_JOB_CONFIG_JSON_ENV_VAR: json.dumps(
                {
                    "runtime_env": self._driver_runtime_env,
                    "metadata": self._metadata,
                }
            ),
            # Always set RAY_ADDRESS as find_bootstrap_address address for
            # job submission. In case of local development, prevent user from
            # re-using http://{address}:{dashboard_port} to interact with
            # jobs SDK.
            # TODO:(mwtian) Check why "auto" does not work in entrypoint script
            ray_constants.RAY_ADDRESS_ENVIRONMENT_VARIABLE: ray_addr,
            # Set PYTHONUNBUFFERED=1 to stream logs during the job instead of
            # only streaming them upon completion of the job.
            "PYTHONUNBUFFERED": "1",
        }

    async def _polling(self, child_process) -> int:
        try:
            while child_process is not None:
                return_code = child_process.poll()
                if return_code is not None:
                    # subprocess finished with return code
                    return return_code
                else:
                    # still running, yield control, 0.1s by default
                    await asyncio.sleep(self.SUBPROCESS_POLL_PERIOD_S)
        except Exception:
            if child_process:
                # TODO (jiaodong): Improve this with SIGTERM then SIGKILL
                child_process.kill()
            return 1

    async def run(
        self,
        # Signal actor used in testing to capture PENDING -> RUNNING cases
        _start_signal_actor: Optional[ActorHandle] = None,
    ):
        """
        Stop and start both happen asynchrously, coordinated by asyncio event
        and coroutine, respectively.

        1) Sets job status as running
        2) Pass runtime env and metadata to subprocess as serialized env
            variables.
        3) Handle concurrent events of driver execution and
        """
        curr_status = await self._job_info_client.get_status(self._job_id)
        assert curr_status == JobStatus.PENDING, "Run should only be called once."

        if _start_signal_actor:
            # Block in PENDING state until start signal received.
            await _start_signal_actor.wait.remote()

        await self._job_info_client.put_status(self._job_id, JobStatus.RUNNING)

        try:
            # Configure environment variables for the child process. These
            # will *not* be set in the runtime_env, so they apply to the driver
            # only, not its tasks & actors.
            os.environ.update(self._get_driver_env_vars())
            logger.info(
                "Submitting job with RAY_ADDRESS = "
                f"{os.environ[ray_constants.RAY_ADDRESS_ENVIRONMENT_VARIABLE]}"
            )
            log_path = self._log_client.get_log_file_path(self._job_id)
            child_process = self._exec_entrypoint(log_path)

            polling_task = create_task(self._polling(child_process))
            finished, _ = await asyncio.wait(
                [polling_task, self._stop_event.wait()], return_when=FIRST_COMPLETED
            )

            if self._stop_event.is_set():
                polling_task.cancel()
<<<<<<< HEAD
                if sys.platform == "win32" and self._win32_job_object:
                    win32job.TerminateJobObject(self._win32_job_object, -1)
                elif sys.platform != "win32":
                    # TODO (jiaodong): Improve this with SIGTERM then SIGKILL
                    child_process.kill()
                self._job_info_client.put_status(self._job_id, JobStatus.STOPPED)
=======
                # TODO (jiaodong): Improve this with SIGTERM then SIGKILL
                child_process.kill()
                await self._job_info_client.put_status(self._job_id, JobStatus.STOPPED)
>>>>>>> 5139a5c7
            else:
                # Child process finished execution and no stop event is set
                # at the same time
                assert len(finished) == 1, "Should have only one coroutine done"
                [child_process_task] = finished
                return_code = child_process_task.result()
                if return_code == 0:
                    await self._job_info_client.put_status(
                        self._job_id, JobStatus.SUCCEEDED
                    )
                else:
                    log_tail = self._log_client.get_last_n_log_lines(self._job_id)
                    if log_tail is not None and log_tail != "":
                        message = (
                            "Job failed due to an application error, "
                            "last available logs (truncated to 20,000 chars):\n"
                            + log_tail
                        )
                    else:
                        message = None
                    await self._job_info_client.put_status(
                        self._job_id, JobStatus.FAILED, message=message
                    )
        except Exception:
            logger.error(
                "Got unexpected exception while trying to execute driver "
                f"command. {traceback.format_exc()}"
            )
        finally:
            # clean up actor after tasks are finished
            ray.actor.exit_actor()

    def stop(self):
        """Set step_event and let run() handle the rest in its asyncio.wait()."""
        self._stop_event.set()


class JobManager:
    """Provide python APIs for job submission and management.

    It does not provide persistence, all info will be lost if the cluster
    goes down.
    """

    JOB_ACTOR_NAME_TEMPLATE = (
        f"{ray_constants.RAY_INTERNAL_NAMESPACE_PREFIX}job_actor_" + "{job_id}"
    )
    # Time that we will sleep while tailing logs if no new log line is
    # available.
    LOG_TAIL_SLEEP_S = 1
    JOB_MONITOR_LOOP_PERIOD_S = 1

    def __init__(self, gcs_aio_client: GcsAioClient):
        self._gcs_aio_client = gcs_aio_client
        self._job_info_client = JobInfoStorageClient(gcs_aio_client)
        self._gcs_address = gcs_aio_client._channel._gcs_address
        self._log_client = JobLogStorageClient()
        self._supervisor_actor_cls = ray.remote(JobSupervisor)

        create_task(self._recover_running_jobs())

    async def _recover_running_jobs(self):
        """Recovers all running jobs from the status client.

        For each job, we will spawn a coroutine to monitor it.
        Each will be added to self._running_jobs and reconciled.
        """
        all_jobs = await self._job_info_client.get_all_jobs()
        for job_id, job_info in all_jobs.items():
            if not job_info.status.is_terminal():
                create_task(self._monitor_job(job_id))

    def _get_actor_for_job(self, job_id: str) -> Optional[ActorHandle]:
        try:
            return ray.get_actor(self.JOB_ACTOR_NAME_TEMPLATE.format(job_id=job_id))
        except ValueError:  # Ray returns ValueError for nonexistent actor.
            return None

    async def _monitor_job(
        self, job_id: str, job_supervisor: Optional[ActorHandle] = None
    ):
        """Monitors the specified job until it enters a terminal state.

        This is necessary because we need to handle the case where the
        JobSupervisor dies unexpectedly.
        """
        is_alive = True
        if job_supervisor is None:
            job_supervisor = self._get_actor_for_job(job_id)

            if job_supervisor is None:
                logger.error(f"Failed to get job supervisor for job {job_id}.")
                await self._job_info_client.put_status(
                    job_id,
                    JobStatus.FAILED,
                    message="Unexpected error occurred: Failed to get job supervisor.",
                )
                is_alive = False

        while is_alive:
            try:
                await job_supervisor.ping.remote()
                await asyncio.sleep(self.JOB_MONITOR_LOOP_PERIOD_S)
            except Exception as e:
                is_alive = False
                job_status = await self._job_info_client.get_status(job_id)
                if job_status.is_terminal():
                    # If the job is already in a terminal state, then the actor
                    # exiting is expected.
                    pass
                elif isinstance(e, RuntimeEnvSetupError):
                    logger.info(f"Failed to set up runtime_env for job {job_id}.")
                    await self._job_info_client.put_status(
                        job_id,
                        JobStatus.FAILED,
                        message=f"runtime_env setup failed: {e}",
                    )
                else:
                    logger.warning(
                        f"Job supervisor for job {job_id} failed unexpectedly: {e}."
                    )
                    await self._job_info_client.put_status(
                        job_id,
                        JobStatus.FAILED,
                        message=f"Unexpected error occurred: {e}",
                    )

        # Kill the actor defensively to avoid leaking actors in unexpected error cases.
        if job_supervisor is not None:
            ray.kill(job_supervisor, no_restart=True)

    def _get_current_node_resource_key(self) -> str:
        """Get the Ray resource key for current node.

        It can be used for actor placement.
        """
        current_node_id = ray.get_runtime_context().node_id.hex()
        for node in ray.nodes():
            if node["NodeID"] == current_node_id:
                # Found the node.
                for key in node["Resources"].keys():
                    if key.startswith("node:"):
                        return key
        else:
            raise ValueError("Cannot find the node dictionary for current node.")

    def _handle_supervisor_startup(self, job_id: str, result: Optional[Exception]):
        """Handle the result of starting a job supervisor actor.

        If started successfully, result should be None. Otherwise it should be
        an Exception.

        On failure, the job will be marked failed with a relevant error
        message.
        """
        if result is None:
            return

    def _get_supervisor_runtime_env(
        self, user_runtime_env: Dict[str, Any]
    ) -> Dict[str, Any]:
        """Configure and return the runtime_env for the supervisor actor."""

        # Make a copy to avoid mutating passed runtime_env.
        runtime_env = (
            copy.deepcopy(user_runtime_env) if user_runtime_env is not None else {}
        )

        # NOTE(edoakes): Can't use .get(, {}) here because we need to handle the case
        # where env_vars is explicitly set to `None`.
        env_vars = runtime_env.get("env_vars")
        if env_vars is None:
            env_vars = {}

        # Don't set CUDA_VISIBLE_DEVICES for the supervisor actor so the
        # driver can use GPUs if it wants to. This will be removed from
        # the driver's runtime_env so it isn't inherited by tasks & actors.
        env_vars[ray_constants.NOSET_CUDA_VISIBLE_DEVICES_ENV_VAR] = "1"
        runtime_env["env_vars"] = env_vars
        return runtime_env

    async def submit_job(
        self,
        *,
        entrypoint: str,
        submission_id: Optional[str] = None,
        runtime_env: Optional[Dict[str, Any]] = None,
        metadata: Optional[Dict[str, str]] = None,
        _start_signal_actor: Optional[ActorHandle] = None,
    ) -> str:
        """
        Job execution happens asynchronously.

        1) Generate a new unique id for this job submission, each call of this
            method assumes they're independent submission with its own new
            ID, job supervisor actor, and child process.
        2) Create new detached actor with same runtime_env as job spec

        Actual setting up runtime_env, subprocess group, driver command
        execution, subprocess cleaning up and running status update to GCS
        is all handled by job supervisor actor.

        Args:
            entrypoint: Driver command to execute in subprocess shell.
                Represents the entrypoint to start user application.
            runtime_env: Runtime environment used to execute driver command,
                which could contain its own ray.init() to configure runtime
                env at ray cluster, task and actor level.
            metadata: Support passing arbitrary data to driver command in
                case needed.
            _start_signal_actor: Used in testing only to capture state
                transitions between PENDING -> RUNNING. Regular user shouldn't
                need this.

        Returns:
            job_id: Generated uuid for further job management. Only valid
                within the same ray cluster.
        """
        if submission_id is None:
            submission_id = generate_job_id()
        elif await self._job_info_client.get_status(submission_id) is not None:
            raise RuntimeError(f"Job {submission_id} already exists.")

        logger.info(f"Starting job with submission_id: {submission_id}")
        job_info = JobInfo(
            entrypoint=entrypoint,
            status=JobStatus.PENDING,
            start_time=int(time.time() * 1000),
            metadata=metadata,
            runtime_env=runtime_env,
        )
        await self._job_info_client.put_info(submission_id, job_info)

        # Wait for the actor to start up asynchronously so this call always
        # returns immediately and we can catch errors with the actor starting
        # up.
        try:
            supervisor = self._supervisor_actor_cls.options(
                lifetime="detached",
                name=self.JOB_ACTOR_NAME_TEMPLATE.format(job_id=submission_id),
                num_cpus=0,
                # Currently we assume JobManager is created by dashboard server
                # running on headnode, same for job supervisor actors scheduled
                resources={
                    self._get_current_node_resource_key(): 0.001,
                },
                runtime_env=self._get_supervisor_runtime_env(runtime_env),
            ).remote(submission_id, entrypoint, metadata or {}, self._gcs_address)
            supervisor.run.remote(_start_signal_actor=_start_signal_actor)

            # Monitor the job in the background so we can detect errors without
            # requiring a client to poll.
            create_task(self._monitor_job(submission_id, job_supervisor=supervisor))
        except Exception as e:
            await self._job_info_client.put_status(
                submission_id,
                JobStatus.FAILED,
                message=f"Failed to start job supervisor: {e}.",
            )

        return submission_id

    def stop_job(self, job_id) -> bool:
        """Request a job to exit, fire and forget.

        Returns whether or not the job was running.
        """
        job_supervisor_actor = self._get_actor_for_job(job_id)
        if job_supervisor_actor is not None:
            # Actor is still alive, signal it to stop the driver, fire and
            # forget
            job_supervisor_actor.stop.remote()
            return True
        else:
            return False

    async def get_job_status(self, job_id: str) -> Optional[JobStatus]:
        """Get latest status of a job."""
        return await self._job_info_client.get_status(job_id)

    async def get_job_info(self, job_id: str) -> Optional[JobInfo]:
        """Get latest info of a job."""
        return await self._job_info_client.get_info(job_id)

    async def list_jobs(self) -> Dict[str, JobInfo]:
        """Get info for all jobs."""
        return await self._job_info_client.get_all_jobs()

    def get_job_logs(self, job_id: str) -> str:
        """Get all logs produced by a job."""
        return self._log_client.get_logs(job_id)

    async def tail_job_logs(self, job_id: str) -> Iterator[str]:
        """Return an iterator following the logs of a job."""
        if await self.get_job_status(job_id) is None:
            raise RuntimeError(f"Job '{job_id}' does not exist.")

        for lines in self._log_client.tail_logs(job_id):
            if lines is None:
                # Return if the job has exited and there are no new log lines.
                status = await self.get_job_status(job_id)
                if status not in {JobStatus.PENDING, JobStatus.RUNNING}:
                    return

                await asyncio.sleep(self.LOG_TAIL_SLEEP_S)
            else:
                yield "".join(lines)<|MERGE_RESOLUTION|>--- conflicted
+++ resolved
@@ -327,18 +327,12 @@
 
             if self._stop_event.is_set():
                 polling_task.cancel()
-<<<<<<< HEAD
                 if sys.platform == "win32" and self._win32_job_object:
                     win32job.TerminateJobObject(self._win32_job_object, -1)
                 elif sys.platform != "win32":
                     # TODO (jiaodong): Improve this with SIGTERM then SIGKILL
                     child_process.kill()
-                self._job_info_client.put_status(self._job_id, JobStatus.STOPPED)
-=======
-                # TODO (jiaodong): Improve this with SIGTERM then SIGKILL
-                child_process.kill()
                 await self._job_info_client.put_status(self._job_id, JobStatus.STOPPED)
->>>>>>> 5139a5c7
             else:
                 # Child process finished execution and no stop event is set
                 # at the same time
