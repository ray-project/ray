<<<<<<< HEAD
=======
from typing import Any, Dict

from pydantic import BaseModel
>>>>>>> bf23a310
from enum import Enum
from typing import Any, Dict, Optional

try:
    from pydantic import BaseModel
except ImportError:
    # Lazy import without breaking class def
    BaseModel = object

class JobStatus(str, Enum):
    PENDING = "PENDING"
    RUNNING = "RUNNING"
    STOPPED = "STOPPED"
    SUCCEEDED = "SUCCEEDED"
    FAILED = "FAILED"


class JobSpec(BaseModel):
    # Dict to setup execution environment, better to have schema for this
    runtime_env: Dict[str, Any]
    # Command to start execution, ex: "python script.py"
    entrypoint: str
    # Metadata to pass in to configure job behavior or use as tags
    # Required by Anyscale product and already supported in Ray drivers
    metadata: Dict[str, str]
    # Likely there will be more fields needed later on for different apps
    # but we should keep it minimal and delegate policies to job manager


# ==== Job Submit ====


class JobSubmitRequest(BaseModel):
    job_spec: JobSpec


class JobSubmitResponse(BaseModel):
    job_id: str


# ==== Job Status ====


class JobStatusRequest(BaseModel):
    job_id: str


class JobStatusResponse(BaseModel):
    job_status: JobStatus


# ==== Job Logs ====


class JobLogsRequest(BaseModel):
    job_id: str


# TODO(jiaodong): Support log streaming #19415
class JobLogsResponse(BaseModel):
    stdout: str
    stderr: str<|MERGE_RESOLUTION|>--- conflicted
+++ resolved
@@ -1,9 +1,3 @@
-<<<<<<< HEAD
-=======
-from typing import Any, Dict
-
-from pydantic import BaseModel
->>>>>>> bf23a310
 from enum import Enum
 from typing import Any, Dict, Optional
 
