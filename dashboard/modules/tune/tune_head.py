<<<<<<< HEAD
import logging
import datetime
import copy
import os
import aiohttp.web

import ray.dashboard.modules.tune.tune_consts as tune_consts
import ray.dashboard.utils as dashboard_utils
from ray.dashboard.utils import async_loop_forever, rest_response

logger = logging.getLogger(__name__)

try:
    from ray.tune import ExperimentAnalysis
    from tensorboard import program
# The `pip install ray` will not install pandas,
# so `from ray.tune import ExperimentAnalysis` may raises
# `AttributeError: module 'pandas' has no attribute 'core'`
# if the pandas version is incorrect.
except (ImportError, AttributeError) as ex:
    logger.warning("tune module is not available: %s", ex)
    ExperimentAnalysis = None

routes = dashboard_utils.ClassMethodRouteTable


class TuneController(dashboard_utils.DashboardHeadModule):
    def __init__(self, dashboard_head):
        """
        This dashboard module is responsible for enabling the Tune tab of
        the dashboard. To do so, it periodically scrapes Tune output logs,
        transforms them, and serves them up over an API.
        """
        super().__init__(dashboard_head)
        self._logdir = None
        self._trial_records = {}
        self._trials_available = False
        self._tensor_board_dir = ""
        self._enable_tensor_board = False
        self._errors = {}

    @routes.get("/tune/info")
    async def tune_info(self, req) -> aiohttp.web.Response:
        stats = self.get_stats()
        return rest_response(success=True, message="Fetched tune info", result=stats)

    @routes.get("/tune/availability")
    async def get_availability(self, req) -> aiohttp.web.Response:
        availability = {
            "available": ExperimentAnalysis is not None,
            "trials_available": self._trials_available,
        }
        return rest_response(
            success=True, message="Fetched tune availability", result=availability
        )

    @routes.get("/tune/set_experiment")
    async def set_tune_experiment(self, req) -> aiohttp.web.Response:
        experiment = req.query["experiment"]
        err, experiment = self.set_experiment(experiment)
        if err:
            return rest_response(success=False, error=err)
        return rest_response(
            success=True, message="Successfully set experiment", **experiment
        )

    @routes.get("/tune/enable_tensorboard")
    async def enable_tensorboard(self, req) -> aiohttp.web.Response:
        self._enable_tensorboard()
        if not self._tensor_board_dir:
            return rest_response(success=False, message="Error enabling tensorboard")
        return rest_response(success=True, message="Enabled tensorboard")

    def get_stats(self):
        tensor_board_info = {
            "tensorboard_current": self._logdir == self._tensor_board_dir,
            "tensorboard_enabled": self._tensor_board_dir != "",
        }
        return {
            "trial_records": copy.deepcopy(self._trial_records),
            "errors": copy.deepcopy(self._errors),
            "tensorboard": tensor_board_info,
        }

    def set_experiment(self, experiment):
        if os.path.isdir(os.path.expanduser(experiment)):
            self._logdir = os.path.expanduser(experiment)
            return None, {"experiment": self._logdir}
        else:
            return "Not a Valid Directory", None

    def _enable_tensorboard(self):
        if not self._tensor_board_dir:
            tb = program.TensorBoard()
            tb.configure(argv=[None, "--logdir", str(self._logdir)])
            tb.launch()
            self._tensor_board_dir = self._logdir

    def collect_errors(self, df):
        sub_dirs = os.listdir(self._logdir)
        trial_names = filter(
            lambda d: os.path.isdir(os.path.join(self._logdir, d)), sub_dirs
        )
        for trial in trial_names:
            error_path = os.path.join(self._logdir, trial, "error.txt")
            if os.path.isfile(error_path):
                self._trials_available = True
                with open(error_path) as f:
                    text = f.read()
                    self._errors[str(trial)] = {
                        "text": text,
                        "job_id": os.path.basename(self._logdir),
                        "trial_id": "No Trial ID",
                    }
                    other_data = df[df["logdir"].str.contains(trial)]
                    if len(other_data) > 0:
                        trial_id = str(other_data["trial_id"].values[0])
                        self._errors[str(trial)]["trial_id"] = trial_id
                        if trial_id in self._trial_records.keys():
                            self._trial_records[trial_id]["error"] = text
                            self._trial_records[trial_id]["status"] = "ERROR"

    @async_loop_forever(tune_consts.TUNE_STATS_UPDATE_INTERVAL_SECONDS)
    async def collect(self):
        """
        Collects and cleans data on the running Tune experiment from the
        Tune logs so that users can see this information in the front-end
        client
        """
        self._trial_records = {}
        self._errors = {}
        if not self._logdir or not ExperimentAnalysis:
            return

        # search through all the sub_directories in log directory
        analysis = ExperimentAnalysis(str(self._logdir))
        df = analysis.dataframe(metric=None, mode=None)

        if len(df) == 0 or "trial_id" not in df.columns:
            return

        self._trials_available = True

        # make sure that data will convert to JSON without error
        df["trial_id_key"] = df["trial_id"].astype(str)
        df = df.fillna(0)

        trial_ids = df["trial_id"]
        for i, value in df["trial_id"].iteritems():
            if type(value) != str and type(value) != int:
                trial_ids[i] = int(value)

        df["trial_id"] = trial_ids

        # convert df to python dict
        df = df.set_index("trial_id_key")
        trial_data = df.to_dict(orient="index")

        # clean data and update class attribute
        if len(trial_data) > 0:
            trial_data = self.clean_trials(trial_data)
            self._trial_records.update(trial_data)

        self.collect_errors(df)

    def clean_trials(self, trial_details):
        first_trial = trial_details[list(trial_details.keys())[0]]
        config_keys = []
        float_keys = []
        metric_keys = []

        # list of static attributes for trial
        default_names = {
            "logdir",
            "time_this_iter_s",
            "done",
            "episodes_total",
            "training_iteration",
            "timestamp",
            "timesteps_total",
            "experiment_id",
            "date",
            "timestamp",
            "time_total_s",
            "pid",
            "hostname",
            "node_ip",
            "time_since_restore",
            "timesteps_since_restore",
            "iterations_since_restore",
            "experiment_tag",
            "trial_id",
        }

        # filter attributes into floats, metrics, and config variables
        for key, value in first_trial.items():
            if isinstance(value, float):
                float_keys.append(key)
            if str(key).startswith("config/"):
                config_keys.append(key)
            elif key not in default_names:
                metric_keys.append(key)

        # clean data into a form that front-end client can handle
        for trial, details in trial_details.items():
            ts = os.path.getctime(details["logdir"])
            formatted_time = datetime.datetime.fromtimestamp(ts).strftime(
                "%Y-%m-%d %H:%M:%S"
            )
            details["start_time"] = formatted_time
            details["params"] = {}
            details["metrics"] = {}

            # round all floats
            for key in float_keys:
                details[key] = round(details[key], 12)

            # group together config attributes
            for key in config_keys:
                new_name = key[7:]
                details["params"][new_name] = details[key]
                details.pop(key)

            # group together metric attributes
            for key in metric_keys:
                details["metrics"][key] = details[key]
                details.pop(key)

            if details["done"]:
                details["status"] = "TERMINATED"
            else:
                details["status"] = "RUNNING"
            details.pop("done")

            details["job_id"] = os.path.basename(self._logdir)
            details["error"] = "No Error"

        return trial_details

    async def run(self, server):
        # Forever loop the collection process
        await self.collect()
=======
import logging
import datetime
import copy
import os
import aiohttp.web

import ray.dashboard.modules.tune.tune_consts as tune_consts
import ray.dashboard.utils as dashboard_utils
import ray.dashboard.optional_utils as dashboard_optional_utils
from ray.dashboard.utils import async_loop_forever
from ray.dashboard.optional_utils import rest_response

logger = logging.getLogger(__name__)

try:
    from ray.tune import ExperimentAnalysis
    from tensorboard import program
# The `pip install ray` will not install pandas,
# so `from ray.tune import ExperimentAnalysis` may raises
# `AttributeError: module 'pandas' has no attribute 'core'`
# if the pandas version is incorrect.
except (ImportError, AttributeError) as ex:
    logger.warning("tune module is not available: %s", ex)
    ExperimentAnalysis = None

routes = dashboard_optional_utils.ClassMethodRouteTable


class TuneController(dashboard_utils.DashboardHeadModule):
    def __init__(self, dashboard_head):
        """
        This dashboard module is responsible for enabling the Tune tab of
        the dashboard. To do so, it periodically scrapes Tune output logs,
        transforms them, and serves them up over an API.
        """
        super().__init__(dashboard_head)
        self._logdir = None
        self._trial_records = {}
        self._trials_available = False
        self._tensor_board_dir = ""
        self._enable_tensor_board = False
        self._errors = {}

    @routes.get("/tune/info")
    async def tune_info(self, req) -> aiohttp.web.Response:
        stats = self.get_stats()
        return rest_response(success=True, message="Fetched tune info", result=stats)

    @routes.get("/tune/availability")
    async def get_availability(self, req) -> aiohttp.web.Response:
        availability = {
            "available": ExperimentAnalysis is not None,
            "trials_available": self._trials_available,
        }
        return rest_response(
            success=True, message="Fetched tune availability", result=availability
        )

    @routes.get("/tune/set_experiment")
    async def set_tune_experiment(self, req) -> aiohttp.web.Response:
        experiment = req.query["experiment"]
        err, experiment = self.set_experiment(experiment)
        if err:
            return rest_response(success=False, error=err)
        return rest_response(
            success=True, message="Successfully set experiment", **experiment
        )

    @routes.get("/tune/enable_tensorboard")
    async def enable_tensorboard(self, req) -> aiohttp.web.Response:
        self._enable_tensorboard()
        if not self._tensor_board_dir:
            return rest_response(success=False, message="Error enabling tensorboard")
        return rest_response(success=True, message="Enabled tensorboard")

    def get_stats(self):
        tensor_board_info = {
            "tensorboard_current": self._logdir == self._tensor_board_dir,
            "tensorboard_enabled": self._tensor_board_dir != "",
        }
        return {
            "trial_records": copy.deepcopy(self._trial_records),
            "errors": copy.deepcopy(self._errors),
            "tensorboard": tensor_board_info,
        }

    def set_experiment(self, experiment):
        if os.path.isdir(os.path.expanduser(experiment)):
            self._logdir = os.path.expanduser(experiment)
            return None, {"experiment": self._logdir}
        else:
            return "Not a Valid Directory", None

    def _enable_tensorboard(self):
        if not self._tensor_board_dir:
            tb = program.TensorBoard()
            tb.configure(argv=[None, "--logdir", str(self._logdir)])
            tb.launch()
            self._tensor_board_dir = self._logdir

    def collect_errors(self, df):
        sub_dirs = os.listdir(self._logdir)
        trial_names = filter(
            lambda d: os.path.isdir(os.path.join(self._logdir, d)), sub_dirs
        )
        for trial in trial_names:
            error_path = os.path.join(self._logdir, trial, "error.txt")
            if os.path.isfile(error_path):
                self._trials_available = True
                with open(error_path) as f:
                    text = f.read()
                    self._errors[str(trial)] = {
                        "text": text,
                        "job_id": os.path.basename(self._logdir),
                        "trial_id": "No Trial ID",
                    }
                    other_data = df[df["logdir"].str.contains(trial)]
                    if len(other_data) > 0:
                        trial_id = str(other_data["trial_id"].values[0])
                        self._errors[str(trial)]["trial_id"] = trial_id
                        if trial_id in self._trial_records.keys():
                            self._trial_records[trial_id]["error"] = text
                            self._trial_records[trial_id]["status"] = "ERROR"

    @async_loop_forever(tune_consts.TUNE_STATS_UPDATE_INTERVAL_SECONDS)
    async def collect(self):
        """
        Collects and cleans data on the running Tune experiment from the
        Tune logs so that users can see this information in the front-end
        client
        """
        self._trial_records = {}
        self._errors = {}
        if not self._logdir or not ExperimentAnalysis:
            return

        # search through all the sub_directories in log directory
        analysis = ExperimentAnalysis(str(self._logdir))
        df = analysis.dataframe(metric=None, mode=None)

        if len(df) == 0 or "trial_id" not in df.columns:
            return

        self._trials_available = True

        # make sure that data will convert to JSON without error
        df["trial_id_key"] = df["trial_id"].astype(str)
        df = df.fillna(0)

        trial_ids = df["trial_id"]
        for i, value in df["trial_id"].iteritems():
            if type(value) != str and type(value) != int:
                trial_ids[i] = int(value)

        df["trial_id"] = trial_ids

        # convert df to python dict
        df = df.set_index("trial_id_key")
        trial_data = df.to_dict(orient="index")

        # clean data and update class attribute
        if len(trial_data) > 0:
            trial_data = self.clean_trials(trial_data)
            self._trial_records.update(trial_data)

        self.collect_errors(df)

    def clean_trials(self, trial_details):
        first_trial = trial_details[list(trial_details.keys())[0]]
        config_keys = []
        float_keys = []
        metric_keys = []

        # list of static attributes for trial
        default_names = {
            "logdir",
            "time_this_iter_s",
            "done",
            "episodes_total",
            "training_iteration",
            "timestamp",
            "timesteps_total",
            "experiment_id",
            "date",
            "timestamp",
            "time_total_s",
            "pid",
            "hostname",
            "node_ip",
            "time_since_restore",
            "timesteps_since_restore",
            "iterations_since_restore",
            "experiment_tag",
            "trial_id",
        }

        # filter attributes into floats, metrics, and config variables
        for key, value in first_trial.items():
            if isinstance(value, float):
                float_keys.append(key)
            if str(key).startswith("config/"):
                config_keys.append(key)
            elif key not in default_names:
                metric_keys.append(key)

        # clean data into a form that front-end client can handle
        for trial, details in trial_details.items():
            ts = os.path.getctime(details["logdir"])
            formatted_time = datetime.datetime.fromtimestamp(ts).strftime(
                "%Y-%m-%d %H:%M:%S"
            )
            details["start_time"] = formatted_time
            details["params"] = {}
            details["metrics"] = {}

            # round all floats
            for key in float_keys:
                details[key] = round(details[key], 12)

            # group together config attributes
            for key in config_keys:
                new_name = key[7:]
                details["params"][new_name] = details[key]
                details.pop(key)

            # group together metric attributes
            for key in metric_keys:
                details["metrics"][key] = details[key]
                details.pop(key)

            if details["done"]:
                details["status"] = "TERMINATED"
            else:
                details["status"] = "RUNNING"
            details.pop("done")

            details["job_id"] = os.path.basename(self._logdir)
            details["error"] = "No Error"

        return trial_details

    async def run(self, server):
        # Forever loop the collection process
        await self.collect()

    @staticmethod
    def is_minimal_module():
        return False
>>>>>>> 19672688
<|MERGE_RESOLUTION|>--- conflicted
+++ resolved
@@ -1,493 +1,248 @@
-<<<<<<< HEAD
-import logging
-import datetime
-import copy
-import os
-import aiohttp.web
-
-import ray.dashboard.modules.tune.tune_consts as tune_consts
-import ray.dashboard.utils as dashboard_utils
-from ray.dashboard.utils import async_loop_forever, rest_response
-
-logger = logging.getLogger(__name__)
-
-try:
-    from ray.tune import ExperimentAnalysis
-    from tensorboard import program
-# The `pip install ray` will not install pandas,
-# so `from ray.tune import ExperimentAnalysis` may raises
-# `AttributeError: module 'pandas' has no attribute 'core'`
-# if the pandas version is incorrect.
-except (ImportError, AttributeError) as ex:
-    logger.warning("tune module is not available: %s", ex)
-    ExperimentAnalysis = None
-
-routes = dashboard_utils.ClassMethodRouteTable
-
-
-class TuneController(dashboard_utils.DashboardHeadModule):
-    def __init__(self, dashboard_head):
-        """
-        This dashboard module is responsible for enabling the Tune tab of
-        the dashboard. To do so, it periodically scrapes Tune output logs,
-        transforms them, and serves them up over an API.
-        """
-        super().__init__(dashboard_head)
-        self._logdir = None
-        self._trial_records = {}
-        self._trials_available = False
-        self._tensor_board_dir = ""
-        self._enable_tensor_board = False
-        self._errors = {}
-
-    @routes.get("/tune/info")
-    async def tune_info(self, req) -> aiohttp.web.Response:
-        stats = self.get_stats()
-        return rest_response(success=True, message="Fetched tune info", result=stats)
-
-    @routes.get("/tune/availability")
-    async def get_availability(self, req) -> aiohttp.web.Response:
-        availability = {
-            "available": ExperimentAnalysis is not None,
-            "trials_available": self._trials_available,
-        }
-        return rest_response(
-            success=True, message="Fetched tune availability", result=availability
-        )
-
-    @routes.get("/tune/set_experiment")
-    async def set_tune_experiment(self, req) -> aiohttp.web.Response:
-        experiment = req.query["experiment"]
-        err, experiment = self.set_experiment(experiment)
-        if err:
-            return rest_response(success=False, error=err)
-        return rest_response(
-            success=True, message="Successfully set experiment", **experiment
-        )
-
-    @routes.get("/tune/enable_tensorboard")
-    async def enable_tensorboard(self, req) -> aiohttp.web.Response:
-        self._enable_tensorboard()
-        if not self._tensor_board_dir:
-            return rest_response(success=False, message="Error enabling tensorboard")
-        return rest_response(success=True, message="Enabled tensorboard")
-
-    def get_stats(self):
-        tensor_board_info = {
-            "tensorboard_current": self._logdir == self._tensor_board_dir,
-            "tensorboard_enabled": self._tensor_board_dir != "",
-        }
-        return {
-            "trial_records": copy.deepcopy(self._trial_records),
-            "errors": copy.deepcopy(self._errors),
-            "tensorboard": tensor_board_info,
-        }
-
-    def set_experiment(self, experiment):
-        if os.path.isdir(os.path.expanduser(experiment)):
-            self._logdir = os.path.expanduser(experiment)
-            return None, {"experiment": self._logdir}
-        else:
-            return "Not a Valid Directory", None
-
-    def _enable_tensorboard(self):
-        if not self._tensor_board_dir:
-            tb = program.TensorBoard()
-            tb.configure(argv=[None, "--logdir", str(self._logdir)])
-            tb.launch()
-            self._tensor_board_dir = self._logdir
-
-    def collect_errors(self, df):
-        sub_dirs = os.listdir(self._logdir)
-        trial_names = filter(
-            lambda d: os.path.isdir(os.path.join(self._logdir, d)), sub_dirs
-        )
-        for trial in trial_names:
-            error_path = os.path.join(self._logdir, trial, "error.txt")
-            if os.path.isfile(error_path):
-                self._trials_available = True
-                with open(error_path) as f:
-                    text = f.read()
-                    self._errors[str(trial)] = {
-                        "text": text,
-                        "job_id": os.path.basename(self._logdir),
-                        "trial_id": "No Trial ID",
-                    }
-                    other_data = df[df["logdir"].str.contains(trial)]
-                    if len(other_data) > 0:
-                        trial_id = str(other_data["trial_id"].values[0])
-                        self._errors[str(trial)]["trial_id"] = trial_id
-                        if trial_id in self._trial_records.keys():
-                            self._trial_records[trial_id]["error"] = text
-                            self._trial_records[trial_id]["status"] = "ERROR"
-
-    @async_loop_forever(tune_consts.TUNE_STATS_UPDATE_INTERVAL_SECONDS)
-    async def collect(self):
-        """
-        Collects and cleans data on the running Tune experiment from the
-        Tune logs so that users can see this information in the front-end
-        client
-        """
-        self._trial_records = {}
-        self._errors = {}
-        if not self._logdir or not ExperimentAnalysis:
-            return
-
-        # search through all the sub_directories in log directory
-        analysis = ExperimentAnalysis(str(self._logdir))
-        df = analysis.dataframe(metric=None, mode=None)
-
-        if len(df) == 0 or "trial_id" not in df.columns:
-            return
-
-        self._trials_available = True
-
-        # make sure that data will convert to JSON without error
-        df["trial_id_key"] = df["trial_id"].astype(str)
-        df = df.fillna(0)
-
-        trial_ids = df["trial_id"]
-        for i, value in df["trial_id"].iteritems():
-            if type(value) != str and type(value) != int:
-                trial_ids[i] = int(value)
-
-        df["trial_id"] = trial_ids
-
-        # convert df to python dict
-        df = df.set_index("trial_id_key")
-        trial_data = df.to_dict(orient="index")
-
-        # clean data and update class attribute
-        if len(trial_data) > 0:
-            trial_data = self.clean_trials(trial_data)
-            self._trial_records.update(trial_data)
-
-        self.collect_errors(df)
-
-    def clean_trials(self, trial_details):
-        first_trial = trial_details[list(trial_details.keys())[0]]
-        config_keys = []
-        float_keys = []
-        metric_keys = []
-
-        # list of static attributes for trial
-        default_names = {
-            "logdir",
-            "time_this_iter_s",
-            "done",
-            "episodes_total",
-            "training_iteration",
-            "timestamp",
-            "timesteps_total",
-            "experiment_id",
-            "date",
-            "timestamp",
-            "time_total_s",
-            "pid",
-            "hostname",
-            "node_ip",
-            "time_since_restore",
-            "timesteps_since_restore",
-            "iterations_since_restore",
-            "experiment_tag",
-            "trial_id",
-        }
-
-        # filter attributes into floats, metrics, and config variables
-        for key, value in first_trial.items():
-            if isinstance(value, float):
-                float_keys.append(key)
-            if str(key).startswith("config/"):
-                config_keys.append(key)
-            elif key not in default_names:
-                metric_keys.append(key)
-
-        # clean data into a form that front-end client can handle
-        for trial, details in trial_details.items():
-            ts = os.path.getctime(details["logdir"])
-            formatted_time = datetime.datetime.fromtimestamp(ts).strftime(
-                "%Y-%m-%d %H:%M:%S"
-            )
-            details["start_time"] = formatted_time
-            details["params"] = {}
-            details["metrics"] = {}
-
-            # round all floats
-            for key in float_keys:
-                details[key] = round(details[key], 12)
-
-            # group together config attributes
-            for key in config_keys:
-                new_name = key[7:]
-                details["params"][new_name] = details[key]
-                details.pop(key)
-
-            # group together metric attributes
-            for key in metric_keys:
-                details["metrics"][key] = details[key]
-                details.pop(key)
-
-            if details["done"]:
-                details["status"] = "TERMINATED"
-            else:
-                details["status"] = "RUNNING"
-            details.pop("done")
-
-            details["job_id"] = os.path.basename(self._logdir)
-            details["error"] = "No Error"
-
-        return trial_details
-
-    async def run(self, server):
-        # Forever loop the collection process
-        await self.collect()
-=======
-import logging
-import datetime
-import copy
-import os
-import aiohttp.web
-
-import ray.dashboard.modules.tune.tune_consts as tune_consts
-import ray.dashboard.utils as dashboard_utils
-import ray.dashboard.optional_utils as dashboard_optional_utils
-from ray.dashboard.utils import async_loop_forever
-from ray.dashboard.optional_utils import rest_response
-
-logger = logging.getLogger(__name__)
-
-try:
-    from ray.tune import ExperimentAnalysis
-    from tensorboard import program
-# The `pip install ray` will not install pandas,
-# so `from ray.tune import ExperimentAnalysis` may raises
-# `AttributeError: module 'pandas' has no attribute 'core'`
-# if the pandas version is incorrect.
-except (ImportError, AttributeError) as ex:
-    logger.warning("tune module is not available: %s", ex)
-    ExperimentAnalysis = None
-
-routes = dashboard_optional_utils.ClassMethodRouteTable
-
-
-class TuneController(dashboard_utils.DashboardHeadModule):
-    def __init__(self, dashboard_head):
-        """
-        This dashboard module is responsible for enabling the Tune tab of
-        the dashboard. To do so, it periodically scrapes Tune output logs,
-        transforms them, and serves them up over an API.
-        """
-        super().__init__(dashboard_head)
-        self._logdir = None
-        self._trial_records = {}
-        self._trials_available = False
-        self._tensor_board_dir = ""
-        self._enable_tensor_board = False
-        self._errors = {}
-
-    @routes.get("/tune/info")
-    async def tune_info(self, req) -> aiohttp.web.Response:
-        stats = self.get_stats()
-        return rest_response(success=True, message="Fetched tune info", result=stats)
-
-    @routes.get("/tune/availability")
-    async def get_availability(self, req) -> aiohttp.web.Response:
-        availability = {
-            "available": ExperimentAnalysis is not None,
-            "trials_available": self._trials_available,
-        }
-        return rest_response(
-            success=True, message="Fetched tune availability", result=availability
-        )
-
-    @routes.get("/tune/set_experiment")
-    async def set_tune_experiment(self, req) -> aiohttp.web.Response:
-        experiment = req.query["experiment"]
-        err, experiment = self.set_experiment(experiment)
-        if err:
-            return rest_response(success=False, error=err)
-        return rest_response(
-            success=True, message="Successfully set experiment", **experiment
-        )
-
-    @routes.get("/tune/enable_tensorboard")
-    async def enable_tensorboard(self, req) -> aiohttp.web.Response:
-        self._enable_tensorboard()
-        if not self._tensor_board_dir:
-            return rest_response(success=False, message="Error enabling tensorboard")
-        return rest_response(success=True, message="Enabled tensorboard")
-
-    def get_stats(self):
-        tensor_board_info = {
-            "tensorboard_current": self._logdir == self._tensor_board_dir,
-            "tensorboard_enabled": self._tensor_board_dir != "",
-        }
-        return {
-            "trial_records": copy.deepcopy(self._trial_records),
-            "errors": copy.deepcopy(self._errors),
-            "tensorboard": tensor_board_info,
-        }
-
-    def set_experiment(self, experiment):
-        if os.path.isdir(os.path.expanduser(experiment)):
-            self._logdir = os.path.expanduser(experiment)
-            return None, {"experiment": self._logdir}
-        else:
-            return "Not a Valid Directory", None
-
-    def _enable_tensorboard(self):
-        if not self._tensor_board_dir:
-            tb = program.TensorBoard()
-            tb.configure(argv=[None, "--logdir", str(self._logdir)])
-            tb.launch()
-            self._tensor_board_dir = self._logdir
-
-    def collect_errors(self, df):
-        sub_dirs = os.listdir(self._logdir)
-        trial_names = filter(
-            lambda d: os.path.isdir(os.path.join(self._logdir, d)), sub_dirs
-        )
-        for trial in trial_names:
-            error_path = os.path.join(self._logdir, trial, "error.txt")
-            if os.path.isfile(error_path):
-                self._trials_available = True
-                with open(error_path) as f:
-                    text = f.read()
-                    self._errors[str(trial)] = {
-                        "text": text,
-                        "job_id": os.path.basename(self._logdir),
-                        "trial_id": "No Trial ID",
-                    }
-                    other_data = df[df["logdir"].str.contains(trial)]
-                    if len(other_data) > 0:
-                        trial_id = str(other_data["trial_id"].values[0])
-                        self._errors[str(trial)]["trial_id"] = trial_id
-                        if trial_id in self._trial_records.keys():
-                            self._trial_records[trial_id]["error"] = text
-                            self._trial_records[trial_id]["status"] = "ERROR"
-
-    @async_loop_forever(tune_consts.TUNE_STATS_UPDATE_INTERVAL_SECONDS)
-    async def collect(self):
-        """
-        Collects and cleans data on the running Tune experiment from the
-        Tune logs so that users can see this information in the front-end
-        client
-        """
-        self._trial_records = {}
-        self._errors = {}
-        if not self._logdir or not ExperimentAnalysis:
-            return
-
-        # search through all the sub_directories in log directory
-        analysis = ExperimentAnalysis(str(self._logdir))
-        df = analysis.dataframe(metric=None, mode=None)
-
-        if len(df) == 0 or "trial_id" not in df.columns:
-            return
-
-        self._trials_available = True
-
-        # make sure that data will convert to JSON without error
-        df["trial_id_key"] = df["trial_id"].astype(str)
-        df = df.fillna(0)
-
-        trial_ids = df["trial_id"]
-        for i, value in df["trial_id"].iteritems():
-            if type(value) != str and type(value) != int:
-                trial_ids[i] = int(value)
-
-        df["trial_id"] = trial_ids
-
-        # convert df to python dict
-        df = df.set_index("trial_id_key")
-        trial_data = df.to_dict(orient="index")
-
-        # clean data and update class attribute
-        if len(trial_data) > 0:
-            trial_data = self.clean_trials(trial_data)
-            self._trial_records.update(trial_data)
-
-        self.collect_errors(df)
-
-    def clean_trials(self, trial_details):
-        first_trial = trial_details[list(trial_details.keys())[0]]
-        config_keys = []
-        float_keys = []
-        metric_keys = []
-
-        # list of static attributes for trial
-        default_names = {
-            "logdir",
-            "time_this_iter_s",
-            "done",
-            "episodes_total",
-            "training_iteration",
-            "timestamp",
-            "timesteps_total",
-            "experiment_id",
-            "date",
-            "timestamp",
-            "time_total_s",
-            "pid",
-            "hostname",
-            "node_ip",
-            "time_since_restore",
-            "timesteps_since_restore",
-            "iterations_since_restore",
-            "experiment_tag",
-            "trial_id",
-        }
-
-        # filter attributes into floats, metrics, and config variables
-        for key, value in first_trial.items():
-            if isinstance(value, float):
-                float_keys.append(key)
-            if str(key).startswith("config/"):
-                config_keys.append(key)
-            elif key not in default_names:
-                metric_keys.append(key)
-
-        # clean data into a form that front-end client can handle
-        for trial, details in trial_details.items():
-            ts = os.path.getctime(details["logdir"])
-            formatted_time = datetime.datetime.fromtimestamp(ts).strftime(
-                "%Y-%m-%d %H:%M:%S"
-            )
-            details["start_time"] = formatted_time
-            details["params"] = {}
-            details["metrics"] = {}
-
-            # round all floats
-            for key in float_keys:
-                details[key] = round(details[key], 12)
-
-            # group together config attributes
-            for key in config_keys:
-                new_name = key[7:]
-                details["params"][new_name] = details[key]
-                details.pop(key)
-
-            # group together metric attributes
-            for key in metric_keys:
-                details["metrics"][key] = details[key]
-                details.pop(key)
-
-            if details["done"]:
-                details["status"] = "TERMINATED"
-            else:
-                details["status"] = "RUNNING"
-            details.pop("done")
-
-            details["job_id"] = os.path.basename(self._logdir)
-            details["error"] = "No Error"
-
-        return trial_details
-
-    async def run(self, server):
-        # Forever loop the collection process
-        await self.collect()
-
-    @staticmethod
-    def is_minimal_module():
-        return False
->>>>>>> 19672688
+import logging
+import datetime
+import copy
+import os
+import aiohttp.web
+
+import ray.dashboard.modules.tune.tune_consts as tune_consts
+import ray.dashboard.utils as dashboard_utils
+import ray.dashboard.optional_utils as dashboard_optional_utils
+from ray.dashboard.utils import async_loop_forever
+from ray.dashboard.optional_utils import rest_response
+
+logger = logging.getLogger(__name__)
+
+try:
+    from ray.tune import ExperimentAnalysis
+    from tensorboard import program
+# The `pip install ray` will not install pandas,
+# so `from ray.tune import ExperimentAnalysis` may raises
+# `AttributeError: module 'pandas' has no attribute 'core'`
+# if the pandas version is incorrect.
+except (ImportError, AttributeError) as ex:
+    logger.warning("tune module is not available: %s", ex)
+    ExperimentAnalysis = None
+
+routes = dashboard_optional_utils.ClassMethodRouteTable
+
+
+class TuneController(dashboard_utils.DashboardHeadModule):
+    def __init__(self, dashboard_head):
+        """
+        This dashboard module is responsible for enabling the Tune tab of
+        the dashboard. To do so, it periodically scrapes Tune output logs,
+        transforms them, and serves them up over an API.
+        """
+        super().__init__(dashboard_head)
+        self._logdir = None
+        self._trial_records = {}
+        self._trials_available = False
+        self._tensor_board_dir = ""
+        self._enable_tensor_board = False
+        self._errors = {}
+
+    @routes.get("/tune/info")
+    async def tune_info(self, req) -> aiohttp.web.Response:
+        stats = self.get_stats()
+        return rest_response(success=True, message="Fetched tune info", result=stats)
+
+    @routes.get("/tune/availability")
+    async def get_availability(self, req) -> aiohttp.web.Response:
+        availability = {
+            "available": ExperimentAnalysis is not None,
+            "trials_available": self._trials_available,
+        }
+        return rest_response(
+            success=True, message="Fetched tune availability", result=availability
+        )
+
+    @routes.get("/tune/set_experiment")
+    async def set_tune_experiment(self, req) -> aiohttp.web.Response:
+        experiment = req.query["experiment"]
+        err, experiment = self.set_experiment(experiment)
+        if err:
+            return rest_response(success=False, error=err)
+        return rest_response(
+            success=True, message="Successfully set experiment", **experiment
+        )
+
+    @routes.get("/tune/enable_tensorboard")
+    async def enable_tensorboard(self, req) -> aiohttp.web.Response:
+        self._enable_tensorboard()
+        if not self._tensor_board_dir:
+            return rest_response(success=False, message="Error enabling tensorboard")
+        return rest_response(success=True, message="Enabled tensorboard")
+
+    def get_stats(self):
+        tensor_board_info = {
+            "tensorboard_current": self._logdir == self._tensor_board_dir,
+            "tensorboard_enabled": self._tensor_board_dir != "",
+        }
+        return {
+            "trial_records": copy.deepcopy(self._trial_records),
+            "errors": copy.deepcopy(self._errors),
+            "tensorboard": tensor_board_info,
+        }
+
+    def set_experiment(self, experiment):
+        if os.path.isdir(os.path.expanduser(experiment)):
+            self._logdir = os.path.expanduser(experiment)
+            return None, {"experiment": self._logdir}
+        else:
+            return "Not a Valid Directory", None
+
+    def _enable_tensorboard(self):
+        if not self._tensor_board_dir:
+            tb = program.TensorBoard()
+            tb.configure(argv=[None, "--logdir", str(self._logdir)])
+            tb.launch()
+            self._tensor_board_dir = self._logdir
+
+    def collect_errors(self, df):
+        sub_dirs = os.listdir(self._logdir)
+        trial_names = filter(
+            lambda d: os.path.isdir(os.path.join(self._logdir, d)), sub_dirs
+        )
+        for trial in trial_names:
+            error_path = os.path.join(self._logdir, trial, "error.txt")
+            if os.path.isfile(error_path):
+                self._trials_available = True
+                with open(error_path) as f:
+                    text = f.read()
+                    self._errors[str(trial)] = {
+                        "text": text,
+                        "job_id": os.path.basename(self._logdir),
+                        "trial_id": "No Trial ID",
+                    }
+                    other_data = df[df["logdir"].str.contains(trial)]
+                    if len(other_data) > 0:
+                        trial_id = str(other_data["trial_id"].values[0])
+                        self._errors[str(trial)]["trial_id"] = trial_id
+                        if trial_id in self._trial_records.keys():
+                            self._trial_records[trial_id]["error"] = text
+                            self._trial_records[trial_id]["status"] = "ERROR"
+
+    @async_loop_forever(tune_consts.TUNE_STATS_UPDATE_INTERVAL_SECONDS)
+    async def collect(self):
+        """
+        Collects and cleans data on the running Tune experiment from the
+        Tune logs so that users can see this information in the front-end
+        client
+        """
+        self._trial_records = {}
+        self._errors = {}
+        if not self._logdir or not ExperimentAnalysis:
+            return
+
+        # search through all the sub_directories in log directory
+        analysis = ExperimentAnalysis(str(self._logdir))
+        df = analysis.dataframe(metric=None, mode=None)
+
+        if len(df) == 0 or "trial_id" not in df.columns:
+            return
+
+        self._trials_available = True
+
+        # make sure that data will convert to JSON without error
+        df["trial_id_key"] = df["trial_id"].astype(str)
+        df = df.fillna(0)
+
+        trial_ids = df["trial_id"]
+        for i, value in df["trial_id"].iteritems():
+            if type(value) != str and type(value) != int:
+                trial_ids[i] = int(value)
+
+        df["trial_id"] = trial_ids
+
+        # convert df to python dict
+        df = df.set_index("trial_id_key")
+        trial_data = df.to_dict(orient="index")
+
+        # clean data and update class attribute
+        if len(trial_data) > 0:
+            trial_data = self.clean_trials(trial_data)
+            self._trial_records.update(trial_data)
+
+        self.collect_errors(df)
+
+    def clean_trials(self, trial_details):
+        first_trial = trial_details[list(trial_details.keys())[0]]
+        config_keys = []
+        float_keys = []
+        metric_keys = []
+
+        # list of static attributes for trial
+        default_names = {
+            "logdir",
+            "time_this_iter_s",
+            "done",
+            "episodes_total",
+            "training_iteration",
+            "timestamp",
+            "timesteps_total",
+            "experiment_id",
+            "date",
+            "timestamp",
+            "time_total_s",
+            "pid",
+            "hostname",
+            "node_ip",
+            "time_since_restore",
+            "timesteps_since_restore",
+            "iterations_since_restore",
+            "experiment_tag",
+            "trial_id",
+        }
+
+        # filter attributes into floats, metrics, and config variables
+        for key, value in first_trial.items():
+            if isinstance(value, float):
+                float_keys.append(key)
+            if str(key).startswith("config/"):
+                config_keys.append(key)
+            elif key not in default_names:
+                metric_keys.append(key)
+
+        # clean data into a form that front-end client can handle
+        for trial, details in trial_details.items():
+            ts = os.path.getctime(details["logdir"])
+            formatted_time = datetime.datetime.fromtimestamp(ts).strftime(
+                "%Y-%m-%d %H:%M:%S"
+            )
+            details["start_time"] = formatted_time
+            details["params"] = {}
+            details["metrics"] = {}
+
+            # round all floats
+            for key in float_keys:
+                details[key] = round(details[key], 12)
+
+            # group together config attributes
+            for key in config_keys:
+                new_name = key[7:]
+                details["params"][new_name] = details[key]
+                details.pop(key)
+
+            # group together metric attributes
+            for key in metric_keys:
+                details["metrics"][key] = details[key]
+                details.pop(key)
+
+            if details["done"]:
+                details["status"] = "TERMINATED"
+            else:
+                details["status"] = "RUNNING"
+            details.pop("done")
+
+            details["job_id"] = os.path.basename(self._logdir)
+            details["error"] = "No Error"
+
+        return trial_details
+
+    async def run(self, server):
+        # Forever loop the collection process
+        await self.collect()
+
+    @staticmethod
+    def is_minimal_module():
+        return False