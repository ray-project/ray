import os
import sys
import logging
import requests
import time
import traceback
import random
import pytest
import ray
import threading
from datetime import datetime, timedelta
from ray.cluster_utils import Cluster
<<<<<<< HEAD
from ray.dashboard.modules.node.node_consts import (
    LOG_PRUNE_THREASHOLD,
    MAX_LOGS_TO_CACHE,
    UPDATE_NODES_INTERVAL_SECONDS,
)
=======
>>>>>>> 39b9c44c
from ray.dashboard.tests.conftest import *  # noqa
from ray._private.test_utils import (
    format_web_url,
    wait_until_server_available,
    wait_for_condition,
    wait_until_succeeded_without_exception,
)


logger = logging.getLogger(__name__)


def test_nodes_update(enable_test_module, ray_start_with_dashboard):
    assert wait_until_server_available(ray_start_with_dashboard["webui_url"]) is True
    webui_url = ray_start_with_dashboard["webui_url"]
    webui_url = format_web_url(webui_url)

    timeout_seconds = 10
    start_time = time.time()
    while True:
        time.sleep(1)
        try:
            response = requests.get(webui_url + "/test/dump")
            response.raise_for_status()
            try:
                dump_info = response.json()
            except Exception as ex:
                logger.info("failed response: %s", response.text)
                raise ex
            assert dump_info["result"] is True
            dump_data = dump_info["data"]
            assert len(dump_data["nodes"]) == 1
            assert len(dump_data["agents"]) == 1
            assert len(dump_data["nodeIdToIp"]) == 1
            assert len(dump_data["nodeIdToHostname"]) == 1
            assert dump_data["nodes"].keys() == dump_data["nodeIdToHostname"].keys()

            response = requests.get(webui_url + "/test/notified_agents")
            response.raise_for_status()
            try:
                notified_agents = response.json()
            except Exception as ex:
                logger.info("failed response: %s", response.text)
                raise ex
            assert notified_agents["result"] is True
            notified_agents = notified_agents["data"]
            assert len(notified_agents) == 1
            assert notified_agents == dump_data["agents"]
            break
        except (AssertionError, requests.exceptions.ConnectionError) as e:
            logger.info("Retry because of %s", e)
        finally:
            if time.time() > start_time + timeout_seconds:
                raise Exception("Timed out while testing.")


def test_node_info(disable_aiohttp_cache, ray_start_with_dashboard):
    @ray.remote
    class Actor:
        def getpid(self):
            print(f"actor pid={os.getpid()}")
            return os.getpid()

    actors = [Actor.remote(), Actor.remote()]
    actor_pids = [actor.getpid.remote() for actor in actors]
    actor_pids = set(ray.get(actor_pids))

    assert wait_until_server_available(ray_start_with_dashboard["webui_url"]) is True
    webui_url = ray_start_with_dashboard["webui_url"]
    webui_url = format_web_url(webui_url)
    node_id = ray_start_with_dashboard["node_id"]

    timeout_seconds = 10
    start_time = time.time()
    last_ex = None
    while True:
        time.sleep(1)
        try:
            response = requests.get(webui_url + "/nodes?view=hostnamelist")
            response.raise_for_status()
            hostname_list = response.json()
            assert hostname_list["result"] is True, hostname_list["msg"]
            hostname_list = hostname_list["data"]["hostNameList"]
            assert len(hostname_list) == 1

            hostname = hostname_list[0]
            response = requests.get(webui_url + f"/nodes/{node_id}")
            response.raise_for_status()
            detail = response.json()
            assert detail["result"] is True, detail["msg"]
            detail = detail["data"]["detail"]
            assert detail["hostname"] == hostname
            assert detail["raylet"]["state"] == "ALIVE"
            assert "raylet" in detail["cmdline"][0]
            assert len(detail["workers"]) >= 2
            assert len(detail["actors"]) == 2, detail["actors"]
            assert len(detail["raylet"]["viewData"]) > 0

            actor_worker_pids = set()
            for worker in detail["workers"]:
                if "ray::Actor" in worker["cmdline"][0]:
                    actor_worker_pids.add(worker["pid"])
            assert actor_worker_pids == actor_pids

            response = requests.get(webui_url + "/nodes?view=summary")
            response.raise_for_status()
            summary = response.json()
            assert summary["result"] is True, summary["msg"]
            assert len(summary["data"]["summary"]) == 1
            summary = summary["data"]["summary"][0]
            assert summary["hostname"] == hostname
            assert summary["raylet"]["state"] == "ALIVE"
            assert "raylet" in summary["cmdline"][0]
            assert "workers" not in summary
            assert "actors" not in summary
            assert "viewData" not in summary["raylet"]
            assert "objectStoreAvailableMemory" in summary["raylet"]
            assert "objectStoreUsedMemory" in summary["raylet"]
            break
        except Exception as ex:
            last_ex = ex
        finally:
            if time.time() > start_time + timeout_seconds:
                ex_stack = (
                    traceback.format_exception(
                        type(last_ex), last_ex, last_ex.__traceback__
                    )
                    if last_ex
                    else []
                )
                ex_stack = "".join(ex_stack)
                raise Exception(f"Timed out while testing, {ex_stack}")


def test_memory_table(disable_aiohttp_cache, ray_start_with_dashboard):
    assert wait_until_server_available(ray_start_with_dashboard["webui_url"])

    @ray.remote
    class ActorWithObjs:
        def __init__(self):
            self.obj_ref = ray.put([1, 2, 3])

        def get_obj(self):
            return ray.get(self.obj_ref)

    my_obj = ray.put([1, 2, 3] * 100)  # noqa
    actors = [ActorWithObjs.remote() for _ in range(2)]  # noqa
    results = ray.get([actor.get_obj.remote() for actor in actors])  # noqa
    webui_url = format_web_url(ray_start_with_dashboard["webui_url"])
    resp = requests.get(webui_url + "/memory/set_fetch", params={"shouldFetch": "true"})
    resp.raise_for_status()

    def check_mem_table():
        resp = requests.get(f"{webui_url}/memory/memory_table")
        resp_data = resp.json()
        assert resp_data["result"]
        latest_memory_table = resp_data["data"]["memoryTable"]
        summary = latest_memory_table["summary"]
        # 1 ref per handle and per object the actor has a ref to
        assert summary["totalActorHandles"] == len(actors) * 2
        # 1 ref for my_obj. 2 refs for self.obj_ref for each actor.
        assert summary["totalLocalRefCount"] == 3

    assert wait_until_succeeded_without_exception(
        check_mem_table, (AssertionError,), timeout_ms=10000
    )


def test_get_all_node_details(disable_aiohttp_cache, ray_start_with_dashboard):
    assert wait_until_server_available(ray_start_with_dashboard["webui_url"])

    webui_url = format_web_url(ray_start_with_dashboard["webui_url"])

    @ray.remote
    class ActorWithObjs:
        def __init__(self):
            print("I also log a line")
            self.obj_ref = ray.put([1, 2, 3])

        def get_obj(self):
            return ray.get(self.obj_ref)

    actors = [ActorWithObjs.remote() for _ in range(2)]  # noqa
    timeout_seconds = 20
    start_time = time.time()
    last_ex = None

    def check_node_details():
        resp = requests.get(f"{webui_url}/nodes?view=details")
        resp_json = resp.json()
        resp_data = resp_json["data"]
        clients = resp_data["clients"]
        node = clients[0]
        assert len(clients) == 1
        assert len(node.get("actors")) == 2
        # Workers information should be in the detailed payload
        assert "workers" in node
        assert "logCount" in node
        # Two lines printed by ActorWithObjs
        assert node["logCount"] >= 2
        print(node["workers"])
        assert len(node["workers"]) == 2
        assert node["workers"][0]["logCount"] == 1

    while True:
        time.sleep(1)
        try:
            check_node_details()
            break
        except (AssertionError, KeyError, IndexError) as ex:
            last_ex = ex
        finally:
            if time.time() > start_time + timeout_seconds:
                ex_stack = (
                    traceback.format_exception(
                        type(last_ex), last_ex, last_ex.__traceback__
                    )
                    if last_ex
                    else []
                )
                ex_stack = "".join(ex_stack)
                raise Exception(f"Timed out while testing, {ex_stack}")


@pytest.mark.parametrize(
    "ray_start_cluster_head", [{"include_dashboard": True}], indirect=True
)
def test_multi_nodes_info(
    enable_test_module, disable_aiohttp_cache, ray_start_cluster_head
):
    cluster: Cluster = ray_start_cluster_head
    assert wait_until_server_available(cluster.webui_url) is True
    webui_url = cluster.webui_url
    webui_url = format_web_url(webui_url)
    cluster.add_node()
    cluster.add_node()

    def _check_nodes():
        try:
            response = requests.get(webui_url + "/nodes?view=summary")
            response.raise_for_status()
            summary = response.json()
            assert summary["result"] is True, summary["msg"]
            summary = summary["data"]["summary"]
            assert len(summary) == 3
            for node_info in summary:
                node_id = node_info["raylet"]["nodeId"]
                response = requests.get(webui_url + f"/nodes/{node_id}")
                response.raise_for_status()
                detail = response.json()
                assert detail["result"] is True, detail["msg"]
                detail = detail["data"]["detail"]
                assert detail["raylet"]["state"] == "ALIVE"
            response = requests.get(webui_url + "/test/dump?key=agents")
            response.raise_for_status()
            agents = response.json()
            assert len(agents["data"]["agents"]) == 3
            return True
        except Exception as ex:
            logger.info(ex)
            return False

    wait_for_condition(_check_nodes, timeout=15)


@pytest.mark.parametrize(
    "ray_start_cluster_head", [{"include_dashboard": True}], indirect=True
)
def test_multi_node_churn(
    enable_test_module, disable_aiohttp_cache, ray_start_cluster_head
):
    cluster: Cluster = ray_start_cluster_head
    assert wait_until_server_available(cluster.webui_url) is True
    webui_url = format_web_url(cluster.webui_url)

    def cluster_chaos_monkey():
        worker_nodes = []
        while True:
            time.sleep(5)
            if len(worker_nodes) < 2:
                worker_nodes.append(cluster.add_node())
                continue
            should_add_node = random.randint(0, 1)
            if should_add_node:
                worker_nodes.append(cluster.add_node())
            else:
                node_index = random.randrange(0, len(worker_nodes))
                node_to_remove = worker_nodes.pop(node_index)
                cluster.remove_node(node_to_remove)

    def get_index():
        resp = requests.get(webui_url)
        resp.raise_for_status()

    def get_nodes():
        resp = requests.get(webui_url + "/nodes?view=summary")
        resp.raise_for_status()
        summary = resp.json()
        assert summary["result"] is True, summary["msg"]
        assert summary["data"]["summary"]

    t = threading.Thread(target=cluster_chaos_monkey, daemon=True)
    t.start()

    t_st = datetime.now()
    duration = timedelta(seconds=60)
    while datetime.now() < t_st + duration:
        get_index()
        time.sleep(2)


<<<<<<< HEAD
@pytest.fixture
def disable_dashboard_log_info(request):
    if request.param is False:
        env_var_value = "0"
    else:
        env_var_value = "1"

    with mock.patch.dict(
        os.environ,
        {
            "RAY_DISABLE_DASHBOARD_LOG_INFO": env_var_value,
        },
    ):
        yield request.param


@pytest.mark.parametrize(
    "ray_start_cluster_head", [{"include_dashboard": True}], indirect=True
)
@pytest.mark.parametrize("disable_dashboard_log_info", [False, True], indirect=True)
def test_logs(
    enable_test_module,
    disable_aiohttp_cache,
    disable_dashboard_log_info,
    ray_start_cluster_head,
):
    cluster = ray_start_cluster_head
    assert wait_until_server_available(cluster.webui_url) is True
    webui_url = cluster.webui_url
    webui_url = format_web_url(webui_url)
    nodes = ray.nodes()
    assert len(nodes) == 1
    node_ip = nodes[0]["NodeManagerAddress"]

    @ray.remote
    class LoggingActor:
        def go(self, n):
            i = 0
            while i < n:
                print(f"On number {i}")
                i += 1

        def get_pid(self):
            return os.getpid()

    la = LoggingActor.remote()
    la2 = LoggingActor.remote()
    la_pid = str(ray.get(la.get_pid.remote()))
    la2_pid = str(ray.get(la2.get_pid.remote()))
    ray.get(la.go.remote(4))
    ray.get(la2.go.remote(1))

    def check_logs():
        node_logs_response = requests.get(
            f"{webui_url}/node_logs", params={"ip": node_ip}
        )
        node_logs_response.raise_for_status()
        node_logs = node_logs_response.json()
        assert node_logs["result"]
        assert type(node_logs["data"]["logs"]) is dict

        if disable_dashboard_log_info:
            assert node_logs["data"]["logs"] == {}
            return

        assert all(pid in node_logs["data"]["logs"] for pid in (la_pid, la2_pid))
        assert len(node_logs["data"]["logs"][la2_pid]) == 1

        actor_one_logs_response = requests.get(
            f"{webui_url}/node_logs", params={"ip": node_ip, "pid": str(la_pid)}
        )
        actor_one_logs_response.raise_for_status()
        actor_one_logs = actor_one_logs_response.json()
        assert actor_one_logs["result"]
        assert type(actor_one_logs["data"]["logs"]) is dict
        assert len(actor_one_logs["data"]["logs"][la_pid]) == 4

    assert wait_until_succeeded_without_exception(
        check_logs, (AssertionError,), timeout_ms=1000
    )


@pytest.mark.parametrize(
    "ray_start_cluster_head", [{"include_dashboard": True}], indirect=True
)
def test_logs_clean_up(
    enable_test_module, disable_aiohttp_cache, ray_start_cluster_head
):
    """Check if logs from the dead pids are GC'ed."""
    cluster = ray_start_cluster_head
    assert wait_until_server_available(cluster.webui_url) is True
    webui_url = cluster.webui_url
    webui_url = format_web_url(webui_url)
    nodes = ray.nodes()
    assert len(nodes) == 1
    node_ip = nodes[0]["NodeManagerAddress"]

    @ray.remote
    class LoggingActor:
        def go(self, n):
            i = 0
            while i < n:
                print(f"On number {i}")
                i += 1

        def get_pid(self):
            return os.getpid()

    la = LoggingActor.remote()
    la_pid = str(ray.get(la.get_pid.remote()))
    ray.get(la.go.remote(1))

    def check_logs():
        node_logs_response = requests.get(
            f"{webui_url}/node_logs", params={"ip": node_ip}
        )
        node_logs_response.raise_for_status()
        node_logs = node_logs_response.json()
        assert node_logs["result"]
        assert la_pid in node_logs["data"]["logs"]

    assert wait_until_succeeded_without_exception(
        check_logs, (AssertionError,), timeout_ms=1000
    )
    ray.kill(la)

    def check_logs_not_exist():
        node_logs_response = requests.get(
            f"{webui_url}/node_logs", params={"ip": node_ip}
        )
        node_logs_response.raise_for_status()
        node_logs = node_logs_response.json()
        assert node_logs["result"]
        assert la_pid not in node_logs["data"]["logs"]

    assert wait_until_succeeded_without_exception(
        check_logs_not_exist, (AssertionError,), timeout_ms=10000
    )


@pytest.mark.parametrize(
    "ray_start_cluster_head", [{"include_dashboard": True}], indirect=True
)
def test_logs_max_count(
    enable_test_module, disable_aiohttp_cache, ray_start_cluster_head
):
    """Test that each Ray worker cannot cache more than 1000 logs at a time."""
    cluster = ray_start_cluster_head
    assert wait_until_server_available(cluster.webui_url) is True
    webui_url = cluster.webui_url
    webui_url = format_web_url(webui_url)
    nodes = ray.nodes()
    assert len(nodes) == 1
    node_ip = nodes[0]["NodeManagerAddress"]

    @ray.remote
    class LoggingActor:
        def go(self, n):
            i = 0
            while i < n:
                print(f"On number {i}")
                i += 1

        def get_pid(self):
            return os.getpid()

    la = LoggingActor.remote()
    la_pid = str(ray.get(la.get_pid.remote()))
    ray.get(la.go.remote(MAX_LOGS_TO_CACHE * LOG_PRUNE_THREASHOLD))

    def check_logs():
        node_logs_response = requests.get(
            f"{webui_url}/node_logs", params={"ip": node_ip}
        )
        node_logs_response.raise_for_status()
        node_logs = node_logs_response.json()
        assert node_logs["result"]
        assert type(node_logs["data"]["logs"]) is dict
        assert la_pid in node_logs["data"]["logs"]
        log_lengths = len(node_logs["data"]["logs"][la_pid])
        assert log_lengths >= MAX_LOGS_TO_CACHE
        assert log_lengths <= MAX_LOGS_TO_CACHE * LOG_PRUNE_THREASHOLD

        actor_one_logs_response = requests.get(
            f"{webui_url}/node_logs", params={"ip": node_ip, "pid": str(la_pid)}
        )
        actor_one_logs_response.raise_for_status()
        actor_one_logs = actor_one_logs_response.json()
        assert actor_one_logs["result"]
        assert type(actor_one_logs["data"]["logs"]) is dict
        log_lengths = len(actor_one_logs["data"]["logs"][la_pid])
        assert log_lengths >= MAX_LOGS_TO_CACHE
        assert log_lengths <= MAX_LOGS_TO_CACHE * LOG_PRUNE_THREASHOLD

    assert wait_until_succeeded_without_exception(
        check_logs, (AssertionError,), timeout_ms=10000
    )


@pytest.mark.parametrize(
    "ray_start_cluster_head", [{"include_dashboard": True}], indirect=True
)
def test_frequent_node_update(
    enable_test_module, disable_aiohttp_cache, ray_start_cluster_head
):
    cluster: Cluster = ray_start_cluster_head
    assert wait_until_server_available(cluster.webui_url)
    webui_url = cluster.webui_url
    webui_url = format_web_url(webui_url)

    def verify():
        response = requests.get(webui_url + "/internal/node_module")
        response.raise_for_status()
        result = response.json()
        data = result["data"]
        head_node_registration_time = data["headNodeRegistrationTimeS"]
        # If the head node is not registered, it is None.
        assert head_node_registration_time is not None
        # Head node should be registered before the node update interval
        # because we do frequent until the head node is registered.
        return head_node_registration_time < UPDATE_NODES_INTERVAL_SECONDS

    wait_for_condition(verify, timeout=15)


=======
>>>>>>> 39b9c44c
if __name__ == "__main__":
    sys.exit(pytest.main(["-v", __file__]))<|MERGE_RESOLUTION|>--- conflicted
+++ resolved
@@ -10,14 +10,11 @@
 import threading
 from datetime import datetime, timedelta
 from ray.cluster_utils import Cluster
-<<<<<<< HEAD
 from ray.dashboard.modules.node.node_consts import (
     LOG_PRUNE_THREASHOLD,
     MAX_LOGS_TO_CACHE,
     UPDATE_NODES_INTERVAL_SECONDS,
 )
-=======
->>>>>>> 39b9c44c
 from ray.dashboard.tests.conftest import *  # noqa
 from ray._private.test_utils import (
     format_web_url,
@@ -329,206 +326,6 @@
         time.sleep(2)
 
 
-<<<<<<< HEAD
-@pytest.fixture
-def disable_dashboard_log_info(request):
-    if request.param is False:
-        env_var_value = "0"
-    else:
-        env_var_value = "1"
-
-    with mock.patch.dict(
-        os.environ,
-        {
-            "RAY_DISABLE_DASHBOARD_LOG_INFO": env_var_value,
-        },
-    ):
-        yield request.param
-
-
-@pytest.mark.parametrize(
-    "ray_start_cluster_head", [{"include_dashboard": True}], indirect=True
-)
-@pytest.mark.parametrize("disable_dashboard_log_info", [False, True], indirect=True)
-def test_logs(
-    enable_test_module,
-    disable_aiohttp_cache,
-    disable_dashboard_log_info,
-    ray_start_cluster_head,
-):
-    cluster = ray_start_cluster_head
-    assert wait_until_server_available(cluster.webui_url) is True
-    webui_url = cluster.webui_url
-    webui_url = format_web_url(webui_url)
-    nodes = ray.nodes()
-    assert len(nodes) == 1
-    node_ip = nodes[0]["NodeManagerAddress"]
-
-    @ray.remote
-    class LoggingActor:
-        def go(self, n):
-            i = 0
-            while i < n:
-                print(f"On number {i}")
-                i += 1
-
-        def get_pid(self):
-            return os.getpid()
-
-    la = LoggingActor.remote()
-    la2 = LoggingActor.remote()
-    la_pid = str(ray.get(la.get_pid.remote()))
-    la2_pid = str(ray.get(la2.get_pid.remote()))
-    ray.get(la.go.remote(4))
-    ray.get(la2.go.remote(1))
-
-    def check_logs():
-        node_logs_response = requests.get(
-            f"{webui_url}/node_logs", params={"ip": node_ip}
-        )
-        node_logs_response.raise_for_status()
-        node_logs = node_logs_response.json()
-        assert node_logs["result"]
-        assert type(node_logs["data"]["logs"]) is dict
-
-        if disable_dashboard_log_info:
-            assert node_logs["data"]["logs"] == {}
-            return
-
-        assert all(pid in node_logs["data"]["logs"] for pid in (la_pid, la2_pid))
-        assert len(node_logs["data"]["logs"][la2_pid]) == 1
-
-        actor_one_logs_response = requests.get(
-            f"{webui_url}/node_logs", params={"ip": node_ip, "pid": str(la_pid)}
-        )
-        actor_one_logs_response.raise_for_status()
-        actor_one_logs = actor_one_logs_response.json()
-        assert actor_one_logs["result"]
-        assert type(actor_one_logs["data"]["logs"]) is dict
-        assert len(actor_one_logs["data"]["logs"][la_pid]) == 4
-
-    assert wait_until_succeeded_without_exception(
-        check_logs, (AssertionError,), timeout_ms=1000
-    )
-
-
-@pytest.mark.parametrize(
-    "ray_start_cluster_head", [{"include_dashboard": True}], indirect=True
-)
-def test_logs_clean_up(
-    enable_test_module, disable_aiohttp_cache, ray_start_cluster_head
-):
-    """Check if logs from the dead pids are GC'ed."""
-    cluster = ray_start_cluster_head
-    assert wait_until_server_available(cluster.webui_url) is True
-    webui_url = cluster.webui_url
-    webui_url = format_web_url(webui_url)
-    nodes = ray.nodes()
-    assert len(nodes) == 1
-    node_ip = nodes[0]["NodeManagerAddress"]
-
-    @ray.remote
-    class LoggingActor:
-        def go(self, n):
-            i = 0
-            while i < n:
-                print(f"On number {i}")
-                i += 1
-
-        def get_pid(self):
-            return os.getpid()
-
-    la = LoggingActor.remote()
-    la_pid = str(ray.get(la.get_pid.remote()))
-    ray.get(la.go.remote(1))
-
-    def check_logs():
-        node_logs_response = requests.get(
-            f"{webui_url}/node_logs", params={"ip": node_ip}
-        )
-        node_logs_response.raise_for_status()
-        node_logs = node_logs_response.json()
-        assert node_logs["result"]
-        assert la_pid in node_logs["data"]["logs"]
-
-    assert wait_until_succeeded_without_exception(
-        check_logs, (AssertionError,), timeout_ms=1000
-    )
-    ray.kill(la)
-
-    def check_logs_not_exist():
-        node_logs_response = requests.get(
-            f"{webui_url}/node_logs", params={"ip": node_ip}
-        )
-        node_logs_response.raise_for_status()
-        node_logs = node_logs_response.json()
-        assert node_logs["result"]
-        assert la_pid not in node_logs["data"]["logs"]
-
-    assert wait_until_succeeded_without_exception(
-        check_logs_not_exist, (AssertionError,), timeout_ms=10000
-    )
-
-
-@pytest.mark.parametrize(
-    "ray_start_cluster_head", [{"include_dashboard": True}], indirect=True
-)
-def test_logs_max_count(
-    enable_test_module, disable_aiohttp_cache, ray_start_cluster_head
-):
-    """Test that each Ray worker cannot cache more than 1000 logs at a time."""
-    cluster = ray_start_cluster_head
-    assert wait_until_server_available(cluster.webui_url) is True
-    webui_url = cluster.webui_url
-    webui_url = format_web_url(webui_url)
-    nodes = ray.nodes()
-    assert len(nodes) == 1
-    node_ip = nodes[0]["NodeManagerAddress"]
-
-    @ray.remote
-    class LoggingActor:
-        def go(self, n):
-            i = 0
-            while i < n:
-                print(f"On number {i}")
-                i += 1
-
-        def get_pid(self):
-            return os.getpid()
-
-    la = LoggingActor.remote()
-    la_pid = str(ray.get(la.get_pid.remote()))
-    ray.get(la.go.remote(MAX_LOGS_TO_CACHE * LOG_PRUNE_THREASHOLD))
-
-    def check_logs():
-        node_logs_response = requests.get(
-            f"{webui_url}/node_logs", params={"ip": node_ip}
-        )
-        node_logs_response.raise_for_status()
-        node_logs = node_logs_response.json()
-        assert node_logs["result"]
-        assert type(node_logs["data"]["logs"]) is dict
-        assert la_pid in node_logs["data"]["logs"]
-        log_lengths = len(node_logs["data"]["logs"][la_pid])
-        assert log_lengths >= MAX_LOGS_TO_CACHE
-        assert log_lengths <= MAX_LOGS_TO_CACHE * LOG_PRUNE_THREASHOLD
-
-        actor_one_logs_response = requests.get(
-            f"{webui_url}/node_logs", params={"ip": node_ip, "pid": str(la_pid)}
-        )
-        actor_one_logs_response.raise_for_status()
-        actor_one_logs = actor_one_logs_response.json()
-        assert actor_one_logs["result"]
-        assert type(actor_one_logs["data"]["logs"]) is dict
-        log_lengths = len(actor_one_logs["data"]["logs"][la_pid])
-        assert log_lengths >= MAX_LOGS_TO_CACHE
-        assert log_lengths <= MAX_LOGS_TO_CACHE * LOG_PRUNE_THREASHOLD
-
-    assert wait_until_succeeded_without_exception(
-        check_logs, (AssertionError,), timeout_ms=10000
-    )
-
-
 @pytest.mark.parametrize(
     "ray_start_cluster_head", [{"include_dashboard": True}], indirect=True
 )
@@ -555,7 +352,5 @@
     wait_for_condition(verify, timeout=15)
 
 
-=======
->>>>>>> 39b9c44c
 if __name__ == "__main__":
     sys.exit(pytest.main(["-v", __file__]))