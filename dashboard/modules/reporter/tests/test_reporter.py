--- conflicted
+++ resolved
@@ -229,40 +229,22 @@
         }
     }
 
-<<<<<<< HEAD
-    records = ReporterAgent._get_records_to_report(obj, test_stats, cluster_stats)
-    assert len(records) == 16
-    # Test stats without raylets
-    test_stats["raylet"] = {}
-    records = ReporterAgent._get_records_to_report(obj, test_stats, cluster_stats)
-    assert len(records) == 14
-=======
-    records = ReporterAgent._record_stats(obj, test_stats, cluster_stats)
+    records = ReporterAgent._get_records_to_report(obj, test_stats, cluster_stats)
     assert len(records) == 24
     # Test stats without raylets
     test_stats["raylet"] = {}
-    records = ReporterAgent._record_stats(obj, test_stats, cluster_stats)
+    records = ReporterAgent._get_records_to_report(obj, test_stats, cluster_stats)
     assert len(records) == 22
->>>>>>> b3b1498e
     # Test stats with gpus
     test_stats["gpus"] = [
         {"utilization_gpu": 1, "memory_used": 100, "memory_total": 1000}
     ]
-<<<<<<< HEAD
-    records = ReporterAgent._get_records_to_report(obj, test_stats, cluster_stats)
-    assert len(records) == 18
-    # Test stats without autoscaler report
-    cluster_stats = {}
-    records = ReporterAgent._get_records_to_report(obj, test_stats, cluster_stats)
-    assert len(records) == 16
-=======
-    records = ReporterAgent._record_stats(obj, test_stats, cluster_stats)
+    records = ReporterAgent._get_records_to_report(obj, test_stats, cluster_stats)
     assert len(records) == 26
     # Test stats without autoscaler report
     cluster_stats = {}
-    records = ReporterAgent._record_stats(obj, test_stats, cluster_stats)
+    records = ReporterAgent._get_records_to_report(obj, test_stats, cluster_stats)
     assert len(records) == 24
->>>>>>> b3b1498e
 
 
 if __name__ == "__main__":
