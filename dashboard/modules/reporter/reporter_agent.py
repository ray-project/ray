--- conflicted
+++ resolved
@@ -174,18 +174,12 @@
         self._network_stats_hist = [(0, (0.0, 0.0))]  # time, (sent, recv)
         self._metrics_agent = MetricsAgent(
             "127.0.0.1" if self._ip == "127.0.0.1" else "",
-<<<<<<< HEAD
             dashboard_agent.metrics_export_port,
         )
         self._key = (
             f"{reporter_consts.REPORTER_PREFIX}" f"{self._dashboard_agent.node_id}"
         )
-=======
-            dashboard_agent.metrics_export_port)
-        self._key = f"{reporter_consts.REPORTER_PREFIX}" \
-                    f"{self._dashboard_agent.node_id}"
         self.monitor = memory_monitor.MemoryMonitor()
->>>>>>> 43484fd4
 
     async def GetProfilingStats(self, request, context):
         pid = request.pid
