--- conflicted
+++ resolved
@@ -75,18 +75,11 @@
         pid = request.pid
         duration = request.duration
         profiling_file_path = os.path.join(ray.utils.get_ray_temp_dir(),
-<<<<<<< HEAD
                                            f"{pid}_profiling.txt")
+        sudo = "sudo" if ray.utils.get_user() != "root" else ""
         process = await asyncio.create_subprocess_shell(
-            f"sudo $(which py-spy) record "
+            f"{sudo} $(which py-spy) record "
             f"-o {profiling_file_path} -p {pid} -d {duration} -f speedscope",
-=======
-                                           "{}_profiling.txt".format(pid))
-        sudo = "sudo" if ray.utils.get_user() != "root" else ""
-        process = subprocess.Popen(
-            (f"{sudo} $(which py-spy) record -o {profiling_file_path} -p {pid}"
-             f" -d {duration} -f speedscope"),
->>>>>>> 910d5d25
             stdout=subprocess.PIPE,
             stderr=subprocess.PIPE,
             shell=True)
