--- conflicted
+++ resolved
@@ -1,88 +1,45 @@
-<<<<<<< HEAD
-import logging
-
-import aiohttp.web
-
-import ray.dashboard.utils as dashboard_utils
-import ray.dashboard.modules.test.test_utils as test_utils
-import ray.dashboard.modules.test.test_consts as test_consts
-from ray.ray_constants import env_bool
-
-logger = logging.getLogger(__name__)
-routes = dashboard_utils.ClassMethodRouteTable
-
-
-@dashboard_utils.dashboard_module(
-    enable=env_bool(test_consts.TEST_MODULE_ENVIRONMENT_KEY, False)
-)
-class TestAgent(dashboard_utils.DashboardAgentModule):
-    def __init__(self, dashboard_agent):
-        super().__init__(dashboard_agent)
-
-    @routes.get("/test/http_get_from_agent")
-    async def get_url(self, req) -> aiohttp.web.Response:
-        url = req.query.get("url")
-        result = await test_utils.http_get(self._dashboard_agent.http_session, url)
-        return aiohttp.web.json_response(result)
-
-    @routes.head("/test/route_head")
-    async def route_head(self, req) -> aiohttp.web.Response:
-        pass
-
-    @routes.post("/test/route_post")
-    async def route_post(self, req) -> aiohttp.web.Response:
-        pass
-
-    @routes.patch("/test/route_patch")
-    async def route_patch(self, req) -> aiohttp.web.Response:
-        pass
-
-    async def run(self, server):
-        pass
-=======
-import logging
-
-import aiohttp.web
-
-import ray.dashboard.utils as dashboard_utils
-import ray.dashboard.optional_utils as dashboard_optional_utils
-import ray.dashboard.modules.test.test_utils as test_utils
-import ray.dashboard.modules.test.test_consts as test_consts
-from ray.ray_constants import env_bool
-
-logger = logging.getLogger(__name__)
-routes = dashboard_optional_utils.ClassMethodRouteTable
-
-
-@dashboard_utils.dashboard_module(
-    enable=env_bool(test_consts.TEST_MODULE_ENVIRONMENT_KEY, False)
-)
-class TestAgent(dashboard_utils.DashboardAgentModule):
-    def __init__(self, dashboard_agent):
-        super().__init__(dashboard_agent)
-
-    @staticmethod
-    def is_minimal_module():
-        return False
-
-    @routes.get("/test/http_get_from_agent")
-    async def get_url(self, req) -> aiohttp.web.Response:
-        url = req.query.get("url")
-        result = await test_utils.http_get(self._dashboard_agent.http_session, url)
-        return aiohttp.web.json_response(result)
-
-    @routes.head("/test/route_head")
-    async def route_head(self, req) -> aiohttp.web.Response:
-        pass
-
-    @routes.post("/test/route_post")
-    async def route_post(self, req) -> aiohttp.web.Response:
-        pass
-
-    @routes.patch("/test/route_patch")
-    async def route_patch(self, req) -> aiohttp.web.Response:
-        pass
-
-    async def run(self, server):
-        pass
->>>>>>> 19672688
+import logging
+
+import aiohttp.web
+
+import ray.dashboard.utils as dashboard_utils
+import ray.dashboard.optional_utils as dashboard_optional_utils
+import ray.dashboard.modules.test.test_utils as test_utils
+import ray.dashboard.modules.test.test_consts as test_consts
+from ray.ray_constants import env_bool
+
+logger = logging.getLogger(__name__)
+routes = dashboard_optional_utils.ClassMethodRouteTable
+
+
+@dashboard_utils.dashboard_module(
+    enable=env_bool(test_consts.TEST_MODULE_ENVIRONMENT_KEY, False)
+)
+class TestAgent(dashboard_utils.DashboardAgentModule):
+    def __init__(self, dashboard_agent):
+        super().__init__(dashboard_agent)
+
+    @staticmethod
+    def is_minimal_module():
+        return False
+
+    @routes.get("/test/http_get_from_agent")
+    async def get_url(self, req) -> aiohttp.web.Response:
+        url = req.query.get("url")
+        result = await test_utils.http_get(self._dashboard_agent.http_session, url)
+        return aiohttp.web.json_response(result)
+
+    @routes.head("/test/route_head")
+    async def route_head(self, req) -> aiohttp.web.Response:
+        pass
+
+    @routes.post("/test/route_post")
+    async def route_post(self, req) -> aiohttp.web.Response:
+        pass
+
+    @routes.patch("/test/route_patch")
+    async def route_patch(self, req) -> aiohttp.web.Response:
+        pass
+
+    async def run(self, server):
+        pass