--- conflicted
+++ resolved
@@ -27,14 +27,9 @@
 from ray._private.runtime_env.pip import PipPlugin
 from ray._private.runtime_env.conda import CondaPlugin
 from ray._private.runtime_env.context import RuntimeEnvContext
-<<<<<<< HEAD
 from ray._private.runtime_env.py_modules import PyModulesPlugin
+from ray._private.runtime_env.java_jars import JavaJarsPlugin
 from ray._private.runtime_env.working_dir import WorkingDirPlugin
-=======
-from ray._private.runtime_env.py_modules import PyModulesManager
-from ray._private.runtime_env.java_jars import JavaJarsManager
-from ray._private.runtime_env.working_dir import WorkingDirManager
->>>>>>> 25966104
 from ray._private.runtime_env.container import ContainerManager
 from ray.runtime_env import RuntimeEnv, RuntimeEnvConfig
 from ray.core.generated.runtime_env_common_pb2 import (
@@ -47,26 +42,6 @@
 # better pluggability mechanism once available.
 SLEEP_FOR_TESTING_S = os.environ.get("RAY_RUNTIME_ENV_SLEEP_FOR_TESTING_S")
 
-<<<<<<< HEAD
-=======
-# Sizes for the URI cache for each runtime_env field.  Defaults to 10 GB.
-WORKING_DIR_CACHE_SIZE_BYTES = int(
-    (1024 ** 3) * float(os.environ.get("RAY_RUNTIME_ENV_WORKING_DIR_CACHE_SIZE_GB", 10))
-)
-PY_MODULES_CACHE_SIZE_BYTES = int(
-    (1024 ** 3) * float(os.environ.get("RAY_RUNTIME_ENV_PY_MODULES_CACHE_SIZE_GB", 10))
-)
-JAVA_JARS_CACHE_SIZE_BYTES = int(
-    (1024 ** 3) * float(os.environ.get("RAY_RUNTIME_ENV_JAVA_JARS_CACHE_SIZE_GB", 10))
-)
-CONDA_CACHE_SIZE_BYTES = int(
-    (1024 ** 3) * float(os.environ.get("RAY_RUNTIME_ENV_CONDA_CACHE_SIZE_GB", 10))
-)
-PIP_CACHE_SIZE_BYTES = int(
-    (1024 ** 3) * float(os.environ.get("RAY_RUNTIME_ENV_PIP_CACHE_SIZE_GB", 10))
-)
-
->>>>>>> 25966104
 
 @dataclass
 class CreatedEnvResult:
@@ -209,18 +184,11 @@
         _initialize_internal_kv(self._dashboard_agent.gcs_client)
         assert _internal_kv_initialized()
 
-<<<<<<< HEAD
         self._pip_plugin = PipPlugin(self._runtime_env_dir)
         self._conda_plugin = CondaPlugin(self._runtime_env_dir)
         self._py_modules_plugin = PyModulesPlugin(self._runtime_env_dir)
+        self._java_jars_plugin = JavaJarsPlugin(self._runtime_env_dir)
         self._working_dir_plugin = WorkingDirPlugin(self._runtime_env_dir)
-=======
-        self._pip_manager = PipManager(self._runtime_env_dir)
-        self._conda_manager = CondaManager(self._runtime_env_dir)
-        self._py_modules_manager = PyModulesManager(self._runtime_env_dir)
-        self._java_jars_manager = JavaJarsManager(self._runtime_env_dir)
-        self._working_dir_manager = WorkingDirManager(self._runtime_env_dir)
->>>>>>> 25966104
         self._container_manager = ContainerManager(dashboard_agent.temp_dir)
 
         self._base_plugins = [
@@ -250,24 +218,6 @@
             self.unused_runtime_env_processor,
         )
 
-<<<<<<< HEAD
-=======
-        self._working_dir_uri_cache = URICache(
-            self._working_dir_manager.delete_uri, WORKING_DIR_CACHE_SIZE_BYTES
-        )
-        self._py_modules_uri_cache = URICache(
-            self._py_modules_manager.delete_uri, PY_MODULES_CACHE_SIZE_BYTES
-        )
-        self._java_jars_uri_cache = URICache(
-            self._java_jars_manager.delete_uri, JAVA_JARS_CACHE_SIZE_BYTES
-        )
-        self._conda_uri_cache = URICache(
-            self._conda_manager.delete_uri, CONDA_CACHE_SIZE_BYTES
-        )
-        self._pip_uri_cache = URICache(
-            self._pip_manager.delete_uri, PIP_CACHE_SIZE_BYTES
-        )
->>>>>>> 25966104
         self._logger = default_logger
 
     def uris_parser(self, runtime_env):
@@ -291,13 +241,9 @@
             if uri_type == UriType.WORKING_DIR:
                 self._uri_caches["working_dir"].mark_unused(uri)
             elif uri_type == UriType.PY_MODULES:
-<<<<<<< HEAD
                 self._uri_caches["py_modules"].mark_unused(uri)
-=======
-                self._py_modules_uri_cache.mark_unused(uri)
             elif uri_type == UriType.JAVA_JARS:
-                self._java_jars_uri_cache.mark_unused(uri)
->>>>>>> 25966104
+                self._uri_caches["java_jars"].mark_unused(uri)
             elif uri_type == UriType.CONDA:
                 self._uri_caches["conda"].mark_unused(uri)
             elif uri_type == UriType.PIP:
@@ -352,52 +298,10 @@
                 runtime_env, context, logger=per_job_logger
             )
 
-<<<<<<< HEAD
             for manager in self._base_plugin_cache_managers.values():
                 await manager.create_if_needed(
                     runtime_env, context, logger=per_job_logger
                 )
-=======
-            for (manager, uri_cache) in [
-                (self._working_dir_manager, self._working_dir_uri_cache),
-                (self._conda_manager, self._conda_uri_cache),
-                (self._pip_manager, self._pip_uri_cache),
-            ]:
-                uri = manager.get_uri(runtime_env)
-                if uri is not None:
-                    if uri not in uri_cache:
-                        per_job_logger.debug(f"Cache miss for URI {uri}.")
-                        size_bytes = await manager.create(
-                            uri, runtime_env, context, logger=per_job_logger
-                        )
-                        uri_cache.add(uri, size_bytes, logger=per_job_logger)
-                    else:
-                        per_job_logger.debug(f"Cache hit for URI {uri}.")
-                        uri_cache.mark_used(uri, logger=per_job_logger)
-                manager.modify_context(uri, runtime_env, context)
-
-            # Set up py_modules. For now, py_modules uses multiple URIs so
-            # the logic is slightly different from working_dir, conda, and
-            # pip above.
-            for (manager, uri_cache) in [
-                (self._java_jars_manager, self._java_jars_uri_cache),
-                (self._py_modules_manager, self._py_modules_uri_cache),
-            ]:
-                uris = manager.get_uris(runtime_env)
-                if uris is not None:
-                    per_job_logger.debug(f"URIs is not None, URI {uris}.")
-                    for uri in uris:
-                        if uri not in uri_cache:
-                            per_job_logger.debug(f"Cache miss for URI {uri}.")
-                            size_bytes = await manager.create(
-                                uri, runtime_env, context, logger=per_job_logger
-                            )
-                            uri_cache.add(uri, size_bytes, logger=per_job_logger)
-                        else:
-                            per_job_logger.debug(f"Cache hit for URI {uri}.")
-                            uri_cache.mark_used(uri, logger=per_job_logger)
-                manager.modify_context(uris, runtime_env, context)
->>>>>>> 25966104
 
             def setup_plugins():
                 # Run setup function from all the plugins
