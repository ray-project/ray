--- conflicted
+++ resolved
@@ -212,7 +212,6 @@
             elif plugin == "py_modules":
                 if not self._py_modules_manager.delete_uri(uri):
                     failed_uris.append(uri)
-<<<<<<< HEAD
             elif plugin == "conda":
                 if not self._conda_manager.delete_uri(uri):
                     failed_uris.append(uri)
@@ -220,9 +219,7 @@
                 raise ValueError(
                     "RuntimeEnvAgent received DeleteURI request "
                     f"for unsupported plugin {plugin}. URI: {uri}")
-=======
-
->>>>>>> 6cfb52ff
+
             if failed_uris:
                 return runtime_env_agent_pb2.DeleteURIsReply(
                     status=agent_manager_pb2.AGENT_RPC_STATUS_FAILED,
