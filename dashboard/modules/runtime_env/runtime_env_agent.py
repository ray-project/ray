<<<<<<< HEAD
import asyncio
from collections import defaultdict
from dataclasses import dataclass
import json
import logging
import os
import time
from typing import Dict, Set
from ray._private.utils import import_attr

from ray.core.generated import runtime_env_agent_pb2
from ray.core.generated import runtime_env_agent_pb2_grpc
from ray.core.generated import agent_manager_pb2
import ray.dashboard.utils as dashboard_utils
import ray.dashboard.modules.runtime_env.runtime_env_consts as runtime_env_consts
from ray.experimental.internal_kv import (
    _internal_kv_initialized,
    _initialize_internal_kv,
)
from ray._private.ray_logging import setup_component_logger
from ray._private.runtime_env.conda import CondaManager
from ray._private.runtime_env.context import RuntimeEnvContext
from ray._private.runtime_env.py_modules import PyModulesManager
from ray._private.runtime_env.working_dir import WorkingDirManager
from ray._private.runtime_env.container import ContainerManager
from ray._private.runtime_env.plugin import decode_plugin_uri
from ray._private.runtime_env.utils import RuntimeEnv

logger = logging.getLogger(__name__)

# TODO(edoakes): this is used for unit tests. We should replace it with a
# better pluggability mechanism once available.
SLEEP_FOR_TESTING_S = os.environ.get("RAY_RUNTIME_ENV_SLEEP_FOR_TESTING_S")


@dataclass
class CreatedEnvResult:
    # Whether or not the env was installed correctly.
    success: bool
    # If success is True, will be a serialized RuntimeEnvContext
    # If success is False, will be an error message.
    result: str


class RuntimeEnvAgent(
    dashboard_utils.DashboardAgentModule,
    runtime_env_agent_pb2_grpc.RuntimeEnvServiceServicer,
):
    """An RPC server to create and delete runtime envs.

    Attributes:
        dashboard_agent: The DashboardAgent object contains global config.
    """

    def __init__(self, dashboard_agent):
        super().__init__(dashboard_agent)
        self._runtime_env_dir = dashboard_agent.runtime_env_dir
        self._logging_params = dashboard_agent.logging_params
        self._per_job_logger_cache = dict()
        # Cache the results of creating envs to avoid repeatedly calling into
        # conda and other slow calls.
        self._env_cache: Dict[str, CreatedEnvResult] = dict()
        # Maps a serialized runtime env to a lock that is used
        # to prevent multiple concurrent installs of the same env.
        self._env_locks: Dict[str, asyncio.Lock] = dict()
        # Keeps track of the URIs contained within each env so we can
        # invalidate the env cache when a URI is deleted.
        # This is a temporary mechanism until we have per-URI caching.
        self._uris_to_envs: Dict[str, Set[str]] = defaultdict(set)
        # Initialize internal KV to be used by the working_dir setup code.
        _initialize_internal_kv(self._dashboard_agent.gcs_client)
        assert _internal_kv_initialized()

        self._conda_manager = CondaManager(self._runtime_env_dir)
        self._py_modules_manager = PyModulesManager(self._runtime_env_dir)
        self._working_dir_manager = WorkingDirManager(self._runtime_env_dir)
        self._container_manager = ContainerManager(dashboard_agent.temp_dir)

    def get_or_create_logger(self, job_id: bytes):
        job_id = job_id.decode()
        if job_id not in self._per_job_logger_cache:
            params = self._logging_params.copy()
            params["filename"] = f"runtime_env_setup-{job_id}.log"
            params["logger_name"] = f"runtime_env_{job_id}"
            per_job_logger = setup_component_logger(**params)
            self._per_job_logger_cache[job_id] = per_job_logger
        return self._per_job_logger_cache[job_id]

    async def CreateRuntimeEnv(self, request, context):
        async def _setup_runtime_env(
            serialized_runtime_env, serialized_allocated_resource_instances
        ):
            # This function will be ran inside a thread
            def run_setup_with_logger():
                runtime_env = RuntimeEnv(serialized_runtime_env=serialized_runtime_env)
                allocated_resource: dict = json.loads(
                    serialized_allocated_resource_instances or "{}"
                )

                # Use a separate logger for each job.
                per_job_logger = self.get_or_create_logger(request.job_id)
                # TODO(chenk008): Add log about allocated_resource to
                # avoid lint error. That will be moved to cgroup plugin.
                per_job_logger.debug(f"Worker has resource :" f"{allocated_resource}")
                context = RuntimeEnvContext(env_vars=runtime_env.env_vars())
                self._conda_manager.setup(runtime_env, context, logger=per_job_logger)
                self._py_modules_manager.setup(
                    runtime_env, context, logger=per_job_logger
                )
                self._working_dir_manager.setup(
                    runtime_env, context, logger=per_job_logger
                )
                self._container_manager.setup(
                    runtime_env, context, logger=per_job_logger
                )

                # Add the mapping of URIs -> the serialized environment to be
                # used for cache invalidation.
                if runtime_env.working_dir_uri():
                    uri = runtime_env.working_dir_uri()
                    self._uris_to_envs[uri].add(serialized_runtime_env)
                if runtime_env.py_modules_uris():
                    for uri in runtime_env.py_modules_uris():
                        self._uris_to_envs[uri].add(serialized_runtime_env)
                if runtime_env.conda_uri():
                    uri = runtime_env.conda_uri()
                    self._uris_to_envs[uri].add(serialized_runtime_env)
                if runtime_env.plugin_uris():
                    for uri in runtime_env.plugin_uris():
                        self._uris_to_envs[uri].add(serialized_runtime_env)

                # Run setup function from all the plugins
                for plugin_class_path, config in runtime_env.plugins():
                    logger.debug(f"Setting up runtime env plugin {plugin_class_path}")
                    plugin_class = import_attr(plugin_class_path)
                    # TODO(simon): implement uri support
                    plugin_class.create(
                        "uri not implemented", json.loads(config), context
                    )
                    plugin_class.modify_context(
                        "uri not implemented", json.loads(config), context
                    )

                return context

            loop = asyncio.get_event_loop()
            return await loop.run_in_executor(None, run_setup_with_logger)

        serialized_env = request.serialized_runtime_env

        if serialized_env not in self._env_locks:
            # async lock to prevent the same env being concurrently installed
            self._env_locks[serialized_env] = asyncio.Lock()

        async with self._env_locks[serialized_env]:
            if serialized_env in self._env_cache:
                serialized_context = self._env_cache[serialized_env]
                result = self._env_cache[serialized_env]
                if result.success:
                    context = result.result
                    logger.info(
                        "Runtime env already created successfully. "
                        f"Env: {serialized_env}, context: {context}"
                    )
                    return runtime_env_agent_pb2.CreateRuntimeEnvReply(
                        status=agent_manager_pb2.AGENT_RPC_STATUS_OK,
                        serialized_runtime_env_context=context,
                    )
                else:
                    error_message = result.result
                    logger.info(
                        "Runtime env already failed. "
                        f"Env: {serialized_env}, err: {error_message}"
                    )
                    return runtime_env_agent_pb2.CreateRuntimeEnvReply(
                        status=agent_manager_pb2.AGENT_RPC_STATUS_FAILED,
                        error_message=error_message,
                    )

            if SLEEP_FOR_TESTING_S:
                logger.info(f"Sleeping for {SLEEP_FOR_TESTING_S}s.")
                time.sleep(int(SLEEP_FOR_TESTING_S))

            logger.info(f"Creating runtime env: {serialized_env}")
            runtime_env_context: RuntimeEnvContext = None
            error_message = None
            for _ in range(runtime_env_consts.RUNTIME_ENV_RETRY_TIMES):
                try:
                    runtime_env_context = await _setup_runtime_env(
                        serialized_env, request.serialized_allocated_resource_instances
                    )
                    break
                except Exception as ex:
                    logger.exception("Runtime env creation failed.")
                    error_message = str(ex)
                    await asyncio.sleep(
                        runtime_env_consts.RUNTIME_ENV_RETRY_INTERVAL_MS / 1000
                    )
            if error_message:
                logger.error(
                    "Runtime env creation failed for %d times, "
                    "don't retry any more.",
                    runtime_env_consts.RUNTIME_ENV_RETRY_TIMES,
                )
                self._env_cache[serialized_env] = CreatedEnvResult(False, error_message)
                return runtime_env_agent_pb2.CreateRuntimeEnvReply(
                    status=agent_manager_pb2.AGENT_RPC_STATUS_FAILED,
                    error_message=error_message,
                )

            serialized_context = runtime_env_context.serialize()
            self._env_cache[serialized_env] = CreatedEnvResult(True, serialized_context)
            logger.info(
                "Successfully created runtime env: %s, the context: %s",
                serialized_env,
                serialized_context,
            )
            return runtime_env_agent_pb2.CreateRuntimeEnvReply(
                status=agent_manager_pb2.AGENT_RPC_STATUS_OK,
                serialized_runtime_env_context=serialized_context,
            )

    async def DeleteURIs(self, request, context):
        logger.info(f"Got request to delete URIs: {request.uris}.")

        failed_uris = []  # URIs that we failed to delete.

        for plugin_uri in request.uris:
            plugin, uri = decode_plugin_uri(plugin_uri)
            # Invalidate the env cache for any envs that contain this URI.
            for env in self._uris_to_envs.get(uri, []):
                if env in self._env_cache:
                    del self._env_cache[env]

            if plugin == "working_dir":
                if not self._working_dir_manager.delete_uri(uri):
                    failed_uris.append(uri)
            elif plugin == "py_modules":
                if not self._py_modules_manager.delete_uri(uri):
                    failed_uris.append(uri)
            elif plugin == "conda":
                if not self._conda_manager.delete_uri(uri):
                    failed_uris.append(uri)
            else:
                raise ValueError(
                    "RuntimeEnvAgent received DeleteURI request "
                    f"for unsupported plugin {plugin}. URI: {uri}"
                )

        if failed_uris:
            return runtime_env_agent_pb2.DeleteURIsReply(
                status=agent_manager_pb2.AGENT_RPC_STATUS_FAILED,
                error_message="Local files for URI(s) " f"{failed_uris} not found.",
            )
        else:
            return runtime_env_agent_pb2.DeleteURIsReply(
                status=agent_manager_pb2.AGENT_RPC_STATUS_OK
            )

    async def run(self, server):
        runtime_env_agent_pb2_grpc.add_RuntimeEnvServiceServicer_to_server(self, server)
=======
import asyncio
from collections import defaultdict
from dataclasses import dataclass
import json
import logging
import os
import time
from typing import Dict, Set
from ray._private.utils import import_attr

from ray.core.generated import runtime_env_agent_pb2
from ray.core.generated import runtime_env_agent_pb2_grpc
from ray.core.generated import agent_manager_pb2
import ray.dashboard.utils as dashboard_utils
import ray.dashboard.modules.runtime_env.runtime_env_consts as runtime_env_consts
from ray.experimental.internal_kv import (
    _internal_kv_initialized,
    _initialize_internal_kv,
)
from ray._private.ray_logging import setup_component_logger
from ray._private.runtime_env.pip import PipManager
from ray._private.runtime_env.conda import CondaManager
from ray._private.runtime_env.context import RuntimeEnvContext
from ray._private.runtime_env.py_modules import PyModulesManager
from ray._private.runtime_env.working_dir import WorkingDirManager
from ray._private.runtime_env.container import ContainerManager
from ray._private.runtime_env.plugin import decode_plugin_uri
from ray._private.runtime_env.utils import RuntimeEnv

logger = logging.getLogger(__name__)

# TODO(edoakes): this is used for unit tests. We should replace it with a
# better pluggability mechanism once available.
SLEEP_FOR_TESTING_S = os.environ.get("RAY_RUNTIME_ENV_SLEEP_FOR_TESTING_S")


@dataclass
class CreatedEnvResult:
    # Whether or not the env was installed correctly.
    success: bool
    # If success is True, will be a serialized RuntimeEnvContext
    # If success is False, will be an error message.
    result: str


class RuntimeEnvAgent(
    dashboard_utils.DashboardAgentModule,
    runtime_env_agent_pb2_grpc.RuntimeEnvServiceServicer,
):
    """An RPC server to create and delete runtime envs.

    Attributes:
        dashboard_agent: The DashboardAgent object contains global config.
    """

    def __init__(self, dashboard_agent):
        super().__init__(dashboard_agent)
        self._runtime_env_dir = dashboard_agent.runtime_env_dir
        self._logging_params = dashboard_agent.logging_params
        self._per_job_logger_cache = dict()
        # Cache the results of creating envs to avoid repeatedly calling into
        # conda and other slow calls.
        self._env_cache: Dict[str, CreatedEnvResult] = dict()
        # Maps a serialized runtime env to a lock that is used
        # to prevent multiple concurrent installs of the same env.
        self._env_locks: Dict[str, asyncio.Lock] = dict()
        # Keeps track of the URIs contained within each env so we can
        # invalidate the env cache when a URI is deleted.
        # This is a temporary mechanism until we have per-URI caching.
        self._uris_to_envs: Dict[str, Set[str]] = defaultdict(set)
        # Initialize internal KV to be used by the working_dir setup code.
        _initialize_internal_kv(self._dashboard_agent.gcs_client)
        assert _internal_kv_initialized()

        self._pip_manager = PipManager(self._runtime_env_dir)
        self._conda_manager = CondaManager(self._runtime_env_dir)
        self._py_modules_manager = PyModulesManager(self._runtime_env_dir)
        self._working_dir_manager = WorkingDirManager(self._runtime_env_dir)
        self._container_manager = ContainerManager(dashboard_agent.temp_dir)

    def get_or_create_logger(self, job_id: bytes):
        job_id = job_id.decode()
        if job_id not in self._per_job_logger_cache:
            params = self._logging_params.copy()
            params["filename"] = f"runtime_env_setup-{job_id}.log"
            params["logger_name"] = f"runtime_env_{job_id}"
            per_job_logger = setup_component_logger(**params)
            self._per_job_logger_cache[job_id] = per_job_logger
        return self._per_job_logger_cache[job_id]

    async def CreateRuntimeEnv(self, request, context):
        async def _setup_runtime_env(
            serialized_runtime_env, serialized_allocated_resource_instances
        ):
            # This function will be ran inside a thread
            def run_setup_with_logger():
                runtime_env = RuntimeEnv(serialized_runtime_env=serialized_runtime_env)
                allocated_resource: dict = json.loads(
                    serialized_allocated_resource_instances or "{}"
                )

                # Use a separate logger for each job.
                per_job_logger = self.get_or_create_logger(request.job_id)
                # TODO(chenk008): Add log about allocated_resource to
                # avoid lint error. That will be moved to cgroup plugin.
                per_job_logger.debug(f"Worker has resource :" f"{allocated_resource}")
                context = RuntimeEnvContext(env_vars=runtime_env.env_vars())
                self._pip_manager.setup(runtime_env, context, logger=per_job_logger)
                self._conda_manager.setup(runtime_env, context, logger=per_job_logger)
                self._py_modules_manager.setup(
                    runtime_env, context, logger=per_job_logger
                )
                self._working_dir_manager.setup(
                    runtime_env, context, logger=per_job_logger
                )
                self._container_manager.setup(
                    runtime_env, context, logger=per_job_logger
                )

                # Add the mapping of URIs -> the serialized environment to be
                # used for cache invalidation.
                if runtime_env.working_dir_uri():
                    uri = runtime_env.working_dir_uri()
                    self._uris_to_envs[uri].add(serialized_runtime_env)
                if runtime_env.py_modules_uris():
                    for uri in runtime_env.py_modules_uris():
                        self._uris_to_envs[uri].add(serialized_runtime_env)
                if runtime_env.conda_uri():
                    uri = runtime_env.conda_uri()
                    self._uris_to_envs[uri].add(serialized_runtime_env)
                if runtime_env.pip_uri():
                    uri = runtime_env.pip_uri()
                    self._uris_to_envs[uri].add(serialized_runtime_env)
                if runtime_env.plugin_uris():
                    for uri in runtime_env.plugin_uris():
                        self._uris_to_envs[uri].add(serialized_runtime_env)

                # Run setup function from all the plugins
                for plugin_class_path, config in runtime_env.plugins():
                    logger.debug(f"Setting up runtime env plugin {plugin_class_path}")
                    plugin_class = import_attr(plugin_class_path)
                    # TODO(simon): implement uri support
                    plugin_class.create(
                        "uri not implemented", json.loads(config), context
                    )
                    plugin_class.modify_context(
                        "uri not implemented", json.loads(config), context
                    )

                return context

            loop = asyncio.get_event_loop()
            return await loop.run_in_executor(None, run_setup_with_logger)

        serialized_env = request.serialized_runtime_env

        if serialized_env not in self._env_locks:
            # async lock to prevent the same env being concurrently installed
            self._env_locks[serialized_env] = asyncio.Lock()

        async with self._env_locks[serialized_env]:
            if serialized_env in self._env_cache:
                serialized_context = self._env_cache[serialized_env]
                result = self._env_cache[serialized_env]
                if result.success:
                    context = result.result
                    logger.info(
                        "Runtime env already created successfully. "
                        f"Env: {serialized_env}, context: {context}"
                    )
                    return runtime_env_agent_pb2.CreateRuntimeEnvReply(
                        status=agent_manager_pb2.AGENT_RPC_STATUS_OK,
                        serialized_runtime_env_context=context,
                    )
                else:
                    error_message = result.result
                    logger.info(
                        "Runtime env already failed. "
                        f"Env: {serialized_env}, err: {error_message}"
                    )
                    return runtime_env_agent_pb2.CreateRuntimeEnvReply(
                        status=agent_manager_pb2.AGENT_RPC_STATUS_FAILED,
                        error_message=error_message,
                    )

            if SLEEP_FOR_TESTING_S:
                logger.info(f"Sleeping for {SLEEP_FOR_TESTING_S}s.")
                time.sleep(int(SLEEP_FOR_TESTING_S))

            logger.info(f"Creating runtime env: {serialized_env}")
            runtime_env_context: RuntimeEnvContext = None
            error_message = None
            for _ in range(runtime_env_consts.RUNTIME_ENV_RETRY_TIMES):
                try:
                    runtime_env_context = await _setup_runtime_env(
                        serialized_env, request.serialized_allocated_resource_instances
                    )
                    break
                except Exception as ex:
                    logger.exception("Runtime env creation failed.")
                    error_message = str(ex)
                    await asyncio.sleep(
                        runtime_env_consts.RUNTIME_ENV_RETRY_INTERVAL_MS / 1000
                    )
            if error_message:
                logger.error(
                    "Runtime env creation failed for %d times, "
                    "don't retry any more.",
                    runtime_env_consts.RUNTIME_ENV_RETRY_TIMES,
                )
                self._env_cache[serialized_env] = CreatedEnvResult(False, error_message)
                return runtime_env_agent_pb2.CreateRuntimeEnvReply(
                    status=agent_manager_pb2.AGENT_RPC_STATUS_FAILED,
                    error_message=error_message,
                )

            serialized_context = runtime_env_context.serialize()
            self._env_cache[serialized_env] = CreatedEnvResult(True, serialized_context)
            logger.info(
                "Successfully created runtime env: %s, the context: %s",
                serialized_env,
                serialized_context,
            )
            return runtime_env_agent_pb2.CreateRuntimeEnvReply(
                status=agent_manager_pb2.AGENT_RPC_STATUS_OK,
                serialized_runtime_env_context=serialized_context,
            )

    async def DeleteURIs(self, request, context):
        logger.info(f"Got request to delete URIs: {request.uris}.")

        failed_uris = []  # URIs that we failed to delete.

        for plugin_uri in request.uris:
            plugin, uri = decode_plugin_uri(plugin_uri)
            # Invalidate the env cache for any envs that contain this URI.
            for env in self._uris_to_envs.get(uri, []):
                if env in self._env_cache:
                    del self._env_cache[env]

            if plugin == "working_dir":
                if not self._working_dir_manager.delete_uri(uri):
                    failed_uris.append(uri)
            elif plugin == "py_modules":
                if not self._py_modules_manager.delete_uri(uri):
                    failed_uris.append(uri)
            elif plugin == "conda":
                if not self._conda_manager.delete_uri(uri):
                    failed_uris.append(uri)
            elif plugin == "pip":
                if not self._pip_manager.delete_uri(uri):
                    failed_uris.append(uri)
            else:
                raise ValueError(
                    "RuntimeEnvAgent received DeleteURI request "
                    f"for unsupported plugin {plugin}. URI: {uri}"
                )

        if failed_uris:
            return runtime_env_agent_pb2.DeleteURIsReply(
                status=agent_manager_pb2.AGENT_RPC_STATUS_FAILED,
                error_message="Local files for URI(s) " f"{failed_uris} not found.",
            )
        else:
            return runtime_env_agent_pb2.DeleteURIsReply(
                status=agent_manager_pb2.AGENT_RPC_STATUS_OK
            )

    async def run(self, server):
        runtime_env_agent_pb2_grpc.add_RuntimeEnvServiceServicer_to_server(self, server)

    @staticmethod
    def is_minimal_module():
        return True
>>>>>>> 19672688
<|MERGE_RESOLUTION|>--- conflicted
+++ resolved
@@ -1,538 +1,274 @@
-<<<<<<< HEAD
-import asyncio
-from collections import defaultdict
-from dataclasses import dataclass
-import json
-import logging
-import os
-import time
-from typing import Dict, Set
-from ray._private.utils import import_attr
-
-from ray.core.generated import runtime_env_agent_pb2
-from ray.core.generated import runtime_env_agent_pb2_grpc
-from ray.core.generated import agent_manager_pb2
-import ray.dashboard.utils as dashboard_utils
-import ray.dashboard.modules.runtime_env.runtime_env_consts as runtime_env_consts
-from ray.experimental.internal_kv import (
-    _internal_kv_initialized,
-    _initialize_internal_kv,
-)
-from ray._private.ray_logging import setup_component_logger
-from ray._private.runtime_env.conda import CondaManager
-from ray._private.runtime_env.context import RuntimeEnvContext
-from ray._private.runtime_env.py_modules import PyModulesManager
-from ray._private.runtime_env.working_dir import WorkingDirManager
-from ray._private.runtime_env.container import ContainerManager
-from ray._private.runtime_env.plugin import decode_plugin_uri
-from ray._private.runtime_env.utils import RuntimeEnv
-
-logger = logging.getLogger(__name__)
-
-# TODO(edoakes): this is used for unit tests. We should replace it with a
-# better pluggability mechanism once available.
-SLEEP_FOR_TESTING_S = os.environ.get("RAY_RUNTIME_ENV_SLEEP_FOR_TESTING_S")
-
-
-@dataclass
-class CreatedEnvResult:
-    # Whether or not the env was installed correctly.
-    success: bool
-    # If success is True, will be a serialized RuntimeEnvContext
-    # If success is False, will be an error message.
-    result: str
-
-
-class RuntimeEnvAgent(
-    dashboard_utils.DashboardAgentModule,
-    runtime_env_agent_pb2_grpc.RuntimeEnvServiceServicer,
-):
-    """An RPC server to create and delete runtime envs.
-
-    Attributes:
-        dashboard_agent: The DashboardAgent object contains global config.
-    """
-
-    def __init__(self, dashboard_agent):
-        super().__init__(dashboard_agent)
-        self._runtime_env_dir = dashboard_agent.runtime_env_dir
-        self._logging_params = dashboard_agent.logging_params
-        self._per_job_logger_cache = dict()
-        # Cache the results of creating envs to avoid repeatedly calling into
-        # conda and other slow calls.
-        self._env_cache: Dict[str, CreatedEnvResult] = dict()
-        # Maps a serialized runtime env to a lock that is used
-        # to prevent multiple concurrent installs of the same env.
-        self._env_locks: Dict[str, asyncio.Lock] = dict()
-        # Keeps track of the URIs contained within each env so we can
-        # invalidate the env cache when a URI is deleted.
-        # This is a temporary mechanism until we have per-URI caching.
-        self._uris_to_envs: Dict[str, Set[str]] = defaultdict(set)
-        # Initialize internal KV to be used by the working_dir setup code.
-        _initialize_internal_kv(self._dashboard_agent.gcs_client)
-        assert _internal_kv_initialized()
-
-        self._conda_manager = CondaManager(self._runtime_env_dir)
-        self._py_modules_manager = PyModulesManager(self._runtime_env_dir)
-        self._working_dir_manager = WorkingDirManager(self._runtime_env_dir)
-        self._container_manager = ContainerManager(dashboard_agent.temp_dir)
-
-    def get_or_create_logger(self, job_id: bytes):
-        job_id = job_id.decode()
-        if job_id not in self._per_job_logger_cache:
-            params = self._logging_params.copy()
-            params["filename"] = f"runtime_env_setup-{job_id}.log"
-            params["logger_name"] = f"runtime_env_{job_id}"
-            per_job_logger = setup_component_logger(**params)
-            self._per_job_logger_cache[job_id] = per_job_logger
-        return self._per_job_logger_cache[job_id]
-
-    async def CreateRuntimeEnv(self, request, context):
-        async def _setup_runtime_env(
-            serialized_runtime_env, serialized_allocated_resource_instances
-        ):
-            # This function will be ran inside a thread
-            def run_setup_with_logger():
-                runtime_env = RuntimeEnv(serialized_runtime_env=serialized_runtime_env)
-                allocated_resource: dict = json.loads(
-                    serialized_allocated_resource_instances or "{}"
-                )
-
-                # Use a separate logger for each job.
-                per_job_logger = self.get_or_create_logger(request.job_id)
-                # TODO(chenk008): Add log about allocated_resource to
-                # avoid lint error. That will be moved to cgroup plugin.
-                per_job_logger.debug(f"Worker has resource :" f"{allocated_resource}")
-                context = RuntimeEnvContext(env_vars=runtime_env.env_vars())
-                self._conda_manager.setup(runtime_env, context, logger=per_job_logger)
-                self._py_modules_manager.setup(
-                    runtime_env, context, logger=per_job_logger
-                )
-                self._working_dir_manager.setup(
-                    runtime_env, context, logger=per_job_logger
-                )
-                self._container_manager.setup(
-                    runtime_env, context, logger=per_job_logger
-                )
-
-                # Add the mapping of URIs -> the serialized environment to be
-                # used for cache invalidation.
-                if runtime_env.working_dir_uri():
-                    uri = runtime_env.working_dir_uri()
-                    self._uris_to_envs[uri].add(serialized_runtime_env)
-                if runtime_env.py_modules_uris():
-                    for uri in runtime_env.py_modules_uris():
-                        self._uris_to_envs[uri].add(serialized_runtime_env)
-                if runtime_env.conda_uri():
-                    uri = runtime_env.conda_uri()
-                    self._uris_to_envs[uri].add(serialized_runtime_env)
-                if runtime_env.plugin_uris():
-                    for uri in runtime_env.plugin_uris():
-                        self._uris_to_envs[uri].add(serialized_runtime_env)
-
-                # Run setup function from all the plugins
-                for plugin_class_path, config in runtime_env.plugins():
-                    logger.debug(f"Setting up runtime env plugin {plugin_class_path}")
-                    plugin_class = import_attr(plugin_class_path)
-                    # TODO(simon): implement uri support
-                    plugin_class.create(
-                        "uri not implemented", json.loads(config), context
-                    )
-                    plugin_class.modify_context(
-                        "uri not implemented", json.loads(config), context
-                    )
-
-                return context
-
-            loop = asyncio.get_event_loop()
-            return await loop.run_in_executor(None, run_setup_with_logger)
-
-        serialized_env = request.serialized_runtime_env
-
-        if serialized_env not in self._env_locks:
-            # async lock to prevent the same env being concurrently installed
-            self._env_locks[serialized_env] = asyncio.Lock()
-
-        async with self._env_locks[serialized_env]:
-            if serialized_env in self._env_cache:
-                serialized_context = self._env_cache[serialized_env]
-                result = self._env_cache[serialized_env]
-                if result.success:
-                    context = result.result
-                    logger.info(
-                        "Runtime env already created successfully. "
-                        f"Env: {serialized_env}, context: {context}"
-                    )
-                    return runtime_env_agent_pb2.CreateRuntimeEnvReply(
-                        status=agent_manager_pb2.AGENT_RPC_STATUS_OK,
-                        serialized_runtime_env_context=context,
-                    )
-                else:
-                    error_message = result.result
-                    logger.info(
-                        "Runtime env already failed. "
-                        f"Env: {serialized_env}, err: {error_message}"
-                    )
-                    return runtime_env_agent_pb2.CreateRuntimeEnvReply(
-                        status=agent_manager_pb2.AGENT_RPC_STATUS_FAILED,
-                        error_message=error_message,
-                    )
-
-            if SLEEP_FOR_TESTING_S:
-                logger.info(f"Sleeping for {SLEEP_FOR_TESTING_S}s.")
-                time.sleep(int(SLEEP_FOR_TESTING_S))
-
-            logger.info(f"Creating runtime env: {serialized_env}")
-            runtime_env_context: RuntimeEnvContext = None
-            error_message = None
-            for _ in range(runtime_env_consts.RUNTIME_ENV_RETRY_TIMES):
-                try:
-                    runtime_env_context = await _setup_runtime_env(
-                        serialized_env, request.serialized_allocated_resource_instances
-                    )
-                    break
-                except Exception as ex:
-                    logger.exception("Runtime env creation failed.")
-                    error_message = str(ex)
-                    await asyncio.sleep(
-                        runtime_env_consts.RUNTIME_ENV_RETRY_INTERVAL_MS / 1000
-                    )
-            if error_message:
-                logger.error(
-                    "Runtime env creation failed for %d times, "
-                    "don't retry any more.",
-                    runtime_env_consts.RUNTIME_ENV_RETRY_TIMES,
-                )
-                self._env_cache[serialized_env] = CreatedEnvResult(False, error_message)
-                return runtime_env_agent_pb2.CreateRuntimeEnvReply(
-                    status=agent_manager_pb2.AGENT_RPC_STATUS_FAILED,
-                    error_message=error_message,
-                )
-
-            serialized_context = runtime_env_context.serialize()
-            self._env_cache[serialized_env] = CreatedEnvResult(True, serialized_context)
-            logger.info(
-                "Successfully created runtime env: %s, the context: %s",
-                serialized_env,
-                serialized_context,
-            )
-            return runtime_env_agent_pb2.CreateRuntimeEnvReply(
-                status=agent_manager_pb2.AGENT_RPC_STATUS_OK,
-                serialized_runtime_env_context=serialized_context,
-            )
-
-    async def DeleteURIs(self, request, context):
-        logger.info(f"Got request to delete URIs: {request.uris}.")
-
-        failed_uris = []  # URIs that we failed to delete.
-
-        for plugin_uri in request.uris:
-            plugin, uri = decode_plugin_uri(plugin_uri)
-            # Invalidate the env cache for any envs that contain this URI.
-            for env in self._uris_to_envs.get(uri, []):
-                if env in self._env_cache:
-                    del self._env_cache[env]
-
-            if plugin == "working_dir":
-                if not self._working_dir_manager.delete_uri(uri):
-                    failed_uris.append(uri)
-            elif plugin == "py_modules":
-                if not self._py_modules_manager.delete_uri(uri):
-                    failed_uris.append(uri)
-            elif plugin == "conda":
-                if not self._conda_manager.delete_uri(uri):
-                    failed_uris.append(uri)
-            else:
-                raise ValueError(
-                    "RuntimeEnvAgent received DeleteURI request "
-                    f"for unsupported plugin {plugin}. URI: {uri}"
-                )
-
-        if failed_uris:
-            return runtime_env_agent_pb2.DeleteURIsReply(
-                status=agent_manager_pb2.AGENT_RPC_STATUS_FAILED,
-                error_message="Local files for URI(s) " f"{failed_uris} not found.",
-            )
-        else:
-            return runtime_env_agent_pb2.DeleteURIsReply(
-                status=agent_manager_pb2.AGENT_RPC_STATUS_OK
-            )
-
-    async def run(self, server):
-        runtime_env_agent_pb2_grpc.add_RuntimeEnvServiceServicer_to_server(self, server)
-=======
-import asyncio
-from collections import defaultdict
-from dataclasses import dataclass
-import json
-import logging
-import os
-import time
-from typing import Dict, Set
-from ray._private.utils import import_attr
-
-from ray.core.generated import runtime_env_agent_pb2
-from ray.core.generated import runtime_env_agent_pb2_grpc
-from ray.core.generated import agent_manager_pb2
-import ray.dashboard.utils as dashboard_utils
-import ray.dashboard.modules.runtime_env.runtime_env_consts as runtime_env_consts
-from ray.experimental.internal_kv import (
-    _internal_kv_initialized,
-    _initialize_internal_kv,
-)
-from ray._private.ray_logging import setup_component_logger
-from ray._private.runtime_env.pip import PipManager
-from ray._private.runtime_env.conda import CondaManager
-from ray._private.runtime_env.context import RuntimeEnvContext
-from ray._private.runtime_env.py_modules import PyModulesManager
-from ray._private.runtime_env.working_dir import WorkingDirManager
-from ray._private.runtime_env.container import ContainerManager
-from ray._private.runtime_env.plugin import decode_plugin_uri
-from ray._private.runtime_env.utils import RuntimeEnv
-
-logger = logging.getLogger(__name__)
-
-# TODO(edoakes): this is used for unit tests. We should replace it with a
-# better pluggability mechanism once available.
-SLEEP_FOR_TESTING_S = os.environ.get("RAY_RUNTIME_ENV_SLEEP_FOR_TESTING_S")
-
-
-@dataclass
-class CreatedEnvResult:
-    # Whether or not the env was installed correctly.
-    success: bool
-    # If success is True, will be a serialized RuntimeEnvContext
-    # If success is False, will be an error message.
-    result: str
-
-
-class RuntimeEnvAgent(
-    dashboard_utils.DashboardAgentModule,
-    runtime_env_agent_pb2_grpc.RuntimeEnvServiceServicer,
-):
-    """An RPC server to create and delete runtime envs.
-
-    Attributes:
-        dashboard_agent: The DashboardAgent object contains global config.
-    """
-
-    def __init__(self, dashboard_agent):
-        super().__init__(dashboard_agent)
-        self._runtime_env_dir = dashboard_agent.runtime_env_dir
-        self._logging_params = dashboard_agent.logging_params
-        self._per_job_logger_cache = dict()
-        # Cache the results of creating envs to avoid repeatedly calling into
-        # conda and other slow calls.
-        self._env_cache: Dict[str, CreatedEnvResult] = dict()
-        # Maps a serialized runtime env to a lock that is used
-        # to prevent multiple concurrent installs of the same env.
-        self._env_locks: Dict[str, asyncio.Lock] = dict()
-        # Keeps track of the URIs contained within each env so we can
-        # invalidate the env cache when a URI is deleted.
-        # This is a temporary mechanism until we have per-URI caching.
-        self._uris_to_envs: Dict[str, Set[str]] = defaultdict(set)
-        # Initialize internal KV to be used by the working_dir setup code.
-        _initialize_internal_kv(self._dashboard_agent.gcs_client)
-        assert _internal_kv_initialized()
-
-        self._pip_manager = PipManager(self._runtime_env_dir)
-        self._conda_manager = CondaManager(self._runtime_env_dir)
-        self._py_modules_manager = PyModulesManager(self._runtime_env_dir)
-        self._working_dir_manager = WorkingDirManager(self._runtime_env_dir)
-        self._container_manager = ContainerManager(dashboard_agent.temp_dir)
-
-    def get_or_create_logger(self, job_id: bytes):
-        job_id = job_id.decode()
-        if job_id not in self._per_job_logger_cache:
-            params = self._logging_params.copy()
-            params["filename"] = f"runtime_env_setup-{job_id}.log"
-            params["logger_name"] = f"runtime_env_{job_id}"
-            per_job_logger = setup_component_logger(**params)
-            self._per_job_logger_cache[job_id] = per_job_logger
-        return self._per_job_logger_cache[job_id]
-
-    async def CreateRuntimeEnv(self, request, context):
-        async def _setup_runtime_env(
-            serialized_runtime_env, serialized_allocated_resource_instances
-        ):
-            # This function will be ran inside a thread
-            def run_setup_with_logger():
-                runtime_env = RuntimeEnv(serialized_runtime_env=serialized_runtime_env)
-                allocated_resource: dict = json.loads(
-                    serialized_allocated_resource_instances or "{}"
-                )
-
-                # Use a separate logger for each job.
-                per_job_logger = self.get_or_create_logger(request.job_id)
-                # TODO(chenk008): Add log about allocated_resource to
-                # avoid lint error. That will be moved to cgroup plugin.
-                per_job_logger.debug(f"Worker has resource :" f"{allocated_resource}")
-                context = RuntimeEnvContext(env_vars=runtime_env.env_vars())
-                self._pip_manager.setup(runtime_env, context, logger=per_job_logger)
-                self._conda_manager.setup(runtime_env, context, logger=per_job_logger)
-                self._py_modules_manager.setup(
-                    runtime_env, context, logger=per_job_logger
-                )
-                self._working_dir_manager.setup(
-                    runtime_env, context, logger=per_job_logger
-                )
-                self._container_manager.setup(
-                    runtime_env, context, logger=per_job_logger
-                )
-
-                # Add the mapping of URIs -> the serialized environment to be
-                # used for cache invalidation.
-                if runtime_env.working_dir_uri():
-                    uri = runtime_env.working_dir_uri()
-                    self._uris_to_envs[uri].add(serialized_runtime_env)
-                if runtime_env.py_modules_uris():
-                    for uri in runtime_env.py_modules_uris():
-                        self._uris_to_envs[uri].add(serialized_runtime_env)
-                if runtime_env.conda_uri():
-                    uri = runtime_env.conda_uri()
-                    self._uris_to_envs[uri].add(serialized_runtime_env)
-                if runtime_env.pip_uri():
-                    uri = runtime_env.pip_uri()
-                    self._uris_to_envs[uri].add(serialized_runtime_env)
-                if runtime_env.plugin_uris():
-                    for uri in runtime_env.plugin_uris():
-                        self._uris_to_envs[uri].add(serialized_runtime_env)
-
-                # Run setup function from all the plugins
-                for plugin_class_path, config in runtime_env.plugins():
-                    logger.debug(f"Setting up runtime env plugin {plugin_class_path}")
-                    plugin_class = import_attr(plugin_class_path)
-                    # TODO(simon): implement uri support
-                    plugin_class.create(
-                        "uri not implemented", json.loads(config), context
-                    )
-                    plugin_class.modify_context(
-                        "uri not implemented", json.loads(config), context
-                    )
-
-                return context
-
-            loop = asyncio.get_event_loop()
-            return await loop.run_in_executor(None, run_setup_with_logger)
-
-        serialized_env = request.serialized_runtime_env
-
-        if serialized_env not in self._env_locks:
-            # async lock to prevent the same env being concurrently installed
-            self._env_locks[serialized_env] = asyncio.Lock()
-
-        async with self._env_locks[serialized_env]:
-            if serialized_env in self._env_cache:
-                serialized_context = self._env_cache[serialized_env]
-                result = self._env_cache[serialized_env]
-                if result.success:
-                    context = result.result
-                    logger.info(
-                        "Runtime env already created successfully. "
-                        f"Env: {serialized_env}, context: {context}"
-                    )
-                    return runtime_env_agent_pb2.CreateRuntimeEnvReply(
-                        status=agent_manager_pb2.AGENT_RPC_STATUS_OK,
-                        serialized_runtime_env_context=context,
-                    )
-                else:
-                    error_message = result.result
-                    logger.info(
-                        "Runtime env already failed. "
-                        f"Env: {serialized_env}, err: {error_message}"
-                    )
-                    return runtime_env_agent_pb2.CreateRuntimeEnvReply(
-                        status=agent_manager_pb2.AGENT_RPC_STATUS_FAILED,
-                        error_message=error_message,
-                    )
-
-            if SLEEP_FOR_TESTING_S:
-                logger.info(f"Sleeping for {SLEEP_FOR_TESTING_S}s.")
-                time.sleep(int(SLEEP_FOR_TESTING_S))
-
-            logger.info(f"Creating runtime env: {serialized_env}")
-            runtime_env_context: RuntimeEnvContext = None
-            error_message = None
-            for _ in range(runtime_env_consts.RUNTIME_ENV_RETRY_TIMES):
-                try:
-                    runtime_env_context = await _setup_runtime_env(
-                        serialized_env, request.serialized_allocated_resource_instances
-                    )
-                    break
-                except Exception as ex:
-                    logger.exception("Runtime env creation failed.")
-                    error_message = str(ex)
-                    await asyncio.sleep(
-                        runtime_env_consts.RUNTIME_ENV_RETRY_INTERVAL_MS / 1000
-                    )
-            if error_message:
-                logger.error(
-                    "Runtime env creation failed for %d times, "
-                    "don't retry any more.",
-                    runtime_env_consts.RUNTIME_ENV_RETRY_TIMES,
-                )
-                self._env_cache[serialized_env] = CreatedEnvResult(False, error_message)
-                return runtime_env_agent_pb2.CreateRuntimeEnvReply(
-                    status=agent_manager_pb2.AGENT_RPC_STATUS_FAILED,
-                    error_message=error_message,
-                )
-
-            serialized_context = runtime_env_context.serialize()
-            self._env_cache[serialized_env] = CreatedEnvResult(True, serialized_context)
-            logger.info(
-                "Successfully created runtime env: %s, the context: %s",
-                serialized_env,
-                serialized_context,
-            )
-            return runtime_env_agent_pb2.CreateRuntimeEnvReply(
-                status=agent_manager_pb2.AGENT_RPC_STATUS_OK,
-                serialized_runtime_env_context=serialized_context,
-            )
-
-    async def DeleteURIs(self, request, context):
-        logger.info(f"Got request to delete URIs: {request.uris}.")
-
-        failed_uris = []  # URIs that we failed to delete.
-
-        for plugin_uri in request.uris:
-            plugin, uri = decode_plugin_uri(plugin_uri)
-            # Invalidate the env cache for any envs that contain this URI.
-            for env in self._uris_to_envs.get(uri, []):
-                if env in self._env_cache:
-                    del self._env_cache[env]
-
-            if plugin == "working_dir":
-                if not self._working_dir_manager.delete_uri(uri):
-                    failed_uris.append(uri)
-            elif plugin == "py_modules":
-                if not self._py_modules_manager.delete_uri(uri):
-                    failed_uris.append(uri)
-            elif plugin == "conda":
-                if not self._conda_manager.delete_uri(uri):
-                    failed_uris.append(uri)
-            elif plugin == "pip":
-                if not self._pip_manager.delete_uri(uri):
-                    failed_uris.append(uri)
-            else:
-                raise ValueError(
-                    "RuntimeEnvAgent received DeleteURI request "
-                    f"for unsupported plugin {plugin}. URI: {uri}"
-                )
-
-        if failed_uris:
-            return runtime_env_agent_pb2.DeleteURIsReply(
-                status=agent_manager_pb2.AGENT_RPC_STATUS_FAILED,
-                error_message="Local files for URI(s) " f"{failed_uris} not found.",
-            )
-        else:
-            return runtime_env_agent_pb2.DeleteURIsReply(
-                status=agent_manager_pb2.AGENT_RPC_STATUS_OK
-            )
-
-    async def run(self, server):
-        runtime_env_agent_pb2_grpc.add_RuntimeEnvServiceServicer_to_server(self, server)
-
-    @staticmethod
-    def is_minimal_module():
-        return True
->>>>>>> 19672688
+import asyncio
+from collections import defaultdict
+from dataclasses import dataclass
+import json
+import logging
+import os
+import time
+from typing import Dict, Set
+from ray._private.utils import import_attr
+
+from ray.core.generated import runtime_env_agent_pb2
+from ray.core.generated import runtime_env_agent_pb2_grpc
+from ray.core.generated import agent_manager_pb2
+import ray.dashboard.utils as dashboard_utils
+import ray.dashboard.modules.runtime_env.runtime_env_consts as runtime_env_consts
+from ray.experimental.internal_kv import (
+    _internal_kv_initialized,
+    _initialize_internal_kv,
+)
+from ray._private.ray_logging import setup_component_logger
+from ray._private.runtime_env.pip import PipManager
+from ray._private.runtime_env.conda import CondaManager
+from ray._private.runtime_env.context import RuntimeEnvContext
+from ray._private.runtime_env.py_modules import PyModulesManager
+from ray._private.runtime_env.working_dir import WorkingDirManager
+from ray._private.runtime_env.container import ContainerManager
+from ray._private.runtime_env.plugin import decode_plugin_uri
+from ray._private.runtime_env.utils import RuntimeEnv
+
+logger = logging.getLogger(__name__)
+
+# TODO(edoakes): this is used for unit tests. We should replace it with a
+# better pluggability mechanism once available.
+SLEEP_FOR_TESTING_S = os.environ.get("RAY_RUNTIME_ENV_SLEEP_FOR_TESTING_S")
+
+
+@dataclass
+class CreatedEnvResult:
+    # Whether or not the env was installed correctly.
+    success: bool
+    # If success is True, will be a serialized RuntimeEnvContext
+    # If success is False, will be an error message.
+    result: str
+
+
+class RuntimeEnvAgent(
+    dashboard_utils.DashboardAgentModule,
+    runtime_env_agent_pb2_grpc.RuntimeEnvServiceServicer,
+):
+    """An RPC server to create and delete runtime envs.
+
+    Attributes:
+        dashboard_agent: The DashboardAgent object contains global config.
+    """
+
+    def __init__(self, dashboard_agent):
+        super().__init__(dashboard_agent)
+        self._runtime_env_dir = dashboard_agent.runtime_env_dir
+        self._logging_params = dashboard_agent.logging_params
+        self._per_job_logger_cache = dict()
+        # Cache the results of creating envs to avoid repeatedly calling into
+        # conda and other slow calls.
+        self._env_cache: Dict[str, CreatedEnvResult] = dict()
+        # Maps a serialized runtime env to a lock that is used
+        # to prevent multiple concurrent installs of the same env.
+        self._env_locks: Dict[str, asyncio.Lock] = dict()
+        # Keeps track of the URIs contained within each env so we can
+        # invalidate the env cache when a URI is deleted.
+        # This is a temporary mechanism until we have per-URI caching.
+        self._uris_to_envs: Dict[str, Set[str]] = defaultdict(set)
+        # Initialize internal KV to be used by the working_dir setup code.
+        _initialize_internal_kv(self._dashboard_agent.gcs_client)
+        assert _internal_kv_initialized()
+
+        self._pip_manager = PipManager(self._runtime_env_dir)
+        self._conda_manager = CondaManager(self._runtime_env_dir)
+        self._py_modules_manager = PyModulesManager(self._runtime_env_dir)
+        self._working_dir_manager = WorkingDirManager(self._runtime_env_dir)
+        self._container_manager = ContainerManager(dashboard_agent.temp_dir)
+
+    def get_or_create_logger(self, job_id: bytes):
+        job_id = job_id.decode()
+        if job_id not in self._per_job_logger_cache:
+            params = self._logging_params.copy()
+            params["filename"] = f"runtime_env_setup-{job_id}.log"
+            params["logger_name"] = f"runtime_env_{job_id}"
+            per_job_logger = setup_component_logger(**params)
+            self._per_job_logger_cache[job_id] = per_job_logger
+        return self._per_job_logger_cache[job_id]
+
+    async def CreateRuntimeEnv(self, request, context):
+        async def _setup_runtime_env(
+            serialized_runtime_env, serialized_allocated_resource_instances
+        ):
+            # This function will be ran inside a thread
+            def run_setup_with_logger():
+                runtime_env = RuntimeEnv(serialized_runtime_env=serialized_runtime_env)
+                allocated_resource: dict = json.loads(
+                    serialized_allocated_resource_instances or "{}"
+                )
+
+                # Use a separate logger for each job.
+                per_job_logger = self.get_or_create_logger(request.job_id)
+                # TODO(chenk008): Add log about allocated_resource to
+                # avoid lint error. That will be moved to cgroup plugin.
+                per_job_logger.debug(f"Worker has resource :" f"{allocated_resource}")
+                context = RuntimeEnvContext(env_vars=runtime_env.env_vars())
+                self._pip_manager.setup(runtime_env, context, logger=per_job_logger)
+                self._conda_manager.setup(runtime_env, context, logger=per_job_logger)
+                self._py_modules_manager.setup(
+                    runtime_env, context, logger=per_job_logger
+                )
+                self._working_dir_manager.setup(
+                    runtime_env, context, logger=per_job_logger
+                )
+                self._container_manager.setup(
+                    runtime_env, context, logger=per_job_logger
+                )
+
+                # Add the mapping of URIs -> the serialized environment to be
+                # used for cache invalidation.
+                if runtime_env.working_dir_uri():
+                    uri = runtime_env.working_dir_uri()
+                    self._uris_to_envs[uri].add(serialized_runtime_env)
+                if runtime_env.py_modules_uris():
+                    for uri in runtime_env.py_modules_uris():
+                        self._uris_to_envs[uri].add(serialized_runtime_env)
+                if runtime_env.conda_uri():
+                    uri = runtime_env.conda_uri()
+                    self._uris_to_envs[uri].add(serialized_runtime_env)
+                if runtime_env.pip_uri():
+                    uri = runtime_env.pip_uri()
+                    self._uris_to_envs[uri].add(serialized_runtime_env)
+                if runtime_env.plugin_uris():
+                    for uri in runtime_env.plugin_uris():
+                        self._uris_to_envs[uri].add(serialized_runtime_env)
+
+                # Run setup function from all the plugins
+                for plugin_class_path, config in runtime_env.plugins():
+                    logger.debug(f"Setting up runtime env plugin {plugin_class_path}")
+                    plugin_class = import_attr(plugin_class_path)
+                    # TODO(simon): implement uri support
+                    plugin_class.create(
+                        "uri not implemented", json.loads(config), context
+                    )
+                    plugin_class.modify_context(
+                        "uri not implemented", json.loads(config), context
+                    )
+
+                return context
+
+            loop = asyncio.get_event_loop()
+            return await loop.run_in_executor(None, run_setup_with_logger)
+
+        serialized_env = request.serialized_runtime_env
+
+        if serialized_env not in self._env_locks:
+            # async lock to prevent the same env being concurrently installed
+            self._env_locks[serialized_env] = asyncio.Lock()
+
+        async with self._env_locks[serialized_env]:
+            if serialized_env in self._env_cache:
+                serialized_context = self._env_cache[serialized_env]
+                result = self._env_cache[serialized_env]
+                if result.success:
+                    context = result.result
+                    logger.info(
+                        "Runtime env already created successfully. "
+                        f"Env: {serialized_env}, context: {context}"
+                    )
+                    return runtime_env_agent_pb2.CreateRuntimeEnvReply(
+                        status=agent_manager_pb2.AGENT_RPC_STATUS_OK,
+                        serialized_runtime_env_context=context,
+                    )
+                else:
+                    error_message = result.result
+                    logger.info(
+                        "Runtime env already failed. "
+                        f"Env: {serialized_env}, err: {error_message}"
+                    )
+                    return runtime_env_agent_pb2.CreateRuntimeEnvReply(
+                        status=agent_manager_pb2.AGENT_RPC_STATUS_FAILED,
+                        error_message=error_message,
+                    )
+
+            if SLEEP_FOR_TESTING_S:
+                logger.info(f"Sleeping for {SLEEP_FOR_TESTING_S}s.")
+                time.sleep(int(SLEEP_FOR_TESTING_S))
+
+            logger.info(f"Creating runtime env: {serialized_env}")
+            runtime_env_context: RuntimeEnvContext = None
+            error_message = None
+            for _ in range(runtime_env_consts.RUNTIME_ENV_RETRY_TIMES):
+                try:
+                    runtime_env_context = await _setup_runtime_env(
+                        serialized_env, request.serialized_allocated_resource_instances
+                    )
+                    break
+                except Exception as ex:
+                    logger.exception("Runtime env creation failed.")
+                    error_message = str(ex)
+                    await asyncio.sleep(
+                        runtime_env_consts.RUNTIME_ENV_RETRY_INTERVAL_MS / 1000
+                    )
+            if error_message:
+                logger.error(
+                    "Runtime env creation failed for %d times, "
+                    "don't retry any more.",
+                    runtime_env_consts.RUNTIME_ENV_RETRY_TIMES,
+                )
+                self._env_cache[serialized_env] = CreatedEnvResult(False, error_message)
+                return runtime_env_agent_pb2.CreateRuntimeEnvReply(
+                    status=agent_manager_pb2.AGENT_RPC_STATUS_FAILED,
+                    error_message=error_message,
+                )
+
+            serialized_context = runtime_env_context.serialize()
+            self._env_cache[serialized_env] = CreatedEnvResult(True, serialized_context)
+            logger.info(
+                "Successfully created runtime env: %s, the context: %s",
+                serialized_env,
+                serialized_context,
+            )
+            return runtime_env_agent_pb2.CreateRuntimeEnvReply(
+                status=agent_manager_pb2.AGENT_RPC_STATUS_OK,
+                serialized_runtime_env_context=serialized_context,
+            )
+
+    async def DeleteURIs(self, request, context):
+        logger.info(f"Got request to delete URIs: {request.uris}.")
+
+        failed_uris = []  # URIs that we failed to delete.
+
+        for plugin_uri in request.uris:
+            plugin, uri = decode_plugin_uri(plugin_uri)
+            # Invalidate the env cache for any envs that contain this URI.
+            for env in self._uris_to_envs.get(uri, []):
+                if env in self._env_cache:
+                    del self._env_cache[env]
+
+            if plugin == "working_dir":
+                if not self._working_dir_manager.delete_uri(uri):
+                    failed_uris.append(uri)
+            elif plugin == "py_modules":
+                if not self._py_modules_manager.delete_uri(uri):
+                    failed_uris.append(uri)
+            elif plugin == "conda":
+                if not self._conda_manager.delete_uri(uri):
+                    failed_uris.append(uri)
+            elif plugin == "pip":
+                if not self._pip_manager.delete_uri(uri):
+                    failed_uris.append(uri)
+            else:
+                raise ValueError(
+                    "RuntimeEnvAgent received DeleteURI request "
+                    f"for unsupported plugin {plugin}. URI: {uri}"
+                )
+
+        if failed_uris:
+            return runtime_env_agent_pb2.DeleteURIsReply(
+                status=agent_manager_pb2.AGENT_RPC_STATUS_FAILED,
+                error_message="Local files for URI(s) " f"{failed_uris} not found.",
+            )
+        else:
+            return runtime_env_agent_pb2.DeleteURIsReply(
+                status=agent_manager_pb2.AGENT_RPC_STATUS_OK
+            )
+
+    async def run(self, server):
+        runtime_env_agent_pb2_grpc.add_RuntimeEnvServiceServicer_to_server(self, server)
+
+    @staticmethod
+    def is_minimal_module():
+        return True