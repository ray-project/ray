--- conflicted
+++ resolved
@@ -299,9 +299,7 @@
                     runtime_env, context, logger=per_job_logger
                 )
 
-<<<<<<< HEAD
-            # XXX(architkulkarni): Ensure we get a RuntimeError for bad plugin name
-=======
+            # XXX(architkulkarni): Ensure we get a warning for bad plugin name
             def setup_plugins():
                 # Run setup function from all the plugins
                 if runtime_env.plugins():
@@ -329,7 +327,6 @@
             # Plugins setup method is sync process, running in other threads
             # is to avoid blocking asyncio loop
             await loop.run_in_executor(None, setup_plugins)
->>>>>>> 778a7999
 
             return context
 
