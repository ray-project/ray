--- conflicted
+++ resolved
@@ -32,13 +32,10 @@
 from ray.core.generated.runtime_env_common_pb2 import (
     RuntimeEnvState as ProtoRuntimeEnvState,
 )
-<<<<<<< HEAD
-=======
 from ray.experimental.internal_kv import (
     _initialize_internal_kv,
     _internal_kv_initialized,
 )
->>>>>>> 293c1223
 from ray.runtime_env import RuntimeEnv, RuntimeEnvConfig
 
 default_logger = logging.getLogger(__name__)
