import asyncio
from collections import defaultdict
from dataclasses import dataclass
import json
import logging
import os
import time
from typing import Dict, Set

from ray.core.generated import runtime_env_agent_pb2
from ray.core.generated import runtime_env_agent_pb2_grpc
from ray.core.generated import agent_manager_pb2
from ray.experimental.internal_kv import (_initialize_internal_kv,
                                          _internal_kv_initialized)
import ray.new_dashboard.utils as dashboard_utils
import ray.new_dashboard.modules.runtime_env.runtime_env_consts \
    as runtime_env_consts
from ray._private.ray_logging import setup_component_logger
from ray._private.runtime_env.conda import CondaManager
from ray._private.runtime_env.working_dir import WorkingDirManager
from ray._private.runtime_env import RuntimeEnvContext

logger = logging.getLogger(__name__)

# TODO(edoakes): this is used for unit tests. We should replace it with a
# better pluggability mechanism once available.
SLEEP_FOR_TESTING_S = os.environ.get("RAY_RUNTIME_ENV_SLEEP_FOR_TESTING_S")


@dataclass
class CreatedEnvResult:
    # Whether or not the env was installed correctly.
    success: bool
    # If success is True, will be a serialized RuntimeEnvContext
    # If success is False, will be an error message.
    result: str


class RuntimeEnvAgent(dashboard_utils.DashboardAgentModule,
                      runtime_env_agent_pb2_grpc.RuntimeEnvServiceServicer):
    """An RPC server to create and delete runtime envs.

    Attributes:
        dashboard_agent: The DashboardAgent object contains global config.
    """

    def __init__(self, dashboard_agent):
        super().__init__(dashboard_agent)
        self._runtime_env_dir = dashboard_agent.runtime_env_dir
        self._logging_params = dashboard_agent.logging_params
        self._per_job_logger_cache = dict()
        # Cache the results of creating envs to avoid repeatedly calling into
        # conda and other slow calls.
        self._env_cache: Dict[str, CreatedEnvResult] = dict()
        # Maps a serialized runtime env to a lock that is used
        # to prevent multiple concurrent installs of the same env.
        self._env_locks: Dict[str, asyncio.Lock] = dict()
        # Keeps track of the URIs contained within each env so we can
        # invalidate the env cache when a URI is deleted.
        # This is a temporary mechanism until we have per-URI caching.
        self._working_dir_uri_to_envs: Dict[str, Set[str]] = defaultdict(set)

        # Initialize internal KV to be used by the working_dir setup code.
        _initialize_internal_kv(self._dashboard_agent.gcs_client)
        assert _internal_kv_initialized()

        self._conda_manager = CondaManager(self._runtime_env_dir)
        self._working_dir_manager = WorkingDirManager(self._runtime_env_dir)

    def get_or_create_logger(self, job_id: bytes):
        job_id = job_id.decode()
        if job_id not in self._per_job_logger_cache:
            params = self._logging_params.copy()
            params["filename"] = f"runtime_env_setup-{job_id}.log"
            params["logger_name"] = f"runtime_env_{job_id}"
            per_job_logger = setup_component_logger(**params)
            self._per_job_logger_cache[job_id] = per_job_logger
        return self._per_job_logger_cache[job_id]

    async def CreateRuntimeEnv(self, request, context):
        async def _setup_runtime_env(serialized_runtime_env):
            # This function will be ran inside a thread
            def run_setup_with_logger():
                runtime_env: dict = json.loads(serialized_runtime_env or "{}")

                # Use a separate logger for each job.
                per_job_logger = self.get_or_create_logger(request.job_id)
                context = RuntimeEnvContext(
                    env_vars=runtime_env.get("env_vars"))
                self._conda_manager.setup(
                    runtime_env, context, logger=per_job_logger)
                self._working_dir_manager.setup(
                    runtime_env, context, logger=per_job_logger)

                # Add the mapping of URIs -> the serialized environment to be
                # used for cache invalidation.
                for uri in runtime_env.get("uris", []):
                    self._working_dir_uri_to_envs[uri].add(
                        serialized_runtime_env)

                return context

            loop = asyncio.get_event_loop()
            return await loop.run_in_executor(None, run_setup_with_logger)

        serialized_env = request.serialized_runtime_env

        if serialized_env not in self._env_locks:
            # async lock to prevent the same env being concurrently installed
            self._env_locks[serialized_env] = asyncio.Lock()

        async with self._env_locks[serialized_env]:
            if serialized_env in self._env_cache:
                serialized_context = self._env_cache[serialized_env]
                result = self._env_cache[serialized_env]
                if result.success:
                    context = result.result
                    logger.info("Runtime env already created successfully. "
                                f"Env: {serialized_env}, context: {context}")
                    return runtime_env_agent_pb2.CreateRuntimeEnvReply(
                        status=agent_manager_pb2.AGENT_RPC_STATUS_OK,
                        serialized_runtime_env_context=context)
                else:
                    error_message = result.result
                    logger.info("Runtime env already failed. "
                                f"Env: {serialized_env}, err: {error_message}")
                    return runtime_env_agent_pb2.CreateRuntimeEnvReply(
                        status=agent_manager_pb2.AGENT_RPC_STATUS_FAILED,
                        error_message=error_message)

            if SLEEP_FOR_TESTING_S:
                logger.info(f"Sleeping for {SLEEP_FOR_TESTING_S}s.")
                time.sleep(int(SLEEP_FOR_TESTING_S))

            logger.info(f"Creating runtime env: {serialized_env}")
            runtime_env_context: RuntimeEnvContext = None
            error_message = None
            for _ in range(runtime_env_consts.RUNTIME_ENV_RETRY_TIMES):
                try:
                    runtime_env_context = await _setup_runtime_env(
                        serialized_env)
                    break
                except Exception as ex:
                    logger.exception("Runtime env creation failed.")
                    error_message = str(ex)
                    await asyncio.sleep(
                        runtime_env_consts.RUNTIME_ENV_RETRY_INTERVAL_MS / 1000
                    )
            if error_message:
                logger.error(
                    "Runtime env creation failed for %d times, "
                    "don't retry any more.",
                    runtime_env_consts.RUNTIME_ENV_RETRY_TIMES)
                self._env_cache[serialized_env] = CreatedEnvResult(
                    False, error_message)
                return runtime_env_agent_pb2.CreateRuntimeEnvReply(
                    status=agent_manager_pb2.AGENT_RPC_STATUS_FAILED,
                    error_message=error_message)

            serialized_context = runtime_env_context.serialize()
            self._env_cache[serialized_env] = CreatedEnvResult(
                True, serialized_context)
            logger.info(
                "Successfully created runtime env: %s, the context: %s",
                serialized_env, serialized_context)
            return runtime_env_agent_pb2.CreateRuntimeEnvReply(
                status=agent_manager_pb2.AGENT_RPC_STATUS_OK,
                serialized_runtime_env_context=serialized_context)

    async def DeleteURIs(self, request, context):
        logger.info(f"Got request to delete URIS: {request.uris}.")

        # Only a single URI is currently supported.
        assert len(request.uris) == 1
<<<<<<< HEAD

        uri = request.uris[0]

        # Invalidate the env cache for any environments that contain this URI.
        for env in self._working_dir_uri_to_envs.get(uri, []):
            if env in self._env_cache:
                del self._env_cache[env]

=======
        uri = request.uris[0]
>>>>>>> c482779d
        if self._working_dir_manager.delete_uri(uri):
            return runtime_env_agent_pb2.DeleteURIsReply(
                status=agent_manager_pb2.AGENT_RPC_STATUS_OK)
        else:
            return runtime_env_agent_pb2.DeleteURIsReply(
                status=agent_manager_pb2.AGENT_RPC_STATUS_FAILED,
                error_message=f"Local file for URI {uri} not found.")

    async def run(self, server):
        runtime_env_agent_pb2_grpc.add_RuntimeEnvServiceServicer_to_server(
            self, server)<|MERGE_RESOLUTION|>--- conflicted
+++ resolved
@@ -172,7 +172,6 @@
 
         # Only a single URI is currently supported.
         assert len(request.uris) == 1
-<<<<<<< HEAD
 
         uri = request.uris[0]
 
@@ -181,9 +180,6 @@
             if env in self._env_cache:
                 del self._env_cache[env]
 
-=======
-        uri = request.uris[0]
->>>>>>> c482779d
         if self._working_dir_manager.delete_uri(uri):
             return runtime_env_agent_pb2.DeleteURIsReply(
                 status=agent_manager_pb2.AGENT_RPC_STATUS_OK)
