--- conflicted
+++ resolved
@@ -101,14 +101,9 @@
                 # avoid lint error. That will be moved to cgroup plugin.
                 per_job_logger.debug(f"Worker has resource :"
                                      f"{allocated_resource}")
-<<<<<<< HEAD
-                context = RuntimeEnvContext(
-                    env_vars=runtime_env.get("env_vars"))
+                context = RuntimeEnvContext(env_vars=runtime_env.env_vars())
                 self._pip_manager.setup(
                     runtime_env, context, logger=per_job_logger)
-=======
-                context = RuntimeEnvContext(env_vars=runtime_env.env_vars())
->>>>>>> 15a51b7c
                 self._conda_manager.setup(
                     runtime_env, context, logger=per_job_logger)
                 self._py_modules_manager.setup(
