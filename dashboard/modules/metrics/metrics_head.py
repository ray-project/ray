import asyncio
<<<<<<< HEAD
import time
from typing import Any, Dict, Optional
=======
>>>>>>> 115774ab
import aiohttp
import logging
import os
import shutil
<<<<<<< HEAD
from urllib.parse import quote
from ray._private.usage.usage_lib import TagKey, record_extra_usage_tag
=======
>>>>>>> 115774ab

from typing import Any, Dict, Optional, List

import psutil

from pydantic import BaseModel
from urllib.parse import quote
from ray.dashboard.modules.metrics.grafana_dashboard_factory import (
    generate_grafana_dashboard,
)
from ray.dashboard.modules.metrics.grafana_datasource_template import (
    GRAFANA_DATASOURCE_TEMPLATE,
)
from ray.dashboard.modules.metrics.grafana_dashboard_provisioning_template import (
    DASHBOARD_PROVISIONING_TEMPLATE,
)
import ray.dashboard.optional_utils as dashboard_optional_utils
import ray.dashboard.utils as dashboard_utils
from ray.dashboard.consts import AVAILABLE_COMPONENT_NAMES_FOR_METRICS

logger = logging.getLogger(__name__)
logger.setLevel(logging.INFO)

routes = dashboard_optional_utils.ClassMethodRouteTable

routes = dashboard_optional_utils.ClassMethodRouteTable

METRICS_OUTPUT_ROOT_ENV_VAR = "RAY_METRICS_OUTPUT_ROOT"
METRICS_INPUT_ROOT = os.path.join(os.path.dirname(__file__), "export")
METRICS_RECORD_INTERVAL_S = 5

DEFAULT_PROMETHEUS_HOST = "http://localhost:9090"
PROMETHEUS_HOST_ENV_VAR = "RAY_PROMETHEUS_HOST"
PROMETHEUS_CONFIG_INPUT_PATH = os.path.join(
    METRICS_INPUT_ROOT, "prometheus", "prometheus.yml"
)
PROMETHEUS_HEALTHCHECK_PATH = "-/healthy"

DEFAULT_GRAFANA_HOST = "http://localhost:3000"
GRAFANA_HOST_ENV_VAR = "RAY_GRAFANA_HOST"
GRAFANA_HOST_DISABLED_VALUE = "DISABLED"
GRAFANA_IFRAME_HOST_ENV_VAR = "RAY_GRAFANA_IFRAME_HOST"
GRAFANA_DASHBOARD_OUTPUT_DIR_ENV_VAR = "RAY_METRICS_GRAFANA_DASHBOARD_OUTPUT_DIR"
GRAFANA_CONFIG_INPUT_PATH = os.path.join(METRICS_INPUT_ROOT, "grafana")
GRAFANA_HEALTHCHECK_PATH = "api/health"


class TaskProgress(BaseModel):
    num_finished: int = 0
    num_pending_args_avail: int = 0
    num_submitted_to_worker: int = 0
    num_running: int = 0
    num_pending_node_assignment: int = 0
    num_failed: int = 0
    num_unknown: int = 0


class TaskProgressWithTaskName(BaseModel):
    name: str
    progress: TaskProgress


class TaskProgressByTaskNameResponse(BaseModel):
    tasks: List[TaskProgressWithTaskName]


PROMETHEUS_METRIC_MAP = {
    "FINISHED": "num_finished",
    "PENDING_ARGS_AVAIL": "num_pending_args_avail",
    "SUBMITTED_TO_WORKER": "num_submitted_to_worker",
    "RUNNING": "num_running",
    "RUNNING_IN_RAY_GET": "num_running",
    "RUNNING_IN_RAY_WAIT": "num_running",
    "PENDING_NODE_ASSIGNMENT": "num_pending_node_assignment",
    "PENDING_ARGS_FETCH": "num_pending_node_assignment",
    "PENDING_OBJ_STORE_MEM_AVAIL": "num_pending_node_assignment",
    "FAILED": "num_failed",
}


class PrometheusQueryError(Exception):
    def __init__(self, status, message):
        self.message = (
            "Error fetching data from prometheus. "
            f"status: {status}, message: {message}"
        )
        super().__init__(self.message)


class MetricsHead(dashboard_utils.DashboardHeadModule):
    def __init__(
        self, dashboard_head, http_session: Optional[aiohttp.ClientSession] = None
    ):
        super().__init__(dashboard_head)
        self.http_session = http_session or aiohttp.ClientSession()
        self.grafana_host = os.environ.get(GRAFANA_HOST_ENV_VAR, DEFAULT_GRAFANA_HOST)
        self.prometheus_host = os.environ.get(
            PROMETHEUS_HOST_ENV_VAR, DEFAULT_PROMETHEUS_HOST
        )
        default_metrics_root = os.path.join(self._dashboard_head.session_dir, "metrics")
        self._metrics_root = os.environ.get(
            METRICS_OUTPUT_ROOT_ENV_VAR, default_metrics_root
        )
        grafana_config_output_path = os.path.join(self._metrics_root, "grafana")
        self._grafana_dashboard_output_dir = os.environ.get(
            GRAFANA_DASHBOARD_OUTPUT_DIR_ENV_VAR,
            os.path.join(grafana_config_output_path, "dashboards"),
        )

        self._session = aiohttp.ClientSession()
        self._ip = dashboard_head.ip
        self._pid = os.getpid()
        self._component = "dashboard"
        self._session_name = dashboard_head.session_name
        assert self._component in AVAILABLE_COMPONENT_NAMES_FOR_METRICS

    @routes.get("/api/grafana_health")
    async def grafana_health(self, req) -> aiohttp.web.Response:
        """
        Endpoint that checks if grafana is running
        """
        # If disabled, we don't want to show the metrics tab at all.
        if self.grafana_host == GRAFANA_HOST_DISABLED_VALUE:
            return dashboard_optional_utils.rest_response(
                success=True,
                message="Grafana disabled",
                grafana_host=GRAFANA_HOST_DISABLED_VALUE,
            )

        grafana_iframe_host = os.environ.get(
            GRAFANA_IFRAME_HOST_ENV_VAR, self.grafana_host
        )
        path = f"{self.grafana_host}/{GRAFANA_HEALTHCHECK_PATH}"
        try:
            async with self._session.get(path) as resp:
                if resp.status != 200:
                    return dashboard_optional_utils.rest_response(
                        success=False,
                        message="Grafana healtcheck failed",
                        status=resp.status,
                    )
                json = await resp.json()
                # Check if the required grafana services are running.
                if json["database"] != "ok":
                    return dashboard_optional_utils.rest_response(
                        success=False,
                        message="Grafana healtcheck failed. Database not ok.",
                        status=resp.status,
                        json=json,
                    )

                return dashboard_optional_utils.rest_response(
                    success=True,
                    message="Grafana running",
                    grafana_host=grafana_iframe_host,
                )

        except Exception as e:
            logger.warning(
                "Error fetching grafana endpoint. Is grafana running?", exc_info=e
            )

            return dashboard_optional_utils.rest_response(
                success=False, message="Grafana healtcheck failed", exception=str(e)
            )

    @routes.get("/api/progress")
    async def get_progress(self, req):
        """
        Fetches the progress of tasks by job id. If job_id is not provided,
        then we will fetch the progress across all jobs.
        """
        job_id = req.query.get("job_id")

        job_id_filter = f'JobId="{job_id}"' if job_id else None

        query = self._create_prometheus_query_for_progress(
            [job_id_filter] if job_id_filter else [], ["State"]
        )

        try:
            prom_data = await self._query_prometheus(query)
            progress = _format_prometheus_output(prom_data) or TaskProgress()
            return dashboard_optional_utils.rest_response(
                success=True, message="success", detail=progress.dict()
            )

        except PrometheusQueryError as e:
            return dashboard_optional_utils.rest_response(
                success=False,
                message=e.message,
            )

    @routes.get("/api/progress_by_task_name")
    async def get_progress_by_task_name(self, req):
        """
        Fetches the progress of tasks by job id. If job_id is not provided,
        then we will fetch the progress across all jobs.
        """
        if "job_id" not in req.query:
            return dashboard_optional_utils.rest_response(
                success=False,
                message="job_id query is required!",
            )

        job_id = req.query["job_id"]
        job_id_filter = f'JobId="{job_id}"'
        query = self._create_prometheus_query_for_progress(
            [job_id_filter], ["State", "Name"]
        )

        try:
            prom_data = await self._query_prometheus(query)
            progress = _format_prometheus_output_by_task_names(prom_data)
            return dashboard_optional_utils.rest_response(
                success=True, message="success", detail=progress.dict()
            )
        except PrometheusQueryError as e:
            return dashboard_optional_utils.rest_response(
                success=False,
                message=e.message,
            )

    @staticmethod
    def is_minimal_module():
        return False

    def _create_default_grafana_configs(self):
        """
        Creates the grafana configurations that are by default provided by Ray.
        """
        grafana_config_output_path = os.path.join(self._metrics_root, "grafana")

        # Copy default grafana configurations
        if os.path.exists(grafana_config_output_path):
            shutil.rmtree(grafana_config_output_path)
        os.makedirs(os.path.dirname(grafana_config_output_path), exist_ok=True)
        shutil.copytree(GRAFANA_CONFIG_INPUT_PATH, grafana_config_output_path)

        # Overwrite grafana's dashboard provisioning directory based on env var
        dashboard_provisioning_path = os.path.join(
            grafana_config_output_path, "provisioning", "dashboards"
        )
        os.makedirs(
            dashboard_provisioning_path,
            exist_ok=True,
        )
        with open(
            os.path.join(
                dashboard_provisioning_path,
                "default.yml",
            ),
            "w",
        ) as f:
            f.write(
                DASHBOARD_PROVISIONING_TEMPLATE.format(
                    dashboard_output_folder=self._grafana_dashboard_output_dir
                )
            )

        # Overwrite grafana's prometheus datasource based on env var
        prometheus_host = os.environ.get(
            PROMETHEUS_HOST_ENV_VAR, DEFAULT_PROMETHEUS_HOST
        )
        data_sources_path = os.path.join(
            grafana_config_output_path, "provisioning", "datasources"
        )
        os.makedirs(
            data_sources_path,
            exist_ok=True,
        )
        os.makedirs(
            self._grafana_dashboard_output_dir,
            exist_ok=True,
        )
        with open(
            os.path.join(
                data_sources_path,
                "default.yml",
            ),
            "w",
        ) as f:
            f.write(GRAFANA_DATASOURCE_TEMPLATE.format(prometheus_host=prometheus_host))
        with open(
            os.path.join(
                self._grafana_dashboard_output_dir,
                "default_grafana_dashboard.json",
            ),
            "w",
        ) as f:
            f.write(generate_grafana_dashboard())

    def _create_default_prometheus_configs(self):
        """
        Creates the prometheus configurations that are by default provided by Ray.
        """
        prometheus_config_output_path = os.path.join(
            self._metrics_root, "prometheus", "prometheus.yml"
        )

        # Copy default prometheus configurations
        if os.path.exists(prometheus_config_output_path):
            os.remove(prometheus_config_output_path)
        os.makedirs(os.path.dirname(prometheus_config_output_path), exist_ok=True)
        shutil.copy(PROMETHEUS_CONFIG_INPUT_PATH, prometheus_config_output_path)

<<<<<<< HEAD
    async def _check_grafana_running(self) -> bool:
        try:
            if self.grafana_host == GRAFANA_HOST_DISABLED_VALUE:
                return False

            path = f"{self.grafana_host}/{GRAFANA_HEALTHCHECK_PATH}"
            async with self._session.get(path) as resp:
                if resp.status != 200:
                    return False

                json = await resp.json()
                # Basic sanity check of grafana health check schema
                if "version" not in json:
                    return False

                return True
        except Exception:
            return False

    async def _check_prometheus_health(self) -> bool:
        try:
            path = f"{self.prometheus_host}/{PROMETHEUS_HEALTHCHECK_PATH}"

            async with self._session.get(path) as resp:
                if resp.status != 200:
                    return False

                text = await resp.text()
                # Basic sanity check of prometheus health check schema
                if "Prometheus" not in text:
                    return False

                return True
        except Exception:
            return False

    async def _push_telemetry_data_loop(self):
        time_between_pushes = 600  # 10 minutes
        last_push = (
            -time_between_pushes
        )  # First loop should always send telemetry data.
        while True:
            now = time.monotonic()
            try:
                if now - last_push >= time_between_pushes:
                    # Push data
                    logger.info("Recording dashboard metrics telemetry data...")
                    record_extra_usage_tag(
                        TagKey.DASHBOARD_METRICS_GRAFANA_ENABLED,
                        str(await self._check_grafana_running()),
                    )
                    record_extra_usage_tag(
                        TagKey.DASHBOARD_METRICS_PROMETHEUS_ENABLED,
                        str(await self._check_prometheus_health()),
                    )
                    last_push = now
            except Exception as exc:
                logger.warning("Error pushing telemetry data" + str(exc))

            await asyncio.sleep(max(0, time_between_pushes - (now - last_push)))
=======
    @dashboard_utils.async_loop_forever(METRICS_RECORD_INTERVAL_S)
    async def record_dashboard_metrics(self):
        dashboard_proc = psutil.Process()
        self._dashboard_head.metrics.metrics_dashboard_cpu.labels(
            ip=self._ip,
            pid=self._pid,
            Component=self._component,
            SessionName=self._session_name,
        ).set(float(dashboard_proc.cpu_percent()) * 100)
        self._dashboard_head.metrics.metrics_dashboard_mem.labels(
            ip=self._ip,
            pid=self._pid,
            Component=self._component,
            SessionName=self._session_name,
        ).set(float(dashboard_proc.memory_info().rss) / 1.0e6)
>>>>>>> 115774ab

    async def run(self, server):
        self._create_default_grafana_configs()
        self._create_default_prometheus_configs()
<<<<<<< HEAD
        asyncio.create_task(self._push_telemetry_data_loop())
=======
        await asyncio.gather(self.record_dashboard_metrics())
>>>>>>> 115774ab

        logger.info(
            f"Generated prometheus and grafana configurations in: {self._metrics_root}"
        )

    def _create_prometheus_query_for_progress(
        self, filters: List[str], sum_by: List[str]
    ) -> str:
        filter_for_terminal_states = ['State=~"FINISHED|FAILED"'] + filters
        filter_for_non_terminal_states = ['State!~"FINISHED|FAILED"'] + filters

        filter_for_terminal_states_str = ",".join(filter_for_terminal_states)
        filter_for_non_terminal_states_str = ",".join(filter_for_non_terminal_states)
        sum_by_str = ",".join(sum_by)

        # Ray does not currently permanently track worker task metrics.
        # The metric is cleared after a worker exits. We need to work around
        # these restrictions when we query metrics.

        # For terminal states (Finished, Failed), we know that the count can
        # never decrease. Therefore, we get the latest count of tasks by
        # fetching the max value over the past 14 days.
        query_for_terminal_states = (
            "sum(max_over_time("
            f"ray_tasks{{{filter_for_terminal_states_str}}}[14d])) by ({sum_by_str})"
        )

        # For non-terminal states, we assume that if a worker has at least
        # one task in one of these states, the worker has not exited. Therefore,
        # we fetch the current count.
        query_for_non_terminal_states = (
            f"clamp_min(sum(ray_tasks{{{filter_for_non_terminal_states_str}}}) "
            f"by ({sum_by_str}), 0)"
        )
        return f"{query_for_terminal_states} or {query_for_non_terminal_states}"

    async def _query_prometheus(self, query):
        async with self.http_session.get(
            f"{self.prometheus_host}/api/v1/query?query={quote(query)}"
        ) as resp:
            if resp.status == 200:
                prom_data = await resp.json()
                return prom_data

            message = await resp.text()
            raise PrometheusQueryError(resp.status, message)


def _format_prometheus_output(prom_data: Dict[str, Any]) -> Optional[TaskProgress]:
    if prom_data["status"] == "success" and prom_data["data"]["resultType"] == "vector":
        metrics = prom_data["data"]["result"]
        kwargs = {}
        for metric in metrics:
            metric_name = metric["metric"]["State"]
            kwarg_name = (
                PROMETHEUS_METRIC_MAP[metric_name]
                if metric_name in PROMETHEUS_METRIC_MAP
                else "num_unknown"
            )
            # metric["value"] is a tuple where first item is a timestamp
            # and second item is the value.
            metric_value = int(metric["value"][1])
            kwargs[kwarg_name] = kwargs.get(kwarg_name, 0) + metric_value

        return TaskProgress(**kwargs)

    return None


def _format_prometheus_output_by_task_names(
    prom_data: Dict[str, Any]
) -> TaskProgressByTaskNameResponse:
    """
    Returns a list of task names with number of tasks for
    each state with that task name.
    """
    task_map = {}

    if prom_data["status"] == "success" and prom_data["data"]["resultType"] == "vector":
        metrics = prom_data["data"]["result"]
        for metric in metrics:
            task_name = metric["metric"]["Name"]
            metric_name = metric["metric"]["State"]
            kwargs = task_map.setdefault(task_name, {})
            kwarg_name = (
                PROMETHEUS_METRIC_MAP[metric_name]
                if metric_name in PROMETHEUS_METRIC_MAP
                else "num_unknown"
            )
            # metric["value"] is a tuple where first item is a timestamp
            # and second item is the value.
            metric_value = int(metric["value"][1])
            kwargs[kwarg_name] = kwargs.get(kwarg_name, 0) + metric_value

    tasks = [
        TaskProgressWithTaskName(name=task_name, progress=TaskProgress(**kwargs))
        for task_name, kwargs in task_map.items()
    ]

    return TaskProgressByTaskNameResponse(tasks=tasks)<|MERGE_RESOLUTION|>--- conflicted
+++ resolved
@@ -1,18 +1,8 @@
 import asyncio
-<<<<<<< HEAD
-import time
-from typing import Any, Dict, Optional
-=======
->>>>>>> 115774ab
 import aiohttp
 import logging
 import os
 import shutil
-<<<<<<< HEAD
-from urllib.parse import quote
-from ray._private.usage.usage_lib import TagKey, record_extra_usage_tag
-=======
->>>>>>> 115774ab
 
 from typing import Any, Dict, Optional, List
 
@@ -179,6 +169,40 @@
                 success=False, message="Grafana healtcheck failed", exception=str(e)
             )
 
+    @routes.get("/api/prometheus_health")
+    async def prometheus_health(self, req) -> bool:
+        try:
+            path = f"{self.prometheus_host}/{PROMETHEUS_HEALTHCHECK_PATH}"
+
+            async with self._session.get(path) as resp:
+                if resp.status != 200:
+                    return dashboard_optional_utils.rest_response(
+                        success=False,
+                        message="prometheus healthcheck failed.",
+                        status=resp.status,
+                    )
+
+                text = await resp.text()
+                # Basic sanity check of prometheus health check schema
+                if "Prometheus" not in text:
+                    return dashboard_optional_utils.rest_response(
+                        success=False,
+                        message="prometheus healthcheck failed.",
+                        status=resp.status,
+                        text=text
+                    )
+
+                return dashboard_optional_utils.rest_response(
+                    success=True,
+                    message="prometheus running",
+                )
+        except Exception as e:
+            return dashboard_optional_utils.rest_response(
+                    success=False,
+                    message="prometheus healthcheck failed.",
+                    reason=str(e)
+                )
+
     @routes.get("/api/progress")
     async def get_progress(self, req):
         """
@@ -319,68 +343,6 @@
         os.makedirs(os.path.dirname(prometheus_config_output_path), exist_ok=True)
         shutil.copy(PROMETHEUS_CONFIG_INPUT_PATH, prometheus_config_output_path)
 
-<<<<<<< HEAD
-    async def _check_grafana_running(self) -> bool:
-        try:
-            if self.grafana_host == GRAFANA_HOST_DISABLED_VALUE:
-                return False
-
-            path = f"{self.grafana_host}/{GRAFANA_HEALTHCHECK_PATH}"
-            async with self._session.get(path) as resp:
-                if resp.status != 200:
-                    return False
-
-                json = await resp.json()
-                # Basic sanity check of grafana health check schema
-                if "version" not in json:
-                    return False
-
-                return True
-        except Exception:
-            return False
-
-    async def _check_prometheus_health(self) -> bool:
-        try:
-            path = f"{self.prometheus_host}/{PROMETHEUS_HEALTHCHECK_PATH}"
-
-            async with self._session.get(path) as resp:
-                if resp.status != 200:
-                    return False
-
-                text = await resp.text()
-                # Basic sanity check of prometheus health check schema
-                if "Prometheus" not in text:
-                    return False
-
-                return True
-        except Exception:
-            return False
-
-    async def _push_telemetry_data_loop(self):
-        time_between_pushes = 600  # 10 minutes
-        last_push = (
-            -time_between_pushes
-        )  # First loop should always send telemetry data.
-        while True:
-            now = time.monotonic()
-            try:
-                if now - last_push >= time_between_pushes:
-                    # Push data
-                    logger.info("Recording dashboard metrics telemetry data...")
-                    record_extra_usage_tag(
-                        TagKey.DASHBOARD_METRICS_GRAFANA_ENABLED,
-                        str(await self._check_grafana_running()),
-                    )
-                    record_extra_usage_tag(
-                        TagKey.DASHBOARD_METRICS_PROMETHEUS_ENABLED,
-                        str(await self._check_prometheus_health()),
-                    )
-                    last_push = now
-            except Exception as exc:
-                logger.warning("Error pushing telemetry data" + str(exc))
-
-            await asyncio.sleep(max(0, time_between_pushes - (now - last_push)))
-=======
     @dashboard_utils.async_loop_forever(METRICS_RECORD_INTERVAL_S)
     async def record_dashboard_metrics(self):
         dashboard_proc = psutil.Process()
@@ -396,16 +358,11 @@
             Component=self._component,
             SessionName=self._session_name,
         ).set(float(dashboard_proc.memory_info().rss) / 1.0e6)
->>>>>>> 115774ab
 
     async def run(self, server):
         self._create_default_grafana_configs()
         self._create_default_prometheus_configs()
-<<<<<<< HEAD
-        asyncio.create_task(self._push_telemetry_data_loop())
-=======
         await asyncio.gather(self.record_dashboard_metrics())
->>>>>>> 115774ab
 
         logger.info(
             f"Generated prometheus and grafana configurations in: {self._metrics_root}"
