<<<<<<< HEAD
import asyncio
=======
from typing import Any, Dict, List, Optional
>>>>>>> 51ce6756
import aiohttp
import logging
import os
import shutil

from typing import Any, Dict, Optional

import psutil

from pydantic import BaseModel
from urllib.parse import quote
from ray.dashboard.modules.metrics.grafana_datasource_template import (
    GRAFANA_DATASOURCE_TEMPLATE,
)
import ray.dashboard.optional_utils as dashboard_optional_utils
import ray.dashboard.utils as dashboard_utils
from ray.dashboard.consts import AVAILABLE_COMPONENT_NAMES_FOR_METRICS

logger = logging.getLogger(__name__)
logger.setLevel(logging.INFO)

routes = dashboard_optional_utils.ClassMethodRouteTable

routes = dashboard_optional_utils.ClassMethodRouteTable

METRICS_OUTPUT_ROOT_ENV_VAR = "RAY_METRICS_OUTPUT_ROOT"
METRICS_INPUT_ROOT = os.path.join(os.path.dirname(__file__), "export")
METRICS_RECORD_INTERVAL_S = 5

DEFAULT_PROMETHEUS_HOST = "http://localhost:9090"
PROMETHEUS_HOST_ENV_VAR = "RAY_PROMETHEUS_HOST"
PROMETHEUS_CONFIG_INPUT_PATH = os.path.join(
    METRICS_INPUT_ROOT, "prometheus", "prometheus.yml"
)

DEFAULT_GRAFANA_HOST = "http://localhost:3000"
GRAFANA_HOST_ENV_VAR = "RAY_GRAFANA_HOST"
GRAFANA_HOST_DISABLED_VALUE = "DISABLED"
GRAFANA_IFRAME_HOST_ENV_VAR = "RAY_GRAFANA_IFRAME_HOST"
GRAFANA_DASHBOARD_OUTPUT_DIR_ENV_VAR = "RAY_METRICS_GRAFANA_DASHBOARD_OUTPUT_DIR"
GRAFANA_CONFIG_INPUT_PATH = os.path.join(METRICS_INPUT_ROOT, "grafana")
GRAFANA_HEALTHCHECK_PATH = "api/health"


class TaskProgress(BaseModel):
    num_finished: int = 0
    num_pending_args_avail: int = 0
    num_submitted_to_worker: int = 0
    num_running: int = 0
    num_pending_node_assignment: int = 0
    num_failed: int = 0
    num_unknown: int = 0


class TaskProgressWithTaskName(BaseModel):
    name: str
    progress: TaskProgress


class TaskProgressByTaskNameResponse(BaseModel):
    tasks: List[TaskProgressWithTaskName]


PROMETHEUS_METRIC_MAP = {
    "FINISHED": "num_finished",
    "PENDING_ARGS_AVAIL": "num_pending_args_avail",
    "SUBMITTED_TO_WORKER": "num_submitted_to_worker",
    "RUNNING": "num_running",
    "RUNNING_IN_RAY_GET": "num_running",
    "RUNNING_IN_RAY_WAIT": "num_running",
    "PENDING_NODE_ASSIGNMENT": "num_pending_node_assignment",
    "PENDING_ARGS_FETCH": "num_pending_node_assignment",
    "PENDING_OBJ_STORE_MEM_AVAIL": "num_pending_node_assignment",
    "FAILED": "num_failed",
}


class PrometheusQueryError(Exception):
    def __init__(self, status, message):
        self.message = (
            "Error fetching data from prometheus. "
            f"status: {status}, message: {message}"
        )
        super().__init__(self.message)


class MetricsHead(dashboard_utils.DashboardHeadModule):
    def __init__(
        self, dashboard_head, http_session: Optional[aiohttp.ClientSession] = None
    ):
        super().__init__(dashboard_head)
        self.http_session = http_session or aiohttp.ClientSession()
        self.prometheus_host = os.environ.get(
            PROMETHEUS_HOST_ENV_VAR, DEFAULT_PROMETHEUS_HOST
        )
        default_metrics_root = os.path.join(self._dashboard_head.session_dir, "metrics")
        self._metrics_root = os.environ.get(
            METRICS_OUTPUT_ROOT_ENV_VAR, default_metrics_root
        )
        self._grafana_dashboard_output_dir = os.environ.get(
            GRAFANA_DASHBOARD_OUTPUT_DIR_ENV_VAR
        )
        self._session = aiohttp.ClientSession()
        self._ip = dashboard_head.ip
        self._pid = os.getpid()
        self._component = "dashboard"
        self._session_name = dashboard_head.session_name
        assert self._component in AVAILABLE_COMPONENT_NAMES_FOR_METRICS

    @routes.get("/api/grafana_health")
    async def grafana_health(self, req) -> aiohttp.web.Response:
        """
        Endpoint that checks if grafana is running
        """
        grafana_host = os.environ.get(GRAFANA_HOST_ENV_VAR, DEFAULT_GRAFANA_HOST)

        # If disabled, we don't want to show the metrics tab at all.
        if grafana_host == GRAFANA_HOST_DISABLED_VALUE:
            return dashboard_optional_utils.rest_response(
                success=True,
                message="Grafana disabled",
                grafana_host=GRAFANA_HOST_DISABLED_VALUE,
            )

        grafana_iframe_host = os.environ.get(GRAFANA_IFRAME_HOST_ENV_VAR, grafana_host)
        path = f"{grafana_host}/{GRAFANA_HEALTHCHECK_PATH}"
        try:
            async with self._session.get(path) as resp:
                if resp.status != 200:
                    return dashboard_optional_utils.rest_response(
                        success=False,
                        message="Grafana healtcheck failed",
                        status=resp.status,
                    )
                json = await resp.json()
                # Check if the required grafana services are running.
                if json["database"] != "ok":
                    return dashboard_optional_utils.rest_response(
                        success=False,
                        message="Grafana healtcheck failed. Database not ok.",
                        status=resp.status,
                        json=json,
                    )

                return dashboard_optional_utils.rest_response(
                    success=True,
                    message="Grafana running",
                    grafana_host=grafana_iframe_host,
                )

        except Exception as e:
            logger.warning(
                "Error fetching grafana endpoint. Is grafana running?", exc_info=e
            )

            return dashboard_optional_utils.rest_response(
                success=False, message="Grafana healtcheck failed", exception=str(e)
            )

    @routes.get("/api/progress")
    async def get_progress(self, req):
        """
        Fetches the progress of tasks by job id. If job_id is not provided,
        then we will fetch the progress across all jobs.
        """
        job_id = req.query.get("job_id")

        job_id_filter = f'JobId="{job_id}"' if job_id else None

        query = self._create_prometheus_query_for_progress(
            [job_id_filter] if job_id_filter else [], ["State"]
        )

        try:
            prom_data = await self._query_prometheus(query)
            progress = _format_prometheus_output(prom_data) or TaskProgress()
            return dashboard_optional_utils.rest_response(
                success=True, message="success", detail=progress.dict()
            )

        except PrometheusQueryError as e:
            return dashboard_optional_utils.rest_response(
                success=False,
                message=e.message,
            )

    @routes.get("/api/progress_by_task_name")
    async def get_progress_by_task_name(self, req):
        """
        Fetches the progress of tasks by job id. If job_id is not provided,
        then we will fetch the progress across all jobs.
        """
        if "job_id" not in req.query:
            return dashboard_optional_utils.rest_response(
                success=False,
                message="job_id query is required!",
            )

        job_id = req.query["job_id"]
        job_id_filter = f'JobId="{job_id}"'
        query = self._create_prometheus_query_for_progress(
            [job_id_filter], ["State", "Name"]
        )

        try:
            prom_data = await self._query_prometheus(query)
            progress = _format_prometheus_output_by_task_names(prom_data)
            return dashboard_optional_utils.rest_response(
                success=True, message="success", detail=progress.dict()
            )
        except PrometheusQueryError as e:
            return dashboard_optional_utils.rest_response(
                success=False,
                message=e.message,
            )

    @staticmethod
    def is_minimal_module():
        return False

    def _create_default_grafana_configs(self):
        """
        Creates the grafana configurations that are by default provided by Ray.
        """
        grafana_config_output_path = os.path.join(self._metrics_root, "grafana")

        # Copy default grafana configurations
        if os.path.exists(grafana_config_output_path):
            shutil.rmtree(grafana_config_output_path)
        os.makedirs(os.path.dirname(grafana_config_output_path), exist_ok=True)
        shutil.copytree(GRAFANA_CONFIG_INPUT_PATH, grafana_config_output_path)
        # Overwrite grafana's prometheus datasource based on env var
        prometheus_host = os.environ.get(
            PROMETHEUS_HOST_ENV_VAR, DEFAULT_PROMETHEUS_HOST
        )
        data_sources_path = os.path.join(
            grafana_config_output_path, "provisioning", "datasources"
        )
        os.makedirs(
            data_sources_path,
            exist_ok=True,
        )
        with open(
            os.path.join(
                data_sources_path,
                "default.yml",
            ),
            "w",
        ) as f:
            f.write(GRAFANA_DATASOURCE_TEMPLATE.format(prometheus_host=prometheus_host))

        # Output the dashboards in a special directory
        if self._grafana_dashboard_output_dir:
            grafana_dashboards_dir = os.path.join(
                GRAFANA_CONFIG_INPUT_PATH, "dashboards"
            )
            # Copy all dashboard jsons from directory
            for root, _, files in os.walk(grafana_dashboards_dir):
                for file in files:
                    shutil.copy2(
                        os.path.join(root, file),
                        os.path.join(self._grafana_dashboard_output_dir, file),
                    )

    def _create_default_prometheus_configs(self):
        """
        Creates the prometheus configurations that are by default provided by Ray.
        """
        prometheus_config_output_path = os.path.join(
            self._metrics_root, "prometheus", "prometheus.yml"
        )

        # Copy default prometheus configurations
        if os.path.exists(prometheus_config_output_path):
            os.remove(prometheus_config_output_path)
        os.makedirs(os.path.dirname(prometheus_config_output_path), exist_ok=True)
        shutil.copy(PROMETHEUS_CONFIG_INPUT_PATH, prometheus_config_output_path)

    @dashboard_utils.async_loop_forever(METRICS_RECORD_INTERVAL_S)
    async def record_dashboard_metrics(self):
        dashboard_proc = psutil.Process()
        self._dashboard_head.metrics.metrics_dashboard_cpu.labels(
            ip=self._ip,
            pid=self._pid,
            Component=self._component,
            SessionName=self._session_name,
        ).set(float(dashboard_proc.cpu_percent()) * 100)
        self._dashboard_head.metrics.metrics_dashboard_mem.labels(
            ip=self._ip,
            pid=self._pid,
            Component=self._component,
            SessionName=self._session_name,
        ).set(float(dashboard_proc.memory_info().rss) / 1.0e6)

    async def run(self, server):
        self._create_default_grafana_configs()
        self._create_default_prometheus_configs()
        await asyncio.gather(self.record_dashboard_metrics())

        logger.info(
            f"Generated prometheus and grafana configurations in: {self._metrics_root}"
        )

    def _create_prometheus_query_for_progress(
        self, filters: List[str], sum_by: List[str]
    ) -> str:
        filter_for_terminal_states = ['State=~"FINISHED|FAILED"'] + filters
        filter_for_non_terminal_states = ['State!~"FINISHED|FAILED"'] + filters

        filter_for_terminal_states_str = ",".join(filter_for_terminal_states)
        filter_for_non_terminal_states_str = ",".join(filter_for_non_terminal_states)
        sum_by_str = ",".join(sum_by)

        # Ray does not currently permanently track worker task metrics.
        # The metric is cleared after a worker exits. We need to work around
        # these restrictions when we query metrics.

        # For terminal states (Finished, Failed), we know that the count can
        # never decrease. Therefore, we get the latest count of tasks by
        # fetching the max value over the past 14 days.
        query_for_terminal_states = (
            "sum(max_over_time("
            f"ray_tasks{{{filter_for_terminal_states_str}}}[14d])) by ({sum_by_str})"
        )

        # For non-terminal states, we assume that if a worker has at least
        # one task in one of these states, the worker has not exited. Therefore,
        # we fetch the current count.
        query_for_non_terminal_states = (
            f"clamp_min(sum(ray_tasks{{{filter_for_non_terminal_states_str}}}) "
            f"by ({sum_by_str}), 0)"
        )
        return f"{query_for_terminal_states} or {query_for_non_terminal_states}"

    async def _query_prometheus(self, query):
        async with self.http_session.get(
            f"{self.prometheus_host}/api/v1/query?query={quote(query)}"
        ) as resp:
            if resp.status == 200:
                prom_data = await resp.json()
                return prom_data

            message = await resp.text()
            raise PrometheusQueryError(resp.status, message)


def _format_prometheus_output(prom_data: Dict[str, Any]) -> Optional[TaskProgress]:
    if prom_data["status"] == "success" and prom_data["data"]["resultType"] == "vector":
        metrics = prom_data["data"]["result"]
        kwargs = {}
        for metric in metrics:
            metric_name = metric["metric"]["State"]
            kwarg_name = (
                PROMETHEUS_METRIC_MAP[metric_name]
                if metric_name in PROMETHEUS_METRIC_MAP
                else "num_unknown"
            )
            # metric["value"] is a tuple where first item is a timestamp
            # and second item is the value.
            metric_value = int(metric["value"][1])
            kwargs[kwarg_name] = kwargs.get(kwarg_name, 0) + metric_value

        return TaskProgress(**kwargs)

    return None


def _format_prometheus_output_by_task_names(
    prom_data: Dict[str, Any]
) -> TaskProgressByTaskNameResponse:
    """
    Returns a list of task names with number of tasks for
    each state with that task name.
    """
    task_map = {}

    if prom_data["status"] == "success" and prom_data["data"]["resultType"] == "vector":
        metrics = prom_data["data"]["result"]
        for metric in metrics:
            task_name = metric["metric"]["Name"]
            metric_name = metric["metric"]["State"]
            kwargs = task_map.setdefault(task_name, {})
            kwarg_name = (
                PROMETHEUS_METRIC_MAP[metric_name]
                if metric_name in PROMETHEUS_METRIC_MAP
                else "num_unknown"
            )
            # metric["value"] is a tuple where first item is a timestamp
            # and second item is the value.
            metric_value = int(metric["value"][1])
            kwargs[kwarg_name] = kwargs.get(kwarg_name, 0) + metric_value

    tasks = [
        TaskProgressWithTaskName(name=task_name, progress=TaskProgress(**kwargs))
        for task_name, kwargs in task_map.items()
    ]

    return TaskProgressByTaskNameResponse(tasks=tasks)<|MERGE_RESOLUTION|>--- conflicted
+++ resolved
@@ -1,8 +1,5 @@
-<<<<<<< HEAD
 import asyncio
-=======
 from typing import Any, Dict, List, Optional
->>>>>>> 51ce6756
 import aiohttp
 import logging
 import os
