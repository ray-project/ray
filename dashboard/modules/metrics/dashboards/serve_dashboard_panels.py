# flake8: noqa E501

from ray.dashboard.modules.metrics.dashboards.common import (
    DashboardConfig,
    GridPos,
    Panel,
    Target,
)

SERVE_GRAFANA_PANELS = [
    Panel(
        id=5,
        title="Cluster Utilization",
        description="Aggregated utilization of all physical resources (CPU, GPU, memory, disk, or etc.) across the cluster. Ignores application variable.",
        unit="%",
        targets=[
            # CPU
            Target(
                expr="avg(ray_node_cpu_utilization{{{global_filters}}})",
                legend="CPU (physical)",
            ),
            # GPU
            Target(
                expr="sum(ray_node_gpus_utilization{{{global_filters}}}) / on() (sum(autoscaler_cluster_resources{{resource='GPU',{global_filters}}}) or vector(0))",
                legend="GPU (physical)",
            ),
            # Memory
            Target(
                expr="sum(ray_node_mem_used{{{global_filters}}}) / on() (sum(ray_node_mem_total{{{global_filters}}})) * 100",
                legend="Memory (RAM)",
            ),
            # GRAM
            Target(
                expr="sum(ray_node_gram_used{{{global_filters}}}) / on() (sum(ray_node_gram_available{{{global_filters}}}) + sum(ray_node_gram_used{{{global_filters}}})) * 100",
                legend="GRAM",
            ),
            # Object Store
            Target(
                expr='sum(ray_object_store_memory{{{global_filters}}}) / on() sum(ray_resources{{Name="object_store_memory",{global_filters}}}) * 100',
                legend="Object Store Memory",
            ),
            # Disk
            Target(
                expr="sum(ray_node_disk_usage{{{global_filters}}}) / on() (sum(ray_node_disk_free{{{global_filters}}}) + sum(ray_node_disk_usage{{{global_filters}}})) * 100",
                legend="Disk",
            ),
        ],
        fill=0,
        stack=False,
        grid_pos=GridPos(0, 0, 8, 8),
    ),
    Panel(
        id=7,
        title="QPS per application",
        description="QPS for each selected application.",
        unit="qps",
        targets=[
            Target(
                expr='sum(rate(ray_serve_num_http_requests{{application=~"$Application",application!~"",route=~"$HTTP_Route",route!~"/-/.*",{global_filters}}}[5m])) by (application, route)',
                legend="{{application, route}}",
            ),
            Target(
                expr='sum(rate(ray_serve_num_grpc_requests{{application=~"$Application",application!~"",method=~"$gRPC_Method",{global_filters}}}[5m])) by (application, method)',
                legend="{{application, method}}",
            ),
        ],
        grid_pos=GridPos(8, 0, 8, 8),
    ),
    Panel(
        id=8,
        title="Error QPS per application",
        description="Error QPS for each selected application.",
        unit="qps",
        targets=[
            Target(
                expr='sum(rate(ray_serve_num_http_error_requests{{application=~"$Application",application!~"",route=~"$HTTP_Route",route!~"/-/.*",{global_filters}}}[5m])) by (application, route)',
                legend="{{application, route}}",
            ),
            Target(
                expr='sum(rate(ray_serve_num_grpc_error_requests{{application=~"$Application",application!~"",method=~"$gRPC_Method",{global_filters}}}[5m])) by (application, method)',
                legend="{{application, method}}",
            ),
        ],
        grid_pos=GridPos(16, 0, 8, 8),
    ),
    Panel(
        id=12,
        title="P50 latency per application",
        description="P50 latency for selected applications.",
        unit="ms",
        targets=[
            Target(
                expr='histogram_quantile(0.5, sum(rate(ray_serve_http_request_latency_ms_bucket{{application=~"$Application",application!~"",route=~"$HTTP_Route",route!~"/-/.*",{global_filters}}}[5m])) by (application, route, le))',
                legend="{{application, route}}",
            ),
            Target(
                expr='histogram_quantile(0.5, sum(rate(ray_serve_grpc_request_latency_ms_bucket{{application=~"$Application",application!~"",method=~"$gRPC_Method",{global_filters}}}[5m])) by (application, method, le))',
                legend="{{application, method}}",
            ),
            Target(
                expr='histogram_quantile(0.5, sum(rate({{__name__=~ "ray_serve_http_request_latency_ms_bucket|ray_serve_grpc_request_latency_ms_bucket",application=~"$Application",application!~"",{global_filters}}}[5m])) by (le))',
                legend="Total",
            ),
        ],
        fill=0,
        stack=False,
        grid_pos=GridPos(0, 1, 8, 8),
    ),
    Panel(
        id=15,
        title="P90 latency per application",
        description="P90 latency for selected applications.",
        unit="ms",
        targets=[
            Target(
                expr='histogram_quantile(0.9, sum(rate(ray_serve_http_request_latency_ms_bucket{{application=~"$Application",application!~"",route=~"$HTTP_Route",route!~"/-/.*",{global_filters}}}[5m])) by (application, route, le))',
                legend="{{application, route}}",
            ),
            Target(
                expr='histogram_quantile(0.9, sum(rate(ray_serve_grpc_request_latency_ms_bucket{{application=~"$Application",application!~"",method=~"$gRPC_Method",{global_filters}}}[5m])) by (application, method, le))',
                legend="{{application, method}}",
            ),
            Target(
                expr='histogram_quantile(0.9, sum(rate({{__name__=~ "ray_serve_http_request_latency_ms_bucket|ray_serve_grpc_request_latency_ms_bucket",application=~"$Application",application!~"",{global_filters}}}[5m])) by (le))',
                legend="Total",
            ),
        ],
        fill=0,
        stack=False,
        grid_pos=GridPos(8, 1, 8, 8),
    ),
    Panel(
        id=16,
        title="P99 latency per application",
        description="P99 latency for selected applications.",
        unit="ms",
        targets=[
            Target(
                expr='histogram_quantile(0.99, sum(rate(ray_serve_http_request_latency_ms_bucket{{application=~"$Application",application!~"",route=~"$HTTP_Route",route!~"/-/.*",{global_filters}}}[5m])) by (application, route, le))',
                legend="{{application, route}}",
            ),
            Target(
                expr='histogram_quantile(0.99, sum(rate(ray_serve_grpc_request_latency_ms_bucket{{application=~"$Application",application!~"",method=~"$gRPC_Method",{global_filters}}}[5m])) by (application, method, le))',
                legend="{{application, method}}",
            ),
            Target(
                expr='histogram_quantile(0.99, sum(rate({{__name__=~ "ray_serve_http_request_latency_ms_bucket|ray_serve_grpc_request_latency_ms_bucket",application=~"$Application",application!~"",{global_filters}}}[5m])) by (le))',
                legend="Total",
            ),
        ],
        fill=0,
        stack=False,
        grid_pos=GridPos(16, 1, 8, 8),
    ),
    Panel(
        id=2,
        title="Replicas per deployment",
        description='Number of replicas per deployment. Ignores "Application" variable.',
        unit="replicas",
        targets=[
            Target(
                expr="sum(ray_serve_deployment_replica_healthy{{{global_filters}}}) by (application, deployment)",
                legend="{{application, deployment}}",
            ),
        ],
        grid_pos=GridPos(0, 2, 8, 8),
    ),
    Panel(
        id=13,
        title="QPS per deployment",
        description="QPS for each deployment.",
        unit="qps",
        targets=[
            Target(
<<<<<<< HEAD
                expr='sum(rate(ray_serve_deployment_request_counter{{application=~"$Application",application!~"",{global_filters}}}[5m])) by (deployment)',
                legend="{{deployment}}",
=======
                expr='sum(rate(ray_serve_deployment_request_counter{{route=~"$Route",route!~"/-/.*",{global_filters}}}[5m])) by (application, deployment)',
                legend="{{application, deployment}}",
>>>>>>> f3f518c3
            ),
        ],
        grid_pos=GridPos(8, 2, 8, 8),
    ),
    Panel(
        id=14,
        title="Error QPS per deployment",
        description="Error QPS for each deplyoment.",
        unit="qps",
        targets=[
            Target(
<<<<<<< HEAD
                expr='sum(rate(ray_serve_deployment_error_counter{{application=~"$Application",application!~"",{global_filters}}}[5m])) by (deployment)',
                legend="{{deployment}}",
=======
                expr='sum(rate(ray_serve_deployment_error_counter{{route=~"$Route",route!~"/-/.*",{global_filters}}}[5m])) by (application, deployment)',
                legend="{{application, deployment}}",
>>>>>>> f3f518c3
            ),
        ],
        grid_pos=GridPos(16, 2, 8, 8),
    ),
    Panel(
        id=9,
        title="P50 latency per deployment",
        description="P50 latency per deployment.",
        unit="ms",
        targets=[
            Target(
<<<<<<< HEAD
                expr='histogram_quantile(0.5, sum(rate(ray_serve_deployment_processing_latency_ms_bucket{{application=~"$Application",application!~"",{global_filters}}}[5m])) by (deployment, le))',
                legend="{{deployment}}",
=======
                expr='histogram_quantile(0.5, sum(rate(ray_serve_deployment_processing_latency_ms_bucket{{route=~"$Route",route!~"/-/.*",{global_filters}}}[5m])) by (application, deployment, le))',
                legend="{{application, deployment}}",
>>>>>>> f3f518c3
            ),
            Target(
                expr='histogram_quantile(0.5, sum(rate(ray_serve_deployment_processing_latency_ms_bucket{{application=~"$Application",application!~"",{global_filters}}}[5m])) by (le))',
                legend="Total",
            ),
        ],
        fill=0,
        stack=False,
        grid_pos=GridPos(0, 3, 8, 8),
    ),
    Panel(
        id=10,
        title="P90 latency per deployment",
        description="P90 latency per deployment.",
        unit="ms",
        targets=[
            Target(
<<<<<<< HEAD
                expr='histogram_quantile(0.9, sum(rate(ray_serve_deployment_processing_latency_ms_bucket{{application=~"$Application",application!~"",{global_filters}}}[5m])) by (deployment, le))',
                legend="{{deployment}}",
=======
                expr='histogram_quantile(0.9, sum(rate(ray_serve_deployment_processing_latency_ms_bucket{{route=~"$Route",route!~"/-/.*",{global_filters}}}[5m])) by (application, deployment, le))',
                legend="{{application, deployment}}",
>>>>>>> f3f518c3
            ),
            Target(
                expr='histogram_quantile(0.9, sum(rate(ray_serve_deployment_processing_latency_ms_bucket{{application=~"$Application",application!~"",{global_filters}}}[5m])) by (le))',
                legend="Total",
            ),
        ],
        fill=0,
        stack=False,
        grid_pos=GridPos(8, 3, 8, 8),
    ),
    Panel(
        id=11,
        title="P99 latency per deployment",
        description="P99 latency per deployment.",
        unit="ms",
        targets=[
            Target(
<<<<<<< HEAD
                expr='histogram_quantile(0.99, sum(rate(ray_serve_deployment_processing_latency_ms_bucket{{application=~"$Application",application!~"",{global_filters}}}[5m])) by (deployment, le))',
                legend="{{deployment}}",
=======
                expr='histogram_quantile(0.99, sum(rate(ray_serve_deployment_processing_latency_ms_bucket{{route=~"$Route",route!~"/-/.*",{global_filters}}}[5m])) by (application, deployment, le))',
                legend="{{application, deployment}}",
>>>>>>> f3f518c3
            ),
            Target(
                expr='histogram_quantile(0.99, sum(rate(ray_serve_deployment_processing_latency_ms_bucket{{application=~"$Application",application!~"",{global_filters}}}[5m])) by (le))',
                legend="Total",
            ),
        ],
        fill=0,
        stack=False,
        grid_pos=GridPos(16, 3, 8, 8),
    ),
    Panel(
        id=3,
        title="Queue size per deployment",
        description='Number of requests queued per deployment. Ignores "Application" variable.',
        unit="requests",
        targets=[
            Target(
                expr="sum(ray_serve_deployment_queued_queries{{{global_filters}}}) by (application, deployment)",
                legend="{{application, deployment}}",
            ),
        ],
        fill=0,
        stack=False,
        grid_pos=GridPos(0, 4, 8, 8),
    ),
    Panel(
        id=4,
        title="Node count",
        description='Number of nodes in this cluster. Ignores "Application" variable.',
        unit="nodes",
        targets=[
            # TODO(aguo): Update this to use autoscaler metrics instead
            Target(
                expr="sum(autoscaler_active_nodes{{{global_filters}}}) by (NodeType)",
                legend="Active Nodes: {{NodeType}}",
            ),
            Target(
                expr="sum(autoscaler_recently_failed_nodes{{{global_filters}}}) by (NodeType)",
                legend="Failed Nodes: {{NodeType}}",
            ),
            Target(
                expr="sum(autoscaler_pending_nodes{{{global_filters}}}) by (NodeType)",
                legend="Pending Nodes: {{NodeType}}",
            ),
        ],
        grid_pos=GridPos(8, 4, 8, 8),
    ),
    Panel(
        id=6,
        title="Node network",
        description='Network speed per node. Ignores "Application" variable.',
        unit="Bps",
        targets=[
            Target(
                expr="sum(ray_node_network_receive_speed{{{global_filters}}}) by (instance)",
                legend="Recv: {{instance}}",
            ),
            Target(
                expr="sum(ray_node_network_send_speed{{{global_filters}}}) by (instance)",
                legend="Send: {{instance}}",
            ),
        ],
        fill=1,
        linewidth=2,
        stack=False,
        grid_pos=GridPos(16, 4, 8, 8),
    ),
]

ids = []
for panel in SERVE_GRAFANA_PANELS:
    ids.append(panel.id)
assert len(ids) == len(
    set(ids)
), f"Duplicated id found. Use unique id for each panel. {ids}"

serve_dashboard_config = DashboardConfig(
    name="SERVE",
    default_uid="rayServeDashboard",
    panels=SERVE_GRAFANA_PANELS,
    standard_global_filters=[],
    base_json_file_name="serve_grafana_dashboard_base.json",
)<|MERGE_RESOLUTION|>--- conflicted
+++ resolved
@@ -172,13 +172,8 @@
         unit="qps",
         targets=[
             Target(
-<<<<<<< HEAD
-                expr='sum(rate(ray_serve_deployment_request_counter{{application=~"$Application",application!~"",{global_filters}}}[5m])) by (deployment)',
-                legend="{{deployment}}",
-=======
-                expr='sum(rate(ray_serve_deployment_request_counter{{route=~"$Route",route!~"/-/.*",{global_filters}}}[5m])) by (application, deployment)',
-                legend="{{application, deployment}}",
->>>>>>> f3f518c3
+                expr='sum(rate(ray_serve_deployment_request_counter{{application=~"$Application",application!~"",{global_filters}}}[5m])) by (application, deployment)',
+                legend="{{application, deployment}}",
             ),
         ],
         grid_pos=GridPos(8, 2, 8, 8),
@@ -190,13 +185,8 @@
         unit="qps",
         targets=[
             Target(
-<<<<<<< HEAD
-                expr='sum(rate(ray_serve_deployment_error_counter{{application=~"$Application",application!~"",{global_filters}}}[5m])) by (deployment)',
-                legend="{{deployment}}",
-=======
-                expr='sum(rate(ray_serve_deployment_error_counter{{route=~"$Route",route!~"/-/.*",{global_filters}}}[5m])) by (application, deployment)',
-                legend="{{application, deployment}}",
->>>>>>> f3f518c3
+                expr='sum(rate(ray_serve_deployment_error_counter{{application=~"$Application",application!~"",{global_filters}}}[5m])) by (application, deployment)',
+                legend="{{application, deployment}}",
             ),
         ],
         grid_pos=GridPos(16, 2, 8, 8),
@@ -208,13 +198,8 @@
         unit="ms",
         targets=[
             Target(
-<<<<<<< HEAD
-                expr='histogram_quantile(0.5, sum(rate(ray_serve_deployment_processing_latency_ms_bucket{{application=~"$Application",application!~"",{global_filters}}}[5m])) by (deployment, le))',
-                legend="{{deployment}}",
-=======
-                expr='histogram_quantile(0.5, sum(rate(ray_serve_deployment_processing_latency_ms_bucket{{route=~"$Route",route!~"/-/.*",{global_filters}}}[5m])) by (application, deployment, le))',
-                legend="{{application, deployment}}",
->>>>>>> f3f518c3
+                expr='histogram_quantile(0.5, sum(rate(ray_serve_deployment_processing_latency_ms_bucket{{application=~"$Application",application!~"",{global_filters}}}[5m])) by (application, deployment, le))',
+                legend="{{application, deployment}}",
             ),
             Target(
                 expr='histogram_quantile(0.5, sum(rate(ray_serve_deployment_processing_latency_ms_bucket{{application=~"$Application",application!~"",{global_filters}}}[5m])) by (le))',
@@ -232,13 +217,8 @@
         unit="ms",
         targets=[
             Target(
-<<<<<<< HEAD
-                expr='histogram_quantile(0.9, sum(rate(ray_serve_deployment_processing_latency_ms_bucket{{application=~"$Application",application!~"",{global_filters}}}[5m])) by (deployment, le))',
-                legend="{{deployment}}",
-=======
-                expr='histogram_quantile(0.9, sum(rate(ray_serve_deployment_processing_latency_ms_bucket{{route=~"$Route",route!~"/-/.*",{global_filters}}}[5m])) by (application, deployment, le))',
-                legend="{{application, deployment}}",
->>>>>>> f3f518c3
+                expr='histogram_quantile(0.9, sum(rate(ray_serve_deployment_processing_latency_ms_bucket{{application=~"$Application",application!~"",{global_filters}}}[5m])) by (application, deployment, le))',
+                legend="{{application, deployment}}",
             ),
             Target(
                 expr='histogram_quantile(0.9, sum(rate(ray_serve_deployment_processing_latency_ms_bucket{{application=~"$Application",application!~"",{global_filters}}}[5m])) by (le))',
@@ -256,13 +236,8 @@
         unit="ms",
         targets=[
             Target(
-<<<<<<< HEAD
-                expr='histogram_quantile(0.99, sum(rate(ray_serve_deployment_processing_latency_ms_bucket{{application=~"$Application",application!~"",{global_filters}}}[5m])) by (deployment, le))',
-                legend="{{deployment}}",
-=======
-                expr='histogram_quantile(0.99, sum(rate(ray_serve_deployment_processing_latency_ms_bucket{{route=~"$Route",route!~"/-/.*",{global_filters}}}[5m])) by (application, deployment, le))',
-                legend="{{application, deployment}}",
->>>>>>> f3f518c3
+                expr='histogram_quantile(0.99, sum(rate(ray_serve_deployment_processing_latency_ms_bucket{{application=~"$Application",application!~"",{global_filters}}}[5m])) by (application, deployment, le))',
+                legend="{{application, deployment}}",
             ),
             Target(
                 expr='histogram_quantile(0.99, sum(rate(ray_serve_deployment_processing_latency_ms_bucket{{application=~"$Application",application!~"",{global_filters}}}[5m])) by (le))',
