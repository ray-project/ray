--- conflicted
+++ resolved
@@ -1,495 +1,270 @@
-<<<<<<< HEAD
-import asyncio
-import logging
-import aiohttp.web
-import ray._private.utils
-from ray.dashboard.modules.actor import actor_utils
-from aioredis.pubsub import Receiver
-
-try:
-    from grpc import aio as aiogrpc
-except ImportError:
-    from grpc.experimental import aio as aiogrpc
-
-import ray._private.gcs_utils as gcs_utils
-import ray.dashboard.utils as dashboard_utils
-from ray.dashboard.utils import rest_response
-from ray.dashboard.modules.actor import actor_consts
-from ray.dashboard.modules.actor.actor_utils import actor_classname_from_task_spec
-from ray.core.generated import node_manager_pb2_grpc
-from ray.core.generated import gcs_service_pb2
-from ray.core.generated import gcs_service_pb2_grpc
-from ray.core.generated import core_worker_pb2
-from ray.core.generated import core_worker_pb2_grpc
-from ray.dashboard.datacenter import DataSource, DataOrganizer
-
-logger = logging.getLogger(__name__)
-routes = dashboard_utils.ClassMethodRouteTable
-
-
-def actor_table_data_to_dict(message):
-    return dashboard_utils.message_to_dict(
-        message,
-        {
-            "actorId",
-            "parentId",
-            "jobId",
-            "workerId",
-            "rayletId",
-            "actorCreationDummyObjectId",
-            "callerId",
-            "taskId",
-            "parentTaskId",
-            "sourceActorId",
-            "placementGroupId",
-        },
-        including_default_value_fields=True,
-    )
-
-
-class ActorHead(dashboard_utils.DashboardHeadModule):
-    def __init__(self, dashboard_head):
-        super().__init__(dashboard_head)
-        self._stubs = {}
-        # ActorInfoGcsService
-        self._gcs_actor_info_stub = None
-        DataSource.nodes.signal.append(self._update_stubs)
-
-    async def _update_stubs(self, change):
-        if change.old:
-            node_id, node_info = change.old
-            self._stubs.pop(node_id)
-        if change.new:
-            # TODO(fyrestone): Handle exceptions.
-            node_id, node_info = change.new
-            address = "{}:{}".format(
-                node_info["nodeManagerAddress"], int(node_info["nodeManagerPort"])
-            )
-            options = (("grpc.enable_http_proxy", 0),)
-            channel = ray._private.utils.init_grpc_channel(
-                address, options, asynchronous=True
-            )
-            stub = node_manager_pb2_grpc.NodeManagerServiceStub(channel)
-            self._stubs[node_id] = stub
-
-    async def _update_actors(self):
-        # TODO(fyrestone): Refactor code for updating actor / node / job.
-        # Subscribe actor channel.
-        aioredis_client = self._dashboard_head.aioredis_client
-        receiver = Receiver()
-
-        key = "{}:*".format(actor_consts.ACTOR_CHANNEL)
-        pattern = receiver.pattern(key)
-        await aioredis_client.psubscribe(pattern)
-        logger.info("Subscribed to %s", key)
-
-        def _process_actor_table_data(data):
-            actor_class = actor_classname_from_task_spec(data.get("taskSpec", {}))
-            data["actorClass"] = actor_class
-
-        # Get all actor info.
-        while True:
-            try:
-                logger.info("Getting all actor info from GCS.")
-                request = gcs_service_pb2.GetAllActorInfoRequest()
-                reply = await self._gcs_actor_info_stub.GetAllActorInfo(
-                    request, timeout=5
-                )
-                if reply.status.code == 0:
-                    actors = {}
-                    for message in reply.actor_table_data:
-                        actor_table_data = actor_table_data_to_dict(message)
-                        _process_actor_table_data(actor_table_data)
-                        actors[actor_table_data["actorId"]] = actor_table_data
-                    # Update actors.
-                    DataSource.actors.reset(actors)
-                    # Update node actors and job actors.
-                    job_actors = {}
-                    node_actors = {}
-                    for actor_id, actor_table_data in actors.items():
-                        job_id = actor_table_data["jobId"]
-                        node_id = actor_table_data["address"]["rayletId"]
-                        job_actors.setdefault(job_id, {})[actor_id] = actor_table_data
-                        # Update only when node_id is not Nil.
-                        if node_id != actor_consts.NIL_NODE_ID:
-                            node_actors.setdefault(node_id, {})[
-                                actor_id
-                            ] = actor_table_data
-                    DataSource.job_actors.reset(job_actors)
-                    DataSource.node_actors.reset(node_actors)
-                    logger.info("Received %d actor info from GCS.", len(actors))
-                    break
-                else:
-                    raise Exception(
-                        f"Failed to GetAllActorInfo: {reply.status.message}"
-                    )
-            except Exception:
-                logger.exception("Error Getting all actor info from GCS.")
-                await asyncio.sleep(
-                    actor_consts.RETRY_GET_ALL_ACTOR_INFO_INTERVAL_SECONDS
-                )
-
-        # Receive actors from channel.
-        state_keys = ("state", "address", "numRestarts", "timestamp", "pid")
-        async for sender, msg in receiver.iter():
-            try:
-                actor_id, actor_table_data = msg
-                pubsub_message = gcs_utils.PubSubMessage.FromString(actor_table_data)
-                message = gcs_utils.ActorTableData.FromString(pubsub_message.data)
-                actor_table_data = actor_table_data_to_dict(message)
-                _process_actor_table_data(actor_table_data)
-                # If actor is not new registered but updated, we only update
-                # states related fields.
-                if actor_table_data["state"] != "DEPENDENCIES_UNREADY":
-                    actor_id = actor_id.decode("UTF-8")[
-                        len(gcs_utils.TablePrefix_ACTOR_string + ":") :
-                    ]
-                    actor_table_data_copy = dict(DataSource.actors[actor_id])
-                    for k in state_keys:
-                        actor_table_data_copy[k] = actor_table_data[k]
-                    actor_table_data = actor_table_data_copy
-                actor_id = actor_table_data["actorId"]
-                job_id = actor_table_data["jobId"]
-                node_id = actor_table_data["address"]["rayletId"]
-                # Update actors.
-                DataSource.actors[actor_id] = actor_table_data
-                # Update node actors (only when node_id is not Nil).
-                if node_id != actor_consts.NIL_NODE_ID:
-                    node_actors = dict(DataSource.node_actors.get(node_id, {}))
-                    node_actors[actor_id] = actor_table_data
-                    DataSource.node_actors[node_id] = node_actors
-                # Update job actors.
-                job_actors = dict(DataSource.job_actors.get(job_id, {}))
-                job_actors[actor_id] = actor_table_data
-                DataSource.job_actors[job_id] = job_actors
-            except Exception:
-                logger.exception("Error receiving actor info.")
-
-    @routes.get("/logical/actor_groups")
-    async def get_actor_groups(self, req) -> aiohttp.web.Response:
-        actors = await DataOrganizer.get_all_actors()
-        actor_creation_tasks = await DataOrganizer.get_actor_creation_tasks()
-        # actor_creation_tasks have some common interface with actors,
-        # and they get processed and shown in tandem in the logical view
-        # hence we merge them together before constructing actor groups.
-        actors.update(actor_creation_tasks)
-        actor_groups = actor_utils.construct_actor_groups(actors)
-        return rest_response(
-            success=True, message="Fetched actor groups.", actor_groups=actor_groups
-        )
-
-    @routes.get("/logical/actors")
-    @dashboard_utils.aiohttp_cache
-    async def get_all_actors(self, req) -> aiohttp.web.Response:
-        return dashboard_utils.rest_response(
-            success=True, message="All actors fetched.", actors=DataSource.actors
-        )
-
-    @routes.get("/logical/kill_actor")
-    async def kill_actor(self, req) -> aiohttp.web.Response:
-        try:
-            actor_id = req.query["actorId"]
-            ip_address = req.query["ipAddress"]
-            port = req.query["port"]
-        except KeyError:
-            return rest_response(success=False, message="Bad Request")
-        try:
-            options = (("grpc.enable_http_proxy", 0),)
-            channel = ray._private.utils.init_grpc_channel(
-                f"{ip_address}:{port}", options=options, asynchronous=True
-            )
-            stub = core_worker_pb2_grpc.CoreWorkerServiceStub(channel)
-
-            await stub.KillActor(
-                core_worker_pb2.KillActorRequest(
-                    intended_actor_id=ray._private.utils.hex_to_binary(actor_id)
-                )
-            )
-
-        except aiogrpc.AioRpcError:
-            # This always throws an exception because the worker
-            # is killed and the channel is closed on the worker side
-            # before this handler, however it deletes the actor correctly.
-            pass
-
-        return rest_response(success=True, message=f"Killed actor with id {actor_id}")
-
-    async def run(self, server):
-        gcs_channel = self._dashboard_head.aiogrpc_gcs_channel
-        self._gcs_actor_info_stub = gcs_service_pb2_grpc.ActorInfoGcsServiceStub(
-            gcs_channel
-        )
-
-        await asyncio.gather(self._update_actors())
-=======
-import asyncio
-import logging
-import aiohttp.web
-import ray._private.utils
-from ray.dashboard.modules.actor import actor_utils
-from aioredis.pubsub import Receiver
-
-try:
-    from grpc import aio as aiogrpc
-except ImportError:
-    from grpc.experimental import aio as aiogrpc
-
-from ray._private.gcs_pubsub import gcs_pubsub_enabled, GcsAioActorSubscriber
-import ray._private.gcs_utils as gcs_utils
-import ray.dashboard.utils as dashboard_utils
-import ray.dashboard.optional_utils as dashboard_optional_utils
-from ray.dashboard.optional_utils import rest_response
-from ray.dashboard.modules.actor import actor_consts
-from ray.dashboard.modules.actor.actor_utils import actor_classname_from_task_spec
-from ray.core.generated import node_manager_pb2_grpc
-from ray.core.generated import gcs_service_pb2
-from ray.core.generated import gcs_service_pb2_grpc
-from ray.core.generated import core_worker_pb2
-from ray.core.generated import core_worker_pb2_grpc
-from ray.dashboard.datacenter import DataSource, DataOrganizer
-
-logger = logging.getLogger(__name__)
-routes = dashboard_optional_utils.ClassMethodRouteTable
-
-
-def actor_table_data_to_dict(message):
-    orig_message = dashboard_utils.message_to_dict(
-        message,
-        {
-            "actorId",
-            "parentId",
-            "jobId",
-            "workerId",
-            "rayletId",
-            "actorCreationDummyObjectId",
-            "callerId",
-            "taskId",
-            "parentTaskId",
-            "sourceActorId",
-            "placementGroupId",
-        },
-        including_default_value_fields=True,
-    )
-    # The complete schema for actor table is here:
-    #     src/ray/protobuf/gcs.proto
-    # It is super big and for dashboard, we don't need that much information.
-    # Only preserve the necessary ones here for memory usage.
-    fields = {
-        "actorId",
-        "jobId",
-        "pid",
-        "address",
-        "state",
-        "name",
-        "numRestarts",
-        "taskSpec",
-        "timestamp",
-        "numExecutedTasks",
-    }
-    light_message = {k: v for (k, v) in orig_message.items() if k in fields}
-    if "taskSpec" in light_message:
-        actor_class = actor_classname_from_task_spec(light_message["taskSpec"])
-        light_message["actorClass"] = actor_class
-        if "functionDescriptor" in light_message["taskSpec"]:
-            light_message["taskSpec"] = {
-                "functionDescriptor": light_message["taskSpec"]["functionDescriptor"]
-            }
-        else:
-            light_message.pop("taskSpec")
-    return light_message
-
-
-class ActorHead(dashboard_utils.DashboardHeadModule):
-    def __init__(self, dashboard_head):
-        super().__init__(dashboard_head)
-        self._stubs = {}
-        # ActorInfoGcsService
-        self._gcs_actor_info_stub = None
-        DataSource.nodes.signal.append(self._update_stubs)
-
-    async def _update_stubs(self, change):
-        if change.old:
-            node_id, node_info = change.old
-            self._stubs.pop(node_id)
-        if change.new:
-            # TODO(fyrestone): Handle exceptions.
-            node_id, node_info = change.new
-            address = "{}:{}".format(
-                node_info["nodeManagerAddress"], int(node_info["nodeManagerPort"])
-            )
-            options = (("grpc.enable_http_proxy", 0),)
-            channel = ray._private.utils.init_grpc_channel(
-                address, options, asynchronous=True
-            )
-            stub = node_manager_pb2_grpc.NodeManagerServiceStub(channel)
-            self._stubs[node_id] = stub
-
-    async def _update_actors(self):
-        # Get all actor info.
-        while True:
-            try:
-                logger.info("Getting all actor info from GCS.")
-                request = gcs_service_pb2.GetAllActorInfoRequest()
-                reply = await self._gcs_actor_info_stub.GetAllActorInfo(
-                    request, timeout=5
-                )
-                if reply.status.code == 0:
-                    actors = {}
-                    for message in reply.actor_table_data:
-                        actor_table_data = actor_table_data_to_dict(message)
-                        actors[actor_table_data["actorId"]] = actor_table_data
-                    # Update actors.
-                    DataSource.actors.reset(actors)
-                    # Update node actors and job actors.
-                    job_actors = {}
-                    node_actors = {}
-                    for actor_id, actor_table_data in actors.items():
-                        job_id = actor_table_data["jobId"]
-                        node_id = actor_table_data["address"]["rayletId"]
-                        job_actors.setdefault(job_id, {})[actor_id] = actor_table_data
-                        # Update only when node_id is not Nil.
-                        if node_id != actor_consts.NIL_NODE_ID:
-                            node_actors.setdefault(node_id, {})[
-                                actor_id
-                            ] = actor_table_data
-                    DataSource.job_actors.reset(job_actors)
-                    DataSource.node_actors.reset(node_actors)
-                    logger.info("Received %d actor info from GCS.", len(actors))
-                    break
-                else:
-                    raise Exception(
-                        f"Failed to GetAllActorInfo: {reply.status.message}"
-                    )
-            except Exception:
-                logger.exception("Error Getting all actor info from GCS.")
-                await asyncio.sleep(
-                    actor_consts.RETRY_GET_ALL_ACTOR_INFO_INTERVAL_SECONDS
-                )
-
-        state_keys = ("state", "address", "numRestarts", "timestamp", "pid")
-
-        def process_actor_data_from_pubsub(actor_id, actor_table_data):
-            actor_table_data = actor_table_data_to_dict(actor_table_data)
-            # If actor is not new registered but updated, we only update
-            # states related fields.
-            if actor_table_data["state"] != "DEPENDENCIES_UNREADY":
-                actor_table_data_copy = dict(DataSource.actors[actor_id])
-                for k in state_keys:
-                    actor_table_data_copy[k] = actor_table_data[k]
-                actor_table_data = actor_table_data_copy
-            actor_id = actor_table_data["actorId"]
-            job_id = actor_table_data["jobId"]
-            node_id = actor_table_data["address"]["rayletId"]
-            # Update actors.
-            DataSource.actors[actor_id] = actor_table_data
-            # Update node actors (only when node_id is not Nil).
-            if node_id != actor_consts.NIL_NODE_ID:
-                node_actors = dict(DataSource.node_actors.get(node_id, {}))
-                node_actors[actor_id] = actor_table_data
-                DataSource.node_actors[node_id] = node_actors
-            # Update job actors.
-            job_actors = dict(DataSource.job_actors.get(job_id, {}))
-            job_actors[actor_id] = actor_table_data
-            DataSource.job_actors[job_id] = job_actors
-
-        # Receive actors from channel.
-        if gcs_pubsub_enabled():
-            gcs_addr = await self._dashboard_head.get_gcs_address()
-            subscriber = GcsAioActorSubscriber(address=gcs_addr)
-            await subscriber.subscribe()
-
-            while True:
-                try:
-                    actor_id, actor_table_data = await subscriber.poll()
-                    if actor_id is not None:
-                        # Convert to lower case hex ID.
-                        actor_id = actor_id.hex()
-                        process_actor_data_from_pubsub(actor_id, actor_table_data)
-                except Exception:
-                    logger.exception("Error processing actor info from GCS.")
-
-        else:
-            aioredis_client = self._dashboard_head.aioredis_client
-            receiver = Receiver()
-            key = "{}:*".format(actor_consts.ACTOR_CHANNEL)
-            pattern = receiver.pattern(key)
-            await aioredis_client.psubscribe(pattern)
-            logger.info("Subscribed to %s", key)
-
-            async for sender, msg in receiver.iter():
-                try:
-                    actor_id, actor_table_data = msg
-                    actor_id = actor_id.decode("UTF-8")[
-                        len(gcs_utils.TablePrefix_ACTOR_string + ":") :
-                    ]
-                    pubsub_message = gcs_utils.PubSubMessage.FromString(
-                        actor_table_data
-                    )
-                    actor_table_data = gcs_utils.ActorTableData.FromString(
-                        pubsub_message.data
-                    )
-                    process_actor_data_from_pubsub(actor_id, actor_table_data)
-                except Exception:
-                    logger.exception("Error processing actor info from Redis.")
-
-    @routes.get("/logical/actor_groups")
-    async def get_actor_groups(self, req) -> aiohttp.web.Response:
-        actors = await DataOrganizer.get_all_actors()
-        actor_creation_tasks = await DataOrganizer.get_actor_creation_tasks()
-        # actor_creation_tasks have some common interface with actors,
-        # and they get processed and shown in tandem in the logical view
-        # hence we merge them together before constructing actor groups.
-        actors.update(actor_creation_tasks)
-        actor_groups = actor_utils.construct_actor_groups(actors)
-        return rest_response(
-            success=True, message="Fetched actor groups.", actor_groups=actor_groups
-        )
-
-    @routes.get("/logical/actors")
-    @dashboard_optional_utils.aiohttp_cache
-    async def get_all_actors(self, req) -> aiohttp.web.Response:
-        return rest_response(
-            success=True, message="All actors fetched.", actors=DataSource.actors
-        )
-
-    @routes.get("/logical/kill_actor")
-    async def kill_actor(self, req) -> aiohttp.web.Response:
-        try:
-            actor_id = req.query["actorId"]
-            ip_address = req.query["ipAddress"]
-            port = req.query["port"]
-        except KeyError:
-            return rest_response(success=False, message="Bad Request")
-        try:
-            options = (("grpc.enable_http_proxy", 0),)
-            channel = ray._private.utils.init_grpc_channel(
-                f"{ip_address}:{port}", options=options, asynchronous=True
-            )
-            stub = core_worker_pb2_grpc.CoreWorkerServiceStub(channel)
-
-            await stub.KillActor(
-                core_worker_pb2.KillActorRequest(
-                    intended_actor_id=ray._private.utils.hex_to_binary(actor_id)
-                )
-            )
-
-        except aiogrpc.AioRpcError:
-            # This always throws an exception because the worker
-            # is killed and the channel is closed on the worker side
-            # before this handler, however it deletes the actor correctly.
-            pass
-
-        return rest_response(success=True, message=f"Killed actor with id {actor_id}")
-
-    async def run(self, server):
-        gcs_channel = self._dashboard_head.aiogrpc_gcs_channel
-        self._gcs_actor_info_stub = gcs_service_pb2_grpc.ActorInfoGcsServiceStub(
-            gcs_channel
-        )
-
-        await asyncio.gather(self._update_actors())
-
-    @staticmethod
-    def is_minimal_module():
-        return False
->>>>>>> 19672688
+import asyncio
+import logging
+import aiohttp.web
+import ray._private.utils
+from ray.dashboard.modules.actor import actor_utils
+from aioredis.pubsub import Receiver
+
+try:
+    from grpc import aio as aiogrpc
+except ImportError:
+    from grpc.experimental import aio as aiogrpc
+
+from ray._private.gcs_pubsub import gcs_pubsub_enabled, GcsAioActorSubscriber
+import ray._private.gcs_utils as gcs_utils
+import ray.dashboard.utils as dashboard_utils
+import ray.dashboard.optional_utils as dashboard_optional_utils
+from ray.dashboard.optional_utils import rest_response
+from ray.dashboard.modules.actor import actor_consts
+from ray.dashboard.modules.actor.actor_utils import actor_classname_from_task_spec
+from ray.core.generated import node_manager_pb2_grpc
+from ray.core.generated import gcs_service_pb2
+from ray.core.generated import gcs_service_pb2_grpc
+from ray.core.generated import core_worker_pb2
+from ray.core.generated import core_worker_pb2_grpc
+from ray.dashboard.datacenter import DataSource, DataOrganizer
+
+logger = logging.getLogger(__name__)
+routes = dashboard_optional_utils.ClassMethodRouteTable
+
+
+def actor_table_data_to_dict(message):
+    orig_message = dashboard_utils.message_to_dict(
+        message,
+        {
+            "actorId",
+            "parentId",
+            "jobId",
+            "workerId",
+            "rayletId",
+            "actorCreationDummyObjectId",
+            "callerId",
+            "taskId",
+            "parentTaskId",
+            "sourceActorId",
+            "placementGroupId",
+        },
+        including_default_value_fields=True,
+    )
+    # The complete schema for actor table is here:
+    #     src/ray/protobuf/gcs.proto
+    # It is super big and for dashboard, we don't need that much information.
+    # Only preserve the necessary ones here for memory usage.
+    fields = {
+        "actorId",
+        "jobId",
+        "pid",
+        "address",
+        "state",
+        "name",
+        "numRestarts",
+        "taskSpec",
+        "timestamp",
+        "numExecutedTasks",
+    }
+    light_message = {k: v for (k, v) in orig_message.items() if k in fields}
+    if "taskSpec" in light_message:
+        actor_class = actor_classname_from_task_spec(light_message["taskSpec"])
+        light_message["actorClass"] = actor_class
+        if "functionDescriptor" in light_message["taskSpec"]:
+            light_message["taskSpec"] = {
+                "functionDescriptor": light_message["taskSpec"]["functionDescriptor"]
+            }
+        else:
+            light_message.pop("taskSpec")
+    return light_message
+
+
+class ActorHead(dashboard_utils.DashboardHeadModule):
+    def __init__(self, dashboard_head):
+        super().__init__(dashboard_head)
+        self._stubs = {}
+        # ActorInfoGcsService
+        self._gcs_actor_info_stub = None
+        DataSource.nodes.signal.append(self._update_stubs)
+
+    async def _update_stubs(self, change):
+        if change.old:
+            node_id, node_info = change.old
+            self._stubs.pop(node_id)
+        if change.new:
+            # TODO(fyrestone): Handle exceptions.
+            node_id, node_info = change.new
+            address = "{}:{}".format(
+                node_info["nodeManagerAddress"], int(node_info["nodeManagerPort"])
+            )
+            options = (("grpc.enable_http_proxy", 0),)
+            channel = ray._private.utils.init_grpc_channel(
+                address, options, asynchronous=True
+            )
+            stub = node_manager_pb2_grpc.NodeManagerServiceStub(channel)
+            self._stubs[node_id] = stub
+
+    async def _update_actors(self):
+        # Get all actor info.
+        while True:
+            try:
+                logger.info("Getting all actor info from GCS.")
+                request = gcs_service_pb2.GetAllActorInfoRequest()
+                reply = await self._gcs_actor_info_stub.GetAllActorInfo(
+                    request, timeout=5
+                )
+                if reply.status.code == 0:
+                    actors = {}
+                    for message in reply.actor_table_data:
+                        actor_table_data = actor_table_data_to_dict(message)
+                        actors[actor_table_data["actorId"]] = actor_table_data
+                    # Update actors.
+                    DataSource.actors.reset(actors)
+                    # Update node actors and job actors.
+                    job_actors = {}
+                    node_actors = {}
+                    for actor_id, actor_table_data in actors.items():
+                        job_id = actor_table_data["jobId"]
+                        node_id = actor_table_data["address"]["rayletId"]
+                        job_actors.setdefault(job_id, {})[actor_id] = actor_table_data
+                        # Update only when node_id is not Nil.
+                        if node_id != actor_consts.NIL_NODE_ID:
+                            node_actors.setdefault(node_id, {})[
+                                actor_id
+                            ] = actor_table_data
+                    DataSource.job_actors.reset(job_actors)
+                    DataSource.node_actors.reset(node_actors)
+                    logger.info("Received %d actor info from GCS.", len(actors))
+                    break
+                else:
+                    raise Exception(
+                        f"Failed to GetAllActorInfo: {reply.status.message}"
+                    )
+            except Exception:
+                logger.exception("Error Getting all actor info from GCS.")
+                await asyncio.sleep(
+                    actor_consts.RETRY_GET_ALL_ACTOR_INFO_INTERVAL_SECONDS
+                )
+
+        state_keys = ("state", "address", "numRestarts", "timestamp", "pid")
+
+        def process_actor_data_from_pubsub(actor_id, actor_table_data):
+            actor_table_data = actor_table_data_to_dict(actor_table_data)
+            # If actor is not new registered but updated, we only update
+            # states related fields.
+            if actor_table_data["state"] != "DEPENDENCIES_UNREADY":
+                actor_table_data_copy = dict(DataSource.actors[actor_id])
+                for k in state_keys:
+                    actor_table_data_copy[k] = actor_table_data[k]
+                actor_table_data = actor_table_data_copy
+            actor_id = actor_table_data["actorId"]
+            job_id = actor_table_data["jobId"]
+            node_id = actor_table_data["address"]["rayletId"]
+            # Update actors.
+            DataSource.actors[actor_id] = actor_table_data
+            # Update node actors (only when node_id is not Nil).
+            if node_id != actor_consts.NIL_NODE_ID:
+                node_actors = dict(DataSource.node_actors.get(node_id, {}))
+                node_actors[actor_id] = actor_table_data
+                DataSource.node_actors[node_id] = node_actors
+            # Update job actors.
+            job_actors = dict(DataSource.job_actors.get(job_id, {}))
+            job_actors[actor_id] = actor_table_data
+            DataSource.job_actors[job_id] = job_actors
+
+        # Receive actors from channel.
+        if gcs_pubsub_enabled():
+            gcs_addr = await self._dashboard_head.get_gcs_address()
+            subscriber = GcsAioActorSubscriber(address=gcs_addr)
+            await subscriber.subscribe()
+
+            while True:
+                try:
+                    actor_id, actor_table_data = await subscriber.poll()
+                    if actor_id is not None:
+                        # Convert to lower case hex ID.
+                        actor_id = actor_id.hex()
+                        process_actor_data_from_pubsub(actor_id, actor_table_data)
+                except Exception:
+                    logger.exception("Error processing actor info from GCS.")
+
+        else:
+            aioredis_client = self._dashboard_head.aioredis_client
+            receiver = Receiver()
+            key = "{}:*".format(actor_consts.ACTOR_CHANNEL)
+            pattern = receiver.pattern(key)
+            await aioredis_client.psubscribe(pattern)
+            logger.info("Subscribed to %s", key)
+
+            async for sender, msg in receiver.iter():
+                try:
+                    actor_id, actor_table_data = msg
+                    actor_id = actor_id.decode("UTF-8")[
+                        len(gcs_utils.TablePrefix_ACTOR_string + ":") :
+                    ]
+                    pubsub_message = gcs_utils.PubSubMessage.FromString(
+                        actor_table_data
+                    )
+                    actor_table_data = gcs_utils.ActorTableData.FromString(
+                        pubsub_message.data
+                    )
+                    process_actor_data_from_pubsub(actor_id, actor_table_data)
+                except Exception:
+                    logger.exception("Error processing actor info from Redis.")
+
+    @routes.get("/logical/actor_groups")
+    async def get_actor_groups(self, req) -> aiohttp.web.Response:
+        actors = await DataOrganizer.get_all_actors()
+        actor_creation_tasks = await DataOrganizer.get_actor_creation_tasks()
+        # actor_creation_tasks have some common interface with actors,
+        # and they get processed and shown in tandem in the logical view
+        # hence we merge them together before constructing actor groups.
+        actors.update(actor_creation_tasks)
+        actor_groups = actor_utils.construct_actor_groups(actors)
+        return rest_response(
+            success=True, message="Fetched actor groups.", actor_groups=actor_groups
+        )
+
+    @routes.get("/logical/actors")
+    @dashboard_optional_utils.aiohttp_cache
+    async def get_all_actors(self, req) -> aiohttp.web.Response:
+        return rest_response(
+            success=True, message="All actors fetched.", actors=DataSource.actors
+        )
+
+    @routes.get("/logical/kill_actor")
+    async def kill_actor(self, req) -> aiohttp.web.Response:
+        try:
+            actor_id = req.query["actorId"]
+            ip_address = req.query["ipAddress"]
+            port = req.query["port"]
+        except KeyError:
+            return rest_response(success=False, message="Bad Request")
+        try:
+            options = (("grpc.enable_http_proxy", 0),)
+            channel = ray._private.utils.init_grpc_channel(
+                f"{ip_address}:{port}", options=options, asynchronous=True
+            )
+            stub = core_worker_pb2_grpc.CoreWorkerServiceStub(channel)
+
+            await stub.KillActor(
+                core_worker_pb2.KillActorRequest(
+                    intended_actor_id=ray._private.utils.hex_to_binary(actor_id)
+                )
+            )
+
+        except aiogrpc.AioRpcError:
+            # This always throws an exception because the worker
+            # is killed and the channel is closed on the worker side
+            # before this handler, however it deletes the actor correctly.
+            pass
+
+        return rest_response(success=True, message=f"Killed actor with id {actor_id}")
+
+    async def run(self, server):
+        gcs_channel = self._dashboard_head.aiogrpc_gcs_channel
+        self._gcs_actor_info_stub = gcs_service_pb2_grpc.ActorInfoGcsServiceStub(
+            gcs_channel
+        )
+
+        await asyncio.gather(self._update_actors())
+
+    @staticmethod
+    def is_minimal_module():
+        return False