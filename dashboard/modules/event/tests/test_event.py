import os
import sys
import time
import json
import copy
import logging
import requests
import asyncio
import random
import tempfile
import socket

import pytest
import numpy as np

import ray
from ray.experimental.state.api import list_cluster_events
from ray._private.utils import binary_to_hex
from ray.cluster_utils import AutoscalingCluster
from ray._private.event.event_logger import get_event_logger
from ray.dashboard.tests.conftest import *  # noqa
from ray.dashboard.modules.event import event_consts
from ray.core.generated import event_pb2
from ray._private.test_utils import (
    format_web_url,
    wait_until_server_available,
    wait_for_condition,
)
from ray.dashboard.modules.event.event_utils import (
    monitor_events,
)
from ray.experimental.state.api import list_cluster_events
from ray.job_submission import JobSubmissionClient

logger = logging.getLogger(__name__)


def _get_event(msg="empty message", job_id=None, source_type=None):
    return {
        "event_id": binary_to_hex(np.random.bytes(18)),
        "source_type": random.choice(event_pb2.Event.SourceType.keys())
        if source_type is None
        else source_type,
        "host_name": "po-dev.inc.alipay.net",
        "pid": random.randint(1, 65536),
        "label": "",
        "message": msg,
        "time_stamp": time.time(),
        "severity": "INFO",
        "custom_fields": {
            "job_id": ray.JobID.from_int(random.randint(1, 100)).hex()
            if job_id is None
            else job_id,
            "node_id": "",
            "task_id": "",
        },
    }


def _test_logger(name, log_file, max_bytes, backup_count):
    handler = logging.handlers.RotatingFileHandler(
        log_file, maxBytes=max_bytes, backupCount=backup_count
    )
    formatter = logging.Formatter("%(message)s")
    handler.setFormatter(formatter)

    logger = logging.getLogger(name)
    logger.propagate = False
    logger.setLevel(logging.INFO)
    logger.addHandler(handler)

    return logger


def test_python_global_event_logger(tmp_path):
    logger = get_event_logger(event_pb2.Event.SourceType.GCS, str(tmp_path))
    logger.set_global_context({"test_meta": "1"})
    logger.info("message", a="a", b="b")
    logger.error("message", a="a", b="b")
    logger.warning("message", a="a", b="b")
    logger.fatal("message", a="a", b="b")
    event_dir = tmp_path / "events"
    assert event_dir.exists()
    event_file = event_dir / "event_GCS.log"
    assert event_file.exists()

    line_severities = ["INFO", "ERROR", "WARNING", "FATAL"]

    with event_file.open() as f:
        for line, severity in zip(f.readlines(), line_severities):
            data = json.loads(line)
            assert data["severity"] == severity
            assert data["label"] == ""
            assert "timestamp" in data
            assert len(data["event_id"]) == 36
            assert data["message"] == "message"
            assert data["source_type"] == "GCS"
            assert data["source_hostname"] == socket.gethostname()
            assert data["source_pid"] == os.getpid()
            assert data["custom_fields"]["a"] == "a"
            assert data["custom_fields"]["b"] == "b"


def test_event_basic(disable_aiohttp_cache, ray_start_with_dashboard):
    assert wait_until_server_available(ray_start_with_dashboard["webui_url"])
    webui_url = format_web_url(ray_start_with_dashboard["webui_url"])
    session_dir = ray_start_with_dashboard["session_dir"]
    event_dir = os.path.join(session_dir, "logs", "events")
    job_id = ray.JobID.from_int(100).hex()

    source_type_gcs = event_pb2.Event.SourceType.Name(event_pb2.Event.GCS)
    source_type_raylet = event_pb2.Event.SourceType.Name(event_pb2.Event.RAYLET)
    test_count = 20

    for source_type in [source_type_gcs, source_type_raylet]:
        test_log_file = os.path.join(event_dir, f"event_{source_type}.log")
        test_logger = _test_logger(
            __name__ + str(random.random()),
            test_log_file,
            max_bytes=2000,
            backup_count=1000,
        )
        for i in range(test_count):
            sample_event = _get_event(str(i), job_id=job_id, source_type=source_type)
            test_logger.info("%s", json.dumps(sample_event))

    def _check_events():
        try:
            resp = requests.get(f"{webui_url}/events")
            resp.raise_for_status()
            result = resp.json()
            all_events = result["data"]["events"]
            job_events = all_events[job_id]
            assert len(job_events) >= test_count * 2
            source_messages = {}
            for e in job_events:
                source_type = e["sourceType"]
                message = e["message"]
                source_messages.setdefault(source_type, set()).add(message)
            assert len(source_messages[source_type_gcs]) >= test_count
            assert len(source_messages[source_type_raylet]) >= test_count
            data = {str(i) for i in range(test_count)}
            assert data & source_messages[source_type_gcs] == data
            assert data & source_messages[source_type_raylet] == data
            return True
        except Exception as ex:
            logger.exception(ex)
            return False

    wait_for_condition(_check_events, timeout=15)


def test_event_message_limit(
    small_event_line_limit, disable_aiohttp_cache, ray_start_with_dashboard
):
    event_read_line_length_limit = small_event_line_limit
    assert wait_until_server_available(ray_start_with_dashboard["webui_url"])
    webui_url = format_web_url(ray_start_with_dashboard["webui_url"])
    session_dir = ray_start_with_dashboard["session_dir"]
    event_dir = os.path.join(session_dir, "logs", "events")
    job_id = ray.JobID.from_int(100).hex()
    events = []
    # Sample event equals with limit.
    sample_event = _get_event("", job_id=job_id)
    message_len = event_read_line_length_limit - len(json.dumps(sample_event))
    for i in range(10):
        sample_event = copy.deepcopy(sample_event)
        sample_event["event_id"] = binary_to_hex(np.random.bytes(18))
        sample_event["message"] = str(i) * message_len
        assert len(json.dumps(sample_event)) == event_read_line_length_limit
        events.append(sample_event)
    # Sample event longer than limit.
    sample_event = copy.deepcopy(sample_event)
    sample_event["event_id"] = binary_to_hex(np.random.bytes(18))
    sample_event["message"] = "2" * (message_len + 1)
    assert len(json.dumps(sample_event)) > event_read_line_length_limit
    events.append(sample_event)

    for i in range(event_consts.EVENT_READ_LINE_COUNT_LIMIT):
        events.append(_get_event(str(i), job_id=job_id))

    with open(os.path.join(event_dir, "tmp.log"), "w") as f:
        f.writelines([(json.dumps(e) + "\n") for e in events])

    try:
        os.remove(os.path.join(event_dir, "event_GCS.log"))
    except Exception:
        pass
    os.rename(
        os.path.join(event_dir, "tmp.log"), os.path.join(event_dir, "event_GCS.log")
    )

    def _check_events():
        try:
            resp = requests.get(f"{webui_url}/events")
            resp.raise_for_status()
            result = resp.json()
            all_events = result["data"]["events"]
            assert (
                len(all_events[job_id]) >= event_consts.EVENT_READ_LINE_COUNT_LIMIT + 10
            )
            messages = [e["message"] for e in all_events[job_id]]
            for i in range(10):
                assert str(i) * message_len in messages
            assert "2" * (message_len + 1) not in messages
            assert str(event_consts.EVENT_READ_LINE_COUNT_LIMIT - 1) in messages
            return True
        except Exception as ex:
            logger.exception(ex)
            return False

    wait_for_condition(_check_events, timeout=15)


@pytest.mark.asyncio
async def test_monitor_events():
    with tempfile.TemporaryDirectory() as temp_dir:
        common = event_pb2.Event.SourceType.Name(event_pb2.Event.COMMON)
        common_log = os.path.join(temp_dir, f"event_{common}.log")
        test_logger = _test_logger(
            __name__ + str(random.random()), common_log, max_bytes=10, backup_count=10
        )
        test_events1 = []
        monitor_task = monitor_events(
            temp_dir, lambda x: test_events1.extend(x), scan_interval_seconds=0.01
        )
        assert not monitor_task.done()
        count = 10

        async def _writer(*args, read_events, spin=True):
            for x in range(*args):
                test_logger.info("%s", x)
                if spin:
                    while str(x) not in read_events:
                        await asyncio.sleep(0.01)

        async def _check_events(expect_events, read_events, timeout=10):
            start_time = time.time()
            while True:
                sorted_events = sorted(int(i) for i in read_events)
                sorted_events = [str(i) for i in sorted_events]
                if time.time() - start_time > timeout:
                    raise TimeoutError(
                        f"Timeout, read events: {sorted_events}, "
                        f"expect events: {expect_events}"
                    )
                if len(sorted_events) == len(expect_events):
                    if sorted_events == expect_events:
                        break
                await asyncio.sleep(1)

        await asyncio.gather(
            _writer(count, read_events=test_events1),
            _check_events([str(i) for i in range(count)], read_events=test_events1),
        )

        monitor_task.cancel()
        test_events2 = []
        monitor_task = monitor_events(
            temp_dir, lambda x: test_events2.extend(x), scan_interval_seconds=0.1
        )

        await _check_events([str(i) for i in range(count)], read_events=test_events2)

        await _writer(count, count * 2, read_events=test_events2)
        await _check_events(
            [str(i) for i in range(count * 2)], read_events=test_events2
        )

        log_file_count = len(os.listdir(temp_dir))

        test_logger = _test_logger(
            __name__ + str(random.random()), common_log, max_bytes=1000, backup_count=10
        )
        assert len(os.listdir(temp_dir)) == log_file_count

        await _writer(count * 2, count * 3, spin=False, read_events=test_events2)
        await _check_events(
            [str(i) for i in range(count * 3)], read_events=test_events2
        )
        await _writer(count * 3, count * 4, spin=False, read_events=test_events2)
        await _check_events(
            [str(i) for i in range(count * 4)], read_events=test_events2
        )

        # Test cancel monitor task.
        monitor_task.cancel()
        with pytest.raises(asyncio.CancelledError):
            await monitor_task
        assert monitor_task.done()

        assert len(os.listdir(temp_dir)) > 1, "Event log should have rollovers."


def test_autoscaler_cluster_events(shutdown_only):
    cluster = AutoscalingCluster(
        head_resources={"CPU": 2},
        worker_node_types={
            "cpu_node": {
                "resources": {
                    "CPU": 4,
                },
                "node_config": {},
                "min_workers": 0,
                "max_workers": 2,
            },
            "gpu_node": {
                "resources": {
                    "CPU": 2,
                    "GPU": 1,
                },
                "node_config": {},
                "min_workers": 0,
                "max_workers": 2,
            },
        },
        idle_timeout_minutes=1,
    )

    try:
        cluster.start()
        ray.init("auto")

        # Triggers the addition of a GPU node.
        @ray.remote(num_gpus=1)
        def f():
            print("gpu ok")

        # Triggers the addition of a CPU node.
        @ray.remote(num_cpus=3)
        def g():
            print("cpu ok")

        ray.get(f.remote())
        ray.get(g.remote())

        # Trigger an infeasible task
        g.options(num_gpus=5).remote()

        def verify():
            cluster_events = list_cluster_events()
            messages = {(e["message"], e["source_type"]) for e in cluster_events}

            assert ("Resized to 2 CPUs.", "AUTOSCALER") in messages
            assert (
                "Adding 1 node(s) of type gpu_node.",
                "AUTOSCALER",
            ) in messages
            assert (
                "Resized to 4 CPUs, 1 GPUs.",
                "AUTOSCALER",
            ) in messages
            assert (
                "Adding 1 node(s) of type gpu_node.",
                "AUTOSCALER",
            ) in messages
            assert (
                "Resized to 6 CPUs, 2 GPUs.",
                "AUTOSCALER",
            ) in messages
            assert (
                "Adding 1 node(s) of type cpu_node.",
                "AUTOSCALER",
            ) in messages
            assert (
                "Resized to 10 CPUs, 2 GPUs.",
                "AUTOSCALER",
            ) in messages
            assert (
                "Adding 1 node(s) of type cpu_node.",
                "AUTOSCALER",
            ) in messages
            assert (
                "Resized to 14 CPUs, 2 GPUs.",
                "AUTOSCALER",
            ) in messages
            # assert (
            #     (
            #         "Error: No available node types can fulfill resource "
            #         "request {'CPU': 3.0, 'GPU': 5.0}. Add suitable node "
            #         "types to this cluster to resolve this issue."
            #     ),
            #     "AUTOSCALER",
            # ) in messages

            return True

        wait_for_condition(verify, timeout=30)
    finally:
        ray.shutdown()
        cluster.shutdown()


<<<<<<< HEAD
# def test_jobs_cluster_events(shutdown_only):
#     ray.init()
#     address = ray._private.worker._global_node.webui_url
#     address = format_web_url(address)
#     client = JobSubmissionClient(address)
#     submission_id = client.submit_job(entrypoint="ls")

#     def verify():
#         events = list_cluster_events()
#         print(events)
#         assert len(list_cluster_events()) == 2
#         start_event = events[0]
#         completed_event = events[1]

#         assert start_event["source_type"] == "JOBS"
#         assert f"Started a ray job {submission_id}" in start_event["message"]
#         assert start_event["severity"] == "INFO"
#         assert completed_event["source_type"] == "JOBS"
#         assert (
#             f"Completed a ray job {submission_id} with a status SUCCEEDED."
#             == completed_event["message"]
#         )
#         assert completed_event["severity"] == "INFO"
#         return True

#     print("Test successful job run.")
#     wait_for_condition(verify)

#     # Test the failure case. In this part, job fails because the runtime env
#     # creation fails.
#     submission_id = client.submit_job(
#         entrypoint="ls",
#         runtime_env={"working_dir": "s3://does_not_exist.zip"},
#     )

#     def verify():
#         events = list_cluster_events(detail=True)
#         failed_events = []

#         for e in events:
#             if (
#                 "submission_id" in e["custom_fields"]
#                 and e["custom_fields"]["submission_id"] == submission_id
#             ):
#                 failed_events.append(e)

#         assert len(failed_events) == 2
#         failed_start = failed_events[0]
#         failed_completed = failed_events[1]

#         assert failed_start["source_type"] == "JOBS"
#         assert f"Started a ray job {submission_id}" in failed_start["message"]
#         assert failed_completed["source_type"] == "JOBS"
#         assert (
#             f"Completed a ray job {submission_id} with a status FAILED."
#             in failed_completed["message"]
#         )
#         print(failed_completed["message"])
#         # TODO(sang): Reenable it.
#         # # Make sure the error message is included.
#         # assert (
#         #     "An error occurred (ExpiredToken) when calling the "
#         #     "GetObject operation:" in failed_completed["message"]
#         # )
#         return True

#     print("Test failed (runtime_env failure) job run.")
#     wait_for_condition(verify)
=======
def test_jobs_cluster_events(shutdown_only):
    ray.init()
    address = ray._private.worker._global_node.webui_url
    address = format_web_url(address)
    client = JobSubmissionClient(address)
    submission_id = client.submit_job(entrypoint="ls")

    def verify():
        events = list_cluster_events()
        print(events)
        assert len(list_cluster_events()) == 2
        start_event = events[0]
        completed_event = events[1]

        assert start_event["source_type"] == "JOBS"
        assert f"Started a ray job {submission_id}" in start_event["message"]
        assert start_event["severity"] == "INFO"
        assert completed_event["source_type"] == "JOBS"
        assert (
            f"Completed a ray job {submission_id} with a status SUCCEEDED."
            == completed_event["message"]
        )
        assert completed_event["severity"] == "INFO"
        return True

    print("Test successful job run.")
    wait_for_condition(verify)

    # Test the failure case. In this part, job fails because the runtime env
    # creation fails.
    submission_id = client.submit_job(
        entrypoint="ls",
        runtime_env={"working_dir": "s3://does_not_exist.zip"},
    )

    def verify():
        events = list_cluster_events(detail=True)
        failed_events = []

        for e in events:
            if (
                "submission_id" in e["custom_fields"]
                and e["custom_fields"]["submission_id"] == submission_id
            ):
                failed_events.append(e)

        assert len(failed_events) == 2
        failed_start = failed_events[0]
        failed_completed = failed_events[1]

        assert failed_start["source_type"] == "JOBS"
        assert f"Started a ray job {submission_id}" in failed_start["message"]
        assert failed_completed["source_type"] == "JOBS"
        assert (
            f"Completed a ray job {submission_id} with a status FAILED."
            in failed_completed["message"]
        )
        print(failed_completed["message"])
        # TODO(sang): Reenable it.
        # # Make sure the error message is included.
        # assert (
        #     "An error occurred (ExpiredToken) when calling the "
        #     "GetObject operation:" in failed_completed["message"]
        # )
        return True

    print("Test failed (runtime_env failure) job run.")
    wait_for_condition(verify)
>>>>>>> 0be43676


if __name__ == "__main__":
    sys.exit(pytest.main(["-v", __file__]))<|MERGE_RESOLUTION|>--- conflicted
+++ resolved
@@ -390,77 +390,6 @@
         ray.shutdown()
         cluster.shutdown()
 
-
-<<<<<<< HEAD
-# def test_jobs_cluster_events(shutdown_only):
-#     ray.init()
-#     address = ray._private.worker._global_node.webui_url
-#     address = format_web_url(address)
-#     client = JobSubmissionClient(address)
-#     submission_id = client.submit_job(entrypoint="ls")
-
-#     def verify():
-#         events = list_cluster_events()
-#         print(events)
-#         assert len(list_cluster_events()) == 2
-#         start_event = events[0]
-#         completed_event = events[1]
-
-#         assert start_event["source_type"] == "JOBS"
-#         assert f"Started a ray job {submission_id}" in start_event["message"]
-#         assert start_event["severity"] == "INFO"
-#         assert completed_event["source_type"] == "JOBS"
-#         assert (
-#             f"Completed a ray job {submission_id} with a status SUCCEEDED."
-#             == completed_event["message"]
-#         )
-#         assert completed_event["severity"] == "INFO"
-#         return True
-
-#     print("Test successful job run.")
-#     wait_for_condition(verify)
-
-#     # Test the failure case. In this part, job fails because the runtime env
-#     # creation fails.
-#     submission_id = client.submit_job(
-#         entrypoint="ls",
-#         runtime_env={"working_dir": "s3://does_not_exist.zip"},
-#     )
-
-#     def verify():
-#         events = list_cluster_events(detail=True)
-#         failed_events = []
-
-#         for e in events:
-#             if (
-#                 "submission_id" in e["custom_fields"]
-#                 and e["custom_fields"]["submission_id"] == submission_id
-#             ):
-#                 failed_events.append(e)
-
-#         assert len(failed_events) == 2
-#         failed_start = failed_events[0]
-#         failed_completed = failed_events[1]
-
-#         assert failed_start["source_type"] == "JOBS"
-#         assert f"Started a ray job {submission_id}" in failed_start["message"]
-#         assert failed_completed["source_type"] == "JOBS"
-#         assert (
-#             f"Completed a ray job {submission_id} with a status FAILED."
-#             in failed_completed["message"]
-#         )
-#         print(failed_completed["message"])
-#         # TODO(sang): Reenable it.
-#         # # Make sure the error message is included.
-#         # assert (
-#         #     "An error occurred (ExpiredToken) when calling the "
-#         #     "GetObject operation:" in failed_completed["message"]
-#         # )
-#         return True
-
-#     print("Test failed (runtime_env failure) job run.")
-#     wait_for_condition(verify)
-=======
 def test_jobs_cluster_events(shutdown_only):
     ray.init()
     address = ray._private.worker._global_node.webui_url
@@ -529,7 +458,6 @@
 
     print("Test failed (runtime_env failure) job run.")
     wait_for_condition(verify)
->>>>>>> 0be43676
 
 
 if __name__ == "__main__":
