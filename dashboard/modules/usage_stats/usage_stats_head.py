import asyncio
import logging
import os
import random
from concurrent.futures import ThreadPoolExecutor

import ray
import ray._private.usage.usage_lib as ray_usage_lib
import ray.dashboard.utils as dashboard_utils
from ray.dashboard.utils import async_loop_forever

logger = logging.getLogger(__name__)


class UsageStatsHead(dashboard_utils.DashboardHeadModule):
    def __init__(self, dashboard_head):
        super().__init__(dashboard_head)
        self.usage_stats_enabled = ray_usage_lib.usage_stats_enabled()
        self.usage_stats_prompt_enabled = ray_usage_lib.usage_stats_prompt_enabled()
<<<<<<< HEAD
        self.cluster_metadata = None
        self.cluster_config_to_report = None
=======
        self.cluster_config_to_report = ray_usage_lib.get_cluster_config_to_report(
            os.path.expanduser("~/ray_bootstrap_config.yaml")
        )
>>>>>>> a70ada73
        self.session_dir = dashboard_head.session_dir
        self.client = ray_usage_lib.UsageReportClient()
        # The total number of report succeeded.
        self.total_success = 0
        # The total number of report failed.
        self.total_failed = 0
        # The seq number of report. It increments whenever a new report is sent.
        self.seq_no = 0

    if ray._private.utils.check_dashboard_dependencies_installed():
        import aiohttp

        routes = ray.dashboard.optional_utils.ClassMethodRouteTable

        @routes.get("/usage_stats_enabled")
        async def get_usage_stats_enabled(self, req) -> aiohttp.web.Response:
            return ray.dashboard.optional_utils.rest_response(
                success=True,
                message="Fetched usage stats enabled",
                usage_stats_enabled=self.usage_stats_enabled,
                usage_stats_prompt_enabled=self.usage_stats_prompt_enabled,
            )

    def _report_usage_sync(self):
        """
        - Always write usage_stats.json regardless of report success/failure.
        - If report fails, the error message should be written to usage_stats.json
        - If file write fails, the error will just stay at dashboard.log.
            usage_stats.json won't be written.
        """
        if not self.usage_stats_enabled:
            return

        try:
            data = ray_usage_lib.generate_report_data(
                self.cluster_config_to_report,
                self.total_success,
                self.total_failed,
                self.seq_no,
                self._dashboard_head.gcs_client.address,
            )

            error = None
            try:
                self.client.report_usage_data(
                    ray_usage_lib._usage_stats_report_url(), data
                )
            except Exception as e:
                logger.info(f"Usage report request failed. {e}")
                error = str(e)
                self.total_failed += 1
            else:
                self.total_success += 1
            finally:
                self.seq_no += 1

            data = ray_usage_lib.generate_write_data(data, error)
            self.client.write_usage_data(data, self.session_dir)
        except Exception as e:
            logger.exception(e)
            logger.info(f"Usage report failed: {e}")

    async def _report_usage_async(self):
        if not self.usage_stats_enabled:
            return

        loop = asyncio.get_event_loop()
        with ThreadPoolExecutor(max_workers=1) as executor:
            await loop.run_in_executor(executor, lambda: self._report_usage_sync())

    @async_loop_forever(ray_usage_lib._usage_stats_report_interval_s())
    async def periodically_report_usage(self):
        await self._report_usage_async()

    async def run(self, server):
        self.cluster_metadata = ray_usage_lib.get_cluster_metadata(
            ray.experimental.internal_kv.internal_kv_get_gcs_client(),
            num_retries=20,
        )
        self.cluster_config_to_report = ray_usage_lib.get_cluster_config_to_report(
            os.path.expanduser("~/ray_bootstrap_config.yaml")
        )
        if not self.usage_stats_enabled:
            logger.info("Usage reporting is disabled.")
            return
        else:
            logger.info("Usage reporting is enabled.")
            # Wait for 1 minutes to send the first report
            # so autoscaler has the chance to set DEBUG_AUTOSCALING_STATUS.
            await asyncio.sleep(min(60, ray_usage_lib._usage_stats_report_interval_s()))
            await self._report_usage_async()
            # Add a random offset before the second report to remove sample bias.
            await asyncio.sleep(
                random.randint(0, ray_usage_lib._usage_stats_report_interval_s())
            )
            await asyncio.gather(self.periodically_report_usage())

    @staticmethod
    def is_minimal_module():
        return True<|MERGE_RESOLUTION|>--- conflicted
+++ resolved
@@ -17,14 +17,8 @@
         super().__init__(dashboard_head)
         self.usage_stats_enabled = ray_usage_lib.usage_stats_enabled()
         self.usage_stats_prompt_enabled = ray_usage_lib.usage_stats_prompt_enabled()
-<<<<<<< HEAD
         self.cluster_metadata = None
         self.cluster_config_to_report = None
-=======
-        self.cluster_config_to_report = ray_usage_lib.get_cluster_config_to_report(
-            os.path.expanduser("~/ray_bootstrap_config.yaml")
-        )
->>>>>>> a70ada73
         self.session_dir = dashboard_head.session_dir
         self.client = ray_usage_lib.UsageReportClient()
         # The total number of report succeeded.
