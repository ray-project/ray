--- conflicted
+++ resolved
@@ -8,13 +8,8 @@
 from ray import serve
 from ray.serve.api import (
     Application,
-<<<<<<< HEAD
-    deploy_group,
-    get_deployment_statuses,
-=======
     get_deployment_statuses,
     internal_get_global_client,
->>>>>>> c4b52d34
     serve_application_status_to_schema,
 )
 
@@ -58,11 +53,7 @@
     @optional_utils.init_ray_and_catch_exceptions(connect_to_serve=True)
     async def put_all_deployments(self, req: Request) -> Response:
         app = Application.from_dict(await req.json())
-<<<<<<< HEAD
-        deploy_group(app.deployments.values(), blocking=False)
-=======
         serve.run(app, _blocking=False)
->>>>>>> c4b52d34
 
         new_names = set()
         for deployment in app.deployments.values():
