--- conflicted
+++ resolved
@@ -21,15 +21,8 @@
     ReplicaState,
     HTTPProxyStatus,
 )
-<<<<<<< HEAD
-from ray.serve._private.constants import (
-    SERVE_DEFAULT_APP_NAME,
-    DEPLOYMENT_NAME_PREFIX_SEPARATOR,
-)
 from ray.serve.generated import serve_pb2, serve_pb2_grpc
 
-=======
->>>>>>> ff6396b7
 
 GET_OR_PUT_URL = "http://localhost:52365/api/serve/deployments/"
 STATUS_URL = "http://localhost:52365/api/serve/deployments/status"
