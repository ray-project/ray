import copy
import sys
from typing import Dict

import pytest
import requests

import ray
from ray import serve
from ray._private.test_utils import wait_for_condition
import ray._private.ray_constants as ray_constants
from ray.experimental.state.api import list_actors
from ray.serve._private.constants import SERVE_NAMESPACE, MULTI_APP_MIGRATION_MESSAGE
from ray.serve.tests.conftest import *  # noqa: F401 F403
from ray.serve.schema import ServeInstanceDetails
from ray.serve._private.common import ApplicationStatus, DeploymentStatus, ReplicaState

GET_OR_PUT_URL = "http://localhost:52365/api/serve/deployments/"
STATUS_URL = "http://localhost:52365/api/serve/deployments/status"

GET_OR_PUT_URL_V2 = "http://localhost:52365/api/serve/applications/"


def deploy_and_check_config(config: Dict):
    put_response = requests.put(GET_OR_PUT_URL, json=config, timeout=30)
    assert put_response.status_code == 200
    print("PUT request sent successfully.")

    # Config should be immediately retrievable
    get_response = requests.get(GET_OR_PUT_URL, timeout=15)
    assert get_response.status_code == 200
    assert get_response.json() == config
    print("GET request returned correct config.")


def deploy_config_multi_app(config: Dict):
    put_response = requests.put(GET_OR_PUT_URL_V2, json=config, timeout=30)
    assert put_response.status_code == 200
    print("PUT request sent successfully.")


@pytest.mark.skipif(sys.platform == "darwin", reason="Flaky on OSX.")
def test_put_get(ray_start_stop):
    config1 = {
        "import_path": (
            "ray.serve.tests.test_config_files.test_dag.conditional_dag.serve_dag"
        ),
        "runtime_env": {},
        "deployments": [
            {
                "name": "Multiplier",
                "user_config": {"factor": 1},
            },
            {
                "name": "Adder",
                "ray_actor_options": {
                    "runtime_env": {"env_vars": {"override_increment": "1"}}
                },
            },
        ],
    }

    # Use empty dictionary for Adder's ray_actor_options.
    config2 = copy.deepcopy(config1)
    config2["deployments"][1]["ray_actor_options"] = {}

    config3 = {
        "import_path": "ray.serve.tests.test_config_files.world.DagNode",
    }

    # Ensure the REST API is idempotent
    num_iterations = 2
    for iteration in range(1, num_iterations + 1):
        print(f"*** Starting Iteration {iteration}/{num_iterations} ***\n")

        print("Sending PUT request for config1.")
        deploy_and_check_config(config1)
        wait_for_condition(
            lambda: requests.post("http://localhost:8000/", json=["ADD", 2]).json()
            == "3 pizzas please!",
            timeout=15,
        )
        wait_for_condition(
            lambda: requests.post("http://localhost:8000/", json=["MUL", 2]).json()
            == "-4 pizzas please!",
            timeout=15,
        )
        print("Deployments are live and reachable over HTTP.\n")

        print("Sending PUT request for config2.")
        deploy_and_check_config(config2)
        wait_for_condition(
            lambda: requests.post("http://localhost:8000/", json=["ADD", 2]).json()
            == "4 pizzas please!",
            timeout=15,
        )
        print("Adder deployment updated correctly.\n")

        print("Sending PUT request for config3.")
        deploy_and_check_config(config3)
        wait_for_condition(
            lambda: requests.post("http://localhost:8000/").text == "wonderful world",
            timeout=15,
        )
        print("Deployments are live and reachable over HTTP.\n")


@pytest.mark.skipif(sys.platform == "darwin", reason="Flaky on OSX.")
def test_put_get_multi_app(ray_start_stop):
    pizza_import_path = (
        "ray.serve.tests.test_config_files.test_dag.conditional_dag.serve_dag"
    )
    world_import_path = "ray.serve.tests.test_config_files.world.DagNode"
    config1 = {
        "http_options": {
            "host": "127.0.0.1",
            "port": 8000,
        },
        "applications": [
            {
                "name": "app1",
                "route_prefix": "/app1",
                "import_path": pizza_import_path,
                "deployments": [
                    {
                        "name": "Adder",
                        "ray_actor_options": {
                            "runtime_env": {"env_vars": {"override_increment": "3"}}
                        },
                    },
                    {
                        "name": "Multiplier",
                        "ray_actor_options": {
                            "runtime_env": {"env_vars": {"override_factor": "4"}}
                        },
                    },
                ],
            },
            {
                "name": "app2",
                "route_prefix": "/app2",
                "import_path": world_import_path,
            },
        ],
    }

    # Use empty dictionary for app1 Adder's ray_actor_options.
    config2 = copy.deepcopy(config1)
    config2["applications"][0]["deployments"][0]["ray_actor_options"] = {}

    config3 = copy.deepcopy(config1)
    config3["applications"][0] = {
        "name": "app1",
        "route_prefix": "/app1",
        "import_path": world_import_path,
    }

    # Ensure the REST API is idempotent
    num_iterations = 3
    for iteration in range(num_iterations):
        print(f"*** Starting Iteration {iteration + 1}/{num_iterations} ***\n")

        # APPLY CONFIG 1
        print("Sending PUT request for config1.")
        deploy_config_multi_app(config1)
        wait_for_condition(
            lambda: requests.post("http://localhost:8000/app1", json=["ADD", 2]).json()
            == "5 pizzas please!",
            timeout=15,
        )
        wait_for_condition(
            lambda: requests.post("http://localhost:8000/app1", json=["MUL", 2]).json()
            == "8 pizzas please!",
            timeout=15,
        )
        wait_for_condition(
            lambda: requests.post("http://localhost:8000/app2").text
            == "wonderful world",
            timeout=15,
        )
        print("Deployments are live and reachable over HTTP.\n")

        # APPLY CONFIG 2: App #1 Adder should add 2 to input.
        print("Sending PUT request for config2.")
        deploy_config_multi_app(config2)
        wait_for_condition(
            lambda: requests.post("http://localhost:8000/app1", json=["ADD", 2]).json()
            == "4 pizzas please!",
            timeout=15,
        )
        print("Adder deployment updated correctly.\n")

        # APPLY CONFIG 3: App #1 should be overwritten to world:DagNode
        print("Sending PUT request for config3.")
        deploy_config_multi_app(config3)
        wait_for_condition(
            lambda: requests.post("http://localhost:8000/app1").text
            == "wonderful world",
            timeout=15,
        )
        print("Deployments are live and reachable over HTTP.\n")


@pytest.mark.skipif(sys.platform == "darwin", reason="Flaky on OSX.")
@pytest.mark.parametrize("put_url", (GET_OR_PUT_URL, GET_OR_PUT_URL_V2))
def test_put_bad_schema(ray_start_stop, put_url: str):
    config = {"not_a_real_field": "value"}

    put_response = requests.put(put_url, json=config, timeout=5)
    assert put_response.status_code == 400


@pytest.mark.skipif(sys.platform == "darwin", reason="Flaky on OSX.")
def test_put_duplicate_apps(ray_start_stop):
    """If a config with duplicate app names is deployed, the PUT request should fail.
    The response should clearly indicate a validation error.
    """

    config = {
        "applications": [
            {
                "name": "app1",
                "route_prefix": "/a",
                "import_path": "module.graph",
            },
            {
                "name": "app1",
                "route_prefix": "/b",
                "import_path": "module.graph",
            },
        ],
    }
    put_response = requests.put(GET_OR_PUT_URL_V2, json=config, timeout=5)
    assert put_response.status_code == 400 and "ValidationError" in put_response.text


@pytest.mark.skipif(sys.platform == "darwin", reason="Flaky on OSX.")
def test_put_duplicate_routes(ray_start_stop):
    """If a config with duplicate routes is deployed, the PUT request should fail.
    The response should clearly indicate a validation error.
    """

    config = {
        "applications": [
            {
                "name": "app1",
                "route_prefix": "/alice",
                "import_path": "module.graph",
            },
            {
                "name": "app2",
                "route_prefix": "/alice",
                "import_path": "module.graph",
            },
        ],
    }
    put_response = requests.put(GET_OR_PUT_URL_V2, json=config, timeout=5)
    assert put_response.status_code == 400 and "ValidationError" in put_response.text


@pytest.mark.skipif(sys.platform == "darwin", reason="Flaky on OSX.")
def test_delete(ray_start_stop):
    config = {
        "import_path": "dir.subdir.a.add_and_sub.serve_dag",
        "runtime_env": {
            "working_dir": (
                "https://github.com/ray-project/test_dag/archive/"
                "40d61c141b9c37853a7014b8659fc7f23c1d04f6.zip"
            )
        },
        "deployments": [
            {
                "name": "Subtract",
                "ray_actor_options": {
                    "runtime_env": {
                        "py_modules": [
                            (
                                "https://github.com/ray-project/test_module/archive/"
                                "aa6f366f7daa78c98408c27d917a983caa9f888b.zip"
                            )
                        ]
                    }
                },
            }
        ],
    }

    # Ensure the REST API is idempotent
    num_iterations = 2
    for iteration in range(1, num_iterations + 1):
        print(f"*** Starting Iteration {iteration}/{num_iterations} ***\n")

        print("Sending PUT request for config.")
        deploy_and_check_config(config)
        wait_for_condition(
            lambda: requests.post("http://localhost:8000/", json=["ADD", 1]).json()
            == 2,
            timeout=15,
        )
        wait_for_condition(
            lambda: requests.post("http://localhost:8000/", json=["SUB", 1]).json()
            == -1,
            timeout=15,
        )
        print("Deployments are live and reachable over HTTP.\n")

        print("Sending DELETE request for config.")
        delete_response = requests.delete(GET_OR_PUT_URL, timeout=15)
        assert delete_response.status_code == 200
        print("DELETE request sent successfully.")

        # Make sure all deployments are deleted
        wait_for_condition(
            lambda: len(requests.get(GET_OR_PUT_URL, timeout=15).json()["deployments"])
            == 0,
            timeout=15,
        )
        print("GET request returned empty config successfully.")

        with pytest.raises(requests.exceptions.ConnectionError):
            requests.post("http://localhost:8000/", json=["ADD", 1]).raise_for_status()
        with pytest.raises(requests.exceptions.ConnectionError):
            requests.post("http://localhost:8000/", json=["SUB", 1]).raise_for_status()
        print("Deployments have been deleted and are not reachable.\n")


@pytest.mark.skipif(sys.platform == "darwin", reason="Flaky on OSX.")
def test_delete_multi_app(ray_start_stop):
    py_module = (
        "https://github.com/ray-project/test_module/archive/"
        "aa6f366f7daa78c98408c27d917a983caa9f888b.zip"
    )
    config = {
        "applications": [
            {
                "name": "app1",
                "route_prefix": "/app1",
                "import_path": "dir.subdir.a.add_and_sub.serve_dag",
                "runtime_env": {
                    "working_dir": (
                        "https://github.com/ray-project/test_dag/archive/"
                        "40d61c141b9c37853a7014b8659fc7f23c1d04f6.zip"
                    )
                },
                "deployments": [
                    {
                        "name": "Subtract",
                        "ray_actor_options": {
                            "runtime_env": {"py_modules": [py_module]}
                        },
                    }
                ],
            },
            {
                "name": "app2",
                "route_prefix": "/app2",
                "import_path": "ray.serve.tests.test_config_files.world.DagNode",
            },
        ],
    }

    # Ensure the REST API is idempotent
    num_iterations = 2
    for iteration in range(1, num_iterations + 1):
        print(f"*** Starting Iteration {iteration}/{num_iterations} ***\n")

        print("Sending PUT request for config.")
        deploy_config_multi_app(config)
        wait_for_condition(
            lambda: requests.post("http://localhost:8000/app1", json=["ADD", 1]).json()
            == 2,
            timeout=15,
        )
        wait_for_condition(
            lambda: requests.post("http://localhost:8000/app1", json=["SUB", 1]).json()
            == -1,
            timeout=15,
        )
        wait_for_condition(
            lambda: requests.post("http://localhost:8000/app2").text
            == "wonderful world",
            timeout=15,
        )
        print("Deployments are live and reachable over HTTP.\n")

        print("Sending DELETE request for config.")
        delete_response = requests.delete(GET_OR_PUT_URL_V2, timeout=15)
        assert delete_response.status_code == 200
        print("DELETE request sent successfully.")

        wait_for_condition(
            lambda: len(
                list_actors(
                    filters=[
                        ("ray_namespace", "=", SERVE_NAMESPACE),
                        ("state", "=", "ALIVE"),
                    ]
                )
            )
            == 0
        )

        with pytest.raises(requests.exceptions.ConnectionError):
            requests.post(
                "http://localhost:8000/app1", json=["ADD", 1]
            ).raise_for_status()
        with pytest.raises(requests.exceptions.ConnectionError):
            requests.post("http://localhost:8000/app2").raise_for_status()
        print("Deployments have been deleted and are not reachable.\n")


@pytest.mark.skipif(sys.platform == "darwin", reason="Flaky on OSX.")
def test_get_status(ray_start_stop):
    print("Checking status info before any deployments.")

    status_response = requests.get(STATUS_URL, timeout=30)
    assert status_response.status_code == 200
    print("Retrieved status info successfully.")

    serve_status = status_response.json()
    assert len(serve_status["deployment_statuses"]) == 0
    assert serve_status["app_status"]["status"] == "NOT_STARTED"
    assert serve_status["app_status"]["deployment_timestamp"] == 0
    assert serve_status["app_status"]["message"] == ""
    print("Status info on fresh Serve application is correct.\n")

    config = {
        "import_path": "ray.serve.tests.test_config_files.world.DagNode",
    }

    print("Deploying config.")
    deploy_and_check_config(config)
    wait_for_condition(
        lambda: requests.post("http://localhost:8000/").text == "wonderful world",
        timeout=15,
    )
    print("Deployments are live and reachable over HTTP.\n")

    status_response = requests.get(STATUS_URL, timeout=30)
    assert status_response.status_code == 200
    print("Retrieved status info successfully.")

    serve_status = status_response.json()

    deployment_statuses = serve_status["deployment_statuses"]
    assert len(deployment_statuses) == 2
    expected_deployment_names = {"f", "BasicDriver"}
    for deployment_status in deployment_statuses:
        assert deployment_status["name"] in expected_deployment_names
        expected_deployment_names.remove(deployment_status["name"])
        assert deployment_status["status"] in {"UPDATING", "HEALTHY"}
        assert deployment_status["message"] == ""
    assert len(expected_deployment_names) == 0
    print("Deployments' statuses are correct.")

    assert serve_status["app_status"]["status"] in {"DEPLOYING", "RUNNING"}
    assert serve_status["app_status"]["deployment_timestamp"] > 0
    assert serve_status["app_status"]["message"] == ""
    print("Serve app status is correct.")


@pytest.mark.skipif(sys.platform == "darwin", reason="Flaky on OSX.")
def test_get_serve_instance_details(ray_start_stop):
    world_import_path = "ray.serve.tests.test_config_files.world.DagNode"
    fastapi_import_path = "ray.serve.tests.test_config_files.fastapi_deployment.node"
    config1 = {
        "proxy_location": "HeadOnly",
        "http_options": {
            "host": "127.0.0.1",
            "port": 8005,
        },
        "applications": [
            {
                "name": "app1",
                "route_prefix": "/app1",
                "import_path": world_import_path,
                "deployments": [
                    {
                        "name": "f",
                        "ray_actor_options": {"num_cpus": 0.2},
                    },
                ],
            },
            {
                "name": "app2",
                "route_prefix": "/app2",
                "import_path": fastapi_import_path,
            },
        ],
    }

    deploy_config_multi_app(config1)

    def applications_running():
        response = requests.get(GET_OR_PUT_URL_V2, timeout=15)
        assert response.status_code == 200

        serve_details = ServeInstanceDetails(**response.json())
        return (
            serve_details.applications["app1"].status == ApplicationStatus.RUNNING
            and serve_details.applications["app2"].status == ApplicationStatus.RUNNING
        )

    wait_for_condition(applications_running, timeout=15)
    print("All applications are in a RUNNING state.")

    serve_details = ServeInstanceDetails(**requests.get(GET_OR_PUT_URL_V2).json())
    # CHECK: location, host, and port
    assert serve_details.proxy_location == "HeadOnly"
    assert serve_details.http_options.host == "127.0.0.1"
    assert serve_details.http_options.port == 8005
    print("Confirmed fetched proxy location, host and port metadata correct.")

    app_details = serve_details.applications

    # CHECK: app configs are equal
    assert (
        app_details["app1"].deployed_app_config.dict(exclude_unset=True)
        == config1["applications"][0]
    )
    assert (
        app_details["app2"].deployed_app_config.dict(exclude_unset=True)
        == config1["applications"][1]
    )
    print("Confirmed the deployed app configs from the fetched metadata is correct.")

    # CHECK: deployment timestamp
    assert app_details["app1"].last_deployed_time_s > 0
    assert app_details["app2"].last_deployed_time_s > 0
    print("Confirmed deployment timestamps are nonzero.")

    # CHECK: docs path
    assert app_details["app1"].docs_path is None
    assert app_details["app2"].docs_path == "/my_docs"
    print("Confirmed docs paths are correct.")

    # CHECK: all deployments are present
    assert app_details["app1"].deployments.keys() == {
        "app1_f",
        "app1_BasicDriver",
    }
    assert app_details["app2"].deployments.keys() == {
        "app2_FastAPIDeployment",
    }
    print("Metadata for all deployed deployments are present.")

    # CHECK: application details
    for app in ["app1", "app2"]:
        assert app_details[app].route_prefix == f"/{app}"
        for deployment in app_details[app].deployments.values():
            assert deployment.status == DeploymentStatus.HEALTHY
            # Route prefix should be app level options eventually
            assert "route_prefix" not in deployment.deployment_config.dict(
                exclude_unset=True
            )
            assert len(deployment.replicas) == deployment.deployment_config.num_replicas

            for replica in deployment.replicas:
                assert replica.state == ReplicaState.RUNNING
                assert (
                    deployment.name in replica.replica_id
                    and deployment.name in replica.actor_name
                )
                assert replica.actor_id and replica.node_id and replica.node_ip
                assert replica.start_time_s > app_details[app].last_deployed_time_s

    print("Finished checking application details.")


@pytest.mark.skipif(sys.platform == "darwin", reason="Flaky on OSX.")
<<<<<<< HEAD
def test_deploy_single_then_multi(ray_start_stop):
    world_import_path = "ray.serve.tests.test_config_files.world.DagNode"
    pizza_import_path = "ray.serve.tests.test_config_files.pizza.serve_dag"
    multi_app_config = {
        "host": "127.0.0.1",
        "port": 8000,
=======
def test_put_single_then_multi(ray_start_stop):
    world_import_path = "ray.serve.tests.test_config_files.world.DagNode"
    pizza_import_path = "ray.serve.tests.test_config_files.pizza.serve_dag"
    multi_app_config = {
>>>>>>> 083aa7a0
        "applications": [
            {
                "name": "app1",
                "route_prefix": "/app1",
                "import_path": world_import_path,
            },
            {
                "name": "app2",
                "route_prefix": "/app2",
                "import_path": pizza_import_path,
            },
        ],
    }
<<<<<<< HEAD
    single_app_config = {
        "host": "127.0.0.1",
        "port": 8000,
        "import_path": world_import_path,
    }
=======
    single_app_config = {"import_path": world_import_path}
>>>>>>> 083aa7a0

    def check_app():
        wait_for_condition(
            lambda: requests.post("http://localhost:8000/").text == "wonderful world",
            timeout=15,
        )

    # Deploy single app config
    deploy_and_check_config(single_app_config)
    check_app()

    # Deploying multi app config afterwards should fail
    put_response = requests.put(GET_OR_PUT_URL_V2, json=multi_app_config, timeout=5)
    assert put_response.status_code == 400
    print(put_response.text)

    # The original application should still be up and running
    check_app()


@pytest.mark.skipif(sys.platform == "darwin", reason="Flaky on OSX.")
<<<<<<< HEAD
def test_deploy_multi_then_single(ray_start_stop):
    world_import_path = "ray.serve.tests.test_config_files.world.DagNode"
    pizza_import_path = "ray.serve.tests.test_config_files.pizza.serve_dag"
    multi_app_config = {
        "host": "127.0.0.1",
        "port": 8000,
=======
def test_put_multi_then_single(ray_start_stop):
    world_import_path = "ray.serve.tests.test_config_files.world.DagNode"
    pizza_import_path = "ray.serve.tests.test_config_files.pizza.serve_dag"
    multi_app_config = {
>>>>>>> 083aa7a0
        "applications": [
            {
                "name": "app1",
                "route_prefix": "/app1",
                "import_path": world_import_path,
            },
            {
                "name": "app2",
                "route_prefix": "/app2",
                "import_path": pizza_import_path,
            },
        ],
    }
<<<<<<< HEAD
    single_app_config = {
        "host": "127.0.0.1",
        "port": 8000,
        "import_path": world_import_path,
    }
=======
    single_app_config = {"import_path": world_import_path}
>>>>>>> 083aa7a0

    def check_apps():
        wait_for_condition(
            lambda: requests.post("http://localhost:8000/app1").text
            == "wonderful world",
            timeout=15,
        )
        wait_for_condition(
            lambda: requests.post("http://localhost:8000/app2", json=["ADD", 2]).json()
            == "4 pizzas please!",
            timeout=15,
        )
        wait_for_condition(
            lambda: requests.post("http://localhost:8000/app2", json=["MUL", 2]).json()
            == "6 pizzas please!",
            timeout=15,
        )

    # Deploy multi app config
    deploy_config_multi_app(multi_app_config)
    check_apps()

    # Deploying single app config afterwards should fail
    put_response = requests.put(GET_OR_PUT_URL, json=single_app_config, timeout=5)
    assert put_response.status_code == 400

    # The original applications should still be up and running
    check_apps()


<<<<<<< HEAD
=======
@pytest.mark.parametrize("name", ["", "my_app"])
def test_put_single_with_name(ray_start_stop, name):
    world_import_path = "ray.serve.tests.test_config_files.world.DagNode"
    single_app_config = {"name": name, "import_path": world_import_path}

    resp = requests.put(GET_OR_PUT_URL, json=single_app_config, timeout=30)
    assert resp.status_code == 400
    # Error should tell user specifying the name is not allowed
    assert "name" in resp.text
    assert MULTI_APP_MIGRATION_MESSAGE in resp.text


>>>>>>> 083aa7a0
@pytest.mark.skipif(sys.platform == "darwin", reason="Flaky on OSX.")
def test_serve_namespace(ray_start_stop):
    """
    Check that the Dashboard's Serve can interact with the Python API
    when they both start in the "serve" namespace.
    """

    config = {
        "import_path": "ray.serve.tests.test_config_files.world.DagNode",
    }

    print("Deploying config.")
    deploy_and_check_config(config)
    wait_for_condition(
        lambda: requests.post("http://localhost:8000/").text == "wonderful world",
        timeout=15,
    )
    print("Deployments are live and reachable over HTTP.\n")

    ray.init(address="auto", namespace="serve")
    client = serve.start()
    print("Connected to Serve with Python API.")
    serve_status = client.get_serve_status()
    assert (
        len(serve_status.deployment_statuses) == 2
        and serve_status.get_deployment_status("f") is not None
    )
    print("Successfully retrieved deployment statuses with Python API.")
    print("Shutting down Python API.")
    serve.shutdown()


@pytest.mark.skipif(sys.platform == "darwin", reason="Flaky on OSX.")
@pytest.mark.parametrize(
    "option,override",
    [
        ("proxy_location", "HeadOnly"),
        ("http_options", {"host": "127.0.0.2"}),
        ("http_options", {"port": 8000}),
        ("http_options", {"root_path": "/serve_updated"}),
    ],
)
def test_put_with_http_options(ray_start_stop, option, override):
    """Submits a config with HTTP options specified.

    Trying to submit a config to the serve agent with the HTTP options modified should
    fail, since users are required to shutdown Serve and restart it if they want to
    change HTTP options.
    """

    pizza_import_path = "ray.serve.tests.test_config_files.pizza.serve_dag"
    world_import_path = "ray.serve.tests.test_config_files.world.DagNode"
    original_config = {
        "proxy_location": "EveryNode",
        "http_options": {
            "host": "127.0.0.1",
            "port": 8000,
            "root_path": "/serve",
        },
        "applications": [
            {
                "name": "app1",
                "route_prefix": "/app1",
                "import_path": pizza_import_path,
            },
            {
                "name": "app2",
                "route_prefix": "/app2",
                "import_path": world_import_path,
            },
        ],
    }
    deploy_config_multi_app(original_config)

    # Wait for deployments to be up
    wait_for_condition(
        lambda: requests.post(
            "http://localhost:8000/serve/app1", json=["ADD", 2]
        ).json()
        == "4 pizzas please!",
        timeout=15,
    )
    wait_for_condition(
        lambda: requests.post("http://localhost:8000/serve/app2").text
        == "wonderful world",
        timeout=15,
    )

    modified_config = copy.deepcopy(original_config)
    modified_config[option] = override

    put_response = requests.put(GET_OR_PUT_URL_V2, json=modified_config, timeout=5)
    assert put_response.status_code == 400

    # Deployments should still be up
    assert (
        requests.post("http://localhost:8000/serve/app1", json=["ADD", 2]).json()
        == "4 pizzas please!"
    )
    assert requests.post("http://localhost:8000/serve/app2").text == "wonderful world"


def test_default_dashboard_agent_listen_port():
    """
    Defaults in the code and the documentation assume
    the dashboard agent listens to HTTP on port 52365.
    """
    assert ray_constants.DEFAULT_DASHBOARD_AGENT_LISTEN_PORT == 52365


if __name__ == "__main__":
    sys.exit(pytest.main(["-v", __file__]))<|MERGE_RESOLUTION|>--- conflicted
+++ resolved
@@ -568,19 +568,10 @@
 
 
 @pytest.mark.skipif(sys.platform == "darwin", reason="Flaky on OSX.")
-<<<<<<< HEAD
-def test_deploy_single_then_multi(ray_start_stop):
-    world_import_path = "ray.serve.tests.test_config_files.world.DagNode"
-    pizza_import_path = "ray.serve.tests.test_config_files.pizza.serve_dag"
-    multi_app_config = {
-        "host": "127.0.0.1",
-        "port": 8000,
-=======
 def test_put_single_then_multi(ray_start_stop):
     world_import_path = "ray.serve.tests.test_config_files.world.DagNode"
     pizza_import_path = "ray.serve.tests.test_config_files.pizza.serve_dag"
     multi_app_config = {
->>>>>>> 083aa7a0
         "applications": [
             {
                 "name": "app1",
@@ -594,15 +585,7 @@
             },
         ],
     }
-<<<<<<< HEAD
-    single_app_config = {
-        "host": "127.0.0.1",
-        "port": 8000,
-        "import_path": world_import_path,
-    }
-=======
     single_app_config = {"import_path": world_import_path}
->>>>>>> 083aa7a0
 
     def check_app():
         wait_for_condition(
@@ -624,19 +607,10 @@
 
 
 @pytest.mark.skipif(sys.platform == "darwin", reason="Flaky on OSX.")
-<<<<<<< HEAD
-def test_deploy_multi_then_single(ray_start_stop):
-    world_import_path = "ray.serve.tests.test_config_files.world.DagNode"
-    pizza_import_path = "ray.serve.tests.test_config_files.pizza.serve_dag"
-    multi_app_config = {
-        "host": "127.0.0.1",
-        "port": 8000,
-=======
 def test_put_multi_then_single(ray_start_stop):
     world_import_path = "ray.serve.tests.test_config_files.world.DagNode"
     pizza_import_path = "ray.serve.tests.test_config_files.pizza.serve_dag"
     multi_app_config = {
->>>>>>> 083aa7a0
         "applications": [
             {
                 "name": "app1",
@@ -650,15 +624,7 @@
             },
         ],
     }
-<<<<<<< HEAD
-    single_app_config = {
-        "host": "127.0.0.1",
-        "port": 8000,
-        "import_path": world_import_path,
-    }
-=======
     single_app_config = {"import_path": world_import_path}
->>>>>>> 083aa7a0
 
     def check_apps():
         wait_for_condition(
@@ -689,8 +655,6 @@
     check_apps()
 
 
-<<<<<<< HEAD
-=======
 @pytest.mark.parametrize("name", ["", "my_app"])
 def test_put_single_with_name(ray_start_stop, name):
     world_import_path = "ray.serve.tests.test_config_files.world.DagNode"
@@ -703,7 +667,6 @@
     assert MULTI_APP_MIGRATION_MESSAGE in resp.text
 
 
->>>>>>> 083aa7a0
 @pytest.mark.skipif(sys.platform == "darwin", reason="Flaky on OSX.")
 def test_serve_namespace(ray_start_stop):
     """
