import json
import logging

from aiohttp.web import Request, Response
import dataclasses
import ray
import asyncio
import aiohttp.web
import ray.dashboard.optional_utils as optional_utils
import ray.dashboard.utils as dashboard_utils
from ray.dashboard.modules.version import (
    CURRENT_VERSION,
    VersionResponse,
)
from ray.serve._private.constants import MULTI_APP_MIGRATION_MESSAGE
from ray.exceptions import RayTaskError

logger = logging.getLogger(__name__)
logger.setLevel(logging.INFO)

routes = optional_utils.ClassMethodRouteTable


# NOTE (shrekris-anyscale): This class uses delayed imports for all
# Ray Serve-related modules. That way, users can use the Ray dashboard agent for
# non-Serve purposes without downloading Serve dependencies.
class ServeAgent(dashboard_utils.DashboardAgentModule):
    def __init__(self, dashboard_agent):
        super().__init__(dashboard_agent)
        self._controller = None
        self._controller_lock = asyncio.Lock()

    # TODO: It's better to use `/api/version`.
    # It requires a refactor of ClassMethodRouteTable to differentiate the server.
    @routes.get("/api/ray/version")
    async def get_version(self, req: Request) -> Response:
        # NOTE(edoakes): CURRENT_VERSION should be bumped and checked on the
        # client when we have backwards-incompatible changes.
        resp = VersionResponse(
            version=CURRENT_VERSION,
            ray_version=ray.__version__,
            ray_commit=ray.__commit__,
        )
        return Response(
            text=json.dumps(dataclasses.asdict(resp)),
            content_type="application/json",
            status=aiohttp.web.HTTPOk.status_code,
        )

    @routes.get("/api/serve/deployments/")
    @optional_utils.init_ray_and_catch_exceptions()
    async def get_all_deployments(self, req: Request) -> Response:
        from ray.serve.schema import ServeApplicationSchema

        controller = await self.get_serve_controller()

        if controller is None:
            config = ServeApplicationSchema.get_empty_schema_dict()
        else:
            try:
                config = await controller.get_app_config.remote()
            except ray.exceptions.RayTaskError as e:
                # Task failure sometimes are due to GCS
                # failure. When GCS failed, we expect a longer time
                # to recover.
                return Response(
                    status=503,
                    text=(
                        "Failed to get a response from the controller.  "
                        f"The GCS may be down, please retry later: {e}"
                    ),
                )

        return Response(
            text=json.dumps(config),
            content_type="application/json",
        )

    @routes.get("/api/serve/applications/")
    @optional_utils.init_ray_and_catch_exceptions()
    async def get_serve_instance_details(self, req: Request) -> Response:
        from ray.serve.schema import ServeInstanceDetails

        controller = await self.get_serve_controller()

        if controller is None:
            # If no serve instance is running, return a dict that represents that.
            details = ServeInstanceDetails.get_empty_schema_dict()
        else:
            try:
                details = await controller.get_serve_instance_details.remote()
            except ray.exceptions.RayTaskError as e:
                # Task failure sometimes are due to GCS
                # failure. When GCS failed, we expect a longer time
                # to recover.
                return Response(
                    status=503,
                    text=(
                        "Failed to get a response from the controller. "
                        f"The GCS may be down, please retry later: {e}"
                    ),
                )

        return Response(
            text=json.dumps(details),
            content_type="application/json",
        )

    @routes.get("/api/serve/deployments/status")
    @optional_utils.init_ray_and_catch_exceptions()
    async def get_all_deployment_statuses(self, req: Request) -> Response:
        from ray.serve.schema import serve_status_to_schema, ServeStatusSchema

        controller = await self.get_serve_controller()

        if controller is None:
            status_json = ServeStatusSchema.get_empty_schema_dict()
            status_json_str = json.dumps(status_json)
        else:
            from ray.serve._private.common import StatusOverview
            from ray.serve.generated.serve_pb2 import (
                StatusOverview as StatusOverviewProto,
            )

            serve_status = await controller.get_serve_status.remote()
            proto = StatusOverviewProto.FromString(serve_status)
            status = StatusOverview.from_proto(proto)
            status_json_str = serve_status_to_schema(status).json()

        return Response(
            text=status_json_str,
            content_type="application/json",
        )

    @routes.delete("/api/serve/deployments/")
    @optional_utils.init_ray_and_catch_exceptions()
    async def delete_serve_application(self, req: Request) -> Response:
        from ray import serve

        if await self.get_serve_controller() is not None:
            serve.shutdown()

        return Response()

    @routes.delete("/api/serve/applications/")
    @optional_utils.init_ray_and_catch_exceptions()
    async def delete_serve_applications(self, req: Request) -> Response:
        from ray import serve

        if await self.get_serve_controller() is not None:
            serve.shutdown()

        return Response()

    @routes.put("/api/serve/deployments/")
    @optional_utils.init_ray_and_catch_exceptions()
    async def put_all_deployments(self, req: Request) -> Response:
        from ray.serve._private.api import serve_start
        from ray.serve.schema import ServeApplicationSchema
        from pydantic import ValidationError

        try:
            config = ServeApplicationSchema.parse_obj(await req.json())
        except ValidationError as e:
            return Response(
                status=400,
                text=repr(e),
            )

<<<<<<< HEAD
=======
        if "name" in config.dict(exclude_unset=True):
            error_msg = (
                "Specifying the name of an application is only allowed for apps that "
                "are listed as part of a multi-app config file. "
            ) + MULTI_APP_MIGRATION_MESSAGE
            logger.warning(error_msg)
            return Response(
                status=400,
                text=error_msg,
            )

>>>>>>> 3d1f6b4a
        client = serve_start(
            detached=True,
            http_options={
                "host": config.host,
                "port": config.port,
                "location": "EveryNode",
            },
        )

        if client.http_config.host != config.host:
            return Response(
                status=400,
                text=(
                    "Serve is already running on this Ray cluster. Its "
                    f'HTTP host is set to "{client.http_config.host}". '
                    f'However, the requested host is "{config.host}". '
                    f"The requested host must match the running Serve "
                    "application's host. To change the Serve application "
                    "host, shut down Serve on this Ray cluster using the "
                    "`serve shutdown` CLI command or by sending a DELETE "
                    "request to this Ray cluster's "
                    '"/api/serve/deployments/" endpoint. CAUTION: shutting '
                    "down Serve will also shut down all Serve deployments."
                ),
            )

        if client.http_config.port != config.port:
            return Response(
                status=400,
                text=(
                    "Serve is already running on this Ray cluster. Its "
                    f'HTTP port is set to "{client.http_config.port}". '
                    f'However, the requested port is "{config.port}". '
                    f"The requested port must match the running Serve "
                    "application's port. To change the Serve application "
                    "port, shut down Serve on this Ray cluster using the "
                    "`serve shutdown` CLI command or by sending a DELETE "
                    "request to this Ray cluster's "
                    '"/api/serve/deployments/" endpoint. CAUTION: shutting '
                    "down Serve will also shut down all Serve deployments."
                ),
            )

        try:
            client.deploy_apps(config)
        except RayTaskError as e:
            return Response(
                status=400,
                text=str(e),
            )
        else:
            return Response()

    @routes.put("/api/serve/applications/")
    @optional_utils.init_ray_and_catch_exceptions()
    async def put_all_applications(self, req: Request) -> Response:
        from ray.serve._private.api import serve_start
        from ray.serve.schema import ServeDeploySchema
        from pydantic import ValidationError

        try:
            config = ServeDeploySchema.parse_obj(await req.json())
        except ValidationError as e:
            return Response(
                status=400,
                text=repr(e),
            )

        client = serve_start(
            detached=True,
            http_options={
                "host": config.http_options.host,
                "port": config.http_options.port,
                "root_path": config.http_options.root_path,
                "location": config.proxy_location,
            },
        )

        # Check HTTP Host
        host_conflict = self.check_http_options(
            "host", client.http_config.host, config.http_options.host
        )
        if host_conflict is not None:
            return host_conflict

        # Check HTTP Port
        port_conflict = self.check_http_options(
            "port", client.http_config.port, config.http_options.port
        )
        if port_conflict is not None:
            return port_conflict

        # Check HTTP root path
        root_path_conflict = self.check_http_options(
            "root path", client.http_config.root_path, config.http_options.root_path
        )
        if root_path_conflict is not None:
            return root_path_conflict

        # Check HTTP location
        location_conflict = self.check_http_options(
            "location", client.http_config.location, config.proxy_location
        )
        if location_conflict is not None:
            return location_conflict

        try:
            client.deploy_apps(config)
        except RayTaskError as e:
            return Response(
                status=400,
                text=str(e),
            )
        else:
            return Response()

    def check_http_options(self, option: str, old: str, new: str):
        http_mismatch_message = (
            "Serve is already running on this Ray cluster. Its HTTP {option} is set to "
            '"{old}". However, the requested {option} is "{new}". The requested '
            "{option} must match the running Serve instance's HTTP {option}. To change "
            "the Serve HTTP {option}, shut down Serve on this Ray cluster using "
            "the `serve shutdown` CLI command or by sending a DELETE request to the "
            '"/api/serve/applications/" endpoint. CAUTION: shutting down Serve will '
            "also shut down all Serve applications."
        )

        if not old == new:
            return Response(
                status=400,
                text=http_mismatch_message.format(option=option, old=old, new=new),
            )

    async def get_serve_controller(self):
        """Gets the ServeController to the this cluster's Serve app.

        return: If Serve is running on this Ray cluster, returns a client to
            the Serve controller. If Serve is not running, returns None.
        """
        async with self._controller_lock:
            if self._controller is not None:
                try:
                    await self._controller.check_alive.remote()
                    return self._controller
                except ray.exceptions.RayActorError:
                    logger.info("Controller is dead")
                self._controller = None

            # Try to connect to serve even when we detect the actor is dead
            # because the user might have started a new
            # serve cluter.
            from ray.serve._private.constants import (
                SERVE_CONTROLLER_NAME,
                SERVE_NAMESPACE,
            )

            try:
                # get_actor is a sync call but it'll timeout after
                # ray.dashboard.consts.GCS_RPC_TIMEOUT_SECONDS
                self._controller = ray.get_actor(
                    SERVE_CONTROLLER_NAME, namespace=SERVE_NAMESPACE
                )
            except Exception as e:
                logger.debug(
                    "There is no "
                    "instance running on this Ray cluster. Please "
                    "call `serve.start(detached=True) to start "
                    f"one: {e}"
                )

            return self._controller

    async def run(self, server):
        pass

    @staticmethod
    def is_minimal_module():
        return False<|MERGE_RESOLUTION|>--- conflicted
+++ resolved
@@ -167,8 +167,7 @@
                 text=repr(e),
             )
 
-<<<<<<< HEAD
-=======
+
         if "name" in config.dict(exclude_unset=True):
             error_msg = (
                 "Specifying the name of an application is only allowed for apps that "
@@ -180,7 +179,6 @@
                 text=error_msg,
             )
 
->>>>>>> 3d1f6b4a
         client = serve_start(
             detached=True,
             http_options={
