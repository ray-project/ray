--- conflicted
+++ resolved
@@ -159,11 +159,8 @@
         from ray.serve._private.api import serve_start
         from ray.serve.schema import ServeApplicationSchema
         from pydantic import ValidationError
-<<<<<<< HEAD
         from ray.serve._private.constants import MULTI_APP_MIGRATION_MESSAGE
-=======
         from ray._private.usage.usage_lib import TagKey, record_extra_usage_tag
->>>>>>> 1ca7547d
 
         try:
             config = ServeApplicationSchema.parse_obj(await req.json())
