--- conflicted
+++ resolved
@@ -90,14 +90,8 @@
         return Response()
 
     @routes.put("/api/serve/deployments/")
-<<<<<<< HEAD
-    @optional_utils.init_ray_and_catch_exceptions(connect_to_serve=False)
-    async def put_all_deployments(self, req: Request) -> Response:
-        from ray.serve._private.api import serve_start
-=======
     @optional_utils.init_ray_and_catch_exceptions()
     async def put_all_deployments(self, req: Request) -> Response:
->>>>>>> 7d5c9f88
         from ray.serve.schema import ServeApplicationSchema
         from ray.serve._private.api import serve_start
 
@@ -105,7 +99,6 @@
 
         client = serve_start(
             detached=True,
-<<<<<<< HEAD
             http_options={
                 "host": config.host,
                 "port": config.port,
@@ -147,10 +140,6 @@
                 ),
             )
 
-=======
-            http_options={"host": "0.0.0.0", "location": "EveryNode"},
-        )
->>>>>>> 7d5c9f88
         client.deploy_app(config)
 
         return Response()
