--- conflicted
+++ resolved
@@ -326,8 +326,4 @@
 
 
 if __name__ == "__main__":
-<<<<<<< HEAD
-    sys.exit(pytest.main(["-sv", __file__]))
-=======
-    sys.exit(pytest.main(["-v", __file__]))
->>>>>>> 53d16340
+    sys.exit(pytest.main(["-svv", __file__]))