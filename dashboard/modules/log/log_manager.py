--- conflicted
+++ resolved
@@ -4,12 +4,8 @@
 from collections import defaultdict
 from typing import List, Optional, Dict, AsyncIterable, Tuple, Callable
 
-<<<<<<< HEAD
+from ray.dashboard.modules.job.common import JOB_LOGS_PATH_TEMPLATE
 from ray.util.state.common import (
-=======
-from ray.dashboard.modules.job.common import JOB_LOGS_PATH_TEMPLATE
-from ray.experimental.state.common import (
->>>>>>> 548e70bd
     GetLogOptions,
     protobuf_to_task_state_dict,
     DEFAULT_RPC_TIMEOUT,
