--- conflicted
+++ resolved
@@ -70,7 +70,6 @@
         :param server: Asyncio GRPC server.
         """
 
-<<<<<<< HEAD
     @staticmethod
     @abc.abstractclassmethod
     def is_optional():
@@ -80,8 +79,6 @@
         (e.g., `pip install ray` vs `pip install ray[default]`).
         """
 
-=======
->>>>>>> 6603ad45
 
 def dashboard_module(enable):
     """A decorator for dashboard module."""
