--- conflicted
+++ resolved
@@ -160,12 +160,7 @@
         # TODO: redis-removal bootstrap
         gcs_address = await self.aioredis_client.get(
             dashboard_consts.REDIS_KEY_GCS_SERVER_ADDRESS)
-<<<<<<< HEAD
-        self.gcs_client = GcsClient(
-            address=gcs_address.decode(), nums_reconnect_retry=0)
-=======
         self.gcs_client = GcsClient(address=gcs_address.decode())
->>>>>>> 87fa56de
         modules = self._load_modules()
 
         # Http server should be initialized after all modules loaded.
