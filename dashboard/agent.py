--- conflicted
+++ resolved
@@ -487,18 +487,14 @@
             max_bytes=args.logging_rotate_bytes,
             backup_count=args.logging_rotate_backup_count,
         )
-<<<<<<< HEAD
-
-        setup_component_logger(
+
+        logger = setup_component_logger(
             logger_name=ray_constants.AGENT_LOGGER_NAME, **logging_params
         )
-=======
-        logger = setup_component_logger(**logging_params)
 
         # Initialize event loop, see Dashboard init code for caveat
         # w.r.t grpc server init in the DashboardAgent initializer.
         loop = ray._private.utils.get_or_create_event_loop()
->>>>>>> b682c2b4
 
         agent = DashboardAgent(
             args.node_ip_address,
