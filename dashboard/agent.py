import argparse
import asyncio
import logging
import logging.handlers
import os
import platform
import sys
import socket
import json
import traceback

from grpc.experimental import aio as aiogrpc
from distutils.version import LooseVersion

import ray
import ray.experimental.internal_kv as internal_kv
import ray.dashboard.consts as dashboard_consts
import ray.dashboard.utils as dashboard_utils
import ray.ray_constants as ray_constants
import ray._private.services
import ray._private.utils
from ray._private.gcs_pubsub import gcs_pubsub_enabled, GcsPublisher
from ray._private.gcs_utils import GcsClient, \
    get_gcs_address_from_redis
from ray.core.generated import agent_manager_pb2
from ray.core.generated import agent_manager_pb2_grpc
from ray._private.ray_logging import setup_component_logger

# All third-party dependencies that are not included in the minimal Ray
# installation must be included in this file. This allows us to determine if
# the agent has the necessary dependencies to be started.
from ray.dashboard.optional_deps import aiohttp, aiohttp_cors, hdrs

# Import psutil after ray so the packaged version is used.
import psutil

try:
    create_task = asyncio.create_task
except AttributeError:
    create_task = asyncio.ensure_future

logger = logging.getLogger(__name__)
routes = dashboard_utils.ClassMethodRouteTable

aiogrpc.init_grpc_aio()


class DashboardAgent(object):
    def __init__(self,
                 node_ip_address,
                 redis_address,
                 dashboard_agent_port,
                 redis_password=None,
                 temp_dir=None,
                 session_dir=None,
                 runtime_env_dir=None,
                 log_dir=None,
                 metrics_export_port=None,
                 node_manager_port=None,
                 listen_port=0,
                 object_store_name=None,
                 raylet_name=None,
                 logging_params=None):
        """Initialize the DashboardAgent object."""
        # Public attributes are accessible for all agent modules.
        self.ip = node_ip_address
        self.redis_address = dashboard_utils.address_tuple(redis_address)
        self.redis_password = redis_password
        self.temp_dir = temp_dir
        self.session_dir = session_dir
        self.runtime_env_dir = runtime_env_dir
        self.log_dir = log_dir
        self.dashboard_agent_port = dashboard_agent_port
        self.metrics_export_port = metrics_export_port
        self.node_manager_port = node_manager_port
        self.listen_port = listen_port
        self.object_store_name = object_store_name
        self.raylet_name = raylet_name
        self.logging_params = logging_params
        self.node_id = os.environ["RAY_NODE_ID"]
        # TODO(edoakes): RAY_RAYLET_PID isn't properly set on Windows. This is
        # only used for fate-sharing with the raylet and we need a different
        # fate-sharing mechanism for Windows anyways.
        if sys.platform not in ["win32", "cygwin"]:
            self.ppid = int(os.environ["RAY_RAYLET_PID"])
            assert self.ppid > 0
            logger.info("Parent pid is %s", self.ppid)
        self.server = aiogrpc.server(options=(("grpc.so_reuseport", 0), ))
        grpc_ip = "127.0.0.1" if self.ip == "127.0.0.1" else "0.0.0.0"
        self.grpc_port = ray._private.tls_utils.add_port_to_grpc_server(
            self.server, f"{grpc_ip}:{self.dashboard_agent_port}")
        logger.info("Dashboard agent grpc address: %s:%s", grpc_ip,
                    self.grpc_port)
        self.aioredis_client = None
        options = (("grpc.enable_http_proxy", 0), )
        self.aiogrpc_raylet_channel = ray._private.utils.init_grpc_channel(
            f"{self.ip}:{self.node_manager_port}", options, asynchronous=True)
        self.http_session = None

    def _load_modules(self):
        """Load dashboard agent modules."""
        modules = []
        agent_cls_list = dashboard_utils.get_all_modules(
            dashboard_utils.DashboardAgentModule)
        for cls in agent_cls_list:
            logger.info("Loading %s: %s",
                        dashboard_utils.DashboardAgentModule.__name__, cls)
            c = cls(self)
            dashboard_utils.ClassMethodRouteTable.bind(c)
            modules.append(c)
        logger.info("Loaded %d modules.", len(modules))
        return modules

    async def run(self):
        async def _check_parent():
            """Check if raylet is dead and fate-share if it is."""
            try:
                curr_proc = psutil.Process()
                while True:
                    parent = curr_proc.parent()
                    if (parent is None or parent.pid == 1
                            or self.ppid != parent.pid):
                        logger.error("Raylet is dead, exiting.")
                        sys.exit(0)
                    await asyncio.sleep(
                        dashboard_consts.
                        DASHBOARD_AGENT_CHECK_PARENT_INTERVAL_SECONDS)
            except Exception:
                logger.error("Failed to check parent PID, exiting.")
                sys.exit(1)

        if sys.platform not in ["win32", "cygwin"]:
            check_parent_task = create_task(_check_parent())

        # Create an aioredis client for all modules.
        try:
            self.aioredis_client = await dashboard_utils.get_aioredis_client(
                self.redis_address, self.redis_password,
                dashboard_consts.CONNECT_REDIS_INTERNAL_SECONDS,
                dashboard_consts.RETRY_REDIS_CONNECTION_TIMES)
        except (socket.gaierror, ConnectionRefusedError):
            logger.error(
                "Dashboard agent exiting: "
                "Failed to connect to redis at %s", self.redis_address)
            sys.exit(-1)

        # Create a http session for all modules.
        # aiohttp<4.0.0 uses a 'loop' variable, aiohttp>=4.0.0 doesn't anymore
        if LooseVersion(aiohttp.__version__) < LooseVersion("4.0.0"):
            self.http_session = aiohttp.ClientSession(
                loop=asyncio.get_event_loop())
        else:
            self.http_session = aiohttp.ClientSession()

        # Start a grpc asyncio server.
        await self.server.start()
        # TODO: redis-removal bootstrap
        gcs_address = await self.aioredis_client.get(
            dashboard_consts.REDIS_KEY_GCS_SERVER_ADDRESS)
<<<<<<< HEAD
        self.gcs_client = GcsClient(lambda: gcs_address.decode())
=======
        self.gcs_client = GcsClient(address=gcs_address.decode())
>>>>>>> 94ff4e9e
        modules = self._load_modules()

        # Http server should be initialized after all modules loaded.
        app = aiohttp.web.Application()
        app.add_routes(routes=routes.bound_routes())

        # Enable CORS on all routes.
        cors = aiohttp_cors.setup(
            app,
            defaults={
                "*": aiohttp_cors.ResourceOptions(
                    allow_credentials=True,
                    expose_headers="*",
                    allow_methods="*",
                    allow_headers=("Content-Type", "X-Header"),
                )
            })
        for route in list(app.router.routes()):
            cors.add(route)

        runner = aiohttp.web.AppRunner(app)
        await runner.setup()
        site = aiohttp.web.TCPSite(
            runner, "127.0.0.1"
            if self.ip == "127.0.0.1" else "0.0.0.0", self.listen_port)
        await site.start()
        http_host, http_port, *_ = site._server.sockets[0].getsockname()
        logger.info("Dashboard agent http address: %s:%s", http_host,
                    http_port)

        # Dump registered http routes.
        dump_routes = [
            r for r in app.router.routes() if r.method != hdrs.METH_HEAD
        ]
        for r in dump_routes:
            logger.info(r)
        logger.info("Registered %s routes.", len(dump_routes))

        # Write the dashboard agent port to redis.
        # TODO: Use async version if performance is an issue
        internal_kv._internal_kv_put(
            f"{dashboard_consts.DASHBOARD_AGENT_PORT_PREFIX}{self.node_id}",
            json.dumps([http_port, self.grpc_port]),
            namespace=ray_constants.KV_NAMESPACE_DASHBOARD)

        # Register agent to agent manager.
        raylet_stub = agent_manager_pb2_grpc.AgentManagerServiceStub(
            self.aiogrpc_raylet_channel)

        await raylet_stub.RegisterAgent(
            agent_manager_pb2.RegisterAgentRequest(
                agent_pid=os.getpid(),
                agent_port=self.grpc_port,
                agent_ip_address=self.ip))

        tasks = [m.run(self.server) for m in modules]
        if sys.platform not in ["win32", "cygwin"]:
            tasks.append(check_parent_task)
        await asyncio.gather(*tasks)

        await self.server.wait_for_termination()
        # Wait for finish signal.
        await runner.cleanup()


if __name__ == "__main__":
    parser = argparse.ArgumentParser(description="Dashboard agent.")
    parser.add_argument(
        "--node-ip-address",
        required=True,
        type=str,
        help="the IP address of this node.")
    parser.add_argument(
        "--gcs-address",
        required=False,
        type=str,
        help="The address (ip:port) of GCS.")
    parser.add_argument(
        "--redis-address",
        required=True,
        type=str,
        help="The address to use for Redis.")
    parser.add_argument(
        "--metrics-export-port",
        required=True,
        type=int,
        help="The port to expose metrics through Prometheus.")
    parser.add_argument(
        "--dashboard-agent-port",
        required=True,
        type=int,
        help="The port on which the dashboard agent will receive GRPCs.")
    parser.add_argument(
        "--node-manager-port",
        required=True,
        type=int,
        help="The port to use for starting the node manager")
    parser.add_argument(
        "--object-store-name",
        required=True,
        type=str,
        default=None,
        help="The socket name of the plasma store")
    parser.add_argument(
        "--listen-port",
        required=False,
        type=int,
        default=0,
        help="Port for HTTP server to listen on")
    parser.add_argument(
        "--raylet-name",
        required=True,
        type=str,
        default=None,
        help="The socket path of the raylet process")
    parser.add_argument(
        "--redis-password",
        required=False,
        type=str,
        default=None,
        help="The password to use for Redis")
    parser.add_argument(
        "--logging-level",
        required=False,
        type=lambda s: logging.getLevelName(s.upper()),
        default=ray_constants.LOGGER_LEVEL,
        choices=ray_constants.LOGGER_LEVEL_CHOICES,
        help=ray_constants.LOGGER_LEVEL_HELP)
    parser.add_argument(
        "--logging-format",
        required=False,
        type=str,
        default=ray_constants.LOGGER_FORMAT,
        help=ray_constants.LOGGER_FORMAT_HELP)
    parser.add_argument(
        "--logging-filename",
        required=False,
        type=str,
        default=dashboard_consts.DASHBOARD_AGENT_LOG_FILENAME,
        help="Specify the name of log file, "
        "log to stdout if set empty, default is \"{}\".".format(
            dashboard_consts.DASHBOARD_AGENT_LOG_FILENAME))
    parser.add_argument(
        "--logging-rotate-bytes",
        required=False,
        type=int,
        default=ray_constants.LOGGING_ROTATE_BYTES,
        help="Specify the max bytes for rotating "
        "log file, default is {} bytes.".format(
            ray_constants.LOGGING_ROTATE_BYTES))
    parser.add_argument(
        "--logging-rotate-backup-count",
        required=False,
        type=int,
        default=ray_constants.LOGGING_ROTATE_BACKUP_COUNT,
        help="Specify the backup count of rotated log file, default is {}.".
        format(ray_constants.LOGGING_ROTATE_BACKUP_COUNT))
    parser.add_argument(
        "--log-dir",
        required=True,
        type=str,
        default=None,
        help="Specify the path of log directory.")
    parser.add_argument(
        "--temp-dir",
        required=True,
        type=str,
        default=None,
        help="Specify the path of the temporary directory use by Ray process.")
    parser.add_argument(
        "--session-dir",
        required=True,
        type=str,
        default=None,
        help="Specify the path of this session.")
    parser.add_argument(
        "--runtime-env-dir",
        required=True,
        type=str,
        default=None,
        help="Specify the path of the resource directory used by runtime_env.")

    args = parser.parse_args()
    try:
        logging_params = dict(
            logging_level=args.logging_level,
            logging_format=args.logging_format,
            log_dir=args.log_dir,
            filename=args.logging_filename,
            max_bytes=args.logging_rotate_bytes,
            backup_count=args.logging_rotate_backup_count)
        setup_component_logger(**logging_params)

        agent = DashboardAgent(
            args.node_ip_address,
            args.redis_address,
            args.dashboard_agent_port,
            redis_password=args.redis_password,
            temp_dir=args.temp_dir,
            session_dir=args.session_dir,
            runtime_env_dir=args.runtime_env_dir,
            log_dir=args.log_dir,
            metrics_export_port=args.metrics_export_port,
            node_manager_port=args.node_manager_port,
            listen_port=args.listen_port,
            object_store_name=args.object_store_name,
            raylet_name=args.raylet_name,
            logging_params=logging_params)
        if os.environ.get("_RAY_AGENT_FAILING"):
            raise Exception("Failure injection failure.")

        loop = asyncio.get_event_loop()
        loop.run_until_complete(agent.run())
    except Exception as e:
        # All these env vars should be available because
        # they are provided by the parent raylet.
        restart_count = os.environ["RESTART_COUNT"]
        max_restart_count = os.environ["MAX_RESTART_COUNT"]
        raylet_pid = os.environ["RAY_RAYLET_PID"]
        node_ip = args.node_ip_address
        if restart_count >= max_restart_count:
            # Agent is failed to be started many times.
            # Push an error to all drivers, so that users can know the
            # impact of the issue.
            redis_client = ray._private.services.create_redis_client(
                args.redis_address, password=args.redis_password)
            gcs_publisher = None
            if args.gcs_address:
                gcs_publisher = GcsPublisher(args.gcs_address)
            elif gcs_pubsub_enabled():
                gcs_publisher = GcsPublisher(
                    address=get_gcs_address_from_redis(redis_client))
            traceback_str = ray._private.utils.format_error_message(
                traceback.format_exc())
            message = (
                f"(ip={node_ip}) "
                f"The agent on node {platform.uname()[1]} failed to "
                f"be restarted {max_restart_count} "
                "times. There are 3 possible problems if you see this error."
                "\n  1. The dashboard might not display correct "
                "information on this node."
                "\n  2. Metrics on this node won't be reported."
                "\n  3. runtime_env APIs won't work."
                "\nCheck out the `dashboard_agent.log` to see the "
                "detailed failure messages.")
            ray._private.utils.publish_error_to_driver(
                ray_constants.DASHBOARD_AGENT_DIED_ERROR,
                message,
                redis_client=redis_client,
                gcs_publisher=gcs_publisher)
            logger.error(message)
        logger.exception(e)
        exit(1)<|MERGE_RESOLUTION|>--- conflicted
+++ resolved
@@ -157,11 +157,7 @@
         # TODO: redis-removal bootstrap
         gcs_address = await self.aioredis_client.get(
             dashboard_consts.REDIS_KEY_GCS_SERVER_ADDRESS)
-<<<<<<< HEAD
-        self.gcs_client = GcsClient(lambda: gcs_address.decode())
-=======
         self.gcs_client = GcsClient(address=gcs_address.decode())
->>>>>>> 94ff4e9e
         modules = self._load_modules()
 
         # Http server should be initialized after all modules loaded.
