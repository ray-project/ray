--- conflicted
+++ resolved
@@ -53,14 +53,12 @@
 # Example: "your.module.ray_cluster_activity_hook".
 RAY_CLUSTER_ACTIVITY_HOOK = "RAY_CLUSTER_ACTIVITY_HOOK"
 
-<<<<<<< HEAD
 # The number of candidate agents
 CANDIDATE_AGENT_NUMBER = max(env_integer("CANDIDATE_AGENT_NUMBER", 1), 1)
 # when head receive JobSubmitRequest, maybe not any agent is available,
 # we need to wait for agents in other node start
 WAIT_AVAILABLE_AGENT_TIMEOUT = 10
 TRY_TO_GET_AGENT_INFO_INTERVAL_SECONDS = 0.1
-=======
+
 # Port that dashboard prometheus metrics will be exported to
-DASHBOARD_METRIC_PORT = env_integer("DASHBOARD_METRIC_PORT", 44227)
->>>>>>> 8ae877a5
+DASHBOARD_METRIC_PORT = env_integer("DASHBOARD_METRIC_PORT", 44227)