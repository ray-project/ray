--- conflicted
+++ resolved
@@ -37,14 +37,6 @@
       />,
     );
 
-<<<<<<< HEAD
-    await screen.findByTestId("serve-status-icon");
-
-    const icon = screen.getByTestId("serve-status-icon");
-    const classList = icon.getAttribute("class");
-    expect(classList).toContain("iconRunning");
-=======
     await screen.findByTitle("Updating");
->>>>>>> eb19da2a
   });
 });