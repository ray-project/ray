import { CssBaseline } from "@material-ui/core";
import { ThemeProvider } from "@material-ui/core/styles";
import dayjs from "dayjs";
import duration from "dayjs/plugin/duration";
import React, { Suspense, useEffect, useState } from "react";
import { HashRouter, Navigate, Route, Routes } from "react-router-dom";
import ActorDetailPage from "./pages/actor/ActorDetail";
import Events from "./pages/event/Events";
import Loading from "./pages/exception/Loading";
import JobList, { NewIAJobsPage } from "./pages/job";
import { JobDetailChartsPage } from "./pages/job/JobDetail";
import { JobDetailActorsPage } from "./pages/job/JobDetailActorPage";
import { JobDetailInfoPage } from "./pages/job/JobDetailInfoPage";
import { JobDetailLayout } from "./pages/job/JobDetailLayout";
import { DEFAULT_VALUE, MainNavContext } from "./pages/layout/mainNavContext";
import { MainNavLayout } from "./pages/layout/MainNavLayout";
import { SideTabPage } from "./pages/layout/SideTabLayout";
import { NewIALogsPage } from "./pages/log/Logs";
import { Metrics } from "./pages/metrics";
import { getMetricsInfo } from "./pages/metrics/utils";
import Nodes, { NewIAClusterPage } from "./pages/node";
import { ClusterDetailInfoPage } from "./pages/node/ClusterDetailInfoPage";
import { ClusterLayout } from "./pages/node/ClusterLayout";
import NodeDetailPage from "./pages/node/NodeDetail";
import { OverviewPage } from "./pages/overview/OverviewPage";
import { getNodeList } from "./service/node";
import { darkTheme, lightTheme } from "./theme";
import { getLocalStorage, setLocalStorage } from "./util/localData";

dayjs.extend(duration);

// lazy loading fro prevent loading too much code at once
const Actors = React.lazy(() => import("./pages/actor"));
const CMDResult = React.lazy(() => import("./pages/cmd/CMDResult"));
const Index = React.lazy(() => import("./pages/index/Index"));
const Job = React.lazy(() => import("./pages/job"));
const BasicLayout = React.lazy(() => import("./pages/layout"));
const Logs = React.lazy(() => import("./pages/log/Logs"));
const Node = React.lazy(() => import("./pages/node"));
const NodeDetail = React.lazy(() => import("./pages/node/NodeDetail"));

// key to store theme in local storage
const RAY_DASHBOARD_THEME_KEY = "ray-dashboard-theme";

// a global map for relations
type GlobalContextType = {
  nodeMap: { [key: string]: string };
  nodeMapByIp: { [key: string]: string };
  ipLogMap: { [key: string]: string };
  namespaceMap: { [key: string]: string[] };
  /**
   * The host that is serving grafana. Only set if grafana is
   * running as detected by the grafana healthcheck endpoint.
   */
  grafanaHost: string | undefined;
  /**
   * Whether prometheus is runing or not
   */
  prometheusHealth: boolean | undefined;
  /**
   * The name of the currently running ray session.
   */
  sessionName: string | undefined;
};
export const GlobalContext = React.createContext<GlobalContextType>({
  nodeMap: {},
  nodeMapByIp: {},
  ipLogMap: {},
  namespaceMap: {},
  grafanaHost: undefined,
  prometheusHealth: undefined,
  sessionName: undefined,
});

export const getDefaultTheme = () =>
  getLocalStorage<string>(RAY_DASHBOARD_THEME_KEY) || "light";
export const setLocalTheme = (theme: string) =>
  setLocalStorage(RAY_DASHBOARD_THEME_KEY, theme);

const App = () => {
  const [theme, _setTheme] = useState(getDefaultTheme());
  const [context, setContext] = useState<GlobalContextType>({
    nodeMap: {},
    nodeMapByIp: {},
    ipLogMap: {},
    namespaceMap: {},
    grafanaHost: undefined,
    prometheusHealth: undefined,
    sessionName: undefined,
  });
  const getTheme = (name: string) => {
    switch (name) {
      case "dark":
        return darkTheme;
      case "light":
      default:
        return lightTheme;
    }
  };
  const setTheme = (name: string) => {
    setLocalTheme(name);
    _setTheme(name);
  };
  useEffect(() => {
    getNodeList().then((res) => {
      if (res?.data?.data?.summary) {
        const nodeMap = {} as { [key: string]: string };
        const nodeMapByIp = {} as { [key: string]: string };
        const ipLogMap = {} as { [key: string]: string };
        res.data.data.summary.forEach(({ hostname, raylet, ip, logUrl }) => {
          nodeMap[hostname] = raylet.nodeId;
          nodeMapByIp[ip] = raylet.nodeId;
          ipLogMap[ip] = logUrl;
        });
        setContext((existingContext) => ({
          ...existingContext,
          nodeMap,
          nodeMapByIp,
          ipLogMap,
          namespaceMap: {},
        }));
      }
    });
  }, []);

  // Detect if grafana is running
  useEffect(() => {
    const doEffect = async () => {
      const { grafanaHost, sessionName, prometheusHealth } =
        await getMetricsInfo();
      setContext((existingContext) => ({
        ...existingContext,
        grafanaHost,
        sessionName,
        prometheusHealth,
      }));
    };
    doEffect();
  }, []);

  return (
    <ThemeProvider theme={getTheme(theme)}>
      <Suspense fallback={Loading}>
        <GlobalContext.Provider value={context}>
          <CssBaseline />
          <HashRouter>
            {/* Dummy MainNavContext so we can re-use existing pages in new layout */}
            <MainNavContext.Provider value={DEFAULT_VALUE}>
              <Routes>
                <Route element={<Navigate replace to="/node" />} path="/" />
                <Route
                  element={<BasicLayout setTheme={setTheme} theme={theme} />}
                >
                  <Route element={<Index />} path="/summary" />
                  <Route element={<Job />} path="/job" />
                  <Route element={<Node />} path="/node" />
                  <Route element={<Actors />} path="/actors" />
                  <Route element={<Events />} path="/events" />
                  <Route element={<Metrics />} path="/metrics" />
                  {/* TODO(aguo): Refactor Logs component to use optional query
                      params since react-router 6 doesn't support optional path params... */}
                  <Route
                    element={<Logs theme={theme as "light" | "dark"} />}
                    path="/log"
                  />
                  <Route
                    element={<Logs theme={theme as "light" | "dark"} />}
                    path="/log/:host"
                  />
                  <Route
                    element={<Logs theme={theme as "light" | "dark"} />}
                    path="/log/:host/:path"
                  />
                  <Route element={<NodeDetail />} path="/node/:id" />
                  <Route element={<JobDetailChartsPage />} path="/job/:id" />
                  <Route element={<ActorDetailPage />} path="/actors/:id" />
                  <Route element={<CMDResult />} path="/cmd/:cmd/:ip/:pid" />
                  <Route element={<Loading />} path="/loading" />
                </Route>
                {/* New IA routes below! */}
                <Route element={<MainNavLayout />} path="/new">
                  <Route element={<Navigate replace to="overview" />} path="" />
                  <Route element={<OverviewPage />} path="overview" />
                  <Route element={<NewIAClusterPage />} path="cluster">
                    <Route element={<ClusterLayout />} path="">
                      <Route
                        element={
                          <SideTabPage tabId="info">
                            <ClusterDetailInfoPage />
                          </SideTabPage>
                        }
                        path="info"
                      />
                      <Route
                        element={
                          <SideTabPage tabId="table">
                            <Nodes newIA />
                          </SideTabPage>
                        }
                        path=""
                      />
                      <Route
                        element={<NodeDetailPage newIA />}
                        path="nodes/:id"
                      />
                    </Route>
                  </Route>
                  <Route element={<NewIAJobsPage />} path="jobs">
                    <Route element={<JobList newIA />} path="" />
                    <Route element={<JobDetailLayout />} path=":id">
                      <Route
                        element={
                          <SideTabPage tabId="info">
                            <JobDetailInfoPage />
                          </SideTabPage>
                        }
                        path="info"
                      />
                      <Route
                        element={
                          <SideTabPage tabId="charts">
                            <JobDetailChartsPage newIA />
                          </SideTabPage>
                        }
                        path=""
                      />
                      <Route
                        element={
                          <SideTabPage tabId="actors">
                            <JobDetailActorsPage />
                          </SideTabPage>
                        }
                        path="actors"
                      />
                      <Route element={<ActorDetailPage />} path="actors/:id" />
                    </Route>
                  </Route>
<<<<<<< HEAD
                  <Route element={<Actors newIA />} path="actors" />
=======
                  <Route element={<Actors />} path="actors" />
                  <Route element={<ActorDetailPage />} path="actors/:id" />
>>>>>>> e9269ab5
                  <Route element={<Metrics newIA />} path="metrics" />
                  <Route element={<NewIALogsPage />} path="logs">
                    {/* TODO(aguo): Refactor Logs component to use optional query
                        params since react-router 6 doesn't support optional path params... */}
                    <Route element={<Logs newIA />} path="" />
                    <Route element={<Logs newIA />} path=":host">
                      <Route element={<Logs newIA />} path=":path" />
                    </Route>
                  </Route>
                </Route>
              </Routes>
            </MainNavContext.Provider>
          </HashRouter>
        </GlobalContext.Provider>
      </Suspense>
    </ThemeProvider>
  );
};

export default App;<|MERGE_RESOLUTION|>--- conflicted
+++ resolved
@@ -235,12 +235,8 @@
                       <Route element={<ActorDetailPage />} path="actors/:id" />
                     </Route>
                   </Route>
-<<<<<<< HEAD
                   <Route element={<Actors newIA />} path="actors" />
-=======
-                  <Route element={<Actors />} path="actors" />
                   <Route element={<ActorDetailPage />} path="actors/:id" />
->>>>>>> e9269ab5
                   <Route element={<Metrics newIA />} path="metrics" />
                   <Route element={<NewIALogsPage />} path="logs">
                     {/* TODO(aguo): Refactor Logs component to use optional query
