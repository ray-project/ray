import { CssBaseline } from "@material-ui/core";
import { ThemeProvider } from "@material-ui/core/styles";
import dayjs from "dayjs";
import duration from "dayjs/plugin/duration";
import React, { Suspense, useEffect, useState } from "react";
import { HashRouter, Navigate, Route, Routes } from "react-router-dom";
import ActorDetailPage from "./pages/actor/ActorDetail";
import Loading from "./pages/exception/Loading";
import JobList, { JobsLayout } from "./pages/job";
import { JobDetailChartsPage } from "./pages/job/JobDetail";
import { JobDetailActorsPage } from "./pages/job/JobDetailActorPage";
import { JobDetailInfoPage } from "./pages/job/JobDetailInfoPage";
import { JobDetailLayout } from "./pages/job/JobDetailLayout";
import { MainNavLayout } from "./pages/layout/MainNavLayout";
import { SideTabPage } from "./pages/layout/SideTabLayout";
import { LogsLayout } from "./pages/log/Logs";
import { Metrics } from "./pages/metrics";
import { getMetricsInfo } from "./pages/metrics/utils";
import Nodes, { ClusterMainPageLayout } from "./pages/node";
import { ClusterDetailInfoPage } from "./pages/node/ClusterDetailInfoPage";
import { ClusterLayout } from "./pages/node/ClusterLayout";
import NodeDetailPage from "./pages/node/NodeDetail";
import { OverviewPage } from "./pages/overview/OverviewPage";
import { ServeApplicationDetailPage } from "./pages/serve/ServeApplicationDetailPage";
import { ServeApplicationsListPage } from "./pages/serve/ServeApplicationsListPage";
import { ServeLayout } from "./pages/serve/ServeLayout";
import { getNodeList } from "./service/node";
import { lightTheme } from "./theme";

dayjs.extend(duration);

// lazy loading fro prevent loading too much code at once
const Actors = React.lazy(() => import("./pages/actor"));
const CMDResult = React.lazy(() => import("./pages/cmd/CMDResult"));
const Logs = React.lazy(() => import("./pages/log/Logs"));

// a global map for relations
export type GlobalContextType = {
  nodeMap: { [key: string]: string };
  nodeMapByIp: { [key: string]: string };
  ipLogMap: { [key: string]: string };
  namespaceMap: { [key: string]: string[] };
  /**
   * The host that is serving grafana. Only set if grafana is
   * running as detected by the grafana healthcheck endpoint.
   */
  grafanaHost: string | undefined;
  /**
   * The uid of the default dashboard that powers the Metrics page.
   */
  grafanaDefaultDashboardUid: string | undefined;
  /**
   * Whether prometheus is runing or not
   */
  prometheusHealth: boolean | undefined;
  /**
   * The name of the currently running ray session.
   */
  sessionName: string | undefined;
};
export const GlobalContext = React.createContext<GlobalContextType>({
  nodeMap: {},
  nodeMapByIp: {},
  ipLogMap: {},
  namespaceMap: {},
  grafanaHost: undefined,
  grafanaDefaultDashboardUid: undefined,
  prometheusHealth: undefined,
  sessionName: undefined,
});

const App = () => {
  const [context, setContext] = useState<GlobalContextType>({
    nodeMap: {},
    nodeMapByIp: {},
    ipLogMap: {},
    namespaceMap: {},
    grafanaHost: undefined,
    grafanaDefaultDashboardUid: undefined,
    prometheusHealth: undefined,
    sessionName: undefined,
  });
  useEffect(() => {
    getNodeList().then((res) => {
      if (res?.data?.data?.summary) {
        const nodeMap = {} as { [key: string]: string };
        const nodeMapByIp = {} as { [key: string]: string };
        const ipLogMap = {} as { [key: string]: string };
        res.data.data.summary.forEach(({ hostname, raylet, ip, logUrl }) => {
          nodeMap[hostname] = raylet.nodeId;
          nodeMapByIp[ip] = raylet.nodeId;
          ipLogMap[ip] = logUrl;
        });
        setContext((existingContext) => ({
          ...existingContext,
          nodeMap,
          nodeMapByIp,
          ipLogMap,
          namespaceMap: {},
        }));
      }
    });
  }, []);

  // Detect if grafana is running
  useEffect(() => {
    const doEffect = async () => {
      const {
        grafanaHost,
        sessionName,
        prometheusHealth,
        grafanaDefaultDashboardUid,
      } = await getMetricsInfo();
      setContext((existingContext) => ({
        ...existingContext,
        grafanaHost,
        grafanaDefaultDashboardUid,
        sessionName,
        prometheusHealth,
      }));
    };
    doEffect();
  }, []);

  return (
    <ThemeProvider theme={lightTheme}>
      <Suspense fallback={Loading}>
        <GlobalContext.Provider value={context}>
          <CssBaseline />
          <HashRouter>
            <Routes>
              {/* Redirect people hitting the /new path to root. TODO(aguo): Delete this redirect in ray 2.5 */}
              <Route element={<Navigate replace to="/" />} path="/new" />
              <Route element={<MainNavLayout />} path="/">
                <Route element={<Navigate replace to="overview" />} path="" />
                <Route element={<OverviewPage />} path="overview" />
                <Route element={<ClusterMainPageLayout />} path="cluster">
                  <Route element={<ClusterLayout />} path="">
                    <Route
                      element={
                        <SideTabPage tabId="info">
                          <ClusterDetailInfoPage />
                        </SideTabPage>
                      }
                      path="info"
                    />
                    <Route
                      element={
                        <SideTabPage tabId="table">
                          <Nodes />
                        </SideTabPage>
                      }
                      path=""
                    />
                    <Route element={<NodeDetailPage />} path="nodes/:id" />
                  </Route>
                </Route>
                <Route element={<JobsLayout />} path="jobs">
                  <Route element={<JobList />} path="" />
                  <Route element={<JobDetailLayout />} path=":id">
                    <Route
                      element={
                        <SideTabPage tabId="info">
                          <JobDetailInfoPage />
                        </SideTabPage>
                      }
                      path="info"
                    />
                    <Route
                      element={
                        <SideTabPage tabId="charts">
                          <JobDetailChartsPage />
                        </SideTabPage>
                      }
                      path=""
                    />
                    <Route
                      element={
                        <SideTabPage tabId="actors">
                          <JobDetailActorsPage />
                        </SideTabPage>
                      }
                      path="actors"
                    />
                    <Route element={<ActorDetailPage />} path="actors/:id" />
                  </Route>
<<<<<<< HEAD
                  <Route element={<ServeLayout />} path="serve">
                    <Route element={<ServeApplicationsListPage />} path="" />
                    <Route
                      element={<ServeApplicationDetailPage />}
                      path="applications/:name"
                    />
                  </Route>
                  <Route element={<Actors newIA />} path="actors" />
                  <Route element={<ActorDetailPage />} path="actors/:id" />
                  <Route element={<Metrics newIA />} path="metrics" />
                  <Route element={<NewIALogsPage />} path="logs">
                    {/* TODO(aguo): Refactor Logs component to use optional query
=======
                </Route>
                <Route element={<Actors />} path="actors" />
                <Route element={<ActorDetailPage />} path="actors/:id" />
                <Route element={<Metrics />} path="metrics" />
                <Route element={<LogsLayout />} path="logs">
                  {/* TODO(aguo): Refactor Logs component to use optional query
>>>>>>> c7e3e0d4
                        params since react-router 6 doesn't support optional path params... */}
                  <Route element={<Logs />} path="" />
                  <Route element={<Logs />} path=":host">
                    <Route element={<Logs />} path=":path" />
                  </Route>
                </Route>
              </Route>
              <Route element={<CMDResult />} path="/cmd/:cmd/:ip/:pid" />
            </Routes>
          </HashRouter>
        </GlobalContext.Provider>
      </Suspense>
    </ThemeProvider>
  );
};

export default App;<|MERGE_RESOLUTION|>--- conflicted
+++ resolved
@@ -184,27 +184,19 @@
                     />
                     <Route element={<ActorDetailPage />} path="actors/:id" />
                   </Route>
-<<<<<<< HEAD
-                  <Route element={<ServeLayout />} path="serve">
-                    <Route element={<ServeApplicationsListPage />} path="" />
-                    <Route
-                      element={<ServeApplicationDetailPage />}
-                      path="applications/:name"
-                    />
-                  </Route>
-                  <Route element={<Actors newIA />} path="actors" />
-                  <Route element={<ActorDetailPage />} path="actors/:id" />
-                  <Route element={<Metrics newIA />} path="metrics" />
-                  <Route element={<NewIALogsPage />} path="logs">
-                    {/* TODO(aguo): Refactor Logs component to use optional query
-=======
                 </Route>
                 <Route element={<Actors />} path="actors" />
                 <Route element={<ActorDetailPage />} path="actors/:id" />
                 <Route element={<Metrics />} path="metrics" />
+                <Route element={<ServeLayout />} path="serve">
+                  <Route element={<ServeApplicationsListPage />} path="" />
+                  <Route
+                    element={<ServeApplicationDetailPage />}
+                    path="applications/:name"
+                  />
+                </Route>
                 <Route element={<LogsLayout />} path="logs">
                   {/* TODO(aguo): Refactor Logs component to use optional query
->>>>>>> c7e3e0d4
                         params since react-router 6 doesn't support optional path params... */}
                   <Route element={<Logs />} path="" />
                   <Route element={<Logs />} path=":host">
