--- conflicted
+++ resolved
@@ -36,26 +36,18 @@
   newIA?: boolean;
   filterToActorId?: string;
   onFilterChange?: () => void;
+  detailPathPrefix?: string;
 };
 
 const ActorTable = ({
   actors = {},
   workers = [],
   jobId = null,
-<<<<<<< HEAD
   newIA = false,
   filterToActorId,
   onFilterChange,
+  detailPathPrefix = "",
 }: ActorTableProps) => {
-=======
-  detailPathPrefix = null,
-}: {
-  actors: { [actorId: string]: Actor };
-  workers?: Worker[];
-  jobId?: string | null;
-  detailPathPrefix: string | null;
-}) => {
->>>>>>> e9269ab5
   const [pageNo, setPageNo] = useState(1);
   const { changeFilter, filterFunc } = useFilter<string>({
     overrideFilters:
@@ -70,9 +62,6 @@
   const actorList = Object.values(actors || {}).filter(filterFunc);
   const list = actorList.slice((pageNo - 1) * pageSize, pageNo * pageSize);
   const classes = rowStyles();
-  if (detailPathPrefix === null) {
-    detailPathPrefix = "";
-  }
 
   const columns = [
     { label: "" },
@@ -270,7 +259,6 @@
           style={{ margin: 8, width: 120 }}
           label="Page Size"
           size="small"
-          defaultValue={10}
           InputProps={{
             onChange: ({ target: { value } }) => {
               setPageSize(Math.min(Number(value), 500) || 10);
@@ -293,7 +281,6 @@
           <StateCounter type="actor" list={actorList} />
         </div>
       </div>
-<<<<<<< HEAD
       <div className={classes.tableContainer}>
         <Table>
           <TableHead>
@@ -322,6 +309,7 @@
                 actorId,
                 actorClass,
                 jobId,
+                placementGroupId,
                 pid,
                 address,
                 state,
@@ -349,7 +337,6 @@
                           address.ipAddress === e.coreWorkerStats[0].ipAddress,
                       )}
                       mini
-                      newIA={newIA}
                     />
                   }
                   key={actorId}
@@ -361,7 +348,15 @@
                       arrow
                       interactive
                     >
-                      <div>{actorId}</div>
+                      <Link
+                        to={
+                          detailPathPrefix
+                            ? `${detailPathPrefix}/${actorId}`
+                            : actorId
+                        }
+                      >
+                        {actorId}
+                      </Link>
                     </Tooltip>
                   </TableCell>
                   <TableCell align="center">{actorClass}</TableCell>
@@ -387,170 +382,19 @@
                           Log
                         </Link>
                         <br />
+                        <CpuProfilingLink
+                          pid={pid}
+                          ip={address?.ipAddress}
+                          type=""
+                        />
+                        <br />
+                        <CpuStackTraceLink
+                          pid={pid}
+                          ip={address?.ipAddress}
+                          type=""
+                        />
                       </React.Fragment>
-=======
-      <Table>
-        <TableHead>
-          <TableRow>
-            {columns.map(({ label, helpInfo }) => (
-              <TableCell align="center" key={label}>
-                <Box display="flex" justifyContent="center" alignItems="center">
-                  {label}
-                  {helpInfo && (
-                    <HelpInfo className={classes.helpInfo}>{helpInfo}</HelpInfo>
-                  )}
-                </Box>
-              </TableCell>
-            ))}
-          </TableRow>
-        </TableHead>
-        <TableBody>
-          {list.map(
-            ({
-              actorId,
-              actorClass,
-              jobId,
-              placementGroupId,
-              pid,
-              address,
-              state,
-              name,
-              numRestarts,
-              startTime,
-              endTime,
-              exitDetail,
-              requiredResources,
-            }) => (
-              <ExpandableTableRow
-                length={
-                  workers.filter(
-                    (e) =>
-                      e.pid === pid &&
-                      address.ipAddress === e.coreWorkerStats[0].ipAddress,
-                  ).length
-                }
-                expandComponent={
-                  <RayletWorkerTable
-                    actorMap={{}}
-                    workers={workers.filter(
-                      (e) =>
-                        e.pid === pid &&
-                        address.ipAddress === e.coreWorkerStats[0].ipAddress,
                     )}
-                    mini
-                  />
-                }
-                key={actorId}
-              >
-                <TableCell align="center">
-                  <Tooltip
-                    className={classes.idCol}
-                    title={actorId}
-                    arrow
-                    interactive
-                  >
-                    <Link
-                      to={
-                        detailPathPrefix
-                          ? `${detailPathPrefix}/${actorId}`
-                          : actorId
-                      }
-                    >
-                      {actorId}
-                    </Link>
-                  </Tooltip>
-                </TableCell>
-                <TableCell align="center">{actorClass}</TableCell>
-                <TableCell align="center">{name ? name : "-"}</TableCell>
-                <TableCell align="center">
-                  <StatusChip type="actor" status={state} />
-                </TableCell>
-                <TableCell align="center">
-                  {ipLogMap[address?.ipAddress] && (
-                    <React.Fragment>
-                      <Link
-                        target="_blank"
-                        to={`/log/${encodeURIComponent(
-                          ipLogMap[address?.ipAddress],
-                        )}?fileName=${jobId}-${pid}`}
-                      >
-                        Log
-                      </Link>
-                      <br />
-                      <CpuProfilingLink
-                        pid={pid}
-                        ip={address?.ipAddress}
-                        type=""
-                      />
-                      <br />
-                      <CpuStackTraceLink
-                        pid={pid}
-                        ip={address?.ipAddress}
-                        type=""
-                      />
-                    </React.Fragment>
-                  )}
-                </TableCell>
-                <TableCell align="center">
-                  {startTime && startTime > 0 ? (
-                    <DurationText startTime={startTime} endTime={endTime} />
-                  ) : (
-                    "-"
-                  )}
-                </TableCell>
-                <TableCell align="center">{jobId}</TableCell>
-                <TableCell align="center">{pid ? pid : "-"}</TableCell>
-                <TableCell align="center">
-                  {address?.ipAddress ? address?.ipAddress : "-"}
-                </TableCell>
-                <TableCell
-                  align="center"
-                  style={{
-                    color: Number(numRestarts) > 0 ? orange[500] : "inherit",
-                  }}
-                >
-                  {numRestarts}
-                </TableCell>
-                <TableCell align="center">
-                  <Tooltip
-                    className={classes.idCol}
-                    title={placementGroupId ? placementGroupId : "-"}
-                    arrow
-                    interactive
-                  >
-                    <div>{placementGroupId ? placementGroupId : "-"}</div>
-                  </Tooltip>
-                </TableCell>
-                <TableCell align="center">
-                  <Tooltip
-                    className={classes.OverflowCol}
-                    title={Object.entries(requiredResources || {}).map(
-                      ([key, val]) => (
-                        <div style={{ margin: 4 }}>
-                          {key}: {val}
-                        </div>
-                      ),
->>>>>>> e9269ab5
-                    )}
-
-                    <a
-                      href={`worker/traceback?pid=${pid}&ip=${address?.ipAddress}&native=0`}
-                      target="_blank"
-                      title="Sample the current Python stack trace for this worker."
-                      rel="noreferrer"
-                    >
-                      Stack&nbsp;Trace
-                    </a>
-                    <br />
-                    <a
-                      href={`worker/cpu_profile?pid=${pid}&ip=${address?.ipAddress}&duration=5&native=0`}
-                      target="_blank"
-                      title="Profile the Python worker for 5 seconds (default) and display a CPU flame graph."
-                      rel="noreferrer"
-                    >
-                      CPU&nbsp;Flame&nbsp;Graph
-                    </a>
-                    <br />
                   </TableCell>
                   <TableCell align="center">
                     {startTime && startTime > 0 ? (
@@ -571,6 +415,16 @@
                     }}
                   >
                     {numRestarts}
+                  </TableCell>
+                  <TableCell align="center">
+                    <Tooltip
+                      className={classes.idCol}
+                      title={placementGroupId ? placementGroupId : "-"}
+                      arrow
+                      interactive
+                    >
+                      <div>{placementGroupId ? placementGroupId : "-"}</div>
+                    </Tooltip>
                   </TableCell>
                   <TableCell align="center">
                     <Tooltip
