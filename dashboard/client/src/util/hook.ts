--- conflicted
+++ resolved
@@ -24,18 +24,12 @@
     onFilterChange?.();
   };
   const filterFunc = (instance: { [key: string]: any }) => {
-<<<<<<< HEAD
-    return finalFilters.every(
-      (f) => !f.val || get(instance, f.key, "").toString().includes(f.val),
-    );
-=======
-    return filters.every((f) => {
+    return finalFilters.every((f) => {
       const instance_val = get(instance, f.key, "");
       return (
         !f.val || (instance_val && instance_val.toString().includes(f.val))
       );
     });
->>>>>>> e9269ab5
   };
 
   return {
