--- conflicted
+++ resolved
@@ -215,10 +215,6 @@
               },
             },
             {
-<<<<<<< HEAD
-              label: "Logs",
-              content: <JobLogsLink job={job} newIA={newIA} />,
-=======
               label: "Actions",
               content: (
                 <div>
@@ -237,7 +233,6 @@
                   />
                 </div>
               ),
->>>>>>> e9269ab5
             },
           ]}
         />
@@ -306,7 +301,6 @@
         </CollapsibleSection>
       </TitleCard>
       <TitleCard>
-<<<<<<< HEAD
         <CollapsibleSection
           ref={actorTableRef}
           title="Actors"
@@ -320,12 +314,7 @@
             newIA={newIA}
             filterToActorId={actorListFilter}
             onFilterChange={handleActorListFilterChange}
-=======
-        <CollapsibleSection title="Actors">
-          <ActorList
-            jobId={jobId}
             detailPathPrefix={newIA ? "actors" : "/actors"}
->>>>>>> e9269ab5
           />
         </CollapsibleSection>
       </TitleCard>
