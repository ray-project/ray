import { Box, makeStyles } from "@material-ui/core";
import React, { useContext, useRef, useState } from "react";
import { Link } from "react-router-dom";
import { GlobalContext } from "../../App";
import { CollapsibleSection } from "../../common/CollapsibleSection";
import { Section } from "../../common/Section";
import {
  NodeStatusCard,
  ResourceStatusCard,
} from "../../components/AutoscalerStatusCards";
import Loading from "../../components/Loading";
import { StatusChip } from "../../components/StatusChip";
import TitleCard from "../../components/TitleCard";
import { NestedJobProgressLink, UnifiedJob } from "../../type/job";
import ActorList from "../actor/ActorList";
import { NodeCountCard } from "../overview/cards/NodeCountCard";
import PlacementGroupList from "../state/PlacementGroup";
import TaskList from "../state/task";
import { useRayStatus } from "./hook/useClusterStatus";
import { useJobDetail } from "./hook/useJobDetail";
import { JobMetadataSection } from "./JobDetailInfoPage";
import { JobDriverLogs } from "./JobDriverLogs";
import { JobProgressBar } from "./JobProgressBar";
import { TaskTimeline } from "./TaskTimeline";

const useStyle = makeStyles((theme) => ({
  root: {
    padding: theme.spacing(2),
    backgroundColor: "white",
  },
  section: {
    marginBottom: theme.spacing(4),
  },
  autoscalerSection: {
    flexWrap: "wrap",
    [theme.breakpoints.up("md")]: {
      flexWrap: "nowrap",
    },
  },
  nodeCountCard: {
    flex: "1 0 500px",
  },
}));

export const JobDetailChartsPage = () => {
  const classes = useStyle();
  const { job, msg, isLoading, params } = useJobDetail();

  const [taskListFilter, setTaskListFilter] = useState<string>();
  const [taskTableExpanded, setTaskTableExpanded] = useState(false);
  const taskTableRef = useRef<HTMLDivElement>(null);

  const [actorListFilter, setActorListFilter] = useState<string>();
  const [actorTableExpanded, setActorTableExpanded] = useState(false);
  const actorTableRef = useRef<HTMLDivElement>(null);
  const { cluster_status } = useRayStatus();

  if (!job) {
    return (
      <div className={classes.root}>
        <Loading loading={isLoading} />
        <TitleCard title={`JOB - ${params.id}`}>
          <StatusChip type="job" status="LOADING" />
          <br />
          Request Status: {msg} <br />
        </TitleCard>
      </div>
    );
  }

  const handleClickLink = (link: NestedJobProgressLink) => {
    if (link.type === "task") {
      setTaskListFilter(link.id);
      if (!taskTableExpanded) {
        setTaskTableExpanded(true);
        setTimeout(() => {
          // Wait a few ms to give the collapsible view some time to render.
          taskTableRef.current?.scrollIntoView();
        }, 50);
      } else {
        taskTableRef.current?.scrollIntoView();
      }
    } else if (link.type === "actor") {
      setActorListFilter(link.id);
      if (!actorTableExpanded) {
        setActorTableExpanded(true);
        setTimeout(() => {
          // Wait a few ms to give the collapsible view some time to render.
          actorTableRef.current?.scrollIntoView();
        }, 50);
      } else {
        actorTableRef.current?.scrollIntoView();
      }
    }
  };

  const handleTaskListFilterChange = () => {
    setTaskListFilter(undefined);
  };

  const handleActorListFilterChange = () => {
    setActorListFilter(undefined);
  };

  return (
    <div className={classes.root}>
      <JobMetadataSection job={job} />

      <CollapsibleSection
        title="Tasks/actor overview (beta)"
        startExpanded
        className={classes.section}
      >
        <Section>
          <JobProgressBar
            jobId={job.job_id ? job.job_id : undefined}
            job={job}
            onClickLink={handleClickLink}
          />
        </Section>
      </CollapsibleSection>

      {job.type === "SUBMISSION" && (
        <CollapsibleSection
          title="Driver logs"
          startExpanded
          className={classes.section}
        >
          <Section>
            <JobDriverLogs job={job} />
          </Section>
        </CollapsibleSection>
      )}

      {job.job_id && (
        <CollapsibleSection
          title="Task Timeline (beta)"
          startExpanded
          className={classes.section}
        >
          <Section>
            <TaskTimeline jobId={job.job_id} />
          </Section>
        </CollapsibleSection>
      )}

      <CollapsibleSection
        title="Cluster status and autoscaler"
        startExpanded
        className={classes.section}
      >
        <Box
          display="flex"
          flexDirection="row"
          gridGap={24}
          alignItems="stretch"
          className={classes.autoscalerSection}
        >
          <NodeCountCard className={classes.nodeCountCard} />
          <Section flex="1 1 500px">
            <NodeStatusCard cluster_status={cluster_status} />
          </Section>
          <Section flex="1 1 500px">
            <ResourceStatusCard cluster_status={cluster_status} />
          </Section>
        </Box>
      </CollapsibleSection>

      {job.job_id && (
        <React.Fragment>
          <CollapsibleSection
            ref={taskTableRef}
            title="Task Table"
            expanded={taskTableExpanded}
            onExpandButtonClick={() => {
              setTaskTableExpanded(!taskTableExpanded);
            }}
            className={classes.section}
          >
            <Section>
              <TaskList
                jobId={job.job_id}
                filterToTaskId={taskListFilter}
                onFilterChange={handleTaskListFilterChange}
              />
            </Section>
          </CollapsibleSection>

<<<<<<< HEAD
          <CollapsibleSection
            ref={actorTableRef}
            title="Actors"
            expanded={actorTableExpanded}
            onExpandButtonClick={() => {
              setActorTableExpanded(!actorTableExpanded);
            }}
            className={classes.section}
          >
            <Section>
              <ActorList
                jobId={job.job_id}
                filterToActorId={actorListFilter}
                onFilterChange={handleActorListFilterChange}
                detailPathPrefix="actors"
              />
            </Section>
          </CollapsibleSection>

          <CollapsibleSection
            title="Placement Groups"
            className={classes.section}
          >
            <Section>
              <PlacementGroupList jobId={job.job_id} />
            </Section>
          </CollapsibleSection>
        </React.Fragment>
      )}
=======
      <CollapsibleSection
        ref={actorTableRef}
        title="Actor Table"
        expanded={actorTableExpanded}
        onExpandButtonClick={() => {
          setActorTableExpanded(!actorTableExpanded);
        }}
        className={classes.section}
      >
        <Section>
          <ActorList
            jobId={jobId}
            filterToActorId={actorListFilter}
            onFilterChange={handleActorListFilterChange}
            detailPathPrefix="actors"
          />
        </Section>
      </CollapsibleSection>

      <CollapsibleSection
        title="Placement Group Table"
        className={classes.section}
      >
        <Section>
          <PlacementGroupList jobId={jobId} />
        </Section>
      </CollapsibleSection>
>>>>>>> 74549fc1
    </div>
  );
};

type JobLogsLinkProps = {
  job: Pick<
    UnifiedJob,
    | "driver_agent_http_address"
    | "driver_info"
    | "job_id"
    | "submission_id"
    | "type"
  >;
};

export const JobLogsLink = ({
  job: { driver_agent_http_address, driver_info, job_id, submission_id, type },
}: JobLogsLinkProps) => {
  const { ipLogMap } = useContext(GlobalContext);

  let link: string | undefined;

  if (driver_agent_http_address) {
    link = `/logs/${encodeURIComponent(`${driver_agent_http_address}/logs`)}`;
  } else if (driver_info && ipLogMap[driver_info.node_ip_address]) {
    link = `/logs/${encodeURIComponent(ipLogMap[driver_info.node_ip_address])}`;
  }

  if (link) {
    link += `?fileName=${
      type === "DRIVER" ? job_id : `driver-${submission_id}`
    }`;
    return (
      <Link to={link} target="_blank">
        Log
      </Link>
    );
  }

  return <span>-</span>;
};<|MERGE_RESOLUTION|>--- conflicted
+++ resolved
@@ -186,10 +186,9 @@
             </Section>
           </CollapsibleSection>
 
-<<<<<<< HEAD
           <CollapsibleSection
             ref={actorTableRef}
-            title="Actors"
+            title="Actor Table"
             expanded={actorTableExpanded}
             onExpandButtonClick={() => {
               setActorTableExpanded(!actorTableExpanded);
@@ -207,7 +206,7 @@
           </CollapsibleSection>
 
           <CollapsibleSection
-            title="Placement Groups"
+            title="Placement Group Table"
             className={classes.section}
           >
             <Section>
@@ -216,35 +215,6 @@
           </CollapsibleSection>
         </React.Fragment>
       )}
-=======
-      <CollapsibleSection
-        ref={actorTableRef}
-        title="Actor Table"
-        expanded={actorTableExpanded}
-        onExpandButtonClick={() => {
-          setActorTableExpanded(!actorTableExpanded);
-        }}
-        className={classes.section}
-      >
-        <Section>
-          <ActorList
-            jobId={jobId}
-            filterToActorId={actorListFilter}
-            onFilterChange={handleActorListFilterChange}
-            detailPathPrefix="actors"
-          />
-        </Section>
-      </CollapsibleSection>
-
-      <CollapsibleSection
-        title="Placement Group Table"
-        className={classes.section}
-      >
-        <Section>
-          <PlacementGroupList jobId={jobId} />
-        </Section>
-      </CollapsibleSection>
->>>>>>> 74549fc1
     </div>
   );
 };
