--- conflicted
+++ resolved
@@ -2,19 +2,8 @@
 import React, { useContext, useRef, useState } from "react";
 import { Link } from "react-router-dom";
 import { GlobalContext } from "../../App";
-import { CodeDialogButton } from "../../common/CodeDialogButton";
 import { CollapsibleSection } from "../../common/CollapsibleSection";
-<<<<<<< HEAD
-import { DurationText } from "../../common/DurationText";
-import { formatDateFromTimeMs } from "../../common/formatUtils";
-import {
-  CpuProfilingLink,
-  CpuStackTraceLink,
-} from "../../common/ProfilingLink";
-import { filterRuntimeEnvSystemVariables } from "../../common/util";
-=======
 import { Section } from "../../common/Section";
->>>>>>> ce021b36
 import Loading from "../../components/Loading";
 import { StatusChip } from "../../components/StatusChip";
 import TitleCard from "../../components/TitleCard";
@@ -164,118 +153,6 @@
 
   return (
     <div className={classes.root}>
-<<<<<<< HEAD
-      <TitleCard title={`JOB - ${params.id}`}>
-        <MetadataSection
-          metadataList={[
-            {
-              label: "Entrypoint",
-              content: job.entrypoint
-                ? {
-                    value: job.entrypoint,
-                    copyableValue: job.entrypoint,
-                  }
-                : { value: "-" },
-            },
-            {
-              label: "Status",
-              content: <StatusChip type="job" status={job.status} />,
-            },
-            {
-              label: "Job ID",
-              content: job.job_id
-                ? {
-                    value: job.job_id,
-                    copyableValue: job.job_id,
-                  }
-                : { value: "-" },
-            },
-            {
-              label: "Submission ID",
-              content: job.submission_id
-                ? {
-                    value: job.submission_id,
-                    copyableValue: job.submission_id,
-                  }
-                : {
-                    value: "-",
-                  },
-            },
-            {
-              label: "Duration",
-              content: job.start_time ? (
-                <DurationText
-                  startTime={job.start_time}
-                  endTime={job.end_time}
-                />
-              ) : (
-                <React.Fragment>-</React.Fragment>
-              ),
-            },
-            {
-              label: "Started at",
-              content: {
-                value: job.start_time
-                  ? formatDateFromTimeMs(job.start_time)
-                  : "-",
-              },
-            },
-            {
-              label: "Ended at",
-              content: {
-                value: job.end_time ? formatDateFromTimeMs(job.end_time) : "-",
-              },
-            },
-            {
-              label: "Runtime environemnt",
-              ...(job.runtime_env
-                ? {
-                    content: (
-                      <CodeDialogButton
-                        title="Runtime environment"
-                        code={filterRuntimeEnvSystemVariables(job.runtime_env)}
-                      />
-                    ),
-                  }
-                : {
-                    content: {
-                      value: "-",
-                    },
-                  }),
-            },
-            {
-              label: "Actions",
-              content: (
-                <div>
-                  <JobLogsLink job={job} />
-                  <br />
-                  <CpuProfilingLink
-                    pid={job.driver_info?.pid}
-                    ip={job.driver_info?.node_ip_address}
-                    type="Driver"
-                  />
-                  <br />
-                  <CpuStackTraceLink
-                    pid={job.driver_info?.pid}
-                    ip={job.driver_info?.node_ip_address}
-                    type="Driver"
-                  />
-                </div>
-              ),
-            },
-          ]}
-        />
-      </TitleCard>
-      <TitleCard title="Tasks (beta)">
-        <JobProgressBar jobId={jobId} job={job} onClickLink={handleClickLink} />
-      </TitleCard>
-      <TitleCard title="Task Timeline (beta)">
-        <TaskTimeline jobId={jobId} />
-      </TitleCard>
-      <Grid container>
-        <Grid item xs={4}>
-          <TitleCard title="">
-=======
       <JobMetadataSection job={job} />
 
       <CollapsibleSection
@@ -328,7 +205,6 @@
         >
           <NodeCountCard className={classes.nodeCountCard} />
           <Section flex="1 1 500px">
->>>>>>> ce021b36
             <Box
               style={{
                 overflow: "hidden",
