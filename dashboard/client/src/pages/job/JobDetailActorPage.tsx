import { makeStyles } from "@material-ui/core";
import React from "react";

import TitleCard from "../../components/TitleCard";
import ActorList from "../actor/ActorList";
import { MainNavPageInfo } from "../layout/mainNavContext";
import { useJobDetail } from "./hook/useJobDetail";

const useStyle = makeStyles((theme) => ({
  root: {
    padding: theme.spacing(2),
  },
}));

export const JobDetailActorsPage = () => {
  const classes = useStyle();
  const { job, params } = useJobDetail();

  const pageInfo = job
    ? {
        title: "Actors",
        id: "actors",
        path: job.job_id ? `/new/jobs/${job.job_id}/actors` : undefined,
      }
    : {
        title: "Actors",
        id: "actors",
        path: undefined,
      };

  return (
    <div className={classes.root}>
      <MainNavPageInfo pageInfo={pageInfo} />
      <TitleCard title="Actors">
<<<<<<< HEAD
        {<ActorList jobId={params.id} newIA />}
=======
        {<ActorList jobId={params.id} detailPathPrefix="" />}
>>>>>>> e9269ab5
      </TitleCard>
    </div>
  );
};<|MERGE_RESOLUTION|>--- conflicted
+++ resolved
@@ -32,11 +32,7 @@
     <div className={classes.root}>
       <MainNavPageInfo pageInfo={pageInfo} />
       <TitleCard title="Actors">
-<<<<<<< HEAD
-        {<ActorList jobId={params.id} newIA />}
-=======
-        {<ActorList jobId={params.id} detailPathPrefix="" />}
->>>>>>> e9269ab5
+        <ActorList jobId={params.id} newIA />
       </TitleCard>
     </div>
   );
