--- conflicted
+++ resolved
@@ -26,21 +26,13 @@
       numPendingArgsAvail +
       numPendingNodeAssignment +
       numSubmittedToWorker +
-<<<<<<< HEAD
-=======
       numFailed +
->>>>>>> cdc1350b
       numUnknown;
     return (
       <ProgressBar
         progress={[
           {
             label: "Finished",
-<<<<<<< HEAD
-            value: total,
-            color: theme.palette.success.main,
-          },
-=======
             value: total - numFailed,
             color: theme.palette.success.main,
           },
@@ -49,7 +41,6 @@
             value: numFailed,
             color: theme.palette.error.main,
           },
->>>>>>> cdc1350b
         ]}
       />
     );
@@ -61,14 +52,11 @@
         color: theme.palette.success.main,
       },
       {
-<<<<<<< HEAD
-=======
         label: "Failed",
         value: numFailed,
         color: theme.palette.error.main,
       },
       {
->>>>>>> cdc1350b
         label: "Running",
         value: numRunning,
         color: theme.palette.primary.main,
