import { useContext, useState } from "react";
import { useParams } from "react-router-dom";
import useSWR from "swr";
import { GlobalContext } from "../../../App";
import { API_REFRESH_INTERVAL_MS } from "../../../common/constants";
import { getJobDetail } from "../../../service/job";

export const useJobDetail = () => {
  const params = useParams() as { id: string };
  const [msg, setMsg] = useState("Loading the job detail");
  const [refreshing, setRefresh] = useState(true);
  const { ipLogMap } = useContext(GlobalContext);
<<<<<<< HEAD
  const { data: job } = useSWR(
=======
  const { data: job, isLoading } = useSWR(
>>>>>>> 65492bfd
    ["useJobDetail", params.id],
    async ([_, jobId]) => {
      try {
        const rsp = await getJobDetail(jobId);
        return rsp.data;
      } catch (e) {
        setMsg("Job Query Error Please Check JobId");
        setRefresh(false);
      }
    },
    { refreshInterval: refreshing ? API_REFRESH_INTERVAL_MS : 0 },
  );

  return {
    job,
    isLoading,
    msg,
    params,
    ipLogMap,
  };
};<|MERGE_RESOLUTION|>--- conflicted
+++ resolved
@@ -10,11 +10,7 @@
   const [msg, setMsg] = useState("Loading the job detail");
   const [refreshing, setRefresh] = useState(true);
   const { ipLogMap } = useContext(GlobalContext);
-<<<<<<< HEAD
-  const { data: job } = useSWR(
-=======
   const { data: job, isLoading } = useSWR(
->>>>>>> 65492bfd
     ["useJobDetail", params.id],
     async ([_, jobId]) => {
       try {
