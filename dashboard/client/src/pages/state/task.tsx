--- conflicted
+++ resolved
@@ -10,19 +10,13 @@
  * Represent the embedable tasks page.
  */
 const TaskList = ({
-  jobId = null,
-<<<<<<< HEAD
+  jobId,
+  actorId,
   ...taskTableProps
 }: {
-  jobId?: string | null;
+  jobId?: string;
+  actorId?: string;
 } & Pick<TaskTableProps, "filterToTaskId" | "onFilterChange" | "newIA">) => {
-=======
-  actorId = null,
-}: {
-  jobId?: string | null;
-  actorId?: string | null;
-}) => {
->>>>>>> e9269ab5
   const [timeStamp] = useState(dayjs());
   const data: Task[] | undefined = useStateApiList("useTasks", () =>
     getTasks(jobId),
@@ -36,11 +30,12 @@
           Last updated: {timeStamp.format("YYYY-MM-DD HH:mm:ss")}
         </Grid>
       </Grid>
-<<<<<<< HEAD
-      <TaskTable tasks={tasks} jobId={jobId} {...taskTableProps} />
-=======
-      <TaskTable tasks={tasks} jobId={jobId} actorId={actorId} />
->>>>>>> e9269ab5
+      <TaskTable
+        tasks={tasks}
+        jobId={jobId}
+        actorId={actorId}
+        {...taskTableProps}
+      />
     </div>
   );
 };
