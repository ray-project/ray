--- conflicted
+++ resolved
@@ -38,20 +38,15 @@
 export const NodeCountCard = ({ className }: NodeCountCardProps) => {
   const classes = useStyles();
 
-<<<<<<< HEAD
-  const { grafanaHost, prometheusHealth, sessionName, dashboardUids } =
-    useContext(GlobalContext);
-  const grafanaDefaultDashboardUid =
-    dashboardUids?.default ?? "rayDefaultDashboard";
-=======
   const {
     metricsContextLoaded,
     grafanaHost,
     prometheusHealth,
     sessionName,
-    grafanaDefaultDashboardUid = "rayDefaultDashboard",
+    dashboardUids,
   } = useContext(GlobalContext);
->>>>>>> 29979aeb
+  const grafanaDefaultDashboardUid =
+    dashboardUids?.default ?? "rayDefaultDashboard";
   const path = `/d-solo/${grafanaDefaultDashboardUid}/default-dashboard?orgId=1&theme=light&panelId=24`;
   const timeRangeParams = "&from=now-30m&to=now";
 
