--- conflicted
+++ resolved
@@ -1,589 +1,294 @@
-<<<<<<< HEAD
-import {
-  Checkbox,
-  createStyles,
-  FormControlLabel,
-  makeStyles,
-  Table,
-  TableBody,
-  Theme,
-  Typography,
-} from "@material-ui/core";
-import React, { useState } from "react";
-import { useSelector } from "react-redux";
-import SortableTableHead, {
-  HeaderInfo,
-} from "../../../common/SortableTableHead";
-import { getFnComparator, Order, stableSort } from "../../../common/tableUtils";
-import { sum } from "../../../common/util";
-import { StoreState } from "../../../store";
-import Errors from "./dialogs/errors/Errors";
-import Logs from "./dialogs/logs/Logs";
-import cpuFeature from "./features/CPU";
-import diskFeature from "./features/Disk";
-import makeErrorsFeature from "./features/Errors";
-import gpuFeature from "./features/GPU";
-import gramFeature from "./features/GRAM";
-import hostFeature from "./features/Host";
-import makeLogsFeature from "./features/Logs";
-import objectStoreMemoryFeature from "./features/ObjectStoreMemory";
-import ramFeature from "./features/RAM";
-import receivedFeature from "./features/Received";
-import sentFeature from "./features/Sent";
-import {
-  Node,
-  nodeInfoColumnId,
-  NodeInfoFeature,
-  WorkerFeatureData,
-} from "./features/types";
-import uptimeFeature from "./features/Uptime";
-import workersFeature from "./features/Workers";
-import NodeRowGroup from "./NodeRowGroup";
-import { NodeWorkerRow } from "./NodeWorkerRow";
-import TotalRow from "./TotalRow";
-
-const sortWorkers = (
-  workerFeatureData: WorkerFeatureData[],
-  sortWorkerComparator: any,
-) => {
-  // Sorts idle workers to end, applies the worker comparator function to sort
-  // then returns a new list of worker feature data.
-  const idleSortedClusterWorkers = workerFeatureData.sort((wfd1, wfd2) => {
-    const w1 = wfd1.worker;
-    const w2 = wfd2.worker;
-    if (w2.cmdline[0] === "ray::IDLE") {
-      return -1;
-    }
-    if (w1.cmdline[0] === "ray::IDLE") {
-      return 1;
-    }
-    return w1.pid < w2.pid ? -1 : 1;
-  });
-  return sortWorkerComparator
-    ? stableSort(idleSortedClusterWorkers, sortWorkerComparator)
-    : idleSortedClusterWorkers;
-};
-
-const makeGroupedTableContents = (
-  nodes: Node[],
-  sortWorkerComparator: any,
-  sortGroupComparator: any,
-  nodeInfoFeatures: NodeInfoFeature[],
-) => {
-  const sortedGroups = sortGroupComparator
-    ? stableSort(nodes, sortGroupComparator)
-    : nodes;
-  return sortedGroups.map((node) => {
-    const workerFeatureData: WorkerFeatureData[] = node.workers.map(
-      (worker) => {
-        return {
-          node,
-          worker,
-        };
-      },
-    );
-
-    const sortedClusterWorkers = sortWorkers(
-      workerFeatureData,
-      sortWorkerComparator,
-    );
-    return (
-      <NodeRowGroup
-        key={node.raylet.nodeId}
-        node={node}
-        workerFeatureData={sortedClusterWorkers}
-        features={nodeInfoFeatures}
-        initialExpanded={nodes.length <= 1}
-      />
-    );
-  });
-};
-
-const makeUngroupedTableContents = (
-  nodes: Node[],
-  sortWorkerComparator: any,
-  nodeInfoFeatures: NodeInfoFeature[],
-) => {
-  const workerInfoFeatures = nodeInfoFeatures.map(
-    (feature) => feature.WorkerFeatureRenderFn,
-  );
-  const allWorkerFeatures: WorkerFeatureData[] = nodes.flatMap((node) => {
-    return node.workers.map((worker) => {
-      return {
-        node,
-        worker,
-      };
-    });
-  });
-  const sortedWorkers = sortWorkers(allWorkerFeatures, sortWorkerComparator);
-  return sortedWorkers.map((workerFeatureDatum, i) => (
-    <NodeWorkerRow
-      features={workerInfoFeatures}
-      data={workerFeatureDatum}
-      key={`worker-${i}`}
-    />
-  ));
-};
-
-const useNodeInfoStyles = makeStyles((theme: Theme) =>
-  createStyles({
-    table: {
-      marginTop: theme.spacing(1),
-    },
-    cell: {
-      padding: theme.spacing(1),
-      textAlign: "center",
-      "&:last-child": {
-        paddingRight: theme.spacing(1),
-      },
-    },
-  }),
-);
-
-// Dead node payloads don't contain the full information needed to render
-// so we filter them out here.
-const liveNodesSelector = (state: StoreState) =>
-  state.dashboard?.nodeInfo?.clients.filter(
-    (node) => node.raylet.state === "ALIVE",
-  );
-
-type DialogState = {
-  nodeIp: string;
-  pid: number | null;
-} | null;
-
-const nodeInfoHeaders: HeaderInfo<nodeInfoColumnId>[] = [
-  { id: "host", label: "Host", numeric: true, sortable: true },
-  { id: "workers", label: "PID", numeric: true, sortable: false },
-  { id: "uptime", label: "Uptime (s)", numeric: true, sortable: true },
-  { id: "cpu", label: "CPU", numeric: false, sortable: true },
-  { id: "ram", label: "RAM", numeric: true, sortable: true },
-  { id: "gpu", label: "GPU", numeric: true, sortable: true },
-  { id: "gram", label: "GRAM", numeric: true, sortable: true },
-  { id: "objectStoreMemory", label: "Plasma", numeric: false, sortable: true },
-  { id: "disk", label: "Disk", numeric: true, sortable: true },
-  { id: "sent", label: "Sent", numeric: true, sortable: true },
-  { id: "received", label: "Received", numeric: false, sortable: true },
-  { id: "logs", label: "Logs", numeric: false, sortable: true },
-  { id: "errors", label: "Errors", numeric: false, sortable: true },
-];
-
-const NodeInfo: React.FC<{}> = () => {
-  const [logDialog, setLogDialog] = useState<DialogState>(null);
-  const [errorDialog, setErrorDialog] = useState<DialogState>(null);
-  const [isGrouped, setIsGrouped] = useState(true);
-  const [order, setOrder] = React.useState<Order>("asc");
-  const toggleOrder = () => setOrder(order === "asc" ? "desc" : "asc");
-  const [orderBy, setOrderBy] = React.useState<nodeInfoColumnId | null>(null);
-  const classes = useNodeInfoStyles();
-  const nodes = useSelector(liveNodesSelector);
-  if (!nodes) {
-    return <Typography color="textSecondary">Loading...</Typography>;
-  }
-  const clusterTotalWorkers = sum(nodes.map((n) => n.workers.length));
-  const nodeInfoFeatures: NodeInfoFeature[] = [
-    hostFeature,
-    workersFeature,
-    uptimeFeature,
-    cpuFeature,
-    ramFeature,
-    gpuFeature,
-    gramFeature,
-    objectStoreMemoryFeature,
-    diskFeature,
-    sentFeature,
-    receivedFeature,
-    makeLogsFeature((nodeIp, pid) => setLogDialog({ nodeIp, pid })),
-    makeErrorsFeature((nodeIp, pid) => setErrorDialog({ nodeIp, pid })),
-  ];
-  const sortNodeAccessor = nodeInfoFeatures.find(
-    (feature) => feature.id === orderBy,
-  )?.nodeAccessor;
-  const sortNodeComparator =
-    sortNodeAccessor && getFnComparator(order, sortNodeAccessor);
-  const sortWorkerAccessor = nodeInfoFeatures.find(
-    (feature) => feature.id === orderBy,
-  )?.workerAccessor;
-  const sortWorkerComparator =
-    sortWorkerAccessor && getFnComparator(order, sortWorkerAccessor);
-
-  // Show GPU features only if there is at least one GPU in cluster.
-  const showGPUs =
-    nodes.map((n) => n.gpus).filter((gpus) => gpus.length !== 0).length !== 0;
-
-  // Don't show disk on Kubernetes. K8s node disk usage should be monitored
-  // elsewhere.
-  // If a Ray node is running in a K8s pod, it marks available disk as 1 byte.
-  // (See ReporterAgent._get_disk_usage() in reporter_agent.py)
-  // Check if there are any nodes with realistic disk total:
-  const showDisk = nodes.filter((n) => n.disk["/"].total > 10).length !== 0;
-
-  const filterPredicate = (
-    feature: NodeInfoFeature | HeaderInfo<nodeInfoColumnId>,
-  ) =>
-    (showGPUs || (feature.id !== "gpu" && feature.id !== "gram")) &&
-    (showDisk || feature.id !== "disk");
-  const filteredFeatures = nodeInfoFeatures.filter(filterPredicate);
-  const filteredHeaders = nodeInfoHeaders.filter(filterPredicate);
-
-  const tableContents = isGrouped
-    ? makeGroupedTableContents(
-        nodes,
-        sortWorkerComparator,
-        sortNodeComparator,
-        filteredFeatures,
-      )
-    : makeUngroupedTableContents(nodes, sortWorkerComparator, filteredFeatures);
-  return (
-    <React.Fragment>
-      <FormControlLabel
-        control={
-          <Checkbox
-            checked={isGrouped}
-            onChange={() => setIsGrouped(!isGrouped)}
-            color="primary"
-          />
-        }
-        label="Group by host"
-      />
-      <Table className={classes.table}>
-        <SortableTableHead
-          onRequestSort={(_, property) => {
-            if (property === orderBy) {
-              toggleOrder();
-            } else {
-              setOrderBy(property);
-              setOrder("asc");
-            }
-          }}
-          headerInfo={filteredHeaders}
-          order={order}
-          orderBy={orderBy}
-          firstColumnEmpty={true}
-        />
-        <TableBody>
-          {tableContents}
-          <TotalRow
-            clusterTotalWorkers={clusterTotalWorkers}
-            nodes={nodes}
-            features={filteredFeatures.map(
-              (feature) => feature.ClusterFeatureRenderFn,
-            )}
-          />
-        </TableBody>
-      </Table>
-      {logDialog !== null && (
-        <Logs
-          clearLogDialog={() => setLogDialog(null)}
-          nodeIp={logDialog.nodeIp}
-          pid={logDialog.pid}
-        />
-      )}
-      {errorDialog !== null && (
-        <Errors
-          clearErrorDialog={() => setErrorDialog(null)}
-          nodeIp={errorDialog.nodeIp}
-          pid={errorDialog.pid}
-        />
-      )}
-    </React.Fragment>
-  );
-};
-
-export default NodeInfo;
-=======
-import {
-  Checkbox,
-  createStyles,
-  FormControlLabel,
-  makeStyles,
-  Table,
-  TableBody,
-  Theme,
-  Typography,
-} from "@material-ui/core";
-import React, { useState } from "react";
-import { useSelector } from "react-redux";
-import SortableTableHead, {
-  HeaderInfo,
-} from "../../../common/SortableTableHead";
-import { getFnComparator, Order, stableSort } from "../../../common/tableUtils";
-import { sum } from "../../../common/util";
-import { StoreState } from "../../../store";
-import Errors from "./dialogs/errors/Errors";
-import Logs from "./dialogs/logs/Logs";
-import cpuFeature from "./features/CPU";
-import diskFeature from "./features/Disk";
-import makeErrorsFeature from "./features/Errors";
-import gpuFeature from "./features/GPU";
-import gramFeature from "./features/GRAM";
-import hostFeature from "./features/Host";
-import makeLogsFeature from "./features/Logs";
-import objectStoreMemoryFeature from "./features/ObjectStoreMemory";
-import ramFeature from "./features/RAM";
-import receivedFeature from "./features/Received";
-import sentFeature from "./features/Sent";
-import {
-  Node,
-  nodeInfoColumnId,
-  NodeInfoFeature,
-  WorkerFeatureData,
-} from "./features/types";
-import uptimeFeature from "./features/Uptime";
-import workersFeature from "./features/Workers";
-import NodeRowGroup from "./NodeRowGroup";
-import { NodeWorkerRow } from "./NodeWorkerRow";
-import TotalRow from "./TotalRow";
-
-const sortWorkers = (
-  workerFeatureData: WorkerFeatureData[],
-  sortWorkerComparator: any,
-) => {
-  // Sorts idle workers to end, applies the worker comparator function to sort
-  // then returns a new list of worker feature data.
-  const idleSortedClusterWorkers = workerFeatureData.sort((wfd1, wfd2) => {
-    const w1 = wfd1.worker;
-    const w2 = wfd2.worker;
-    if (w2.cmdline[0] === "ray::IDLE") {
-      return -1;
-    }
-    if (w1.cmdline[0] === "ray::IDLE") {
-      return 1;
-    }
-    return w1.pid < w2.pid ? -1 : 1;
-  });
-  return sortWorkerComparator
-    ? stableSort(idleSortedClusterWorkers, sortWorkerComparator)
-    : idleSortedClusterWorkers;
-};
-
-const makeGroupedTableContents = (
-  nodes: Node[],
-  sortWorkerComparator: any,
-  sortGroupComparator: any,
-  nodeInfoFeatures: NodeInfoFeature[],
-) => {
-  const sortedGroups = sortGroupComparator
-    ? stableSort(nodes, sortGroupComparator)
-    : nodes;
-  return sortedGroups.map((node) => {
-    const workerFeatureData: WorkerFeatureData[] = node.workers.map(
-      (worker) => {
-        return {
-          node,
-          worker,
-        };
-      },
-    );
-
-    const sortedClusterWorkers = sortWorkers(
-      workerFeatureData,
-      sortWorkerComparator,
-    );
-    return (
-      <NodeRowGroup
-        key={node.raylet.nodeId}
-        node={node}
-        workerFeatureData={sortedClusterWorkers}
-        features={nodeInfoFeatures}
-        initialExpanded={nodes.length <= 1}
-      />
-    );
-  });
-};
-
-const makeUngroupedTableContents = (
-  nodes: Node[],
-  sortWorkerComparator: any,
-  nodeInfoFeatures: NodeInfoFeature[],
-) => {
-  const workerInfoFeatures = nodeInfoFeatures.map(
-    (feature) => feature.WorkerFeatureRenderFn,
-  );
-  const allWorkerFeatures: WorkerFeatureData[] = nodes.flatMap((node) => {
-    return node.workers.map((worker) => {
-      return {
-        node,
-        worker,
-      };
-    });
-  });
-  const sortedWorkers = sortWorkers(allWorkerFeatures, sortWorkerComparator);
-  return sortedWorkers.map((workerFeatureDatum, i) => (
-    <NodeWorkerRow
-      features={workerInfoFeatures}
-      data={workerFeatureDatum}
-      key={`worker-${i}`}
-    />
-  ));
-};
-
-const useNodeInfoStyles = makeStyles((theme: Theme) =>
-  createStyles({
-    table: {
-      marginTop: theme.spacing(1),
-    },
-    cell: {
-      padding: theme.spacing(1),
-      textAlign: "center",
-      "&:last-child": {
-        paddingRight: theme.spacing(1),
-      },
-    },
-  }),
-);
-
-// Dead node payloads don't contain the full information needed to render
-// so we filter them out here.
-const liveNodesSelector = (state: StoreState) =>
-  state.dashboard?.nodeInfo?.clients.filter(
-    (node) => node.raylet.state === "ALIVE",
-  );
-
-type DialogState = {
-  nodeIp: string;
-  pid: number | null;
-} | null;
-
-const nodeInfoHeaders: HeaderInfo<nodeInfoColumnId>[] = [
-  { id: "host", label: "Host", numeric: true, sortable: true },
-  { id: "workers", label: "PID", numeric: true, sortable: false },
-  { id: "uptime", label: "Uptime (s)", numeric: true, sortable: true },
-  { id: "cpu", label: "CPU", numeric: false, sortable: true },
-  { id: "ram", label: "RAM", numeric: true, sortable: true },
-  { id: "gpu", label: "GPU", numeric: true, sortable: true },
-  { id: "gram", label: "GRAM", numeric: true, sortable: true },
-  { id: "objectStoreMemory", label: "Plasma", numeric: false, sortable: true },
-  { id: "disk", label: "Disk", numeric: true, sortable: true },
-  { id: "sent", label: "Sent", numeric: true, sortable: true },
-  { id: "received", label: "Received", numeric: false, sortable: true },
-  { id: "logs", label: "Logs", numeric: false, sortable: true },
-  { id: "errors", label: "Errors", numeric: false, sortable: true },
-];
-
-const NodeInfo: React.FC<{}> = () => {
-  const [logDialog, setLogDialog] = useState<DialogState>(null);
-  const [errorDialog, setErrorDialog] = useState<DialogState>(null);
-  const [isGrouped, setIsGrouped] = useState(true);
-  const [order, setOrder] = React.useState<Order>("asc");
-  const toggleOrder = () => setOrder(order === "asc" ? "desc" : "asc");
-  const [orderBy, setOrderBy] = React.useState<nodeInfoColumnId | null>(null);
-  const classes = useNodeInfoStyles();
-  const nodes = useSelector(liveNodesSelector);
-  if (!nodes) {
-    return <Typography color="textSecondary">Loading...</Typography>;
-  }
-  const clusterTotalWorkers = sum(nodes.map((n) => n.workers.length));
-  const nodeInfoFeatures: NodeInfoFeature[] = [
-    hostFeature,
-    workersFeature,
-    uptimeFeature,
-    cpuFeature,
-    ramFeature,
-    gpuFeature,
-    gramFeature,
-    objectStoreMemoryFeature,
-    diskFeature,
-    sentFeature,
-    receivedFeature,
-    makeLogsFeature((nodeIp, pid) => setLogDialog({ nodeIp, pid })),
-    makeErrorsFeature((nodeIp, pid) => setErrorDialog({ nodeIp, pid })),
-  ];
-  const sortNodeAccessor = nodeInfoFeatures.find(
-    (feature) => feature.id === orderBy,
-  )?.nodeAccessor;
-  const sortNodeComparator =
-    sortNodeAccessor && getFnComparator(order, sortNodeAccessor);
-  const sortWorkerAccessor = nodeInfoFeatures.find(
-    (feature) => feature.id === orderBy,
-  )?.workerAccessor;
-  const sortWorkerComparator =
-    sortWorkerAccessor && getFnComparator(order, sortWorkerAccessor);
-
-  // Show GPU features only if there is at least one GPU in cluster.
-  const showGPUs =
-    nodes
-      .map((n) => n.gpus)
-      .filter((gpus) => gpus !== undefined && gpus.length !== 0).length !== 0;
-
-  // Don't show disk on Kubernetes. K8s node disk usage should be monitored
-  // elsewhere.
-  // If a Ray node is running in a K8s pod, it marks available disk as 1 byte.
-  // (See ReporterAgent._get_disk_usage() in reporter_agent.py)
-  // Check if there are any nodes with realistic disk total:
-  const showDisk = nodes.filter((n) => n.disk["/"].total > 10).length !== 0;
-
-  const filterPredicate = (
-    feature: NodeInfoFeature | HeaderInfo<nodeInfoColumnId>,
-  ) =>
-    (showGPUs || (feature.id !== "gpu" && feature.id !== "gram")) &&
-    (showDisk || feature.id !== "disk");
-  const filteredFeatures = nodeInfoFeatures.filter(filterPredicate);
-  const filteredHeaders = nodeInfoHeaders.filter(filterPredicate);
-
-  const tableContents = isGrouped
-    ? makeGroupedTableContents(
-        nodes,
-        sortWorkerComparator,
-        sortNodeComparator,
-        filteredFeatures,
-      )
-    : makeUngroupedTableContents(nodes, sortWorkerComparator, filteredFeatures);
-  return (
-    <React.Fragment>
-      <FormControlLabel
-        control={
-          <Checkbox
-            checked={isGrouped}
-            onChange={() => setIsGrouped(!isGrouped)}
-            color="primary"
-          />
-        }
-        label="Group by host"
-      />
-      <Table className={classes.table}>
-        <SortableTableHead
-          onRequestSort={(_, property) => {
-            if (property === orderBy) {
-              toggleOrder();
-            } else {
-              setOrderBy(property);
-              setOrder("asc");
-            }
-          }}
-          headerInfo={filteredHeaders}
-          order={order}
-          orderBy={orderBy}
-          firstColumnEmpty={true}
-        />
-        <TableBody>
-          {tableContents}
-          <TotalRow
-            clusterTotalWorkers={clusterTotalWorkers}
-            nodes={nodes}
-            features={filteredFeatures.map(
-              (feature) => feature.ClusterFeatureRenderFn,
-            )}
-          />
-        </TableBody>
-      </Table>
-      {logDialog !== null && (
-        <Logs
-          clearLogDialog={() => setLogDialog(null)}
-          nodeIp={logDialog.nodeIp}
-          pid={logDialog.pid}
-        />
-      )}
-      {errorDialog !== null && (
-        <Errors
-          clearErrorDialog={() => setErrorDialog(null)}
-          nodeIp={errorDialog.nodeIp}
-          pid={errorDialog.pid}
-        />
-      )}
-    </React.Fragment>
-  );
-};
-
-export default NodeInfo;
->>>>>>> 19672688
+import {
+  Checkbox,
+  createStyles,
+  FormControlLabel,
+  makeStyles,
+  Table,
+  TableBody,
+  Theme,
+  Typography,
+} from "@material-ui/core";
+import React, { useState } from "react";
+import { useSelector } from "react-redux";
+import SortableTableHead, {
+  HeaderInfo,
+} from "../../../common/SortableTableHead";
+import { getFnComparator, Order, stableSort } from "../../../common/tableUtils";
+import { sum } from "../../../common/util";
+import { StoreState } from "../../../store";
+import Errors from "./dialogs/errors/Errors";
+import Logs from "./dialogs/logs/Logs";
+import cpuFeature from "./features/CPU";
+import diskFeature from "./features/Disk";
+import makeErrorsFeature from "./features/Errors";
+import gpuFeature from "./features/GPU";
+import gramFeature from "./features/GRAM";
+import hostFeature from "./features/Host";
+import makeLogsFeature from "./features/Logs";
+import objectStoreMemoryFeature from "./features/ObjectStoreMemory";
+import ramFeature from "./features/RAM";
+import receivedFeature from "./features/Received";
+import sentFeature from "./features/Sent";
+import {
+  Node,
+  nodeInfoColumnId,
+  NodeInfoFeature,
+  WorkerFeatureData,
+} from "./features/types";
+import uptimeFeature from "./features/Uptime";
+import workersFeature from "./features/Workers";
+import NodeRowGroup from "./NodeRowGroup";
+import { NodeWorkerRow } from "./NodeWorkerRow";
+import TotalRow from "./TotalRow";
+
+const sortWorkers = (
+  workerFeatureData: WorkerFeatureData[],
+  sortWorkerComparator: any,
+) => {
+  // Sorts idle workers to end, applies the worker comparator function to sort
+  // then returns a new list of worker feature data.
+  const idleSortedClusterWorkers = workerFeatureData.sort((wfd1, wfd2) => {
+    const w1 = wfd1.worker;
+    const w2 = wfd2.worker;
+    if (w2.cmdline[0] === "ray::IDLE") {
+      return -1;
+    }
+    if (w1.cmdline[0] === "ray::IDLE") {
+      return 1;
+    }
+    return w1.pid < w2.pid ? -1 : 1;
+  });
+  return sortWorkerComparator
+    ? stableSort(idleSortedClusterWorkers, sortWorkerComparator)
+    : idleSortedClusterWorkers;
+};
+
+const makeGroupedTableContents = (
+  nodes: Node[],
+  sortWorkerComparator: any,
+  sortGroupComparator: any,
+  nodeInfoFeatures: NodeInfoFeature[],
+) => {
+  const sortedGroups = sortGroupComparator
+    ? stableSort(nodes, sortGroupComparator)
+    : nodes;
+  return sortedGroups.map((node) => {
+    const workerFeatureData: WorkerFeatureData[] = node.workers.map(
+      (worker) => {
+        return {
+          node,
+          worker,
+        };
+      },
+    );
+
+    const sortedClusterWorkers = sortWorkers(
+      workerFeatureData,
+      sortWorkerComparator,
+    );
+    return (
+      <NodeRowGroup
+        key={node.raylet.nodeId}
+        node={node}
+        workerFeatureData={sortedClusterWorkers}
+        features={nodeInfoFeatures}
+        initialExpanded={nodes.length <= 1}
+      />
+    );
+  });
+};
+
+const makeUngroupedTableContents = (
+  nodes: Node[],
+  sortWorkerComparator: any,
+  nodeInfoFeatures: NodeInfoFeature[],
+) => {
+  const workerInfoFeatures = nodeInfoFeatures.map(
+    (feature) => feature.WorkerFeatureRenderFn,
+  );
+  const allWorkerFeatures: WorkerFeatureData[] = nodes.flatMap((node) => {
+    return node.workers.map((worker) => {
+      return {
+        node,
+        worker,
+      };
+    });
+  });
+  const sortedWorkers = sortWorkers(allWorkerFeatures, sortWorkerComparator);
+  return sortedWorkers.map((workerFeatureDatum, i) => (
+    <NodeWorkerRow
+      features={workerInfoFeatures}
+      data={workerFeatureDatum}
+      key={`worker-${i}`}
+    />
+  ));
+};
+
+const useNodeInfoStyles = makeStyles((theme: Theme) =>
+  createStyles({
+    table: {
+      marginTop: theme.spacing(1),
+    },
+    cell: {
+      padding: theme.spacing(1),
+      textAlign: "center",
+      "&:last-child": {
+        paddingRight: theme.spacing(1),
+      },
+    },
+  }),
+);
+
+// Dead node payloads don't contain the full information needed to render
+// so we filter them out here.
+const liveNodesSelector = (state: StoreState) =>
+  state.dashboard?.nodeInfo?.clients.filter(
+    (node) => node.raylet.state === "ALIVE",
+  );
+
+type DialogState = {
+  nodeIp: string;
+  pid: number | null;
+} | null;
+
+const nodeInfoHeaders: HeaderInfo<nodeInfoColumnId>[] = [
+  { id: "host", label: "Host", numeric: true, sortable: true },
+  { id: "workers", label: "PID", numeric: true, sortable: false },
+  { id: "uptime", label: "Uptime (s)", numeric: true, sortable: true },
+  { id: "cpu", label: "CPU", numeric: false, sortable: true },
+  { id: "ram", label: "RAM", numeric: true, sortable: true },
+  { id: "gpu", label: "GPU", numeric: true, sortable: true },
+  { id: "gram", label: "GRAM", numeric: true, sortable: true },
+  { id: "objectStoreMemory", label: "Plasma", numeric: false, sortable: true },
+  { id: "disk", label: "Disk", numeric: true, sortable: true },
+  { id: "sent", label: "Sent", numeric: true, sortable: true },
+  { id: "received", label: "Received", numeric: false, sortable: true },
+  { id: "logs", label: "Logs", numeric: false, sortable: true },
+  { id: "errors", label: "Errors", numeric: false, sortable: true },
+];
+
+const NodeInfo: React.FC<{}> = () => {
+  const [logDialog, setLogDialog] = useState<DialogState>(null);
+  const [errorDialog, setErrorDialog] = useState<DialogState>(null);
+  const [isGrouped, setIsGrouped] = useState(true);
+  const [order, setOrder] = React.useState<Order>("asc");
+  const toggleOrder = () => setOrder(order === "asc" ? "desc" : "asc");
+  const [orderBy, setOrderBy] = React.useState<nodeInfoColumnId | null>(null);
+  const classes = useNodeInfoStyles();
+  const nodes = useSelector(liveNodesSelector);
+  if (!nodes) {
+    return <Typography color="textSecondary">Loading...</Typography>;
+  }
+  const clusterTotalWorkers = sum(nodes.map((n) => n.workers.length));
+  const nodeInfoFeatures: NodeInfoFeature[] = [
+    hostFeature,
+    workersFeature,
+    uptimeFeature,
+    cpuFeature,
+    ramFeature,
+    gpuFeature,
+    gramFeature,
+    objectStoreMemoryFeature,
+    diskFeature,
+    sentFeature,
+    receivedFeature,
+    makeLogsFeature((nodeIp, pid) => setLogDialog({ nodeIp, pid })),
+    makeErrorsFeature((nodeIp, pid) => setErrorDialog({ nodeIp, pid })),
+  ];
+  const sortNodeAccessor = nodeInfoFeatures.find(
+    (feature) => feature.id === orderBy,
+  )?.nodeAccessor;
+  const sortNodeComparator =
+    sortNodeAccessor && getFnComparator(order, sortNodeAccessor);
+  const sortWorkerAccessor = nodeInfoFeatures.find(
+    (feature) => feature.id === orderBy,
+  )?.workerAccessor;
+  const sortWorkerComparator =
+    sortWorkerAccessor && getFnComparator(order, sortWorkerAccessor);
+
+  // Show GPU features only if there is at least one GPU in cluster.
+  const showGPUs =
+    nodes
+      .map((n) => n.gpus)
+      .filter((gpus) => gpus !== undefined && gpus.length !== 0).length !== 0;
+
+  // Don't show disk on Kubernetes. K8s node disk usage should be monitored
+  // elsewhere.
+  // If a Ray node is running in a K8s pod, it marks available disk as 1 byte.
+  // (See ReporterAgent._get_disk_usage() in reporter_agent.py)
+  // Check if there are any nodes with realistic disk total:
+  const showDisk = nodes.filter((n) => n.disk["/"].total > 10).length !== 0;
+
+  const filterPredicate = (
+    feature: NodeInfoFeature | HeaderInfo<nodeInfoColumnId>,
+  ) =>
+    (showGPUs || (feature.id !== "gpu" && feature.id !== "gram")) &&
+    (showDisk || feature.id !== "disk");
+  const filteredFeatures = nodeInfoFeatures.filter(filterPredicate);
+  const filteredHeaders = nodeInfoHeaders.filter(filterPredicate);
+
+  const tableContents = isGrouped
+    ? makeGroupedTableContents(
+        nodes,
+        sortWorkerComparator,
+        sortNodeComparator,
+        filteredFeatures,
+      )
+    : makeUngroupedTableContents(nodes, sortWorkerComparator, filteredFeatures);
+  return (
+    <React.Fragment>
+      <FormControlLabel
+        control={
+          <Checkbox
+            checked={isGrouped}
+            onChange={() => setIsGrouped(!isGrouped)}
+            color="primary"
+          />
+        }
+        label="Group by host"
+      />
+      <Table className={classes.table}>
+        <SortableTableHead
+          onRequestSort={(_, property) => {
+            if (property === orderBy) {
+              toggleOrder();
+            } else {
+              setOrderBy(property);
+              setOrder("asc");
+            }
+          }}
+          headerInfo={filteredHeaders}
+          order={order}
+          orderBy={orderBy}
+          firstColumnEmpty={true}
+        />
+        <TableBody>
+          {tableContents}
+          <TotalRow
+            clusterTotalWorkers={clusterTotalWorkers}
+            nodes={nodes}
+            features={filteredFeatures.map(
+              (feature) => feature.ClusterFeatureRenderFn,
+            )}
+          />
+        </TableBody>
+      </Table>
+      {logDialog !== null && (
+        <Logs
+          clearLogDialog={() => setLogDialog(null)}
+          nodeIp={logDialog.nodeIp}
+          pid={logDialog.pid}
+        />
+      )}
+      {errorDialog !== null && (
+        <Errors
+          clearErrorDialog={() => setErrorDialog(null)}
+          nodeIp={errorDialog.nodeIp}
+          pid={errorDialog.pid}
+        />
+      )}
+    </React.Fragment>
+  );
+};
+
+export default NodeInfo;