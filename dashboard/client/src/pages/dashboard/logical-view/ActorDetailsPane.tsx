--- conflicted
+++ resolved
@@ -126,11 +126,7 @@
         <ActorStateRepr state={actor.state} />
       </div>
       {isFullActorInfo(actor) && (
-<<<<<<< HEAD
-        <Grid container className={classes.detailsPane}>
-=======
         <Grid container spacing={3} className={classes.detailsPane}>
->>>>>>> 6e2a1eac
           <Grid container item xs={6}>
             <Grid item xs={4}>
               <Typography>CPU Usage</Typography>
@@ -148,22 +144,6 @@
               <Grid item xs={12}>
                 <Typography>GPU Usage</Typography>
               </Grid>
-<<<<<<< HEAD
-              {actor.gpus.map((gpu) => (
-                <React.Fragment key={gpu.uuid}>
-                  <Grid item xs={4}>
-                    {`[${gpu.name}]`}
-                  </Grid>
-                  <Grid item xs={4}>
-                    <UsageBar
-                      percent={gpu.utilizationGpu * 100}
-                      text={`${gpu.utilizationGpu * 100}%`}
-                    />
-                  </Grid>
-                  <Grid item xs={4} />
-                </React.Fragment>
-              ))}
-=======
               {actor.gpus.map((gpu) => {
                 const gpuUtilization = gpu.utilizationGpu ? (
                   <UsageBar
@@ -191,7 +171,6 @@
                   </React.Fragment>
                 );
               })}
->>>>>>> 6e2a1eac
             </Grid>
           )}
         </Grid>
