--- conflicted
+++ resolved
@@ -95,7 +95,15 @@
         </Box>
       </TableCell>
       <TableCell>
-        <Link to={`/log/${encodeURIComponent(logUrl)}`}>Log</Link>
+        <Link
+          to={
+            newIA
+              ? `/new/logs/${encodeURIComponent(logUrl)}`
+              : `/log/${encodeURIComponent(logUrl)}`
+          }
+        >
+          Log
+        </Link>
       </TableCell>
       <TableCell>
         <PercentageBar num={Number(cpu)} total={100}>
@@ -140,20 +148,6 @@
       </TableCell>
       <TableCell align="center">{memoryConverter(networkSpeed[0])}/s</TableCell>
       <TableCell align="center">{memoryConverter(networkSpeed[1])}/s</TableCell>
-<<<<<<< HEAD
-      <TableCell>
-        <Link
-          to={
-            newIA
-              ? `/new/logs/${encodeURIComponent(logUrl)}`
-              : `/log/${encodeURIComponent(logUrl)}`
-          }
-        >
-          Log
-        </Link>
-      </TableCell>
-=======
->>>>>>> 7f2cff39
     </TableRow>
   );
 };
