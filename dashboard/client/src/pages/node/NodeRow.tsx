import {
  Box,
  IconButton,
  Link,
  TableCell,
  TableRow,
  Tooltip,
} from "@mui/material";
import { sortBy } from "lodash";
import React, { useState } from "react";
import { RiArrowDownSLine, RiArrowRightSLine } from "react-icons/ri";
import { Link as RouterLink } from "react-router-dom";
import useSWR from "swr";
import { CodeDialogButtonWithPreview } from "../../common/CodeDialogButton";
import { API_REFRESH_INTERVAL_MS } from "../../common/constants";
import { NodeLink } from "../../common/links";
import {
  CpuProfilingLink,
  CpuStackTraceLink,
  MemoryProfilingButton,
} from "../../common/ProfilingLink";
import PercentageBar from "../../components/PercentageBar";
import { StatusChip } from "../../components/StatusChip";
import { getNodeDetail } from "../../service/node";
import { NodeDetail } from "../../type/node";
import { Worker } from "../../type/worker";
import { memoryConverter } from "../../util/converter";
import { NodeGPUView, WorkerGpuRow } from "./GPUColumn";
import { NodeGRAM, WorkerGRAM } from "./GRAMColumn";
import { NodeHBM, WorkerHBM } from "./HBMColumn";
import { NodeNPUView, WorkerNpuRow } from "./NPUColumn";

const TEXT_COL_MIN_WIDTH = 100;

type NodeRowProps = Pick<NodeRowsProps, "node"> & {
  resourceFlag?: any[];
  /**
   * Whether the node has been expanded to show workers
   */
  expanded: boolean;
  /**
   * Click handler for when one clicks on the expand/unexpand button in this row.
   */
  onExpandButtonClick: () => void;
};

/**
 * A single row that represents the node information only.
 * Does not show any data about the node's workers.
 */
export const NodeRow = ({
  resourceFlag = [],
  node,
  expanded,
  onExpandButtonClick,
}: NodeRowProps) => {
  const {
    hostname = "",
    ip = "",
    cpu = 0,
    mem,
    disk,
    networkSpeed = [0, 0],
    raylet,
    logicalResources,
  } = node;

  const objectStoreTotalMemory =
    raylet.objectStoreAvailableMemory + raylet.objectStoreUsedMemory;

  /**
   * Why do we use raylet.state instead of node.state in the following code?
   * Because in ray, raylet == node
   */

  return (
    <TableRow>
      <TableCell>
        <IconButton size="small" onClick={onExpandButtonClick}>
          {!expanded ? (
            <Box
              component={RiArrowRightSLine}
              sx={{
                color: (theme) => theme.palette.text.secondary,
                fontSize: "1.5em",
                verticalAlign: "middle",
              }}
            />
          ) : (
            <Box
              component={RiArrowDownSLine}
              sx={{
                color: (theme) => theme.palette.text.secondary,
                fontSize: "1.5em",
                verticalAlign: "middle",
              }}
            />
          )}
        </IconButton>
      </TableCell>
      <TableCell align="center">
        <Box minWidth={TEXT_COL_MIN_WIDTH}>{hostname}</Box>
      </TableCell>
      <TableCell>
        <StatusChip type="node" status={raylet.state} />
      </TableCell>
      <TableCell align="center">
        {raylet.stateMessage ? (
          <CodeDialogButtonWithPreview
            sx={{ maxWidth: 200 }}
            title="State Message"
            code={raylet.stateMessage}
          />
        ) : (
          "-"
        )}
      </TableCell>
      <TableCell align="center">
        <Tooltip title={raylet.nodeId} arrow>
          <div>
            <NodeLink
              nodeId={raylet.nodeId}
              to={`nodes/${raylet.nodeId}`}
              sx={{
                display: "block",
                width: "50px",
                overflow: "hidden",
                textOverflow: "ellipsis",
                whiteSpace: "nowrap",
              }}
            />
          </div>
        </Tooltip>
      </TableCell>
      <TableCell align="center">
        <Box minWidth={TEXT_COL_MIN_WIDTH}>
          {ip} {raylet.isHeadNode && "(Head)"}
        </Box>
      </TableCell>
      <TableCell>
        {raylet.state !== "DEAD" && (
          <Link
            component={RouterLink}
            to={`/logs/?nodeId=${encodeURIComponent(raylet.nodeId)}`}
          >
            Log
          </Link>
        )}
      </TableCell>
      <TableCell>
        <PercentageBar num={Number(cpu)} total={100}>
          {cpu}%
        </PercentageBar>
      </TableCell>
      <TableCell>
        {mem && (
          <PercentageBar num={Number(mem[0] - mem[1])} total={mem[0]}>
            {memoryConverter(mem[0] - mem[1])}/{memoryConverter(mem[0])}(
            {mem[2].toFixed(1)}
            %)
          </PercentageBar>
        )}
      </TableCell>
      {resourceFlag.includes("GPU") && (
        <TableCell>
          <NodeGPUView node={node} />
        </TableCell>
      )}
      {resourceFlag.includes("GPU") && (
        <TableCell>
          <NodeGRAM node={node} />
        </TableCell>
      )}
      {resourceFlag.includes("NPU") && (
        <TableCell>
          <NodeNPUView node={node} />
        </TableCell>
      )}
      {resourceFlag.includes("NPU") && (
        <TableCell>
          <NodeHBM node={node} />
        </TableCell>
      )}
      <TableCell>
        {raylet && objectStoreTotalMemory && (
          <PercentageBar
            num={raylet.objectStoreUsedMemory}
            total={objectStoreTotalMemory}
          >
            {memoryConverter(raylet.objectStoreUsedMemory)}/
            {memoryConverter(objectStoreTotalMemory)}(
            {(
              (raylet.objectStoreUsedMemory / objectStoreTotalMemory) *
              100
            ).toFixed(1)}
            %)
          </PercentageBar>
        )}
      </TableCell>
      <TableCell>
        {disk && disk["/"] && (
          <PercentageBar num={Number(disk["/"].used)} total={disk["/"].total}>
            {memoryConverter(disk["/"].used)}/{memoryConverter(disk["/"].total)}
            ({disk["/"].percent.toFixed(1)}%)
          </PercentageBar>
        )}
      </TableCell>
      <TableCell align="center">{memoryConverter(networkSpeed[0])}/s</TableCell>
      <TableCell align="center">{memoryConverter(networkSpeed[1])}/s</TableCell>
      <TableCell align="center">
        {logicalResources ? (
          <CodeDialogButtonWithPreview
            sx={{ maxWidth: 200 }}
            title="Logical Resources"
            code={logicalResources}
          />
        ) : (
          "-"
        )}
      </TableCell>
      <TableCell align="center">
        <CodeDialogButtonWithPreview
          sx={{ maxWidth: 200 }}
          title="Labels"
          code={raylet.labels}
        />
      </TableCell>
    </TableRow>
  );
};

type WorkerRowProps = {
  resourceFlag?: any[];
  /**
   * Details of the worker
   */
  worker: Worker;
  /**
   * Detail of the node the worker is inside.
   */
  node: NodeDetail;
};

/**
 * A single row that represents the data of a Worker
 */
<<<<<<< HEAD
export const WorkerRow = ({
  resourceFlag = [],
  node,
  worker,
}: WorkerRowProps) => {
  const classes = rowStyles();

=======
export const WorkerRow = ({ node, worker }: WorkerRowProps) => {
>>>>>>> 86f395f7
  const {
    ip,
    mem,
    raylet: { nodeId },
  } = node;
  const {
    pid,
    cpuPercent: cpu = 0,
    memoryInfo,
    coreWorkerStats,
    cmdline,
  } = worker;

  const coreWorker = coreWorkerStats.length ? coreWorkerStats[0] : undefined;
  const workerLogUrl =
    `/logs/?nodeId=${encodeURIComponent(nodeId)}` +
    (coreWorker ? `&fileName=${coreWorker.workerId}` : "");

  return (
    <TableRow>
      <TableCell>
        {/* Empty because workers do not have an expand / unexpand button. */}
      </TableCell>
      <TableCell align="center">{cmdline[0]}</TableCell>
      <TableCell>
        <StatusChip type="worker" status="ALIVE" />
      </TableCell>
      <TableCell align="center">N/A</TableCell>
      <TableCell align="center">
        {coreWorker && (
          <Tooltip title={coreWorker.workerId} arrow>
            <Box
              component="span"
              sx={{
                display: "block",
                width: "50px",
                overflow: "hidden",
                textOverflow: "ellipsis",
                whiteSpace: "nowrap",
              }}
            >
              {coreWorker.workerId}
            </Box>
          </Tooltip>
        )}
      </TableCell>
      <TableCell align="center">{pid}</TableCell>
      <TableCell>
        <Link component={RouterLink} to={workerLogUrl} target="_blank">
          Log
        </Link>
        <br />
        <CpuProfilingLink pid={pid} ip={ip} type="" />
        <br />
        <CpuStackTraceLink pid={pid} ip={ip} type="" />
        <br />
        <MemoryProfilingButton pid={pid} ip={ip} />
      </TableCell>
      <TableCell>
        <PercentageBar num={Number(cpu)} total={100}>
          {cpu}%
        </PercentageBar>
      </TableCell>
      <TableCell>
        {mem && (
          <PercentageBar num={memoryInfo.rss} total={mem[0]}>
            {memoryConverter(memoryInfo.rss)}/{memoryConverter(mem[0])}(
            {((memoryInfo.rss / mem[0]) * 100).toFixed(1)}
            %)
          </PercentageBar>
        )}
      </TableCell>
      {resourceFlag.includes("GPU") && (
        <TableCell>
          <WorkerGpuRow workerPID={pid} gpus={node.gpus} />
        </TableCell>
      )}
      {resourceFlag.includes("GPU") && (
        <TableCell>
          <WorkerGRAM workerPID={pid} gpus={node.gpus} />
        </TableCell>
      )}
      {resourceFlag.includes("NPU") && (
        <TableCell>
          <WorkerNpuRow workerPID={pid} npus={node.npus} />
        </TableCell>
      )}
      {resourceFlag.includes("NPU") && (
        <TableCell>
          <WorkerHBM workerPID={pid} npus={node.npus} />
        </TableCell>
      )}
      <TableCell>N/A</TableCell>
      <TableCell>N/A</TableCell>
      <TableCell align="center">N/A</TableCell>
      <TableCell align="center">N/A</TableCell>
      <TableCell align="center">N/A</TableCell>
      <TableCell align="center">N/A</TableCell>
    </TableRow>
  );
};

type NodeRowsProps = {
  resourceFlag?: any[];
  /**
   * Details of the node
   */
  node: NodeDetail;
  /**
   * Whether the node row should refresh data about its workers.
   */
  isRefreshing: boolean;
  /**
   * Whether the row should start expanded. By default, this is false.
   */
  startExpanded?: boolean;
};

/**
 * The rows related to a node and its workers. Expandable to show information about workers.
 */
export const NodeRows = ({
  resourceFlag = [],
  node,
  isRefreshing,
  startExpanded = false,
}: NodeRowsProps) => {
  const [isExpanded, setExpanded] = useState(startExpanded);

  const { data } = useSWR(
    ["getNodeDetail", node.raylet.nodeId],
    async ([_, nodeId]) => {
      const { data } = await getNodeDetail(nodeId);
      const { data: rspData, result } = data;

      if (result === false) {
        console.error("Node Query Error Please Check Node Name");
      }

      if (rspData?.detail) {
        const sortedWorkers = sortBy(
          rspData.detail.workers,
          (worker) => worker.pid,
        );
        return sortedWorkers;
      }
    },
    { refreshInterval: isRefreshing ? API_REFRESH_INTERVAL_MS : 0 },
  );

  const workers = data ?? [];

  const handleExpandButtonClick = () => {
    setExpanded(!isExpanded);
  };

  return (
    <React.Fragment>
      <NodeRow
        resourceFlag={resourceFlag}
        node={node}
        expanded={isExpanded}
        onExpandButtonClick={handleExpandButtonClick}
      />
      {isExpanded &&
        workers.map((worker) => (
          <WorkerRow
            resourceFlag={resourceFlag}
            key={worker.pid}
            node={node}
            worker={worker}
          />
        ))}
    </React.Fragment>
  );
};<|MERGE_RESOLUTION|>--- conflicted
+++ resolved
@@ -244,17 +244,7 @@
 /**
  * A single row that represents the data of a Worker
  */
-<<<<<<< HEAD
-export const WorkerRow = ({
-  resourceFlag = [],
-  node,
-  worker,
-}: WorkerRowProps) => {
-  const classes = rowStyles();
-
-=======
-export const WorkerRow = ({ node, worker }: WorkerRowProps) => {
->>>>>>> 86f395f7
+export const WorkerRow = ({ resourceFlag = [], node, worker }: WorkerRowProps) => {
   const {
     ip,
     mem,
