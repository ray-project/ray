--- conflicted
+++ resolved
@@ -1,11 +1,6 @@
-<<<<<<< HEAD
-import { useCallback, useContext, useEffect, useRef, useState } from "react";
+import { useContext, useState } from "react";
 import { useParams } from "react-router-dom";
-=======
-import { useContext, useState } from "react";
-import { RouteComponentProps } from "react-router-dom";
 import useSWR from "swr";
->>>>>>> 973a6eec
 import { GlobalContext } from "../../../App";
 import { API_REFRESH_INTERVAL_MS } from "../../../common/constants";
 import { getNodeDetail } from "../../../service/node";
