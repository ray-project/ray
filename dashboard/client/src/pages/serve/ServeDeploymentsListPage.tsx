--- conflicted
+++ resolved
@@ -1,6 +1,5 @@
 import {
   Alert,
-  Autocomplete,
   Box,
   Pagination,
   Table,
@@ -11,14 +10,9 @@
   TableRow,
   TextField,
   Typography,
-<<<<<<< HEAD
 } from "@mui/material";
 import createStyles from "@mui/styles/createStyles";
 import makeStyles from "@mui/styles/makeStyles";
-=======
-} from "@material-ui/core";
-import { Alert, Pagination } from "@material-ui/lab";
->>>>>>> c1b003f9
 import React, { ReactElement } from "react";
 import { CollapsibleSection } from "../../common/CollapsibleSection";
 import Loading from "../../components/Loading";
@@ -107,71 +101,6 @@
             className={classes.deploymentsSection}
           >
             <TableContainer>
-<<<<<<< HEAD
-              <div style={{ flex: 1, display: "flex", alignItems: "center" }}>
-                <Autocomplete
-                  style={{ margin: 8, width: 120 }}
-                  options={Array.from(
-                    new Set(
-                      allServeDeployments.map((e) => (e.name ? e.name : "-")),
-                    ),
-                  )}
-                  onInputChange={(_: any, value: string) => {
-                    changeFilter(
-                      "name",
-                      value.trim() !== "-" ? value.trim() : "",
-                    );
-                  }}
-                  renderInput={(params: TextFieldProps) => (
-                    <TextField {...params} label="Name" />
-                  )}
-                />
-                <Autocomplete
-                  style={{ margin: 8, width: 120 }}
-                  options={Array.from(
-                    new Set(allServeDeployments.map((e) => e.status)),
-                  )}
-                  onInputChange={(_: any, value: string) => {
-                    changeFilter("status", value.trim());
-                  }}
-                  renderInput={(params: TextFieldProps) => (
-                    <TextField {...params} label="Status" />
-                  )}
-                />
-                <Autocomplete
-                  style={{ margin: 8, width: 120 }}
-                  options={Array.from(
-                    new Set(allServeDeployments.map((e) => e.applicationName)),
-                  )}
-                  onInputChange={(_: any, value: string) => {
-                    changeFilter("applicationName", value.trim());
-                  }}
-                  renderInput={(params: TextFieldProps) => (
-                    <TextField {...params} label="Application" />
-                  )}
-                />
-                <TextField
-                  style={{ margin: 8, width: 120 }}
-                  label="Page Size"
-                  size="small"
-                  defaultValue={10}
-                  InputProps={{
-                    onChange: ({ target: { value } }) => {
-                      setPage("pageSize", Math.min(Number(value), 500) || 10);
-                    },
-                  }}
-                />
-              </div>
-              <div style={{ display: "flex", alignItems: "center" }}>
-                <Pagination
-                  count={Math.ceil(
-                    filteredServeDeployments.length / page.pageSize,
-                  )}
-                  page={page.pageNo}
-                  onChange={(e, pageNo) => setPage("pageNo", pageNo)}
-                />
-              </div>
-=======
               <TextField
                 style={{ margin: 8, width: 120 }}
                 label="Page Size"
@@ -191,7 +120,6 @@
                 page={page.pageNo}
                 onChange={(e, pageNo) => setPage("pageNo", pageNo)}
               />
->>>>>>> c1b003f9
               <Table className={classes.table}>
                 <TableHead>
                   <TableRow>
