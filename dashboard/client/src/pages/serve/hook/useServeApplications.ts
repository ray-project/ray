--- conflicted
+++ resolved
@@ -54,10 +54,7 @@
         const serveDeploymentsList = serveApplicationsList.flatMap((app) =>
           Object.values(app.deployments).map((d) => ({
             ...d,
-<<<<<<< HEAD
-=======
             applicationName: app.name,
->>>>>>> eb19da2a
             application: app,
           })),
         );
@@ -172,8 +169,6 @@
   applicationName: string | undefined,
   deploymentName: string | undefined,
 ) => {
-<<<<<<< HEAD
-=======
   const [page, setPage] = useState({ pageSize: 10, pageNo: 1 });
   const [filter, setFilter] = useState<
     {
@@ -191,7 +186,6 @@
     setFilter([...filter]);
   };
 
->>>>>>> eb19da2a
   // TODO(aguo): Use a fetch by deploymentId endpoint?
   const { data, error } = useSWR(
     "useServeApplications",
@@ -212,19 +206,14 @@
     ? application?.deployments[deploymentName]
     : undefined;
 
-<<<<<<< HEAD
-=======
   const replicas = deployment?.replicas ?? [];
 
->>>>>>> eb19da2a
   // Need to expose loading because it's not clear if undefined values
   // for application, deployment, or replica means loading or missing data.
   return {
     loading: !data && !error,
     application,
     deployment,
-<<<<<<< HEAD
-=======
     filteredReplicas: replicas.filter((replica) =>
       filter.every((f) =>
         f.val ? replica[f.key] && (replica[f.key] ?? "").includes(f.val) : true,
@@ -233,7 +222,6 @@
     changeFilter,
     page,
     setPage: (key: string, val: number) => setPage({ ...page, [key]: val }),
->>>>>>> eb19da2a
     error,
   };
 };
