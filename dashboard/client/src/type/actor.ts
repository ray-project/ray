--- conflicted
+++ resolved
@@ -62,7 +62,7 @@
   address: Address;
   name: string;
   numRestarts: string;
-<<<<<<< HEAD
+  taskSpec: TaskSpec;
   functionDescriptor: {
     javaFunctionDescriptor: {
       className: string;
@@ -75,7 +75,4 @@
       signature: string;
     };
   };
-=======
-  taskSpec: TaskSpec;
->>>>>>> d915529e
 };