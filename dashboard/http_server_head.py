--- conflicted
+++ resolved
@@ -131,31 +131,22 @@
             raise
         finally:
             resp_time = time.monotonic() - start_time
-<<<<<<< HEAD
-            self.metrics.metrics_request_duration.labels(
-                endpoint=request.path,
-                http_status=status_tag,
-                SessionName=self._session_name,
-                Component="dashboard",
-            ).observe(resp_time)
-            self.metrics.metrics_request_count.labels(
-                method=request.method,
-                endpoint=request.path,
-                http_status=status_tag,
-                SessionName=self._session_name,
-                Component="dashboard",
-            ).inc()
-=======
             try:
                 request.app["metrics"].metrics_request_duration.labels(
-                    endpoint=request.path, http_status=status_tag
+                    endpoint=request.path,
+                    http_status=status_tag,
+                    SessionName=self._session_name,
+                    Component="dashboard",
                 ).observe(resp_time)
                 request.app["metrics"].metrics_request_count.labels(
-                    method=request.method, endpoint=request.path, http_status=status_tag
+                    method=request.method,
+                    endpoint=request.path,
+                    http_status=status_tag,
+                    SessionName=self._session_name,
+                    Component="dashboard",
                 ).inc()
             except Exception as e:
                 logger.warning(f"Error emitting api metrics: {e}")
->>>>>>> 51ce6756
 
     async def run(self, modules):
         # Bind http routes of each module.
