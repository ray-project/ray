import asyncio
import errno
import ipaddress
import logging
from math import floor
import os
import sys
<<<<<<< HEAD
from distutils.version import LooseVersion
import time
=======

try:
    from packaging.version import Version
except ImportError:
    from distutils.version import LooseVersion as Version
>>>>>>> 38d87c28

from ray.dashboard.consts import DASHBOARD_METRIC_PORT
from ray.dashboard.dashboard_metrics import DashboardPrometheusMetrics
import ray.dashboard.optional_utils as dashboard_optional_utils
import ray.dashboard.utils as dashboard_utils

# All third-party dependencies that are not included in the minimal Ray
# installation must be included in this file. This allows us to determine if
# the agent has the necessary dependencies to be started.
from ray.dashboard.optional_deps import aiohttp, hdrs
from ray.experimental.internal_kv import _initialize_internal_kv, _internal_kv_put

try:
    import prometheus_client
except ImportError:
    prometheus_client = None


# Logger for this module. It should be configured at the entry point
# into the program using Ray. Ray provides a default configuration at
# entry/init points.
logger = logging.getLogger(__name__)
routes = dashboard_optional_utils.ClassMethodRouteTable


def setup_static_dir():
    build_dir = os.path.join(
        os.path.dirname(os.path.abspath(__file__)), "client", "build"
    )
    module_name = os.path.basename(os.path.dirname(__file__))
    if not os.path.isdir(build_dir):
        raise dashboard_utils.FrontendNotFoundError(
            errno.ENOENT,
            "Dashboard build directory not found. If installing "
            "from source, please follow the additional steps "
            "required to build the dashboard"
            f"(cd python/ray/{module_name}/client "
            "&& npm install "
            "&& npm ci "
            "&& npm run build)",
            build_dir,
        )

    static_dir = os.path.join(build_dir, "static")
    routes.static("/static", static_dir, follow_symlinks=True)
    return build_dir


class HttpServerDashboardHead:
    def __init__(
        self, ip, http_host, http_port, http_port_retries, gcs_address, gcs_client
    ):
        self.ip = ip
        self.http_host = http_host
        self.http_port = http_port
        self.http_port_retries = http_port_retries
        self.gcs_client = gcs_client
        self.head_node_ip = gcs_address.split(":")[0]

        # Below attirubtes are filled after `run` API is invoked.
        self.runner = None

        # Setup Dashboard Routes
        try:
            build_dir = setup_static_dir()
            logger.info("Setup static dir for dashboard: %s", build_dir)
        except dashboard_utils.FrontendNotFoundError as ex:
            # Not to raise FrontendNotFoundError due to NPM incompatibilities
            # with Windows.
            # Please refer to ci.sh::build_dashboard_front_end()
            if sys.platform in ["win32", "cygwin"]:
                logger.warning(ex)
            else:
                raise ex
        dashboard_optional_utils.ClassMethodRouteTable.bind(self)

        # Create a http session for all modules.
        # aiohttp<4.0.0 uses a 'loop' variable, aiohttp>=4.0.0 doesn't anymore
        if Version(aiohttp.__version__) < Version("4.0.0"):
            self.http_session = aiohttp.ClientSession(loop=asyncio.get_event_loop())
        else:
            self.http_session = aiohttp.ClientSession()

    @routes.get("/")
    async def get_index(self, req) -> aiohttp.web.FileResponse:
        return aiohttp.web.FileResponse(
            os.path.join(
                os.path.dirname(os.path.abspath(__file__)), "client/build/index.html"
            )
        )

    @routes.get("/favicon.ico")
    async def get_favicon(self, req) -> aiohttp.web.FileResponse:
        return aiohttp.web.FileResponse(
            os.path.join(
                os.path.dirname(os.path.abspath(__file__)), "client/build/favicon.ico"
            )
        )

    def get_address(self):
        assert self.http_host and self.http_port
        return self.http_host, self.http_port

    async def metrics_middleware(self, app, handler):
        async def middleware_handler(request):
            start_time = time.monotonic()
            try:
                response = await handler(request)
                return response
            finally:
                resp_time = time.monotonic() - start_time
                status_tag = f"{floor(response.status / 100)}xx"
                request.app["metrics"].metrics_request_duration.labels(
                    endpoint=request.path, http_status=status_tag
                ).observe(resp_time)
                request.app["metrics"].metrics_request_count.labels(
                    method=request.method, endpoint=request.path, http_status=status_tag
                ).inc()

        return middleware_handler

    async def run(self, modules):
        # Bind http routes of each module.
        for c in modules:
            dashboard_optional_utils.ClassMethodRouteTable.bind(c)
        # Http server should be initialized after all modules loaded.
        # working_dir uploads for job submission can be up to 100MiB.
        app = aiohttp.web.Application(client_max_size=100 * 1024 ** 2)
        app.add_routes(routes=routes.bound_routes())
        self._setup_metrics(app)

        self.runner = aiohttp.web.AppRunner(
            app,
            access_log_format=(
                "%a %t '%r' %s %b bytes %D us " "'%{Referer}i' '%{User-Agent}i'"
            ),
        )
        await self.runner.setup()
        last_ex = None
        for i in range(1 + self.http_port_retries):
            try:
                site = aiohttp.web.TCPSite(self.runner, self.http_host, self.http_port)
                await site.start()
                break
            except OSError as e:
                last_ex = e
                self.http_port += 1
                logger.warning("Try to use port %s: %s", self.http_port, e)
        else:
            raise Exception(
                f"Failed to find a valid port for dashboard after "
                f"{self.http_port_retries} retries: {last_ex}"
            )
        self.http_host, self.http_port, *_ = site._server.sockets[0].getsockname()
        self.http_host = (
            self.ip
            if ipaddress.ip_address(self.http_host).is_unspecified
            else self.http_host
        )
        logger.info(
            "Dashboard head http address: %s:%s", self.http_host, self.http_port
        )
        # Dump registered http routes.
        dump_routes = [r for r in app.router.routes() if r.method != hdrs.METH_HEAD]
        for r in dump_routes:
            logger.info(r)
        logger.info("Registered %s routes.", len(dump_routes))

    def _setup_metrics(self, app):
        metrics = DashboardPrometheusMetrics()
        app["metrics"] = metrics
        app.middlewares.insert(0, self.metrics_middleware)

        # Setup prometheus metrics export server
        _initialize_internal_kv(self.gcs_client)
        address = f"{self.head_node_ip}:{DASHBOARD_METRIC_PORT}"
        _internal_kv_put("DashboardMetricsAddress", address, True)
        if prometheus_client:
            try:
                logger.info(
                    "Starting dashboard metrics server on port {}".format(
                        DASHBOARD_METRIC_PORT
                    )
                )
                kwargs = (
                    {"addr": "127.0.0.1"} if self.head_node_ip == "127.0.0.1" else {}
                )
                prometheus_client.start_http_server(
                    port=DASHBOARD_METRIC_PORT,
                    registry=metrics.registry,
                    **kwargs,
                )
            except Exception:
                logger.exception(
                    "An exception occurred while starting the metrics server."
                )
        elif not prometheus_client:
            logger.warning(
                "`prometheus_client` not found, so metrics will not be exported."
            )

    async def cleanup(self):
        # Wait for finish signal.
        await self.runner.cleanup()<|MERGE_RESOLUTION|>--- conflicted
+++ resolved
@@ -5,16 +5,12 @@
 from math import floor
 import os
 import sys
-<<<<<<< HEAD
-from distutils.version import LooseVersion
 import time
-=======
 
 try:
     from packaging.version import Version
 except ImportError:
     from distutils.version import LooseVersion as Version
->>>>>>> 38d87c28
 
 from ray.dashboard.consts import DASHBOARD_METRIC_PORT
 from ray.dashboard.dashboard_metrics import DashboardPrometheusMetrics
