--- conflicted
+++ resolved
@@ -14,19 +14,11 @@
 #  - PLASMA_STATIC_LIB
 #  - PLASMA_SHARED_LIB
 
-<<<<<<< HEAD
 set(arrow_URL https://github.com/suvayu/arrow.git)
 # The PR for this commit is https://github.com/apache/arrow/pull/2826. We
 # include the link here to make it easier to find the right commit because
 # Arrow often rewrites git history and invalidates certain commits.
 set(arrow_TAG f7e1eabda6a4da7455884e25cbd0e2b871059189)
-=======
-set(arrow_URL https://github.com/apache/arrow.git)
-# The PR for this commit is https://github.com/apache/arrow/pull/3061. We
-# include the link here to make it easier to find the right commit because
-# Arrow often rewrites git history and invalidates certain commits.
-set(arrow_TAG a667fca3b71772886bb2595986266d2039823dcc)
->>>>>>> 7abfbfd2
 
 set(ARROW_INSTALL_PREFIX ${CMAKE_CURRENT_BINARY_DIR}/external/arrow-install)
 set(ARROW_HOME ${ARROW_INSTALL_PREFIX})
