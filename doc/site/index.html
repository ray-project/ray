---
layout: default
---

<link rel="stylesheet" href="{{ "/css/main.css" | prepend: site.baseurl }}">

<embed>
	<a href="https://github.com/ray-project/ray"><img style="position: absolute; top: 0; right: 0; border: 0;" src="https://camo.githubusercontent.com/365986a132ccd6a44c23a9169022c0b5c890c387/68747470733a2f2f73332e616d617a6f6e6177732e636f6d2f6769746875622f726962626f6e732f666f726b6d655f72696768745f7265645f6161303030302e706e67" alt="Fork me on GitHub" data-canonical-src="https://s3.amazonaws.com/github/ribbons/forkme_right_red_aa0000.png"></a>
</embed>

<div class="home">

<div>
<<<<<<< HEAD
	| Home | <a class href="blog">Blog</a> | <a href="get_ray">Get Ray!</a> |
=======
	| Home | <a class href="blog.html">Blog</a> | <a href="get_ray.html">Get Ray!</a> |
>>>>>>> 65694cdc
</div>

<p>
	<img src="https://github.com/ray-project/ray/raw/master/doc/source/images/ray_header_logo.png"/>
</p>

<p>
	<b>Ray is a fast and simple framework for building and running distributed applications.</b>
</p>

<p>
	Ray is packaged with the following libraries for accelerating machine learning workloads:
</p>

<ul>
	<li><em>Tune</em>: Scalable Hyperparameter Tuning</li>
	<li><em>RLlib</em>: Scalable Reinforcement Learning</li>
	<li><em>Distributed Training</em></li>
</ul>

<p>
	To get started, visit the Ray Project <a href="https://ray.io">web site</a>, <a href="https://ray.readthedocs.io/en/latest/">documentation</a>, <a href="https://github.com/ray-project/">GitHub project</a>, or <a href="https://github.com/ray-project/tutorial">Tutorials</a>. 
</p>
</div><|MERGE_RESOLUTION|>--- conflicted
+++ resolved
@@ -11,11 +11,7 @@
 <div class="home">
 
 <div>
-<<<<<<< HEAD
-	| Home | <a class href="blog">Blog</a> | <a href="get_ray">Get Ray!</a> |
-=======
 	| Home | <a class href="blog.html">Blog</a> | <a href="get_ray.html">Get Ray!</a> |
->>>>>>> 65694cdc
 </div>
 
 <p>
