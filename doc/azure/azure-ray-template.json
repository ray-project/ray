<<<<<<< HEAD
{
    "$schema": "https://schema.management.azure.com/schemas/2019-04-01/deploymentTemplate.json#",
    "contentVersion": "1.0.0.0",
    "parameters": {
        "adminUsername": {
            "type": "string",
            "defaultValue": "ubuntu",
            "metadata": {
                "description": "Username for the Virtual Machine."
            }
        },
        "publicKey": {
            "type": "securestring",
            "metadata": {
                "description": "SSH Key for the Virtual Machine"
            }
        },
        "adminPassword": {
            "type": "securestring",
            "metadata": {
                "description": "Password for the Virtual Machine and JupyterLab"
            }
        },
        "headNodeSize": {
            "type": "string",
            "defaultValue": "Standard_D2s_v3",
            "metadata": {
                "description": "The size of the head-node Virtual Machine"
            }
        },
        "headNodePriority": {
            "type": "string",
            "defaultValue": "Regular",
            "allowedValues": ["Regular", "Low", "Spot"],
            "metadata": { 
                "description": "Use Azure Spot instance for worker nodes"
            }
        },
         "workerNodeSize": {
            "type": "string",
            "defaultValue": "Standard_D2s_v3",
            "metadata": {
                "description": "The size of the worker node Virtual Machine"
            }
        },
        "workerNodePriority": {
            "type": "string",
            "defaultValue": "Spot",
            "allowedValues": ["Regular", "Low", "Spot"],
            "metadata": { 
                "description": "Use Azure Spot instance for worker nodes"
            }
        },
        "workerInitial": {
            "type": "int",
            "defaultValue": 1,
            "minValue": 0,
            "maxValue": 1000,
            "metadata": {
                "description": "Initial number of worker nodes"
            }
        },
        "workerMin": {
            "type": "int",
            "defaultValue": 1,
            "minValue": 0,
            "maxValue": 1000,
            "metadata": {
                "description": "Minimum number of worker nodes"
            }
        },
        "workerMax": {
            "type": "int",
            "defaultValue": 1,
            "minValue": 0,
            "maxValue": 1000,
            "metadata": {
                "description": "Maximum number of worker nodes"
            }
        },
        "condaEnv": {
            "type": "string",
            "defaultValue": "py37_tensorflow",
            "allowedValues": [
                "azureml_py36_automl",
                "azureml_py36_pytorch",
                "azureml_py36_tensorflow",
                "py37_default",
                "py37_pytorch",
                "py37_tensorflow"
            ],
            "metadata": {
                "description": "Conda environment to select (installed on DSVM)"
            }
        },
        "PythonPackages": {
            "type": "string",
            "defaultValue": "ray[rllib] gym[atari]",
            "metadata": {
                "description": "Python packages to install (space separated)"
            }
        },
        "PublicWebUI": {
            "type": "bool",
            "defaultValue": true,
            "metadata": {
                "description": "Open port for web UI"
            }
        }
    },
    "variables": {
        "azureScriptInitUrl": "https://raw.githubusercontent.com/ray-project/ray/master/doc/azure/azure-init.sh",
        "location": "[resourceGroup().location]",
        "vmName": "ray-node",
        "subnetWorkers": "10.32.0.0/16",
        "subnetHead": "10.33.0.0/16",
        "publicIpAddressName": "[concat(variables('vmName'), '-ip' )]",
        "networkIpConfig": "[guid(resourceGroup().id, variables('vmName'))]",
        "subnetName": "ray-subnet",
        "subnetHeadName": "ray-subnet-head",
        "subnetRef": "[resourceId('Microsoft.Network/virtualNetworks/subnets', variables('vNetName'), variables('subnetName'))]",
        "subnetHeadRef": "[resourceId('Microsoft.Network/virtualNetworks/subnets', variables('vNetName'), variables('subnetHeadName'))]",
        "osDiskType": "Standard_LRS",
        "vmNameHead": "[concat(variables('vmName'), '-head')]",
        "vmNameWorker": "[concat(variables('vmName'), '-workers')]",
        "networkInterfaceName": "[concat(variables('vmName'), '-nic')]",
        "networkSecurityGroupName": "ray-nsg",
        "vNetName": "ray-vnet",
        "subnetNetwork": "[split(variables('subnetHead'), '/')[0]]",
        "headInternalIP": "[concat(substring(variables('subnetNetwork'), 0, lastIndexOf(variables('subnetNetwork'), '.')), '.5')]",
        "imagePublisher": "microsoft-dsvm",
        "imageOffer": "ubuntu-1804",
        "imageSku": "1804",
        "imageVersion": "20.07.06"
    },
    "resources": [
        {
            "type": "Microsoft.Network/networkSecurityGroups",
            "apiVersion": "2019-02-01",
            "name": "[variables('networkSecurityGroupName')]",
            "location": "[variables('location')]",
            "properties": {
                "securityRules": [
                    {
                        "name": "SSH",
                        "properties": {
                            "priority": 1000,
                            "protocol": "TCP",
                            "access": "Allow",
                            "direction": "Inbound",
                            "sourceAddressPrefix": "*",
                            "sourcePortRange": "*",
                            "destinationAddressPrefix": "*",
                            "destinationPortRange": "22"
                        }
                    },
                    {
                        "name": "JupyterLab",
                        "properties": {
                            "priority": 1001,
                            "protocol": "TCP",
                            "access": "Allow",
                            "direction": "Inbound",
                            "sourceAddressPrefix": "*",
                            "sourcePortRange": "*",
                            "destinationAddressPrefix": "*",
                            "destinationPortRange": "8000"
                        }
                    },
                    {
                        "name": "RayWebUI",
                        "properties": {
                            "priority": 1002,
                            "protocol": "TCP",
                            "access": "[if(parameters('PublicWebUI'), 'Allow', 'Deny')]",
                            "direction": "Inbound",
                            "sourceAddressPrefix": "*",
                            "sourcePortRange": "*",
                            "destinationAddressPrefix": "*",
                            "destinationPortRange": "8265"
                        }
                    },
                    {
                        "name": "TensorBoard",
                        "properties": {
                            "priority": 1003,
                            "protocol": "TCP",
                            "access": "[if(parameters('PublicWebUI'), 'Allow', 'Deny')]",
                            "direction": "Inbound",
                            "sourceAddressPrefix": "*",
                            "sourcePortRange": "*",
                            "destinationAddressPrefix": "*",
                            "destinationPortRange": "6006"
                        }
                    }
                ]
            }
        },
        {
            "type": "Microsoft.Network/virtualNetworks",
            "apiVersion": "2019-11-01",
            "name": "[variables('vNetName')]",
            "location": "[variables('location')]",
            "properties": {
                "addressSpace": {
                    "addressPrefixes": [
                        "[variables('subnetHead')]",
                        "[variables('subnetWorkers')]"
                    ]
                },
                "subnets": [
                    {
                        "name": "[variables('subnetName')]",
                        "properties": {
                            "addressPrefix": "[variables('subnetWorkers')]"
                        }
                    },
                    {
                        "name": "[variables('subnetHeadName')]",
                        "properties": {
                            "addressPrefix": "[variables('subnetHead')]"
                        }
                    }
                ]
            }
        },
        {
            "type": "Microsoft.Network/publicIpAddresses",
            "apiVersion": "2019-02-01",
            "name": "[variables('publicIpAddressName')]",
            "location": "[variables('location')]",
            "properties": {
                "publicIpAllocationMethod": "Static",
                "publicIPAddressVersion": "IPv4"
            },
            "sku": {
                "name": "Basic",
                "tier": "Regional"
            }
        },
        {
            "type": "Microsoft.Network/networkInterfaces",
            "apiVersion": "2020-06-01",
            "name": "[variables('networkInterfaceName')]",
            "location": "[variables('location')]",
            "dependsOn": [
                "[resourceId('Microsoft.Network/publicIpAddresses', variables('publicIpAddressName'))]",
                "[resourceId('Microsoft.Network/networkSecurityGroups', variables('networkSecurityGroupName'))]"
            ],
            "properties": {
                "ipConfigurations": [
                    {
                        "name": "[variables('networkIpConfig')]",
                        "properties": {
                            "subnet": {
                                "id": "[variables('subnetHeadRef')]"
                            },
                            "privateIPAllocationMethod": "Static",
                            "privateIPAddress": "[variables('headInternalIP')]",
                            "publicIpAddress": {
                                "id": "[resourceId('Microsoft.Network/publicIPAddresses', variables('publicIPAddressName'))]"
                            }
                        }
                    }
                ],
                "networkSecurityGroup": {
                    "id": "[resourceId('Microsoft.Network/networkSecurityGroups', variables('networkSecurityGroupName'))]"
                }
            }
        },
        {
            "type": "Microsoft.Compute/virtualMachines",
            "apiVersion": "2020-06-01",
            "name": "[variables('vmNameHead')]",
            "location": "[variables('location')]",
            "dependsOn": [
                "[resourceId('Microsoft.Network/networkInterfaces', variables('networkInterfaceName'))]"
            ],
            "properties": {
                "hardwareProfile": {
                    "vmSize": "[parameters('headNodeSize')]"
                },
                "priority": "[parameters('headNodePriority')]",
                "storageProfile": {
                    "osDisk": {
                        "createOption": "fromImage",
                        "managedDisk": {
                            "storageAccountType": "[variables('osDiskType')]"
                        }
                    },
                    "imageReference": {
                        "publisher": "[variables('imagePublisher')]",
                        "offer": "[variables('imageOffer')]",
                        "sku": "[variables('imageSku')]",
                        "version": "[variables('imageVersion')]"
                    }
                },
                "networkProfile": {
                    "networkInterfaces": [
                        {
                            "id": "[resourceId('Microsoft.Network/networkInterfaces', variables('networkInterfaceName'))]"
                        }
                    ]
                },
                "osProfile": {
                    "computerName": "[variables('vmNameHead')]",
                    "adminUsername": "[parameters('adminUsername')]",
                    "adminPassword": "[parameters('adminPassword')]",
                    "linuxConfiguration": {
                        "disablePasswordAuthentication": false,
                        "ssh": {
                            "publicKeys": [
                                {
                                    "path": "[concat('/home/', parameters('adminUsername'), '/.ssh/authorized_keys')]",
                                    "keyData": "[parameters('publicKey')]"
                                }
                            ]
                        }
                    }
                }
            },
            "resources": [
                {
                    "type": "Microsoft.Compute/virtualMachines/extensions",
                    "name": "[concat(variables('vmNameHead'), '/HeadNodeInitScript')]",
                    "apiVersion": "2020-06-01",
                    "location": "[variables('location')]",
                    "dependsOn": [
                        "[resourceId('Microsoft.Compute/virtualMachines', variables('vmNameHead'))]"
                    ],
                    "properties": {
                        "publisher": "Microsoft.Azure.Extensions",
                        "type": "CustomScript",
                        "typeHandlerVersion": "2.1",
                        "autoUpgradeMinorVersion": true,
                        "settings": {
                            "commandToExecute": "[concat('sh azure-init.sh ', parameters('adminUsername'), ' ', parameters('condaEnv'), ' \"', parameters('PythonPackages'), '\" ignore head 2>&1 >/var/log/ray-head.log')]",
                            "fileUris": [
                                "[variables('azureScriptInitUrl')]"
                            ]
                        }
                    }
                }
            ]
        },
        {
            "type": "Microsoft.Compute/virtualMachineScaleSets",
            "name": "[variables('vmNameWorker')]",
            "location": "[variables('location')]",
            "apiVersion": "2019-07-01",
            "dependsOn": [
                "[resourceId('Microsoft.Network/virtualNetworks', variables('vNetName'))]"
            ],
            "sku": {
                "name": "[parameters('workerNodeSize')]",
                "tier": "Standard",
                "capacity": "[parameters('workerInitial')]"
            },
            "properties": {
                "upgradePolicy": {
                    "mode": "Manual"
                },
                "virtualMachineProfile": {
                    "priority": "[parameters('workerNodePriority')]",
                    "storageProfile": {
                        "osDisk": {
                            "createOption": "fromImage",
                            "managedDisk": {
                                "storageAccountType": "[variables('osDiskType')]"
                            }
                        },
                        "imageReference": {
                            "publisher": "[variables('imagePublisher')]",
                            "offer": "[variables('imageOffer')]",
                            "sku": "[variables('imageSku')]",
                            "version": "[variables('imageVersion')]"
                        }
                    },
                    "osProfile": {
                        "computerNamePrefix": "[variables('vmNameWorker')]",
                        "adminUsername": "[parameters('adminUsername')]",
                        "adminPassword": "[parameters('adminPassword')]",
                        "linuxConfiguration": {
                            "disablePasswordAuthentication": false,
                            "ssh": {
                                "publicKeys": [
                                    {
                                        "path": "[concat('/home/', parameters('adminUsername'), '/.ssh/authorized_keys')]",
                                        "keyData": "[parameters('publicKey')]"
                                    }
                                ]
                            }
                        }
                    },
                    "networkProfile": {
                        "networkInterfaceConfigurations": [
                            {
                                "name": "[concat(variables('vmNameWorker'),'-nic')]",
                                "properties": {
                                    "primary": true,
                                    "ipConfigurations": [
                                        {
                                            "name": "worker-ip-config",
                                            "properties": {
                                                "subnet": {
                                                    "id": "[variables('subnetRef')]"
                                                }
                                            }
                                        }
                                    ]
                                }
                            }
                        ]
                    },
                    "extensionProfile": {
                        "extensions": [
                            {
                                "name": "RayWorkerInitScript",
                                "properties": {
                                    "publisher": "Microsoft.Azure.Extensions",
                                    "type": "CustomScript",
                                    "typeHandlerVersion": "2.1",
                                    "autoUpgradeMinorVersion": true,
                                    "settings": {
                                        "commandToExecute": "[concat('sh azure-init.sh ', parameters('adminUsername'), ' ', parameters('condaEnv'), ' \"', parameters('PythonPackages'), '\" ', variables('headInternalIP'), ' worker 2>&1 >/var/log/ray-worker.log')]",
                                        "fileUris": [
                                            "[variables('azureScriptInitUrl')]"
                                        ]
                                    }
                                }
                            }
                        ]
                    }
                }
            }
        },
        {
            "type": "Microsoft.Insights/autoscaleSettings",
            "apiVersion": "2015-04-01",
            "name": "cpuautoscale",
            "location": "[variables('location')]",
            "dependsOn": [
                "[resourceId('Microsoft.Compute/virtualMachineScaleSets', variables('vmNameWorker'))]"
            ],
            "properties": {
                "name": "cpuautoscale",
                "targetResourceUri": "[concat(resourceGroup().id, '/providers/Microsoft.Compute/virtualMachineScaleSets/', variables('vmNameWorker'))]",
                "enabled": true,
                "profiles": [
                    {
                        "name": "Profile1",
                        "capacity": {
                            "minimum": "[parameters('workerMin')]",
                            "maximum": "[parameters('workerMax')]",
                            "default": "[parameters('workerInitial')]"
                        },
                        "rules": [
                            {
                                "metricTrigger": {
                                    "metricName": "Percentage CPU",
                                    "metricResourceUri": "[concat(resourceGroup().id, '/providers/Microsoft.Compute/virtualMachineScaleSets/', variables('vmNameWorker'))]",
                                    "timeGrain": "PT1M",
                                    "statistic": "Average",
                                    "timeWindow": "PT10M",
                                    "timeAggregation": "Average",
                                    "operator": "GreaterThan",
                                    "threshold": 80
                                },
                                "scaleAction": {
                                    "direction": "Increase",
                                    "type": "ChangeCount",
                                    "value": "1",
                                    "cooldown": "PT5M"
                                }
                            },
                            {
                                "metricTrigger": {
                                    "metricName": "Percentage CPU",
                                    "metricResourceUri": "[concat(resourceGroup().id, '/providers/Microsoft.Compute/virtualMachineScaleSets/', variables('vmNameWorker'))]",
                                    "timeGrain": "PT1M",
                                    "statistic": "Average",
                                    "timeWindow": "PT30M",
                                    "timeAggregation": "Average",
                                    "operator": "LessThan",
                                    "threshold": 20
                                },
                                "scaleAction": {
                                    "direction": "Decrease",
                                    "type": "ChangeCount",
                                    "value": "1",
                                    "cooldown": "PT5M"
                                }
                            }
                        ]
                    }
                ]
            }
        }
    ],
    "outputs": {
        "JupyterLabURL": {
            "type": "string",
            "value": "[concat('https://', reference(variables('publicIpAddressName')).ipAddress, ':8000')]"
        },
        "SSH": {
            "type": "string",
            "value": "[concat('ssh -t -L 8265:localhost:8265 -L 8888:localhost:8888 ', parameters('adminUsername'),'@', reference(variables('publicIpAddressName')).ipAddress)]"
        },
        "RayWebUIURL": {
            "type": "string",
            "value": "[concat('http://', reference(variables('publicIpAddressName')).ipAddress, ':8265')]",
            "condition": "[parameters('PublicWebUI')]"
        },
        "TensorBoard": {
            "type": "string",
            "value": "[concat('http://', reference(variables('publicIpAddressName')).ipAddress, ':6006')]",
            "condition": "[parameters('PublicWebUI')]"
        }
    }
=======
{
    "$schema": "https://schema.management.azure.com/schemas/2019-04-01/deploymentTemplate.json#",
    "contentVersion": "1.0.0.0",
    "parameters": {
        "adminUsername": {
            "type": "string",
            "defaultValue": "ubuntu",
            "metadata": {
                "description": "Username for the Virtual Machine."
            }
        },
        "publicKey": {
            "type": "securestring",
            "metadata": {
                "description": "SSH Key for the Virtual Machine"
            }
        },
        "adminPassword": {
            "type": "securestring",
            "metadata": {
                "description": "Password for the Virtual Machine and JupyterLab"
            }
        },
        "headNodeSize": {
            "type": "string",
            "defaultValue": "Standard_D2s_v3",
            "metadata": {
                "description": "The size of the head-node Virtual Machine"
            }
        },
        "headNodePriority": {
            "type": "string",
            "defaultValue": "Regular",
            "allowedValues": ["Regular", "Low", "Spot"],
            "metadata": { 
                "description": "Use Azure Spot instance for worker nodes"
            }
        },
         "workerNodeSize": {
            "type": "string",
            "defaultValue": "Standard_D2s_v3",
            "metadata": {
                "description": "The size of the worker node Virtual Machine"
            }
        },
        "workerNodePriority": {
            "type": "string",
            "defaultValue": "Spot",
            "allowedValues": ["Regular", "Low", "Spot"],
            "metadata": { 
                "description": "Use Azure Spot instance for worker nodes"
            }
        },
        "workerInitial": {
            "type": "int",
            "defaultValue": 1,
            "minValue": 0,
            "maxValue": 1000,
            "metadata": {
                "description": "Initial number of worker nodes"
            }
        },
        "workerMin": {
            "type": "int",
            "defaultValue": 1,
            "minValue": 0,
            "maxValue": 1000,
            "metadata": {
                "description": "Minimum number of worker nodes"
            }
        },
        "workerMax": {
            "type": "int",
            "defaultValue": 1,
            "minValue": 0,
            "maxValue": 1000,
            "metadata": {
                "description": "Maximum number of worker nodes"
            }
        },
        "condaEnv": {
            "type": "string",
            "defaultValue": "py38_tensorflow",
            "allowedValues": [
                "azureml_py36_automl",
                "azureml_py36_pytorch",
                "azureml_py36_tensorflow",
                "py38_default",
                "py38_pytorch",
                "py38_tensorflow"
            ],
            "metadata": {
                "description": "Conda environment to select (installed on DSVM)"
            }
        },
        "PythonPackages": {
            "type": "string",
            "defaultValue": "ray[rllib] gym[atari]",
            "metadata": {
                "description": "Python packages to install (space separated)"
            }
        },
        "PublicWebUI": {
            "type": "bool",
            "defaultValue": true,
            "metadata": {
                "description": "Open port for web UI"
            }
        }
    },
    "variables": {
        "azureScriptInitUrl": "https://raw.githubusercontent.com/ray-project/ray/master/doc/azure/azure-init.sh",
        "location": "[resourceGroup().location]",
        "vmName": "ray-node",
        "subnetWorkers": "10.32.0.0/16",
        "subnetHead": "10.33.0.0/16",
        "publicIpAddressName": "[concat(variables('vmName'), '-ip' )]",
        "networkIpConfig": "[guid(resourceGroup().id, variables('vmName'))]",
        "subnetName": "ray-subnet",
        "subnetHeadName": "ray-subnet-head",
        "subnetRef": "[resourceId('Microsoft.Network/virtualNetworks/subnets', variables('vNetName'), variables('subnetName'))]",
        "subnetHeadRef": "[resourceId('Microsoft.Network/virtualNetworks/subnets', variables('vNetName'), variables('subnetHeadName'))]",
        "osDiskType": "Standard_LRS",
        "vmNameHead": "[concat(variables('vmName'), '-head')]",
        "vmNameWorker": "[concat(variables('vmName'), '-workers')]",
        "networkInterfaceName": "[concat(variables('vmName'), '-nic')]",
        "networkSecurityGroupName": "ray-nsg",
        "vNetName": "ray-vnet",
        "subnetNetwork": "[split(variables('subnetHead'), '/')[0]]",
        "headInternalIP": "[concat(substring(variables('subnetNetwork'), 0, lastIndexOf(variables('subnetNetwork'), '.')), '.5')]",
        "imagePublisher": "microsoft-dsvm",
        "imageOffer": "ubuntu-1804",
        "imageSku": "1804",
        "imageVersion": "latest"
    },
    "resources": [
        {
            "type": "Microsoft.Network/networkSecurityGroups",
            "apiVersion": "2019-02-01",
            "name": "[variables('networkSecurityGroupName')]",
            "location": "[variables('location')]",
            "properties": {
                "securityRules": [
                    {
                        "name": "SSH",
                        "properties": {
                            "priority": 1000,
                            "protocol": "TCP",
                            "access": "Allow",
                            "direction": "Inbound",
                            "sourceAddressPrefix": "*",
                            "sourcePortRange": "*",
                            "destinationAddressPrefix": "*",
                            "destinationPortRange": "22"
                        }
                    },
                    {
                        "name": "JupyterLab",
                        "properties": {
                            "priority": 1001,
                            "protocol": "TCP",
                            "access": "Allow",
                            "direction": "Inbound",
                            "sourceAddressPrefix": "*",
                            "sourcePortRange": "*",
                            "destinationAddressPrefix": "*",
                            "destinationPortRange": "8000"
                        }
                    },
                    {
                        "name": "RayWebUI",
                        "properties": {
                            "priority": 1002,
                            "protocol": "TCP",
                            "access": "[if(parameters('PublicWebUI'), 'Allow', 'Deny')]",
                            "direction": "Inbound",
                            "sourceAddressPrefix": "*",
                            "sourcePortRange": "*",
                            "destinationAddressPrefix": "*",
                            "destinationPortRange": "8265"
                        }
                    },
                    {
                        "name": "TensorBoard",
                        "properties": {
                            "priority": 1003,
                            "protocol": "TCP",
                            "access": "[if(parameters('PublicWebUI'), 'Allow', 'Deny')]",
                            "direction": "Inbound",
                            "sourceAddressPrefix": "*",
                            "sourcePortRange": "*",
                            "destinationAddressPrefix": "*",
                            "destinationPortRange": "6006"
                        }
                    }
                ]
            }
        },
        {
            "type": "Microsoft.Network/virtualNetworks",
            "apiVersion": "2019-11-01",
            "name": "[variables('vNetName')]",
            "location": "[variables('location')]",
            "properties": {
                "addressSpace": {
                    "addressPrefixes": [
                        "[variables('subnetHead')]",
                        "[variables('subnetWorkers')]"
                    ]
                },
                "subnets": [
                    {
                        "name": "[variables('subnetName')]",
                        "properties": {
                            "addressPrefix": "[variables('subnetWorkers')]"
                        }
                    },
                    {
                        "name": "[variables('subnetHeadName')]",
                        "properties": {
                            "addressPrefix": "[variables('subnetHead')]"
                        }
                    }
                ]
            }
        },
        {
            "type": "Microsoft.Network/publicIpAddresses",
            "apiVersion": "2019-02-01",
            "name": "[variables('publicIpAddressName')]",
            "location": "[variables('location')]",
            "properties": {
                "publicIpAllocationMethod": "Static",
                "publicIPAddressVersion": "IPv4"
            },
            "sku": {
                "name": "Basic",
                "tier": "Regional"
            }
        },
        {
            "type": "Microsoft.Network/networkInterfaces",
            "apiVersion": "2020-06-01",
            "name": "[variables('networkInterfaceName')]",
            "location": "[variables('location')]",
            "dependsOn": [
                "[resourceId('Microsoft.Network/publicIpAddresses', variables('publicIpAddressName'))]",
                "[resourceId('Microsoft.Network/networkSecurityGroups', variables('networkSecurityGroupName'))]"
            ],
            "properties": {
                "ipConfigurations": [
                    {
                        "name": "[variables('networkIpConfig')]",
                        "properties": {
                            "subnet": {
                                "id": "[variables('subnetHeadRef')]"
                            },
                            "privateIPAllocationMethod": "Static",
                            "privateIPAddress": "[variables('headInternalIP')]",
                            "publicIpAddress": {
                                "id": "[resourceId('Microsoft.Network/publicIPAddresses', variables('publicIPAddressName'))]"
                            }
                        }
                    }
                ],
                "networkSecurityGroup": {
                    "id": "[resourceId('Microsoft.Network/networkSecurityGroups', variables('networkSecurityGroupName'))]"
                }
            }
        },
        {
            "type": "Microsoft.Compute/virtualMachines",
            "apiVersion": "2020-06-01",
            "name": "[variables('vmNameHead')]",
            "location": "[variables('location')]",
            "dependsOn": [
                "[resourceId('Microsoft.Network/networkInterfaces', variables('networkInterfaceName'))]"
            ],
            "properties": {
                "hardwareProfile": {
                    "vmSize": "[parameters('headNodeSize')]"
                },
                "priority": "[parameters('headNodePriority')]",
                "storageProfile": {
                    "osDisk": {
                        "createOption": "fromImage",
                        "managedDisk": {
                            "storageAccountType": "[variables('osDiskType')]"
                        }
                    },
                    "imageReference": {
                        "publisher": "[variables('imagePublisher')]",
                        "offer": "[variables('imageOffer')]",
                        "sku": "[variables('imageSku')]",
                        "version": "[variables('imageVersion')]"
                    }
                },
                "networkProfile": {
                    "networkInterfaces": [
                        {
                            "id": "[resourceId('Microsoft.Network/networkInterfaces', variables('networkInterfaceName'))]"
                        }
                    ]
                },
                "osProfile": {
                    "computerName": "[variables('vmNameHead')]",
                    "adminUsername": "[parameters('adminUsername')]",
                    "adminPassword": "[parameters('adminPassword')]",
                    "linuxConfiguration": {
                        "disablePasswordAuthentication": false,
                        "ssh": {
                            "publicKeys": [
                                {
                                    "path": "[concat('/home/', parameters('adminUsername'), '/.ssh/authorized_keys')]",
                                    "keyData": "[parameters('publicKey')]"
                                }
                            ]
                        }
                    }
                }
            },
            "resources": [
                {
                    "type": "Microsoft.Compute/virtualMachines/extensions",
                    "name": "[concat(variables('vmNameHead'), '/HeadNodeInitScript')]",
                    "apiVersion": "2020-06-01",
                    "location": "[variables('location')]",
                    "dependsOn": [
                        "[resourceId('Microsoft.Compute/virtualMachines', variables('vmNameHead'))]"
                    ],
                    "properties": {
                        "publisher": "Microsoft.Azure.Extensions",
                        "type": "CustomScript",
                        "typeHandlerVersion": "2.1",
                        "autoUpgradeMinorVersion": true,
                        "settings": {
                            "commandToExecute": "[concat('sh azure-init.sh ', parameters('adminUsername'), ' ', parameters('condaEnv'), ' \"', parameters('PythonPackages'), '\" ignore head 2>&1 >/var/log/ray-head.log')]",
                            "fileUris": [
                                "[variables('azureScriptInitUrl')]"
                            ]
                        }
                    }
                }
            ]
        },
        {
            "type": "Microsoft.Compute/virtualMachineScaleSets",
            "name": "[variables('vmNameWorker')]",
            "location": "[variables('location')]",
            "apiVersion": "2019-07-01",
            "dependsOn": [
                "[resourceId('Microsoft.Network/virtualNetworks', variables('vNetName'))]"
            ],
            "sku": {
                "name": "[parameters('workerNodeSize')]",
                "tier": "Standard",
                "capacity": "[parameters('workerInitial')]"
            },
            "properties": {
                "upgradePolicy": {
                    "mode": "Manual"
                },
                "virtualMachineProfile": {
                    "priority": "[parameters('workerNodePriority')]",
                    "storageProfile": {
                        "osDisk": {
                            "createOption": "fromImage",
                            "managedDisk": {
                                "storageAccountType": "[variables('osDiskType')]"
                            }
                        },
                        "imageReference": {
                            "publisher": "[variables('imagePublisher')]",
                            "offer": "[variables('imageOffer')]",
                            "sku": "[variables('imageSku')]",
                            "version": "[variables('imageVersion')]"
                        }
                    },
                    "osProfile": {
                        "computerNamePrefix": "[variables('vmNameWorker')]",
                        "adminUsername": "[parameters('adminUsername')]",
                        "adminPassword": "[parameters('adminPassword')]",
                        "linuxConfiguration": {
                            "disablePasswordAuthentication": false,
                            "ssh": {
                                "publicKeys": [
                                    {
                                        "path": "[concat('/home/', parameters('adminUsername'), '/.ssh/authorized_keys')]",
                                        "keyData": "[parameters('publicKey')]"
                                    }
                                ]
                            }
                        }
                    },
                    "networkProfile": {
                        "networkInterfaceConfigurations": [
                            {
                                "name": "[concat(variables('vmNameWorker'),'-nic')]",
                                "properties": {
                                    "primary": true,
                                    "ipConfigurations": [
                                        {
                                            "name": "worker-ip-config",
                                            "properties": {
                                                "subnet": {
                                                    "id": "[variables('subnetRef')]"
                                                }
                                            }
                                        }
                                    ]
                                }
                            }
                        ]
                    },
                    "extensionProfile": {
                        "extensions": [
                            {
                                "name": "RayWorkerInitScript",
                                "properties": {
                                    "publisher": "Microsoft.Azure.Extensions",
                                    "type": "CustomScript",
                                    "typeHandlerVersion": "2.1",
                                    "autoUpgradeMinorVersion": true,
                                    "settings": {
                                        "commandToExecute": "[concat('sh azure-init.sh ', parameters('adminUsername'), ' ', parameters('condaEnv'), ' \"', parameters('PythonPackages'), '\" ', variables('headInternalIP'), ' worker 2>&1 >/var/log/ray-worker.log')]",
                                        "fileUris": [
                                            "[variables('azureScriptInitUrl')]"
                                        ]
                                    }
                                }
                            }
                        ]
                    }
                }
            }
        },
        {
            "type": "Microsoft.Insights/autoscaleSettings",
            "apiVersion": "2015-04-01",
            "name": "cpuautoscale",
            "location": "[variables('location')]",
            "dependsOn": [
                "[resourceId('Microsoft.Compute/virtualMachineScaleSets', variables('vmNameWorker'))]"
            ],
            "properties": {
                "name": "cpuautoscale",
                "targetResourceUri": "[concat(resourceGroup().id, '/providers/Microsoft.Compute/virtualMachineScaleSets/', variables('vmNameWorker'))]",
                "enabled": true,
                "profiles": [
                    {
                        "name": "Profile1",
                        "capacity": {
                            "minimum": "[parameters('workerMin')]",
                            "maximum": "[parameters('workerMax')]",
                            "default": "[parameters('workerInitial')]"
                        },
                        "rules": [
                            {
                                "metricTrigger": {
                                    "metricName": "Percentage CPU",
                                    "metricResourceUri": "[concat(resourceGroup().id, '/providers/Microsoft.Compute/virtualMachineScaleSets/', variables('vmNameWorker'))]",
                                    "timeGrain": "PT1M",
                                    "statistic": "Average",
                                    "timeWindow": "PT10M",
                                    "timeAggregation": "Average",
                                    "operator": "GreaterThan",
                                    "threshold": 80
                                },
                                "scaleAction": {
                                    "direction": "Increase",
                                    "type": "ChangeCount",
                                    "value": "1",
                                    "cooldown": "PT5M"
                                }
                            },
                            {
                                "metricTrigger": {
                                    "metricName": "Percentage CPU",
                                    "metricResourceUri": "[concat(resourceGroup().id, '/providers/Microsoft.Compute/virtualMachineScaleSets/', variables('vmNameWorker'))]",
                                    "timeGrain": "PT1M",
                                    "statistic": "Average",
                                    "timeWindow": "PT30M",
                                    "timeAggregation": "Average",
                                    "operator": "LessThan",
                                    "threshold": 20
                                },
                                "scaleAction": {
                                    "direction": "Decrease",
                                    "type": "ChangeCount",
                                    "value": "1",
                                    "cooldown": "PT5M"
                                }
                            }
                        ]
                    }
                ]
            }
        }
    ],
    "outputs": {
        "JupyterLabURL": {
            "type": "string",
            "value": "[concat('https://', reference(variables('publicIpAddressName')).ipAddress, ':8000')]"
        },
        "SSH": {
            "type": "string",
            "value": "[concat('ssh -t -L 8265:localhost:8265 -L 8888:localhost:8888 ', parameters('adminUsername'),'@', reference(variables('publicIpAddressName')).ipAddress)]"
        },
        "RayWebUIURL": {
            "type": "string",
            "value": "[concat('http://', reference(variables('publicIpAddressName')).ipAddress, ':8265')]",
            "condition": "[parameters('PublicWebUI')]"
        },
        "TensorBoard": {
            "type": "string",
            "value": "[concat('http://', reference(variables('publicIpAddressName')).ipAddress, ':6006')]",
            "condition": "[parameters('PublicWebUI')]"
        }
    }
>>>>>>> 19672688
}<|MERGE_RESOLUTION|>--- conflicted
+++ resolved
@@ -1,1042 +1,520 @@
-<<<<<<< HEAD
-{
-    "$schema": "https://schema.management.azure.com/schemas/2019-04-01/deploymentTemplate.json#",
-    "contentVersion": "1.0.0.0",
-    "parameters": {
-        "adminUsername": {
-            "type": "string",
-            "defaultValue": "ubuntu",
-            "metadata": {
-                "description": "Username for the Virtual Machine."
-            }
-        },
-        "publicKey": {
-            "type": "securestring",
-            "metadata": {
-                "description": "SSH Key for the Virtual Machine"
-            }
-        },
-        "adminPassword": {
-            "type": "securestring",
-            "metadata": {
-                "description": "Password for the Virtual Machine and JupyterLab"
-            }
-        },
-        "headNodeSize": {
-            "type": "string",
-            "defaultValue": "Standard_D2s_v3",
-            "metadata": {
-                "description": "The size of the head-node Virtual Machine"
-            }
-        },
-        "headNodePriority": {
-            "type": "string",
-            "defaultValue": "Regular",
-            "allowedValues": ["Regular", "Low", "Spot"],
-            "metadata": { 
-                "description": "Use Azure Spot instance for worker nodes"
-            }
-        },
-         "workerNodeSize": {
-            "type": "string",
-            "defaultValue": "Standard_D2s_v3",
-            "metadata": {
-                "description": "The size of the worker node Virtual Machine"
-            }
-        },
-        "workerNodePriority": {
-            "type": "string",
-            "defaultValue": "Spot",
-            "allowedValues": ["Regular", "Low", "Spot"],
-            "metadata": { 
-                "description": "Use Azure Spot instance for worker nodes"
-            }
-        },
-        "workerInitial": {
-            "type": "int",
-            "defaultValue": 1,
-            "minValue": 0,
-            "maxValue": 1000,
-            "metadata": {
-                "description": "Initial number of worker nodes"
-            }
-        },
-        "workerMin": {
-            "type": "int",
-            "defaultValue": 1,
-            "minValue": 0,
-            "maxValue": 1000,
-            "metadata": {
-                "description": "Minimum number of worker nodes"
-            }
-        },
-        "workerMax": {
-            "type": "int",
-            "defaultValue": 1,
-            "minValue": 0,
-            "maxValue": 1000,
-            "metadata": {
-                "description": "Maximum number of worker nodes"
-            }
-        },
-        "condaEnv": {
-            "type": "string",
-            "defaultValue": "py37_tensorflow",
-            "allowedValues": [
-                "azureml_py36_automl",
-                "azureml_py36_pytorch",
-                "azureml_py36_tensorflow",
-                "py37_default",
-                "py37_pytorch",
-                "py37_tensorflow"
-            ],
-            "metadata": {
-                "description": "Conda environment to select (installed on DSVM)"
-            }
-        },
-        "PythonPackages": {
-            "type": "string",
-            "defaultValue": "ray[rllib] gym[atari]",
-            "metadata": {
-                "description": "Python packages to install (space separated)"
-            }
-        },
-        "PublicWebUI": {
-            "type": "bool",
-            "defaultValue": true,
-            "metadata": {
-                "description": "Open port for web UI"
-            }
-        }
-    },
-    "variables": {
-        "azureScriptInitUrl": "https://raw.githubusercontent.com/ray-project/ray/master/doc/azure/azure-init.sh",
-        "location": "[resourceGroup().location]",
-        "vmName": "ray-node",
-        "subnetWorkers": "10.32.0.0/16",
-        "subnetHead": "10.33.0.0/16",
-        "publicIpAddressName": "[concat(variables('vmName'), '-ip' )]",
-        "networkIpConfig": "[guid(resourceGroup().id, variables('vmName'))]",
-        "subnetName": "ray-subnet",
-        "subnetHeadName": "ray-subnet-head",
-        "subnetRef": "[resourceId('Microsoft.Network/virtualNetworks/subnets', variables('vNetName'), variables('subnetName'))]",
-        "subnetHeadRef": "[resourceId('Microsoft.Network/virtualNetworks/subnets', variables('vNetName'), variables('subnetHeadName'))]",
-        "osDiskType": "Standard_LRS",
-        "vmNameHead": "[concat(variables('vmName'), '-head')]",
-        "vmNameWorker": "[concat(variables('vmName'), '-workers')]",
-        "networkInterfaceName": "[concat(variables('vmName'), '-nic')]",
-        "networkSecurityGroupName": "ray-nsg",
-        "vNetName": "ray-vnet",
-        "subnetNetwork": "[split(variables('subnetHead'), '/')[0]]",
-        "headInternalIP": "[concat(substring(variables('subnetNetwork'), 0, lastIndexOf(variables('subnetNetwork'), '.')), '.5')]",
-        "imagePublisher": "microsoft-dsvm",
-        "imageOffer": "ubuntu-1804",
-        "imageSku": "1804",
-        "imageVersion": "20.07.06"
-    },
-    "resources": [
-        {
-            "type": "Microsoft.Network/networkSecurityGroups",
-            "apiVersion": "2019-02-01",
-            "name": "[variables('networkSecurityGroupName')]",
-            "location": "[variables('location')]",
-            "properties": {
-                "securityRules": [
-                    {
-                        "name": "SSH",
-                        "properties": {
-                            "priority": 1000,
-                            "protocol": "TCP",
-                            "access": "Allow",
-                            "direction": "Inbound",
-                            "sourceAddressPrefix": "*",
-                            "sourcePortRange": "*",
-                            "destinationAddressPrefix": "*",
-                            "destinationPortRange": "22"
-                        }
-                    },
-                    {
-                        "name": "JupyterLab",
-                        "properties": {
-                            "priority": 1001,
-                            "protocol": "TCP",
-                            "access": "Allow",
-                            "direction": "Inbound",
-                            "sourceAddressPrefix": "*",
-                            "sourcePortRange": "*",
-                            "destinationAddressPrefix": "*",
-                            "destinationPortRange": "8000"
-                        }
-                    },
-                    {
-                        "name": "RayWebUI",
-                        "properties": {
-                            "priority": 1002,
-                            "protocol": "TCP",
-                            "access": "[if(parameters('PublicWebUI'), 'Allow', 'Deny')]",
-                            "direction": "Inbound",
-                            "sourceAddressPrefix": "*",
-                            "sourcePortRange": "*",
-                            "destinationAddressPrefix": "*",
-                            "destinationPortRange": "8265"
-                        }
-                    },
-                    {
-                        "name": "TensorBoard",
-                        "properties": {
-                            "priority": 1003,
-                            "protocol": "TCP",
-                            "access": "[if(parameters('PublicWebUI'), 'Allow', 'Deny')]",
-                            "direction": "Inbound",
-                            "sourceAddressPrefix": "*",
-                            "sourcePortRange": "*",
-                            "destinationAddressPrefix": "*",
-                            "destinationPortRange": "6006"
-                        }
-                    }
-                ]
-            }
-        },
-        {
-            "type": "Microsoft.Network/virtualNetworks",
-            "apiVersion": "2019-11-01",
-            "name": "[variables('vNetName')]",
-            "location": "[variables('location')]",
-            "properties": {
-                "addressSpace": {
-                    "addressPrefixes": [
-                        "[variables('subnetHead')]",
-                        "[variables('subnetWorkers')]"
-                    ]
-                },
-                "subnets": [
-                    {
-                        "name": "[variables('subnetName')]",
-                        "properties": {
-                            "addressPrefix": "[variables('subnetWorkers')]"
-                        }
-                    },
-                    {
-                        "name": "[variables('subnetHeadName')]",
-                        "properties": {
-                            "addressPrefix": "[variables('subnetHead')]"
-                        }
-                    }
-                ]
-            }
-        },
-        {
-            "type": "Microsoft.Network/publicIpAddresses",
-            "apiVersion": "2019-02-01",
-            "name": "[variables('publicIpAddressName')]",
-            "location": "[variables('location')]",
-            "properties": {
-                "publicIpAllocationMethod": "Static",
-                "publicIPAddressVersion": "IPv4"
-            },
-            "sku": {
-                "name": "Basic",
-                "tier": "Regional"
-            }
-        },
-        {
-            "type": "Microsoft.Network/networkInterfaces",
-            "apiVersion": "2020-06-01",
-            "name": "[variables('networkInterfaceName')]",
-            "location": "[variables('location')]",
-            "dependsOn": [
-                "[resourceId('Microsoft.Network/publicIpAddresses', variables('publicIpAddressName'))]",
-                "[resourceId('Microsoft.Network/networkSecurityGroups', variables('networkSecurityGroupName'))]"
-            ],
-            "properties": {
-                "ipConfigurations": [
-                    {
-                        "name": "[variables('networkIpConfig')]",
-                        "properties": {
-                            "subnet": {
-                                "id": "[variables('subnetHeadRef')]"
-                            },
-                            "privateIPAllocationMethod": "Static",
-                            "privateIPAddress": "[variables('headInternalIP')]",
-                            "publicIpAddress": {
-                                "id": "[resourceId('Microsoft.Network/publicIPAddresses', variables('publicIPAddressName'))]"
-                            }
-                        }
-                    }
-                ],
-                "networkSecurityGroup": {
-                    "id": "[resourceId('Microsoft.Network/networkSecurityGroups', variables('networkSecurityGroupName'))]"
-                }
-            }
-        },
-        {
-            "type": "Microsoft.Compute/virtualMachines",
-            "apiVersion": "2020-06-01",
-            "name": "[variables('vmNameHead')]",
-            "location": "[variables('location')]",
-            "dependsOn": [
-                "[resourceId('Microsoft.Network/networkInterfaces', variables('networkInterfaceName'))]"
-            ],
-            "properties": {
-                "hardwareProfile": {
-                    "vmSize": "[parameters('headNodeSize')]"
-                },
-                "priority": "[parameters('headNodePriority')]",
-                "storageProfile": {
-                    "osDisk": {
-                        "createOption": "fromImage",
-                        "managedDisk": {
-                            "storageAccountType": "[variables('osDiskType')]"
-                        }
-                    },
-                    "imageReference": {
-                        "publisher": "[variables('imagePublisher')]",
-                        "offer": "[variables('imageOffer')]",
-                        "sku": "[variables('imageSku')]",
-                        "version": "[variables('imageVersion')]"
-                    }
-                },
-                "networkProfile": {
-                    "networkInterfaces": [
-                        {
-                            "id": "[resourceId('Microsoft.Network/networkInterfaces', variables('networkInterfaceName'))]"
-                        }
-                    ]
-                },
-                "osProfile": {
-                    "computerName": "[variables('vmNameHead')]",
-                    "adminUsername": "[parameters('adminUsername')]",
-                    "adminPassword": "[parameters('adminPassword')]",
-                    "linuxConfiguration": {
-                        "disablePasswordAuthentication": false,
-                        "ssh": {
-                            "publicKeys": [
-                                {
-                                    "path": "[concat('/home/', parameters('adminUsername'), '/.ssh/authorized_keys')]",
-                                    "keyData": "[parameters('publicKey')]"
-                                }
-                            ]
-                        }
-                    }
-                }
-            },
-            "resources": [
-                {
-                    "type": "Microsoft.Compute/virtualMachines/extensions",
-                    "name": "[concat(variables('vmNameHead'), '/HeadNodeInitScript')]",
-                    "apiVersion": "2020-06-01",
-                    "location": "[variables('location')]",
-                    "dependsOn": [
-                        "[resourceId('Microsoft.Compute/virtualMachines', variables('vmNameHead'))]"
-                    ],
-                    "properties": {
-                        "publisher": "Microsoft.Azure.Extensions",
-                        "type": "CustomScript",
-                        "typeHandlerVersion": "2.1",
-                        "autoUpgradeMinorVersion": true,
-                        "settings": {
-                            "commandToExecute": "[concat('sh azure-init.sh ', parameters('adminUsername'), ' ', parameters('condaEnv'), ' \"', parameters('PythonPackages'), '\" ignore head 2>&1 >/var/log/ray-head.log')]",
-                            "fileUris": [
-                                "[variables('azureScriptInitUrl')]"
-                            ]
-                        }
-                    }
-                }
-            ]
-        },
-        {
-            "type": "Microsoft.Compute/virtualMachineScaleSets",
-            "name": "[variables('vmNameWorker')]",
-            "location": "[variables('location')]",
-            "apiVersion": "2019-07-01",
-            "dependsOn": [
-                "[resourceId('Microsoft.Network/virtualNetworks', variables('vNetName'))]"
-            ],
-            "sku": {
-                "name": "[parameters('workerNodeSize')]",
-                "tier": "Standard",
-                "capacity": "[parameters('workerInitial')]"
-            },
-            "properties": {
-                "upgradePolicy": {
-                    "mode": "Manual"
-                },
-                "virtualMachineProfile": {
-                    "priority": "[parameters('workerNodePriority')]",
-                    "storageProfile": {
-                        "osDisk": {
-                            "createOption": "fromImage",
-                            "managedDisk": {
-                                "storageAccountType": "[variables('osDiskType')]"
-                            }
-                        },
-                        "imageReference": {
-                            "publisher": "[variables('imagePublisher')]",
-                            "offer": "[variables('imageOffer')]",
-                            "sku": "[variables('imageSku')]",
-                            "version": "[variables('imageVersion')]"
-                        }
-                    },
-                    "osProfile": {
-                        "computerNamePrefix": "[variables('vmNameWorker')]",
-                        "adminUsername": "[parameters('adminUsername')]",
-                        "adminPassword": "[parameters('adminPassword')]",
-                        "linuxConfiguration": {
-                            "disablePasswordAuthentication": false,
-                            "ssh": {
-                                "publicKeys": [
-                                    {
-                                        "path": "[concat('/home/', parameters('adminUsername'), '/.ssh/authorized_keys')]",
-                                        "keyData": "[parameters('publicKey')]"
-                                    }
-                                ]
-                            }
-                        }
-                    },
-                    "networkProfile": {
-                        "networkInterfaceConfigurations": [
-                            {
-                                "name": "[concat(variables('vmNameWorker'),'-nic')]",
-                                "properties": {
-                                    "primary": true,
-                                    "ipConfigurations": [
-                                        {
-                                            "name": "worker-ip-config",
-                                            "properties": {
-                                                "subnet": {
-                                                    "id": "[variables('subnetRef')]"
-                                                }
-                                            }
-                                        }
-                                    ]
-                                }
-                            }
-                        ]
-                    },
-                    "extensionProfile": {
-                        "extensions": [
-                            {
-                                "name": "RayWorkerInitScript",
-                                "properties": {
-                                    "publisher": "Microsoft.Azure.Extensions",
-                                    "type": "CustomScript",
-                                    "typeHandlerVersion": "2.1",
-                                    "autoUpgradeMinorVersion": true,
-                                    "settings": {
-                                        "commandToExecute": "[concat('sh azure-init.sh ', parameters('adminUsername'), ' ', parameters('condaEnv'), ' \"', parameters('PythonPackages'), '\" ', variables('headInternalIP'), ' worker 2>&1 >/var/log/ray-worker.log')]",
-                                        "fileUris": [
-                                            "[variables('azureScriptInitUrl')]"
-                                        ]
-                                    }
-                                }
-                            }
-                        ]
-                    }
-                }
-            }
-        },
-        {
-            "type": "Microsoft.Insights/autoscaleSettings",
-            "apiVersion": "2015-04-01",
-            "name": "cpuautoscale",
-            "location": "[variables('location')]",
-            "dependsOn": [
-                "[resourceId('Microsoft.Compute/virtualMachineScaleSets', variables('vmNameWorker'))]"
-            ],
-            "properties": {
-                "name": "cpuautoscale",
-                "targetResourceUri": "[concat(resourceGroup().id, '/providers/Microsoft.Compute/virtualMachineScaleSets/', variables('vmNameWorker'))]",
-                "enabled": true,
-                "profiles": [
-                    {
-                        "name": "Profile1",
-                        "capacity": {
-                            "minimum": "[parameters('workerMin')]",
-                            "maximum": "[parameters('workerMax')]",
-                            "default": "[parameters('workerInitial')]"
-                        },
-                        "rules": [
-                            {
-                                "metricTrigger": {
-                                    "metricName": "Percentage CPU",
-                                    "metricResourceUri": "[concat(resourceGroup().id, '/providers/Microsoft.Compute/virtualMachineScaleSets/', variables('vmNameWorker'))]",
-                                    "timeGrain": "PT1M",
-                                    "statistic": "Average",
-                                    "timeWindow": "PT10M",
-                                    "timeAggregation": "Average",
-                                    "operator": "GreaterThan",
-                                    "threshold": 80
-                                },
-                                "scaleAction": {
-                                    "direction": "Increase",
-                                    "type": "ChangeCount",
-                                    "value": "1",
-                                    "cooldown": "PT5M"
-                                }
-                            },
-                            {
-                                "metricTrigger": {
-                                    "metricName": "Percentage CPU",
-                                    "metricResourceUri": "[concat(resourceGroup().id, '/providers/Microsoft.Compute/virtualMachineScaleSets/', variables('vmNameWorker'))]",
-                                    "timeGrain": "PT1M",
-                                    "statistic": "Average",
-                                    "timeWindow": "PT30M",
-                                    "timeAggregation": "Average",
-                                    "operator": "LessThan",
-                                    "threshold": 20
-                                },
-                                "scaleAction": {
-                                    "direction": "Decrease",
-                                    "type": "ChangeCount",
-                                    "value": "1",
-                                    "cooldown": "PT5M"
-                                }
-                            }
-                        ]
-                    }
-                ]
-            }
-        }
-    ],
-    "outputs": {
-        "JupyterLabURL": {
-            "type": "string",
-            "value": "[concat('https://', reference(variables('publicIpAddressName')).ipAddress, ':8000')]"
-        },
-        "SSH": {
-            "type": "string",
-            "value": "[concat('ssh -t -L 8265:localhost:8265 -L 8888:localhost:8888 ', parameters('adminUsername'),'@', reference(variables('publicIpAddressName')).ipAddress)]"
-        },
-        "RayWebUIURL": {
-            "type": "string",
-            "value": "[concat('http://', reference(variables('publicIpAddressName')).ipAddress, ':8265')]",
-            "condition": "[parameters('PublicWebUI')]"
-        },
-        "TensorBoard": {
-            "type": "string",
-            "value": "[concat('http://', reference(variables('publicIpAddressName')).ipAddress, ':6006')]",
-            "condition": "[parameters('PublicWebUI')]"
-        }
-    }
-=======
-{
-    "$schema": "https://schema.management.azure.com/schemas/2019-04-01/deploymentTemplate.json#",
-    "contentVersion": "1.0.0.0",
-    "parameters": {
-        "adminUsername": {
-            "type": "string",
-            "defaultValue": "ubuntu",
-            "metadata": {
-                "description": "Username for the Virtual Machine."
-            }
-        },
-        "publicKey": {
-            "type": "securestring",
-            "metadata": {
-                "description": "SSH Key for the Virtual Machine"
-            }
-        },
-        "adminPassword": {
-            "type": "securestring",
-            "metadata": {
-                "description": "Password for the Virtual Machine and JupyterLab"
-            }
-        },
-        "headNodeSize": {
-            "type": "string",
-            "defaultValue": "Standard_D2s_v3",
-            "metadata": {
-                "description": "The size of the head-node Virtual Machine"
-            }
-        },
-        "headNodePriority": {
-            "type": "string",
-            "defaultValue": "Regular",
-            "allowedValues": ["Regular", "Low", "Spot"],
-            "metadata": { 
-                "description": "Use Azure Spot instance for worker nodes"
-            }
-        },
-         "workerNodeSize": {
-            "type": "string",
-            "defaultValue": "Standard_D2s_v3",
-            "metadata": {
-                "description": "The size of the worker node Virtual Machine"
-            }
-        },
-        "workerNodePriority": {
-            "type": "string",
-            "defaultValue": "Spot",
-            "allowedValues": ["Regular", "Low", "Spot"],
-            "metadata": { 
-                "description": "Use Azure Spot instance for worker nodes"
-            }
-        },
-        "workerInitial": {
-            "type": "int",
-            "defaultValue": 1,
-            "minValue": 0,
-            "maxValue": 1000,
-            "metadata": {
-                "description": "Initial number of worker nodes"
-            }
-        },
-        "workerMin": {
-            "type": "int",
-            "defaultValue": 1,
-            "minValue": 0,
-            "maxValue": 1000,
-            "metadata": {
-                "description": "Minimum number of worker nodes"
-            }
-        },
-        "workerMax": {
-            "type": "int",
-            "defaultValue": 1,
-            "minValue": 0,
-            "maxValue": 1000,
-            "metadata": {
-                "description": "Maximum number of worker nodes"
-            }
-        },
-        "condaEnv": {
-            "type": "string",
-            "defaultValue": "py38_tensorflow",
-            "allowedValues": [
-                "azureml_py36_automl",
-                "azureml_py36_pytorch",
-                "azureml_py36_tensorflow",
-                "py38_default",
-                "py38_pytorch",
-                "py38_tensorflow"
-            ],
-            "metadata": {
-                "description": "Conda environment to select (installed on DSVM)"
-            }
-        },
-        "PythonPackages": {
-            "type": "string",
-            "defaultValue": "ray[rllib] gym[atari]",
-            "metadata": {
-                "description": "Python packages to install (space separated)"
-            }
-        },
-        "PublicWebUI": {
-            "type": "bool",
-            "defaultValue": true,
-            "metadata": {
-                "description": "Open port for web UI"
-            }
-        }
-    },
-    "variables": {
-        "azureScriptInitUrl": "https://raw.githubusercontent.com/ray-project/ray/master/doc/azure/azure-init.sh",
-        "location": "[resourceGroup().location]",
-        "vmName": "ray-node",
-        "subnetWorkers": "10.32.0.0/16",
-        "subnetHead": "10.33.0.0/16",
-        "publicIpAddressName": "[concat(variables('vmName'), '-ip' )]",
-        "networkIpConfig": "[guid(resourceGroup().id, variables('vmName'))]",
-        "subnetName": "ray-subnet",
-        "subnetHeadName": "ray-subnet-head",
-        "subnetRef": "[resourceId('Microsoft.Network/virtualNetworks/subnets', variables('vNetName'), variables('subnetName'))]",
-        "subnetHeadRef": "[resourceId('Microsoft.Network/virtualNetworks/subnets', variables('vNetName'), variables('subnetHeadName'))]",
-        "osDiskType": "Standard_LRS",
-        "vmNameHead": "[concat(variables('vmName'), '-head')]",
-        "vmNameWorker": "[concat(variables('vmName'), '-workers')]",
-        "networkInterfaceName": "[concat(variables('vmName'), '-nic')]",
-        "networkSecurityGroupName": "ray-nsg",
-        "vNetName": "ray-vnet",
-        "subnetNetwork": "[split(variables('subnetHead'), '/')[0]]",
-        "headInternalIP": "[concat(substring(variables('subnetNetwork'), 0, lastIndexOf(variables('subnetNetwork'), '.')), '.5')]",
-        "imagePublisher": "microsoft-dsvm",
-        "imageOffer": "ubuntu-1804",
-        "imageSku": "1804",
-        "imageVersion": "latest"
-    },
-    "resources": [
-        {
-            "type": "Microsoft.Network/networkSecurityGroups",
-            "apiVersion": "2019-02-01",
-            "name": "[variables('networkSecurityGroupName')]",
-            "location": "[variables('location')]",
-            "properties": {
-                "securityRules": [
-                    {
-                        "name": "SSH",
-                        "properties": {
-                            "priority": 1000,
-                            "protocol": "TCP",
-                            "access": "Allow",
-                            "direction": "Inbound",
-                            "sourceAddressPrefix": "*",
-                            "sourcePortRange": "*",
-                            "destinationAddressPrefix": "*",
-                            "destinationPortRange": "22"
-                        }
-                    },
-                    {
-                        "name": "JupyterLab",
-                        "properties": {
-                            "priority": 1001,
-                            "protocol": "TCP",
-                            "access": "Allow",
-                            "direction": "Inbound",
-                            "sourceAddressPrefix": "*",
-                            "sourcePortRange": "*",
-                            "destinationAddressPrefix": "*",
-                            "destinationPortRange": "8000"
-                        }
-                    },
-                    {
-                        "name": "RayWebUI",
-                        "properties": {
-                            "priority": 1002,
-                            "protocol": "TCP",
-                            "access": "[if(parameters('PublicWebUI'), 'Allow', 'Deny')]",
-                            "direction": "Inbound",
-                            "sourceAddressPrefix": "*",
-                            "sourcePortRange": "*",
-                            "destinationAddressPrefix": "*",
-                            "destinationPortRange": "8265"
-                        }
-                    },
-                    {
-                        "name": "TensorBoard",
-                        "properties": {
-                            "priority": 1003,
-                            "protocol": "TCP",
-                            "access": "[if(parameters('PublicWebUI'), 'Allow', 'Deny')]",
-                            "direction": "Inbound",
-                            "sourceAddressPrefix": "*",
-                            "sourcePortRange": "*",
-                            "destinationAddressPrefix": "*",
-                            "destinationPortRange": "6006"
-                        }
-                    }
-                ]
-            }
-        },
-        {
-            "type": "Microsoft.Network/virtualNetworks",
-            "apiVersion": "2019-11-01",
-            "name": "[variables('vNetName')]",
-            "location": "[variables('location')]",
-            "properties": {
-                "addressSpace": {
-                    "addressPrefixes": [
-                        "[variables('subnetHead')]",
-                        "[variables('subnetWorkers')]"
-                    ]
-                },
-                "subnets": [
-                    {
-                        "name": "[variables('subnetName')]",
-                        "properties": {
-                            "addressPrefix": "[variables('subnetWorkers')]"
-                        }
-                    },
-                    {
-                        "name": "[variables('subnetHeadName')]",
-                        "properties": {
-                            "addressPrefix": "[variables('subnetHead')]"
-                        }
-                    }
-                ]
-            }
-        },
-        {
-            "type": "Microsoft.Network/publicIpAddresses",
-            "apiVersion": "2019-02-01",
-            "name": "[variables('publicIpAddressName')]",
-            "location": "[variables('location')]",
-            "properties": {
-                "publicIpAllocationMethod": "Static",
-                "publicIPAddressVersion": "IPv4"
-            },
-            "sku": {
-                "name": "Basic",
-                "tier": "Regional"
-            }
-        },
-        {
-            "type": "Microsoft.Network/networkInterfaces",
-            "apiVersion": "2020-06-01",
-            "name": "[variables('networkInterfaceName')]",
-            "location": "[variables('location')]",
-            "dependsOn": [
-                "[resourceId('Microsoft.Network/publicIpAddresses', variables('publicIpAddressName'))]",
-                "[resourceId('Microsoft.Network/networkSecurityGroups', variables('networkSecurityGroupName'))]"
-            ],
-            "properties": {
-                "ipConfigurations": [
-                    {
-                        "name": "[variables('networkIpConfig')]",
-                        "properties": {
-                            "subnet": {
-                                "id": "[variables('subnetHeadRef')]"
-                            },
-                            "privateIPAllocationMethod": "Static",
-                            "privateIPAddress": "[variables('headInternalIP')]",
-                            "publicIpAddress": {
-                                "id": "[resourceId('Microsoft.Network/publicIPAddresses', variables('publicIPAddressName'))]"
-                            }
-                        }
-                    }
-                ],
-                "networkSecurityGroup": {
-                    "id": "[resourceId('Microsoft.Network/networkSecurityGroups', variables('networkSecurityGroupName'))]"
-                }
-            }
-        },
-        {
-            "type": "Microsoft.Compute/virtualMachines",
-            "apiVersion": "2020-06-01",
-            "name": "[variables('vmNameHead')]",
-            "location": "[variables('location')]",
-            "dependsOn": [
-                "[resourceId('Microsoft.Network/networkInterfaces', variables('networkInterfaceName'))]"
-            ],
-            "properties": {
-                "hardwareProfile": {
-                    "vmSize": "[parameters('headNodeSize')]"
-                },
-                "priority": "[parameters('headNodePriority')]",
-                "storageProfile": {
-                    "osDisk": {
-                        "createOption": "fromImage",
-                        "managedDisk": {
-                            "storageAccountType": "[variables('osDiskType')]"
-                        }
-                    },
-                    "imageReference": {
-                        "publisher": "[variables('imagePublisher')]",
-                        "offer": "[variables('imageOffer')]",
-                        "sku": "[variables('imageSku')]",
-                        "version": "[variables('imageVersion')]"
-                    }
-                },
-                "networkProfile": {
-                    "networkInterfaces": [
-                        {
-                            "id": "[resourceId('Microsoft.Network/networkInterfaces', variables('networkInterfaceName'))]"
-                        }
-                    ]
-                },
-                "osProfile": {
-                    "computerName": "[variables('vmNameHead')]",
-                    "adminUsername": "[parameters('adminUsername')]",
-                    "adminPassword": "[parameters('adminPassword')]",
-                    "linuxConfiguration": {
-                        "disablePasswordAuthentication": false,
-                        "ssh": {
-                            "publicKeys": [
-                                {
-                                    "path": "[concat('/home/', parameters('adminUsername'), '/.ssh/authorized_keys')]",
-                                    "keyData": "[parameters('publicKey')]"
-                                }
-                            ]
-                        }
-                    }
-                }
-            },
-            "resources": [
-                {
-                    "type": "Microsoft.Compute/virtualMachines/extensions",
-                    "name": "[concat(variables('vmNameHead'), '/HeadNodeInitScript')]",
-                    "apiVersion": "2020-06-01",
-                    "location": "[variables('location')]",
-                    "dependsOn": [
-                        "[resourceId('Microsoft.Compute/virtualMachines', variables('vmNameHead'))]"
-                    ],
-                    "properties": {
-                        "publisher": "Microsoft.Azure.Extensions",
-                        "type": "CustomScript",
-                        "typeHandlerVersion": "2.1",
-                        "autoUpgradeMinorVersion": true,
-                        "settings": {
-                            "commandToExecute": "[concat('sh azure-init.sh ', parameters('adminUsername'), ' ', parameters('condaEnv'), ' \"', parameters('PythonPackages'), '\" ignore head 2>&1 >/var/log/ray-head.log')]",
-                            "fileUris": [
-                                "[variables('azureScriptInitUrl')]"
-                            ]
-                        }
-                    }
-                }
-            ]
-        },
-        {
-            "type": "Microsoft.Compute/virtualMachineScaleSets",
-            "name": "[variables('vmNameWorker')]",
-            "location": "[variables('location')]",
-            "apiVersion": "2019-07-01",
-            "dependsOn": [
-                "[resourceId('Microsoft.Network/virtualNetworks', variables('vNetName'))]"
-            ],
-            "sku": {
-                "name": "[parameters('workerNodeSize')]",
-                "tier": "Standard",
-                "capacity": "[parameters('workerInitial')]"
-            },
-            "properties": {
-                "upgradePolicy": {
-                    "mode": "Manual"
-                },
-                "virtualMachineProfile": {
-                    "priority": "[parameters('workerNodePriority')]",
-                    "storageProfile": {
-                        "osDisk": {
-                            "createOption": "fromImage",
-                            "managedDisk": {
-                                "storageAccountType": "[variables('osDiskType')]"
-                            }
-                        },
-                        "imageReference": {
-                            "publisher": "[variables('imagePublisher')]",
-                            "offer": "[variables('imageOffer')]",
-                            "sku": "[variables('imageSku')]",
-                            "version": "[variables('imageVersion')]"
-                        }
-                    },
-                    "osProfile": {
-                        "computerNamePrefix": "[variables('vmNameWorker')]",
-                        "adminUsername": "[parameters('adminUsername')]",
-                        "adminPassword": "[parameters('adminPassword')]",
-                        "linuxConfiguration": {
-                            "disablePasswordAuthentication": false,
-                            "ssh": {
-                                "publicKeys": [
-                                    {
-                                        "path": "[concat('/home/', parameters('adminUsername'), '/.ssh/authorized_keys')]",
-                                        "keyData": "[parameters('publicKey')]"
-                                    }
-                                ]
-                            }
-                        }
-                    },
-                    "networkProfile": {
-                        "networkInterfaceConfigurations": [
-                            {
-                                "name": "[concat(variables('vmNameWorker'),'-nic')]",
-                                "properties": {
-                                    "primary": true,
-                                    "ipConfigurations": [
-                                        {
-                                            "name": "worker-ip-config",
-                                            "properties": {
-                                                "subnet": {
-                                                    "id": "[variables('subnetRef')]"
-                                                }
-                                            }
-                                        }
-                                    ]
-                                }
-                            }
-                        ]
-                    },
-                    "extensionProfile": {
-                        "extensions": [
-                            {
-                                "name": "RayWorkerInitScript",
-                                "properties": {
-                                    "publisher": "Microsoft.Azure.Extensions",
-                                    "type": "CustomScript",
-                                    "typeHandlerVersion": "2.1",
-                                    "autoUpgradeMinorVersion": true,
-                                    "settings": {
-                                        "commandToExecute": "[concat('sh azure-init.sh ', parameters('adminUsername'), ' ', parameters('condaEnv'), ' \"', parameters('PythonPackages'), '\" ', variables('headInternalIP'), ' worker 2>&1 >/var/log/ray-worker.log')]",
-                                        "fileUris": [
-                                            "[variables('azureScriptInitUrl')]"
-                                        ]
-                                    }
-                                }
-                            }
-                        ]
-                    }
-                }
-            }
-        },
-        {
-            "type": "Microsoft.Insights/autoscaleSettings",
-            "apiVersion": "2015-04-01",
-            "name": "cpuautoscale",
-            "location": "[variables('location')]",
-            "dependsOn": [
-                "[resourceId('Microsoft.Compute/virtualMachineScaleSets', variables('vmNameWorker'))]"
-            ],
-            "properties": {
-                "name": "cpuautoscale",
-                "targetResourceUri": "[concat(resourceGroup().id, '/providers/Microsoft.Compute/virtualMachineScaleSets/', variables('vmNameWorker'))]",
-                "enabled": true,
-                "profiles": [
-                    {
-                        "name": "Profile1",
-                        "capacity": {
-                            "minimum": "[parameters('workerMin')]",
-                            "maximum": "[parameters('workerMax')]",
-                            "default": "[parameters('workerInitial')]"
-                        },
-                        "rules": [
-                            {
-                                "metricTrigger": {
-                                    "metricName": "Percentage CPU",
-                                    "metricResourceUri": "[concat(resourceGroup().id, '/providers/Microsoft.Compute/virtualMachineScaleSets/', variables('vmNameWorker'))]",
-                                    "timeGrain": "PT1M",
-                                    "statistic": "Average",
-                                    "timeWindow": "PT10M",
-                                    "timeAggregation": "Average",
-                                    "operator": "GreaterThan",
-                                    "threshold": 80
-                                },
-                                "scaleAction": {
-                                    "direction": "Increase",
-                                    "type": "ChangeCount",
-                                    "value": "1",
-                                    "cooldown": "PT5M"
-                                }
-                            },
-                            {
-                                "metricTrigger": {
-                                    "metricName": "Percentage CPU",
-                                    "metricResourceUri": "[concat(resourceGroup().id, '/providers/Microsoft.Compute/virtualMachineScaleSets/', variables('vmNameWorker'))]",
-                                    "timeGrain": "PT1M",
-                                    "statistic": "Average",
-                                    "timeWindow": "PT30M",
-                                    "timeAggregation": "Average",
-                                    "operator": "LessThan",
-                                    "threshold": 20
-                                },
-                                "scaleAction": {
-                                    "direction": "Decrease",
-                                    "type": "ChangeCount",
-                                    "value": "1",
-                                    "cooldown": "PT5M"
-                                }
-                            }
-                        ]
-                    }
-                ]
-            }
-        }
-    ],
-    "outputs": {
-        "JupyterLabURL": {
-            "type": "string",
-            "value": "[concat('https://', reference(variables('publicIpAddressName')).ipAddress, ':8000')]"
-        },
-        "SSH": {
-            "type": "string",
-            "value": "[concat('ssh -t -L 8265:localhost:8265 -L 8888:localhost:8888 ', parameters('adminUsername'),'@', reference(variables('publicIpAddressName')).ipAddress)]"
-        },
-        "RayWebUIURL": {
-            "type": "string",
-            "value": "[concat('http://', reference(variables('publicIpAddressName')).ipAddress, ':8265')]",
-            "condition": "[parameters('PublicWebUI')]"
-        },
-        "TensorBoard": {
-            "type": "string",
-            "value": "[concat('http://', reference(variables('publicIpAddressName')).ipAddress, ':6006')]",
-            "condition": "[parameters('PublicWebUI')]"
-        }
-    }
->>>>>>> 19672688
+{
+    "$schema": "https://schema.management.azure.com/schemas/2019-04-01/deploymentTemplate.json#",
+    "contentVersion": "1.0.0.0",
+    "parameters": {
+        "adminUsername": {
+            "type": "string",
+            "defaultValue": "ubuntu",
+            "metadata": {
+                "description": "Username for the Virtual Machine."
+            }
+        },
+        "publicKey": {
+            "type": "securestring",
+            "metadata": {
+                "description": "SSH Key for the Virtual Machine"
+            }
+        },
+        "adminPassword": {
+            "type": "securestring",
+            "metadata": {
+                "description": "Password for the Virtual Machine and JupyterLab"
+            }
+        },
+        "headNodeSize": {
+            "type": "string",
+            "defaultValue": "Standard_D2s_v3",
+            "metadata": {
+                "description": "The size of the head-node Virtual Machine"
+            }
+        },
+        "headNodePriority": {
+            "type": "string",
+            "defaultValue": "Regular",
+            "allowedValues": ["Regular", "Low", "Spot"],
+            "metadata": { 
+                "description": "Use Azure Spot instance for worker nodes"
+            }
+        },
+         "workerNodeSize": {
+            "type": "string",
+            "defaultValue": "Standard_D2s_v3",
+            "metadata": {
+                "description": "The size of the worker node Virtual Machine"
+            }
+        },
+        "workerNodePriority": {
+            "type": "string",
+            "defaultValue": "Spot",
+            "allowedValues": ["Regular", "Low", "Spot"],
+            "metadata": { 
+                "description": "Use Azure Spot instance for worker nodes"
+            }
+        },
+        "workerInitial": {
+            "type": "int",
+            "defaultValue": 1,
+            "minValue": 0,
+            "maxValue": 1000,
+            "metadata": {
+                "description": "Initial number of worker nodes"
+            }
+        },
+        "workerMin": {
+            "type": "int",
+            "defaultValue": 1,
+            "minValue": 0,
+            "maxValue": 1000,
+            "metadata": {
+                "description": "Minimum number of worker nodes"
+            }
+        },
+        "workerMax": {
+            "type": "int",
+            "defaultValue": 1,
+            "minValue": 0,
+            "maxValue": 1000,
+            "metadata": {
+                "description": "Maximum number of worker nodes"
+            }
+        },
+        "condaEnv": {
+            "type": "string",
+            "defaultValue": "py38_tensorflow",
+            "allowedValues": [
+                "azureml_py36_automl",
+                "azureml_py36_pytorch",
+                "azureml_py36_tensorflow",
+                "py38_default",
+                "py38_pytorch",
+                "py38_tensorflow"
+            ],
+            "metadata": {
+                "description": "Conda environment to select (installed on DSVM)"
+            }
+        },
+        "PythonPackages": {
+            "type": "string",
+            "defaultValue": "ray[rllib] gym[atari]",
+            "metadata": {
+                "description": "Python packages to install (space separated)"
+            }
+        },
+        "PublicWebUI": {
+            "type": "bool",
+            "defaultValue": true,
+            "metadata": {
+                "description": "Open port for web UI"
+            }
+        }
+    },
+    "variables": {
+        "azureScriptInitUrl": "https://raw.githubusercontent.com/ray-project/ray/master/doc/azure/azure-init.sh",
+        "location": "[resourceGroup().location]",
+        "vmName": "ray-node",
+        "subnetWorkers": "10.32.0.0/16",
+        "subnetHead": "10.33.0.0/16",
+        "publicIpAddressName": "[concat(variables('vmName'), '-ip' )]",
+        "networkIpConfig": "[guid(resourceGroup().id, variables('vmName'))]",
+        "subnetName": "ray-subnet",
+        "subnetHeadName": "ray-subnet-head",
+        "subnetRef": "[resourceId('Microsoft.Network/virtualNetworks/subnets', variables('vNetName'), variables('subnetName'))]",
+        "subnetHeadRef": "[resourceId('Microsoft.Network/virtualNetworks/subnets', variables('vNetName'), variables('subnetHeadName'))]",
+        "osDiskType": "Standard_LRS",
+        "vmNameHead": "[concat(variables('vmName'), '-head')]",
+        "vmNameWorker": "[concat(variables('vmName'), '-workers')]",
+        "networkInterfaceName": "[concat(variables('vmName'), '-nic')]",
+        "networkSecurityGroupName": "ray-nsg",
+        "vNetName": "ray-vnet",
+        "subnetNetwork": "[split(variables('subnetHead'), '/')[0]]",
+        "headInternalIP": "[concat(substring(variables('subnetNetwork'), 0, lastIndexOf(variables('subnetNetwork'), '.')), '.5')]",
+        "imagePublisher": "microsoft-dsvm",
+        "imageOffer": "ubuntu-1804",
+        "imageSku": "1804",
+        "imageVersion": "latest"
+    },
+    "resources": [
+        {
+            "type": "Microsoft.Network/networkSecurityGroups",
+            "apiVersion": "2019-02-01",
+            "name": "[variables('networkSecurityGroupName')]",
+            "location": "[variables('location')]",
+            "properties": {
+                "securityRules": [
+                    {
+                        "name": "SSH",
+                        "properties": {
+                            "priority": 1000,
+                            "protocol": "TCP",
+                            "access": "Allow",
+                            "direction": "Inbound",
+                            "sourceAddressPrefix": "*",
+                            "sourcePortRange": "*",
+                            "destinationAddressPrefix": "*",
+                            "destinationPortRange": "22"
+                        }
+                    },
+                    {
+                        "name": "JupyterLab",
+                        "properties": {
+                            "priority": 1001,
+                            "protocol": "TCP",
+                            "access": "Allow",
+                            "direction": "Inbound",
+                            "sourceAddressPrefix": "*",
+                            "sourcePortRange": "*",
+                            "destinationAddressPrefix": "*",
+                            "destinationPortRange": "8000"
+                        }
+                    },
+                    {
+                        "name": "RayWebUI",
+                        "properties": {
+                            "priority": 1002,
+                            "protocol": "TCP",
+                            "access": "[if(parameters('PublicWebUI'), 'Allow', 'Deny')]",
+                            "direction": "Inbound",
+                            "sourceAddressPrefix": "*",
+                            "sourcePortRange": "*",
+                            "destinationAddressPrefix": "*",
+                            "destinationPortRange": "8265"
+                        }
+                    },
+                    {
+                        "name": "TensorBoard",
+                        "properties": {
+                            "priority": 1003,
+                            "protocol": "TCP",
+                            "access": "[if(parameters('PublicWebUI'), 'Allow', 'Deny')]",
+                            "direction": "Inbound",
+                            "sourceAddressPrefix": "*",
+                            "sourcePortRange": "*",
+                            "destinationAddressPrefix": "*",
+                            "destinationPortRange": "6006"
+                        }
+                    }
+                ]
+            }
+        },
+        {
+            "type": "Microsoft.Network/virtualNetworks",
+            "apiVersion": "2019-11-01",
+            "name": "[variables('vNetName')]",
+            "location": "[variables('location')]",
+            "properties": {
+                "addressSpace": {
+                    "addressPrefixes": [
+                        "[variables('subnetHead')]",
+                        "[variables('subnetWorkers')]"
+                    ]
+                },
+                "subnets": [
+                    {
+                        "name": "[variables('subnetName')]",
+                        "properties": {
+                            "addressPrefix": "[variables('subnetWorkers')]"
+                        }
+                    },
+                    {
+                        "name": "[variables('subnetHeadName')]",
+                        "properties": {
+                            "addressPrefix": "[variables('subnetHead')]"
+                        }
+                    }
+                ]
+            }
+        },
+        {
+            "type": "Microsoft.Network/publicIpAddresses",
+            "apiVersion": "2019-02-01",
+            "name": "[variables('publicIpAddressName')]",
+            "location": "[variables('location')]",
+            "properties": {
+                "publicIpAllocationMethod": "Static",
+                "publicIPAddressVersion": "IPv4"
+            },
+            "sku": {
+                "name": "Basic",
+                "tier": "Regional"
+            }
+        },
+        {
+            "type": "Microsoft.Network/networkInterfaces",
+            "apiVersion": "2020-06-01",
+            "name": "[variables('networkInterfaceName')]",
+            "location": "[variables('location')]",
+            "dependsOn": [
+                "[resourceId('Microsoft.Network/publicIpAddresses', variables('publicIpAddressName'))]",
+                "[resourceId('Microsoft.Network/networkSecurityGroups', variables('networkSecurityGroupName'))]"
+            ],
+            "properties": {
+                "ipConfigurations": [
+                    {
+                        "name": "[variables('networkIpConfig')]",
+                        "properties": {
+                            "subnet": {
+                                "id": "[variables('subnetHeadRef')]"
+                            },
+                            "privateIPAllocationMethod": "Static",
+                            "privateIPAddress": "[variables('headInternalIP')]",
+                            "publicIpAddress": {
+                                "id": "[resourceId('Microsoft.Network/publicIPAddresses', variables('publicIPAddressName'))]"
+                            }
+                        }
+                    }
+                ],
+                "networkSecurityGroup": {
+                    "id": "[resourceId('Microsoft.Network/networkSecurityGroups', variables('networkSecurityGroupName'))]"
+                }
+            }
+        },
+        {
+            "type": "Microsoft.Compute/virtualMachines",
+            "apiVersion": "2020-06-01",
+            "name": "[variables('vmNameHead')]",
+            "location": "[variables('location')]",
+            "dependsOn": [
+                "[resourceId('Microsoft.Network/networkInterfaces', variables('networkInterfaceName'))]"
+            ],
+            "properties": {
+                "hardwareProfile": {
+                    "vmSize": "[parameters('headNodeSize')]"
+                },
+                "priority": "[parameters('headNodePriority')]",
+                "storageProfile": {
+                    "osDisk": {
+                        "createOption": "fromImage",
+                        "managedDisk": {
+                            "storageAccountType": "[variables('osDiskType')]"
+                        }
+                    },
+                    "imageReference": {
+                        "publisher": "[variables('imagePublisher')]",
+                        "offer": "[variables('imageOffer')]",
+                        "sku": "[variables('imageSku')]",
+                        "version": "[variables('imageVersion')]"
+                    }
+                },
+                "networkProfile": {
+                    "networkInterfaces": [
+                        {
+                            "id": "[resourceId('Microsoft.Network/networkInterfaces', variables('networkInterfaceName'))]"
+                        }
+                    ]
+                },
+                "osProfile": {
+                    "computerName": "[variables('vmNameHead')]",
+                    "adminUsername": "[parameters('adminUsername')]",
+                    "adminPassword": "[parameters('adminPassword')]",
+                    "linuxConfiguration": {
+                        "disablePasswordAuthentication": false,
+                        "ssh": {
+                            "publicKeys": [
+                                {
+                                    "path": "[concat('/home/', parameters('adminUsername'), '/.ssh/authorized_keys')]",
+                                    "keyData": "[parameters('publicKey')]"
+                                }
+                            ]
+                        }
+                    }
+                }
+            },
+            "resources": [
+                {
+                    "type": "Microsoft.Compute/virtualMachines/extensions",
+                    "name": "[concat(variables('vmNameHead'), '/HeadNodeInitScript')]",
+                    "apiVersion": "2020-06-01",
+                    "location": "[variables('location')]",
+                    "dependsOn": [
+                        "[resourceId('Microsoft.Compute/virtualMachines', variables('vmNameHead'))]"
+                    ],
+                    "properties": {
+                        "publisher": "Microsoft.Azure.Extensions",
+                        "type": "CustomScript",
+                        "typeHandlerVersion": "2.1",
+                        "autoUpgradeMinorVersion": true,
+                        "settings": {
+                            "commandToExecute": "[concat('sh azure-init.sh ', parameters('adminUsername'), ' ', parameters('condaEnv'), ' \"', parameters('PythonPackages'), '\" ignore head 2>&1 >/var/log/ray-head.log')]",
+                            "fileUris": [
+                                "[variables('azureScriptInitUrl')]"
+                            ]
+                        }
+                    }
+                }
+            ]
+        },
+        {
+            "type": "Microsoft.Compute/virtualMachineScaleSets",
+            "name": "[variables('vmNameWorker')]",
+            "location": "[variables('location')]",
+            "apiVersion": "2019-07-01",
+            "dependsOn": [
+                "[resourceId('Microsoft.Network/virtualNetworks', variables('vNetName'))]"
+            ],
+            "sku": {
+                "name": "[parameters('workerNodeSize')]",
+                "tier": "Standard",
+                "capacity": "[parameters('workerInitial')]"
+            },
+            "properties": {
+                "upgradePolicy": {
+                    "mode": "Manual"
+                },
+                "virtualMachineProfile": {
+                    "priority": "[parameters('workerNodePriority')]",
+                    "storageProfile": {
+                        "osDisk": {
+                            "createOption": "fromImage",
+                            "managedDisk": {
+                                "storageAccountType": "[variables('osDiskType')]"
+                            }
+                        },
+                        "imageReference": {
+                            "publisher": "[variables('imagePublisher')]",
+                            "offer": "[variables('imageOffer')]",
+                            "sku": "[variables('imageSku')]",
+                            "version": "[variables('imageVersion')]"
+                        }
+                    },
+                    "osProfile": {
+                        "computerNamePrefix": "[variables('vmNameWorker')]",
+                        "adminUsername": "[parameters('adminUsername')]",
+                        "adminPassword": "[parameters('adminPassword')]",
+                        "linuxConfiguration": {
+                            "disablePasswordAuthentication": false,
+                            "ssh": {
+                                "publicKeys": [
+                                    {
+                                        "path": "[concat('/home/', parameters('adminUsername'), '/.ssh/authorized_keys')]",
+                                        "keyData": "[parameters('publicKey')]"
+                                    }
+                                ]
+                            }
+                        }
+                    },
+                    "networkProfile": {
+                        "networkInterfaceConfigurations": [
+                            {
+                                "name": "[concat(variables('vmNameWorker'),'-nic')]",
+                                "properties": {
+                                    "primary": true,
+                                    "ipConfigurations": [
+                                        {
+                                            "name": "worker-ip-config",
+                                            "properties": {
+                                                "subnet": {
+                                                    "id": "[variables('subnetRef')]"
+                                                }
+                                            }
+                                        }
+                                    ]
+                                }
+                            }
+                        ]
+                    },
+                    "extensionProfile": {
+                        "extensions": [
+                            {
+                                "name": "RayWorkerInitScript",
+                                "properties": {
+                                    "publisher": "Microsoft.Azure.Extensions",
+                                    "type": "CustomScript",
+                                    "typeHandlerVersion": "2.1",
+                                    "autoUpgradeMinorVersion": true,
+                                    "settings": {
+                                        "commandToExecute": "[concat('sh azure-init.sh ', parameters('adminUsername'), ' ', parameters('condaEnv'), ' \"', parameters('PythonPackages'), '\" ', variables('headInternalIP'), ' worker 2>&1 >/var/log/ray-worker.log')]",
+                                        "fileUris": [
+                                            "[variables('azureScriptInitUrl')]"
+                                        ]
+                                    }
+                                }
+                            }
+                        ]
+                    }
+                }
+            }
+        },
+        {
+            "type": "Microsoft.Insights/autoscaleSettings",
+            "apiVersion": "2015-04-01",
+            "name": "cpuautoscale",
+            "location": "[variables('location')]",
+            "dependsOn": [
+                "[resourceId('Microsoft.Compute/virtualMachineScaleSets', variables('vmNameWorker'))]"
+            ],
+            "properties": {
+                "name": "cpuautoscale",
+                "targetResourceUri": "[concat(resourceGroup().id, '/providers/Microsoft.Compute/virtualMachineScaleSets/', variables('vmNameWorker'))]",
+                "enabled": true,
+                "profiles": [
+                    {
+                        "name": "Profile1",
+                        "capacity": {
+                            "minimum": "[parameters('workerMin')]",
+                            "maximum": "[parameters('workerMax')]",
+                            "default": "[parameters('workerInitial')]"
+                        },
+                        "rules": [
+                            {
+                                "metricTrigger": {
+                                    "metricName": "Percentage CPU",
+                                    "metricResourceUri": "[concat(resourceGroup().id, '/providers/Microsoft.Compute/virtualMachineScaleSets/', variables('vmNameWorker'))]",
+                                    "timeGrain": "PT1M",
+                                    "statistic": "Average",
+                                    "timeWindow": "PT10M",
+                                    "timeAggregation": "Average",
+                                    "operator": "GreaterThan",
+                                    "threshold": 80
+                                },
+                                "scaleAction": {
+                                    "direction": "Increase",
+                                    "type": "ChangeCount",
+                                    "value": "1",
+                                    "cooldown": "PT5M"
+                                }
+                            },
+                            {
+                                "metricTrigger": {
+                                    "metricName": "Percentage CPU",
+                                    "metricResourceUri": "[concat(resourceGroup().id, '/providers/Microsoft.Compute/virtualMachineScaleSets/', variables('vmNameWorker'))]",
+                                    "timeGrain": "PT1M",
+                                    "statistic": "Average",
+                                    "timeWindow": "PT30M",
+                                    "timeAggregation": "Average",
+                                    "operator": "LessThan",
+                                    "threshold": 20
+                                },
+                                "scaleAction": {
+                                    "direction": "Decrease",
+                                    "type": "ChangeCount",
+                                    "value": "1",
+                                    "cooldown": "PT5M"
+                                }
+                            }
+                        ]
+                    }
+                ]
+            }
+        }
+    ],
+    "outputs": {
+        "JupyterLabURL": {
+            "type": "string",
+            "value": "[concat('https://', reference(variables('publicIpAddressName')).ipAddress, ':8000')]"
+        },
+        "SSH": {
+            "type": "string",
+            "value": "[concat('ssh -t -L 8265:localhost:8265 -L 8888:localhost:8888 ', parameters('adminUsername'),'@', reference(variables('publicIpAddressName')).ipAddress)]"
+        },
+        "RayWebUIURL": {
+            "type": "string",
+            "value": "[concat('http://', reference(variables('publicIpAddressName')).ipAddress, ':8265')]",
+            "condition": "[parameters('PublicWebUI')]"
+        },
+        "TensorBoard": {
+            "type": "string",
+            "value": "[concat('http://', reference(variables('publicIpAddressName')).ipAddress, ':6006')]",
+            "condition": "[parameters('PublicWebUI')]"
+        }
+    }
 }