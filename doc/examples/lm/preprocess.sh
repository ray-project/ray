<<<<<<< HEAD
set -euo pipefail
=======
#!/usr/bin/env bash
>>>>>>> bfa06052

cd ~/efs/lm

# download the dataset
wget https://s3.amazonaws.com/research.metamind.io/wikitext/wikitext-103-raw-v1.zip
unzip wikitext-103-raw-v1.zip
# encode it with the GPT-2 BPE
mkdir -p gpt2_bpe
wget -O gpt2_bpe/encoder.json https://dl.fbaipublicfiles.com/fairseq/gpt2_bpe/encoder.json
wget -O gpt2_bpe/vocab.bpe https://dl.fbaipublicfiles.com/fairseq/gpt2_bpe/vocab.bpe
wget https://raw.githubusercontent.com/pytorch/fairseq/master/examples/roberta/multiprocessing_bpe_encoder.py
for SPLIT in train valid test; do \
    python multiprocessing_bpe_encoder.py \
        --encoder-json gpt2_bpe/encoder.json \
        --vocab-bpe gpt2_bpe/vocab.bpe \
        --inputs wikitext-103-raw/wiki.${SPLIT}.raw \
        --outputs wikitext-103-raw/wiki.${SPLIT}.bpe \
        --keep-empty \
        --workers 60; \
done
# preprocess/binarize the data using the GPT-2 fairseq dictionary
wget -O gpt2_bpe/dict.txt https://dl.fbaipublicfiles.com/fairseq/gpt2_bpe/dict.txt
fairseq-preprocess \
    --only-source \
    --srcdict gpt2_bpe/dict.txt \
    --trainpref wikitext-103-raw/wiki.train.bpe \
    --validpref wikitext-103-raw/wiki.valid.bpe \
    --testpref wikitext-103-raw/wiki.test.bpe \
    --destdir data-bin/wikitext-103 \
    --workers 60<|MERGE_RESOLUTION|>--- conflicted
+++ resolved
@@ -1,8 +1,6 @@
-<<<<<<< HEAD
+#!/usr/bin/env bash
+
 set -euo pipefail
-=======
-#!/usr/bin/env bash
->>>>>>> bfa06052
 
 cd ~/efs/lm
 
