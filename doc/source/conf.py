# -*- coding: utf-8 -*-
import sys
import os

sys.path.insert(0, os.path.abspath("."))
from custom_directives import *
from datetime import datetime

# Mocking modules allows Sphinx to work without installing Ray.
mock_modules()

assert (
    "ray" not in sys.modules
), "If ray is already imported, we will not render documentation correctly!"

# If extensions (or modules to document with autodoc) are in another directory,
# add these directories to sys.path here. If the directory is relative to the
# documentation root, use os.path.abspath to make it absolute, like shown here.
sys.path.insert(0, os.path.abspath("../../python/"))

import ray

# -- General configuration ------------------------------------------------

extensions = [
    "sphinx_panels",
    "sphinx.ext.autodoc",
    "sphinx.ext.viewcode",
    "sphinx.ext.napoleon",
    "sphinx_click.ext",
    "sphinx-jsonschema",
    "sphinxemoji.sphinxemoji",
    "sphinx_copybutton",
    "sphinxcontrib.yt",
    "versionwarning.extension",
    "sphinx_sitemap",
    "myst_nb",
    "sphinx.ext.doctest",
    "sphinx.ext.coverage",
    "sphinx_external_toc",
    "sphinx_thebe",
]

myst_enable_extensions = [
    "dollarmath",
    "amsmath",
    "deflist",
    "html_admonition",
    "html_image",
    "colon_fence",
    "smartquotes",
    "replacements",
]

# Thebe configuration for launching notebook cells within the docs.
thebe_config = {
    "selector": "div.highlight",
    "repository_url": "https://github.com/ray-project/ray",
    "repository_branch": "master",
}

# Cache notebook outputs in _build/.jupyter_cache
# To prevent notebook execution, set this to "off". To force re-execution, set this to "force".
# To cache previous runs, set this to "cache".
jupyter_execute_notebooks = os.getenv("RUN_NOTEBOOKS", "off")

external_toc_exclude_missing = False
external_toc_path = "_toc.yml"

# There's a flaky autodoc import for "TensorFlowVariables" that fails depending on the doc structure / order
# of imports.
# autodoc_mock_imports = ["ray.experimental.tf_utils"]

# This is used to suppress warnings about explicit "toctree" directives.
suppress_warnings = ["etoc.toctree"]

versionwarning_admonition_type = "note"
versionwarning_banner_title = "Join the Ray Discuss Forums!"

FORUM_LINK = "https://discuss.ray.io"
versionwarning_messages = {
    # Re-enable this after Ray Summit.
    # "latest": (
    #     "This document is for the latest pip release. "
    #     'Visit the <a href="/en/master/">master branch documentation here</a>.'
    # ),
    "master": (
        "<b>Got questions?</b> Join "
        f'<a href="{FORUM_LINK}">the Ray Community forum</a> '
        "for Q&A on all things Ray, as well as to share and learn use cases "
        "and best practices with the Ray community."
    ),
}

versionwarning_body_selector = "#main-content"

# Add any paths that contain templates here, relative to this directory.
templates_path = ["_templates"]

# The encoding of source files.
# source_encoding = 'utf-8-sig'

# The master toctree document.
master_doc = "index"

# General information about the project.
project = "Ray"
copyright = str(datetime.now().year) + ", The Ray Team"
author = "The Ray Team"

# The version info for the project you're documenting, acts as replacement for
# |version| and |release|, also used in various other places throughout the
# built documents.
from ray import __version__ as version

# The full version, including alpha/beta/rc tags.
release = version

language = None

# List of patterns, relative to source directory, that match files and
# directories to ignore when looking for source files.
exclude_patterns = ["_build"]

# If "DOC_LIB" is found, only build that top-level navigation item.
build_one_lib = os.getenv("DOC_LIB")

all_toc_libs = [f.path for f in os.scandir(".") if f.is_dir() and "ray-" in f.path]
all_toc_libs += [
    "cluster",
    "tune",
    "data",
    "raysgd",
    "train",
    "rllib",
    "serve",
    "workflows",
]
if build_one_lib and build_one_lib in all_toc_libs:
    all_toc_libs.remove(build_one_lib)
    exclude_patterns += all_toc_libs


# The name of the Pygments (syntax highlighting) style to use.
pygments_style = "lovelace"


# If true, `todo` and `todoList` produce output, else they produce nothing.
todo_include_todos = False

# Do not check anchors for links because it produces many false positives
# and is slow (it needs to download the linked website).
linkcheck_anchors = False

# Only check external links, i.e. the ones starting with http:// or https://.
linkcheck_ignore = [
    r"^((?!http).)*$",  # exclude links not starting with http
    "http://ala2017.it.nuigalway.ie/papers/ALA2017_Gupta.pdf",  # broken
    "https://mvnrepository.com/artifact/*",  # working but somehow not with linkcheck
    # This should be fixed -- is temporal the successor of cadence? Do the examples need to be updated?
    "https://github.com/serverlessworkflow/specification/blob/main/comparisons/comparison-cadence.md",
    # TODO(richardliaw): The following probably needs to be fixed in the tune_sklearn package
    "https://scikit-optimize.github.io/stable/modules/",
<<<<<<< HEAD
    "https://www.oracle.com/java/technologies/javase-jdk15-downloads.html"
=======
    "https://www.oracle.com/java/technologies/javase-jdk15-downloads.html",  # forbidden for client
>>>>>>> 668eade5
]

# -- Options for HTML output ----------------------------------------------

# The theme to use for HTML and HTML Help pages.  See the documentation for
# a list of builtin themes.
html_theme = "sphinx_book_theme"

# Theme options are theme-specific and customize the look and feel of a theme
# further.  For a list of options available for each theme, see the
# documentation.
html_theme_options = {
    "repository_url": "https://github.com/ray-project/ray",
    "use_repository_button": True,
    "use_issues_button": True,
    "use_edit_page_button": True,
    "path_to_docs": "doc/source",
    "home_page_in_toc": False,
    "show_navbar_depth": 0,
    "launch_buttons": {
        "notebook_interface": "jupyterlab",
        "binderhub_url": "https://mybinder.org",
        "colab_url": "https://colab.research.google.com",
    },
}

# Add any paths that contain custom themes here, relative to this directory.
# html_theme_path = []

# The name for this set of Sphinx documents.  If None, it defaults to
# "<project> v<release> documentation".
html_title = f"Ray {release}"

# A shorter title for the navigation bar.  Default is the same as html_title.
# html_short_title = None

# The name of an image file (relative to this directory) to place at the top
# of the sidebar.
html_logo = "images/ray_logo.png"

# The name of an image file (within the static path) to use as favicon of the
# docs.  This file should be a Windows icon file (.ico) being 16x16 or 32x32
# pixels large.
html_favicon = "_static/favicon.ico"

# Add any paths that contain custom static files (such as style sheets) here,
# relative to this directory. They are copied after the builtin static files,
# so a file named "default.css" will overwrite the builtin "default.css".
html_static_path = ["_static"]


# Output file base name for HTML help builder.
htmlhelp_basename = "Raydoc"

# -- Options for LaTeX output ---------------------------------------------

latex_elements = {
    # The paper size ('letterpaper' or 'a4paper').
    # 'papersize': 'letterpaper',
    # The font size ('10pt', '11pt' or '12pt').
    # 'pointsize': '10pt',
    # Additional stuff for the LaTeX preamble.
    # 'preamble': '',
    # Latex figure (float) alignment
    # 'figure_align': 'htbp',
}

latex_documents = [
    (master_doc, "Ray.tex", "Ray Documentation", author, "manual"),
]

# -- Options for manual page output ---------------------------------------

man_pages = [(master_doc, "ray", "Ray Documentation", [author], 1)]

# -- Options for Texinfo output -------------------------------------------
texinfo_documents = [
    (
        master_doc,
        "Ray",
        "Ray Documentation",
        author,
        "Ray",
        "Ray provides a simple, universal API for building distributed applications.",
        "Miscellaneous",
    ),
]

# Python methods should be presented in source code order
autodoc_member_order = "bysource"


# Add a render priority for doctest
nb_render_priority = {
    "doctest": (),
    "html": (
        "application/vnd.jupyter.widget-view+json",
        "application/javascript",
        "text/html",
        "image/svg+xml",
        "image/png",
        "image/jpeg",
        "text/markdown",
        "text/latex",
        "text/plain",
    ),
}


def setup(app):
    app.connect("html-page-context", update_context)

    # Custom CSS
    app.add_css_file("css/custom.css", priority=800)
    app.add_css_file(
        "https://cdn.jsdelivr.net/npm/docsearch.js@2/dist/cdn/docsearch.min.css"
    )

    # Custom JS
    app.add_js_file(
        "https://cdn.jsdelivr.net/npm/docsearch.js@2/dist/cdn/docsearch.min.js",
        defer="defer",
    )
    app.add_js_file("js/docsearch.js", defer="defer")

    # Custom docstring processor
    app.connect("autodoc-process-docstring", fix_xgb_lgbm_docs)<|MERGE_RESOLUTION|>--- conflicted
+++ resolved
@@ -161,11 +161,7 @@
     "https://github.com/serverlessworkflow/specification/blob/main/comparisons/comparison-cadence.md",
     # TODO(richardliaw): The following probably needs to be fixed in the tune_sklearn package
     "https://scikit-optimize.github.io/stable/modules/",
-<<<<<<< HEAD
-    "https://www.oracle.com/java/technologies/javase-jdk15-downloads.html"
-=======
     "https://www.oracle.com/java/technologies/javase-jdk15-downloads.html",  # forbidden for client
->>>>>>> 668eade5
 ]
 
 # -- Options for HTML output ----------------------------------------------
