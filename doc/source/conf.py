--- conflicted
+++ resolved
@@ -232,12 +232,9 @@
     "train/examples/**/README.md",
     "serve/tutorials/deployment-serve-llm/README.*",
     "serve/tutorials/deployment-serve-llm/*/notebook.ipynb",
-<<<<<<< HEAD
     "data/examples/**/content/README.md",
-=======
     "ray-overview/examples/llamafactory-llm-fine-tune/README.ipynb",
     "ray-overview/examples/llamafactory-llm-fine-tune/**/*.ipynb",
->>>>>>> b3a8434d
 ] + autogen_files
 
 # If "DOC_LIB" is found, only build that top-level navigation item.
