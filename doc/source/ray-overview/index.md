(overview-overview)=

```{include} /_includes/overview/announcement.md
```

# Overview

Ray is an open-source unified framework for scaling AI and Python applications like machine learning. It provides the compute layer for parallel processing so that you don’t need to be a distributed systems expert. Ray minimizes the complexity of running your distributed individual and end-to-end machine learning workflows with these components:
* Scalable libraries for common machine learning tasks such as data preprocessing, distributed training, hyperparameter tuning, reinforcement learning, and model serving. 
* Pythonic distributed computing primitives for parallelizing and scaling Python applications.
* Integrations and utilities for integrating and deploying a Ray cluster with existing tools and infrastructure such as Kubernetes, AWS, GCP, and Azure.

For data scientists and machine learning practitioners, Ray lets you scale jobs without needing infrastructure expertise:
* Easily parallelize and distribute workloads across multiple nodes and GPUs.
* Quickly configure and access cloud compute resources.
* Leverage the ML ecosystem with native and extensible integrations.

For distributed systems engineers, Ray automatically handles key processes:
* Orchestration--Managing the various components of a distributed system.
* Scheduling--Coordinating when and where tasks are executed.
* Fault tolerance--Ensuring tasks complete regardless of inevitable points of failure.
* Auto-scaling--Adjusting the number of resources allocated to dynamic demand.

## What you can do with Ray

These are some common ML workloads that individuals, organizations, and companies leverage Ray to build their AI applications:
* [Batch inference on CPUs and GPUs](workloads.html#batch-inference-on-cpus-and-gpus)
* [Model serving](workloads.html#model-serving)
* [Parallel training](workloads.html#parallel-training-of-many-models)
* [Distributed training of large models](workloads.html#distributed-training-of-large-models)
* [Parallel hyperparameter tuning experiments](workloads.html#parallel-hyperparameter-tuning-experiment)
* [Reinforcement learning](workloads.html#reinforcement-learning)
* [ML platform](workloads.html#ml-platform)

## Ray framework

|<img src="../images/map-of-ray.png" width="70%" loading="lazy">|
|:--:|
|Stack of Ray libraries - unified toolkit for ML workloads.|

Ray's unified compute framework comprises of three layers:

1. **Ray AI Runtime**--An open-source, Python, domain-specific set of libraries that equip ML engineers, data scientists, and researchers with a scalable and unified toolkit for ML applications.
1. **Ray Core**--An open-source, Python, general purpose, distributed computing library that enables ML engineers and Python developers to scale Python applications and accelerate machine learning workloads.
1. **Ray cluster**--A set of worker nodes connected to a common Ray head node. Ray clusters can be fixed-size, or they can autoscale up and down according to the resources requested by applications running on the cluster.

````{panels}
:container: text-left
:column: col-lg-4 px-2 py-2
:card:

**Scale machine learning workloads**
^^^
Build ML applications with a toolkit of libraries for distributed 
[data processing](../data/dataset.rst), 
[model training](../train/train.rst), 
[tuning](tune/../index.rst), 
[reinforcement learning](../rllib/index.rst), 
[model serving](../serve/index.rst), 
and [more](../ray-more-libs/index.rst).
+++
```{link-button} ../ray-air/getting-started
:type: ref
:text: Ray AIR
:classes: btn-outline-info btn-block
```
---

**Build distributed applications**
^^^
Build and run distributed applications with a [simple and flexible API](../ray-core/walkthrough.rst).
[Parallelize](../ray-core/walkthrough.rst) single machine code with little to zero code changes.

+++
```{link-button} ../ray-core/walkthrough
:type: ref
:text: Ray Core
:classes: btn-outline-info btn-block
```
---

**Deploy large-scale workloads**
^^^
Deploy workloads on [AWS, GCP, Azure](../cluster/getting-started) or 
[on premise](../cluster/vms/user-guides/launching-clusters/on-premises).
Use Ray cluster managers to run Ray on existing
[Kubernetes](../cluster/kubernetes/index),
[YARN](../cluster/vms/user-guides/community/yarn),
or [Slurm](../cluster/vms/user-guides/community/slurm) clusters.
+++

```{link-button} ../cluster/getting-started
:type: ref
:text: Ray Clusters
:classes: btn-outline-info btn-block
```
````

Each of [Ray AIR's](../ray-air/getting-started) five native libraries distributes a specific ML task:
- [Data](../data/dataset): Scalable, framework-agnostic data loading and transformation across training, tuning, and prediction.
- [Train](../train/train): Distributed multi-node and multi-core model training with fault tolerance that integrates with popular training libraries.
- [Tune](../tune/index): Scalable hyperparameter tuning to optimize model performance.
- [Serve](../serve/index): Scalable and programmable serving to deploy models for online inference, with optional microbatching to improve performance.
- [RLlib](../rllib/index): Scalable distributed reinforcement learning workloads that integrate with the other Ray AIR libraries.

<<<<<<< HEAD
For custom applications, the [Ray Core](../ray-core/walkthrough) library enables Python developers to easily build scalable, distributed systems that can run on a laptop, cluster, cloud, or Kubernetes. It's the foundation that Ray AIR and third-party integrations (Ray ecosystem) are built on.
=======
````{dropdown} cluster.yaml
:animate: fade-in-slide-down

```{literalinclude} ../../../python/ray/autoscaler/aws/example-full.yaml
:language: yaml
```
````

Assuming you have stored this configuration in a file called `cluster.yaml`, you can now launch an AWS cluster as follows:

```bash
ray submit cluster.yaml example.py --start
```

```{link-button} cluster-index
:type: ref
:text: Learn more about launching Ray Clusters
:classes: btn-outline-primary btn-block
```

`````

## Debugging and Monitoring Ray Quick Start

You can use built-in observability tools to monitor and debug Ray applications and clusters.

`````{dropdown} <img src="images/ray_svg_logo.svg" alt="ray" width="50px"> Ray Dashboard: Web GUI to monitor and debug Ray
:animate: fade-in-slide-down

Ray dashboard provides a visual interface that displays real-time system metrics, node-level resource monitoring, job profiling, and task visualizations. The dashboard is designed to help users understand the performance of their Ray applications and identify potential issues.

```{image} https://raw.githubusercontent.com/ray-project/Images/master/docs/new-dashboard/Dashboard-overview.png
:align: center
```

````{note}
To get started with ray dashboard install the Ray default installation as follows.

```bash
pip install "ray[default]"
```
````

```{link-button} ../ray-core/ray-dashboard
:type: ref
:text: Learn more about Ray Dashboard.
:classes: btn-outline-primary btn-block
```

`````

`````{dropdown} <img src="images/ray_svg_logo.svg" alt="ray" width="50px"> Ray State APIs: CLI to access cluster states
:animate: fade-in-slide-down

Ray state APIs allow users to conveniently access the current state (snapshot) of Ray through CLI or Python SDK.

````{note}
To get started with ray state API install the Ray default installation as follows.

```bash
pip install "ray[default]"
```
````

Run the following code.

```{code-block} python

    import ray
    import time

    ray.init(num_cpus=4)

    @ray.remote
    def task_running_300_seconds():
        print("Start!")
        time.sleep(300)
    
    @ray.remote
    class Actor:
        def __init__(self):
            print("Actor created")
    
    # Create 2 tasks
    tasks = [task_running_300_seconds.remote() for _ in range(2)]

    # Create 2 actors
    actors = [Actor.remote() for _ in range(2)]

    ray.get(tasks)

```

See the summarized statistics of Ray tasks using ``ray summary tasks``.

```{code-block} bash

    ray summary tasks

```

```{code-block} text

    ======== Tasks Summary: 2022-07-22 08:54:38.332537 ========
    Stats:
    ------------------------------------
    total_actor_scheduled: 2
    total_actor_tasks: 0
    total_tasks: 2


    Table (group by func_name):
    ------------------------------------
        FUNC_OR_CLASS_NAME        STATE_COUNTS    TYPE
    0   task_running_300_seconds  RUNNING: 2      NORMAL_TASK
    1   Actor.__init__            FINISHED: 2     ACTOR_CREATION_TASK

```

```{link-button} ../ray-observability/state/state-api
:type: ref
:text: Learn more about Ray State APIs
:classes: btn-outline-primary btn-block
```

`````




```{include} learn-more.md
```
>>>>>>> 2c58dc78

Ray runs on any machine, cluster, cloud provider, and Kubernetes, and features a growing
[ecosystem of community integrations](ray-libraries).
<|MERGE_RESOLUTION|>--- conflicted
+++ resolved
@@ -103,142 +103,7 @@
 - [Serve](../serve/index): Scalable and programmable serving to deploy models for online inference, with optional microbatching to improve performance.
 - [RLlib](../rllib/index): Scalable distributed reinforcement learning workloads that integrate with the other Ray AIR libraries.
 
-<<<<<<< HEAD
 For custom applications, the [Ray Core](../ray-core/walkthrough) library enables Python developers to easily build scalable, distributed systems that can run on a laptop, cluster, cloud, or Kubernetes. It's the foundation that Ray AIR and third-party integrations (Ray ecosystem) are built on.
-=======
-````{dropdown} cluster.yaml
-:animate: fade-in-slide-down
-
-```{literalinclude} ../../../python/ray/autoscaler/aws/example-full.yaml
-:language: yaml
-```
-````
-
-Assuming you have stored this configuration in a file called `cluster.yaml`, you can now launch an AWS cluster as follows:
-
-```bash
-ray submit cluster.yaml example.py --start
-```
-
-```{link-button} cluster-index
-:type: ref
-:text: Learn more about launching Ray Clusters
-:classes: btn-outline-primary btn-block
-```
-
-`````
-
-## Debugging and Monitoring Ray Quick Start
-
-You can use built-in observability tools to monitor and debug Ray applications and clusters.
-
-`````{dropdown} <img src="images/ray_svg_logo.svg" alt="ray" width="50px"> Ray Dashboard: Web GUI to monitor and debug Ray
-:animate: fade-in-slide-down
-
-Ray dashboard provides a visual interface that displays real-time system metrics, node-level resource monitoring, job profiling, and task visualizations. The dashboard is designed to help users understand the performance of their Ray applications and identify potential issues.
-
-```{image} https://raw.githubusercontent.com/ray-project/Images/master/docs/new-dashboard/Dashboard-overview.png
-:align: center
-```
-
-````{note}
-To get started with ray dashboard install the Ray default installation as follows.
-
-```bash
-pip install "ray[default]"
-```
-````
-
-```{link-button} ../ray-core/ray-dashboard
-:type: ref
-:text: Learn more about Ray Dashboard.
-:classes: btn-outline-primary btn-block
-```
-
-`````
-
-`````{dropdown} <img src="images/ray_svg_logo.svg" alt="ray" width="50px"> Ray State APIs: CLI to access cluster states
-:animate: fade-in-slide-down
-
-Ray state APIs allow users to conveniently access the current state (snapshot) of Ray through CLI or Python SDK.
-
-````{note}
-To get started with ray state API install the Ray default installation as follows.
-
-```bash
-pip install "ray[default]"
-```
-````
-
-Run the following code.
-
-```{code-block} python
-
-    import ray
-    import time
-
-    ray.init(num_cpus=4)
-
-    @ray.remote
-    def task_running_300_seconds():
-        print("Start!")
-        time.sleep(300)
-    
-    @ray.remote
-    class Actor:
-        def __init__(self):
-            print("Actor created")
-    
-    # Create 2 tasks
-    tasks = [task_running_300_seconds.remote() for _ in range(2)]
-
-    # Create 2 actors
-    actors = [Actor.remote() for _ in range(2)]
-
-    ray.get(tasks)
-
-```
-
-See the summarized statistics of Ray tasks using ``ray summary tasks``.
-
-```{code-block} bash
-
-    ray summary tasks
-
-```
-
-```{code-block} text
-
-    ======== Tasks Summary: 2022-07-22 08:54:38.332537 ========
-    Stats:
-    ------------------------------------
-    total_actor_scheduled: 2
-    total_actor_tasks: 0
-    total_tasks: 2
-
-
-    Table (group by func_name):
-    ------------------------------------
-        FUNC_OR_CLASS_NAME        STATE_COUNTS    TYPE
-    0   task_running_300_seconds  RUNNING: 2      NORMAL_TASK
-    1   Actor.__init__            FINISHED: 2     ACTOR_CREATION_TASK
-
-```
-
-```{link-button} ../ray-observability/state/state-api
-:type: ref
-:text: Learn more about Ray State APIs
-:classes: btn-outline-primary btn-block
-```
-
-`````
-
-
-
-
-```{include} learn-more.md
-```
->>>>>>> 2c58dc78
 
 Ray runs on any machine, cluster, cloud provider, and Kubernetes, and features a growing
-[ecosystem of community integrations](ray-libraries).
+[ecosystem of community integrations](ray-libraries).