#!/bin/bash

<<<<<<< HEAD
set -exo pipefail
=======
set -euxo pipefail
>>>>>>> 7e4e0edb

python ci/nb2py.py README.ipynb README.py  # convert notebook to py script
python README.py  # be sure to use ipython to ensure even non-python cells are executed properly
rm README.py  # remove the generated script<|MERGE_RESOLUTION|>--- conflicted
+++ resolved
@@ -1,10 +1,6 @@
 #!/bin/bash
 
-<<<<<<< HEAD
-set -exo pipefail
-=======
 set -euxo pipefail
->>>>>>> 7e4e0edb
 
 python ci/nb2py.py README.ipynb README.py  # convert notebook to py script
 python README.py  # be sure to use ipython to ensure even non-python cells are executed properly
