--- conflicted
+++ resolved
@@ -4,31 +4,7 @@
    "cell_type": "markdown",
    "metadata": {},
    "source": [
-<<<<<<< HEAD
-    "# Multimodal AI Workloads\n"
-   ]
-  },
-  {
-   "cell_type": "markdown",
-   "metadata": {},
-   "source": [
-    "\n",
-    "```{toctree}\n",
-    ":hidden:\n",
-    "\n",
-    "notebooks/01-Batch-Inference\n",
-    "notebooks/02-Distributed-Training\n",
-    "notebooks/03-Online-Serving\n",
-    "```"
-   ]
-  },
-  {
-   "cell_type": "markdown",
-   "metadata": {},
-   "source": [
-=======
     "# Image semantic search and classification\n",
->>>>>>> c575656d
     "\n",
     "<div align=\"left\">\n",
     "<a target=\"_blank\" href=\"https://console.anyscale.com/\"><img src=\"https://img.shields.io/badge/🚀 Run_on-Anyscale-9hf\"></a>&nbsp;\n",
@@ -81,9 +57,6 @@
   {
    "cell_type": "markdown",
    "metadata": {},
-<<<<<<< HEAD
-   "source": []
-=======
    "source": [
     "\n",
     "```{toctree}\n",
@@ -94,7 +67,6 @@
     "notebooks/03-Online-Serving\n",
     "```"
    ]
->>>>>>> c575656d
   }
  ],
  "metadata": {
