--- conflicted
+++ resolved
@@ -65,11 +65,7 @@
    api.rst
    actors.rst
    using-ray-with-gpus.rst
-<<<<<<< HEAD
-=======
-   webui.rst
    signals.rst
->>>>>>> 11a28834
    async_api.rst
 
 .. toctree::
