--- conflicted
+++ resolved
@@ -192,16 +192,8 @@
    walkthrough.rst
    actors.rst
    using-ray-with-gpus.rst
-<<<<<<< HEAD
-   user-profiling.rst
-   inspect.rst
-   object-store.rst
-   using-ray-with-tensorflow.rst
-   using-ray-with-pytorch.rst
-=======
    serialization.rst
    memory-management.rst
->>>>>>> 2b2eb4de
    configure.rst
    troubleshooting.rst
    advanced.rst
@@ -262,17 +254,6 @@
    :maxdepth: -1
    :caption: Examples
 
-<<<<<<< HEAD
-   auto_examples/overview.rst
-   auto_examples/plot_lbfgs.rst
-   auto_examples/plot_newsreader.rst
-   auto_examples/plot_hyperparameter.rst
-   auto_examples/plot_pong_example.rst
-   auto_examples/plot_resnet.rst
-   auto_examples/plot_streaming.rst
-   auto_examples/plot_parameter_server.rst
-   auto_examples/plot_example-a3c.rst
-=======
    example-rl-pong.rst
    example-parameter-server.rst
    example-newsreader.rst
@@ -282,7 +263,6 @@
    example-streaming.rst
    using-ray-with-tensorflow.rst
    using-ray-with-pytorch.rst
->>>>>>> 2b2eb4de
 
 .. toctree::
    :maxdepth: -1
