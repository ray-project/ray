Ray
===

.. raw:: html

  <embed>
    <a href="https://github.com/ray-project/ray"><img style="position: absolute; top: 0; right: 0; border: 0;" src="https://camo.githubusercontent.com/365986a132ccd6a44c23a9169022c0b5c890c387/68747470733a2f2f73332e616d617a6f6e6177732e636f6d2f6769746875622f726962626f6e732f666f726b6d655f72696768745f7265645f6161303030302e706e67" alt="Fork me on GitHub" data-canonical-src="https://s3.amazonaws.com/github/ribbons/forkme_right_red_aa0000.png"></a>
  </embed>

.. image:: https://github.com/ray-project/ray/raw/master/doc/source/images/ray_header_logo.png

**Ray is a fast and simple framework for building and running distributed applications.**

Ray is packaged with the following libraries for accelerating machine learning workloads:

- `Tune`_: Scalable Hyperparameter Tuning
- `RLlib`_: Scalable Reinforcement Learning
- `Distributed Training <distributed_training.html>`__

Install Ray with: ``pip install ray``. For nightly wheels, see the `Installation page <installation.html>`__.

View the `codebase on GitHub`_.

.. _`codebase on GitHub`: https://github.com/ray-project/ray


Quick Start
-----------

.. code-block:: python

    import ray
    ray.init()

    @ray.remote
    def f(x):
        return x * x

    futures = [f.remote(i) for i in range(4)]
    print(ray.get(futures))

To use Ray's actor model:

.. code-block:: python

    import ray
    ray.init()

    @ray.remote
    class Counter():
        def __init__(self):
            self.n = 0

        def increment(self):
            self.n += 1

        def read(self):
            return self.n

    counters = [Counter.remote() for i in range(4)]
    [c.increment.remote() for c in counters]
    futures = [c.read.remote() for c in counters]
    print(ray.get(futures))


Ray programs can run on a single machine, and can also seamlessly scale to large clusters. To execute the above Ray script in the cloud, just download `this configuration file <https://github.com/ray-project/ray/blob/master/python/ray/autoscaler/aws/example-full.yaml>`__, and run:

``ray submit [CLUSTER.YAML] example.py --start``

Read more about `launching clusters <autoscaling.html>`_.

Tune Quick Start
----------------

`Tune`_ is a scalable framework for hyperparameter search built on top of Ray with a focus on deep learning and deep reinforcement learning.

.. note::

    To run this example, you will need to install the following:

    .. code-block:: bash

        $ pip install ray torch torchvision filelock


This example runs a small grid search to train a CNN using PyTorch and Tune.

.. literalinclude:: ../../python/ray/tune/tests/example.py
   :language: python
   :start-after: __quick_start_begin__
   :end-before: __quick_start_end__

If TensorBoard is installed, automatically visualize all trial results:

.. code-block:: bash

    tensorboard --logdir ~/ray_results

.. _`Tune`: tune.html

RLlib Quick Start
-----------------

`RLlib`_ is an open-source library for reinforcement learning built on top of Ray that offers both high scalability and a unified API for a variety of applications.

.. code-block:: bash

  pip install tensorflow  # or tensorflow-gpu
  pip install ray[rllib]  # also recommended: ray[debug]

.. code-block:: python

    import gym
    from gym.spaces import Discrete, Box
    from ray import tune

    class SimpleCorridor(gym.Env):
        def __init__(self, config):
            self.end_pos = config["corridor_length"]
            self.cur_pos = 0
            self.action_space = Discrete(2)
            self.observation_space = Box(0.0, self.end_pos, shape=(1, ))

        def reset(self):
            self.cur_pos = 0
            return [self.cur_pos]

        def step(self, action):
            if action == 0 and self.cur_pos > 0:
                self.cur_pos -= 1
            elif action == 1:
                self.cur_pos += 1
            done = self.cur_pos >= self.end_pos
            return [self.cur_pos], 1 if done else 0, done, {}

    tune.run(
        "PPO",
        config={
            "env": SimpleCorridor,
            "num_workers": 4,
            "env_config": {"corridor_length": 5}})

.. _`RLlib`: rllib.html

Contact
-------
The following are good places to discuss Ray.

1. `ray-dev@googlegroups.com`_: For discussions about development or any general
   questions.
2. `StackOverflow`_: For questions about how to use Ray.
3. `GitHub Issues`_: For bug reports and feature requests.

.. _`ray-dev@googlegroups.com`: https://groups.google.com/forum/#!forum/ray-dev
.. _`GitHub Issues`: https://github.com/ray-project/ray/issues
.. _`StackOverflow`: https://stackoverflow.com/questions/tagged/ray


.. toctree::
   :maxdepth: -1
   :caption: Installation

   installation.rst

.. toctree::
   :maxdepth: -1
   :caption: Using Ray

   walkthrough.rst
   actors.rst
   using-ray-with-gpus.rst
   user-profiling.rst
   inspect.rst
   object-store.rst
   configure.rst
   advanced.rst
   troubleshooting.rst
   package-ref.rst

.. toctree::
   :maxdepth: -1
   :caption: Cluster Setup

   autoscaling.rst
   using-ray-on-a-cluster.rst
   deploy-on-kubernetes.rst
   deploying-on-slurm.rst

.. toctree::
   :maxdepth: -1
   :caption: Tune

   tune.rst
   tune-tutorial.rst
   tune-usage.rst
   tune-distributed.rst
   tune-schedulers.rst
   tune-searchalg.rst
   tune-package-ref.rst
   tune-design.rst
   tune-examples.rst
   tune-contrib.rst

.. toctree::
   :maxdepth: -1
   :caption: RLlib

   rllib.rst
   rllib-toc.rst
   rllib-training.rst
   rllib-env.rst
   rllib-models.rst
   rllib-algorithms.rst
   rllib-offline.rst
   rllib-concepts.rst
   rllib-examples.rst
   rllib-dev.rst
   rllib-package-ref.rst

.. toctree::
   :maxdepth: -1
   :caption: Experimental

   distributed_training.rst
   pandas_on_ray.rst
   signals.rst
   async_api.rst

.. toctree::
   :maxdepth: -1
   :caption: Examples

<<<<<<< HEAD
   auto_examples/index.rst
   auto_examples/plot_pong_example.rst

=======
   example-rl-pong.rst
   example-parameter-server.rst
   example-newsreader.rst
   example-resnet.rst
   example-a3c.rst
   example-lbfgs.rst
   example-streaming.rst
   using-ray-with-tensorflow.rst
   using-ray-with-pytorch.rst
>>>>>>> 8d31ffec

.. toctree::
   :maxdepth: -1
   :caption: Development and Internals

   development.rst
   profiling.rst
   internals-overview.rst
   fault-tolerance.rst
   contrib.rst


.. example-rl-pong.rst
.. example-parameter-server.rst
.. example-newsreader.rst
.. example-resnet.rst
.. example-a3c.rst
.. example-lbfgs.rst
.. example-streaming.rst
.. using-ray-with-tensorflow.rst<|MERGE_RESOLUTION|>--- conflicted
+++ resolved
@@ -172,6 +172,8 @@
    user-profiling.rst
    inspect.rst
    object-store.rst
+   using-ray-with-tensorflow.rst
+   using-ray-with-pytorch.rst
    configure.rst
    advanced.rst
    troubleshooting.rst
@@ -229,22 +231,8 @@
 .. toctree::
    :maxdepth: -1
    :caption: Examples
-
-<<<<<<< HEAD
    auto_examples/index.rst
    auto_examples/plot_pong_example.rst
-
-=======
-   example-rl-pong.rst
-   example-parameter-server.rst
-   example-newsreader.rst
-   example-resnet.rst
-   example-a3c.rst
-   example-lbfgs.rst
-   example-streaming.rst
-   using-ray-with-tensorflow.rst
-   using-ray-with-pytorch.rst
->>>>>>> 8d31ffec
 
 .. toctree::
    :maxdepth: -1
