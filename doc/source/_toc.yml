--- conflicted
+++ resolved
@@ -284,27 +284,6 @@
           - file: cluster/vms/user-guides/configuring-autoscaling
           - file: cluster/vms/user-guides/community/index
             title: Community-supported Cluster Managers
-            sections:
-<<<<<<< HEAD
-            - file: cluster/cluster_under_construction/ray-clusters-on-vms/getting-started
-            - file: cluster/cluster_under_construction/ray-clusters-on-vms/user-guides/index
-              title: User Guides
-              sections:
-              - file: cluster/cluster_under_construction/ray-clusters-on-vms/user-guides/large-cluster-best-practices
-              - file: cluster/cluster_under_construction/ray-clusters-on-vms/user-guides/configuring-autoscaling
-            - file: cluster/cluster_under_construction/ray-clusters-on-vms/examples/index
-              title: Examples
-              sections:
-              - file: cluster/cluster_under_construction/ray-clusters-on-vms/examples/ml-example
-            - file: cluster/cluster_under_construction/ray-clusters-on-vms/references/index
-          - file: cluster/cluster_under_construction/running-applications-on-ray-clusters/index
-            title: Running Applications on Ray Clusters
-          - file: cluster/cluster_under_construction/references/index
-            title: References
-=======
-            - file: cluster/vms/user-guides/community/yarn
-            - file: cluster/vms/user-guides/community/slurm
-            - file: cluster/vms/user-guides/community/lsf
         - file: cluster/vms/examples/index
           title: Examples
           sections:
@@ -326,7 +305,6 @@
         - file: cluster-deprecated/cluster_under_construction.md
         - file: cluster-deprecated/deploy
         - file: cluster-deprecated/api
->>>>>>> d607a90b
 
   - caption: References
     chapters:
