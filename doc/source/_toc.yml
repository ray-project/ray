--- conflicted
+++ resolved
@@ -179,11 +179,8 @@
               - file: serve/performance
               - file: serve/autoscaling
               - file: serve/production
-<<<<<<< HEAD
               - file: serve/managing-java-deployments
-=======
               - file: serve/migration
->>>>>>> 043eac06
           - file: serve/architecture
           - file: serve/tutorials/index
             sections:
