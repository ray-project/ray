format: jb-book
root: index
parts:
  - caption: Ray
    chapters:
      - file: ray-overview/index
        title: "Getting Started"
      - file: ray-overview/installation
        title: "Installation"
      - file: ray-overview/use-cases
        title: "Use Cases"
      - file: ray-overview/ray-libraries
        title: "Ecosystem"

      - file: ray-core/walkthrough
        title: "Ray Core"
        sections:
          - file: ray-core/key-concepts
            title: "Key Concepts"
          - file: ray-core/user-guide
            title: "User Guides"
          - file: ray-core/examples/overview
            title: "Examples"
            sections:
              - file: ray-core/examples/monte_carlo_pi
              - file: ray-core/examples/plot_example-a3c
              - file: ray-core/examples/plot_example-lm
              - file: ray-core/examples/plot_hyperparameter
              - file: ray-core/examples/plot_parameter_server
              - file: ray-core/examples/plot_pong_example
              - file: ray-core/examples/highly_parallel
              - file: ray-core/examples/batch_prediction
              - file: ray-core/examples/batch_training
              - file: ray-core/examples/automl_for_time_series
          - file: ray-core/api

      - file: cluster/getting-started
        title: "Ray Clusters"
        sections:
          - file: cluster/key-concepts
            title: Key Concepts
          - file: cluster/kubernetes/index
            title: Deploying on Kubernetes
            sections:
            - file: cluster/kubernetes/getting-started
            - file: cluster/kubernetes/user-guides
              sections:
                - file: cluster/kubernetes/user-guides/k8s-cluster-setup.md
                - file: cluster/kubernetes/user-guides/config.md
                - file: cluster/kubernetes/user-guides/configuring-autoscaling.md
                - file: cluster/kubernetes/user-guides/logging.md
                - file: cluster/kubernetes/user-guides/gpu.md
                - file: cluster/kubernetes/user-guides/experimental.md
            - file: cluster/kubernetes/examples
              sections:
                - file: cluster/kubernetes/examples/ml-example.md
                - file: cluster/kubernetes/examples/gpu-training-example.md
            - file: cluster/kubernetes/references
          - file: cluster/vms/index
            title: Deploying on VMs
            sections:
            - file: cluster/vms/getting-started
            - file: cluster/vms/user-guides/index
              title: User Guides
              sections:
              - file: cluster/vms/user-guides/launching-clusters/index
              - file: cluster/vms/user-guides/large-cluster-best-practices
              - file: cluster/vms/user-guides/configuring-autoscaling
              - file: cluster/vms/user-guides/community/index
                title: Community-supported Cluster Managers
                sections:
                - file: cluster/vms/user-guides/community/yarn
                - file: cluster/vms/user-guides/community/slurm
                - file: cluster/vms/user-guides/community/lsf
            - file: cluster/vms/examples/index
              title: Examples
              sections:
              - file: cluster/vms/examples/ml-example
            - file: cluster/vms/references/index
          - file: cluster/running-applications/index
            title: Applications Guide
          - file: cluster/faq
          - file: cluster/package-overview

      - file: ray-air/getting-started
        title: "Ray AI Runtime (AIR)"
        sections:
          - file: ray-air/key-concepts
          - file: ray-air/user-guides
            sections:
              - file: ray-air/preprocessors
              - file: ray-air/trainer
              - file: ray-air/check-ingest
              - file: ray-air/tuner
              - file: ray-air/predictors
              - file: ray-air/examples/serving_guide
              - file: ray-air/deployment
          - file: ray-air/examples/index
            sections:
              - file: ray-air/examples/torch_image_example
              - file: ray-air/examples/convert_existing_pytorch_code_to_ray_air
              - file: ray-air/examples/convert_existing_tf_code_to_ray_air
              - file: ray-air/examples/tfx_tabular_train_to_serve
              - file: ray-air/examples/huggingface_text_classification
              - file: ray-air/examples/sklearn_example
              - file: ray-air/examples/xgboost_example
              - file: ray-air/examples/analyze_tuning_results
              - file: ray-air/examples/lightgbm_example
              - file: ray-air/examples/torch_incremental_learning
              - file: ray-air/examples/rl_serving_example
              - file: ray-air/examples/rl_online_example
              - file: ray-air/examples/rl_offline_example
              - file: ray-air/examples/upload_to_comet_ml
              - file: ray-air/examples/upload_to_wandb
              - file: ray-air/examples/feast_example
              - file: ray-air/examples/automl_with_ray_air
              - file: ray-air/examples/batch_tuning
              - file: ray-air/examples/batch_forecasting
          - file: ray-air/package-ref
          - file: ray-air/benchmarks

      - file: data/dataset
        title: Ray Data
        sections:
          - file: data/getting-started
          - file: data/key-concepts
          - file: data/user-guide
          - file: data/examples/index
            sections:
              - file: data/examples/nyc_taxi_basic_processing
                title: Processing the NYC taxi dataset
              - file: data/examples/batch_training
                title: Batch training on the NYC taxi dataset
              - file: data/examples/big_data_ingestion
                title: Large-scale ML Ingest
              - file: data/examples/ocr_example
                title: Scaling OCR with Ray Datasets
              - file: data/advanced-pipelines
              - file: data/random-access
          - file: data/faq
          - file: data/api/api
          - file: data/integrations

      - file: train/train
        title: Ray Train
        sections:
          - file: train/getting-started
          - file: train/key-concepts
          - file: train/user-guides
            sections:
              - file: train/config_guide
              - file: train/dl_guide
              - file: train/gbdt
              - file: train/architecture
          - file: train/faq
          - file: train/examples
          - file: train/api

      - file: tune/index
        title: Ray Tune
        sections:
          - file: tune/getting-started
            title: "Getting Started"
          - file: tune/key-concepts
            title: "Key Concepts"
          - file: tune/tutorials/overview
            sections:
              - file: tune/tutorials/tune-run
                title: "Running Basic Experiments"
              - file: tune/tutorials/tune-output
                title: "Logging Tune Runs"
              - file: tune/tutorials/tune-resources
                title: "Setting Trial Resources"
              - file: tune/tutorials/tune-search-spaces
                title: "Using Search Spaces"
              - file: tune/tutorials/tune-stopping
                title: "How to Stop and Resume"
              - file: tune/tutorials/tune-storage
              - file: tune/tutorials/tune-metrics
                title: "Using Callbacks and Metrics"
              - file: tune/tutorials/tune_get_data_in_and_out
              - file: tune/examples/tune_analyze_results
              - file: tune/examples/pbt_guide
                sections:
                  - file: tune/examples/pbt_visualization/pbt_visualization
                    title: "Visualizing and Understanding PBT"
              - file: tune/tutorials/tune-distributed
                title: "Deploying Tune in the Cloud"
              - file: tune/tutorials/tune-lifecycle
                title: "Tune Architecture"
              - file: tune/tutorials/tune-scalability
                title: "Scalability Benchmarks"
          - file: tune/examples/index
            sections:
              - file: tune/examples/ml-frameworks
                sections:
                  - file: tune/examples/tune-sklearn
                    title: "Scikit-Learn Example"
                  - file: tune/examples/tune_mnist_keras
                    title: "Keras Example"
                  - file: tune/examples/tune-pytorch-cifar
                    title: "PyTorch Example"
                  - file: tune/examples/tune-pytorch-lightning
                    title: "PyTorch Lightning Example"
                  - file: tune/examples/mxnet_example
                    title: "MXNet Example"
                  - file: tune/examples/tune-serve-integration-mnist
                    title: "Ray Serve Example"
                  - file: tune/examples/pbt_ppo_example
                    title: "Ray RLlib Example"
                  - file: tune/examples/tune-xgboost
                    title: "XGBoost Example"
                  - file: tune/examples/lightgbm_example
                    title: "LightGBM Example"
                  - file: tune/examples/horovod_simple
                    title: "Horovod Example"
                  - file: tune/examples/pbt_transformers
                    title: "Huggingface Example"
              - file: tune/examples/experiment-tracking
                sections:
                  - file: tune/examples/tune-comet
                    title: "Comet Example"
                  - file: tune/examples/tune-wandb
                    title: "Weights & Biases Example"
                  - file: tune/examples/tune-mlflow
                    title: "MLflow Example"
              - file: tune/examples/hpo-frameworks
                sections:
                  - file: tune/examples/ax_example
                    title: "Ax Example"
                  - file: tune/examples/dragonfly_example
                    title: "Dragonfly Example"
                  - file: tune/examples/skopt_example
                    title: "Skopt Example"
                  - file: tune/examples/hyperopt_example
                    title: "HyperOpt Example"
                  - file: tune/examples/bayesopt_example
                    title: "Bayesopt Example"
                  - file: tune/examples/flaml_example
                    title: "FLAML Example"
                  - file: tune/examples/bohb_example
                    title: "BOHB Example"
                  - file: tune/examples/nevergrad_example
                    title: "Nevergrad Example"
                  - file: tune/examples/optuna_example
                    title: "Optuna Example"
                  - file: tune/examples/zoopt_example
                    title: "ZOOpt Example"
                  - file: tune/examples/sigopt_example
                    title: "SigOpt Example"
                  - file: tune/examples/hebo_example
                    title: "HEBO Example"
              - file: tune/examples/other-examples
                title: "Other Examples"
              - file: tune/examples/exercises
                title: "Exercises"
          - file: tune/faq
          - file: tune/api_docs/overview.rst

      - file: serve/index
        title: Ray Serve
        sections:
          - file: serve/getting_started
          - file: serve/key-concepts
          - file: serve/user-guide
            sections:
              - file: serve/http-guide
              - file: serve/scaling-and-resource-allocation
              - file: serve/model_composition
              - file: serve/dev-workflow
              - file: serve/production-guide/index
                sections:
                  - file: serve/production-guide/config
                  - file: serve/production-guide/rest-api
                  - file: serve/production-guide/kubernetes
                  - file: serve/production-guide/monitoring
                  - file: serve/production-guide/fault-tolerance
              - file: serve/performance
              - file: serve/handling-dependencies
              - file: serve/managing-java-deployments
              - file: serve/migration
              - file: serve/direct-ingress
          - file: serve/architecture
          - file: serve/tutorials/index
            sections:
              - file: serve/tutorials/deployment-graph-patterns
                sections:
                  - file: serve/tutorials/deployment-graph-patterns/linear_pipeline
                  - file: serve/tutorials/deployment-graph-patterns/branching_input
                  - file: serve/tutorials/deployment-graph-patterns/conditional
          - file: serve/package-ref

      - file: rllib/index
        title: Ray RLlib
        sections:
          - file: rllib/rllib-training
          - file: rllib/core-concepts
          - file: rllib/rllib-env
          - file: rllib/rllib-algorithms
          - file: rllib/user-guides
            sections:
              - file: rllib/rllib-advanced-api
              - file: rllib/rllib-models
              - file: rllib/rllib-saving-and-loading-algos-and-policies
              - file: rllib/rllib-concepts
              - file: rllib/rllib-sample-collection
              - file: rllib/rllib-replay-buffers
              - file: rllib/rllib-offline
              - file: rllib/rllib-connector
              - file: rllib/rllib-fault-tolerance
              - file: rllib/rllib-dev
              - file: rllib/rllib-cli
          - file: rllib/rllib-examples
          - file: rllib/package_ref/index

      - file: ray-more-libs/index
        title: More Libraries
        sections:
          - file: ray-more-libs/joblib
          - file: ray-more-libs/multiprocessing
          - file: ray-more-libs/ray-collective
          - file: ray-more-libs/using-ray-with-pytorch-lightning
          - file: workflows/index
            title: Ray Workflows (Alpha)
            sections:
              - file: workflows/key-concepts
              - file: workflows/basics
              - file: workflows/management
              - file: workflows/metadata
              - file: workflows/events
              - file: workflows/comparison
              - file: workflows/advanced
              - file: workflows/package-ref

<<<<<<< HEAD
  - caption: Ray Core
    chapters:
      - file: ray-core/walkthrough
        title: Getting Started
      - file: ray-core/key-concepts
        title: "Key Concepts"
      - file: ray-core/user-guide
        title: "User Guides"
      - file: ray-core/examples/overview
        title: "Examples"
        sections:
          - file: ray-core/examples/monte_carlo_pi
          - file: ray-core/examples/plot_example-a3c
          - file: ray-core/examples/plot_example-lm
          - file: ray-core/examples/plot_hyperparameter
          - file: ray-core/examples/plot_parameter_server
          - file: ray-core/examples/plot_pong_example
          - file: ray-core/examples/highly_parallel
          - file: ray-core/examples/batch_prediction
          - file: ray-core/examples/batch_training
          - file: ray-core/examples/automl_for_time_series
      - file: ray-core/api

  - caption: Ray Clusters
    chapters:
      - file: cluster/getting-started
        title: Getting Started
      - file: cluster/key-concepts
        title: Key Concepts
      - file: cluster/kubernetes/index
        title: Deploying on Kubernetes
        sections:
        - file: cluster/kubernetes/getting-started
        - file: cluster/kubernetes/user-guides
          sections:
            - file: cluster/kubernetes/user-guides/k8s-cluster-setup.md
            - file: cluster/kubernetes/user-guides/config.md
            - file: cluster/kubernetes/user-guides/configuring-autoscaling.md
            - file: cluster/kubernetes/user-guides/logging.md
            - file: cluster/kubernetes/user-guides/gpu.md
            - file: cluster/kubernetes/user-guides/experimental.md
            - file: cluster/kubernetes/user-guides/static-ray-cluster-without-kuberay.md
        - file: cluster/kubernetes/examples
          sections:
            - file: cluster/kubernetes/examples/ml-example.md
            - file: cluster/kubernetes/examples/gpu-training-example.md
        - file: cluster/kubernetes/references
      - file: cluster/vms/index
        title: Deploying on VMs
        sections:
        - file: cluster/vms/getting-started
        - file: cluster/vms/user-guides/index
          title: User Guides
          sections:
          - file: cluster/vms/user-guides/launching-clusters/index
          - file: cluster/vms/user-guides/large-cluster-best-practices
          - file: cluster/vms/user-guides/configuring-autoscaling
          - file: cluster/vms/user-guides/community/index
            title: Community-supported Cluster Managers
            sections:
            - file: cluster/vms/user-guides/community/yarn
            - file: cluster/vms/user-guides/community/slurm
            - file: cluster/vms/user-guides/community/lsf
        - file: cluster/vms/examples/index
          title: Examples
          sections:
          - file: cluster/vms/examples/ml-example
        - file: cluster/vms/references/index
      - file: cluster/running-applications/index
        title: Applications Guide
      - file: cluster/faq
      - file: cluster/package-overview

  - caption: Monitoring and Debugging
    chapters:
=======
>>>>>>> 8e188db7
      - file: ray-observability/monitoring-debugging/monitoring-debugging
        title: "Monitoring and Debugging"
        sections:
          - file: ray-observability/index
            title: Tools

      - file: ray-references/api
        title: References
        sections:
          - file: cluster/usage-stats

      - file: ray-contribute/stability
        title: Developer Guides
        sections:
          - file: ray-contribute/getting-involved
            sections:
              - file: ray-contribute/development
              - file: ray-contribute/docs
              - file: ray-contribute/fake-autoscaler
              - file: ray-core/examples/testing-tips
          - file: ray-core/configure
          - file: ray-contribute/whitepaper<|MERGE_RESOLUTION|>--- conflicted
+++ resolved
@@ -51,6 +51,7 @@
                 - file: cluster/kubernetes/user-guides/logging.md
                 - file: cluster/kubernetes/user-guides/gpu.md
                 - file: cluster/kubernetes/user-guides/experimental.md
+                - file: cluster/kubernetes/user-guides/static-ray-cluster-without-kuberay.md
             - file: cluster/kubernetes/examples
               sections:
                 - file: cluster/kubernetes/examples/ml-example.md
@@ -332,84 +333,6 @@
               - file: workflows/advanced
               - file: workflows/package-ref
 
-<<<<<<< HEAD
-  - caption: Ray Core
-    chapters:
-      - file: ray-core/walkthrough
-        title: Getting Started
-      - file: ray-core/key-concepts
-        title: "Key Concepts"
-      - file: ray-core/user-guide
-        title: "User Guides"
-      - file: ray-core/examples/overview
-        title: "Examples"
-        sections:
-          - file: ray-core/examples/monte_carlo_pi
-          - file: ray-core/examples/plot_example-a3c
-          - file: ray-core/examples/plot_example-lm
-          - file: ray-core/examples/plot_hyperparameter
-          - file: ray-core/examples/plot_parameter_server
-          - file: ray-core/examples/plot_pong_example
-          - file: ray-core/examples/highly_parallel
-          - file: ray-core/examples/batch_prediction
-          - file: ray-core/examples/batch_training
-          - file: ray-core/examples/automl_for_time_series
-      - file: ray-core/api
-
-  - caption: Ray Clusters
-    chapters:
-      - file: cluster/getting-started
-        title: Getting Started
-      - file: cluster/key-concepts
-        title: Key Concepts
-      - file: cluster/kubernetes/index
-        title: Deploying on Kubernetes
-        sections:
-        - file: cluster/kubernetes/getting-started
-        - file: cluster/kubernetes/user-guides
-          sections:
-            - file: cluster/kubernetes/user-guides/k8s-cluster-setup.md
-            - file: cluster/kubernetes/user-guides/config.md
-            - file: cluster/kubernetes/user-guides/configuring-autoscaling.md
-            - file: cluster/kubernetes/user-guides/logging.md
-            - file: cluster/kubernetes/user-guides/gpu.md
-            - file: cluster/kubernetes/user-guides/experimental.md
-            - file: cluster/kubernetes/user-guides/static-ray-cluster-without-kuberay.md
-        - file: cluster/kubernetes/examples
-          sections:
-            - file: cluster/kubernetes/examples/ml-example.md
-            - file: cluster/kubernetes/examples/gpu-training-example.md
-        - file: cluster/kubernetes/references
-      - file: cluster/vms/index
-        title: Deploying on VMs
-        sections:
-        - file: cluster/vms/getting-started
-        - file: cluster/vms/user-guides/index
-          title: User Guides
-          sections:
-          - file: cluster/vms/user-guides/launching-clusters/index
-          - file: cluster/vms/user-guides/large-cluster-best-practices
-          - file: cluster/vms/user-guides/configuring-autoscaling
-          - file: cluster/vms/user-guides/community/index
-            title: Community-supported Cluster Managers
-            sections:
-            - file: cluster/vms/user-guides/community/yarn
-            - file: cluster/vms/user-guides/community/slurm
-            - file: cluster/vms/user-guides/community/lsf
-        - file: cluster/vms/examples/index
-          title: Examples
-          sections:
-          - file: cluster/vms/examples/ml-example
-        - file: cluster/vms/references/index
-      - file: cluster/running-applications/index
-        title: Applications Guide
-      - file: cluster/faq
-      - file: cluster/package-overview
-
-  - caption: Monitoring and Debugging
-    chapters:
-=======
->>>>>>> 8e188db7
       - file: ray-observability/monitoring-debugging/monitoring-debugging
         title: "Monitoring and Debugging"
         sections:
