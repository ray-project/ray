format: jb-book
root: index
parts:
  - caption: Overview
    chapters:
      - file: ray-overview/index
      - file: ray-overview/installation
      - file: ray-overview/ray-libraries

  - caption: Ray ML
    chapters:
      - file: data/dataset
        title: Ray Data
        sections:
          - file: data/getting-started
          - file: data/key-concepts
          - file: data/user-guide
          - file: data/examples/index
            sections:
              - file: data/examples/nyc_taxi_basic_processing
                title: Processing the NYC taxi dataset
              - file: data/examples/big_data_ingestion
                title: Large-scale ML Ingest
          - file: data/faq
          - file: data/package-ref
          - file: data/integrations

      - file: train/train
        title: Ray Train
        sections:
          - file: train/user_guide
          - file: train/examples
          - file: train/faq
          - file: train/architecture
          - file: train/api

      - file: tune/index
        title: Ray Tune
        sections:
          - file: tune/getting-started
          - file: tune/key-concepts
          - file: tune/tutorials/overview
            sections:
              - file: tune/tutorials/tune-lifecycle
                title: "How Tune Works"
              - file: tune/tutorials/tune-stopping
                title: "How to Stop and Resume"
              - file: tune/tutorials/tune-metrics
                title: "Using Callbacks and Metrics"
              - file: tune/tutorials/tune-distributed
                title: "Distributed Tuning"
              - file: tune/tutorials/tune-output
                title: "Logging Tune Runs"
              - file: tune/tutorials/tune-resources
                title: "Managing Resources"
              - file: tune/tutorials/tune-checkpoints
                title: "Working with Checkpoints"
              - file: tune/tutorials/tune-search-spaces
                title: "Using Search Spaces"
              - file: tune/tutorials/tune-advanced-tutorial
                title: "Understanding PBT"
              - file: tune/tutorials/tune-scalability
                title: "Scalability Benchmarks"
          - file: tune/examples/index
            sections:
              - file: tune/examples/tune-sklearn
                title: "Scikit-Learn Example"
              - file: tune/examples/tune_mnist_keras
                title: "Keras Example"
              - file: tune/examples/tune-pytorch-cifar
                title: "PyTorch Example"
              - file: tune/examples/tune-pytorch-lightning
                title: "PyTorch Lightning Example"
              - file: tune/examples/mxnet_example
                title: "MXNet Example"
              - file: tune/examples/tune-serve-integration-mnist
                title: "Ray Serve Example"
              - file: tune/examples/pbt_ppo_example
                title: "Ray RLlib Example"
              - file: tune/examples/tune-xgboost
                title: "XGBoost Example"
              - file: tune/examples/lightgbm_example
                title: "LightGBM Example"
              - file: tune/examples/horovod_simple
                title: "Horovod Example"
              - file: tune/examples/pbt_transformers
                title: "Huggingface Example"
              - file: tune/examples/tune-comet
                title: "Comet Example"
              - file: tune/examples/tune-wandb
                title: "Weights & Biases Example"
              - file: tune/examples/ax_example
                title: "Ax Example"
              - file: tune/examples/dragonfly_example
                title: "Dragonfly Example"
              - file: tune/examples/skopt_example
                title: "Skopt Example"
              - file: tune/examples/hyperopt_example
                title: "HyperOpt Example"
              - file: tune/examples/bayesopt_example
                title: "Bayesopt Example"
              - file: tune/examples/flaml_example
                title: "FLAML Example"
              - file: tune/examples/bohb_example
                title: "BOHB Example"
              - file: tune/examples/nevergrad_example
                title: "Nevergrad Example"
              - file: tune/examples/optuna_example
                title: "Optuna Example"
              - file: tune/examples/zoopt_example
                title: "ZOOpt Example"
              - file: tune/examples/sigopt_example
                title: "SigOpt Example"
              - file: tune/examples/hebo_example
                title: "HEBO Example"

          - file: tune/faq
          - file: tune/api_docs/overview.rst

      - file: serve/index
        title: Ray Serve
        sections:
          - file: serve/getting_started
          - file: serve/key-concepts
          - file: serve/user-guide
            sections:
              - file: serve/managing-deployments
              - file: serve/handling-dependencies
              - file: serve/http-guide
              - file: serve/http-adapters
              - file: serve/handle-guide
              - file: serve/ml-models
              - file: serve/deploying-serve
              - file: serve/monitoring
              - file: serve/performance
              - file: serve/deployment-graph
                sections:
                  - file: serve/deployment-graph/deployment-graph-e2e-tutorial
                  - file: serve/deployment-graph/chain_nodes_same_class_different_args
                  - file: serve/deployment-graph/combine_two_nodes_with_passing_input_parallel
                  - file: serve/deployment-graph/control_flow_based_on_user_inputs
<<<<<<< HEAD
                  - file: serve/deployment-graph/visualize_dag_during_development
=======
                  - file: serve/deployment-graph/http_endpoint_for_dag_graph
>>>>>>> 3c9bd664
          - file: serve/architecture
          - file: serve/tutorials/index
          - file: serve/faq
          - file: serve/package-ref

      - file: rllib/index
        title: Ray RLlib
        sections:
          - file: rllib/core-concepts
          - file: rllib/rllib-training
          - file: rllib/rllib-env
          - file: rllib/rllib-algorithms
          - file: rllib/user-guides
            sections:
              - file: rllib/rllib-models
              - file: rllib/rllib-concepts
              - file: rllib/rllib-sample-collection
              - file: rllib/rllib-offline
              - file: rllib/rllib-dev
          - file: rllib/rllib-examples
          - file: rllib/package_ref/index

      - file: workflows/concepts
        title: Ray Workflows
        sections:
          - file: workflows/basics
          - file: workflows/management
          - file: workflows/actors
          - file: workflows/metadata
          - file: workflows/events
          - file: workflows/comparison
          - file: workflows/advanced
          - file: workflows/package-ref
      - file: ray-more-libs/index
        title: More Ray ML Libraries
        sections:
          - file: ray-air/getting-started
            sections:
              - file: ray-air/key-concepts
              - file: ray-air/deployment
              - file: ray-air/check-ingest
              - file: ray-air/examples/index
                sections:
                  - file: ray-air/examples/analyze_tuning_results
                    title: "Analyze hyperparameter tuning results"
                  - file: ray-air/examples/torch_image_example
                  - file: ray-air/examples/torch_incremental_learning
                  - file: ray-air/examples/rl_serving_example
                  - file: ray-air/examples/upload_to_comet_ml
                  - file: ray-air/examples/upload_to_wandb
                  - file: ray-air/examples/lightgbm_example
                  - file: ray-air/examples/rl_online_example
                  - file: ray-air/examples/rl_offline_example
                  - file: ray-air/examples/sklearn_example
                  - file: ray-air/examples/xgboost_example
                  - file: ray-air/examples/huggingface_text_classification
                    title: "Fine-tune a 🤗 Transformers model"
                  - file: ray-air/examples/tfx_tabular_train_to_serve
                    title: "Train a Keras model with Tabular data and serve it"
              - file: ray-air/package-ref
          - file: ray-more-libs/joblib
          - file: ray-more-libs/lightgbm-ray
          - file: ray-more-libs/multiprocessing
          - file: ray-more-libs/ray-collective
          - file: ray-more-libs/ray-lightning
          - file: ray-core/examples/using-ray-with-pytorch-lightning
          - file: ray-more-libs/xgboost-ray
          - file: ray-core/examples/dask_xgboost/dask_xgboost
          - file: ray-core/examples/modin_xgboost/modin_xgboost

  - caption: Ray Core
    chapters:
      - file: ray-core/walkthrough
        title: Getting Started
      - file: ray-core/key-concepts
        title: "Key Concepts"
      - file: ray-core/user-guide
        title: "User Guides"
      - file: ray-core/examples/overview
        title: "Examples"
        sections:
          - file: ray-core/examples/plot_example-a3c
          - file: ray-core/examples/plot_example-lm
          - file: ray-core/examples/plot_hyperparameter
          - file: ray-core/examples/plot_parameter_server
          - file: ray-core/examples/plot_pong_example
      - file: ray-core/package-ref

  - caption: Ray Clusters
    chapters:
      - file: cluster/index
      - file: cluster/quickstart
      - file: cluster/key-concepts
      - file: cluster/user-guide
      - file: cluster/cloud
      - file: cluster/deploy
      - file: cluster/api
      - file: cluster/usage-stats

  - caption: References
    chapters:
      - file: ray-references/api

  - caption: Developer Guides
    chapters:
      - file: ray-contribute/getting-involved
        sections:
          - file: ray-contribute/development
          - file: ray-contribute/docs
          - file: ray-contribute/fake-autoscaler
          - file: ray-core/examples/testing-tips
      - file: ray-core/configure
      - file: ray-observability/index
      - file: ray-contribute/whitepaper

# TODO: Add examples section<|MERGE_RESOLUTION|>--- conflicted
+++ resolved
@@ -139,11 +139,8 @@
                   - file: serve/deployment-graph/chain_nodes_same_class_different_args
                   - file: serve/deployment-graph/combine_two_nodes_with_passing_input_parallel
                   - file: serve/deployment-graph/control_flow_based_on_user_inputs
-<<<<<<< HEAD
                   - file: serve/deployment-graph/visualize_dag_during_development
-=======
                   - file: serve/deployment-graph/http_endpoint_for_dag_graph
->>>>>>> 3c9bd664
           - file: serve/architecture
           - file: serve/tutorials/index
           - file: serve/faq
