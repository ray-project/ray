format: jb-book
root: index
parts:
  - caption: Overview
    chapters:
      - file: ray-overview/index
      - file: ray-overview/installation
      - file: ray-overview/ray-libraries

  - caption: Ray AI Runtime
    chapters:
    - file: ray-air/getting-started
      title: "What is Ray AI Runtime (AIR)?"
    - file: ray-air/key-concepts
    - file: ray-air/user-guides
      sections:
        - file: ray-air/preprocessors
        - file: ray-air/trainer
        - file: ray-air/check-ingest
        - file: ray-air/tuner
        - file: ray-air/predictors
        - file: ray-air/examples/serving_guide
        - file: ray-air/deployment
    - file: ray-air/examples/index
      sections:
        - file: ray-air/examples/torch_image_example
        - file: ray-air/examples/convert_existing_pytorch_code_to_ray_air
        - file: ray-air/examples/tfx_tabular_train_to_serve
        - file: ray-air/examples/huggingface_text_classification
        - file: ray-air/examples/sklearn_example
        - file: ray-air/examples/xgboost_example
        - file: ray-air/examples/analyze_tuning_results
        - file: ray-air/examples/lightgbm_example
        - file: ray-air/examples/torch_incremental_learning
        - file: ray-air/examples/rl_serving_example
        - file: ray-air/examples/rl_online_example
        - file: ray-air/examples/rl_offline_example
        - file: ray-air/examples/upload_to_comet_ml
        - file: ray-air/examples/upload_to_wandb
        - file: ray-air/examples/feast_example
    - file: ray-air/package-ref
    - file: ray-air/benchmarks

  - caption: Ray Libraries
    chapters:
      - file: data/dataset
        title: Ray Data
        sections:
          - file: data/getting-started
          - file: data/key-concepts
          - file: data/user-guide
          - file: data/examples/index
            sections:
              - file: data/examples/nyc_taxi_basic_processing
                title: Processing the NYC taxi dataset
              - file: data/examples/big_data_ingestion
                title: Large-scale ML Ingest
              - file: data/examples/ocr_example
                title: Scaling OCR with Ray Datasets
              - file: data/advanced-pipelines
              - file: data/random-access
          - file: data/faq
          - file: data/package-ref
          - file: data/integrations

      - file: train/train
        title: Ray Train
        sections:
          - file: train/getting-started
          - file: train/key-concepts
          - file: train/user-guides
            sections:
              - file: train/config_guide
              - file: train/dl_guide
              - file: train/gbdt
              - file: train/architecture
          - file: train/faq
          - file: train/examples
          - file: train/api

      - file: tune/index
        title: Ray Tune
        sections:
          - file: tune/getting-started
          - file: tune/key-concepts
          - file: tune/tutorials/overview
            sections:
              - file: tune/tutorials/tune-lifecycle
                title: "How Tune Works"
              - file: tune/tutorials/tune-stopping
                title: "How to Stop and Resume"
              - file: tune/tutorials/tune-metrics
                title: "Using Callbacks and Metrics"
              - file: tune/tutorials/tune-distributed
                title: "Distributed Tuning"
              - file: tune/tutorials/tune-output
                title: "Logging Tune Runs"
              - file: tune/tutorials/tune-resources
                title: "Managing Resources"
              - file: tune/tutorials/tune-checkpoints
                title: "Working with Checkpoints"
              - file: tune/tutorials/tune-search-spaces
                title: "Using Search Spaces"
              - file: tune/tutorials/tune-advanced-tutorial
                title: "Understanding PBT"
              - file: tune/tutorials/tune-scalability
                title: "Scalability Benchmarks"
          - file: tune/examples/index
            sections:
              - file: tune/examples/tune-sklearn
                title: "Scikit-Learn Example"
              - file: tune/examples/tune_mnist_keras
                title: "Keras Example"
              - file: tune/examples/tune-pytorch-cifar
                title: "PyTorch Example"
              - file: tune/examples/tune-pytorch-lightning
                title: "PyTorch Lightning Example"
              - file: tune/examples/mxnet_example
                title: "MXNet Example"
              - file: tune/examples/tune-serve-integration-mnist
                title: "Ray Serve Example"
              - file: tune/examples/pbt_ppo_example
                title: "Ray RLlib Example"
              - file: tune/examples/tune-xgboost
                title: "XGBoost Example"
              - file: tune/examples/lightgbm_example
                title: "LightGBM Example"
              - file: tune/examples/horovod_simple
                title: "Horovod Example"
              - file: tune/examples/pbt_transformers
                title: "Huggingface Example"
              - file: tune/examples/tune-comet
                title: "Comet Example"
              - file: tune/examples/tune-wandb
                title: "Weights & Biases Example"
              - file: tune/examples/ax_example
                title: "Ax Example"
              - file: tune/examples/dragonfly_example
                title: "Dragonfly Example"
              - file: tune/examples/skopt_example
                title: "Skopt Example"
              - file: tune/examples/hyperopt_example
                title: "HyperOpt Example"
              - file: tune/examples/bayesopt_example
                title: "Bayesopt Example"
              - file: tune/examples/flaml_example
                title: "FLAML Example"
              - file: tune/examples/bohb_example
                title: "BOHB Example"
              - file: tune/examples/nevergrad_example
                title: "Nevergrad Example"
              - file: tune/examples/optuna_example
                title: "Optuna Example"
              - file: tune/examples/zoopt_example
                title: "ZOOpt Example"
              - file: tune/examples/sigopt_example
                title: "SigOpt Example"
              - file: tune/examples/hebo_example
                title: "HEBO Example"

          - file: tune/faq
          - file: tune/api_docs/overview.rst

      - file: serve/index
        title: Ray Serve
        sections:
          - file: serve/getting_started
          - file: serve/key-concepts
          - file: serve/user-guide
            sections:
              - file: serve/managing-deployments
              - file: serve/handling-dependencies
              - file: serve/http-guide
              - file: serve/handle-guide
              - file: serve/ml-models
              - file: serve/model_composition
              - file: serve/deploying-serve
              - file: serve/monitoring
              - file: serve/performance
              - file: serve/autoscaling
              - file: serve/production
              - file: serve/migration
          - file: serve/architecture
          - file: serve/tutorials/index
            sections:
              - file: serve/tutorials/deployment-graph-patterns
                sections:
                  - file: serve/tutorials/deployment-graph-patterns/linear_pipeline
                  - file: serve/tutorials/deployment-graph-patterns/branching_input
                  - file: serve/tutorials/deployment-graph-patterns/conditional
          - file: serve/faq
          - file: serve/package-ref

      - file: rllib/index
        title: Ray RLlib
        sections:
          - file: rllib/core-concepts
          - file: rllib/rllib-training
          - file: rllib/rllib-env
          - file: rllib/rllib-algorithms
          - file: rllib/user-guides
            sections:
              - file: rllib/rllib-models
              - file: rllib/rllib-concepts
              - file: rllib/rllib-sample-collection
              - file: rllib/rllib-replay-buffers
              - file: rllib/rllib-offline
              - file: rllib/rllib-dev
          - file: rllib/rllib-examples
          - file: rllib/package_ref/index

      - file: ray-more-libs/index
        title: More Libraries
        sections:
          - file: ray-more-libs/joblib
          - file: ray-more-libs/multiprocessing
          - file: ray-more-libs/ray-collective
          - file: ray-more-libs/ray-lightning
          - file: ray-core/examples/using-ray-with-pytorch-lightning
          - file: ray-core/examples/dask_xgboost/dask_xgboost
          - file: ray-core/examples/modin_xgboost/modin_xgboost
          - file: workflows/concepts
            title: Ray Workflows
            sections:
              - file: workflows/basics
              - file: workflows/management
              - file: workflows/metadata
              - file: workflows/events
              - file: workflows/comparison
              - file: workflows/advanced
              - file: workflows/package-ref

  - caption: Ray Core
    chapters:
      - file: ray-core/walkthrough
        title: Getting Started
      - file: ray-core/key-concepts
        title: "Key Concepts"
      - file: ray-core/user-guide
        title: "User Guides"
      - file: ray-core/examples/overview
        title: "Examples"
        sections:
          - file: ray-core/examples/plot_example-a3c
          - file: ray-core/examples/plot_example-lm
          - file: ray-core/examples/plot_hyperparameter
          - file: ray-core/examples/plot_parameter_server
          - file: ray-core/examples/plot_pong_example
          - file: ray-core/examples/highly_parallel
      - file: ray-core/package-ref

  - caption: Ray Clusters
    chapters:
      - file: cluster/index
      - file: cluster/quickstart
      - file: cluster/key-concepts
      - file: cluster/user-guide
      - file: cluster/cloud
      - file: cluster/deploy
      - file: cluster/api
      - file: cluster/usage-stats
      - file: cluster/cluster_under_construction
        title: Ray Clusters (under construction)
        sections:
          - file: cluster/cluster_under_construction/getting-started
            title: Getting Started
          - file: cluster/cluster_under_construction/key-concepts
            title: Key Concepts
          - file: cluster/cluster_under_construction/ray-clusters-on-kubernetes/index
            title: Deploying a Ray Cluster on Kubernetes
            sections:
            - file: cluster/cluster_under_construction/ray-clusters-on-kubernetes/getting-started
            - file: cluster/cluster_under_construction/ray-clusters-on-kubernetes/user-guides
              sections:
                - file: cluster/cluster_under_construction/ray-clusters-on-kubernetes/user-guides/k8s-cluster-setup.md
                - file: cluster/cluster_under_construction/ray-clusters-on-kubernetes/user-guides/config.md
                - file: cluster/cluster_under_construction/ray-clusters-on-kubernetes/user-guides/autoscaling.md
                - file: cluster/cluster_under_construction/ray-clusters-on-kubernetes/user-guides/logging.md
                - file: cluster/cluster_under_construction/ray-clusters-on-kubernetes/user-guides/gpu.md
                - file: cluster/cluster_under_construction/ray-clusters-on-kubernetes/user-guides/kuberay-vs-legacy.md
            - file: cluster/cluster_under_construction/ray-clusters-on-kubernetes/examples
              sections:
                - file: cluster/cluster_under_construction/ray-clusters-on-kubernetes/examples/ml-example.md
            - file: cluster/cluster_under_construction/ray-clusters-on-kubernetes/references
          - file: cluster/cluster_under_construction/ray-clusters-on-vms/index
            title: Deploying a Ray Cluster on VMs
            sections:
            - file: cluster/cluster_under_construction/ray-clusters-on-vms/getting-started
            - file: cluster/cluster_under_construction/ray-clusters-on-vms/user-guides/index
              title: User Guides
              sections:
              - file: cluster/cluster_under_construction/ray-clusters-on-vms/user-guides/launching-clusters/index
                title: Launching Clusters
<<<<<<< HEAD
=======
              - file: cluster/cluster_under_construction/ray-clusters-on-vms/user-guides/monitoring-and-observing-ray-cluster
>>>>>>> fe4f2b5b
              - file: cluster/cluster_under_construction/ray-clusters-on-vms/user-guides/large-cluster-best-practices
              - file: cluster/cluster_under_construction/ray-clusters-on-vms/user-guides/configuring-autoscaling
              - file: cluster/cluster_under_construction/ray-clusters-on-vms/user-guides/community-supported-cluster-manager/index
                title: Community-supported Cluster Managers
                sections:
                - file: cluster/cluster_under_construction/ray-clusters-on-vms/user-guides/community-supported-cluster-manager/yarn
                - file: cluster/cluster_under_construction/ray-clusters-on-vms/user-guides/community-supported-cluster-manager/slurm
                - file: cluster/cluster_under_construction/ray-clusters-on-vms/user-guides/community-supported-cluster-manager/lsf
            - file: cluster/cluster_under_construction/ray-clusters-on-vms/examples/index
              title: Examples
              sections:
              - file: cluster/cluster_under_construction/ray-clusters-on-vms/examples/ml-example
            - file: cluster/cluster_under_construction/ray-clusters-on-vms/references/index
          - file: cluster/cluster_under_construction/running-applications-on-ray-clusters/index
            title: Running Applications on Ray Clusters
          - file: cluster/cluster_under_construction/references/index
            title: References

  - caption: References
    chapters:
      - file: ray-references/api

  - caption: Developer Guides
    chapters:
      - file: ray-contribute/stability
      - file: ray-contribute/getting-involved
        sections:
          - file: ray-contribute/development
          - file: ray-contribute/docs
          - file: ray-contribute/fake-autoscaler
          - file: ray-core/examples/testing-tips
      - file: ray-core/configure
      - file: ray-observability/index
      - file: ray-contribute/whitepaper<|MERGE_RESOLUTION|>--- conflicted
+++ resolved
@@ -291,10 +291,6 @@
               sections:
               - file: cluster/cluster_under_construction/ray-clusters-on-vms/user-guides/launching-clusters/index
                 title: Launching Clusters
-<<<<<<< HEAD
-=======
-              - file: cluster/cluster_under_construction/ray-clusters-on-vms/user-guides/monitoring-and-observing-ray-cluster
->>>>>>> fe4f2b5b
               - file: cluster/cluster_under_construction/ray-clusters-on-vms/user-guides/large-cluster-best-practices
               - file: cluster/cluster_under_construction/ray-clusters-on-vms/user-guides/configuring-autoscaling
               - file: cluster/cluster_under_construction/ray-clusters-on-vms/user-guides/community-supported-cluster-manager/index
