format: jb-book
root: index
parts:
  - caption: Overview
    chapters:
      - file: ray-overview/index
      - file: ray-overview/installation
      - file: ray-overview/ray-libraries

  - caption: Ray AI Runtime
    chapters:
    - file: ray-air/getting-started
      title: "What is Ray AI Runtime (AIR)?"
    - file: ray-air/key-concepts
    - file: ray-air/user-guides
      sections:
        - file: ray-air/preprocessors
        - file: ray-air/trainer
        - file: ray-air/check-ingest
        - file: ray-air/tuner
        - file: ray-air/predictors
        - file: ray-air/examples/serving_guide
        - file: ray-air/deployment
    - file: ray-air/examples/index
      sections:
        - file: ray-air/examples/torch_image_example
        - file: ray-air/examples/convert_existing_pytorch_code_to_ray_air
        - file: ray-air/examples/tfx_tabular_train_to_serve
        - file: ray-air/examples/huggingface_text_classification
        - file: ray-air/examples/sklearn_example
        - file: ray-air/examples/xgboost_example
        - file: ray-air/examples/analyze_tuning_results
        - file: ray-air/examples/lightgbm_example
        - file: ray-air/examples/torch_incremental_learning
        - file: ray-air/examples/rl_serving_example
        - file: ray-air/examples/rl_online_example
        - file: ray-air/examples/rl_offline_example
        - file: ray-air/examples/upload_to_comet_ml
        - file: ray-air/examples/upload_to_wandb
        - file: ray-air/examples/feast_example
    - file: ray-air/package-ref
    - file: ray-air/benchmarks

  - caption: Ray Libraries
    chapters:
      - file: data/dataset
        title: Ray Data
        sections:
          - file: data/getting-started
          - file: data/key-concepts
          - file: data/user-guide
          - file: data/examples/index
            sections:
              - file: data/examples/nyc_taxi_basic_processing
                title: Processing the NYC taxi dataset
              - file: data/examples/big_data_ingestion
                title: Large-scale ML Ingest
              - file: data/examples/ocr_example
                title: Scaling OCR with Ray Datasets
              - file: data/advanced-pipelines
              - file: data/random-access
          - file: data/faq
          - file: data/api/api
          - file: data/integrations

      - file: train/train
        title: Ray Train
        sections:
          - file: train/getting-started
          - file: train/key-concepts
          - file: train/user-guides
            sections:
              - file: train/config_guide
              - file: train/dl_guide
              - file: train/gbdt
              - file: train/architecture
          - file: train/faq
          - file: train/examples
          - file: train/api

      - file: tune/index
        title: Ray Tune
        sections:
          - file: tune/getting-started
          - file: tune/key-concepts
          - file: tune/tutorials/overview
            sections:
              - file: tune/tutorials/tune-run
                title: "Running Basic Experiments"
              - file: tune/tutorials/tune-output
                title: "Logging Tune Runs"
              - file: tune/tutorials/tune-resources
                title: "Setting Trial Resources"
              - file: tune/tutorials/tune-search-spaces
                title: "Using Search Spaces"
              - file: tune/tutorials/tune-stopping
                title: "How to Stop and Resume"
              - file: tune/tutorials/tune-checkpoints
                title: "Working with Checkpoints"
              - file: tune/tutorials/tune-metrics
                title: "Using Callbacks and Metrics"
              - file: tune/tutorials/tune-advanced-tutorial
                title: "Using Population-Based Training"
              - file: tune/tutorials/tune-distributed
                title: "Deploying Tune in the Cloud"
              - file: tune/tutorials/tune-lifecycle
                title: "Tune Architecture"
              - file: tune/tutorials/tune-scalability
                title: "Scalability Benchmarks"
          - file: tune/examples/index
            sections:
              - file: tune/examples/tune-sklearn
                title: "Scikit-Learn Example"
              - file: tune/examples/tune_mnist_keras
                title: "Keras Example"
              - file: tune/examples/tune-pytorch-cifar
                title: "PyTorch Example"
              - file: tune/examples/tune-pytorch-lightning
                title: "PyTorch Lightning Example"
              - file: tune/examples/mxnet_example
                title: "MXNet Example"
              - file: tune/examples/tune-serve-integration-mnist
                title: "Ray Serve Example"
              - file: tune/examples/pbt_ppo_example
                title: "Ray RLlib Example"
              - file: tune/examples/tune-xgboost
                title: "XGBoost Example"
              - file: tune/examples/lightgbm_example
                title: "LightGBM Example"
              - file: tune/examples/horovod_simple
                title: "Horovod Example"
              - file: tune/examples/pbt_transformers
                title: "Huggingface Example"
              - file: tune/examples/tune-comet
                title: "Comet Example"
              - file: tune/examples/tune-wandb
                title: "Weights & Biases Example"
              - file: tune/examples/ax_example
                title: "Ax Example"
              - file: tune/examples/dragonfly_example
                title: "Dragonfly Example"
              - file: tune/examples/skopt_example
                title: "Skopt Example"
              - file: tune/examples/hyperopt_example
                title: "HyperOpt Example"
              - file: tune/examples/bayesopt_example
                title: "Bayesopt Example"
              - file: tune/examples/flaml_example
                title: "FLAML Example"
              - file: tune/examples/bohb_example
                title: "BOHB Example"
              - file: tune/examples/nevergrad_example
                title: "Nevergrad Example"
              - file: tune/examples/optuna_example
                title: "Optuna Example"
              - file: tune/examples/zoopt_example
                title: "ZOOpt Example"
              - file: tune/examples/sigopt_example
                title: "SigOpt Example"
              - file: tune/examples/hebo_example
                title: "HEBO Example"

          - file: tune/faq
          - file: tune/api_docs/overview.rst

      - file: serve/index
        title: Ray Serve
        sections:
          - file: serve/getting_started
          - file: serve/key-concepts
          - file: serve/user-guide
            sections:
              - file: serve/http-guide
              - file: serve/scaling-and-resource-allocation
              - file: serve/model_composition
              - file: serve/dev-workflow
              - file: serve/production-guide/index
                sections:
                  - file: serve/production-guide/config
                  - file: serve/production-guide/rest-api
                  - file: serve/production-guide/kubernetes
                  - file: serve/production-guide/monitoring
                  - file: serve/production-guide/failures
              - file: serve/performance
              - file: serve/handling-dependencies
              - file: serve/managing-java-deployments
              - file: serve/migration
          - file: serve/architecture
          - file: serve/tutorials/index
            sections:
              - file: serve/tutorials/deployment-graph-patterns
                sections:
                  - file: serve/tutorials/deployment-graph-patterns/linear_pipeline
                  - file: serve/tutorials/deployment-graph-patterns/branching_input
                  - file: serve/tutorials/deployment-graph-patterns/conditional
          - file: serve/package-ref

      - file: rllib/index
        title: Ray RLlib
        sections:
          - file: rllib/core-concepts
          - file: rllib/rllib-training
          - file: rllib/rllib-env
          - file: rllib/rllib-algorithms
          - file: rllib/user-guides
            sections:
              - file: rllib/rllib-models
              - file: rllib/rllib-concepts
              - file: rllib/rllib-sample-collection
              - file: rllib/rllib-replay-buffers
              - file: rllib/rllib-offline
              - file: rllib/rllib-connector
              - file: rllib/rllib-dev
          - file: rllib/rllib-examples
          - file: rllib/package_ref/index

      - file: ray-more-libs/index
        title: More Libraries
        sections:
          - file: ray-more-libs/joblib
          - file: ray-more-libs/multiprocessing
          - file: ray-more-libs/ray-collective
          - file: ray-core/examples/using-ray-with-pytorch-lightning
          - file: workflows/index
            title: Ray Workflows (Alpha)
            sections:
              - file: workflows/key-concepts
              - file: workflows/basics
              - file: workflows/management
              - file: workflows/metadata
              - file: workflows/events
              - file: workflows/comparison
              - file: workflows/advanced
              - file: workflows/package-ref

  - caption: Ray Core
    chapters:
      - file: ray-core/walkthrough
        title: Getting Started
      - file: ray-core/key-concepts
        title: "Key Concepts"
      - file: ray-core/user-guide
        title: "User Guides"
      - file: ray-core/examples/overview
        title: "Examples"
        sections:
          - file: ray-core/examples/monte_carlo_pi
          - file: ray-core/examples/plot_example-a3c
          - file: ray-core/examples/plot_example-lm
          - file: ray-core/examples/plot_hyperparameter
          - file: ray-core/examples/plot_parameter_server
          - file: ray-core/examples/plot_pong_example
          - file: ray-core/examples/highly_parallel
<<<<<<< HEAD
          - file: ray-core/examples/batch_training
=======
          - file: ray-core/examples/batch_prediction
>>>>>>> b4a5082b
      - file: ray-core/package-ref

  - caption: Ray Clusters
    chapters:
      - file: cluster/getting-started
        title: Getting Started
      - file: cluster/key-concepts
        title: Key Concepts
      - file: cluster/kubernetes/index
        title: Deploying on Kubernetes
        sections:
        - file: cluster/kubernetes/getting-started
        - file: cluster/kubernetes/user-guides
          sections:
            - file: cluster/kubernetes/user-guides/k8s-cluster-setup.md
            - file: cluster/kubernetes/user-guides/config.md
            - file: cluster/kubernetes/user-guides/configuring-autoscaling.md
            - file: cluster/kubernetes/user-guides/logging.md
            - file: cluster/kubernetes/user-guides/gpu.md
            - file: cluster/kubernetes/user-guides/experimental.md
        - file: cluster/kubernetes/examples
          sections:
            - file: cluster/kubernetes/examples/ml-example.md
        - file: cluster/kubernetes/references
      - file: cluster/vms/index
        title: Deploying on VMs
        sections:
        - file: cluster/vms/getting-started
        - file: cluster/vms/user-guides/index
          title: User Guides
          sections:
          - file: cluster/vms/user-guides/launching-clusters/index
            title: Launching Clusters
          - file: cluster/vms/user-guides/large-cluster-best-practices
          - file: cluster/vms/user-guides/configuring-autoscaling
          - file: cluster/vms/user-guides/community/index
            title: Community-supported Cluster Managers
            sections:
            - file: cluster/vms/user-guides/community/yarn
            - file: cluster/vms/user-guides/community/slurm
            - file: cluster/vms/user-guides/community/lsf
        - file: cluster/vms/examples/index
          title: Examples
          sections:
          - file: cluster/vms/examples/ml-example
        - file: cluster/vms/references/index
      - file: cluster/running-applications/index
        title: Applications Guide


  - caption: References
    chapters:
      - file: ray-references/api
      - file: cluster/usage-stats

  - caption: Developer Guides
    chapters:
      - file: ray-contribute/stability
      - file: ray-contribute/getting-involved
        sections:
          - file: ray-contribute/development
          - file: ray-contribute/docs
          - file: ray-contribute/fake-autoscaler
          - file: ray-core/examples/testing-tips
      - file: ray-core/configure
      - file: ray-observability/index
      - file: ray-contribute/whitepaper<|MERGE_RESOLUTION|>--- conflicted
+++ resolved
@@ -251,11 +251,8 @@
           - file: ray-core/examples/plot_parameter_server
           - file: ray-core/examples/plot_pong_example
           - file: ray-core/examples/highly_parallel
-<<<<<<< HEAD
+          - file: ray-core/examples/batch_prediction
           - file: ray-core/examples/batch_training
-=======
-          - file: ray-core/examples/batch_prediction
->>>>>>> b4a5082b
       - file: ray-core/package-ref
 
   - caption: Ray Clusters
