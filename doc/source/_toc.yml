format: jb-book
root: index
parts:
  - caption: Overview
    chapters:
      - file: ray-overview/index
      - file: ray-overview/installation
      - file: ray-overview/ray-libraries

  - caption: Ray AI Runtime
    chapters:
    - file: ray-air/getting-started
      title: "What is Ray AI Runtime (AIR)?"
    - file: ray-air/key-concepts
    - file: ray-air/user-guides
      sections:
        - file: ray-air/preprocessors
        - file: ray-air/check-ingest
<<<<<<< HEAD
        - file: ray-air/config-scaling
=======
        - file: ray-air/checkpoints
>>>>>>> 92efc85b
        - file: ray-air/examples/analyze_tuning_results
        - file: ray-air/examples/upload_to_comet_ml
        - file: ray-air/examples/upload_to_wandb
        - file: ray-air/examples/serving_guide
        - file: ray-air/deployment
        - file: ray-air/use-pretrained-model
    - file: ray-air/examples/index
      sections:
        - file: ray-air/examples/torch_image_example
        - file: ray-air/examples/convert_existing_pytorch_code_to_ray_air
        - file: ray-air/examples/tfx_tabular_train_to_serve
        - file: ray-air/examples/huggingface_text_classification
        - file: ray-air/examples/sklearn_example
        - file: ray-air/examples/xgboost_example
        - file: ray-air/examples/lightgbm_example
        - file: ray-air/examples/torch_incremental_learning
        - file: ray-air/examples/rl_serving_example
        - file: ray-air/examples/rl_online_example
        - file: ray-air/examples/rl_offline_example
        - file: ray-air/examples/feast_example
    - file: ray-air/package-ref

  - caption: AIR Libraries
    chapters:
      - file: data/dataset
        title: Ray Data
        sections:
          - file: data/getting-started
          - file: data/key-concepts
          - file: data/user-guide
          - file: data/examples/index
            sections:
              - file: data/examples/nyc_taxi_basic_processing
                title: Processing the NYC taxi dataset
              - file: data/examples/big_data_ingestion
                title: Large-scale ML Ingest
              - file: data/examples/ocr_example
                title: Scaling OCR with Ray Datasets
          - file: data/faq
          - file: data/package-ref
          - file: data/integrations

      - file: train/train
        title: Ray Train
        sections:
          - file: train/user_guide
          - file: train/examples
          - file: train/faq
          - file: train/architecture
          - file: train/api

      - file: tune/index
        title: Ray Tune
        sections:
          - file: tune/getting-started
          - file: tune/key-concepts
          - file: tune/tutorials/overview
            sections:
              - file: tune/tutorials/tune-lifecycle
                title: "How Tune Works"
              - file: tune/tutorials/tune-stopping
                title: "How to Stop and Resume"
              - file: tune/tutorials/tune-metrics
                title: "Using Callbacks and Metrics"
              - file: tune/tutorials/tune-distributed
                title: "Distributed Tuning"
              - file: tune/tutorials/tune-output
                title: "Logging Tune Runs"
              - file: tune/tutorials/tune-resources
                title: "Managing Resources"
              - file: tune/tutorials/tune-checkpoints
                title: "Working with Checkpoints"
              - file: tune/tutorials/tune-search-spaces
                title: "Using Search Spaces"
              - file: tune/tutorials/tune-advanced-tutorial
                title: "Understanding PBT"
              - file: tune/tutorials/tune-scalability
                title: "Scalability Benchmarks"
          - file: tune/examples/index
            sections:
              - file: tune/examples/tune-sklearn
                title: "Scikit-Learn Example"
              - file: tune/examples/tune_mnist_keras
                title: "Keras Example"
              - file: tune/examples/tune-pytorch-cifar
                title: "PyTorch Example"
              - file: tune/examples/tune-pytorch-lightning
                title: "PyTorch Lightning Example"
              - file: tune/examples/mxnet_example
                title: "MXNet Example"
              - file: tune/examples/tune-serve-integration-mnist
                title: "Ray Serve Example"
              - file: tune/examples/pbt_ppo_example
                title: "Ray RLlib Example"
              - file: tune/examples/tune-xgboost
                title: "XGBoost Example"
              - file: tune/examples/lightgbm_example
                title: "LightGBM Example"
              - file: tune/examples/horovod_simple
                title: "Horovod Example"
              - file: tune/examples/pbt_transformers
                title: "Huggingface Example"
              - file: tune/examples/tune-comet
                title: "Comet Example"
              - file: tune/examples/tune-wandb
                title: "Weights & Biases Example"
              - file: tune/examples/ax_example
                title: "Ax Example"
              - file: tune/examples/dragonfly_example
                title: "Dragonfly Example"
              - file: tune/examples/skopt_example
                title: "Skopt Example"
              - file: tune/examples/hyperopt_example
                title: "HyperOpt Example"
              - file: tune/examples/bayesopt_example
                title: "Bayesopt Example"
              - file: tune/examples/flaml_example
                title: "FLAML Example"
              - file: tune/examples/bohb_example
                title: "BOHB Example"
              - file: tune/examples/nevergrad_example
                title: "Nevergrad Example"
              - file: tune/examples/optuna_example
                title: "Optuna Example"
              - file: tune/examples/zoopt_example
                title: "ZOOpt Example"
              - file: tune/examples/sigopt_example
                title: "SigOpt Example"
              - file: tune/examples/hebo_example
                title: "HEBO Example"

          - file: tune/faq
          - file: tune/api_docs/overview.rst

      - file: serve/index
        title: Ray Serve
        sections:
          - file: serve/getting_started
          - file: serve/key-concepts
          - file: serve/user-guide
            sections:
              - file: serve/managing-deployments
              - file: serve/handling-dependencies
              - file: serve/http-guide
              - file: serve/http-adapters
              - file: serve/handle-guide
              - file: serve/ml-models
              - file: serve/deploying-serve
              - file: serve/monitoring
              - file: serve/performance
              - file: serve/autoscaling
              - file: serve/deployment-graph
                sections:
                  - file: serve/deployment-graph/deployment-graph-e2e-tutorial
                  - file: serve/deployment-graph/chain_nodes_same_class_different_args
                  - file: serve/deployment-graph/combine_two_nodes_with_passing_input_parallel
                  - file: serve/deployment-graph/control_flow_based_on_user_inputs
                  - file: serve/deployment-graph/visualize_dag_during_development
                  - file: serve/deployment-graph/http_endpoint_for_dag_graph
              - file: serve/production
          - file: serve/architecture
          - file: serve/tutorials/index
          - file: serve/faq
          - file: serve/package-ref

      - file: rllib/index
        title: Ray RLlib
        sections:
          - file: rllib/core-concepts
          - file: rllib/rllib-training
          - file: rllib/rllib-env
          - file: rllib/rllib-algorithms
          - file: rllib/user-guides
            sections:
              - file: rllib/rllib-models
              - file: rllib/rllib-concepts
              - file: rllib/rllib-sample-collection
              - file: rllib/rllib-replay-buffers
              - file: rllib/rllib-offline
              - file: rllib/rllib-dev
          - file: rllib/rllib-examples
          - file: rllib/package_ref/index

      - file: ray-more-libs/index
        title: More Libraries
        sections:
          - file: ray-more-libs/joblib
          - file: ray-more-libs/lightgbm-ray
          - file: ray-more-libs/multiprocessing
          - file: ray-more-libs/ray-collective
          - file: ray-more-libs/ray-lightning
          - file: ray-core/examples/using-ray-with-pytorch-lightning
          - file: ray-more-libs/xgboost-ray
          - file: ray-core/examples/dask_xgboost/dask_xgboost
          - file: ray-core/examples/modin_xgboost/modin_xgboost
          - file: workflows/concepts
            title: Ray Workflows
            sections:
              - file: workflows/basics
              - file: workflows/management
              - file: workflows/metadata
              - file: workflows/events
              - file: workflows/comparison
              - file: workflows/advanced
              - file: workflows/package-ref

  - caption: Ray Core
    chapters:
      - file: ray-core/walkthrough
        title: Getting Started
      - file: ray-core/key-concepts
        title: "Key Concepts"
      - file: ray-core/user-guide
        title: "User Guides"
      - file: ray-core/examples/overview
        title: "Examples"
        sections:
          - file: ray-core/examples/plot_example-a3c
          - file: ray-core/examples/plot_example-lm
          - file: ray-core/examples/plot_hyperparameter
          - file: ray-core/examples/plot_parameter_server
          - file: ray-core/examples/plot_pong_example
          - file: ray-core/examples/highly_parallel
      - file: ray-core/package-ref

  - caption: Ray Clusters
    chapters:
      - file: cluster/index
      - file: cluster/quickstart
      - file: cluster/key-concepts
      - file: cluster/user-guide
      - file: cluster/cloud
      - file: cluster/deploy
      - file: cluster/api
      - file: cluster/usage-stats

  - caption: References
    chapters:
      - file: ray-references/api

  - caption: Developer Guides
    chapters:
      - file: ray-contribute/stability
      - file: ray-contribute/getting-involved
        sections:
          - file: ray-contribute/development
          - file: ray-contribute/docs
          - file: ray-contribute/fake-autoscaler
          - file: ray-core/examples/testing-tips
      - file: ray-core/configure
      - file: ray-observability/index
      - file: ray-contribute/whitepaper

# TODO: Add examples section<|MERGE_RESOLUTION|>--- conflicted
+++ resolved
@@ -16,11 +16,8 @@
       sections:
         - file: ray-air/preprocessors
         - file: ray-air/check-ingest
-<<<<<<< HEAD
+        - file: ray-air/checkpoints
         - file: ray-air/config-scaling
-=======
-        - file: ray-air/checkpoints
->>>>>>> 92efc85b
         - file: ray-air/examples/analyze_tuning_results
         - file: ray-air/examples/upload_to_comet_ml
         - file: ray-air/examples/upload_to_wandb
