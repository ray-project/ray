format: jb-book
root: index
parts:
  - caption: Overview
    chapters:
      - file: ray-overview/index
      - file: ray-overview/installation
      - file: ray-overview/ray-libraries

  - caption: Ray AI Runtime
    chapters:
    - file: ray-air/getting-started
      title: "What is Ray AI Runtime (AIR)?"
    - file: ray-air/key-concepts
    - file: ray-air/user-guides
      sections:
        - file: ray-air/preprocessors
        - file: ray-air/check-ingest
        - file: ray-air/examples/analyze_tuning_results
        - file: ray-air/examples/upload_to_comet_ml
        - file: ray-air/examples/upload_to_wandb
        - file: ray-air/examples/serving_guide
        - file: ray-air/deployment
    - file: ray-air/examples/index
      sections:
        - file: ray-air/examples/torch_image_example
        - file: ray-air/examples/tfx_tabular_train_to_serve
        - file: ray-air/examples/huggingface_text_classification
        - file: ray-air/examples/sklearn_example
        - file: ray-air/examples/xgboost_example
        - file: ray-air/examples/lightgbm_example
        - file: ray-air/examples/torch_incremental_learning
        - file: ray-air/examples/rl_serving_example
        - file: ray-air/examples/rl_online_example
        - file: ray-air/examples/rl_offline_example
    - file: ray-air/package-ref

  - caption: AIR Libraries
    chapters:
      - file: data/dataset
        title: Ray Data
        sections:
          - file: data/getting-started
          - file: data/key-concepts
          - file: data/user-guide
          - file: data/examples/index
            sections:
              - file: data/examples/nyc_taxi_basic_processing
                title: Processing the NYC taxi dataset
              - file: data/examples/big_data_ingestion
                title: Large-scale ML Ingest
          - file: data/faq
          - file: data/package-ref
          - file: data/integrations

      - file: train/train
        title: Ray Train
        sections:
          - file: train/user_guide
          - file: train/examples
          - file: train/faq
          - file: train/architecture
          - file: train/api

      - file: tune/index
        title: Ray Tune
        sections:
          - file: tune/getting-started
          - file: tune/key-concepts
          - file: tune/tutorials/overview
            sections:
              - file: tune/tutorials/tune-lifecycle
                title: "How Tune Works"
              - file: tune/tutorials/tune-stopping
                title: "How to Stop and Resume"
              - file: tune/tutorials/tune-metrics
                title: "Using Callbacks and Metrics"
              - file: tune/tutorials/tune-distributed
                title: "Distributed Tuning"
              - file: tune/tutorials/tune-output
                title: "Logging Tune Runs"
              - file: tune/tutorials/tune-resources
                title: "Managing Resources"
              - file: tune/tutorials/tune-checkpoints
                title: "Working with Checkpoints"
              - file: tune/tutorials/tune-search-spaces
                title: "Using Search Spaces"
              - file: tune/tutorials/tune-advanced-tutorial
                title: "Understanding PBT"
              - file: tune/tutorials/tune-scalability
                title: "Scalability Benchmarks"
          - file: tune/examples/index
            sections:
              - file: tune/examples/tune-sklearn
                title: "Scikit-Learn Example"
              - file: tune/examples/tune_mnist_keras
                title: "Keras Example"
              - file: tune/examples/tune-pytorch-cifar
                title: "PyTorch Example"
              - file: tune/examples/tune-pytorch-lightning
                title: "PyTorch Lightning Example"
              - file: tune/examples/mxnet_example
                title: "MXNet Example"
              - file: tune/examples/tune-serve-integration-mnist
                title: "Ray Serve Example"
              - file: tune/examples/pbt_ppo_example
                title: "Ray RLlib Example"
              - file: tune/examples/tune-xgboost
                title: "XGBoost Example"
              - file: tune/examples/lightgbm_example
                title: "LightGBM Example"
              - file: tune/examples/horovod_simple
                title: "Horovod Example"
              - file: tune/examples/pbt_transformers
                title: "Huggingface Example"
              - file: tune/examples/tune-comet
                title: "Comet Example"
              - file: tune/examples/tune-wandb
                title: "Weights & Biases Example"
              - file: tune/examples/ax_example
                title: "Ax Example"
              - file: tune/examples/dragonfly_example
                title: "Dragonfly Example"
              - file: tune/examples/skopt_example
                title: "Skopt Example"
              - file: tune/examples/hyperopt_example
                title: "HyperOpt Example"
              - file: tune/examples/bayesopt_example
                title: "Bayesopt Example"
              - file: tune/examples/flaml_example
                title: "FLAML Example"
              - file: tune/examples/bohb_example
                title: "BOHB Example"
              - file: tune/examples/nevergrad_example
                title: "Nevergrad Example"
              - file: tune/examples/optuna_example
                title: "Optuna Example"
              - file: tune/examples/zoopt_example
                title: "ZOOpt Example"
              - file: tune/examples/sigopt_example
                title: "SigOpt Example"
              - file: tune/examples/hebo_example
                title: "HEBO Example"

          - file: tune/faq
          - file: tune/api_docs/overview.rst

      - file: serve/index
        title: Ray Serve
        sections:
          - file: serve/getting_started
          - file: serve/key-concepts
          - file: serve/user-guide
            sections:
              - file: serve/managing-deployments
              - file: serve/handling-dependencies
              - file: serve/http-guide
              - file: serve/http-adapters
              - file: serve/handle-guide
              - file: serve/ml-models
              - file: serve/deploying-serve
              - file: serve/monitoring
              - file: serve/performance
              - file: serve/deployment-graph
                sections:
                  - file: serve/deployment-graph/deployment-graph-e2e-tutorial
                  - file: serve/deployment-graph/chain_nodes_same_class_different_args
                  - file: serve/deployment-graph/combine_two_nodes_with_passing_input_parallel
                  - file: serve/deployment-graph/control_flow_based_on_user_inputs
                  - file: serve/deployment-graph/visualize_dag_during_development
                  - file: serve/deployment-graph/http_endpoint_for_dag_graph
          - file: serve/architecture
          - file: serve/tutorials/index
          - file: serve/faq
          - file: serve/package-ref

      - file: rllib/index
        title: Ray RLlib
        sections:
          - file: rllib/core-concepts
          - file: rllib/rllib-training
          - file: rllib/rllib-env
          - file: rllib/rllib-algorithms
          - file: rllib/user-guides
            sections:
              - file: rllib/rllib-models
              - file: rllib/rllib-concepts
              - file: rllib/rllib-sample-collection
              - file: rllib/rllib-offline
              - file: rllib/rllib-dev
          - file: rllib/rllib-examples
          - file: rllib/package_ref/index

      - file: workflows/concepts
        title: Ray Workflows
        sections:
          - file: workflows/basics
          - file: workflows/management
          - file: workflows/metadata
          - file: workflows/events
          - file: workflows/comparison
          - file: workflows/advanced
          - file: workflows/package-ref

      - file: ray-more-libs/index
        title: More Libraries
        sections:
<<<<<<< HEAD
          - file: ray-air/getting-started
            sections:
              - file: ray-air/key-concepts
              - file: ray-air/deployment
              - file: ray-air/check-ingest
              - file: ray-air/preprocessors
              - file: ray-air/examples/index
                sections:
                  - file: ray-air/examples/analyze_tuning_results
                    title: "Analyze hyperparameter tuning results"
                  - file: ray-air/examples/torch_image_example
                  - file: ray-air/examples/tensorflow_image_example
                  - file: ray-air/examples/torch_incremental_learning
                  - file: ray-air/examples/rl_serving_example
                  - file: ray-air/examples/upload_to_comet_ml
                  - file: ray-air/examples/upload_to_wandb
                  - file: ray-air/examples/lightgbm_example
                  - file: ray-air/examples/rl_online_example
                  - file: ray-air/examples/rl_offline_example
                  - file: ray-air/examples/sklearn_example
                  - file: ray-air/examples/xgboost_example
                  - file: ray-air/examples/huggingface_text_classification
                    title: "Fine-tune a 🤗 Transformers model"
                  - file: ray-air/examples/tfx_tabular_train_to_serve
                    title: "Train a Keras model with Tabular data and serve it"
              - file: ray-air/package-ref
=======
>>>>>>> 9b65d553
          - file: ray-more-libs/joblib
          - file: ray-more-libs/lightgbm-ray
          - file: ray-more-libs/multiprocessing
          - file: ray-more-libs/ray-collective
          - file: ray-more-libs/ray-lightning
          - file: ray-core/examples/using-ray-with-pytorch-lightning
          - file: ray-more-libs/xgboost-ray
          - file: ray-core/examples/dask_xgboost/dask_xgboost
          - file: ray-core/examples/modin_xgboost/modin_xgboost

  - caption: Ray Core
    chapters:
      - file: ray-core/walkthrough
        title: Getting Started
      - file: ray-core/key-concepts
        title: "Key Concepts"
      - file: ray-core/user-guide
        title: "User Guides"
      - file: ray-core/examples/overview
        title: "Examples"
        sections:
          - file: ray-core/examples/plot_example-a3c
          - file: ray-core/examples/plot_example-lm
          - file: ray-core/examples/plot_hyperparameter
          - file: ray-core/examples/plot_parameter_server
          - file: ray-core/examples/plot_pong_example
      - file: ray-core/package-ref

  - caption: Ray Clusters
    chapters:
      - file: cluster/index
      - file: cluster/quickstart
      - file: cluster/key-concepts
      - file: cluster/user-guide
      - file: cluster/cloud
      - file: cluster/deploy
      - file: cluster/api
      - file: cluster/usage-stats

  - caption: References
    chapters:
      - file: ray-references/api

  - caption: Developer Guides
    chapters:
      - file: ray-contribute/getting-involved
        sections:
          - file: ray-contribute/development
          - file: ray-contribute/docs
          - file: ray-contribute/fake-autoscaler
          - file: ray-core/examples/testing-tips
      - file: ray-core/configure
      - file: ray-observability/index
      - file: ray-contribute/whitepaper

# TODO: Add examples section<|MERGE_RESOLUTION|>--- conflicted
+++ resolved
@@ -24,6 +24,7 @@
     - file: ray-air/examples/index
       sections:
         - file: ray-air/examples/torch_image_example
+        - file: ray-air/examples/tensorflow_image_example
         - file: ray-air/examples/tfx_tabular_train_to_serve
         - file: ray-air/examples/huggingface_text_classification
         - file: ray-air/examples/sklearn_example
@@ -205,35 +206,6 @@
       - file: ray-more-libs/index
         title: More Libraries
         sections:
-<<<<<<< HEAD
-          - file: ray-air/getting-started
-            sections:
-              - file: ray-air/key-concepts
-              - file: ray-air/deployment
-              - file: ray-air/check-ingest
-              - file: ray-air/preprocessors
-              - file: ray-air/examples/index
-                sections:
-                  - file: ray-air/examples/analyze_tuning_results
-                    title: "Analyze hyperparameter tuning results"
-                  - file: ray-air/examples/torch_image_example
-                  - file: ray-air/examples/tensorflow_image_example
-                  - file: ray-air/examples/torch_incremental_learning
-                  - file: ray-air/examples/rl_serving_example
-                  - file: ray-air/examples/upload_to_comet_ml
-                  - file: ray-air/examples/upload_to_wandb
-                  - file: ray-air/examples/lightgbm_example
-                  - file: ray-air/examples/rl_online_example
-                  - file: ray-air/examples/rl_offline_example
-                  - file: ray-air/examples/sklearn_example
-                  - file: ray-air/examples/xgboost_example
-                  - file: ray-air/examples/huggingface_text_classification
-                    title: "Fine-tune a 🤗 Transformers model"
-                  - file: ray-air/examples/tfx_tabular_train_to_serve
-                    title: "Train a Keras model with Tabular data and serve it"
-              - file: ray-air/package-ref
-=======
->>>>>>> 9b65d553
           - file: ray-more-libs/joblib
           - file: ray-more-libs/lightgbm-ray
           - file: ray-more-libs/multiprocessing
