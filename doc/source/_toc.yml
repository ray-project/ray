format: jb-book
root: index
parts:
  - caption: Ray
    chapters:
      - file: ray-overview/index
        title: "Overview"
      - file: ray-overview/getting-started
        title: "Getting Started"
      - file: ray-overview/installation
        title: "Installation"
      - file: ray-overview/use-cases
        title: "Use Cases"
        sections:
          - file: ray-air/getting-started

      - file: ray-overview/examples
        title: "Example Gallery"
      - file: ray-overview/ray-libraries
        title: "Ecosystem"

      - file: ray-core/walkthrough
        title: "Ray Core"
        sections:
          - file: ray-core/key-concepts
            title: "Key Concepts"
          - file: ray-core/user-guide
            title: "User Guides"
          - file: ray-core/examples/overview
            title: "Examples"
            sections:
              - file: ray-core/examples/gentle_walkthrough
              - file: ray-core/examples/monte_carlo_pi
              - file: ray-core/examples/plot_example-a3c
              - file: ray-core/examples/plot_example-lm
              - file: ray-core/examples/plot_hyperparameter
              - file: ray-core/examples/plot_parameter_server
              - file: ray-core/examples/plot_pong_example
              - file: ray-core/examples/highly_parallel
              - file: ray-core/examples/batch_prediction
              - file: ray-core/examples/batch_training
              - file: ray-core/examples/automl_for_time_series
              - file: ray-core/examples/web-crawler
              - file: ray-core/examples/map_reduce
          - file: ray-core/api/index

      - file: data/data
        title: Ray Data
        sections:
          - file: data/overview
            title: Overview
          - file: data/key-concepts
          - file: data/user-guide
          - file: data/examples/index
          - file: data/api/api
          - file: data/data-internals

      - file: train/train
        title: Ray Train
        sections:
          - file: train/key-concepts
            title: Key Concepts
          - file: train/getting-started-pytorch
            title: PyTorch Guide
          - file: train/getting-started-pytorch-lightning
            title: PyTorch Lightning Guide
          - file: train/getting-started-transformers
            title: Hugging Face Transformers Guide
          - file: train/more-frameworks
            sections:
              - file: train/huggingface-accelerate
                title: Hugging Face Accelerate Guide
              - file: train/deepspeed
                title: DeepSpeed Guide
              - file: train/distributed-tensorflow-keras
                title: TensorFlow and Keras Guide
              - file: train/distributed-xgboost-lightgbm
                title: XGBoost and LightGBM Guide
              - file: train/horovod
                title: Horovod Guide
          - file: train/user-guides
            title: User Guides
          - file: train/examples
            title: "Examples"
<<<<<<< HEAD
          - file: train/internals/index
            title: "Internals"
            sections:
              - file: train/internals/architecture
              - file: train/internals/benchmarks
              - file: train/internals/environment-variables
=======
            sections:
              - file: train/examples/pytorch/torch_fashion_mnist_example
                title: "PyTorch Fashion MNIST Example"
              - file: train/examples/transformers/transformers_torch_trainer_basic
                title: "Hugging Face Transformers Basic Example"
              - file: train/examples/lightning/lightning_mnist_example
                title: "PyTorch Lightning Basic Example"
              - file: train/examples/lightning/lightning_cola_advanced
                title: "PyTorch Lightning Advanced Example"
              - file: train/examples/lightning/lightning_exp_tracking
                title: "PyTorch Lightning with Experiment Tracking Tools"
              - file: train/examples/tf/tensorflow_mnist_example
                title: "TensorFlow MNIST Example"
              - file: train/examples/horovod/horovod_example
                title: "Horovod Example"
              - file: train/examples/tf/tune_tensorflow_mnist_example
                title: "Tune & TensorFlow Example"
              - file: train/examples/pytorch/tune_cifar_torch_pbt_example
                title: "Tune & PyTorch Example"
              - file: train/examples/pytorch/torch_data_prefetch_benchmark/benchmark_example
                title: "Torch Data Prefetching Benchmark"
              - file: train/examples/pytorch/pytorch_resnet_finetune
                title: "PyTorch Finetuning ResNet Example"
              - file: train/examples/lightning/vicuna_13b_lightning_deepspeed_finetune
                title: "Fine-tune Vicuna-13B with DeepSpeed and PyTorch Lightning"
          - file: train/benchmarks
            title: "Benchmarks"
>>>>>>> db2b8d22
          - file: train/api/api

      - file: tune/index
        title: Ray Tune
        sections:
          - file: tune/getting-started
            title: "Getting Started"
          - file: tune/key-concepts
            title: "Key Concepts"
          - file: tune/tutorials/overview
            sections:
              - file: tune/tutorials/tune-run
                title: "Running Basic Experiments"
              - file: tune/tutorials/tune-output
              - file: tune/tutorials/tune-resources
                title: "Setting Trial Resources"
              - file: tune/tutorials/tune-search-spaces
                title: "Using Search Spaces"
              - file: tune/tutorials/tune-stopping
              - file: tune/tutorials/tune-trial-checkpoints
              - file: tune/tutorials/tune-storage
              - file: tune/tutorials/tune-fault-tolerance
              - file: tune/tutorials/tune-metrics
                title: "Using Callbacks and Metrics"
              - file: tune/tutorials/tune_get_data_in_and_out
              - file: tune/examples/tune_analyze_results
              - file: tune/examples/pbt_guide
                sections:
                  - file: tune/examples/pbt_visualization/pbt_visualization
                    title: "Visualizing and Understanding PBT"
              - file: tune/tutorials/tune-distributed
                title: "Deploying Tune in the Cloud"
              - file: tune/tutorials/tune-lifecycle
                title: "Tune Architecture"
              - file: tune/tutorials/tune-scalability
                title: "Scalability Benchmarks"
          - file: tune/examples/index
            sections:
              - file: tune/examples/ml-frameworks
                sections:
                  - file: tune/examples/tune-sklearn
                    title: "Scikit-Learn Example"
                  - file: tune/examples/tune_mnist_keras
                    title: "Keras Example"
                  - file: tune/examples/tune-pytorch-cifar
                    title: "PyTorch Example"
                  - file: tune/examples/tune-pytorch-lightning
                    title: "PyTorch Lightning Example"
                  - file: tune/examples/tune-serve-integration-mnist
                    title: "Ray Serve Example"
                  - file: tune/examples/pbt_ppo_example
                    title: "Ray RLlib Example"
                  - file: tune/examples/tune-xgboost
                    title: "XGBoost Example"
                  - file: tune/examples/lightgbm_example
                    title: "LightGBM Example"
                  - file: tune/examples/horovod_simple
                    title: "Horovod Example"
                  - file: tune/examples/pbt_transformers
                    title: "Hugging Face Transformers Example"
              - file: tune/examples/experiment-tracking
                sections:
                  - file: tune/examples/tune-wandb
                    title: "Weights & Biases Example"
                  - file: tune/examples/tune-mlflow
                    title: "MLflow Example"
                  - file: tune/examples/tune-aim
                    title: "Aim Example"
                  - file: tune/examples/tune-comet
                    title: "Comet Example"
              - file: tune/examples/hpo-frameworks
                sections:
                  - file: tune/examples/ax_example
                    title: "Ax Example"
                  - file: tune/examples/dragonfly_example
                    title: "Dragonfly Example"
                  - file: tune/examples/hyperopt_example
                    title: "HyperOpt Example"
                  - file: tune/examples/bayesopt_example
                    title: "Bayesopt Example"
                  - file: tune/examples/flaml_example
                    title: "FLAML Example"
                  - file: tune/examples/bohb_example
                    title: "BOHB Example"
                  - file: tune/examples/nevergrad_example
                    title: "Nevergrad Example"
                  - file: tune/examples/optuna_example
                    title: "Optuna Example"
                  - file: tune/examples/sigopt_example
                    title: "SigOpt Example"
              - file: tune/examples/other-examples
                title: "Other Examples"
              - file: tune/examples/exercises
                title: "Exercises"
          - file: tune/faq
          - file: tune/api/api.rst

      - file: serve/index
        title: Ray Serve
        sections:
          - file: serve/getting_started
          - file: serve/key-concepts
          - file: serve/develop-and-deploy
          - file: serve/model_composition
          - file: serve/deploy-many-models/index
            sections:
              - file: serve/deploy-many-models/multi-app
              - file: serve/deploy-many-models/model-multiplexing
          - file: serve/configure-serve-deployment
          - file: serve/http-guide
          - file: serve/production-guide/index
            title: Production Guide
            sections:
              - file: serve/production-guide/config
              - file: serve/production-guide/kubernetes
              - file: serve/production-guide/docker
              - file: serve/production-guide/fault-tolerance
              - file: serve/production-guide/handling-dependencies
              - file: serve/production-guide/best-practices
          - file: serve/monitoring
          - file: serve/scaling-and-resource-allocation
          - file: serve/advanced-guides/index
            sections:
              - file: serve/advanced-guides/app-builder-guide
              - file: serve/advanced-guides/performance
              - file: serve/advanced-guides/dyn-req-batch
              - file: serve/advanced-guides/inplace-updates
              - file: serve/advanced-guides/dev-workflow
              - file: serve/advanced-guides/deployment-graphs
              - file: serve/advanced-guides/direct-ingress
              - file: serve/advanced-guides/managing-java-deployments
              - file: serve/advanced-guides/migration
              - file: serve/advanced-guides/deploy-vm
          - file: serve/architecture
          - file: serve/tutorials/index
            sections:
              - file: serve/tutorials/deployment-graph-patterns
                sections:
                  - file: serve/tutorials/deployment-graph-patterns/linear_pipeline
                  - file: serve/tutorials/deployment-graph-patterns/branching_input
                  - file: serve/tutorials/deployment-graph-patterns/conditional
          - file: serve/api/index

      - file: rllib/index
        title: Ray RLlib
        sections:
          - file: rllib/rllib-training
          - file: rllib/key-concepts
          - file: rllib/rllib-env
          - file: rllib/rllib-algorithms
          - file: rllib/user-guides
            sections:
              - file: rllib/rllib-advanced-api
              - file: rllib/rllib-models
              - file: rllib/rllib-saving-and-loading-algos-and-policies
              - file: rllib/rllib-concepts
              - file: rllib/rllib-sample-collection
              - file: rllib/rllib-replay-buffers
              - file: rllib/rllib-offline
              - file: rllib/rllib-catalogs
              - file: rllib/rllib-connector
              - file: rllib/rllib-rlmodule
              - file: rllib/rllib-learner
              - file: rllib/rllib-torch2x
              - file: rllib/rllib-fault-tolerance
              - file: rllib/rllib-dev
              - file: rllib/rllib-cli
          - file: rllib/rllib-examples
          - file: rllib/package_ref/index

      - file: ray-more-libs/index
        title: More Libraries
        sections:
          - file: ray-more-libs/joblib
          - file: ray-more-libs/multiprocessing
          - file: ray-more-libs/ray-collective
          - file: ray-more-libs/dask-on-ray
          - file: ray-more-libs/raydp
          - file: ray-more-libs/mars-on-ray
          - file: ray-more-libs/modin/index
          - file: workflows/index
            title: Ray Workflows (Alpha)
            sections:
              - file: workflows/key-concepts
              - file: workflows/basics
              - file: workflows/management
              - file: workflows/metadata
              - file: workflows/events
              - file: workflows/comparison
              - file: workflows/advanced
              - file: workflows/api/api

      - file: cluster/getting-started
        title: "Ray Clusters"
        sections:
          - file: cluster/key-concepts
            title: Key Concepts
          - file: cluster/kubernetes/index
            title: Deploying on Kubernetes
            sections:
              - file: cluster/kubernetes/getting-started
                sections:
                  - file: cluster/kubernetes/getting-started/raycluster-quick-start.md
                  - file: cluster/kubernetes/getting-started/rayjob-quick-start.md
                  - file: cluster/kubernetes/getting-started/rayservice-quick-start.md
              - file: cluster/kubernetes/user-guides
                sections:
                  - file: cluster/kubernetes/user-guides/k8s-cluster-setup.md
                    sections:
                      - file: cluster/kubernetes/user-guides/aws-eks-gpu-cluster.md
                      - file: cluster/kubernetes/user-guides/gcp-gke-gpu-cluster.md
                  - file: cluster/kubernetes/user-guides/config.md
                  - file: cluster/kubernetes/user-guides/configuring-autoscaling.md
                  - file: cluster/kubernetes/user-guides/logging.md
                  - file: cluster/kubernetes/user-guides/gpu.md
                  - file: cluster/kubernetes/user-guides/rayserve-dev-doc.md
                  - file: cluster/kubernetes/user-guides/experimental.md
                  - file: cluster/kubernetes/user-guides/pod-command.md
                  - file: cluster/kubernetes/user-guides/pod-security.md
                  - file: cluster/kubernetes/user-guides/tls.md
                  - file: cluster/kubernetes/user-guides/static-ray-cluster-without-kuberay.md
              - file: cluster/kubernetes/examples
                sections:
                  - file: cluster/kubernetes/examples/ml-example.md
                  - file: cluster/kubernetes/examples/gpu-training-example.md
                  - file: cluster/kubernetes/examples/stable-diffusion-rayservice.md
                  - file: cluster/kubernetes/examples/mobilenet-rayservice.md
                  - file: cluster/kubernetes/examples/text-summarizer-rayservice.md
              - file: cluster/kubernetes/k8s-ecosystem
                sections:
                  - file: cluster/kubernetes/k8s-ecosystem/ingress.md
                  - file: cluster/kubernetes/k8s-ecosystem/prometheus-grafana.md
                  - file: cluster/kubernetes/k8s-ecosystem/pyspy.md
                  - file: cluster/kubernetes/k8s-ecosystem/kubeflow.md
              - file: cluster/kubernetes/benchmarks
                sections:
                  - file: cluster/kubernetes/benchmarks/memory-scalability-benchmark.md
              - file: cluster/kubernetes/troubleshooting
                sections:
                  - file: cluster/kubernetes/troubleshooting/troubleshooting.md
                  - file: cluster/kubernetes/troubleshooting/rayservice-troubleshooting.md
              - file: cluster/kubernetes/references
          - file: cluster/vms/index
            title: Deploying on VMs
            sections:
              - file: cluster/vms/getting-started
              - file: cluster/vms/user-guides/index
                title: User Guides
                sections:
                  - file: cluster/vms/user-guides/launching-clusters/index
                  - file: cluster/vms/user-guides/large-cluster-best-practices
                  - file: cluster/vms/user-guides/configuring-autoscaling
                  - file: cluster/vms/user-guides/logging
                  - file: cluster/vms/user-guides/community/index
                    title: Community-supported Cluster Managers
                    sections:
                      - file: cluster/vms/user-guides/community/yarn
                      - file: cluster/vms/user-guides/community/slurm
                      - file: cluster/vms/user-guides/community/lsf
              - file: cluster/vms/examples/index
                title: Examples
                sections:
                  - file: cluster/vms/examples/ml-example
              - file: cluster/vms/references/index
          - file: cluster/metrics
          - file: cluster/configure-manage-dashboard
          - file: cluster/running-applications/index
            title: Applications Guide
          - file: cluster/faq
          - file: cluster/package-overview

      - file: ray-observability/index
        title: "Monitoring and Debugging"
        sections:
          - file: ray-observability/getting-started
          - file: ray-observability/key-concepts
          - file: ray-observability/user-guides/index
            title: User Guides
            sections:
              - file: ray-observability/user-guides/debug-apps/index
                title: Debugging Applications
                sections:
                  - file: ray-observability/user-guides/debug-apps/general-debugging
                  - file: ray-observability/user-guides/debug-apps/debug-memory
                  - file: ray-observability/user-guides/debug-apps/debug-hangs
                  - file: ray-observability/user-guides/debug-apps/debug-failures
                  - file: ray-observability/user-guides/debug-apps/optimize-performance
                  - file: ray-observability/user-guides/debug-apps/ray-debugging
              - file: ray-observability/user-guides/cli-sdk
              - file: ray-observability/user-guides/configure-logging
              - file: ray-observability/user-guides/add-app-metrics
              - file: ray-observability/user-guides/ray-tracing
          - file: ray-observability/reference/index
            title: Reference
            sections:
              - file: ray-observability/reference/api
              - file: ray-observability/reference/cli
              - file: ray-observability/reference/system-metrics

      - file: ray-references/api
        title: References
        sections:
          - file: cluster/usage-stats
          - file: ray-references/glossary

      - file: ray-contribute/stability
        title: Developer Guides
        sections:
          - file: ray-contribute/getting-involved
            sections:
              - file: ray-contribute/development
              - file: ray-contribute/docs
              - file: ray-contribute/writing-code-snippets
              - file: ray-contribute/fake-autoscaler
              - file: ray-core/examples/testing-tips
              - file: ray-contribute/debugging.rst
              - file: ray-contribute/profiling.rst
          - file: ray-core/configure
          - file: ray-contribute/whitepaper<|MERGE_RESOLUTION|>--- conflicted
+++ resolved
@@ -82,42 +82,8 @@
             title: User Guides
           - file: train/examples
             title: "Examples"
-<<<<<<< HEAD
-          - file: train/internals/index
-            title: "Internals"
-            sections:
-              - file: train/internals/architecture
-              - file: train/internals/benchmarks
-              - file: train/internals/environment-variables
-=======
-            sections:
-              - file: train/examples/pytorch/torch_fashion_mnist_example
-                title: "PyTorch Fashion MNIST Example"
-              - file: train/examples/transformers/transformers_torch_trainer_basic
-                title: "Hugging Face Transformers Basic Example"
-              - file: train/examples/lightning/lightning_mnist_example
-                title: "PyTorch Lightning Basic Example"
-              - file: train/examples/lightning/lightning_cola_advanced
-                title: "PyTorch Lightning Advanced Example"
-              - file: train/examples/lightning/lightning_exp_tracking
-                title: "PyTorch Lightning with Experiment Tracking Tools"
-              - file: train/examples/tf/tensorflow_mnist_example
-                title: "TensorFlow MNIST Example"
-              - file: train/examples/horovod/horovod_example
-                title: "Horovod Example"
-              - file: train/examples/tf/tune_tensorflow_mnist_example
-                title: "Tune & TensorFlow Example"
-              - file: train/examples/pytorch/tune_cifar_torch_pbt_example
-                title: "Tune & PyTorch Example"
-              - file: train/examples/pytorch/torch_data_prefetch_benchmark/benchmark_example
-                title: "Torch Data Prefetching Benchmark"
-              - file: train/examples/pytorch/pytorch_resnet_finetune
-                title: "PyTorch Finetuning ResNet Example"
-              - file: train/examples/lightning/vicuna_13b_lightning_deepspeed_finetune
-                title: "Fine-tune Vicuna-13B with DeepSpeed and PyTorch Lightning"
           - file: train/benchmarks
             title: "Benchmarks"
->>>>>>> db2b8d22
           - file: train/api/api
 
       - file: tune/index
