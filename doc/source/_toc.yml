--- conflicted
+++ resolved
@@ -21,11 +21,7 @@
         - file: ray-air/predictors
         - file: ray-air/examples/serving_guide
         - file: ray-air/deployment
-<<<<<<< HEAD
-=======
-        - file: ray-air/use-pretrained-model
         - file: ray-air/benchmarks
->>>>>>> fea94dc9
     - file: ray-air/examples/index
       sections:
         - file: ray-air/examples/torch_image_example
