format: jb-book
root: index
parts:
  - caption: Ray
    chapters:
      - file: ray-overview/index
        title: "Overview"
      - file: ray-overview/getting-started
        title: "Getting Started"
      - file: ray-overview/installation
        title: "Installation"
      - file: ray-overview/use-cases
        title: "Use Cases"
      - file: ray-overview/examples
        title: "Example Gallery"
      - file: ray-overview/ray-libraries
        title: "Ecosystem"

      - file: ray-core/walkthrough
        title: "Ray Core"
        sections:
          - file: ray-core/key-concepts
            title: "Key Concepts"
          - file: ray-core/user-guide
            title: "User Guides"
          - file: ray-core/examples/overview
            title: "Examples"
            sections:
              - file: ray-core/examples/gentle_walkthrough
              - file: ray-core/examples/monte_carlo_pi
              - file: ray-core/examples/plot_example-a3c
              - file: ray-core/examples/plot_example-lm
              - file: ray-core/examples/plot_hyperparameter
              - file: ray-core/examples/plot_parameter_server
              - file: ray-core/examples/plot_pong_example
              - file: ray-core/examples/highly_parallel
              - file: ray-core/examples/batch_prediction
              - file: ray-core/examples/batch_training
              - file: ray-core/examples/automl_for_time_series
              - file: ray-core/examples/web-crawler
              - file: ray-core/examples/map_reduce
          - file: ray-core/api/index

      - file: ray-air/getting-started
        title: "Ray AI Runtime (AIR)"
        sections:
          - file: ray-air/key-concepts
<<<<<<< HEAD
          - file: ray-air/examples/index
            sections:
              - file: ray-air/examples/torch_detection
              - file: ray-air/examples/convert_existing_pytorch_code_to_ray_air
              - file: ray-air/examples/convert_existing_tf_code_to_ray_air
              - file: ray-air/examples/tfx_tabular_train_to_serve
              - file: ray-air/examples/huggingface_text_classification
              - file: ray-air/examples/sklearn_example
              - file: ray-air/examples/xgboost_example
              - file: ray-air/examples/analyze_tuning_results
              - file: ray-air/examples/lightgbm_example
              - file: ray-air/examples/torch_incremental_learning
              - file: ray-air/examples/rl_online_example
              - file: ray-air/examples/rl_offline_example
              - file: ray-air/examples/upload_to_comet_ml
              - file: ray-air/examples/upload_to_wandb
              - file: ray-air/examples/feast_example
              - file: ray-air/examples/automl_with_ray_air
              - file: ray-air/examples/batch_tuning
              - file: ray-air/examples/batch_forecasting
              - file: ray-air/examples/stablediffusion_batch_prediction
              - file: ray-air/examples/gptj_deepspeed_fine_tuning
              - file: ray-air/examples/gptj_batch_prediction
              - file: ray-air/examples/gptj_serving
              - file: ray-air/examples/dreambooth_finetuning
              - file: ray-air/examples/dolly_lightning_fsdp_finetuning
=======
          - file: ray-air/user-guides
            sections:
              - file: ray-air/preprocessors
              - file: ray-air/trainers
              - file: ray-air/check-ingest
              - file: ray-air/tuner
              - file: ray-air/predictors
              - file: ray-air/computer-vision
              - file: ray-air/deployment
>>>>>>> 5f1e2747
          - file: ray-air/api/api
          - file: ray-air/benchmarks

      - file: data/data
        title: Ray Data
        sections:
          - file: data/overview
            title: Overview
          - file: data/key-concepts
          - file: data/user-guide
          - file: data/examples/index
          - file: data/api/api
          - file: data/data-internals

      - file: train/train
        title: Ray Train
        sections:
          - file: train/getting-started
            title: "Getting Started"
          - file: train/key-concepts
            title: "Key Concepts"
          - file: train/user-guides
            title: "User Guides"
            sections:
              - file: train/config_guide
                title: "Configuring Ray Train"
              - file: train/dl_guide
                title: "Deep Learning Guide"
              - file: train/hf_trainers
                title: "Hugging Face Trainers"
              - file: train/gbdt
                title: "XGBoost/LightGBM guide"
              - file: train/architecture
                title: "Ray Train Architecture"
              - file: train/train-with-tune
                title: "Using Ray Train with Ray Tune"
              - file: train/check-ingest
                title: "Configuring Training Datasets"
              - file: train/predictors
          - file: train/examples
            title: "Examples"
            sections:
              - file: train/examples/pytorch/torch_fashion_mnist_example
                title: "PyTorch Fashion MNIST Example"
              - file: train/examples/lightning/lightning_mnist_example
                title: "PyTorch Lightning Basic Example"
              - file: train/examples/lightning/lightning_cola_advanced
                title: "PyTorch Lightning Advanced Example"
              - file: train/examples/lightning/lightning_exp_tracking
                title: "PyTorch Lightning with Experiment Tracking Tools"
              - file: train/examples/transformers/transformers_example
                title: "HF Transformers Example"
              - file: train/examples/tf/tensorflow_mnist_example
                title: "TensorFlow MNIST Example"
              - file: train/examples/horovod/horovod_example
                title: "Horovod Example"
              - file: train/examples/mlflow_fashion_mnist_example
                title: "MLflow Callback Example"
              - file: train/examples/tf/tune_tensorflow_mnist_example
                title: "Tune & TensorFlow Example"
              - file: train/examples/pytorch/tune_cifar_torch_pbt_example
                title: "Tune & PyTorch Example"
              - file: train/examples/pytorch/torch_data_prefetch_benchmark/benchmark_example
                title: "Torch Data Prefetching Benchmark"
              - file: train/examples/pytorch/pytorch_resnet_finetune
                title: "PyTorch Finetuning ResNet Example"
              - file: train/examples/lightning/vicuna_13b_lightning_deepspeed_finetune
                title: "Fine-tune Vicuna-13B with DeepSpeed and PyTorch Lightning"
          - file: train/faq
          - file: train/api/api

      - file: tune/index
        title: Ray Tune
        sections:
          - file: tune/getting-started
            title: "Getting Started"
          - file: tune/key-concepts
            title: "Key Concepts"
          - file: tune/tutorials/overview
            sections:
              - file: tune/tutorials/tune-run
                title: "Running Basic Experiments"
              - file: tune/tutorials/tune-output
              - file: tune/tutorials/tune-resources
                title: "Setting Trial Resources"
              - file: tune/tutorials/tune-search-spaces
                title: "Using Search Spaces"
              - file: tune/tutorials/tune-stopping
              - file: tune/tutorials/tune-trial-checkpoints
              - file: tune/tutorials/tune-storage
              - file: tune/tutorials/tune-fault-tolerance
              - file: tune/tutorials/tune-metrics
                title: "Using Callbacks and Metrics"
              - file: tune/tutorials/tune_get_data_in_and_out
              - file: tune/examples/tune_analyze_results
              - file: tune/examples/pbt_guide
                sections:
                  - file: tune/examples/pbt_visualization/pbt_visualization
                    title: "Visualizing and Understanding PBT"
              - file: tune/tutorials/tune-distributed
                title: "Deploying Tune in the Cloud"
              - file: tune/tutorials/tune-lifecycle
                title: "Tune Architecture"
              - file: tune/tutorials/tune-scalability
                title: "Scalability Benchmarks"
          - file: tune/examples/index
            sections:
              - file: tune/examples/ml-frameworks
                sections:
                  - file: tune/examples/tune-sklearn
                    title: "Scikit-Learn Example"
                  - file: tune/examples/tune_mnist_keras
                    title: "Keras Example"
                  - file: tune/examples/tune-pytorch-cifar
                    title: "PyTorch Example"
                  - file: tune/examples/tune-pytorch-lightning
                    title: "PyTorch Lightning Example"
                  - file: tune/examples/tune-serve-integration-mnist
                    title: "Ray Serve Example"
                  - file: tune/examples/pbt_ppo_example
                    title: "Ray RLlib Example"
                  - file: tune/examples/tune-xgboost
                    title: "XGBoost Example"
                  - file: tune/examples/lightgbm_example
                    title: "LightGBM Example"
                  - file: tune/examples/horovod_simple
                    title: "Horovod Example"
                  - file: tune/examples/pbt_transformers
                    title: "Hugging Face Transformers Example"
              - file: tune/examples/experiment-tracking
                sections:
                  - file: tune/examples/tune-wandb
                    title: "Weights & Biases Example"
                  - file: tune/examples/tune-mlflow
                    title: "MLflow Example"
                  - file: tune/examples/tune-aim
                    title: "Aim Example"
                  - file: tune/examples/tune-comet
                    title: "Comet Example"
              - file: tune/examples/hpo-frameworks
                sections:
                  - file: tune/examples/ax_example
                    title: "Ax Example"
                  - file: tune/examples/dragonfly_example
                    title: "Dragonfly Example"
                  - file: tune/examples/hyperopt_example
                    title: "HyperOpt Example"
                  - file: tune/examples/bayesopt_example
                    title: "Bayesopt Example"
                  - file: tune/examples/flaml_example
                    title: "FLAML Example"
                  - file: tune/examples/bohb_example
                    title: "BOHB Example"
                  - file: tune/examples/nevergrad_example
                    title: "Nevergrad Example"
                  - file: tune/examples/optuna_example
                    title: "Optuna Example"
                  - file: tune/examples/sigopt_example
                    title: "SigOpt Example"
              - file: tune/examples/other-examples
                title: "Other Examples"
              - file: tune/examples/exercises
                title: "Exercises"
          - file: tune/faq
          - file: tune/api/api.rst

      - file: serve/index
        title: Ray Serve
        sections:
          - file: serve/getting_started
          - file: serve/key-concepts
          - file: serve/develop-and-deploy
          - file: serve/model_composition
          - file: serve/deploy-many-models/index
            sections:
            - file: serve/deploy-many-models/multi-app
            - file: serve/deploy-many-models/model-multiplexing
          - file: serve/configure-serve-deployment
          - file: serve/http-guide
          - file: serve/production-guide/index
            title: Production Guide
            sections:
              - file: serve/production-guide/config
              - file: serve/production-guide/kubernetes
              - file: serve/production-guide/docker
              - file: serve/production-guide/fault-tolerance
              - file: serve/production-guide/handling-dependencies
              - file: serve/production-guide/best-practices
          - file: serve/monitoring
          - file: serve/scaling-and-resource-allocation
          - file: serve/advanced-guides/index
            sections:
              - file: serve/advanced-guides/app-builder-guide
              - file: serve/advanced-guides/performance
              - file: serve/advanced-guides/dyn-req-batch
              - file: serve/advanced-guides/inplace-updates
              - file: serve/advanced-guides/dev-workflow
              - file: serve/advanced-guides/deployment-graphs
              - file: serve/advanced-guides/direct-ingress
              - file: serve/advanced-guides/managing-java-deployments
              - file: serve/advanced-guides/migration
              - file: serve/advanced-guides/deploy-vm
          - file: serve/architecture
          - file: serve/tutorials/index
            sections:
              - file: serve/tutorials/deployment-graph-patterns
                sections:
                  - file: serve/tutorials/deployment-graph-patterns/linear_pipeline
                  - file: serve/tutorials/deployment-graph-patterns/branching_input
                  - file: serve/tutorials/deployment-graph-patterns/conditional
          - file: serve/api/index

      - file: rllib/index
        title: Ray RLlib
        sections:
          - file: rllib/rllib-training
          - file: rllib/key-concepts
          - file: rllib/rllib-env
          - file: rllib/rllib-algorithms
          - file: rllib/user-guides
            sections:
              - file: rllib/rllib-advanced-api
              - file: rllib/rllib-models
              - file: rllib/rllib-saving-and-loading-algos-and-policies
              - file: rllib/rllib-concepts
              - file: rllib/rllib-sample-collection
              - file: rllib/rllib-replay-buffers
              - file: rllib/rllib-offline
              - file: rllib/rllib-catalogs
              - file: rllib/rllib-connector
              - file: rllib/rllib-rlmodule
              - file: rllib/rllib-torch2x
              - file: rllib/rllib-fault-tolerance
              - file: rllib/rllib-dev
              - file: rllib/rllib-cli
          - file: rllib/rllib-examples
          - file: rllib/package_ref/index

      - file: ray-more-libs/index
        title: More Libraries
        sections:
          - file: ray-more-libs/joblib
          - file: ray-more-libs/multiprocessing
          - file: ray-more-libs/ray-collective
          - file: ray-more-libs/dask-on-ray
          - file: ray-more-libs/raydp
          - file: ray-more-libs/mars-on-ray
          - file: ray-more-libs/modin/index
          - file: workflows/index
            title: Ray Workflows (Alpha)
            sections:
              - file: workflows/key-concepts
              - file: workflows/basics
              - file: workflows/management
              - file: workflows/metadata
              - file: workflows/events
              - file: workflows/comparison
              - file: workflows/advanced
              - file: workflows/api/api

      - file: cluster/getting-started
        title: "Ray Clusters"
        sections:
          - file: cluster/key-concepts
            title: Key Concepts
          - file: cluster/kubernetes/index
            title: Deploying on Kubernetes
            sections:
            - file: cluster/kubernetes/getting-started
            - file: cluster/kubernetes/user-guides
              sections:
                - file: cluster/kubernetes/user-guides/k8s-cluster-setup.md
                - file: cluster/kubernetes/user-guides/config.md
                - file: cluster/kubernetes/user-guides/configuring-autoscaling.md
                - file: cluster/kubernetes/user-guides/logging.md
                - file: cluster/kubernetes/user-guides/gpu.md
                - file: cluster/kubernetes/user-guides/experimental.md
                - file: cluster/kubernetes/user-guides/static-ray-cluster-without-kuberay.md
            - file: cluster/kubernetes/examples
              sections:
                - file: cluster/kubernetes/examples/ml-example.md
                - file: cluster/kubernetes/examples/gpu-training-example.md
            - file: cluster/kubernetes/references
          - file: cluster/vms/index
            title: Deploying on VMs
            sections:
            - file: cluster/vms/getting-started
            - file: cluster/vms/user-guides/index
              title: User Guides
              sections:
              - file: cluster/vms/user-guides/launching-clusters/index
              - file: cluster/vms/user-guides/large-cluster-best-practices
              - file: cluster/vms/user-guides/configuring-autoscaling
              - file: cluster/vms/user-guides/logging
              - file: cluster/vms/user-guides/community/index
                title: Community-supported Cluster Managers
                sections:
                - file: cluster/vms/user-guides/community/yarn
                - file: cluster/vms/user-guides/community/slurm
                - file: cluster/vms/user-guides/community/lsf
            - file: cluster/vms/examples/index
              title: Examples
              sections:
              - file: cluster/vms/examples/ml-example
            - file: cluster/vms/references/index
          - file: cluster/metrics
          - file: cluster/configure-manage-dashboard
          - file: cluster/running-applications/index
            title: Applications Guide
          - file: cluster/faq
          - file: cluster/package-overview

      - file: ray-observability/index
        title: "Monitoring and Debugging"
        sections:
          - file: ray-observability/getting-started
          - file: ray-observability/key-concepts
          - file: ray-observability/user-guides/index
            title: User Guides
            sections:
              - file: ray-observability/user-guides/debug-apps/index
                title: Debugging Applications
                sections:
                  - file: ray-observability/user-guides/debug-apps/general-debugging
                  - file: ray-observability/user-guides/debug-apps/debug-memory
                  - file: ray-observability/user-guides/debug-apps/debug-hangs
                  - file: ray-observability/user-guides/debug-apps/debug-failures
                  - file: ray-observability/user-guides/debug-apps/optimize-performance
                  - file: ray-observability/user-guides/debug-apps/ray-debugging
              - file: ray-observability/user-guides/cli-sdk
              - file: ray-observability/user-guides/configure-logging
              - file: ray-observability/user-guides/add-app-metrics
              - file: ray-observability/user-guides/ray-tracing
          - file: ray-observability/reference/index
            title: Reference
            sections:
              - file: ray-observability/reference/api
              - file: ray-observability/reference/cli
              - file: ray-observability/reference/system-metrics

      - file: ray-references/api
        title: References
        sections:
          - file: cluster/usage-stats
          - file: ray-references/glossary

      - file: ray-contribute/stability
        title: Developer Guides
        sections:
          - file: ray-contribute/getting-involved
            sections:
              - file: ray-contribute/development
              - file: ray-contribute/docs
              - file: ray-contribute/writing-code-snippets
              - file: ray-contribute/fake-autoscaler
              - file: ray-core/examples/testing-tips
              - file: ray-contribute/debugging.rst
              - file: ray-contribute/profiling.rst
          - file: ray-core/configure
          - file: ray-contribute/whitepaper<|MERGE_RESOLUTION|>--- conflicted
+++ resolved
@@ -45,44 +45,6 @@
         title: "Ray AI Runtime (AIR)"
         sections:
           - file: ray-air/key-concepts
-<<<<<<< HEAD
-          - file: ray-air/examples/index
-            sections:
-              - file: ray-air/examples/torch_detection
-              - file: ray-air/examples/convert_existing_pytorch_code_to_ray_air
-              - file: ray-air/examples/convert_existing_tf_code_to_ray_air
-              - file: ray-air/examples/tfx_tabular_train_to_serve
-              - file: ray-air/examples/huggingface_text_classification
-              - file: ray-air/examples/sklearn_example
-              - file: ray-air/examples/xgboost_example
-              - file: ray-air/examples/analyze_tuning_results
-              - file: ray-air/examples/lightgbm_example
-              - file: ray-air/examples/torch_incremental_learning
-              - file: ray-air/examples/rl_online_example
-              - file: ray-air/examples/rl_offline_example
-              - file: ray-air/examples/upload_to_comet_ml
-              - file: ray-air/examples/upload_to_wandb
-              - file: ray-air/examples/feast_example
-              - file: ray-air/examples/automl_with_ray_air
-              - file: ray-air/examples/batch_tuning
-              - file: ray-air/examples/batch_forecasting
-              - file: ray-air/examples/stablediffusion_batch_prediction
-              - file: ray-air/examples/gptj_deepspeed_fine_tuning
-              - file: ray-air/examples/gptj_batch_prediction
-              - file: ray-air/examples/gptj_serving
-              - file: ray-air/examples/dreambooth_finetuning
-              - file: ray-air/examples/dolly_lightning_fsdp_finetuning
-=======
-          - file: ray-air/user-guides
-            sections:
-              - file: ray-air/preprocessors
-              - file: ray-air/trainers
-              - file: ray-air/check-ingest
-              - file: ray-air/tuner
-              - file: ray-air/predictors
-              - file: ray-air/computer-vision
-              - file: ray-air/deployment
->>>>>>> 5f1e2747
           - file: ray-air/api/api
           - file: ray-air/benchmarks
 
