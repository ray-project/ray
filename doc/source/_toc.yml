--- conflicted
+++ resolved
@@ -20,6 +20,7 @@
         - file: ray-air/examples/upload_to_comet_ml
         - file: ray-air/examples/upload_to_wandb
         - file: ray-air/deployment
+        - file: ray-air/use-pretrained-model
     - file: ray-air/examples/index
       sections:
         - file: ray-air/examples/torch_image_example
@@ -204,14 +205,12 @@
       - file: ray-more-libs/index
         title: More Libraries
         sections:
-<<<<<<< HEAD
           - file: ray-air/getting-started
             sections:
               - file: ray-air/key-concepts
               - file: ray-air/deployment
               - file: ray-air/check-ingest
               - file: ray-air/preprocessors
-              - file: ray-air/use-pretrained-model
               - file: ray-air/examples/index
                 sections:
                   - file: ray-air/examples/analyze_tuning_results
@@ -231,8 +230,6 @@
                   - file: ray-air/examples/tfx_tabular_train_to_serve
                     title: "Train a Keras model with Tabular data and serve it"
               - file: ray-air/package-ref
-=======
->>>>>>> e913352b
           - file: ray-more-libs/joblib
           - file: ray-more-libs/lightgbm-ray
           - file: ray-more-libs/multiprocessing
