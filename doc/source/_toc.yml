format: jb-book
root: index
parts:
  - caption: Overview
    chapters:
      - file: ray-overview/index
      - file: ray-overview/installation
      - file: ray-overview/ray-libraries

  - caption: Ray AI Runtime
    chapters:
    - file: ray-air/getting-started
      title: "What is Ray AI Runtime (AIR)?"
    - file: ray-air/key-concepts
    - file: ray-air/user-guides
      sections:
        - file: ray-air/preprocessors
        - file: ray-air/trainer
        - file: ray-air/check-ingest
        - file: ray-air/tuner
        - file: ray-air/predictors
        - file: ray-air/examples/serving_guide
        - file: ray-air/deployment
    - file: ray-air/examples/index
      sections:
        - file: ray-air/examples/torch_image_example
        - file: ray-air/examples/convert_existing_pytorch_code_to_ray_air
        - file: ray-air/examples/tfx_tabular_train_to_serve
        - file: ray-air/examples/huggingface_text_classification
        - file: ray-air/examples/sklearn_example
        - file: ray-air/examples/xgboost_example
        - file: ray-air/examples/analyze_tuning_results
        - file: ray-air/examples/lightgbm_example
        - file: ray-air/examples/torch_incremental_learning
        - file: ray-air/examples/rl_serving_example
        - file: ray-air/examples/rl_online_example
        - file: ray-air/examples/rl_offline_example
        - file: ray-air/examples/upload_to_comet_ml
        - file: ray-air/examples/upload_to_wandb
        - file: ray-air/examples/feast_example
    - file: ray-air/package-ref
    - file: ray-air/benchmarks

  - caption: Ray Libraries
    chapters:
      - file: data/dataset
        title: Ray Data
        sections:
          - file: data/getting-started
          - file: data/key-concepts
          - file: data/user-guide
          - file: data/examples/index
            sections:
              - file: data/examples/nyc_taxi_basic_processing
                title: Processing the NYC taxi dataset
              - file: data/examples/big_data_ingestion
                title: Large-scale ML Ingest
              - file: data/examples/ocr_example
                title: Scaling OCR with Ray Datasets
              - file: data/advanced-pipelines
              - file: data/random-access
          - file: data/faq
          - file: data/api/api
          - file: data/integrations

      - file: train/train
        title: Ray Train
        sections:
          - file: train/getting-started
          - file: train/key-concepts
          - file: train/user-guides
            sections:
              - file: train/config_guide
              - file: train/dl_guide
              - file: train/gbdt
              - file: train/architecture
          - file: train/faq
          - file: train/examples
          - file: train/api

      - file: tune/index
        title: Ray Tune
        sections:
          - file: tune/getting-started
          - file: tune/key-concepts
          - file: tune/tutorials/overview
            sections:
              - file: tune/tutorials/tune-run
                title: "Running Basic Experiments"
              - file: tune/tutorials/tune-output
                title: "Logging Tune Runs"
              - file: tune/tutorials/tune-resources
                title: "Setting Trial Resources"
              - file: tune/tutorials/tune-search-spaces
                title: "Using Search Spaces"
              - file: tune/tutorials/tune-stopping
                title: "How to Stop and Resume"
              - file: tune/tutorials/tune-checkpoints
                title: "Working with Checkpoints"
              - file: tune/tutorials/tune-metrics
                title: "Using Callbacks and Metrics"
              - file: tune/tutorials/tune-advanced-tutorial
<<<<<<< HEAD
                sections:
                  - file: tune/examples/pbt_visualization/pbt_visualization
                    title: "Visualizing and Understanding PBT"
=======
                title: "Using Population-Based Training"
              - file: tune/tutorials/tune-distributed
                title: "Deploying Tune in the Cloud"
              - file: tune/tutorials/tune-lifecycle
                title: "Tune Architecture"
>>>>>>> 45788244
              - file: tune/tutorials/tune-scalability
                title: "Scalability Benchmarks"
          - file: tune/examples/index
            sections:
              - file: tune/examples/ml-frameworks
              - file: tune/examples/experiment-tracking
              - file: tune/examples/hpo-frameworks
                sections:
                  - file: tune/examples/tune-sklearn
                    title: "Scikit-Learn Example"
                  - file: tune/examples/tune_mnist_keras
                    title: "Keras Example"
                  - file: tune/examples/tune-pytorch-cifar
                    title: "PyTorch Example"
                  - file: tune/examples/tune-pytorch-lightning
                    title: "PyTorch Lightning Example"
                  - file: tune/examples/mxnet_example
                    title: "MXNet Example"
                  - file: tune/examples/tune-serve-integration-mnist
                    title: "Ray Serve Example"
                  - file: tune/examples/pbt_ppo_example
                    title: "Ray RLlib Example"
                  - file: tune/examples/tune-xgboost
                    title: "XGBoost Example"
                  - file: tune/examples/lightgbm_example
                    title: "LightGBM Example"
                  - file: tune/examples/horovod_simple
                    title: "Horovod Example"
                  - file: tune/examples/pbt_transformers
                    title: "Huggingface Example"
                  - file: tune/examples/tune-comet
                    title: "Comet Example"
                  - file: tune/examples/tune-wandb
                    title: "Weights & Biases Example"
                  - file: tune/examples/ax_example
                    title: "Ax Example"
                  - file: tune/examples/dragonfly_example
                    title: "Dragonfly Example"
                  - file: tune/examples/skopt_example
                    title: "Skopt Example"
                  - file: tune/examples/hyperopt_example
                    title: "HyperOpt Example"
                  - file: tune/examples/bayesopt_example
                    title: "Bayesopt Example"
                  - file: tune/examples/flaml_example
                    title: "FLAML Example"
                  - file: tune/examples/bohb_example
                    title: "BOHB Example"
                  - file: tune/examples/nevergrad_example
                    title: "Nevergrad Example"
                  - file: tune/examples/optuna_example
                    title: "Optuna Example"
                  - file: tune/examples/zoopt_example
                    title: "ZOOpt Example"
                  - file: tune/examples/sigopt_example
                    title: "SigOpt Example"
                  - file: tune/examples/hebo_example
                    title: "HEBO Example"
              - file: tune/examples/other-examples
                title: "Other Examples"
              - file: tune/examples/exercises
                title: "Exercises"
          - file: tune/faq
          - file: tune/api_docs/overview.rst

      - file: serve/index
        title: Ray Serve
        sections:
          - file: serve/getting_started
          - file: serve/key-concepts
          - file: serve/user-guide
            sections:
              - file: serve/http-guide
              - file: serve/scaling-and-resource-allocation
              - file: serve/model_composition
              - file: serve/dev-workflow
              - file: serve/production-guide/index
                sections:
                  - file: serve/production-guide/config
                  - file: serve/production-guide/rest-api
                  - file: serve/production-guide/kubernetes
                  - file: serve/production-guide/monitoring
                  - file: serve/production-guide/failures
              - file: serve/performance
              - file: serve/handling-dependencies
              - file: serve/managing-java-deployments
              - file: serve/migration
          - file: serve/architecture
          - file: serve/tutorials/index
            sections:
              - file: serve/tutorials/deployment-graph-patterns
                sections:
                  - file: serve/tutorials/deployment-graph-patterns/linear_pipeline
                  - file: serve/tutorials/deployment-graph-patterns/branching_input
                  - file: serve/tutorials/deployment-graph-patterns/conditional
          - file: serve/package-ref

      - file: rllib/index
        title: Ray RLlib
        sections:
          - file: rllib/core-concepts
          - file: rllib/rllib-training
          - file: rllib/rllib-env
          - file: rllib/rllib-algorithms
          - file: rllib/user-guides
            sections:
              - file: rllib/rllib-models
              - file: rllib/rllib-concepts
              - file: rllib/rllib-sample-collection
              - file: rllib/rllib-replay-buffers
              - file: rllib/rllib-offline
              - file: rllib/rllib-connector
              - file: rllib/rllib-dev
          - file: rllib/rllib-examples
          - file: rllib/package_ref/index

      - file: ray-more-libs/index
        title: More Libraries
        sections:
          - file: ray-more-libs/joblib
          - file: ray-more-libs/multiprocessing
          - file: ray-more-libs/ray-collective
          - file: ray-core/examples/using-ray-with-pytorch-lightning
          - file: workflows/index
            title: Ray Workflows (Alpha)
            sections:
              - file: workflows/key-concepts
              - file: workflows/basics
              - file: workflows/management
              - file: workflows/metadata
              - file: workflows/events
              - file: workflows/comparison
              - file: workflows/advanced
              - file: workflows/package-ref

  - caption: Ray Core
    chapters:
      - file: ray-core/walkthrough
        title: Getting Started
      - file: ray-core/key-concepts
        title: "Key Concepts"
      - file: ray-core/user-guide
        title: "User Guides"
      - file: ray-core/examples/overview
        title: "Examples"
        sections:
          - file: ray-core/examples/monte_carlo_pi
          - file: ray-core/examples/plot_example-a3c
          - file: ray-core/examples/plot_example-lm
          - file: ray-core/examples/plot_hyperparameter
          - file: ray-core/examples/plot_parameter_server
          - file: ray-core/examples/plot_pong_example
          - file: ray-core/examples/highly_parallel
      - file: ray-core/package-ref

  - caption: Ray Clusters
    chapters:
      - file: cluster/getting-started
        title: Getting Started
      - file: cluster/key-concepts
        title: Key Concepts
      - file: cluster/kubernetes/index
        title: Deploying on Kubernetes
        sections:
        - file: cluster/kubernetes/getting-started
        - file: cluster/kubernetes/user-guides
          sections:
            - file: cluster/kubernetes/user-guides/k8s-cluster-setup.md
            - file: cluster/kubernetes/user-guides/config.md
            - file: cluster/kubernetes/user-guides/configuring-autoscaling.md
            - file: cluster/kubernetes/user-guides/logging.md
            - file: cluster/kubernetes/user-guides/gpu.md
            - file: cluster/kubernetes/user-guides/experimental.md
        - file: cluster/kubernetes/examples
          sections:
            - file: cluster/kubernetes/examples/ml-example.md
        - file: cluster/kubernetes/references
      - file: cluster/vms/index
        title: Deploying on VMs
        sections:
        - file: cluster/vms/getting-started
        - file: cluster/vms/user-guides/index
          title: User Guides
          sections:
          - file: cluster/vms/user-guides/launching-clusters/index
            title: Launching Clusters
          - file: cluster/vms/user-guides/large-cluster-best-practices
          - file: cluster/vms/user-guides/configuring-autoscaling
          - file: cluster/vms/user-guides/community/index
            title: Community-supported Cluster Managers
            sections:
            - file: cluster/vms/user-guides/community/yarn
            - file: cluster/vms/user-guides/community/slurm
            - file: cluster/vms/user-guides/community/lsf
        - file: cluster/vms/examples/index
          title: Examples
          sections:
          - file: cluster/vms/examples/ml-example
        - file: cluster/vms/references/index
      - file: cluster/running-applications/index
        title: Applications Guide


  - caption: References
    chapters:
      - file: ray-references/api
      - file: cluster/usage-stats

  - caption: Developer Guides
    chapters:
      - file: ray-contribute/stability
      - file: ray-contribute/getting-involved
        sections:
          - file: ray-contribute/development
          - file: ray-contribute/docs
          - file: ray-contribute/fake-autoscaler
          - file: ray-core/examples/testing-tips
      - file: ray-core/configure
      - file: ray-observability/index
      - file: ray-contribute/whitepaper<|MERGE_RESOLUTION|>--- conflicted
+++ resolved
@@ -100,17 +100,13 @@
               - file: tune/tutorials/tune-metrics
                 title: "Using Callbacks and Metrics"
               - file: tune/tutorials/tune-advanced-tutorial
-<<<<<<< HEAD
                 sections:
                   - file: tune/examples/pbt_visualization/pbt_visualization
                     title: "Visualizing and Understanding PBT"
-=======
-                title: "Using Population-Based Training"
               - file: tune/tutorials/tune-distributed
                 title: "Deploying Tune in the Cloud"
               - file: tune/tutorials/tune-lifecycle
                 title: "Tune Architecture"
->>>>>>> 45788244
               - file: tune/tutorials/tune-scalability
                 title: "Scalability Benchmarks"
           - file: tune/examples/index
