format: jb-book
root: index
parts:
  - caption: Overview
    chapters:
      - file: ray-overview/index
      - file: ray-overview/installation
      - file: ray-overview/ray-libraries

  - caption: Ray AI Runtime
    chapters:
    - file: ray-air/getting-started
      title: "What is Ray AI Runtime (AIR)?"
    - file: ray-air/key-concepts
    - file: ray-air/user-guides
      sections:
        - file: ray-air/preprocessors
        - file: ray-air/check-ingest
<<<<<<< HEAD
        - file: ray-air/predictors
=======
        - file: ray-air/checkpoints
>>>>>>> 964bc90e
        - file: ray-air/examples/analyze_tuning_results
        - file: ray-air/examples/upload_to_comet_ml
        - file: ray-air/examples/upload_to_wandb
        - file: ray-air/examples/serving_guide
        - file: ray-air/deployment
        - file: ray-air/use-pretrained-model
    - file: ray-air/examples/index
      sections:
        - file: ray-air/examples/torch_image_example
        - file: ray-air/examples/convert_existing_pytorch_code_to_ray_air
        - file: ray-air/examples/tfx_tabular_train_to_serve
        - file: ray-air/examples/huggingface_text_classification
        - file: ray-air/examples/sklearn_example
        - file: ray-air/examples/xgboost_example
        - file: ray-air/examples/lightgbm_example
        - file: ray-air/examples/torch_incremental_learning
        - file: ray-air/examples/rl_serving_example
        - file: ray-air/examples/rl_online_example
        - file: ray-air/examples/rl_offline_example
        - file: ray-air/examples/feast_example
    - file: ray-air/package-ref

  - caption: Ray Libraries
    chapters:
      - file: data/dataset
        title: Ray Data
        sections:
          - file: data/getting-started
          - file: data/key-concepts
          - file: data/user-guide
          - file: data/examples/index
            sections:
              - file: data/examples/nyc_taxi_basic_processing
                title: Processing the NYC taxi dataset
              - file: data/examples/big_data_ingestion
                title: Large-scale ML Ingest
              - file: data/examples/ocr_example
                title: Scaling OCR with Ray Datasets
          - file: data/faq
          - file: data/package-ref
          - file: data/integrations

      - file: train/train
        title: Ray Train
        sections:
          - file: train/user_guide
          - file: train/examples
          - file: train/faq
          - file: train/architecture
          - file: train/api

      - file: tune/index
        title: Ray Tune
        sections:
          - file: tune/getting-started
          - file: tune/key-concepts
          - file: tune/tutorials/overview
            sections:
              - file: tune/tutorials/tune-lifecycle
                title: "How Tune Works"
              - file: tune/tutorials/tune-stopping
                title: "How to Stop and Resume"
              - file: tune/tutorials/tune-metrics
                title: "Using Callbacks and Metrics"
              - file: tune/tutorials/tune-distributed
                title: "Distributed Tuning"
              - file: tune/tutorials/tune-output
                title: "Logging Tune Runs"
              - file: tune/tutorials/tune-resources
                title: "Managing Resources"
              - file: tune/tutorials/tune-checkpoints
                title: "Working with Checkpoints"
              - file: tune/tutorials/tune-search-spaces
                title: "Using Search Spaces"
              - file: tune/tutorials/tune-advanced-tutorial
                title: "Understanding PBT"
              - file: tune/tutorials/tune-scalability
                title: "Scalability Benchmarks"
          - file: tune/examples/index
            sections:
              - file: tune/examples/tune-sklearn
                title: "Scikit-Learn Example"
              - file: tune/examples/tune_mnist_keras
                title: "Keras Example"
              - file: tune/examples/tune-pytorch-cifar
                title: "PyTorch Example"
              - file: tune/examples/tune-pytorch-lightning
                title: "PyTorch Lightning Example"
              - file: tune/examples/mxnet_example
                title: "MXNet Example"
              - file: tune/examples/tune-serve-integration-mnist
                title: "Ray Serve Example"
              - file: tune/examples/pbt_ppo_example
                title: "Ray RLlib Example"
              - file: tune/examples/tune-xgboost
                title: "XGBoost Example"
              - file: tune/examples/lightgbm_example
                title: "LightGBM Example"
              - file: tune/examples/horovod_simple
                title: "Horovod Example"
              - file: tune/examples/pbt_transformers
                title: "Huggingface Example"
              - file: tune/examples/tune-comet
                title: "Comet Example"
              - file: tune/examples/tune-wandb
                title: "Weights & Biases Example"
              - file: tune/examples/ax_example
                title: "Ax Example"
              - file: tune/examples/dragonfly_example
                title: "Dragonfly Example"
              - file: tune/examples/skopt_example
                title: "Skopt Example"
              - file: tune/examples/hyperopt_example
                title: "HyperOpt Example"
              - file: tune/examples/bayesopt_example
                title: "Bayesopt Example"
              - file: tune/examples/flaml_example
                title: "FLAML Example"
              - file: tune/examples/bohb_example
                title: "BOHB Example"
              - file: tune/examples/nevergrad_example
                title: "Nevergrad Example"
              - file: tune/examples/optuna_example
                title: "Optuna Example"
              - file: tune/examples/zoopt_example
                title: "ZOOpt Example"
              - file: tune/examples/sigopt_example
                title: "SigOpt Example"
              - file: tune/examples/hebo_example
                title: "HEBO Example"

          - file: tune/faq
          - file: tune/api_docs/overview.rst

      - file: serve/index
        title: Ray Serve
        sections:
          - file: serve/getting_started
          - file: serve/key-concepts
          - file: serve/user-guide
            sections:
              - file: serve/managing-deployments
              - file: serve/handling-dependencies
              - file: serve/http-guide
              - file: serve/http-adapters
              - file: serve/handle-guide
              - file: serve/ml-models
              - file: serve/deploying-serve
              - file: serve/monitoring
              - file: serve/performance
              - file: serve/autoscaling
              - file: serve/deployment-graph
                sections:
                  - file: serve/deployment-graph/deployment-graph-e2e-tutorial
                  - file: serve/deployment-graph/chain_nodes_same_class_different_args
                  - file: serve/deployment-graph/combine_two_nodes_with_passing_input_parallel
                  - file: serve/deployment-graph/control_flow_based_on_user_inputs
                  - file: serve/deployment-graph/visualize_dag_during_development
                  - file: serve/deployment-graph/http_endpoint_for_dag_graph
              - file: serve/production
          - file: serve/architecture
          - file: serve/tutorials/index
          - file: serve/faq
          - file: serve/package-ref

      - file: rllib/index
        title: Ray RLlib
        sections:
          - file: rllib/core-concepts
          - file: rllib/rllib-training
          - file: rllib/rllib-env
          - file: rllib/rllib-algorithms
          - file: rllib/user-guides
            sections:
              - file: rllib/rllib-models
              - file: rllib/rllib-concepts
              - file: rllib/rllib-sample-collection
              - file: rllib/rllib-replay-buffers
              - file: rllib/rllib-offline
              - file: rllib/rllib-dev
          - file: rllib/rllib-examples
          - file: rllib/package_ref/index

      - file: ray-more-libs/index
        title: More Libraries
        sections:
          - file: ray-more-libs/joblib
          - file: ray-more-libs/lightgbm-ray
          - file: ray-more-libs/multiprocessing
          - file: ray-more-libs/ray-collective
          - file: ray-more-libs/ray-lightning
          - file: ray-core/examples/using-ray-with-pytorch-lightning
          - file: ray-more-libs/xgboost-ray
          - file: ray-core/examples/dask_xgboost/dask_xgboost
          - file: ray-core/examples/modin_xgboost/modin_xgboost
          - file: workflows/concepts
            title: Ray Workflows
            sections:
              - file: workflows/basics
              - file: workflows/management
              - file: workflows/metadata
              - file: workflows/events
              - file: workflows/comparison
              - file: workflows/advanced
              - file: workflows/package-ref

  - caption: Ray Core
    chapters:
      - file: ray-core/walkthrough
        title: Getting Started
      - file: ray-core/key-concepts
        title: "Key Concepts"
      - file: ray-core/user-guide
        title: "User Guides"
      - file: ray-core/examples/overview
        title: "Examples"
        sections:
          - file: ray-core/examples/plot_example-a3c
          - file: ray-core/examples/plot_example-lm
          - file: ray-core/examples/plot_hyperparameter
          - file: ray-core/examples/plot_parameter_server
          - file: ray-core/examples/plot_pong_example
          - file: ray-core/examples/highly_parallel
      - file: ray-core/package-ref

  - caption: Ray Clusters
    chapters:
      - file: cluster/index
      - file: cluster/quickstart
      - file: cluster/key-concepts
      - file: cluster/user-guide
      - file: cluster/cloud
      - file: cluster/deploy
      - file: cluster/api
      - file: cluster/usage-stats

  - caption: References
    chapters:
      - file: ray-references/api

  - caption: Developer Guides
    chapters:
      - file: ray-contribute/stability
      - file: ray-contribute/getting-involved
        sections:
          - file: ray-contribute/development
          - file: ray-contribute/docs
          - file: ray-contribute/fake-autoscaler
          - file: ray-core/examples/testing-tips
      - file: ray-core/configure
      - file: ray-observability/index
      - file: ray-contribute/whitepaper

# TODO: Add examples section<|MERGE_RESOLUTION|>--- conflicted
+++ resolved
@@ -16,11 +16,7 @@
       sections:
         - file: ray-air/preprocessors
         - file: ray-air/check-ingest
-<<<<<<< HEAD
-        - file: ray-air/predictors
-=======
         - file: ray-air/checkpoints
->>>>>>> 964bc90e
         - file: ray-air/examples/analyze_tuning_results
         - file: ray-air/examples/upload_to_comet_ml
         - file: ray-air/examples/upload_to_wandb
