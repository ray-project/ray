--- conflicted
+++ resolved
@@ -15,14 +15,10 @@
     - file: ray-air/user-guides
       sections:
         - file: ray-air/preprocessors
-<<<<<<< HEAD
-        - file: ray-air/tuner
-        - file: ray-air/check-ingest
-=======
->>>>>>> 69385697
         - file: ray-air/checkpoints
         - file: ray-air/check-ingest
         - file: ray-air/config-scaling
+        - file: ray-air/tuner
         - file: ray-air/examples/analyze_tuning_results
         - file: ray-air/predictors
         - file: ray-air/examples/serving_guide
