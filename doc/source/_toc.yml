format: jb-book
root: index
parts:
  - caption: Overview
    chapters:
      - file: ray-overview/index
      - file: ray-overview/installation
      - file: ray-overview/ray-libraries

  - caption: Ray ML
    chapters:
      - file: data/dataset
        title: Ray Data
        sections:
          - file: data/getting-started
          - file: data/key-concepts
          - file: data/user-guide
          - file: data/examples/index
            sections:
              - file: data/examples/nyc_taxi_basic_processing
                title: Processing the NYC taxi dataset
              - file: data/examples/big_data_ingestion
                title: Large-scale ML Ingest
          - file: data/faq
          - file: data/package-ref
          - file: data/integrations

      - file: train/train
        title: Ray Train
        sections:
          - file: train/user_guide
          - file: train/examples
          - file: train/faq
          - file: train/architecture
          - file: train/api

      - file: tune/index
        title: Ray Tune
        sections:
          - file: tune/getting-started
          - file: tune/key-concepts
          - file: tune/tutorials/overview
            sections:
              - file: tune/tutorials/tune-lifecycle
                title: "How Tune Works"
              - file: tune/tutorials/tune-stopping
                title: "How to Stop and Resume"
              - file: tune/tutorials/tune-metrics
                title: "Using Callbacks and Metrics"
              - file: tune/tutorials/tune-distributed
                title: "Distributed Tuning"
              - file: tune/tutorials/tune-output
                title: "Logging Tune Runs"
              - file: tune/tutorials/tune-resources
                title: "Managing Resources"
              - file: tune/tutorials/tune-checkpoints
                title: "Working with Checkpoints"
              - file: tune/tutorials/tune-search-spaces
                title: "Using Search Spaces"
              - file: tune/tutorials/tune-advanced-tutorial
                title: "Understanding PBT"
              - file: tune/tutorials/tune-scalability
                title: "Scalability Benchmarks"
          - file: tune/examples/index
            sections:
              - file: tune/examples/tune-sklearn
                title: "Scikit-Learn Example"
              - file: tune/examples/tune_mnist_keras
                title: "Keras Example"
              - file: tune/examples/tune-pytorch-cifar
                title: "PyTorch Example"
              - file: tune/examples/tune-pytorch-lightning
                title: "PyTorch Lightning Example"
              - file: tune/examples/mxnet_example
                title: "MXNet Example"
              - file: tune/examples/tune-serve-integration-mnist
                title: "Ray Serve Example"
              - file: tune/examples/pbt_ppo_example
                title: "Ray RLlib Example"
              - file: tune/examples/tune-xgboost
                title: "XGBoost Example"
              - file: tune/examples/lightgbm_example
                title: "LightGBM Example"
              - file: tune/examples/horovod_simple
                title: "Horovod Example"
              - file: tune/examples/pbt_transformers
                title: "Huggingface Example"
              - file: tune/examples/tune-comet
                title: "Comet Example"
              - file: tune/examples/tune-wandb
                title: "Weights & Biases Example"
              - file: tune/examples/ax_example
                title: "Ax Example"
              - file: tune/examples/dragonfly_example
                title: "Dragonfly Example"
              - file: tune/examples/skopt_example
                title: "Skopt Example"
              - file: tune/examples/hyperopt_example
                title: "HyperOpt Example"
              - file: tune/examples/bayesopt_example
                title: "Bayesopt Example"
              - file: tune/examples/flaml_example
                title: "FLAML Example"
              - file: tune/examples/bohb_example
                title: "BOHB Example"
              - file: tune/examples/nevergrad_example
                title: "Nevergrad Example"
              - file: tune/examples/optuna_example
                title: "Optuna Example"
              - file: tune/examples/zoopt_example
                title: "ZOOpt Example"
              - file: tune/examples/sigopt_example
                title: "SigOpt Example"
              - file: tune/examples/hebo_example
                title: "HEBO Example"

          - file: tune/faq
          - file: tune/api_docs/overview.rst

      - file: serve/index
        title: Ray Serve
        sections:
          - file: serve/getting_started
          - file: serve/key-concepts
          - file: serve/user-guide
            sections:
              - file: serve/managing-deployments
              - file: serve/handling-dependencies
              - file: serve/http-guide
              - file: serve/http-adapters
              - file: serve/handle-guide
              - file: serve/ml-models
              - file: serve/deploying-serve
              - file: serve/monitoring
              - file: serve/performance
              - file: serve/deployment-graph
                sections:
                  - file: serve/deployment-graph/deployment-graph-e2e-tutorial
                  - file: serve/deployment-graph/chain_nodes_same_class_different_args
                  - file: serve/deployment-graph/combine_two_nodes_with_passing_input_parallel
                  - file: serve/deployment-graph/control_flow_based_on_user_inputs
                  - file: serve/deployment-graph/http_endpoint_for_dag_graph
          - file: serve/architecture
          - file: serve/tutorials/index
          - file: serve/faq
          - file: serve/package-ref

      - file: rllib/index
        title: Ray RLlib
        sections:
          - file: rllib/core-concepts
          - file: rllib/rllib-training
          - file: rllib/rllib-env
          - file: rllib/rllib-algorithms
          - file: rllib/user-guides
            sections:
              - file: rllib/rllib-models
              - file: rllib/rllib-concepts
              - file: rllib/rllib-sample-collection
              - file: rllib/rllib-offline
              - file: rllib/rllib-dev
          - file: rllib/rllib-examples
          - file: rllib/package_ref/index

      - file: workflows/concepts
        title: Ray Workflows
        sections:
          - file: workflows/basics
          - file: workflows/management
          - file: workflows/metadata
          - file: workflows/events
          - file: workflows/comparison
          - file: workflows/advanced
          - file: workflows/package-ref
      - file: ray-more-libs/index
        title: More Ray ML Libraries
        sections:
          - file: ray-air/getting-started
            sections:
              - file: ray-air/key-concepts
              - file: ray-air/deployment
              - file: ray-air/check-ingest
              - file: ray-air/examples/index
                sections:
                  - file: ray-air/examples/analyze_tuning_results
                    title: "Analyze hyperparameter tuning results"
                  - file: ray-air/examples/torch_image_example
                  - file: ray-air/examples/torch_incremental_learning
                  - file: ray-air/examples/rl_serving_example
<<<<<<< HEAD
                  - file: ray-air/examples/serving_guide
=======
                  - file: ray-air/examples/upload_to_comet_ml
                  - file: ray-air/examples/upload_to_wandb
>>>>>>> ba90838b
                  - file: ray-air/examples/lightgbm_example
                  - file: ray-air/examples/rl_online_example
                  - file: ray-air/examples/rl_offline_example
                  - file: ray-air/examples/sklearn_example
                  - file: ray-air/examples/xgboost_example
                  - file: ray-air/examples/huggingface_text_classification
                    title: "Fine-tune a 🤗 Transformers model"
                  - file: ray-air/examples/tfx_tabular_train_to_serve
                    title: "Train a Keras model with Tabular data and serve it"
              - file: ray-air/package-ref
          - file: ray-more-libs/joblib
          - file: ray-more-libs/lightgbm-ray
          - file: ray-more-libs/multiprocessing
          - file: ray-more-libs/ray-collective
          - file: ray-more-libs/ray-lightning
          - file: ray-core/examples/using-ray-with-pytorch-lightning
          - file: ray-more-libs/xgboost-ray
          - file: ray-core/examples/dask_xgboost/dask_xgboost
          - file: ray-core/examples/modin_xgboost/modin_xgboost

  - caption: Ray Core
    chapters:
      - file: ray-core/walkthrough
        title: Getting Started
      - file: ray-core/key-concepts
        title: "Key Concepts"
      - file: ray-core/user-guide
        title: "User Guides"
      - file: ray-core/examples/overview
        title: "Examples"
        sections:
          - file: ray-core/examples/plot_example-a3c
          - file: ray-core/examples/plot_example-lm
          - file: ray-core/examples/plot_hyperparameter
          - file: ray-core/examples/plot_parameter_server
          - file: ray-core/examples/plot_pong_example
      - file: ray-core/package-ref

  - caption: Ray Clusters
    chapters:
      - file: cluster/index
      - file: cluster/quickstart
      - file: cluster/key-concepts
      - file: cluster/user-guide
      - file: cluster/cloud
      - file: cluster/deploy
      - file: cluster/api
      - file: cluster/usage-stats

  - caption: References
    chapters:
      - file: ray-references/api

  - caption: Developer Guides
    chapters:
      - file: ray-contribute/getting-involved
        sections:
          - file: ray-contribute/development
          - file: ray-contribute/docs
          - file: ray-contribute/fake-autoscaler
          - file: ray-core/examples/testing-tips
      - file: ray-core/configure
      - file: ray-observability/index
      - file: ray-contribute/whitepaper

# TODO: Add examples section<|MERGE_RESOLUTION|>--- conflicted
+++ resolved
@@ -187,12 +187,9 @@
                   - file: ray-air/examples/torch_image_example
                   - file: ray-air/examples/torch_incremental_learning
                   - file: ray-air/examples/rl_serving_example
-<<<<<<< HEAD
                   - file: ray-air/examples/serving_guide
-=======
                   - file: ray-air/examples/upload_to_comet_ml
                   - file: ray-air/examples/upload_to_wandb
->>>>>>> ba90838b
                   - file: ray-air/examples/lightgbm_example
                   - file: ray-air/examples/rl_online_example
                   - file: ray-air/examples/rl_offline_example
