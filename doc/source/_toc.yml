--- conflicted
+++ resolved
@@ -180,11 +180,8 @@
                   - file: ray-air/examples/analyze_tuning_results
                     title: "Analyze hyperparameter tuning results"
                   - file: ray-air/examples/rl_serving_example
-<<<<<<< HEAD
                   - file: ray-air/examples/upload_to_comet_ml
                   - file: ray-air/examples/upload_to_wandb
-=======
->>>>>>> e76efffe
                   - file: ray-air/examples/lightgbm_example
                   - file: ray-air/examples/rl_online_example
                   - file: ray-air/examples/rl_offline_example
