format: jb-book
root: index
parts:
  - caption: Overview
    chapters:
      - file: ray-overview/index
      - file: ray-overview/installation
      - file: ray-overview/learn-more
      - file: ray-overview/ray-libraries

  - caption: Ray ML
    chapters:
      - file: data/dataset
        title: Ray Data
        sections:
          - file: data/getting-started
          - file: data/user-guide
          - file: data/key-concepts
          - file: data/examples/big_data_ingestion
          - file: data/package-ref

      - file: train/train
        title: Ray Train
        sections:
          - file: train/user_guide
          - file: train/examples
          - file: train/architecture
          - file: train/migration-guide
          - file: raysgd/raysgd
            title: "RaySGD v1: Distributed Training Wrappers"
          - file: train/api

      - file: tune/index
        title: Ray Tune
        sections:
          - file: tune/getting-started
          - file: tune/key-concepts
          - file: tune/tutorials/overview
            sections:
              - file: tune/tutorials/tune-lifecycle
                title: "How Tune Works"
              - file: tune/tutorials/tune-stopping
                title: "How to Stop and Resume"
              - file: tune/tutorials/tune-metrics
                title: "Using Callbacks and Metrics"
              - file: tune/tutorials/tune-distributed
                title: "Distributed Tuning"
              - file: tune/tutorials/tune-output
                title: "Logging Tune Runs"
              - file: tune/tutorials/tune-resources
                title: "Managing Resources"
              - file: tune/tutorials/tune-checkpoints
                title: "Working with Checkpoints"
              - file: tune/tutorials/tune-search-spaces
                title: "Using Search Spaces"
              - file: tune/tutorials/tune-advanced-tutorial
                title: "Understanding PBT"
              - file: tune/tutorials/tune-scalability
                title: "Scalability Benchmarks"
          - file: tune/examples/index
          - file: tune/faq
          - file: tune/api_docs/overview.rst

      - file: serve/index
        title: Ray Serve
        sections:
          - file: serve/end_to_end_tutorial
          - file: serve/core-apis
          - file: serve/http-servehandle
          - file: serve/deployment
          - file: serve/ml-models
          - file: serve/pipeline
          - file: serve/performance
          - file: serve/architecture
          - file: serve/tutorials/index
          - file: serve/faq
          - file: serve/package-ref

      - file: rllib/index
        title: Ray RLlib
        sections:
          - file: rllib/core-concepts
          - file: rllib/rllib-training
          - file: rllib/rllib-env
          - file: rllib/rllib-algorithms
          - file: rllib/user-guides
            sections:
              - file: rllib/rllib-models
              - file: rllib/rllib-concepts
              - file: rllib/rllib-sample-collection
              - file: rllib/rllib-offline
              - file: rllib/rllib-dev
          - file: rllib/rllib-examples
          - file: rllib/package_ref/index

      - file: workflows/concepts
        title: Ray Workflows
        sections:
          - file: workflows/basics
          - file: workflows/management
          - file: workflows/actors
          - file: workflows/metadata
          - file: workflows/events
          - file: workflows/comparison
          - file: workflows/advanced
          - file: workflows/package-ref
      - file: ray-more-libs/index
        title: More Ray ML Libraries

  - caption: Ray Core
    chapters:
      - file: ray-core/walkthrough
        title: Getting Started
      - file: ray-core/using-ray
        title: "User Guide"
      - file: ray-core/examples/overview
        title: "Examples"
        sections:
          - file: ray-core/examples/plot_example-a3c
          - file: ray-core/examples/plot_example-lm
          - file: ray-core/examples/plot_hyperparameter
          - file: ray-core/examples/plot_lbfgs
          - file: ray-core/examples/plot_parameter_server
          - file: ray-core/examples/plot_pong_example
<<<<<<< HEAD
=======
          - file: ray-core/examples/plot_streaming
          - file: ray-core/examples/progress_bar
          - file: ray-core/examples/testing-tips
          - file: ray-core/examples/tips-for-first-time
          - file: ray-core/examples/using-ray-with-pytorch-lightning
          - file: ray-core/examples/dask_xgboost/dask_xgboost
          - file: ray-core/examples/modin_xgboost/modin_xgboost
      - file: ray-core/package-ref
>>>>>>> bf49d371

  - caption: Ray Clusters
    chapters:
      - file: cluster/quickstart
      - file: cluster/user-guide
      - file: cluster/cloud
      - file: cluster/deploy
      - file: cluster/api

  - caption: References
    chapters:
      - file: ray-references/api

  - caption: Developer Guides
    chapters:
      - file: ray-contribute/getting-involved
        sections:
          - file: ray-contribute/development
          - file: ray-contribute/fake-autoscaler
          - file: ray-core/examples/testing-tips
      - file: ray-core/configure
      - file: ray-observability/index
      - file: ray-design-patterns/index
      - file: ray-contribute/whitepaper

# TODO: Add examples section<|MERGE_RESOLUTION|>--- conflicted
+++ resolved
@@ -122,17 +122,7 @@
           - file: ray-core/examples/plot_lbfgs
           - file: ray-core/examples/plot_parameter_server
           - file: ray-core/examples/plot_pong_example
-<<<<<<< HEAD
-=======
-          - file: ray-core/examples/plot_streaming
-          - file: ray-core/examples/progress_bar
-          - file: ray-core/examples/testing-tips
-          - file: ray-core/examples/tips-for-first-time
-          - file: ray-core/examples/using-ray-with-pytorch-lightning
-          - file: ray-core/examples/dask_xgboost/dask_xgboost
-          - file: ray-core/examples/modin_xgboost/modin_xgboost
       - file: ray-core/package-ref
->>>>>>> bf49d371
 
   - caption: Ray Clusters
     chapters:
