format: jb-book
root: index
parts:
  - caption: Overview
    chapters:
      - file: ray-overview/index
      - file: ray-overview/installation
      - file: ray-overview/ray-libraries

  - caption: Ray ML
    chapters:
      - file: data/dataset
        title: Ray Data
        sections:
          - file: data/getting-started
          - file: data/key-concepts
          - file: data/user-guide
          - file: data/examples/index
            sections:
              - file: data/examples/nyc_taxi_basic_processing
                title: Processing the NYC taxi dataset
              - file: data/examples/big_data_ingestion
                title: Large-scale ML Ingest
          - file: data/faq
          - file: data/package-ref
          - file: data/integrations

      - file: train/train
        title: Ray Train
        sections:
          - file: train/user_guide
          - file: train/examples
          - file: train/faq
          - file: train/architecture
          - file: train/api

      - file: tune/index
        title: Ray Tune
        sections:
          - file: tune/getting-started
          - file: tune/key-concepts
          - file: tune/tutorials/overview
            sections:
              - file: tune/tutorials/tune-lifecycle
                title: "How Tune Works"
              - file: tune/tutorials/tune-stopping
                title: "How to Stop and Resume"
              - file: tune/tutorials/tune-metrics
                title: "Using Callbacks and Metrics"
              - file: tune/tutorials/tune-distributed
                title: "Distributed Tuning"
              - file: tune/tutorials/tune-output
                title: "Logging Tune Runs"
              - file: tune/tutorials/tune-resources
                title: "Managing Resources"
              - file: tune/tutorials/tune-checkpoints
                title: "Working with Checkpoints"
              - file: tune/tutorials/tune-search-spaces
                title: "Using Search Spaces"
              - file: tune/tutorials/tune-advanced-tutorial
                title: "Understanding PBT"
              - file: tune/tutorials/tune-scalability
                title: "Scalability Benchmarks"
          - file: tune/examples/index
            sections:
              - file: tune/examples/tune-sklearn
                title: "Scikit-Learn Example"
              - file: tune/examples/tune_mnist_keras
                title: "Keras Example"
              - file: tune/examples/tune-pytorch-cifar
                title: "PyTorch Example"
              - file: tune/examples/tune-pytorch-lightning
                title: "PyTorch Lightning Example"
              - file: tune/examples/mxnet_example
                title: "MXNet Example"
              - file: tune/examples/tune-serve-integration-mnist
                title: "Ray Serve Example"
              - file: tune/examples/pbt_ppo_example
                title: "Ray RLlib Example"
              - file: tune/examples/tune-xgboost
                title: "XGBoost Example"
              - file: tune/examples/lightgbm_example
                title: "LightGBM Example"
              - file: tune/examples/horovod_simple
                title: "Horovod Example"
              - file: tune/examples/pbt_transformers
                title: "Huggingface Example"
              - file: tune/examples/tune-comet
                title: "Comet Example"
              - file: tune/examples/tune-wandb
                title: "Weights & Biases Example"
              - file: tune/examples/ax_example
                title: "Ax Example"
              - file: tune/examples/dragonfly_example
                title: "Dragonfly Example"
              - file: tune/examples/skopt_example
                title: "Skopt Example"
              - file: tune/examples/hyperopt_example
                title: "HyperOpt Example"
              - file: tune/examples/bayesopt_example
                title: "Bayesopt Example"
              - file: tune/examples/flaml_example
                title: "FLAML Example"
              - file: tune/examples/bohb_example
                title: "BOHB Example"
              - file: tune/examples/nevergrad_example
                title: "Nevergrad Example"
              - file: tune/examples/optuna_example
                title: "Optuna Example"
              - file: tune/examples/zoopt_example
                title: "ZOOpt Example"
              - file: tune/examples/sigopt_example
                title: "SigOpt Example"
              - file: tune/examples/hebo_example
                title: "HEBO Example"

          - file: tune/faq
          - file: tune/api_docs/overview.rst

      - file: serve/index
        title: Ray Serve
        sections:
          - file: serve/getting_started
          - file: serve/key-concepts
          - file: serve/user-guide
            sections:
              - file: serve/managing-deployments
              - file: serve/handling-dependencies
              - file: serve/http-guide
              - file: serve/http-adapters
              - file: serve/handle-guide
              - file: serve/ml-models
              - file: serve/deploying-serve
              - file: serve/monitoring
              - file: serve/performance
              - file: serve/deployment-graph
                sections:
                  - file: serve/deployment-graph/deployment-graph-e2e-tutorial
                  - file: serve/deployment-graph/chain_nodes_same_class_different_args
                  - file: serve/deployment-graph/combine_two_nodes_with_passing_input_parallel
                  - file: serve/deployment-graph/control_flow_based_on_user_inputs
                  - file: serve/deployment-graph/http_endpoint_for_dag_graph
          - file: serve/architecture
          - file: serve/tutorials/index
          - file: serve/faq
          - file: serve/package-ref

      - file: rllib/index
        title: Ray RLlib
        sections:
          - file: rllib/core-concepts
          - file: rllib/rllib-training
          - file: rllib/rllib-env
          - file: rllib/rllib-algorithms
          - file: rllib/user-guides
            sections:
              - file: rllib/rllib-models
              - file: rllib/rllib-concepts
              - file: rllib/rllib-sample-collection
              - file: rllib/rllib-offline
              - file: rllib/rllib-dev
          - file: rllib/rllib-examples
          - file: rllib/package_ref/index

      - file: workflows/concepts
        title: Ray Workflows
        sections:
          - file: workflows/basics
          - file: workflows/management
          - file: workflows/metadata
          - file: workflows/events
          - file: workflows/comparison
          - file: workflows/advanced
          - file: workflows/package-ref

      - file: ray-air/getting-started
        sections:
          - file: ray-air/key-concepts
          - file: ray-air/deployment
          - file: ray-air/user-guides
            sections:
              - file: ray-air/check-ingest
<<<<<<< HEAD
              - file: ray-air/examples/analyze_tuning_results
                title: "Analyze hyperparameter tuning results"
              - file: ray-air/examples/upload_to_comet_ml
              - file: ray-air/examples/upload_to_wandb
          - file: ray-air/examples/index
            sections:
              - file: ray-air/examples/torch_image_example
              - file: ray-air/examples/tfx_tabular_train_to_serve
                title: "Tabular Data Training with Keras"
              - file: ray-air/examples/huggingface_text_classification
                title: "Fine-tune a 🤗 Transformers model"
              - file: ray-air/examples/sklearn_example
              - file: ray-air/examples/xgboost_example
              - file: ray-air/examples/lightgbm_example
              - file: ray-air/examples/torch_incremental_learning
              - file: ray-air/examples/rl_serving_example
              - file: ray-air/examples/rl_online_example
              - file: ray-air/examples/rl_offline_example
          - file: ray-air/package-ref
      - file: ray-more-libs/index
        title: More Ray ML Libraries
        sections:
=======
              - file: ray-air/preprocessors
              - file: ray-air/examples/index
                sections:
                  - file: ray-air/examples/analyze_tuning_results
                    title: "Analyze hyperparameter tuning results"
                  - file: ray-air/examples/torch_image_example
                  - file: ray-air/examples/torch_incremental_learning
                  - file: ray-air/examples/rl_serving_example
                  - file: ray-air/examples/upload_to_comet_ml
                  - file: ray-air/examples/upload_to_wandb
                  - file: ray-air/examples/lightgbm_example
                  - file: ray-air/examples/rl_online_example
                  - file: ray-air/examples/rl_offline_example
                  - file: ray-air/examples/sklearn_example
                  - file: ray-air/examples/xgboost_example
                  - file: ray-air/examples/huggingface_text_classification
                    title: "Fine-tune a 🤗 Transformers model"
                  - file: ray-air/examples/tfx_tabular_train_to_serve
                    title: "Train a Keras model with Tabular data and serve it"
              - file: ray-air/package-ref
>>>>>>> c5f4a82e
          - file: ray-more-libs/joblib
          - file: ray-more-libs/lightgbm-ray
          - file: ray-more-libs/multiprocessing
          - file: ray-more-libs/ray-collective
          - file: ray-more-libs/ray-lightning
          - file: ray-core/examples/using-ray-with-pytorch-lightning
          - file: ray-more-libs/xgboost-ray
          - file: ray-core/examples/dask_xgboost/dask_xgboost
          - file: ray-core/examples/modin_xgboost/modin_xgboost

  - caption: Ray Core
    chapters:
      - file: ray-core/walkthrough
        title: Getting Started
      - file: ray-core/key-concepts
        title: "Key Concepts"
      - file: ray-core/user-guide
        title: "User Guides"
      - file: ray-core/examples/overview
        title: "Examples"
        sections:
          - file: ray-core/examples/plot_example-a3c
          - file: ray-core/examples/plot_example-lm
          - file: ray-core/examples/plot_hyperparameter
          - file: ray-core/examples/plot_parameter_server
          - file: ray-core/examples/plot_pong_example
      - file: ray-core/package-ref

  - caption: Ray Clusters
    chapters:
      - file: cluster/index
      - file: cluster/quickstart
      - file: cluster/key-concepts
      - file: cluster/user-guide
      - file: cluster/cloud
      - file: cluster/deploy
      - file: cluster/api
      - file: cluster/usage-stats

  - caption: References
    chapters:
      - file: ray-references/api

  - caption: Developer Guides
    chapters:
      - file: ray-contribute/getting-involved
        sections:
          - file: ray-contribute/development
          - file: ray-contribute/docs
          - file: ray-contribute/fake-autoscaler
          - file: ray-core/examples/testing-tips
      - file: ray-core/configure
      - file: ray-observability/index
      - file: ray-contribute/whitepaper

# TODO: Add examples section<|MERGE_RESOLUTION|>--- conflicted
+++ resolved
@@ -7,7 +7,37 @@
       - file: ray-overview/installation
       - file: ray-overview/ray-libraries
 
-  - caption: Ray ML
+  - caption: Ray AI Runtime
+    chapters:
+    - file: ray-air/getting-started
+      title: "What is Ray AI Runtime (AIR)?"
+    - file: ray-air/key-concepts
+    - file: ray-air/deployment
+    - file: ray-air/user-guides
+      sections:
+        - file: ray-air/check-ingest
+        - file: ray-air/preprocessors
+        - file: ray-air/examples/analyze_tuning_results
+          title: "Analyze hyperparameter tuning results"
+        - file: ray-air/examples/upload_to_comet_ml
+        - file: ray-air/examples/upload_to_wandb
+    - file: ray-air/examples/index
+      sections:
+        - file: ray-air/examples/torch_image_example
+        - file: ray-air/examples/tfx_tabular_train_to_serve
+          title: "Tabular Data Training and Serving with Keras"
+        - file: ray-air/examples/huggingface_text_classification
+          title: "Fine-tune a 🤗 Transformers model"
+        - file: ray-air/examples/sklearn_example
+        - file: ray-air/examples/xgboost_example
+        - file: ray-air/examples/lightgbm_example
+        - file: ray-air/examples/torch_incremental_learning
+        - file: ray-air/examples/rl_serving_example
+        - file: ray-air/examples/rl_online_example
+        - file: ray-air/examples/rl_offline_example
+    - file: ray-air/package-ref
+
+  - caption: Ray Libraries
     chapters:
       - file: data/dataset
         title: Ray Data
@@ -173,58 +203,9 @@
           - file: workflows/advanced
           - file: workflows/package-ref
 
-      - file: ray-air/getting-started
-        sections:
-          - file: ray-air/key-concepts
-          - file: ray-air/deployment
-          - file: ray-air/user-guides
-            sections:
-              - file: ray-air/check-ingest
-<<<<<<< HEAD
-              - file: ray-air/examples/analyze_tuning_results
-                title: "Analyze hyperparameter tuning results"
-              - file: ray-air/examples/upload_to_comet_ml
-              - file: ray-air/examples/upload_to_wandb
-          - file: ray-air/examples/index
-            sections:
-              - file: ray-air/examples/torch_image_example
-              - file: ray-air/examples/tfx_tabular_train_to_serve
-                title: "Tabular Data Training with Keras"
-              - file: ray-air/examples/huggingface_text_classification
-                title: "Fine-tune a 🤗 Transformers model"
-              - file: ray-air/examples/sklearn_example
-              - file: ray-air/examples/xgboost_example
-              - file: ray-air/examples/lightgbm_example
-              - file: ray-air/examples/torch_incremental_learning
-              - file: ray-air/examples/rl_serving_example
-              - file: ray-air/examples/rl_online_example
-              - file: ray-air/examples/rl_offline_example
-          - file: ray-air/package-ref
       - file: ray-more-libs/index
         title: More Ray ML Libraries
         sections:
-=======
-              - file: ray-air/preprocessors
-              - file: ray-air/examples/index
-                sections:
-                  - file: ray-air/examples/analyze_tuning_results
-                    title: "Analyze hyperparameter tuning results"
-                  - file: ray-air/examples/torch_image_example
-                  - file: ray-air/examples/torch_incremental_learning
-                  - file: ray-air/examples/rl_serving_example
-                  - file: ray-air/examples/upload_to_comet_ml
-                  - file: ray-air/examples/upload_to_wandb
-                  - file: ray-air/examples/lightgbm_example
-                  - file: ray-air/examples/rl_online_example
-                  - file: ray-air/examples/rl_offline_example
-                  - file: ray-air/examples/sklearn_example
-                  - file: ray-air/examples/xgboost_example
-                  - file: ray-air/examples/huggingface_text_classification
-                    title: "Fine-tune a 🤗 Transformers model"
-                  - file: ray-air/examples/tfx_tabular_train_to_serve
-                    title: "Train a Keras model with Tabular data and serve it"
-              - file: ray-air/package-ref
->>>>>>> c5f4a82e
           - file: ray-more-libs/joblib
           - file: ray-more-libs/lightgbm-ray
           - file: ray-more-libs/multiprocessing
