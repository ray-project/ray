format: jb-book
root: index
parts:
  - caption: Ray
    chapters: 
      - file: ray-overview/index
        title: "Overview"
      - file: ray-overview/workloads
        title: "ML Workloads with Ray"
      - file: ray-overview/getting-started
        title: "Getting Started"
      - file: ray-overview/installation
        title: "Installation"
      - file: ray-overview/use-cases
        title: "Use Cases"
      - file: ray-overview/ray-libraries
        title: "Ecosystem"

<<<<<<< HEAD
  - caption: Ray AI Runtime
    chapters:
    - file: ray-air/getting-started
      title: "What is Ray AI Runtime (AIR)?"
    - file: ray-air/key-concepts
    - file: ray-air/user-guides
      sections:
        - file: ray-air/preprocessors
        - file: ray-air/trainer
        - file: ray-air/check-ingest
        - file: ray-air/tuner
        - file: ray-air/predictors
        - file: ray-air/examples/serving_guide
        - file: ray-air/deployment
        - file: ray-air/computer-vision
    - file: ray-air/examples/index
      sections:
        - file: ray-air/examples/torch_image_example
        - file: ray-air/examples/convert_existing_pytorch_code_to_ray_air
        - file: ray-air/examples/convert_existing_tf_code_to_ray_air
        - file: ray-air/examples/tfx_tabular_train_to_serve
        - file: ray-air/examples/huggingface_text_classification
        - file: ray-air/examples/sklearn_example
        - file: ray-air/examples/xgboost_example
        - file: ray-air/examples/analyze_tuning_results
        - file: ray-air/examples/lightgbm_example
        - file: ray-air/examples/torch_incremental_learning
        - file: ray-air/examples/rl_serving_example
        - file: ray-air/examples/rl_online_example
        - file: ray-air/examples/rl_offline_example
        - file: ray-air/examples/upload_to_comet_ml
        - file: ray-air/examples/upload_to_wandb
        - file: ray-air/examples/feast_example
        - file: ray-air/examples/automl_with_ray_air
        - file: ray-air/examples/batch_tuning
        - file: ray-air/examples/batch_forecasting
    - file: ray-air/package-ref
    - file: ray-air/benchmarks
=======
      - file: ray-core/walkthrough
        title: "Ray Core"
        sections:
          - file: ray-core/key-concepts
            title: "Key Concepts"
          - file: ray-core/user-guide
            title: "User Guides"
          - file: ray-core/examples/overview
            title: "Examples"
            sections:
              - file: ray-core/examples/monte_carlo_pi
              - file: ray-core/examples/plot_example-a3c
              - file: ray-core/examples/plot_example-lm
              - file: ray-core/examples/plot_hyperparameter
              - file: ray-core/examples/plot_parameter_server
              - file: ray-core/examples/plot_pong_example
              - file: ray-core/examples/highly_parallel
              - file: ray-core/examples/batch_prediction
              - file: ray-core/examples/batch_training
              - file: ray-core/examples/automl_for_time_series
              - file: ray-core/examples/web-crawler
          - file: ray-core/api/index

      - file: ray-air/getting-started
        title: "Ray AI Runtime (AIR)"
        sections:
          - file: ray-air/key-concepts
          - file: ray-air/user-guides
            sections:
              - file: ray-air/preprocessors
              - file: ray-air/trainer
              - file: ray-air/check-ingest
              - file: ray-air/tuner
              - file: ray-air/predictors
              - file: ray-air/examples/serving_guide
              - file: ray-air/deployment
          - file: ray-air/examples/index
            sections:
              - file: ray-air/examples/torch_image_example
              - file: ray-air/examples/convert_existing_pytorch_code_to_ray_air
              - file: ray-air/examples/convert_existing_tf_code_to_ray_air
              - file: ray-air/examples/tfx_tabular_train_to_serve
              - file: ray-air/examples/huggingface_text_classification
              - file: ray-air/examples/sklearn_example
              - file: ray-air/examples/xgboost_example
              - file: ray-air/examples/analyze_tuning_results
              - file: ray-air/examples/lightgbm_example
              - file: ray-air/examples/torch_incremental_learning
              - file: ray-air/examples/rl_serving_example
              - file: ray-air/examples/rl_online_example
              - file: ray-air/examples/rl_offline_example
              - file: ray-air/examples/upload_to_comet_ml
              - file: ray-air/examples/upload_to_wandb
              - file: ray-air/examples/feast_example
              - file: ray-air/examples/automl_with_ray_air
              - file: ray-air/examples/batch_tuning
              - file: ray-air/examples/batch_forecasting
              - file: ray-air/examples/pytorch_resnet_batch_prediction
          - file: ray-air/api/api
          - file: ray-air/benchmarks
>>>>>>> 86242732

      - file: data/dataset
        title: Ray Data
        sections:
          - file: data/getting-started
          - file: data/key-concepts
          - file: data/user-guide
          - file: data/examples/index
            sections:
              - file: data/examples/nyc_taxi_basic_processing
                title: Processing the NYC taxi dataset
              - file: data/examples/batch_training
                title: Batch training on the NYC taxi dataset
              - file: data/examples/big_data_ingestion
                title: Large-scale ML Ingest
              - file: data/examples/ocr_example
                title: Scaling OCR with Ray Datasets
              - file: data/advanced-pipelines
              - file: data/random-access
          - file: data/faq
          - file: data/api/api
          - file: data/glossary
          - file: data/integrations

      - file: train/train
        title: Ray Train
        sections:
          - file: train/getting-started
            title: "Getting Started"
          - file: train/key-concepts
            title: "Key Concepts"
          - file: train/user-guides
            title: "User Guides"
            sections:
              - file: train/config_guide
                title: "Configuring Ray Train"
              - file: train/dl_guide
                title: "Deep Learning Guide"
              - file: train/gbdt
                title: "XGBoost/LightGBM guide"
              - file: train/architecture
                title: "Ray Train Architecture"
          - file: train/examples
            title: "Examples"
            sections:
              - file: train/examples/pytorch/torch_fashion_mnist_example
                title: "PyTorch Fashion MNIST Example"
              - file: train/examples/transformers/transformers_example
                title: "HF Transformers Example"
              - file: train/examples/tf/tensorflow_mnist_example
                title: "TensorFlow MNIST Example"
              - file: train/examples/horovod/horovod_example
                title: "Horovod Example"
              - file: train/examples/mlflow_fashion_mnist_example
                title: "MLflow Callback Example"
              - file: train/examples/tf/tune_tensorflow_mnist_example
                title: "Tune & TensorFlow Example"
              - file: train/examples/pytorch/tune_cifar_torch_pbt_example
                title: "Tune & PyTorch Example"
              - file: train/examples/pytorch/torch_data_prefetch_benchmark/benchmark_example
                title: "Torch Data Prefetching Benchmark"
          - file: train/faq
          - file: train/api/api

      - file: tune/index
        title: Ray Tune
        sections:
          - file: tune/getting-started
            title: "Getting Started"
          - file: tune/key-concepts
            title: "Key Concepts"
          - file: tune/tutorials/overview
            sections:
              - file: tune/tutorials/tune-run
                title: "Running Basic Experiments"
              - file: tune/tutorials/tune-output
              - file: tune/tutorials/tune-resources
                title: "Setting Trial Resources"
              - file: tune/tutorials/tune-search-spaces
                title: "Using Search Spaces"
              - file: tune/tutorials/tune-stopping
                title: "How to Stop and Resume"
              - file: tune/tutorials/tune-storage
              - file: tune/tutorials/tune-metrics
                title: "Using Callbacks and Metrics"
              - file: tune/tutorials/tune_get_data_in_and_out
              - file: tune/examples/tune_analyze_results
              - file: tune/examples/pbt_guide
                sections:
                  - file: tune/examples/pbt_visualization/pbt_visualization
                    title: "Visualizing and Understanding PBT"
              - file: tune/tutorials/tune-distributed
                title: "Deploying Tune in the Cloud"
              - file: tune/tutorials/tune-lifecycle
                title: "Tune Architecture"
              - file: tune/tutorials/tune-scalability
                title: "Scalability Benchmarks"
          - file: tune/examples/index
            sections:
              - file: tune/examples/ml-frameworks
                sections:
                  - file: tune/examples/tune-sklearn
                    title: "Scikit-Learn Example"
                  - file: tune/examples/tune_mnist_keras
                    title: "Keras Example"
                  - file: tune/examples/tune-pytorch-cifar
                    title: "PyTorch Example"
                  - file: tune/examples/tune-pytorch-lightning
                    title: "PyTorch Lightning Example"
                  - file: tune/examples/mxnet_example
                    title: "MXNet Example"
                  - file: tune/examples/tune-serve-integration-mnist
                    title: "Ray Serve Example"
                  - file: tune/examples/pbt_ppo_example
                    title: "Ray RLlib Example"
                  - file: tune/examples/tune-xgboost
                    title: "XGBoost Example"
                  - file: tune/examples/lightgbm_example
                    title: "LightGBM Example"
                  - file: tune/examples/horovod_simple
                    title: "Horovod Example"
                  - file: tune/examples/pbt_transformers
                    title: "Huggingface Example"
              - file: tune/examples/experiment-tracking
                sections:
                  - file: tune/examples/tune-comet
                    title: "Comet Example"
                  - file: tune/examples/tune-wandb
                    title: "Weights & Biases Example"
                  - file: tune/examples/tune-mlflow
                    title: "MLflow Example"
              - file: tune/examples/hpo-frameworks
                sections:
                  - file: tune/examples/ax_example
                    title: "Ax Example"
                  - file: tune/examples/dragonfly_example
                    title: "Dragonfly Example"
                  - file: tune/examples/skopt_example
                    title: "Skopt Example"
                  - file: tune/examples/hyperopt_example
                    title: "HyperOpt Example"
                  - file: tune/examples/bayesopt_example
                    title: "Bayesopt Example"
                  - file: tune/examples/flaml_example
                    title: "FLAML Example"
                  - file: tune/examples/bohb_example
                    title: "BOHB Example"
                  - file: tune/examples/nevergrad_example
                    title: "Nevergrad Example"
                  - file: tune/examples/optuna_example
                    title: "Optuna Example"
                  - file: tune/examples/zoopt_example
                    title: "ZOOpt Example"
                  - file: tune/examples/sigopt_example
                    title: "SigOpt Example"
                  - file: tune/examples/hebo_example
                    title: "HEBO Example"
              - file: tune/examples/other-examples
                title: "Other Examples"
              - file: tune/examples/exercises
                title: "Exercises"
          - file: tune/faq
          - file: tune/api/api.rst

      - file: serve/index
        title: Ray Serve
        sections:
          - file: serve/getting_started
          - file: serve/key-concepts
          - file: serve/user-guide
            sections:
              - file: serve/http-guide
              - file: serve/scaling-and-resource-allocation
              - file: serve/model_composition
              - file: serve/dev-workflow
              - file: serve/production-guide/index
                sections:
                  - file: serve/production-guide/config
                  - file: serve/production-guide/rest-api
                  - file: serve/production-guide/kubernetes
                  - file: serve/production-guide/monitoring
                  - file: serve/production-guide/fault-tolerance
              - file: serve/performance
              - file: serve/handling-dependencies
              - file: serve/managing-java-deployments
              - file: serve/migration
              - file: serve/direct-ingress
          - file: serve/architecture
          - file: serve/tutorials/index
            sections:
              - file: serve/tutorials/deployment-graph-patterns
                sections:
                  - file: serve/tutorials/deployment-graph-patterns/linear_pipeline
                  - file: serve/tutorials/deployment-graph-patterns/branching_input
                  - file: serve/tutorials/deployment-graph-patterns/conditional
          - file: serve/api/index

      - file: rllib/index
        title: Ray RLlib
        sections:
          - file: rllib/rllib-training
          - file: rllib/core-concepts
          - file: rllib/rllib-env
          - file: rllib/rllib-algorithms
          - file: rllib/user-guides
            sections:
              - file: rllib/rllib-advanced-api
              - file: rllib/rllib-models
              - file: rllib/rllib-saving-and-loading-algos-and-policies
              - file: rllib/rllib-concepts
              - file: rllib/rllib-sample-collection
              - file: rllib/rllib-replay-buffers
              - file: rllib/rllib-offline
              - file: rllib/rllib-connector
              - file: rllib/rllib-fault-tolerance
              - file: rllib/rllib-dev
              - file: rllib/rllib-cli
          - file: rllib/rllib-examples
          - file: rllib/package_ref/index

      - file: ray-more-libs/index
        title: More Libraries
        sections:
          - file: ray-more-libs/joblib
          - file: ray-more-libs/multiprocessing
          - file: ray-more-libs/ray-collective
          - file: ray-more-libs/using-ray-with-pytorch-lightning
          - file: workflows/index
            title: Ray Workflows (Alpha)
            sections:
              - file: workflows/key-concepts
              - file: workflows/basics
              - file: workflows/management
              - file: workflows/metadata
              - file: workflows/events
              - file: workflows/comparison
              - file: workflows/advanced
              - file: workflows/api/api

      - file: cluster/getting-started
        title: "Ray Clusters"
        sections:
          - file: cluster/key-concepts
            title: Key Concepts
          - file: cluster/kubernetes/index
            title: Deploying on Kubernetes
            sections:
            - file: cluster/kubernetes/getting-started
            - file: cluster/kubernetes/user-guides
              sections:
                - file: cluster/kubernetes/user-guides/k8s-cluster-setup.md
                - file: cluster/kubernetes/user-guides/config.md
                - file: cluster/kubernetes/user-guides/configuring-autoscaling.md
                - file: cluster/kubernetes/user-guides/logging.md
                - file: cluster/kubernetes/user-guides/gpu.md
                - file: cluster/kubernetes/user-guides/experimental.md
                - file: cluster/kubernetes/user-guides/static-ray-cluster-without-kuberay.md
            - file: cluster/kubernetes/examples
              sections:
                - file: cluster/kubernetes/examples/ml-example.md
                - file: cluster/kubernetes/examples/gpu-training-example.md
            - file: cluster/kubernetes/references
          - file: cluster/vms/index
            title: Deploying on VMs
            sections:
            - file: cluster/vms/getting-started
            - file: cluster/vms/user-guides/index
              title: User Guides
              sections:
              - file: cluster/vms/user-guides/launching-clusters/index
              - file: cluster/vms/user-guides/large-cluster-best-practices
              - file: cluster/vms/user-guides/configuring-autoscaling
              - file: cluster/vms/user-guides/community/index
                title: Community-supported Cluster Managers
                sections:
                - file: cluster/vms/user-guides/community/yarn
                - file: cluster/vms/user-guides/community/slurm
                - file: cluster/vms/user-guides/community/lsf
            - file: cluster/vms/examples/index
              title: Examples
              sections:
              - file: cluster/vms/examples/ml-example
            - file: cluster/vms/references/index
          - file: cluster/running-applications/index
            title: Applications Guide
          - file: cluster/faq
          - file: cluster/package-overview

      - file: ray-observability/monitoring-debugging/monitoring-debugging
        title: "Monitoring and Debugging"

      - file: ray-references/api
        title: References
        sections:
          - file: cluster/usage-stats

      - file: ray-contribute/stability
        title: Developer Guides
        sections:
          - file: ray-contribute/getting-involved
            sections:
              - file: ray-contribute/development
              - file: ray-contribute/docs
              - file: ray-contribute/fake-autoscaler
              - file: ray-core/examples/testing-tips
          - file: ray-core/configure
          - file: ray-contribute/whitepaper<|MERGE_RESOLUTION|>--- conflicted
+++ resolved
@@ -2,7 +2,7 @@
 root: index
 parts:
   - caption: Ray
-    chapters: 
+    chapters:
       - file: ray-overview/index
         title: "Overview"
       - file: ray-overview/workloads
@@ -16,46 +16,6 @@
       - file: ray-overview/ray-libraries
         title: "Ecosystem"
 
-<<<<<<< HEAD
-  - caption: Ray AI Runtime
-    chapters:
-    - file: ray-air/getting-started
-      title: "What is Ray AI Runtime (AIR)?"
-    - file: ray-air/key-concepts
-    - file: ray-air/user-guides
-      sections:
-        - file: ray-air/preprocessors
-        - file: ray-air/trainer
-        - file: ray-air/check-ingest
-        - file: ray-air/tuner
-        - file: ray-air/predictors
-        - file: ray-air/examples/serving_guide
-        - file: ray-air/deployment
-        - file: ray-air/computer-vision
-    - file: ray-air/examples/index
-      sections:
-        - file: ray-air/examples/torch_image_example
-        - file: ray-air/examples/convert_existing_pytorch_code_to_ray_air
-        - file: ray-air/examples/convert_existing_tf_code_to_ray_air
-        - file: ray-air/examples/tfx_tabular_train_to_serve
-        - file: ray-air/examples/huggingface_text_classification
-        - file: ray-air/examples/sklearn_example
-        - file: ray-air/examples/xgboost_example
-        - file: ray-air/examples/analyze_tuning_results
-        - file: ray-air/examples/lightgbm_example
-        - file: ray-air/examples/torch_incremental_learning
-        - file: ray-air/examples/rl_serving_example
-        - file: ray-air/examples/rl_online_example
-        - file: ray-air/examples/rl_offline_example
-        - file: ray-air/examples/upload_to_comet_ml
-        - file: ray-air/examples/upload_to_wandb
-        - file: ray-air/examples/feast_example
-        - file: ray-air/examples/automl_with_ray_air
-        - file: ray-air/examples/batch_tuning
-        - file: ray-air/examples/batch_forecasting
-    - file: ray-air/package-ref
-    - file: ray-air/benchmarks
-=======
       - file: ray-core/walkthrough
         title: "Ray Core"
         sections:
@@ -116,7 +76,6 @@
               - file: ray-air/examples/pytorch_resnet_batch_prediction
           - file: ray-air/api/api
           - file: ray-air/benchmarks
->>>>>>> 86242732
 
       - file: data/dataset
         title: Ray Data
