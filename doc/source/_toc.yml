format: jb-book
root: index
parts:
  - caption: Ray
    chapters:
      - file: ray-overview/index
        title: "Overview"
      - file: ray-overview/getting-started
        title: "Getting Started"
      - file: ray-overview/installation
        title: "Installation"
      - file: ray-overview/use-cases
        title: "Use Cases"
      - file: ray-overview/ray-libraries
        title: "Ecosystem"

      - file: ray-core/walkthrough
        title: "Ray Core"
        sections:
          - file: ray-core/key-concepts
            title: "Key Concepts"
          - file: ray-core/user-guide
            title: "User Guides"
          - file: ray-core/examples/overview
            title: "Examples"
            sections:
              - file: ray-core/examples/monte_carlo_pi
              - file: ray-core/examples/plot_example-a3c
              - file: ray-core/examples/plot_example-lm
              - file: ray-core/examples/plot_hyperparameter
              - file: ray-core/examples/plot_parameter_server
              - file: ray-core/examples/plot_pong_example
              - file: ray-core/examples/highly_parallel
              - file: ray-core/examples/batch_prediction
              - file: ray-core/examples/batch_training
              - file: ray-core/examples/automl_for_time_series
              - file: ray-core/examples/web-crawler
          - file: ray-core/api/index

      - file: ray-air/getting-started
        title: "Ray AI Runtime (AIR)"
        sections:
          - file: ray-air/key-concepts
          - file: ray-air/user-guides
            sections:
              - file: ray-air/preprocessors
              - file: ray-air/trainers
              - file: ray-air/check-ingest
              - file: ray-air/tuner
              - file: ray-air/predictors
              - file: ray-air/computer-vision
              - file: ray-air/examples/serving_guide
              - file: ray-air/deployment
          - file: ray-air/examples/index
            sections:
              - file: ray-air/examples/torch_image_example
              - file: ray-air/examples/torch_detection
              - file: ray-air/examples/convert_existing_pytorch_code_to_ray_air
              - file: ray-air/examples/convert_existing_tf_code_to_ray_air
              - file: ray-air/examples/tfx_tabular_train_to_serve
              - file: ray-air/examples/huggingface_text_classification
              - file: ray-air/examples/sklearn_example
              - file: ray-air/examples/xgboost_example
              - file: ray-air/examples/analyze_tuning_results
              - file: ray-air/examples/lightgbm_example
              - file: ray-air/examples/torch_incremental_learning
              - file: ray-air/examples/rl_serving_example
              - file: ray-air/examples/rl_online_example
              - file: ray-air/examples/rl_offline_example
              - file: ray-air/examples/upload_to_comet_ml
              - file: ray-air/examples/upload_to_wandb
              - file: ray-air/examples/feast_example
              - file: ray-air/examples/automl_with_ray_air
              - file: ray-air/examples/batch_tuning
              - file: ray-air/examples/batch_forecasting
              - file: ray-air/examples/pytorch_resnet_batch_prediction
              - file: ray-air/examples/stablediffusion_batch_prediction
              - file: ray-air/examples/gptj_deepspeed_fine_tuning
              - file: ray-air/examples/gptj_batch_prediction
              - file: ray-air/examples/gptj_serving
              - file: ray-air/examples/dreambooth_finetuning
          - file: ray-air/api/api
          - file: ray-air/benchmarks

      - file: data/dataset
        title: Ray Data
        sections:
          - file: data/getting-started
          - file: data/key-concepts
          - file: data/user-guide
          - file: data/examples/index
            sections:
              - file: data/examples/nyc_taxi_basic_processing
                title: Processing the NYC taxi dataset
              - file: data/examples/batch_training
                title: Batch Training with Ray Datasets
              - file: data/examples/ocr_example
                title: Scaling OCR with Ray Datasets
              - file: data/examples/advanced-pipelines
              - file: data/examples/random-access
          - file: data/faq
          - file: data/api/api
          - file: data/glossary
          - file: data/integrations

      - file: train/train
        title: Ray Train
        sections:
          - file: train/getting-started
            title: "Getting Started"
          - file: train/key-concepts
            title: "Key Concepts"
          - file: train/user-guides
            title: "User Guides"
            sections:
              - file: train/config_guide
                title: "Configuring Ray Train"
              - file: train/dl_guide
                title: "Deep Learning Guide"
              - file: train/gbdt
                title: "XGBoost/LightGBM guide"
              - file: train/architecture
                title: "Ray Train Architecture"
          - file: train/examples
            title: "Examples"
            sections:
              - file: train/examples/pytorch/torch_fashion_mnist_example
                title: "PyTorch Fashion MNIST Example"
              - file: train/examples/transformers/transformers_example
                title: "HF Transformers Example"
              - file: train/examples/tf/tensorflow_mnist_example
                title: "TensorFlow MNIST Example"
              - file: train/examples/horovod/horovod_example
                title: "Horovod Example"
              - file: train/examples/mlflow_fashion_mnist_example
                title: "MLflow Callback Example"
              - file: train/examples/tf/tune_tensorflow_mnist_example
                title: "Tune & TensorFlow Example"
              - file: train/examples/pytorch/tune_cifar_torch_pbt_example
                title: "Tune & PyTorch Example"
              - file: train/examples/pytorch/torch_data_prefetch_benchmark/benchmark_example
                title: "Torch Data Prefetching Benchmark"
              - file: train/examples/pytorch/pytorch_resnet_finetune
                title: "PyTorch Finetuning ResNet Example"
          - file: train/faq
          - file: train/api/api

      - file: tune/index
        title: Ray Tune
        sections:
          - file: tune/getting-started
            title: "Getting Started"
          - file: tune/key-concepts
            title: "Key Concepts"
          - file: tune/tutorials/overview
            sections:
              - file: tune/tutorials/tune-run
                title: "Running Basic Experiments"
              - file: tune/tutorials/tune-output
              - file: tune/tutorials/tune-resources
                title: "Setting Trial Resources"
              - file: tune/tutorials/tune-search-spaces
                title: "Using Search Spaces"
              - file: tune/tutorials/tune-stopping
              - file: tune/tutorials/tune-storage
<<<<<<< HEAD
              - file: tune/tutorials/tune-fault-tolerance
=======
              - file: tune/tutorials/tune-trial-checkpoint
>>>>>>> c50ecbc3
              - file: tune/tutorials/tune-metrics
                title: "Using Callbacks and Metrics"
              - file: tune/tutorials/tune_get_data_in_and_out
              - file: tune/examples/tune_analyze_results
              - file: tune/examples/pbt_guide
                sections:
                  - file: tune/examples/pbt_visualization/pbt_visualization
                    title: "Visualizing and Understanding PBT"
              - file: tune/tutorials/tune-distributed
                title: "Deploying Tune in the Cloud"
              - file: tune/tutorials/tune-lifecycle
                title: "Tune Architecture"
              - file: tune/tutorials/tune-scalability
                title: "Scalability Benchmarks"
          - file: tune/examples/index
            sections:
              - file: tune/examples/ml-frameworks
                sections:
                  - file: tune/examples/tune-sklearn
                    title: "Scikit-Learn Example"
                  - file: tune/examples/tune_mnist_keras
                    title: "Keras Example"
                  - file: tune/examples/tune-pytorch-cifar
                    title: "PyTorch Example"
                  - file: tune/examples/tune-pytorch-lightning
                    title: "PyTorch Lightning Example"
                  - file: tune/examples/mxnet_example
                    title: "MXNet Example"
                  - file: tune/examples/tune-serve-integration-mnist
                    title: "Ray Serve Example"
                  - file: tune/examples/pbt_ppo_example
                    title: "Ray RLlib Example"
                  - file: tune/examples/tune-xgboost
                    title: "XGBoost Example"
                  - file: tune/examples/lightgbm_example
                    title: "LightGBM Example"
                  - file: tune/examples/horovod_simple
                    title: "Horovod Example"
                  - file: tune/examples/pbt_transformers
                    title: "Huggingface Example"
              - file: tune/examples/experiment-tracking
                sections:
                  - file: tune/examples/tune-wandb
                    title: "Weights & Biases Example"
                  - file: tune/examples/tune-mlflow
                    title: "MLflow Example"
                  - file: tune/examples/tune-aim
                    title: "Aim Example"
                  - file: tune/examples/tune-comet
                    title: "Comet Example"
              - file: tune/examples/hpo-frameworks
                sections:
                  - file: tune/examples/ax_example
                    title: "Ax Example"
                  - file: tune/examples/dragonfly_example
                    title: "Dragonfly Example"
                  - file: tune/examples/skopt_example
                    title: "Skopt Example"
                  - file: tune/examples/hyperopt_example
                    title: "HyperOpt Example"
                  - file: tune/examples/bayesopt_example
                    title: "Bayesopt Example"
                  - file: tune/examples/flaml_example
                    title: "FLAML Example"
                  - file: tune/examples/bohb_example
                    title: "BOHB Example"
                  - file: tune/examples/nevergrad_example
                    title: "Nevergrad Example"
                  - file: tune/examples/optuna_example
                    title: "Optuna Example"
                  - file: tune/examples/zoopt_example
                    title: "ZOOpt Example"
                  - file: tune/examples/sigopt_example
                    title: "SigOpt Example"
                  - file: tune/examples/hebo_example
                    title: "HEBO Example"
              - file: tune/examples/other-examples
                title: "Other Examples"
              - file: tune/examples/exercises
                title: "Exercises"
          - file: tune/faq
          - file: tune/api/api.rst

      - file: serve/index
        title: Ray Serve
        sections:
          - file: serve/getting_started
          - file: serve/key-concepts
          - file: serve/user-guide
            sections:
              - file: serve/http-guide
              - file: serve/scaling-and-resource-allocation
              - file: serve/model_composition
              - file: serve/dev-workflow
              - file: serve/production-guide/index
                sections:
                  - file: serve/production-guide/config
                  - file: serve/production-guide/rest-api
                  - file: serve/production-guide/kubernetes
                  - file: serve/production-guide/monitoring
                  - file: serve/production-guide/fault-tolerance
              - file: serve/performance
              - file: serve/handling-dependencies
              - file: serve/managing-java-deployments
              - file: serve/migration
              - file: serve/direct-ingress
          - file: serve/architecture
          - file: serve/tutorials/index
            sections:
              - file: serve/tutorials/deployment-graph-patterns
                sections:
                  - file: serve/tutorials/deployment-graph-patterns/linear_pipeline
                  - file: serve/tutorials/deployment-graph-patterns/branching_input
                  - file: serve/tutorials/deployment-graph-patterns/conditional
          - file: serve/api/index

      - file: rllib/index
        title: Ray RLlib
        sections:
          - file: rllib/rllib-training
          - file: rllib/core-concepts
          - file: rllib/rllib-env
          - file: rllib/rllib-algorithms
          - file: rllib/user-guides
            sections:
              - file: rllib/rllib-advanced-api
              - file: rllib/rllib-models
              - file: rllib/rllib-saving-and-loading-algos-and-policies
              - file: rllib/rllib-concepts
              - file: rllib/rllib-sample-collection
              - file: rllib/rllib-replay-buffers
              - file: rllib/rllib-offline
              - file: rllib/rllib-connector
              - file: rllib/rllib-fault-tolerance
              - file: rllib/rllib-dev
              - file: rllib/rllib-cli
          - file: rllib/rllib-examples
          - file: rllib/package_ref/index

      - file: ray-more-libs/index
        title: More Libraries
        sections:
          - file: ray-more-libs/joblib
          - file: ray-more-libs/multiprocessing
          - file: ray-more-libs/ray-collective
          - file: ray-more-libs/using-ray-with-pytorch-lightning
          - file: workflows/index
            title: Ray Workflows (Alpha)
            sections:
              - file: workflows/key-concepts
              - file: workflows/basics
              - file: workflows/management
              - file: workflows/metadata
              - file: workflows/events
              - file: workflows/comparison
              - file: workflows/advanced
              - file: workflows/api/api

      - file: cluster/getting-started
        title: "Ray Clusters"
        sections:
          - file: cluster/key-concepts
            title: Key Concepts
          - file: cluster/kubernetes/index
            title: Deploying on Kubernetes
            sections:
            - file: cluster/kubernetes/getting-started
            - file: cluster/kubernetes/user-guides
              sections:
                - file: cluster/kubernetes/user-guides/k8s-cluster-setup.md
                - file: cluster/kubernetes/user-guides/config.md
                - file: cluster/kubernetes/user-guides/configuring-autoscaling.md
                - file: cluster/kubernetes/user-guides/logging.md
                - file: cluster/kubernetes/user-guides/gpu.md
                - file: cluster/kubernetes/user-guides/experimental.md
                - file: cluster/kubernetes/user-guides/static-ray-cluster-without-kuberay.md
            - file: cluster/kubernetes/examples
              sections:
                - file: cluster/kubernetes/examples/ml-example.md
                - file: cluster/kubernetes/examples/gpu-training-example.md
            - file: cluster/kubernetes/references
          - file: cluster/vms/index
            title: Deploying on VMs
            sections:
            - file: cluster/vms/getting-started
            - file: cluster/vms/user-guides/index
              title: User Guides
              sections:
              - file: cluster/vms/user-guides/launching-clusters/index
              - file: cluster/vms/user-guides/large-cluster-best-practices
              - file: cluster/vms/user-guides/configuring-autoscaling
              - file: cluster/vms/user-guides/community/index
                title: Community-supported Cluster Managers
                sections:
                - file: cluster/vms/user-guides/community/yarn
                - file: cluster/vms/user-guides/community/slurm
                - file: cluster/vms/user-guides/community/lsf
            - file: cluster/vms/examples/index
              title: Examples
              sections:
              - file: cluster/vms/examples/ml-example
            - file: cluster/vms/references/index
          - file: cluster/running-applications/index
            title: Applications Guide
          - file: cluster/faq
          - file: cluster/package-overview

      - file: ray-observability/monitoring-debugging/monitoring-debugging
        title: "Monitoring and Debugging"

      - file: ray-references/api
        title: References
        sections:
          - file: cluster/usage-stats

      - file: ray-contribute/stability
        title: Developer Guides
        sections:
          - file: ray-contribute/getting-involved
            sections:
              - file: ray-contribute/development
              - file: ray-contribute/docs
              - file: ray-contribute/fake-autoscaler
              - file: ray-core/examples/testing-tips
          - file: ray-core/configure
          - file: ray-contribute/whitepaper<|MERGE_RESOLUTION|>--- conflicted
+++ resolved
@@ -162,12 +162,9 @@
               - file: tune/tutorials/tune-search-spaces
                 title: "Using Search Spaces"
               - file: tune/tutorials/tune-stopping
+              - file: tune/tutorials/tune-trial-checkpoint
               - file: tune/tutorials/tune-storage
-<<<<<<< HEAD
               - file: tune/tutorials/tune-fault-tolerance
-=======
-              - file: tune/tutorials/tune-trial-checkpoint
->>>>>>> c50ecbc3
               - file: tune/tutorials/tune-metrics
                 title: "Using Callbacks and Metrics"
               - file: tune/tutorials/tune_get_data_in_and_out
