format: jb-book
root: index
parts:
  - caption: Overview
    chapters:
      - file: ray-overview/index
      - file: ray-overview/installation
      - file: ray-overview/ray-libraries

  - caption: Ray AI Runtime
    chapters:
    - file: ray-air/getting-started
      title: "What is Ray AI Runtime (AIR)?"
    - file: ray-air/key-concepts
    - file: ray-air/user-guides
      sections:
        - file: ray-air/preprocessors
        - file: ray-air/trainer
        - file: ray-air/check-ingest
        - file: ray-air/tuner
        - file: ray-air/predictors
        - file: ray-air/examples/serving_guide
        - file: ray-air/deployment
    - file: ray-air/examples/index
      sections:
        - file: ray-air/examples/torch_image_example
        - file: ray-air/examples/convert_existing_pytorch_code_to_ray_air
        - file: ray-air/examples/tfx_tabular_train_to_serve
        - file: ray-air/examples/huggingface_text_classification
        - file: ray-air/examples/sklearn_example
        - file: ray-air/examples/xgboost_example
        - file: ray-air/examples/analyze_tuning_results
        - file: ray-air/examples/lightgbm_example
        - file: ray-air/examples/torch_incremental_learning
        - file: ray-air/examples/rl_serving_example
        - file: ray-air/examples/rl_online_example
        - file: ray-air/examples/rl_offline_example
        - file: ray-air/examples/upload_to_comet_ml
        - file: ray-air/examples/upload_to_wandb
        - file: ray-air/examples/feast_example
    - file: ray-air/package-ref
    - file: ray-air/benchmarks

  - caption: Ray Libraries
    chapters:
      - file: data/dataset
        title: Ray Data
        sections:
          - file: data/getting-started
          - file: data/key-concepts
          - file: data/user-guide
          - file: data/examples/index
            sections:
              - file: data/examples/nyc_taxi_basic_processing
                title: Processing the NYC taxi dataset
              - file: data/examples/big_data_ingestion
                title: Large-scale ML Ingest
              - file: data/examples/ocr_example
                title: Scaling OCR with Ray Datasets
              - file: data/advanced-pipelines
              - file: data/random-access
          - file: data/faq
          - file: data/package-ref
          - file: data/integrations

      - file: train/train
        title: Ray Train
        sections:
          - file: train/getting-started
          - file: train/key-concepts
          - file: train/user-guides
            sections:
              - file: train/config_guide
              - file: train/dl_guide
              - file: train/gbdt
              - file: train/architecture
          - file: train/faq
          - file: train/examples
          - file: train/api

      - file: tune/index
        title: Ray Tune
        sections:
          - file: tune/getting-started
          - file: tune/key-concepts
          - file: tune/tutorials/overview
            sections:
              - file: tune/tutorials/tune-lifecycle
                title: "How Tune Works"
              - file: tune/tutorials/tune-stopping
                title: "How to Stop and Resume"
              - file: tune/tutorials/tune-metrics
                title: "Using Callbacks and Metrics"
              - file: tune/tutorials/tune-distributed
                title: "Distributed Tuning"
              - file: tune/tutorials/tune-output
                title: "Logging Tune Runs"
              - file: tune/tutorials/tune-resources
                title: "Managing Resources"
              - file: tune/tutorials/tune-checkpoints
                title: "Working with Checkpoints"
              - file: tune/tutorials/tune-search-spaces
                title: "Using Search Spaces"
              - file: tune/tutorials/tune-advanced-tutorial
                title: "Understanding PBT"
              - file: tune/tutorials/tune-scalability
                title: "Scalability Benchmarks"
          - file: tune/examples/index
            sections:
              - file: tune/examples/tune-sklearn
                title: "Scikit-Learn Example"
              - file: tune/examples/tune_mnist_keras
                title: "Keras Example"
              - file: tune/examples/tune-pytorch-cifar
                title: "PyTorch Example"
              - file: tune/examples/tune-pytorch-lightning
                title: "PyTorch Lightning Example"
              - file: tune/examples/mxnet_example
                title: "MXNet Example"
              - file: tune/examples/tune-serve-integration-mnist
                title: "Ray Serve Example"
              - file: tune/examples/pbt_ppo_example
                title: "Ray RLlib Example"
              - file: tune/examples/tune-xgboost
                title: "XGBoost Example"
              - file: tune/examples/lightgbm_example
                title: "LightGBM Example"
              - file: tune/examples/horovod_simple
                title: "Horovod Example"
              - file: tune/examples/pbt_transformers
                title: "Huggingface Example"
              - file: tune/examples/tune-comet
                title: "Comet Example"
              - file: tune/examples/tune-wandb
                title: "Weights & Biases Example"
              - file: tune/examples/ax_example
                title: "Ax Example"
              - file: tune/examples/dragonfly_example
                title: "Dragonfly Example"
              - file: tune/examples/skopt_example
                title: "Skopt Example"
              - file: tune/examples/hyperopt_example
                title: "HyperOpt Example"
              - file: tune/examples/bayesopt_example
                title: "Bayesopt Example"
              - file: tune/examples/flaml_example
                title: "FLAML Example"
              - file: tune/examples/bohb_example
                title: "BOHB Example"
              - file: tune/examples/nevergrad_example
                title: "Nevergrad Example"
              - file: tune/examples/optuna_example
                title: "Optuna Example"
              - file: tune/examples/zoopt_example
                title: "ZOOpt Example"
              - file: tune/examples/sigopt_example
                title: "SigOpt Example"
              - file: tune/examples/hebo_example
                title: "HEBO Example"

          - file: tune/faq
          - file: tune/api_docs/overview.rst

      - file: serve/index
        title: Ray Serve
        sections:
          - file: serve/getting_started
          - file: serve/key-concepts
          - file: serve/user-guide
            sections:
              - file: serve/managing-deployments
              - file: serve/handling-dependencies
              - file: serve/scaling-and-resource-allocation
              - file: serve/http-guide
              - file: serve/handle-guide
              - file: serve/ray-air-serve-guide
              - file: serve/ml-models
              - file: serve/batching-guide
              - file: serve/model_composition
              - file: serve/deploying-serve
              - file: serve/monitoring
              - file: serve/performance
<<<<<<< HEAD
              - file: serve/autoscaling
              - file: serve/dev-workflow
=======
>>>>>>> b7a6a129
              - file: serve/production
              - file: serve/migration
          - file: serve/architecture
          - file: serve/tutorials/index
            sections:
              - file: serve/tutorials/deployment-graph-patterns
                sections:
                  - file: serve/tutorials/deployment-graph-patterns/linear_pipeline
                  - file: serve/tutorials/deployment-graph-patterns/branching_input
                  - file: serve/tutorials/deployment-graph-patterns/conditional
          - file: serve/faq
          - file: serve/package-ref

      - file: rllib/index
        title: Ray RLlib
        sections:
          - file: rllib/core-concepts
          - file: rllib/rllib-training
          - file: rllib/rllib-env
          - file: rllib/rllib-algorithms
          - file: rllib/user-guides
            sections:
              - file: rllib/rllib-models
              - file: rllib/rllib-concepts
              - file: rllib/rllib-sample-collection
              - file: rllib/rllib-replay-buffers
              - file: rllib/rllib-offline
              - file: rllib/rllib-dev
          - file: rllib/rllib-examples
          - file: rllib/package_ref/index

      - file: ray-more-libs/index
        title: More Libraries
        sections:
          - file: ray-more-libs/joblib
          - file: ray-more-libs/multiprocessing
          - file: ray-more-libs/ray-collective
          - file: ray-more-libs/ray-lightning
          - file: ray-core/examples/using-ray-with-pytorch-lightning
          - file: ray-core/examples/dask_xgboost/dask_xgboost
          - file: ray-core/examples/modin_xgboost/modin_xgboost
          - file: workflows/concepts
            title: Ray Workflows
            sections:
              - file: workflows/basics
              - file: workflows/management
              - file: workflows/metadata
              - file: workflows/events
              - file: workflows/comparison
              - file: workflows/advanced
              - file: workflows/package-ref

  - caption: Ray Core
    chapters:
      - file: ray-core/walkthrough
        title: Getting Started
      - file: ray-core/key-concepts
        title: "Key Concepts"
      - file: ray-core/user-guide
        title: "User Guides"
      - file: ray-core/examples/overview
        title: "Examples"
        sections:
          - file: ray-core/examples/plot_example-a3c
          - file: ray-core/examples/plot_example-lm
          - file: ray-core/examples/plot_hyperparameter
          - file: ray-core/examples/plot_parameter_server
          - file: ray-core/examples/plot_pong_example
          - file: ray-core/examples/highly_parallel
      - file: ray-core/package-ref

  - caption: Ray Clusters
    chapters:
      - file: cluster/getting-started
        title: Getting Started
      - file: cluster/key-concepts
        title: Key Concepts
      - file: cluster/kubernetes/index
        title: Deploying a Ray Cluster on Kubernetes
        sections:
        - file: cluster/kubernetes/getting-started
        - file: cluster/kubernetes/user-guides
          sections:
            - file: cluster/kubernetes/user-guides/k8s-cluster-setup.md
            - file: cluster/kubernetes/user-guides/config.md
            - file: cluster/kubernetes/user-guides/autoscaling.md
            - file: cluster/kubernetes/user-guides/logging.md
            - file: cluster/kubernetes/user-guides/gpu.md
            - file: cluster/kubernetes/user-guides/kuberay-vs-legacy.md
        - file: cluster/kubernetes/examples
          sections:
            - file: cluster/kubernetes/examples/ml-example.md
        - file: cluster/kubernetes/references
      - file: cluster/vms/index
        title: Deploying a Ray Cluster on VMs
        sections:
        - file: cluster/vms/getting-started
        - file: cluster/vms/user-guides/index
          title: User Guides
          sections:
          - file: cluster/vms/user-guides/launching-clusters/index
            title: Launching Clusters
          - file: cluster/vms/user-guides/large-cluster-best-practices
          - file: cluster/vms/user-guides/configuring-autoscaling
          - file: cluster/vms/user-guides/community/index
            title: Community-supported Cluster Managers
            sections:
            - file: cluster/vms/user-guides/community/yarn
            - file: cluster/vms/user-guides/community/slurm
            - file: cluster/vms/user-guides/community/lsf
        - file: cluster/vms/examples/index
          title: Examples
          sections:
          - file: cluster/vms/examples/ml-example
        - file: cluster/vms/references/index
      - file: cluster/running-applications/index
        title: Running Applications on Ray Clusters
      - file: cluster/references/index
        title: References

      - file: cluster-deprecated/index
        title: Deprecated Ray Clusters Docs
        sections:
        - file: cluster-deprecated/key-concepts
        - file: cluster-deprecated/cloud
        - file: cluster-deprecated/quickstart
        - file: cluster-deprecated/usage-stats
        - file: cluster-deprecated/user-guide
        - file: cluster-deprecated/cluster_under_construction.md
        - file: cluster-deprecated/deploy
        - file: cluster-deprecated/api

  - caption: References
    chapters:
      - file: ray-references/api

  - caption: Developer Guides
    chapters:
      - file: ray-contribute/stability
      - file: ray-contribute/getting-involved
        sections:
          - file: ray-contribute/development
          - file: ray-contribute/docs
          - file: ray-contribute/fake-autoscaler
          - file: ray-core/examples/testing-tips
      - file: ray-core/configure
      - file: ray-observability/index
      - file: ray-contribute/whitepaper<|MERGE_RESOLUTION|>--- conflicted
+++ resolved
@@ -180,11 +180,7 @@
               - file: serve/deploying-serve
               - file: serve/monitoring
               - file: serve/performance
-<<<<<<< HEAD
-              - file: serve/autoscaling
               - file: serve/dev-workflow
-=======
->>>>>>> b7a6a129
               - file: serve/production
               - file: serve/migration
           - file: serve/architecture
