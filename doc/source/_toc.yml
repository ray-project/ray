format: jb-book
root: index
parts:
  - caption: Ray
    chapters:
      - file: ray-overview/index
        title: "Overview"
      - file: ray-overview/getting-started
        title: "Getting Started"
      - file: ray-overview/installation
        title: "Installation"
      - file: ray-overview/use-cases
        title: "Use Cases"
      - file: ray-overview/ray-libraries
        title: "Ecosystem"

      - file: ray-core/walkthrough
        title: "Ray Core"
        sections:
          - file: ray-core/key-concepts
            title: "Key Concepts"
          - file: ray-core/user-guide
            title: "User Guides"
          - file: ray-core/examples/overview
            title: "Examples"
            sections:
              - file: ray-core/examples/monte_carlo_pi
              - file: ray-core/examples/plot_example-a3c
              - file: ray-core/examples/plot_example-lm
              - file: ray-core/examples/plot_hyperparameter
              - file: ray-core/examples/plot_parameter_server
              - file: ray-core/examples/plot_pong_example
              - file: ray-core/examples/highly_parallel
              - file: ray-core/examples/batch_prediction
              - file: ray-core/examples/batch_training
              - file: ray-core/examples/automl_for_time_series
              - file: ray-core/examples/web-crawler
          - file: ray-core/api/index

      - file: ray-air/getting-started
        title: "Ray AI Runtime (AIR)"
        sections:
          - file: ray-air/key-concepts
          - file: ray-air/user-guides
            sections:
              - file: ray-air/preprocessors
              - file: ray-air/trainers
              - file: ray-air/check-ingest
              - file: ray-air/tuner
              - file: ray-air/predictors
              - file: ray-air/computer-vision
              - file: ray-air/examples/serving_guide
              - file: ray-air/deployment
          - file: ray-air/examples/index
            sections:
              - file: ray-air/examples/torch_image_example
              - file: ray-air/examples/torch_detection
              - file: ray-air/examples/convert_existing_pytorch_code_to_ray_air
              - file: ray-air/examples/convert_existing_tf_code_to_ray_air
              - file: ray-air/examples/tfx_tabular_train_to_serve
              - file: ray-air/examples/huggingface_text_classification
              - file: ray-air/examples/sklearn_example
              - file: ray-air/examples/xgboost_example
              - file: ray-air/examples/analyze_tuning_results
              - file: ray-air/examples/lightgbm_example
              - file: ray-air/examples/torch_incremental_learning
              - file: ray-air/examples/rl_serving_example
              - file: ray-air/examples/rl_online_example
              - file: ray-air/examples/rl_offline_example
              - file: ray-air/examples/upload_to_comet_ml
              - file: ray-air/examples/upload_to_wandb
              - file: ray-air/examples/feast_example
              - file: ray-air/examples/automl_with_ray_air
              - file: ray-air/examples/batch_tuning
              - file: ray-air/examples/batch_forecasting
              - file: ray-air/examples/pytorch_resnet_batch_prediction
              - file: ray-air/examples/stablediffusion_batch_prediction
              - file: ray-air/examples/gptj_deepspeed_fine_tuning
              - file: ray-air/examples/gptj_batch_prediction
              - file: ray-air/examples/gptj_serving
              - file: ray-air/examples/dreambooth_finetuning
          - file: ray-air/api/api
          - file: ray-air/benchmarks

      - file: data/dataset
        title: Ray Data
        sections:
          - file: data/getting-started
          - file: data/key-concepts
          - file: data/user-guide
          - file: data/examples/index
            sections:
              - file: data/examples/nyc_taxi_basic_processing
                title: Processing the NYC taxi dataset
              - file: data/examples/batch_training
                title: Batch Training with Ray Datasets
              - file: data/examples/ocr_example
                title: Scaling OCR with Ray Datasets
              - file: data/examples/advanced-pipelines
              - file: data/examples/random-access
          - file: data/faq
          - file: data/api/api
          - file: data/glossary
          - file: data/integrations

      - file: train/train
        title: Ray Train
        sections:
          - file: train/getting-started
            title: "Getting Started"
          - file: train/key-concepts
            title: "Key Concepts"
          - file: train/user-guides
            title: "User Guides"
            sections:
              - file: train/config_guide
                title: "Configuring Ray Train"
              - file: train/dl_guide
                title: "Deep Learning Guide"
              - file: train/gbdt
                title: "XGBoost/LightGBM guide"
              - file: train/architecture
                title: "Ray Train Architecture"
          - file: train/examples
            title: "Examples"
            sections:
              - file: train/examples/pytorch/torch_fashion_mnist_example
                title: "PyTorch Fashion MNIST Example"
              - file: train/examples/transformers/transformers_example
                title: "HF Transformers Example"
              - file: train/examples/tf/tensorflow_mnist_example
                title: "TensorFlow MNIST Example"
              - file: train/examples/horovod/horovod_example
                title: "Horovod Example"
              - file: train/examples/mlflow_fashion_mnist_example
                title: "MLflow Callback Example"
              - file: train/examples/tf/tune_tensorflow_mnist_example
                title: "Tune & TensorFlow Example"
              - file: train/examples/pytorch/tune_cifar_torch_pbt_example
                title: "Tune & PyTorch Example"
              - file: train/examples/pytorch/torch_data_prefetch_benchmark/benchmark_example
                title: "Torch Data Prefetching Benchmark"
              - file: train/examples/pytorch/pytorch_resnet_finetune
                title: "PyTorch Finetuning ResNet Example"
          - file: train/faq
          - file: train/api/api

      - file: tune/index
        title: Ray Tune
        sections:
          - file: tune/getting-started
            title: "Getting Started"
          - file: tune/key-concepts
            title: "Key Concepts"
          - file: tune/tutorials/overview
            sections:
              - file: tune/tutorials/tune-run
                title: "Running Basic Experiments"
              - file: tune/tutorials/tune-output
              - file: tune/tutorials/tune-resources
                title: "Setting Trial Resources"
              - file: tune/tutorials/tune-search-spaces
                title: "Using Search Spaces"
              - file: tune/tutorials/tune-stopping
              - file: tune/tutorials/tune-trial-checkpoints
              - file: tune/tutorials/tune-storage
<<<<<<< HEAD
              - file: tune/tutorials/tune-trial-checkpoint
=======
              - file: tune/tutorials/tune-fault-tolerance
>>>>>>> 3d1f6b4a
              - file: tune/tutorials/tune-metrics
                title: "Using Callbacks and Metrics"
              - file: tune/tutorials/tune_get_data_in_and_out
              - file: tune/examples/tune_analyze_results
              - file: tune/examples/pbt_guide
                sections:
                  - file: tune/examples/pbt_visualization/pbt_visualization
                    title: "Visualizing and Understanding PBT"
              - file: tune/tutorials/tune-distributed
                title: "Deploying Tune in the Cloud"
              - file: tune/tutorials/tune-lifecycle
                title: "Tune Architecture"
              - file: tune/tutorials/tune-scalability
                title: "Scalability Benchmarks"
          - file: tune/examples/index
            sections:
              - file: tune/examples/ml-frameworks
                sections:
                  - file: tune/examples/tune-sklearn
                    title: "Scikit-Learn Example"
                  - file: tune/examples/tune_mnist_keras
                    title: "Keras Example"
                  - file: tune/examples/tune-pytorch-cifar
                    title: "PyTorch Example"
                  - file: tune/examples/tune-pytorch-lightning
                    title: "PyTorch Lightning Example"
                  - file: tune/examples/mxnet_example
                    title: "MXNet Example"
                  - file: tune/examples/tune-serve-integration-mnist
                    title: "Ray Serve Example"
                  - file: tune/examples/pbt_ppo_example
                    title: "Ray RLlib Example"
                  - file: tune/examples/tune-xgboost
                    title: "XGBoost Example"
                  - file: tune/examples/lightgbm_example
                    title: "LightGBM Example"
                  - file: tune/examples/horovod_simple
                    title: "Horovod Example"
                  - file: tune/examples/pbt_transformers
                    title: "Hugging Face Transformers Example"
              - file: tune/examples/experiment-tracking
                sections:
                  - file: tune/examples/tune-wandb
                    title: "Weights & Biases Example"
                  - file: tune/examples/tune-mlflow
                    title: "MLflow Example"
                  - file: tune/examples/tune-aim
                    title: "Aim Example"
                  - file: tune/examples/tune-comet
                    title: "Comet Example"
              - file: tune/examples/hpo-frameworks
                sections:
                  - file: tune/examples/ax_example
                    title: "Ax Example"
                  - file: tune/examples/dragonfly_example
                    title: "Dragonfly Example"
                  - file: tune/examples/skopt_example
                    title: "Skopt Example"
                  - file: tune/examples/hyperopt_example
                    title: "HyperOpt Example"
                  - file: tune/examples/bayesopt_example
                    title: "Bayesopt Example"
                  - file: tune/examples/flaml_example
                    title: "FLAML Example"
                  - file: tune/examples/bohb_example
                    title: "BOHB Example"
                  - file: tune/examples/nevergrad_example
                    title: "Nevergrad Example"
                  - file: tune/examples/optuna_example
                    title: "Optuna Example"
                  - file: tune/examples/zoopt_example
                    title: "ZOOpt Example"
                  - file: tune/examples/sigopt_example
                    title: "SigOpt Example"
                  - file: tune/examples/hebo_example
                    title: "HEBO Example"
              - file: tune/examples/other-examples
                title: "Other Examples"
              - file: tune/examples/exercises
                title: "Exercises"
          - file: tune/faq
          - file: tune/api/api.rst

      - file: serve/index
        title: Ray Serve
        sections:
          - file: serve/getting_started
          - file: serve/key-concepts
          - file: serve/user-guide
            sections:
              - file: serve/http-guide
              - file: serve/scaling-and-resource-allocation
              - file: serve/model_composition
              - file: serve/dev-workflow
              - file: serve/production-guide/index
                sections:
                  - file: serve/production-guide/config
                  - file: serve/production-guide/rest-api
                  - file: serve/production-guide/kubernetes
                  - file: serve/production-guide/monitoring
                  - file: serve/production-guide/fault-tolerance
              - file: serve/performance
              - file: serve/handling-dependencies
              - file: serve/managing-java-deployments
              - file: serve/migration
              - file: serve/direct-ingress
          - file: serve/architecture
          - file: serve/tutorials/index
            sections:
              - file: serve/tutorials/deployment-graph-patterns
                sections:
                  - file: serve/tutorials/deployment-graph-patterns/linear_pipeline
                  - file: serve/tutorials/deployment-graph-patterns/branching_input
                  - file: serve/tutorials/deployment-graph-patterns/conditional
          - file: serve/api/index

      - file: rllib/index
        title: Ray RLlib
        sections:
          - file: rllib/rllib-training
          - file: rllib/core-concepts
          - file: rllib/rllib-env
          - file: rllib/rllib-algorithms
          - file: rllib/user-guides
            sections:
              - file: rllib/rllib-advanced-api
              - file: rllib/rllib-models
              - file: rllib/rllib-saving-and-loading-algos-and-policies
              - file: rllib/rllib-concepts
              - file: rllib/rllib-sample-collection
              - file: rllib/rllib-replay-buffers
              - file: rllib/rllib-offline
              - file: rllib/rllib-connector
              - file: rllib/rllib-fault-tolerance
              - file: rllib/rllib-dev
              - file: rllib/rllib-cli
          - file: rllib/rllib-examples
          - file: rllib/package_ref/index

      - file: ray-more-libs/index
        title: More Libraries
        sections:
          - file: ray-more-libs/joblib
          - file: ray-more-libs/multiprocessing
          - file: ray-more-libs/ray-collective
          - file: ray-more-libs/using-ray-with-pytorch-lightning
          - file: workflows/index
            title: Ray Workflows (Alpha)
            sections:
              - file: workflows/key-concepts
              - file: workflows/basics
              - file: workflows/management
              - file: workflows/metadata
              - file: workflows/events
              - file: workflows/comparison
              - file: workflows/advanced
              - file: workflows/api/api

      - file: cluster/getting-started
        title: "Ray Clusters"
        sections:
          - file: cluster/key-concepts
            title: Key Concepts
          - file: cluster/kubernetes/index
            title: Deploying on Kubernetes
            sections:
            - file: cluster/kubernetes/getting-started
            - file: cluster/kubernetes/user-guides
              sections:
                - file: cluster/kubernetes/user-guides/k8s-cluster-setup.md
                - file: cluster/kubernetes/user-guides/config.md
                - file: cluster/kubernetes/user-guides/configuring-autoscaling.md
                - file: cluster/kubernetes/user-guides/logging.md
                - file: cluster/kubernetes/user-guides/gpu.md
                - file: cluster/kubernetes/user-guides/experimental.md
                - file: cluster/kubernetes/user-guides/static-ray-cluster-without-kuberay.md
            - file: cluster/kubernetes/examples
              sections:
                - file: cluster/kubernetes/examples/ml-example.md
                - file: cluster/kubernetes/examples/gpu-training-example.md
            - file: cluster/kubernetes/references
          - file: cluster/vms/index
            title: Deploying on VMs
            sections:
            - file: cluster/vms/getting-started
            - file: cluster/vms/user-guides/index
              title: User Guides
              sections:
              - file: cluster/vms/user-guides/launching-clusters/index
              - file: cluster/vms/user-guides/large-cluster-best-practices
              - file: cluster/vms/user-guides/configuring-autoscaling
              - file: cluster/vms/user-guides/community/index
                title: Community-supported Cluster Managers
                sections:
                - file: cluster/vms/user-guides/community/yarn
                - file: cluster/vms/user-guides/community/slurm
                - file: cluster/vms/user-guides/community/lsf
            - file: cluster/vms/examples/index
              title: Examples
              sections:
              - file: cluster/vms/examples/ml-example
            - file: cluster/vms/references/index
          - file: cluster/running-applications/index
            title: Applications Guide
          - file: cluster/faq
          - file: cluster/package-overview

      - file: ray-observability/monitoring-debugging/monitoring-debugging
        title: "Monitoring and Debugging"

      - file: ray-references/api
        title: References
        sections:
          - file: cluster/usage-stats

      - file: ray-contribute/stability
        title: Developer Guides
        sections:
          - file: ray-contribute/getting-involved
            sections:
              - file: ray-contribute/development
              - file: ray-contribute/docs
              - file: ray-contribute/fake-autoscaler
              - file: ray-core/examples/testing-tips
          - file: ray-core/configure
          - file: ray-contribute/whitepaper<|MERGE_RESOLUTION|>--- conflicted
+++ resolved
@@ -164,11 +164,7 @@
               - file: tune/tutorials/tune-stopping
               - file: tune/tutorials/tune-trial-checkpoints
               - file: tune/tutorials/tune-storage
-<<<<<<< HEAD
-              - file: tune/tutorials/tune-trial-checkpoint
-=======
               - file: tune/tutorials/tune-fault-tolerance
->>>>>>> 3d1f6b4a
               - file: tune/tutorials/tune-metrics
                 title: "Using Callbacks and Metrics"
               - file: tune/tutorials/tune_get_data_in_and_out
