# Welcome to the Ray documentation

```{image} https://github.com/ray-project/ray/raw/master/doc/source/images/ray_header_logo.png
```

```{image} https://readthedocs.org/projects/ray/badge/?version=master
:target: http://docs.ray.io/en/master/?badge=master
```

```{image} https://img.shields.io/badge/Ray-Join%20Slack-blue
:target: https://forms.gle/9TSdDYUgxYs8SA9e8
```

```{image} https://img.shields.io/badge/Discuss-Ask%20Questions-blue
:target: https://discuss.ray.io/
```

```{image} https://img.shields.io/twitter/follow/raydistributed.svg?style=social&logo=twitter
:target: https://twitter.com/raydistributed
```

## What can you do with Ray?


````{panels}
:container: text-center
:column: col-lg-4 px-2 py-2
:card:

**Run machine learning workflows with**\
**<img src="ray-overview/images/ray_svg_logo.svg" alt="ray" width="50px">ML**
^^^
<<<<<<< HEAD
Ray ML is a toolkit for distributed machine learning. 
It provides libraries for distributed 
[data processing](data/dataset.rst), 
[model training](train/train.rst), 
[tuning](tune/index.rst), 
[reinforcement learning](rllib/index.rst), 
[model serving](serve/index.rst), 
and [more](workflows/concepts.rst). 

=======
Ray Core provides a [simple and flexible API](ray-core/walkthrough.rst) for building and running your distributed applications.
You can easily parallelize your functions using 
[Ray Tasks](ray-core/walkthrough.rst#remote-functions-tasks) or your classes using 
[Ray Actors](ray-core/actors.rst). 
>>>>>>> 9efedd9d
+++
```{link-button} ray-overview/index
:type: ref
:text: Get Started
:classes: btn-outline-info btn-block
```
---

**Build distributed applications with**\
**<img src="ray-overview/images/ray_svg_logo.svg" alt="ray" width="50px">Core**
^^^
Ray Core provides a [simple and flexible API](ray-core/walkthrough.rst) for building and running your distributed applications.
You can often [parallelize](ray-core/walkthrough.rst) single machine code with little to zero code changes.

+++
```{link-button} ray-core/walkthrough
:type: ref
:text: Get Started
:classes: btn-outline-info btn-block
```
---

**Deploy large-scale workloads with**\
**<img src="ray-overview/images/ray_svg_logo.svg" alt="ray" width="50px">Clusters**
^^^
With a Ray cluster you can deploy your workloads on [AWS, GCP, Azure](cluster/quickstart) or 
[on premise](cluster/cloud.html#cluster-private-setup).
You can also use [Ray Cluster Managers](cluster/deploy) to run Ray on your existing
[Kubernetes](cluster/kubernetes),
[YARN](cluster/yarn),
or [Slurm](cluster/slurm) clusters.
+++

```{link-button} cluster/quickstart
:type: ref
:text: Get Started
:classes: btn-outline-info btn-block
```
````

## What is Ray?

Ray is an open-source project developed at UC Berkeley RISE Lab.
As a general-purpose and universal distributed compute framework, you can flexibly run any compute-intensive Python workload — from distributed training or hyperparameter tuning to deep reinforcement learning and production model serving.

- Ray Core provides a simple, universal API for building distributed applications.
- Ray's native libraries and tools enable you to run complex ML applications with Ray.
- You can deploy these applications on any of the major cloud providers, including AWS, GCP, and Azure, or run them on your own servers.
- Ray also has a growing [ecosystem of community integrations](ray-overview/ray-libraries), including [Dask](https://docs.ray.io/en/latest/data/dask-on-ray.html), [MARS](https://docs.ray.io/en/latest/data/mars-on-ray.html), [Modin](https://github.com/modin-project/modin), [Horovod](https://horovod.readthedocs.io/en/stable/ray_include.html), [Hugging Face](https://huggingface.co/transformers/main_classes/trainer.html#transformers.Trainer.hyperparameter_search), [Scikit-learn](ray-more-libs/joblib), [and others](ray-more-libs/index).
The following figure gives you an overview of the Ray ecosystem.

![](ray-overview/images/ray_ecosystem_integration_v2.png)


## How to get involved?

Ray is more than a framework for distributed applications but also an active community of developers, researchers, and folks that love machine learning.
Here's a list of tips for getting involved with the Ray community:

```{include} _includes/_contribute.md
```

If you're interested in contributing to Ray, check out our [contributing guide](ray-contribute/getting-involved)
to read about the contribution process and see what you can work on.

## What documentation resource is right for you?


````{panels}
:container: text-center
:column: col-lg-6 px-2 py-2
:card:

---
**Getting Started**

<img src="images/getting_started.svg" alt="getting_started" height="40px">
^^^^^^^^^^^^^^^

If you're new to Ray, check out the getting started guide.
You will learn how to install Ray, how to compute an example with the Ray Core API, and how to use each of Ray's ML libraries.
You will also understand where to go from there.

+++

{link-badge}`ray-overview/index.html,"Getting Started",cls=badge-light`

---
**User Guides**

<img src="images/user_guide.svg" alt="user_guide" height="40px">
^^^^^^^^^^^

Our user guides provide you with in-depth information about how to use Ray's libraries and tooling.
You will learn about the key concepts and features of Ray and how to use them in practice.
+++

{link-badge}`ray-core/using-ray.html,"Core",cls=badge-light`
{link-badge}`train/user_guide.html,"Train",cls=badge-light`
{link-badge}`tune/user-guide.html,"Tune",cls=badge-light`
{link-badge}`serve/tutorial.html,"Serve",cls=badge-light`
{link-badge}`cluster/user-guide.html,"Clusters",cls=badge-light`
---
**API reference**

<img src="images/api.svg" alt="api" height="40px">
^^^^^^^^^^^^^

Our API reference guide provides you with a detailed description of the different Ray APIs.
It assumes familiarity with the key concepts and gives you information about functions, classes, and methods.

+++

{link-badge}`ray-references/api.html,"API References",cls=badge-light`

---
**Developer guides**

<img src="images/contribute.svg" alt="contribute" height="40px">
^^^^^^^^^^^^^^^

You need more information on how to debug or profile Ray?
You want more information about Ray's internals?
Maybe you saw a typo in the documentation, want to fix a bug or contribute a new feature? 
Our developer guides will help you get started.

+++

{link-badge}`ray-contribute/getting-involved.html,"Developer Guides",cls=badge-light`

````<|MERGE_RESOLUTION|>--- conflicted
+++ resolved
@@ -30,7 +30,6 @@
 **Run machine learning workflows with**\
 **<img src="ray-overview/images/ray_svg_logo.svg" alt="ray" width="50px">ML**
 ^^^
-<<<<<<< HEAD
 Ray ML is a toolkit for distributed machine learning. 
 It provides libraries for distributed 
 [data processing](data/dataset.rst), 
@@ -39,13 +38,6 @@
 [reinforcement learning](rllib/index.rst), 
 [model serving](serve/index.rst), 
 and [more](workflows/concepts.rst). 
-
-=======
-Ray Core provides a [simple and flexible API](ray-core/walkthrough.rst) for building and running your distributed applications.
-You can easily parallelize your functions using 
-[Ray Tasks](ray-core/walkthrough.rst#remote-functions-tasks) or your classes using 
-[Ray Actors](ray-core/actors.rst). 
->>>>>>> 9efedd9d
 +++
 ```{link-button} ray-overview/index
 :type: ref
