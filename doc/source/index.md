--- conflicted
+++ resolved
@@ -133,11 +133,7 @@
             </code></pre>
               <div class="row" style="padding:16px;">
                 <div class="col-6">
-<<<<<<< HEAD
                   <a href="./data/dataset.html" target="_blank">Learn more </a> | <a href="./data/api/api.html" target="_blank"> API references</a>
-=======
-                  <a href="./data/data.html" target="_blank">Learn more </a> | <a href="./data/api/api.html" target="_blank"> API references</a>
->>>>>>> 19d949cc
                 </div>
                 <div class="col-6" style="display: flex; justify-content: flex-end;">
                     <a href="https://colab.research.google.com/github/ray-project/ray/blob/master/doc/source/data/examples/nyc_taxi_basic_processing.ipynb" target="_blank" style="color:black;">
