--- conflicted
+++ resolved
@@ -1,4 +1,7 @@
 ```{include} /_includes/overview/announcement.md
+```
+
+```{title} Welcome to Ray!
 ```
 
 ```{raw} html
@@ -9,11 +12,6 @@
 <script src="//cdnjs.cloudflare.com/ajax/libs/highlight.js/11.7.0/highlight.min.js"></script>
 <script>hljs.highlightAll();</script>
 
-<<<<<<< HEAD
-=======
----
-<img src="images/getting_started.svg" alt="getting_started" height="40px" class="no-scaled-link">
->>>>>>> 35456b78
 
 <script>
     const toc = document.getElementsByClassName("bd-toc")[0];
@@ -57,7 +55,6 @@
 </div>
 
 
-<<<<<<< HEAD
 <div class="container" style="margin-bottom:30px; margin-top:80px; padding:0px;">
     <h2 style="font-weight:600;">Getting Started</h2>
     
@@ -90,10 +87,7 @@
 </div>
   
 <div class="container remove-mobile" style="margin-bottom:30px; margin-top:80px; padding:0px;">
-=======
----
-<img src="images/user_guide.svg" alt="user_guide" height="40px" class="no-scaled-link">
->>>>>>> 35456b78
+
 
 <h2 style="font-weight:600;">Scaling with Ray</h2>
 
@@ -129,19 +123,8 @@
 # Step 1: read 100 files in parallel from S3 directory
 dataset = data.read_csv(paths="s3://structured/data", parallelism=100)
 
-<<<<<<< HEAD
 # Step 2: partition the dataset into blocks
 dataset = dataset.repartition(num_blocks=1000)
-=======
-{link-badge}`data/user-guide.html,"Data",cls=badge-light`
-{link-badge}`train/user-guides.html,"Train",cls=badge-light`
-{link-badge}`tune/tutorials/overview.html,"Tune",cls=badge-light`
-{link-badge}`serve/tutorials/index.html,"Serve",cls=badge-light`
-{link-badge}`ray-core/user-guide.html,"Core",cls=badge-light`
-{link-badge}`cluster/running-applications/index.html,"Clusters",cls=badge-light`
----
-<img src="images/api.svg" alt="api" height="40px" class="no-scaled-link">
->>>>>>> 35456b78
 
 # Step 3: preprocess the data at scale, 1000 blocks in parallel
 preprocessor = data.preprocessors.StandardScaler(columns=["value"])
@@ -178,7 +161,6 @@
     datasets={"train": train_dataset},
 )
 
-<<<<<<< HEAD
 # Step 3: run distributed model training on 32 GPUs
 result = trainer.fit()
             </code></pre>
@@ -198,10 +180,6 @@
 from ray import tune
 from ray.air.config import ScalingConfig
 from ray.train.lightgbm import LightGBMTrainer
-=======
----
-<img src="images/contribute.svg" alt="contribute" height="40px" class="no-scaled-link">
->>>>>>> 35456b78
 
 train_dataset, eval_dataset = ...
 
@@ -216,7 +194,8 @@
 tuner = tune.Tuner(
     trainer=trainer,
     param_space=hyper_param_space,
-    tune_config=tune.TuneConfig(num_samples=1000),
+    tune_config=tune.TuneConfig(num_sa
+    les=1000),
 )
 
 # Step 3: run distributed HPO with 1000 trials; each trial runs on 64 CPUs
