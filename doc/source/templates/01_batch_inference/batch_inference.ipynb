{
 "cells": [
  {
   "attachments": {},
   "cell_type": "markdown",
   "id": "6fbc3e3c",
   "metadata": {},
   "source": [
    "# Scaling Batch Inference with Ray Data\n",
    "\n",
    "This template is a quickstart to using [Ray Data](https://docs.ray.io/en/latest/data/dataset.html) for batch inference. Ray Data is one of many libraries under the [Ray AI Runtime](https://docs.ray.io/en/latest/ray-air/getting-started.html). See [this blog post](https://www.anyscale.com/blog/model-batch-inference-in-ray-actors-actorpool-and-datasets) for more information on why and how you should perform batch inference with Ray!\n",
    "\n",
    "This template walks through GPU batch prediction on an image dataset using a PyTorch model, but the framework and data format are there just to help you build your own application!\n",
    "\n",
    "At a high level, this template will:\n",
<<<<<<< HEAD
    "1. [Load your dataset using Ray Data.](https://docs.ray.io/en/latest/data/loading-data.html)\n",
    "2. [Preprocess your dataset before feeding it to your model.](https://docs.ray.io/en/latest/data/transforming-data.html)\n",
    "3. [Initialize your model and perform inference on a shard of your dataset with a remote actor.](https://docs.ray.io/en/latest/data/transforming-data.html#reduce-setup-overheads-using-actors)\n",
=======
    "1. [Load your dataset using Ray Data.](https://docs.ray.io/en/latest/data/creating-datasets.html)\n",
    "2. [Preprocess your dataset before feeding it to your model.](https://docs.ray.io/en/latest/data/transforming-datasets.html)\n",
    "3. [Initialize your model and perform inference on a shard of your dataset with a remote actor.](https://docs.ray.io/en/latest/data/transforming-datasets.html#writing-user-defined-functions-udfs)\n",
>>>>>>> f30f2ede
    "4. [Save your prediction results.](https://docs.ray.io/en/latest/data/api/input_output.html)\n",
    "\n",
    "> Slot in your code below wherever you see the ✂️ icon to build a many model training Ray application off of this template!"
   ]
  },
  {
   "cell_type": "code",
   "execution_count": null,
   "id": "065e7765",
   "metadata": {},
   "outputs": [],
   "source": [
    "import torch\n",
    "import numpy as np\n",
    "import tempfile\n",
    "from typing import Dict\n",
    "\n",
    "import ray\n"
   ]
  },
  {
   "attachments": {},
   "cell_type": "markdown",
   "id": "c99f142a",
   "metadata": {},
   "source": [
    ">✂️ Play around with these values!\n",
    ">\n",
    ">For example, for a cluster with 4 GPU nodes, you may want 4 workers, each using 1 GPU.\n",
    ">Be sure to stay within the resource constraints of your Ray Cluster if autoscaling is not enabled.\n",
    ">You can check the available resources in your Ray Cluster with: `ray status`"
   ]
  },
  {
   "cell_type": "code",
   "execution_count": null,
   "id": "9d49681f-baf0-4ed8-9740-5c4e38744311",
   "metadata": {
    "tags": []
   },
   "outputs": [],
   "source": [
    "NUM_WORKERS: int = 4\n",
    "NUM_GPUS_PER_WORKER: float = 1\n"
   ]
  },
  {
   "cell_type": "code",
   "execution_count": null,
   "id": "770bbdc7",
   "metadata": {},
   "outputs": [],
   "source": [
    "!ray status"
   ]
  },
  {
   "attachments": {},
   "cell_type": "markdown",
   "id": "23321ba8",
   "metadata": {},
   "source": [
    "```{tip}\n",
    "Try setting `NUM_GPUS_PER_WORKER` to a fractional amount! This will leverage Ray's fractional resource allocation, which means you can schedule multiple batch inference workers to use the same GPU.\n",
    "```"
   ]
  },
  {
   "attachments": {},
   "cell_type": "markdown",
   "id": "3b6f2352",
   "metadata": {},
   "source": [
    "> ✂️ Replace this function with logic to load your own data with Ray Data.\n",
    ">\n",
    "> See [the Ray Data guide on creating datasets](https://docs.ray.io/en/latest/data/creating-datasets.html) to learn how to create a dataset based on the data type and how file storage format."
   ]
  },
  {
   "cell_type": "code",
   "execution_count": null,
   "id": "615f4a78",
   "metadata": {},
   "outputs": [],
   "source": [
    "def load_ray_dataset():\n",
    "    from ray.data.datasource.partitioning import Partitioning\n",
    "\n",
    "    s3_uri = \"s3://anonymous@air-example-data-2/imagenette2/val/\"\n",
    "    partitioning = Partitioning(\"dir\", field_names=[\"class\"], base_dir=s3_uri)\n",
    "    ds = ray.data.read_images(\n",
    "        s3_uri, size=(256, 256), partitioning=partitioning, mode=\"RGB\"\n",
    "    )\n",
    "    return ds\n"
   ]
  },
  {
   "cell_type": "code",
   "execution_count": null,
   "id": "966bcfdc",
   "metadata": {},
   "outputs": [],
   "source": [
    "ds = load_ray_dataset()\n",
    "ds.schema()\n"
   ]
  },
  {
   "cell_type": "markdown",
   "id": "39d01e3c",
   "metadata": {},
   "source": [
    "> ✂️ Replace this function with your own data preprocessing logic."
   ]
  },
  {
   "cell_type": "code",
   "execution_count": null,
   "id": "652121bd",
   "metadata": {},
   "outputs": [],
   "source": [
    "def preprocess(batch: Dict[str, np.ndarray]) -> Dict[str, np.ndarray]:\n",
    "    from torchvision import transforms\n",
    "\n",
    "    def to_tensor(batch: np.ndarray) -> torch.Tensor:\n",
    "        tensor = torch.as_tensor(batch, dtype=torch.float)\n",
    "        # (B, H, W, C) -> (B, C, H, W)\n",
    "        tensor = tensor.permute(0, 3, 1, 2).contiguous()\n",
    "        # [0., 255.] -> [0., 1.]\n",
    "        tensor = tensor.div(255)\n",
    "        return tensor\n",
    "\n",
    "    transform = transforms.Compose(\n",
    "        [\n",
    "            transforms.Lambda(to_tensor),\n",
    "            transforms.CenterCrop(224),\n",
    "            transforms.Normalize(mean=[0.485, 0.456, 0.406], std=[0.229, 0.224, 0.225]),\n",
    "        ]\n",
    "    )\n",
    "    return {\"image\": transform(batch[\"image\"]).numpy()}\n"
   ]
  },
  {
   "cell_type": "code",
   "execution_count": null,
   "id": "c35f5a17",
   "metadata": {},
   "outputs": [],
   "source": [
    "ds = ds.map_batches(preprocess, batch_format=\"numpy\")\n",
    "\n",
    "print(\"Dataset schema:\\n\", ds.schema())\n",
    "print(\"Number of images:\", ds.count())\n"
   ]
  },
  {
   "cell_type": "markdown",
   "id": "ad059e54",
   "metadata": {},
   "source": [
    "> ✂️ Replace parts of this Callable class with your own model initialization and inference logic."
   ]
  },
  {
   "cell_type": "code",
   "execution_count": null,
   "id": "42cac828",
   "metadata": {},
   "outputs": [],
   "source": [
    "class PredictCallable:\n",
    "    def __init__(self):\n",
    "        # <Replace this with your own model initialization>\n",
    "        from torchvision import models\n",
    "\n",
    "        self.model = models.resnet152(pretrained=True)\n",
    "        self.model.eval()\n",
    "        self.device = torch.device(\"cuda\" if torch.cuda.is_available() else \"cpu\")\n",
    "        self.model.to(self.device)\n",
    "\n",
    "    def __call__(self, batch: Dict[str, np.ndarray]) -> Dict[str, np.ndarray]:\n",
    "        # <Replace this with your own model inference logic>\n",
    "        input_data = torch.as_tensor(batch[\"image\"], device=self.device)\n",
    "        with torch.inference_mode():\n",
    "            pred = self.model(input_data)\n",
    "        return {\"predicted_class_index\": pred.argmax(dim=1).detach().cpu().numpy()}\n"
   ]
  },
  {
   "cell_type": "markdown",
   "id": "fda0c298",
   "metadata": {},
   "source": [
    "Now, perform batch prediction using Ray Data! Ray Data will perform model inference using `NUM_WORKERS` copies of the `PredictCallable` class you defined."
   ]
  },
  {
   "cell_type": "code",
   "execution_count": null,
   "id": "331e21e4",
   "metadata": {},
   "outputs": [],
   "source": [
    "predictions = ds.map_batches(\n",
    "    PredictCallable,\n",
    "    batch_size=128,\n",
    "    compute=ray.data.ActorPoolStrategy(\n",
    "        # Fix the number of batch inference workers to `NUM_WORKERS`.\n",
    "        min_size=NUM_WORKERS,\n",
    "        max_size=NUM_WORKERS,\n",
    "    ),\n",
    "    num_gpus=NUM_GPUS_PER_WORKER,\n",
    "    batch_format=\"numpy\",\n",
    ")\n"
   ]
  },
  {
   "cell_type": "code",
   "execution_count": null,
   "id": "23e77ada",
   "metadata": {},
   "outputs": [],
   "source": [
    "preds = predictions.materialize()\n",
    "preds.schema()\n"
   ]
  },
  {
   "attachments": {},
   "cell_type": "markdown",
   "id": "2565ba08",
   "metadata": {},
   "source": [
    "Show the first few predictions!"
   ]
  },
  {
   "cell_type": "code",
   "execution_count": null,
   "id": "8d606556",
   "metadata": {},
   "outputs": [],
   "source": [
    "preds.take(5)\n"
   ]
  },
  {
   "cell_type": "markdown",
   "id": "ceddd984",
   "metadata": {},
   "source": [
    "```{tip}\n",
    "Play around with the `min_size` and `max_size` parameters to enable autoscaling!\n",
    "For example, try commenting out `max_size`: this will autoscale up to an infinite number of workers, if you have free resources in the cluster.\n",
    "```"
   ]
  },
  {
   "cell_type": "markdown",
   "id": "90ec67e8",
   "metadata": {},
   "source": [
    "Shard the predictions into a few partitions, and save each partition to a file!\n",
    "\n",
    "```{note}\n",
    "This currently saves to the local filesystem under `/tmp/predictions`, but you could also save to a cloud bucket (e.g., `s3://predictions-bucket`).\n",
    "```"
   ]
  },
  {
   "cell_type": "code",
   "execution_count": null,
   "id": "c1887e34",
   "metadata": {},
   "outputs": [],
   "source": [
    "num_shards = 3\n",
    "\n",
    "with tempfile.TemporaryDirectory() as temp_dir:\n",
    "    predictions.repartition(num_shards).write_parquet(f\"local://{temp_dir}\")\n",
    "    print(f\"Predictions saved to `{temp_dir}`!\")\n"
   ]
  }
 ],
 "metadata": {
  "kernelspec": {
   "display_name": "Python 3 (ipykernel)",
   "language": "python",
   "name": "python3"
  },
  "language_info": {
   "codemirror_mode": {
    "name": "ipython",
    "version": 3
   },
   "file_extension": ".py",
   "mimetype": "text/x-python",
   "name": "python",
   "nbconvert_exporter": "python",
   "pygments_lexer": "ipython3",
   "version": "3.8.13"
  },
  "vscode": {
   "interpreter": {
    "hash": "265d195fda5292fe8f69c6e37c435a5634a1ed3b6799724e66a975f68fa21517"
   }
  }
 },
 "nbformat": 4,
 "nbformat_minor": 5
}<|MERGE_RESOLUTION|>--- conflicted
+++ resolved
@@ -13,15 +13,9 @@
     "This template walks through GPU batch prediction on an image dataset using a PyTorch model, but the framework and data format are there just to help you build your own application!\n",
     "\n",
     "At a high level, this template will:\n",
-<<<<<<< HEAD
     "1. [Load your dataset using Ray Data.](https://docs.ray.io/en/latest/data/loading-data.html)\n",
     "2. [Preprocess your dataset before feeding it to your model.](https://docs.ray.io/en/latest/data/transforming-data.html)\n",
     "3. [Initialize your model and perform inference on a shard of your dataset with a remote actor.](https://docs.ray.io/en/latest/data/transforming-data.html#reduce-setup-overheads-using-actors)\n",
-=======
-    "1. [Load your dataset using Ray Data.](https://docs.ray.io/en/latest/data/creating-datasets.html)\n",
-    "2. [Preprocess your dataset before feeding it to your model.](https://docs.ray.io/en/latest/data/transforming-datasets.html)\n",
-    "3. [Initialize your model and perform inference on a shard of your dataset with a remote actor.](https://docs.ray.io/en/latest/data/transforming-datasets.html#writing-user-defined-functions-udfs)\n",
->>>>>>> f30f2ede
     "4. [Save your prediction results.](https://docs.ray.io/en/latest/data/api/input_output.html)\n",
     "\n",
     "> Slot in your code below wherever you see the ✂️ icon to build a many model training Ray application off of this template!"
