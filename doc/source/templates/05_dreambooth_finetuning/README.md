# DreamBooth fine-tuning of Stable Diffusion with Ray Train

| Template Specification | Description |
| ---------------------- | ----------- |
| Summary | This example shows how to do [DreamBooth fine-tuning](https://dreambooth.github.io/) of a Stable Diffusion model using Ray Train for data-parallel training with many workers and Ray Data for data ingestion. Use one of the provided datasets, or supply your own photos. By the end of this example, you'll be able to generate images of your subject in a variety of situations, just by feeding in a text prompt! |
| Time to Run | ~10-15 minutes to generate a regularization dataset and fine-tune the model on photos of your subject. |
<<<<<<< HEAD
| Minimum Compute Requirements | At least 1 GPUs, where each GPU has >= 24GB GRAM. The default is 1 node with an A10G GPU (AWS) or a A100G GPU 40GB (GCE). |
=======
| Minimum Compute Requirements | At least 2 GPUs, where each GPU has >= 24GB GRAM. The default is 1 node with 4 GPUS: A10G GPU (AWS) or L4 GPU (GCE). |
>>>>>>> 372aa971
| Cluster Environment | This template uses a docker image built on top of the latest Anyscale-provided Ray image using Python 3.9: [`anyscale/ray:latest-py39-cu118`](https://docs.anyscale.com/reference/base-images/overview). See the appendix below for more details. |

![Dreambooth fine-tuning sample results](https://raw.githubusercontent.com/ray-project/ray/workspace_templates_2.6.1/doc/source/templates/05_dreambooth_finetuning/dreambooth/images/dreambooth_example.png)

## Run the example

This README will only contain minimal instructions on running this example on Anyscale.
See [the guide on the Ray documentation](https://docs.ray.io/en/latest/ray-air/examples/dreambooth_finetuning.html)
for a step-by-step walkthrough of the training code.

You can get started fine-tuning on a sample dog dataset with default settings with the following commands:

```bash
chmod +x ./dreambooth_run.sh
./dreambooth_run.sh
```

## Customizing the example

Here are a few modifications to the `dreambooth_run.sh` script that you may want to make:

1. The image dataset of your subject. This example provides two sample datasets, but you can also supply your own directory of 4-5 images, as well as the general class your subject falls under. For example, the dog dataset contains images of one particular puppy, and the general class this subject falls under is `dog`.
    - Modify the `$CLASS_NAME` and `$INSTANCE_DIR` environment variables.
2. The `$DATA_PREFIX` that the pre-trained model is downloaded to. This directory is also where the training dataset and the fine-tuned model checkpoint are written at the end of training.
    - If you add more worker nodes to the cluster, you should `$DATA_PREFIX` this to a shared NFS filesystem such as `/mnt/cluster_storage`. See [this page of the docs](https://docs.anyscale.com/develop/workspaces/storage#storage-shared-across-nodes) for all the options.
    - Note that each run of the script will overwrite the fine-tuned model checkpoint from the previous run, so consider changing the `$DATA_PREFIX` environment variable on each run if you don't want to lose the models/data of previous runs.
3. The `$NUM_WORKERS` variable sets the number of data-parallel workers used during fine-tuning. The default is 2 workers (2 workers, each using 1 GPU), and you should increase this number if you add more GPU worker nodes to the cluster.
4. Setting `--num_epochs` and `--max_train_steps` determines the number of fine-tuning steps to take.
    - Depending on the batch size and number of data-parallel workers, one epoch will run for a certain number of steps. The run will terminate when one of these values (epoch vs. total number of steps) is reached.
5. `generate.py` is used to generate stable diffusion images after loading the model from a checkpoint. You should modify the prompt at the end to be something more interesting, rather than just a photo of your subject.
6. If you want to launch another fine-tuning run, you may want to run *only* the `python train.py ...` command. Running the bash script will start from the beginning (generating another regularization dataset).
7. Use the following command for LoRA fine-tuning. 
```bash
python train.py \
  --model_dir=$ORIG_MODEL_PATH \
  --output_dir=$TUNED_MODEL_DIR \
  --instance_images_dir=$IMAGES_OWN_DIR \
  --instance_prompt="photo of $UNIQUE_TOKEN $CLASS_NAME" \
  --class_images_dir=$IMAGES_REG_DIR \
  --class_prompt="photo of a $CLASS_NAME" \
  --train_batch_size=2 \
  --lr=1e-4 \  # Note a much higher learning rate here!
  --num_epochs=10 \
  --max_train_steps=400 \
  --num_workers $NUM_WORKERS
  --use_lora
```

## Interact with the fine-tuned model

### Generate images with a script

Use the `generate.py` script to generate images with a prompt.
Replace the variables with the values that you used in the fine-tuning script.
See `run_model_flags` in `flags.py` for a full list of available command line arguments to pass to the script.

```bash
python generate.py \
  --model_dir=$TUNED_MODEL_DIR \
  --output_dir=$IMAGES_NEW_DIR \
  --prompts="photo of a $UNIQUE_TOKEN $CLASS_NAME" \
  --num_samples_per_prompt=5
```

To generate images using LoRA fine-tuned model:

```bash
python generate.py \
  --model_dir=$ORIG_MODEL_PATH \
  --lora_weights_dir=$TUNED_MODEL_DIR \
  --output_dir=$IMAGES_NEW_DIR \
  --prompts="photo of a $UNIQUE_TOKEN $CLASS_NAME" \
  --num_samples_per_prompt=5
```

### Generate images interactively in a notebook

See the `playground.ipynb` notebook for a more interactive way to generate images with the fine-tuned model.
Click on the Jupyter icon on the workspace page and open the notebook. *Note: The widgets in this notebook don't work in VSCode, so please use Jupyter!*

## Appendix

### Advanced: Build off of this template's cluster environment

#### Option 1: Build a new cluster environment on Anyscale

The requirements are listed in `dreambooth/requirements.txt`. Feel free to modify this to include more requirements, then follow [this guide](https://docs.anyscale.com/configure/dependency-management/cluster-environments#creating-a-cluster-environment) to use the `anyscale` CLI to create a new cluster environment. The requirements should be pasted into the cluster environment yaml.

Finally, update your workspace's cluster environment to this new one after it's done building.

#### Option 2: Build a new docker image with your own infrastructure

Use the following `docker pull` command if you want to manually build a new Docker image based off of this one.

```bash
docker pull us-docker.pkg.dev/anyscale-workspace-templates/workspace-templates/dreambooth-finetuning:latest
```<|MERGE_RESOLUTION|>--- conflicted
+++ resolved
@@ -4,11 +4,7 @@
 | ---------------------- | ----------- |
 | Summary | This example shows how to do [DreamBooth fine-tuning](https://dreambooth.github.io/) of a Stable Diffusion model using Ray Train for data-parallel training with many workers and Ray Data for data ingestion. Use one of the provided datasets, or supply your own photos. By the end of this example, you'll be able to generate images of your subject in a variety of situations, just by feeding in a text prompt! |
 | Time to Run | ~10-15 minutes to generate a regularization dataset and fine-tune the model on photos of your subject. |
-<<<<<<< HEAD
-| Minimum Compute Requirements | At least 1 GPUs, where each GPU has >= 24GB GRAM. The default is 1 node with an A10G GPU (AWS) or a A100G GPU 40GB (GCE). |
-=======
-| Minimum Compute Requirements | At least 2 GPUs, where each GPU has >= 24GB GRAM. The default is 1 node with 4 GPUS: A10G GPU (AWS) or L4 GPU (GCE). |
->>>>>>> 372aa971
+| Minimum Compute Requirements | At least 1 GPUs, where each GPU has >= 24GB GRAM. The default is 1 node with 4 GPUS: A10G GPU (AWS) or L4 GPU (GCE). |
 | Cluster Environment | This template uses a docker image built on top of the latest Anyscale-provided Ray image using Python 3.9: [`anyscale/ray:latest-py39-cu118`](https://docs.anyscale.com/reference/base-images/overview). See the appendix below for more details. |
 
 ![Dreambooth fine-tuning sample results](https://raw.githubusercontent.com/ray-project/ray/workspace_templates_2.6.1/doc/source/templates/05_dreambooth_finetuning/dreambooth/images/dreambooth_example.png)
