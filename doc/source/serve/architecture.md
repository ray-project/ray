(serve-architecture)=

# Architecture

In this section, we explore Serve's key architectural concepts and components. It will offer insight and overview into:
- the role of each component in Serve and how they work
- the different types of actors that make up a Serve application

% Figure source: https://docs.google.com/drawings/d/1jSuBN5dkSj2s9-0eGzlU_ldsRa3TsswQUZM-cMQ29a0/edit

```{image} architecture-2.0.svg
:align: center
:width: 600px
```

(serve-architecture-high-level-view)=
## High-Level View

Serve runs on Ray and utilizes [Ray actors](actor-guide).

There are three kinds of actors that are created to make up a Serve instance:

- **Controller**: A global actor unique to each Serve instance that manages
  the control plane. The Controller is responsible for creating, updating, and
  destroying other actors. Serve API calls like creating or getting a deployment
  make remote calls to the Controller.
- **HTTP Proxy**: By default there is one HTTP proxy actor on the head node. This actor runs a [Uvicorn](https://www.uvicorn.org/) HTTP
  server that accepts incoming requests, forwards them to replicas, and
  responds once they are completed.  For scalability and high availability,
<<<<<<< HEAD
  you can also run a proxy on each node in the cluster via the `location` field of [`http_options`](core-apis).
- **gRPC Proxy**: If Serve is started with valid `port` and `grpc_servicer_functions`,
  then gRPC proxy will be started alongside with the HTTP proxy. This actor runs a
  [grpcio](https://grpc.github.io/grpc/python/) server. gRPC server that accepts 
  incoming requests, forwards them to replicas, and responds once they are completed.
=======
  you can also run a proxy on each node in the cluster via the `proxy_location` field inside [`serve.start()`](core-apis) or [the config file](serve-in-production-config-file).
>>>>>>> c20103f6
- **Replicas**: Actors that actually execute the code in response to a
  request. For example, they may contain an instantiation of an ML model. Each
  replica processes individual requests from the proxy (these may be batched
  by the replica using `@serve.batch`, see the [batching](serve-performance-batching-requests) docs).

## Lifetime of a Request

When an HTTP/ gRPC request is sent to the HTTP/ gRPC proxy, the following happens:

1. The request is received and parsed.
2. The correct deployment associated with the HTTP URL path/ application name metadata
  is looked up. The request is placed on a queue.
3. For each request in a deployment's queue, an available replica is looked up in round-robin fashion
  and the request is sent to it. If there are no available replicas (i.e. there
  are more than `max_concurrent_queries` requests outstanding at each replica), the request
  is left in the queue until a replica becomes available.

Each replica maintains a queue of requests and executes requests one at a time, possibly
using `asyncio` to process them concurrently. If the handler (the deployment function or the `__call__` method of the deployment class) is declared with `async def`, the replica will not wait for the
handler to run.  Otherwise, the replica will block until the handler returns.

When making a request via [ServeHandle](serve-handle-explainer) instead of HTTP/ gRPC, the request is placed on a queue in the ServeHandle, and we skip to step 3 above.

(serve-ft-detail)=

## Fault tolerance

Application errors like exceptions in your model evaluation code are caught and
wrapped. A 500 status code will be returned with the traceback information. The
replica will be able to continue to handle requests.

Machine errors and faults will be handled by Ray Serve as follows:

- When replica actors fail, the Controller actor will replace them with new ones.
- When the proxy actor fails, the Controller actor will restart it.
- When the Controller actor fails, Ray will restart it.
- When using the [KubeRay RayService](https://ray-project.github.io/kuberay/guidance/rayservice/), KubeRay will recover crashed nodes or a crashed cluster.  Cluster crashes can be avoided using the [GCS FT feature](https://ray-project.github.io/kuberay/guidance/gcs-ft/).
- If not using KubeRay, when the Ray cluster fails, Ray Serve cannot recover.

When a machine hosting any of the actors crashes, those actors will be automatically restarted on another
available machine. All data in the Controller (routing policies, deployment
configurations, etc) is checkpointed to the Ray Global Control Store (GCS) on the head node. Transient data in the
router and the replica (like network connections and internal request queues) will be lost for this kind of failure.
See [the end-to-end fault tolerance guide](serve-e2e-ft) for more details on how actor crashes are detected.

(serve-autoscaling-architecture)=

## Ray Serve Autoscaling

Ray Serve's autoscaling feature automatically increases or decreases a deployment's number of replicas based on its load.

![pic](https://raw.githubusercontent.com/ray-project/images/master/docs/serve/autoscaling.svg)

- The Serve Autoscaler runs in the Serve Controller actor.
- Each ServeHandle and each replica periodically pushes its metrics to the autoscaler.
- For each deployment, the autoscaler periodically checks ServeHandle queues and in-flight queries on replicas to decide whether or not to scale the number of replicas.
- Each ServeHandle continuously polls the controller to check for new deployment replicas. Whenever new replicas are discovered, it will send any buffered or new queries to the replica until `max_concurrent_queries` is reached.  Queries are sent to replicas in round-robin fashion, subject to the constraint that no replica is handling more than `max_concurrent_queries` requests at a time.

:::{note}
When the controller dies, requests can still be sent via HTTP, gRPC, and ServeHandles, but autoscaling will be paused. When the controller recovers, the autoscaling will resume, but all previous metrics collected will be lost.
:::

## Ray Serve API Server

Ray Serve provides a [CLI](serve-cli) for managing your Ray Serve instance, as well as a [REST API](serve-rest-api).
Each node in your Ray cluster provides a Serve REST API server that can connect to Serve and respond to Serve REST requests.

## FAQ

### How does Serve ensure horizontal scalability and availability?

<<<<<<< HEAD
Serve can be configured to start one proxy actor per node via the `location` field of [`http_options`](core-apis). Each one will bind the same port. You
=======
Serve can be configured to start one HTTP proxy actor per node via the the `proxy_location` field inside [`serve.start()`](core-apis) or [the config file](serve-in-production-config-file). Each proxy will bind the same port. You
>>>>>>> c20103f6
should be able to reach Serve and send requests to any models via any of the
servers.  You can use your own load balancer on top of Ray Serve.

This architecture ensures horizontal scalability for Serve. You can scale your HTTP/ gRPC ingress by adding more nodes and scale your model inference by increasing the number
of replicas via the `num_replicas` option of your deployment.

### How do ServeHandles work?

{mod}`ServeHandles <ray.serve.handle.RayServeHandle>` wrap a handle to a "router" on the
same node which routes requests to replicas for a deployment. When a
request is sent from one replica to another via the handle, the
requests go through the same data path as incoming HTTP/ gRPC requests. This enables
the same deployment selection and batching procedures to happen. ServeHandles are
often used to implement [model composition](serve-model-composition).

### What happens to large requests?

Serve utilizes Ray’s [shared memory object store](plasma-store) and in process memory
store. Small request objects are directly sent between actors via network
call. Larger request objects (100KiB+) are written to the object store and the replica can read them via zero-copy read.<|MERGE_RESOLUTION|>--- conflicted
+++ resolved
@@ -27,15 +27,11 @@
 - **HTTP Proxy**: By default there is one HTTP proxy actor on the head node. This actor runs a [Uvicorn](https://www.uvicorn.org/) HTTP
   server that accepts incoming requests, forwards them to replicas, and
   responds once they are completed.  For scalability and high availability,
-<<<<<<< HEAD
-  you can also run a proxy on each node in the cluster via the `location` field of [`http_options`](core-apis).
+  you can also run a proxy on each node in the cluster via the `proxy_location` field inside [`serve.start()`](core-apis) or [the config file](serve-in-production-config-file).
 - **gRPC Proxy**: If Serve is started with valid `port` and `grpc_servicer_functions`,
   then gRPC proxy will be started alongside with the HTTP proxy. This actor runs a
-  [grpcio](https://grpc.github.io/grpc/python/) server. gRPC server that accepts 
+  [grpcio](https://grpc.github.io/grpc/python/) server. gRPC server that accepts
   incoming requests, forwards them to replicas, and responds once they are completed.
-=======
-  you can also run a proxy on each node in the cluster via the `proxy_location` field inside [`serve.start()`](core-apis) or [the config file](serve-in-production-config-file).
->>>>>>> c20103f6
 - **Replicas**: Actors that actually execute the code in response to a
   request. For example, they may contain an instantiation of an ML model. Each
   replica processes individual requests from the proxy (these may be batched
@@ -107,11 +103,7 @@
 
 ### How does Serve ensure horizontal scalability and availability?
 
-<<<<<<< HEAD
-Serve can be configured to start one proxy actor per node via the `location` field of [`http_options`](core-apis). Each one will bind the same port. You
-=======
-Serve can be configured to start one HTTP proxy actor per node via the the `proxy_location` field inside [`serve.start()`](core-apis) or [the config file](serve-in-production-config-file). Each proxy will bind the same port. You
->>>>>>> c20103f6
+Serve can be configured to start one proxy actor per node via the `proxy_location` field inside [`serve.start()`](core-apis) or [the config file](serve-in-production-config-file). Each proxy will bind the same port. You
 should be able to reach Serve and send requests to any models via any of the
 servers.  You can use your own load balancer on top of Ray Serve.
 
