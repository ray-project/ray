(serve-architecture)=

# Architecture

In this section, we explore Serve's key architectural concepts and components. It will offer insight and overview into:
- the role of each component in Serve and how they work
- the different types of actors that make up a Serve application

% Figure source: https://docs.google.com/drawings/d/1jSuBN5dkSj2s9-0eGzlU_ldsRa3TsswQUZM-cMQ29a0/edit?usp=sharing

```{image} architecture-2.0.svg
:align: center
:width: 600px
```

(serve-architecture-high-level-view)=
## High-Level View

Serve runs on Ray and utilizes [Ray actors](actor-guide).

There are three kinds of actors that are created to make up a Serve instance:

- **Controller**: A global actor unique to each Serve instance that manages
  the control plane. The Controller is responsible for creating, updating, and
  destroying other actors. Serve API calls like creating or getting a deployment
  make remote calls to the Controller.
- **HTTP Proxy**: By default there is one HTTP proxy actor on the head node. This actor runs a [Uvicorn](https://www.uvicorn.org/) HTTP
  server that accepts incoming requests, forwards them to replicas, and
  responds once they are completed.  For scalability and high availability,
  you can also run a proxy on each node in the cluster via the `proxy_location` field inside [`serve.start()`](core-apis) or [the config file](serve-in-production-config-file).
- **gRPC Proxy**: If Serve is started with valid `port` and `grpc_servicer_functions`,
  then the gRPC proxy is started alongside with the HTTP proxy. This Actor runs a
  [grpcio](https://grpc.github.io/grpc/python/) server. The gRPC server that accepts
  incoming requests, forwards them to replicas, and responds once they are completed.
- **Replicas**: Actors that actually execute the code in response to a
  request. For example, they may contain an instantiation of an ML model. Each
  replica processes individual requests from the proxy. The replica may batch the requests
  using `@serve.batch`. See the [batching](serve-performance-batching-requests) docs.

## Lifetime of a request

When an HTTP or gRPC request is sent to the corresponding HTTP or gRPC proxy, the following happens:

1. The request is received and parsed.
2. Ray Serve looks up the correct deployment associated with the HTTP URL path or
  application name metadata. Serve places the request in a queue.
3. For each request in a deployment's queue, an available replica is looked up
  and the request is sent to it. If no replicas are available (that is, more
  than `max_concurrent_queries` requests are outstanding at each replica), the request
  is left in the queue until a replica becomes available.

Each replica maintains a queue of requests and executes requests one at a time, possibly
using `asyncio` to process them concurrently. If the handler (the deployment function or the `__call__` method of the deployment class) is declared with `async def`, the replica will not wait for the
handler to run.  Otherwise, the replica blocks until the handler returns.

When making a request via a [DeploymentHandle](serve-key-concepts-deployment-handle) instead of HTTP or gRPC for [model composition](serve-model-composition), the request is placed on a queue in the `DeploymentHandle`, and we skip to step 3 above.

(serve-ft-detail)=

## Fault tolerance

Application errors like exceptions in your model evaluation code are caught and
wrapped. A 500 status code will be returned with the traceback information. The
replica will be able to continue to handle requests.

Machine errors and faults are handled by Ray Serve as follows:

<<<<<<< HEAD
- When replica Actors fail, the Controller Actor replaces them with new ones.
- When the proxy Actor fails, the Controller Actor restarts it.
- When the Controller Actor fails, Ray restarts it.
- When using the [KubeRay RayService](https://ray-project.github.io/kuberay/guidance/rayservice/), KubeRay recovers crashed nodes or a crashed cluster. You can avoid cluster crashes by using the [GCS FT feature](https://ray-project.github.io/kuberay/guidance/gcs-ft/).
- If you aren't using KubeRay, when the Ray cluster fails, Ray Serve cannot recover.
=======
- When replica actors fail, the Controller actor will replace them with new ones.
- When the HTTP proxy actor fails, the Controller actor will restart it.
- When the Controller actor fails, Ray will restart it.
- When using the [KubeRay RayService](kuberay-rayservice-quickstart), KubeRay recovers crashed nodes or a crashed cluster.  You can avoid cluster crashes using the [GCS FT feature](kuberay-gcs-ft).
- If you're not using KubeRay, when the Ray cluster fails, Ray Serve cannot recover.
>>>>>>> e6abe26d

When a machine hosting any of the actors crashes, those actors are automatically restarted on another
available machine. All data in the Controller (routing policies, deployment
configurations, etc) is checkpointed to the Ray Global Control Store (GCS) on the head node. Transient data in the
router and the replica (like network connections and internal request queues) will be lost for this kind of failure.
See [the end-to-end fault tolerance guide](serve-e2e-ft) for more details on how actor crashes are detected.

(serve-autoscaling-architecture)=

## Ray Serve Autoscaling

Ray Serve's autoscaling feature automatically increases or decreases a deployment's number of replicas based on its load.

![pic](https://raw.githubusercontent.com/ray-project/images/master/docs/serve/autoscaling.svg)

- The Serve Autoscaler runs in the Serve Controller actor.
- Each `DeploymentHandle` and each replica periodically pushes its metrics to the autoscaler.
- For each deployment, the autoscaler periodically checks `DeploymentHandle` queues and in-flight queries on replicas to decide whether or not to scale the number of replicas.
- Each `DeploymentHandle` continuously polls the controller to check for new deployment replicas. Whenever new replicas are discovered, it sends any buffered or new queries to the replica until `max_concurrent_queries` is reached.  Queries are sent to replicas in round-robin fashion, subject to the constraint that no replica is handling more than `max_concurrent_queries` requests at a time.

:::{note}
When the controller dies, requests can still be sent via HTTP, gRPC and `DeploymentHandle`, but autoscaling is paused. When the controller recovers, the autoscaling resumes, but all previous metrics collected are lost.
:::

## Ray Serve API Server

Ray Serve provides a [CLI](serve-cli) for managing your Ray Serve instance, as well as a [REST API](serve-rest-api).
Each node in your Ray cluster provides a Serve REST API server that can connect to Serve and respond to Serve REST requests.

## FAQ

### How does Serve ensure horizontal scalability and availability?

You can configure Serve to start one proxy Actor per node with the `proxy_location` field inside [`serve.start()`](core-apis) or [the config file](serve-in-production-config-file). Each proxy binds to the same port. You
should be able to reach Serve and send requests to any models with any of the
servers.  You can use your own load balancer on top of Ray Serve.

This architecture ensures horizontal scalability for Serve. You can scale your HTTP and gRPC ingress by adding more nodes. You can also scale your model inference by increasing the number
of replicas via the `num_replicas` option of your deployment.

### How do ServeHandles work?

{mod}`ServeHandles <ray.serve.handle.RayServeHandle>` wrap a handle to a "router" on the
same node which routes requests to replicas for a deployment. When a
request is sent from one replica to another via the handle, the
requests go through the same data path as incoming HTTP or gRPC requests. This enables
the same deployment selection and batching procedures to happen. ServeHandles are
often used to implement [model composition](serve-model-composition).

### What happens to large requests?

Serve utilizes Ray’s [shared memory object store](plasma-store) and in process memory
store. Small request objects are directly sent between actors via network
call. Larger request objects (100KiB+) are written to the object store and the replica can read them via zero-copy read.<|MERGE_RESOLUTION|>--- conflicted
+++ resolved
@@ -65,19 +65,11 @@
 
 Machine errors and faults are handled by Ray Serve as follows:
 
-<<<<<<< HEAD
 - When replica Actors fail, the Controller Actor replaces them with new ones.
 - When the proxy Actor fails, the Controller Actor restarts it.
 - When the Controller Actor fails, Ray restarts it.
-- When using the [KubeRay RayService](https://ray-project.github.io/kuberay/guidance/rayservice/), KubeRay recovers crashed nodes or a crashed cluster. You can avoid cluster crashes by using the [GCS FT feature](https://ray-project.github.io/kuberay/guidance/gcs-ft/).
+- When using the [KubeRay RayService](kuberay-rayservice-quickstart), KubeRay recovers crashed nodes or a crashed cluster. You can avoid cluster crashes by using the [GCS FT feature](kuberay-gcs-ft).
 - If you aren't using KubeRay, when the Ray cluster fails, Ray Serve cannot recover.
-=======
-- When replica actors fail, the Controller actor will replace them with new ones.
-- When the HTTP proxy actor fails, the Controller actor will restart it.
-- When the Controller actor fails, Ray will restart it.
-- When using the [KubeRay RayService](kuberay-rayservice-quickstart), KubeRay recovers crashed nodes or a crashed cluster.  You can avoid cluster crashes using the [GCS FT feature](kuberay-gcs-ft).
-- If you're not using KubeRay, when the Ray cluster fails, Ray Serve cannot recover.
->>>>>>> e6abe26d
 
 When a machine hosting any of the actors crashes, those actors are automatically restarted on another
 available machine. All data in the Controller (routing policies, deployment
