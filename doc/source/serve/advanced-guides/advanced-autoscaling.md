(serve-advanced-autoscaling)=

# Advanced Ray Serve Autoscaling

This guide goes over more advanced autoscaling parameters in
[autoscaling_config](../api/doc/ray.serve.config.AutoscalingConfig.rst) and an
advanced model composition example.


(serve-autoscaling-config-parameters)=
## Autoscaling config parameters

In this section, we go into more detail about Serve autoscaling concepts as well
as how to set your autoscaling config.

### [Required] Define the steady state of your system

To define what the steady state of your deployments should be, set values for
`target_ongoing_requests` and `max_ongoing_requests`.

#### **[`target_ongoing_requests`](../api/doc/ray.serve.config.AutoscalingConfig.target_ongoing_requests.rst) [default=2]**
:::{note}
The default for `target_ongoing_requests` changed from 1.0 to 2.0 in Ray 2.32.0.
You can continue to set it manually to override the default.
:::

Serve scales the number of replicas for a deployment up or down based on the
average number of ongoing requests per replica. Specifically, Serve compares the
*actual* number of ongoing requests per replica with the target value you set in
the autoscaling config and makes upscale or downscale decisions from that. Set
the target value with `target_ongoing_requests`, and Serve attempts to ensure
that each replica has roughly that number of requests being processed and
waiting in the queue. 

Always load test your workloads. For example, if the use case is latency
sensitive, you can lower the `target_ongoing_requests` number to maintain high
performance. Benchmark your application code and set this number based on an
end-to-end latency objective.

:::{note}
As an example, suppose you have two replicas of a synchronous deployment that
has 100ms latency, serving a traffic load of 30 QPS. Then Serve assigns requests
to replicas faster than the replicas can finish processing them; more and more
requests queue up at the replica (these requests are "ongoing requests") as time
progresses, and then the average number of ongoing requests at each replica
steadily increases. Latency also increases because new requests have to wait for
old requests to finish processing. If you set `target_ongoing_requests = 1`,
Serve detects a higher than desired number of ongoing requests per replica, and
adds more replicas. At 3 replicas, your system would be able to process 30 QPS
with 1 ongoing request per replica on average.
:::

#### **`max_ongoing_requests` [default=5]**
:::{note}
The default for `max_ongoing_requests` changed from 100 to 5 in Ray 2.32.0.
You can continue to set it manually to override the default.
:::

There is also a maximum queue limit that proxies respect when assigning requests
to replicas. Define the limit with `max_ongoing_requests`. Set
`max_ongoing_requests` to ~20 to 50% higher than `target_ongoing_requests`.

- Setting it too low can throttle throughput. Instead of being forwarded to
replicas for concurrent execution, requests will tend to queue up at the proxy,
waiting for replicas to finish processing existing requests.

:::{note}
`max_ongoing_requests` should be tuned higher especially for lightweight
requests, else the overall throughput will be impacted.
:::

- Setting it too high can lead to imbalanced routing. Concretely, this can lead
to very high tail latencies during upscale, because when the autoscaler is
scaling a deployment up due to a traffic spike, most or all of the requests
might be assigned to the existing replicas before the new replicas are started.


### [Required] Define upper and lower autoscaling limits

To use autoscaling, you need to define the minimum and maximum number of
resources allowed for your system.

* **[`min_replicas`](../api/doc/ray.serve.config.AutoscalingConfig.min_replicas.rst) [default=1]**: This is the minimum number of replicas for the
deployment. If you want to ensure your system can deal with a certain level of
traffic at all times, set `min_replicas` to a positive number. On the other
hand, if you anticipate periods of no traffic and want to scale to zero to save
cost, set `min_replicas = 0`. Note that setting `min_replicas = 0` causes higher
tail latencies; when you start sending traffic, the deployment scales up, and
there will be a cold start time as Serve waits for replicas to be started to
serve the request.

* **[`max_replicas`](../api/doc/ray.serve.config.AutoscalingConfig.max_replicas.rst) [default=1]**: This is the maximum number of replicas for the
deployment. This should be greater than `min_replicas`. Ray Serve Autoscaling
relies on the Ray Autoscaler to scale up more nodes when the currently available
cluster resources (CPUs, GPUs, etc.) are not enough to support more replicas.

* **[`initial_replicas`](../api/doc/ray.serve.config.AutoscalingConfig.initial_replicas.rst)**: This is the number of replicas that are started
initially for the deployment. This defaults to the value for `min_replicas`.


### [Optional] Define how the system reacts to changing traffic

Given a steady stream of traffic and appropriately configured `min_replicas` and
`max_replicas`, the steady state of your system is essentially fixed for a
chosen configuration value for `target_ongoing_requests`. Before reaching steady
state, however, your system is reacting to traffic shifts. How you want your
system to react to changes in traffic determines how you want to set the
remaining autoscaling configurations.

* **[`upscale_delay_s`](../api/doc/ray.serve.config.AutoscalingConfig.upscale_delay_s.rst) [default=30s]**: This defines how long Serve waits before
scaling up the number of replicas in your deployment. In other words, this
parameter controls the frequency of upscale decisions. If the replicas are
*consistently* serving more requests than desired for an `upscale_delay_s`
number of seconds, then Serve scales up the number of replicas based on
aggregated ongoing requests metrics. For example, if your service is likely to
experience bursts of traffic, you can lower `upscale_delay_s` so that your
application can react quickly to increases in traffic.

Ray Serve allows you to use different delays for different downscaling scenarios,
providing more granular control over when replicas are removed. This is particularly
useful when you want different behavior for scaling down to zero versus scaling
down to a non-zero number of replicas.

* **[`downscale_delay_s`](../api/doc/ray.serve.config.AutoscalingConfig.downscale_delay_s.rst) [default=600s]**: This defines how long Serve waits before
scaling down the number of replicas in your deployment. If the replicas are
*consistently* serving fewer requests than desired for a `downscale_delay_s`
number of seconds, Serve scales down the number of replicas based on
aggregated ongoing requests metrics. This delay applies to all downscaling
decisions except for the optional 1→0 transition (see below). For example, if
your application initializes slowly, you can increase `downscale_delay_s` to
make downscaling happen more infrequently and avoid reinitialization costs when
the application needs to upscale again.

* **[`downscale_to_zero_delay_s`](../api/doc/ray.serve.config.AutoscalingConfig.downscale_to_zero_delay_s.rst) [Optional]**: This defines how long Serve waits
before scaling from one replica down to zero (only applies when `min_replicas = 0`).
If not specified, the 1→0 transition uses the `downscale_delay_s` value. This is
useful when you want more conservative scale-to-zero behavior. For example, you
might set `downscale_delay_s = 300` for regular downscaling but
`downscale_to_zero_delay_s = 1800` to wait 30 minutes before scaling to zero,
avoiding cold starts for brief periods of inactivity.

* **[`upscale_smoothing_factor`](../api/doc/ray.serve.config.AutoscalingConfig.upscale_smoothing_factor.rst) [default_value=1.0] (DEPRECATED)**: This parameter
is renamed to `upscaling_factor`. `upscale_smoothing_factor` will be removed in
a future release.

* **[`downscale_smoothing_factor`](../api/doc/ray.serve.config.AutoscalingConfig.downscale_smoothing_factor.rst) [default_value=1.0] (DEPRECATED)**: This
parameter is renamed to `downscaling_factor`. `downscale_smoothing_factor` will
be removed in a future release.

* **[`upscaling_factor`](../api/doc/ray.serve.config.AutoscalingConfig.upscaling_factor.rst) [default_value=1.0]**: The multiplicative factor to amplify
or moderate each upscaling decision. For example, when the application has high
traffic volume in a short period of time, you can increase `upscaling_factor` to
scale up the resource quickly. This parameter is like a "gain" factor to amplify
the response of the autoscaling algorithm.

* **[`downscaling_factor`](../api/doc/ray.serve.config.AutoscalingConfig.downscaling_factor.rst) [default_value=1.0]**: The multiplicative factor to
amplify or moderate each downscaling decision. For example, if you want your
application to be less sensitive to drops in traffic and scale down more
conservatively, you can decrease `downscaling_factor` to slow down the pace of
downscaling.

* **[`metrics_interval_s`](../api/doc/ray.serve.config.AutoscalingConfig.metrics_interval_s.rst) [default_value=10]**: In future this deployment level
config will be removed in favor of cross-application level global config.
  
This controls how often each replica and handle sends reports on current ongoing
requests to the autoscaler. Note that the autoscaler can't make new decisions if
it doesn't receive updated metrics, so you most likely want to set these values to
be less than or equal to the upscale and downscale delay values. For instance, if
you set `upscale_delay_s = 3`, but keep the push interval at 10s, the autoscaler
only upscales roughly every 10 seconds.

* **[`look_back_period_s`](../api/doc/ray.serve.config.AutoscalingConfig.look_back_period_s.rst) [default_value=30]**: This is the window over which the
average number of ongoing requests per replica is calculated.

* **[`aggregation_function`](../api/doc/ray.serve.config.AutoscalingConfig.aggregation_function.rst) [default_value="mean"]**: This controls how metrics are
aggregated over the `look_back_period_s` time window. The aggregation function
determines how Ray Serve combines multiple metric measurements into a single
value for autoscaling decisions. Supported values:
  - `"mean"` (default): Uses time-weighted average of metrics. This provides
  smooth scaling behavior that responds to sustained traffic patterns.
  - `"max"`: Uses the maximum metric value observed. This makes autoscaling more
  sensitive to spikes, scaling up quickly when any replica experiences high load.
  - `"min"`: Uses the minimum metric value observed. This results in more
  conservative scaling behavior.

For most workloads, the default `"mean"` aggregation provides the best balance.
Use `"max"` if you need to react quickly to traffic spikes, or `"min"` if you
prefer conservative scaling that avoids rapid fluctuations.

### How autoscaling metrics work

Understanding how metrics flow through the autoscaling system helps you configure
the parameters effectively. The metrics pipeline involves several stages, each
with its own timing parameters:

```
┌──────────────────────────────────────────────────────────────────────────┐
│  Metrics Pipeline Overview                                               │
├──────────────────────────────────────────────────────────────────────────┤
│                                                                          │
│  Replicas/Handles         Controller             Autoscaling Policy      │
│  ┌──────────┐             ┌──────────┐           ┌──────────┐            │
│  │ Record   │   Push      │ Receive  │  Decide   │ Policy   │            │
│  │ Metrics  │────────────>│ Metrics  │──────────>│ Runs     │            │
│  │ (10s)    │   (10s)     │          │  (0.1s)   │          │            │
│  └──────────┘             │ Aggregate│           └──────────┘            │
│                           │ (30s)    │                                   │
│                           └──────────┘                                   │
│                                                                          │
└──────────────────────────────────────────────────────────────────────────┘
```

#### Stage 1: Metric recording

Replicas and deployment handles continuously record autoscaling metrics:
- **What**: Number of ongoing requests (queued + running)
- **Frequency**: Every 10s (configurable via [`metrics_interval_s`](../api/doc/ray.serve.config.AutoscalingConfig.metrics_interval_s.rst))
- **Storage**: Metrics are stored locally as a timeseries

#### Stage 2: Metric pushing

Periodically, replicas and handles push their metrics to the controller:
- **Frequency**: Every 10s (configurable via `RAY_SERVE_REPLICA_AUTOSCALING_METRIC_PUSH_INTERVAL_S` and `RAY_SERVE_HANDLE_AUTOSCALING_METRIC_PUSH_INTERVAL_S`)
- **Data sent**: Both raw timeseries data and pre-aggregated metrics
  - **Raw timeseries**: Data points are clipped to the [`look_back_period_s`](../api/doc/ray.serve.config.AutoscalingConfig.look_back_period_s.rst) window before sending (only recent measurements within the window are sent)
  - **Pre-aggregated metrics**: A simple average computed over the [`look_back_period_s`](../api/doc/ray.serve.config.AutoscalingConfig.look_back_period_s.rst) window at the replica/handle
- **Controller usage**: The controller decides which data to use based on the `RAY_SERVE_AGGREGATE_METRICS_AT_CONTROLLER` setting (see Stage 3 below)

#### Stage 3: Metric aggregation

The controller aggregates metrics to compute total ongoing requests across all replicas.
Ray Serve supports two aggregation modes (controlled by `RAY_SERVE_AGGREGATE_METRICS_AT_CONTROLLER`):

**Simple mode (default - `RAY_SERVE_AGGREGATE_METRICS_AT_CONTROLLER=0`):**
- **Input**: Pre-aggregated simple averages from replicas/handles (already clipped to [`look_back_period_s`](../api/doc/ray.serve.config.AutoscalingConfig.look_back_period_s.rst))
- **Method**: Sums the pre-aggregated values from all sources. Each component computes a simple average (arithmetic mean) before sending.
- **Output**: Single value representing total ongoing requests
- **Characteristics**: Lightweight and works well for most workloads. However, because it uses simple averages rather than time-weighted averages, it can be less accurate when replicas have different metric reporting intervals or when metrics arrive at different times.

**Aggregate mode (experimental - `RAY_SERVE_AGGREGATE_METRICS_AT_CONTROLLER=1`):**
- **Input**: Raw timeseries data from replicas/handles (already clipped to [`look_back_period_s`](../api/doc/ray.serve.config.AutoscalingConfig.look_back_period_s.rst))
- **Method**: Time-weighted aggregation using the [`aggregation_function`](../api/doc/ray.serve.config.AutoscalingConfig.aggregation_function.rst) (mean, max, or min). Uses an instantaneous merge approach that treats metrics as right-continuous step functions.
- **Output**: Single value representing total ongoing requests
- **Characteristics**: Provides more mathematically accurate aggregation, especially when replicas report metrics at different intervals or you need precise time-weighted averages. The trade-off is increased controller overhead.

:::{note}
The [`aggregation_function`](../api/doc/ray.serve.config.AutoscalingConfig.aggregation_function.rst) parameter only applies in aggregate mode. In simple mode, the aggregation is always a sum of the pre-computed simple averages.
:::

:::{note}
The long-term plan is to deprecate simple mode in favor of aggregate mode. Aggregate mode provides more accurate metrics aggregation and will become the default in a future release. Consider testing aggregate mode(`RAY_SERVE_AGGREGATE_METRICS_AT_CONTROLLER=1`) in your deployments to prepare for this transition.
:::

#### Stage 4: Policy execution

The autoscaling policy runs frequently to make scaling decisions, see [Custom policy for deployment](#custom-policy-for-deployment) for details on implementing custom scaling logic:
- **Frequency**: Every 0.1s (configurable via `RAY_SERVE_CONTROL_LOOP_INTERVAL_S`)
- **Input**: [`AutoscalingContext`](../api/doc/ray.serve.config.AutoscalingContext.rst)
- **Output**: Tuple of `(target_replicas, updated_policy_state)`

#### Timing parameter interactions

The timing parameters interact in important ways:

**Recording vs pushing intervals:**
- Push interval ≥ Recording interval
- Recording interval (10s) determines granularity of data
- Push interval (10s) determines how fresh the controller's data is
- With default values: Each push contains 1 data points (10s ÷ 10s)

**Push interval vs look-back period:**
- [`look_back_period_s`](../api/doc/ray.serve.config.AutoscalingConfig.look_back_period_s.rst) (30s) should be ≥ push interval (10s)
- If look-back is too short, you won't have enough data for stable decisions
- If look-back is too long, autoscaling becomes less responsive

**Push interval vs control loop:**
- Control loop (0.1s) runs much faster than metrics arrive (10s)
- Most control loop iterations reuse existing metrics
- New scaling decisions only happen when fresh metrics arrive

**Push interval vs upscale/downscale delays:**
- Delays (30s/600s) should be ≥ push interval (10s)
- Generally the delay should be set to some multiples of push interval, so the autoscaler only reacts after 
  multiple consecutive metric breaches—this filters out short-lived spikes and prevents noisy, oscillating scale-ups.
- Example: `upscale_delay_s = 5` but push interval = 10s means actual delay ≈ 10s

**Recommendation:** Keep default values unless you have specific needs. If you
need faster autoscaling, decrease push intervals first, then adjust delays.

### Environment variables

Several environment variables control autoscaling behavior at a lower level. These
variables affect metrics collection and the control loop timing:

#### Control loop and timeout settings

* **`RAY_SERVE_CONTROL_LOOP_INTERVAL_S`** (default: 0.1s): How often the Ray
Serve controller runs the autoscaling control loop. Your autoscaling policy
function executes at this frequency. The default value of 0.1s means policies
run approximately 10 times per second.

* **`RAY_SERVE_RECORD_AUTOSCALING_STATS_TIMEOUT_S`** (default: 10.0s): Maximum
time allowed for the `record_autoscaling_stats()` method to complete in custom
metrics collection. If this timeout is exceeded, the metrics collection fails
and a warning is logged.

* **`RAY_SERVE_MIN_HANDLE_METRICS_TIMEOUT_S`** (default: 10.0s): Minimum timeout
for handle metrics collection. The system uses the maximum of this value and
`2 * `[`metrics_interval_s`](../api/doc/ray.serve.config.AutoscalingConfig.metrics_interval_s.rst) to determine when to drop stale handle metrics.

#### Advanced feature flags

* **`RAY_SERVE_AGGREGATE_METRICS_AT_CONTROLLER`** (default: false): Enables an
experimental metrics aggregation mode where the controller aggregates raw
timeseries data instead of using pre-aggregated metrics. This mode provides more
accurate time-weighted averages but may increase controller overhead. See Stage 3
in "How autoscaling metrics work" for details.


## Model composition example

Determining the autoscaling configuration for a multi-model application requires
understanding each deployment's scaling requirements. Every deployment has a
different latency and differing levels of concurrency. As a result, finding the
right autoscaling config for a model-composition application requires
experimentation.

This example is a simple application with three deployments composed together to
build some intuition about multi-model autoscaling. Assume these deployments:
* `HeavyLoad`: A mock 200ms workload with high CPU usage.
* `LightLoad`: A mock 100ms workload with high CPU usage.
* `Driver`: A driver deployment that fans out to the `HeavyLoad` and `LightLoad`
deployments and aggregates the two outputs.


### Attempt 1: One `Driver` replica

First consider the following deployment configurations. Because the driver
deployment has low CPU usage and is only asynchronously making calls to the
downstream deployments, allocating one fixed `Driver` replica is reasonable.

::::{tab-set}

:::{tab-item} Driver

```yaml
- name: Driver
  num_replicas: 1
  max_ongoing_requests: 200
```

:::

:::{tab-item} HeavyLoad

```yaml
- name: HeavyLoad
  max_ongoing_requests: 3
  autoscaling_config:
    target_ongoing_requests: 1
    min_replicas: 0
    initial_replicas: 0
    max_replicas: 200
    upscale_delay_s: 3
    downscale_delay_s: 60
    upscaling_factor: 0.3
    downscaling_factor: 0.3
    metrics_interval_s: 2
    look_back_period_s: 10
```

:::

:::{tab-item} LightLoad

```yaml
- name: LightLoad
  max_ongoing_requests: 3
  autoscaling_config:
    target_ongoing_requests: 1
    min_replicas: 0
    initial_replicas: 0
    max_replicas: 200
    upscale_delay_s: 3
    downscale_delay_s: 60
    upscaling_factor: 0.3
    downscaling_factor: 0.3
    metrics_interval_s: 2
    look_back_period_s: 10
```

:::

:::{tab-item} Application Code

```{literalinclude} ../doc_code/autoscale_model_comp_example.py
:language: python
:start-after: __serve_example_begin__
:end-before: __serve_example_end__
```

:::

::::


Running the same Locust load test from the
[Resnet workload](resnet-autoscaling-example) generates the following results:

| | |
| ----------------------- | ---------------------- |
| HeavyLoad and LightLoad Number Replicas | <img src="https://raw.githubusercontent.com/ray-project/images/master/docs/serve/autoscaling-guide/model_composition_replicas.png" alt="comp" width="600" /> |


As you might expect, the number of autoscaled `LightLoad` replicas is roughly
half that of autoscaled `HeavyLoad` replicas. Although the same number of
requests per second are sent to both deployments, `LightLoad` replicas can
process twice as many requests per second as `HeavyLoad` replicas can, so the
deployment should need half as many replicas to handle the same traffic load.

Unfortunately, the service latency rises to from 230 to 400 ms when the number
of Locust users increases to 100.

| P50 Latency | QPS |
| ------- | --- |
| ![comp_latency](https://raw.githubusercontent.com/ray-project/images/master/docs/serve/autoscaling-guide/model_comp_latency.svg) | ![comp_rps](https://raw.githubusercontent.com/ray-project/images/master/docs/serve/autoscaling-guide/model_comp_rps.svg) |

Note that the number of `HeavyLoad` replicas should roughly match the number of
Locust users to adequately serve the Locust traffic. However, when the number of
Locust users increased to 100, the `HeavyLoad` deployment struggled to reach 100
replicas, and instead only reached 65 replicas. The per-deployment latencies
reveal the root cause. While `HeavyLoad` and `LightLoad` latencies stayed steady
at 200ms and 100ms, `Driver` latencies rose from 230 to 400 ms. This suggests
that the high Locust workload may be overwhelming the `Driver` replica and
impacting its asynchronous event loop's performance.


### Attempt 2: Autoscale `Driver`

For this attempt, set an autoscaling configuration for `Driver` as well, with
the setting `target_ongoing_requests = 20`. Now the deployment configurations
are as follows:

::::{tab-set}

:::{tab-item} Driver

```yaml
- name: Driver
  max_ongoing_requests: 200
  autoscaling_config:
    target_ongoing_requests: 20
    min_replicas: 1
    initial_replicas: 1
    max_replicas: 10
    upscale_delay_s: 3
    downscale_delay_s: 60
    upscaling_factor: 0.3
    downscaling_factor: 0.3
    metrics_interval_s: 2
    look_back_period_s: 10
```

:::

:::{tab-item} HeavyLoad

```yaml
- name: HeavyLoad
  max_ongoing_requests: 3
  autoscaling_config:
    target_ongoing_requests: 1
    min_replicas: 0
    initial_replicas: 0
    max_replicas: 200
    upscale_delay_s: 3
    downscale_delay_s: 60
    upscaling_factor: 0.3
    downscaling_factor: 0.3
    metrics_interval_s: 2
    look_back_period_s: 10
```

:::

:::{tab-item} LightLoad

```yaml
- name: LightLoad
  max_ongoing_requests: 3
  autoscaling_config:
    target_ongoing_requests: 1
    min_replicas: 0
    initial_replicas: 0
    max_replicas: 200
    upscale_delay_s: 3
    downscale_delay_s: 60
    upscaling_factor: 0.3
    downscaling_factor: 0.3
    metrics_interval_s: 2
    look_back_period_s: 10
```

:::
::::

Running the same Locust load test again generates the following results:

| | |
| ------------------------------------ | ------------------- |
| HeavyLoad and LightLoad Number Replicas | <img src="https://raw.githubusercontent.com/ray-project/images/master/docs/serve/autoscaling-guide/model_composition_improved_replicas.png" alt="heavy" width="600"/> |
| Driver Number Replicas | <img src="https://raw.githubusercontent.com/ray-project/images/master/docs/serve/autoscaling-guide/model_composition_improved_driver_replicas.png" alt="driver" width="600"/> |

With up to 6 `Driver` deployments to receive and distribute the incoming
requests, the `HeavyLoad` deployment successfully scales up to 90+ replicas, and
`LightLoad` up to 47 replicas. This configuration helps the application latency
stay consistent as the traffic load increases.

| Improved P50 Latency | Improved RPS |
| ---------------- | ------------ |
| ![comp_latency](https://raw.githubusercontent.com/ray-project/images/master/docs/serve/autoscaling-guide/model_composition_improved_latency.svg) | ![comp_latency](https://raw.githubusercontent.com/ray-project/images/master/docs/serve/autoscaling-guide/model_comp_improved_rps.svg) |


## Troubleshooting guide


### Unstable number of autoscaled replicas

If the number of replicas in your deployment keeps oscillating even though the
traffic is relatively stable, try the following:

* Set a smaller `upscaling_factor` and `downscaling_factor`. Setting both values
smaller than one helps the autoscaler make more conservative upscale and
downscale decisions. It effectively smooths out the replicas graph, and there
will be less "sharp edges".

* Set a `look_back_period_s` value that matches the rest of the autoscaling
config. For longer upscale and downscale delay values, a longer look back period
can likely help stabilize the replica graph, but for shorter upscale and
downscale delay values, a shorter look back period may be more appropriate. For
instance, the following replica graphs show how a deployment with
`upscale_delay_s = 3` works with a longer vs shorter look back period.

| `look_back_period_s = 30` | `look_back_period_s = 3` |
| ------------------------------------------------ | ----------------------------------------------- |
| ![look-back-before](https://raw.githubusercontent.com/ray-project/images/master/docs/serve/autoscaling-guide/look_back_period_before.png) | ![look-back-after](https://raw.githubusercontent.com/ray-project/images/master/docs/serve/autoscaling-guide/look_back_period_after.png) |


### High spikes in latency during bursts of traffic

If you expect your application to receive bursty traffic, and at the same time
want the deployments to scale down in periods of inactivity, you are likely
concerned about how quickly the deployment can scale up and respond to bursts of
traffic. While an increase in latency initially during a burst in traffic may be
unavoidable, you can try the following to improve latency during bursts of
traffic.

* Set a lower `upscale_delay_s`. The autoscaler always waits `upscale_delay_s`
seconds before making a decision to upscale, so lowering this delay allows the
autoscaler to react more quickly to changes, especially bursts, of traffic.

* Set a larger `upscaling_factor`. If `upscaling_factor > 1`, then the
autoscaler scales up more aggressively than normal. This setting can allow your
deployment to be more sensitive to bursts of traffic.

* Lower the [`metrics_interval_s`](../api/doc/ray.serve.config.AutoscalingConfig.metrics_interval_s.rst).
Always set [`metrics_interval_s`](../api/doc/ray.serve.config.AutoscalingConfig.metrics_interval_s.rst) to be less than
or equal to `upscale_delay_s`, otherwise upscaling is delayed because the
autoscaler doesn't receive fresh information often enough.

* Set a lower `max_ongoing_requests`. If `max_ongoing_requests` is too high
relative to `target_ongoing_requests`, then when traffic increases, Serve might
assign most or all of the requests to the existing replicas before the new
replicas are started. This setting can lead to very high latencies during
upscale.


### Deployments scaling down too quickly

You may observe that deployments are scaling down too quickly. Instead, you may
want the downscaling to be much more conservative to maximize the availability
of your service.

* Set a longer `downscale_delay_s`. The autoscaler always waits
`downscale_delay_s` seconds before making a decision to downscale, so by
increasing this number, your system has a longer "grace period" after traffic
drops before the autoscaler starts to remove replicas.

* Set a smaller `downscaling_factor`. If `downscaling_factor < 1`, then the
autoscaler removes *less replicas* than what it thinks it should remove to
achieve the target number of ongoing requests. In other words, the autoscaler
makes more conservative downscaling decisions.

| `downscaling_factor = 1` | `downscaling_factor = 0.5` |
| ------------------------------------------------ | ----------------------------------------------- |
| ![downscale-smooth-before](https://raw.githubusercontent.com/ray-project/images/master/docs/serve/autoscaling-guide/downscale_smoothing_factor_before.png) | ![downscale-smooth-after](https://raw.githubusercontent.com/ray-project/images/master/docs/serve/autoscaling-guide/downscale_smoothing_factor_after.png) |


(serve-custom-autoscaling-policies)=
## Custom autoscaling policies

:::{warning}
Custom autoscaling policies are experimental and may change in future releases.
:::

Ray Serve’s built-in, request-driven autoscaling works well for most apps. Use **custom autoscaling policies** when you need more control—e.g., scaling on external metrics (CloudWatch, Prometheus), anticipating predictable traffic (scheduled batch jobs), or applying business logic that goes beyond queue thresholds.

Custom policies let you implement scaling logic based on any metrics or rules you choose.

### Custom policy for deployment

A custom autoscaling policy is a user-provided Python function that takes an [`AutoscalingContext`](../api/doc/ray.serve.config.AutoscalingContext.rst) and returns a tuple `(target_replicas, policy_state)` for a single Deployment.

* **Current state:** Current replica count and deployment metadata.
* **Built-in metrics:** Total requests, queued requests, per-replica counts.
* **Custom metrics:** Values your deployment reports via `record_autoscaling_stats()`. (See below.)
* **Capacity bounds:** `min` / `max` replica limits adjusted for current cluster capacity.
* **Policy state:** A `dict` you can use to persist arbitrary state across control-loop iterations.
* **Timing:** Timestamps of the last scale actions and “now”.

The following example showcases a policy that scales up during business hours and evening batch processing, and scales down during off-peak hours:

```{literalinclude} ../doc_code/autoscaling_policy.py
:language: python
:start-after: __begin_scheduled_batch_processing_policy__
:end-before: __end_scheduled_batch_processing_policy__
```

```{literalinclude} ../doc_code/scheduled_batch_processing.py
:language: python
:start-after: __serve_example_begin__
:end-before: __serve_example_end__
```

Policies are defined **per deployment**. If you don’t provide one, Ray Serve falls back to its built-in request-based policy.

The policy function is invoked by the Ray Serve controller every `RAY_SERVE_CONTROL_LOOP_INTERVAL_S` seconds (default **0.1s**), so your logic runs against near-real-time state.

:::{warning}
Keep policy functions **fast and lightweight**. Slow logic can block the Serve controller and degrade cluster responsiveness.
:::


### Custom metrics

You can make richer decisions by emitting your own metrics from the deployment. Implement `record_autoscaling_stats()` to return a `dict[str, float]`. Ray Serve will surface these values in the [`AutoscalingContext`](../api/doc/ray.serve.config.AutoscalingContext.rst).

This example demonstrates how deployments can provide their own metrics (CPU usage, memory usage) and how autoscaling policies can use these metrics to make scaling decisions:

```{literalinclude} ../doc_code/autoscaling_policy.py
:language: python
:start-after: __begin_custom_metrics_autoscaling_policy__
:end-before: __end_custom_metrics_autoscaling_policy__
```

```{literalinclude} ../doc_code/custom_metrics_autoscaling.py
:language: python
:start-after: __serve_example_begin__
:end-before: __serve_example_end__
```

:::{note}
The `record_autoscaling_stats()` method can be either synchronous or asynchronous. It must complete within the timeout specified by `RAY_SERVE_RECORD_AUTOSCALING_STATS_TIMEOUT_S` (default 10 seconds).
:::

In your policy, access custom metrics via:

* **`ctx.raw_metrics[metric_name]`** — A mapping of replica IDs to lists of raw metric values.
  The number of data points stored for each replica depends on the [`look_back_period_s`](../api/doc/ray.serve.config.AutoscalingConfig.look_back_period_s.rst) (the sliding window size) and [`metrics_interval_s`](../api/doc/ray.serve.config.AutoscalingConfig.metrics_interval_s.rst) (the metric recording interval).
* **`ctx.aggregated_metrics[metric_name]`** — A time-weighted average computed from the raw metric values for each replica.

<<<<<<< HEAD
> Today, aggregation is a time-weighted average. In future releases, additional aggregation options may be supported.


## External scaling webhook

:::{warning}
This API is in alpha and may change before becoming stable.
:::

Ray Serve exposes a REST API endpoint that you can use to dynamically scale your deployments from outside the Ray cluster. This endpoint gives you flexibility to implement custom scaling logic based on any metrics or signals you choose, such as external monitoring systems, business metrics, or predictive models.

The external scaling webhook provides programmatic control over the number of replicas for any deployment in your Ray Serve application. Unlike Ray Serve's built-in autoscaling, which scales based on queue depth and ongoing requests, this webhook allows you to scale based on any external criteria you define.

### Enable external scaler

Before using the external scaling webhook, enable it in your application configuration by setting `external_scaler_enabled: true`:

```{literalinclude} ../doc_code/external_scaler_config.yaml
---
start-after: __external_scaler_config_begin__
end-before: __external_scaler_config_end__
emphasize-lines: 5
language: yaml
---
```

:::{warning}
External scaling and built-in autoscaling are mutually exclusive. You can't use both for the same application. If you set `external_scaler_enabled: true`, you **must not** configure `autoscaling_config` on any deployment in that application. Attempting to use both results in an error.
:::

### API endpoint

The external scaling webhook requires authentication using a bearer token. You can obtain this token from the Ray dashboard UI (typically at `http://localhost:8265`) in the Serve section.

Scale a deployment by sending a POST request with the target number of replicas:

```bash
curl -X POST http://localhost:8000/api/v1/applications/{application_name}/deployments/{deployment_name}/scale \
  -H "Authorization: Bearer <your_token>" \
  -H "Content-Type: application/json" \
  -d '{"target_num_replicas": 5}'
```

Replace `{application_name}` and `{deployment_name}` with your application and deployment names, and `<your_token>` with the authentication token from the Ray dashboard.

The request body must conform to the [`ScaleDeploymentRequest`](https://docs.ray.io/en/latest/serve/api/doc/ray.serve.schema.ScaleDeploymentRequest.html) schema. The `target_num_replicas` field (integer, required) specifies the target number of replicas for the deployment and must be a non-negative integer.

### Example - Predictive scaling

Implement predictive scaling based on historical patterns or forecasts. For instance, you can preemptively scale up before anticipated traffic spikes:

```python
import requests
from datetime import datetime

def predictive_scale(
    application_name: str,
    deployment_name: str,
    auth_token: str,
    serve_endpoint: str = "http://localhost:8000"
) -> bool:
    """Scale based on time of day and historical patterns."""
    hour = datetime.now().hour
    
    # Define scaling profile based on historical traffic patterns
    if 9 <= hour < 17:  # Business hours
        target_replicas = 10
    elif 17 <= hour < 22:  # Evening peak
        target_replicas = 15
    else:  # Off-peak hours
        target_replicas = 3
    
    url = (
        f"{serve_endpoint}/api/v1/applications/{application_name}"
        f"/deployments/{deployment_name}/scale"
    )
    
    headers = {
        "Authorization": f"Bearer {auth_token}",
        "Content-Type": "application/json"
    }
    
    response = requests.post(
        url,
        headers=headers,
        json={"target_num_replicas": target_replicas},
        timeout=10
    )
    
    return response.status_code == 200
```

The external scaling webhook is useful when you need custom scaling logic beyond Ray Serve's built-in autoscaling. Common scenarios include scaling based on external metrics from monitoring systems (Prometheus, Datadog, CloudWatch) or business metrics, implementing predictive scaling based on historical patterns or schedules (preemptive scaling before traffic spikes, event-driven scaling for launches or batch jobs), and maintaining operational control for tasks like load testing, cost optimization during off-peak hours, or managing development environments.
=======

### Application level autoscaling

By default, each deployment in Ray Serve autoscales independently. When you have multiple deployments that need to scale in a coordinated way—such as deployments that share backend resources, have dependencies on each other, or need load-aware routing—you can define an **application-level autoscaling policy**. This policy makes scaling decisions for all deployments within an application simultaneously.

#### Define an application level policy

An application-level autoscaling policy is a function that takes a Dict[DeploymentID, [`AutoscalingContext`](../api/doc/ray.serve.config.AutoscalingContext.rst)] objects (one per deployment) and returns a tuple of `(decisions, policy_state)`. Each context contains metrics and bounds for one deployment, and the policy returns target replica counts for all deployments.

The following example shows a policy that scales deployments based on their relative load, ensuring that downstream deployments have enough capacity for upstream traffic:

```{literalinclude} ../doc_code/autoscaling_policy.py
:language: python
:start-after: __begin_application_level_autoscaling_policy__
:end-before: __end_application_level_autoscaling_policy__
```

#### Configure application level autoscaling

To use an application-level policy, you need to define your deployments:

```{literalinclude} ../doc_code/application_level_autoscaling.py
:language: python
:start-after: __serve_example_begin__
:end-before: __serve_example_end__
```

Then specify the application-level policy in your application config:

```{literalinclude} ../doc_code/application_level_autoscaling.yaml
:language: yaml
:emphasize-lines: 4-5
```

:::{note}
Programmatic configuration of application-level autoscaling policies through `serve.run()` will be supported in a future release.
:::

:::{note}
When you specify both a deployment-level policy and an application-level policy, the application-level policy takes precedence. Ray Serve logs a warning if you configure both.
:::
>>>>>>> f9c009a4
<|MERGE_RESOLUTION|>--- conflicted
+++ resolved
@@ -669,7 +669,6 @@
   The number of data points stored for each replica depends on the [`look_back_period_s`](../api/doc/ray.serve.config.AutoscalingConfig.look_back_period_s.rst) (the sliding window size) and [`metrics_interval_s`](../api/doc/ray.serve.config.AutoscalingConfig.metrics_interval_s.rst) (the metric recording interval).
 * **`ctx.aggregated_metrics[metric_name]`** — A time-weighted average computed from the raw metric values for each replica.
 
-<<<<<<< HEAD
 > Today, aggregation is a time-weighted average. In future releases, additional aggregation options may be supported.
 
 
@@ -763,7 +762,7 @@
 ```
 
 The external scaling webhook is useful when you need custom scaling logic beyond Ray Serve's built-in autoscaling. Common scenarios include scaling based on external metrics from monitoring systems (Prometheus, Datadog, CloudWatch) or business metrics, implementing predictive scaling based on historical patterns or schedules (preemptive scaling before traffic spikes, event-driven scaling for launches or batch jobs), and maintaining operational control for tasks like load testing, cost optimization during off-peak hours, or managing development environments.
-=======
+
 
 ### Application level autoscaling
 
@@ -804,5 +803,4 @@
 
 :::{note}
 When you specify both a deployment-level policy and an application-level policy, the application-level policy takes precedence. Ray Serve logs a warning if you configure both.
-:::
->>>>>>> f9c009a4
+:::