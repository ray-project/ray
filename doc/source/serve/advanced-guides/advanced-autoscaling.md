(serve-advanced-autoscaling)=

# Advanced Ray Serve Autoscaling

This guide goes over more advanced autoscaling parameters in
[autoscaling_config](../api/doc/ray.serve.config.AutoscalingConfig.rst) and an
advanced model composition example.


(serve-autoscaling-config-parameters)=
## Autoscaling config parameters

In this section, we go into more detail about Serve autoscaling concepts as well
as how to set your autoscaling config.

### [Required] Define the steady state of your system

To define what the steady state of your deployments should be, set values for
`target_ongoing_requests` and `max_ongoing_requests`.

#### **[`target_ongoing_requests`](../api/doc/ray.serve.config.AutoscalingConfig.target_ongoing_requests.rst) [default=2]**
:::{note}
The default for `target_ongoing_requests` changed from 1.0 to 2.0 in Ray 2.32.0.
You can continue to set it manually to override the default.
:::

Serve scales the number of replicas for a deployment up or down based on the
average number of ongoing requests per replica. Specifically, Serve compares the
*actual* number of ongoing requests per replica with the target value you set in
the autoscaling config and makes upscale or downscale decisions from that. Set
the target value with `target_ongoing_requests`, and Serve attempts to ensure
that each replica has roughly that number of requests being processed and
waiting in the queue. 

Always load test your workloads. For example, if the use case is latency
sensitive, you can lower the `target_ongoing_requests` number to maintain high
performance. Benchmark your application code and set this number based on an
end-to-end latency objective.

:::{note}
As an example, suppose you have two replicas of a synchronous deployment that
has 100ms latency, serving a traffic load of 30 QPS. Then Serve assigns requests
to replicas faster than the replicas can finish processing them; more and more
requests queue up at the replica (these requests are "ongoing requests") as time
progresses, and then the average number of ongoing requests at each replica
steadily increases. Latency also increases because new requests have to wait for
old requests to finish processing. If you set `target_ongoing_requests = 1`,
Serve detects a higher than desired number of ongoing requests per replica, and
adds more replicas. At 3 replicas, your system would be able to process 30 QPS
with 1 ongoing request per replica on average.
:::

#### **`max_ongoing_requests` [default=5]**
:::{note}
The default for `max_ongoing_requests` changed from 100 to 5 in Ray 2.32.0.
You can continue to set it manually to override the default.
:::

There is also a maximum queue limit that proxies respect when assigning requests
to replicas. Define the limit with `max_ongoing_requests`. Set
`max_ongoing_requests` to ~20 to 50% higher than `target_ongoing_requests`.

- Setting it too low can throttle throughput. Instead of being forwarded to
replicas for concurrent execution, requests will tend to queue up at the proxy,
waiting for replicas to finish processing existing requests.

:::{note}
`max_ongoing_requests` should be tuned higher especially for lightweight
requests, else the overall throughput will be impacted.
:::

- Setting it too high can lead to imbalanced routing. Concretely, this can lead
to very high tail latencies during upscale, because when the autoscaler is
scaling a deployment up due to a traffic spike, most or all of the requests
might be assigned to the existing replicas before the new replicas are started.


### [Required] Define upper and lower autoscaling limits

To use autoscaling, you need to define the minimum and maximum number of
resources allowed for your system.

* **[`min_replicas`](../api/doc/ray.serve.config.AutoscalingConfig.min_replicas.rst) [default=1]**: This is the minimum number of replicas for the
deployment. If you want to ensure your system can deal with a certain level of
traffic at all times, set `min_replicas` to a positive number. On the other
hand, if you anticipate periods of no traffic and want to scale to zero to save
cost, set `min_replicas = 0`. Note that setting `min_replicas = 0` causes higher
tail latencies; when you start sending traffic, the deployment scales up, and
there will be a cold start time as Serve waits for replicas to be started to
serve the request.

* **[`max_replicas`](../api/doc/ray.serve.config.AutoscalingConfig.max_replicas.rst) [default=1]**: This is the maximum number of replicas for the
deployment. This should be greater than `min_replicas`. Ray Serve Autoscaling
relies on the Ray Autoscaler to scale up more nodes when the currently available
cluster resources (CPUs, GPUs, etc.) are not enough to support more replicas.

* **[`initial_replicas`](../api/doc/ray.serve.config.AutoscalingConfig.initial_replicas.rst)**: This is the number of replicas that are started
initially for the deployment. This defaults to the value for `min_replicas`.


### [Optional] Define how the system reacts to changing traffic

Given a steady stream of traffic and appropriately configured `min_replicas` and
`max_replicas`, the steady state of your system is essentially fixed for a
chosen configuration value for `target_ongoing_requests`. Before reaching steady
state, however, your system is reacting to traffic shifts. How you want your
system to react to changes in traffic determines how you want to set the
remaining autoscaling configurations.

* **[`upscale_delay_s`](../api/doc/ray.serve.config.AutoscalingConfig.upscale_delay_s.rst) [default=30s]**: This defines how long Serve waits before
scaling up the number of replicas in your deployment. In other words, this
parameter controls the frequency of upscale decisions. If the replicas are
*consistently* serving more requests than desired for an `upscale_delay_s`
number of seconds, then Serve scales up the number of replicas based on
aggregated ongoing requests metrics. For example, if your service is likely to
experience bursts of traffic, you can lower `upscale_delay_s` so that your
application can react quickly to increases in traffic.

Ray Serve allows you to use different delays for different downscaling scenarios,
providing more granular control over when replicas are removed. This is particularly
useful when you want different behavior for scaling down to zero versus scaling
down to a non-zero number of replicas.

* **[`downscale_delay_s`](../api/doc/ray.serve.config.AutoscalingConfig.downscale_delay_s.rst) [default=600s]**: This defines how long Serve waits before
scaling down the number of replicas in your deployment. If the replicas are
*consistently* serving fewer requests than desired for a `downscale_delay_s`
number of seconds, Serve scales down the number of replicas based on
aggregated ongoing requests metrics. This delay applies to all downscaling
decisions except for the optional 1→0 transition (see below). For example, if
your application initializes slowly, you can increase `downscale_delay_s` to
make downscaling happen more infrequently and avoid reinitialization costs when
the application needs to upscale again.

* **[`downscale_to_zero_delay_s`](../api/doc/ray.serve.config.AutoscalingConfig.downscale_to_zero_delay_s.rst) [Optional]**: This defines how long Serve waits
before scaling from one replica down to zero (only applies when `min_replicas = 0`).
If not specified, the 1→0 transition uses the `downscale_delay_s` value. This is
useful when you want more conservative scale-to-zero behavior. For example, you
might set `downscale_delay_s = 300` for regular downscaling but
`downscale_to_zero_delay_s = 1800` to wait 30 minutes before scaling to zero,
avoiding cold starts for brief periods of inactivity.

* **[`upscale_smoothing_factor`](../api/doc/ray.serve.config.AutoscalingConfig.upscale_smoothing_factor.rst) [default_value=1.0] (DEPRECATED)**: This parameter
is renamed to `upscaling_factor`. `upscale_smoothing_factor` will be removed in
a future release.

* **[`downscale_smoothing_factor`](../api/doc/ray.serve.config.AutoscalingConfig.downscale_smoothing_factor.rst) [default_value=1.0] (DEPRECATED)**: This
parameter is renamed to `downscaling_factor`. `downscale_smoothing_factor` will
be removed in a future release.

* **[`upscaling_factor`](../api/doc/ray.serve.config.AutoscalingConfig.upscaling_factor.rst) [default_value=1.0]**: The multiplicative factor to amplify
or moderate each upscaling decision. For example, when the application has high
traffic volume in a short period of time, you can increase `upscaling_factor` to
scale up the resource quickly. This parameter is like a "gain" factor to amplify
the response of the autoscaling algorithm.

* **[`downscaling_factor`](../api/doc/ray.serve.config.AutoscalingConfig.downscaling_factor.rst) [default_value=1.0]**: The multiplicative factor to
amplify or moderate each downscaling decision. For example, if you want your
application to be less sensitive to drops in traffic and scale down more
conservatively, you can decrease `downscaling_factor` to slow down the pace of
downscaling.

* **[`metrics_interval_s`](../api/doc/ray.serve.config.AutoscalingConfig.metrics_interval_s.rst) [default_value=10]**: In future this deployment level
config will be removed in favor of cross-application level global config.
  
This controls how often each replica and handle sends reports on current ongoing
requests to the autoscaler. Note that the autoscaler can't make new decisions if
it doesn't receive updated metrics, so you most likely want to set these values to
be less than or equal to the upscale and downscale delay values. For instance, if
you set `upscale_delay_s = 3`, but keep the push interval at 10s, the autoscaler
only upscales roughly every 10 seconds.

* **[`look_back_period_s`](../api/doc/ray.serve.config.AutoscalingConfig.look_back_period_s.rst) [default_value=30]**: This is the window over which the
average number of ongoing requests per replica is calculated.

* **[`aggregation_function`](../api/doc/ray.serve.config.AutoscalingConfig.aggregation_function.rst) [default_value="mean"]**: This controls how metrics are
aggregated over the `look_back_period_s` time window. The aggregation function
determines how Ray Serve combines multiple metric measurements into a single
value for autoscaling decisions. Supported values:
  - `"mean"` (default): Uses time-weighted average of metrics. This provides
  smooth scaling behavior that responds to sustained traffic patterns.
  - `"max"`: Uses the maximum metric value observed. This makes autoscaling more
  sensitive to spikes, scaling up quickly when any replica experiences high load.
  - `"min"`: Uses the minimum metric value observed. This results in more
  conservative scaling behavior.

For most workloads, the default `"mean"` aggregation provides the best balance.
Use `"max"` if you need to react quickly to traffic spikes, or `"min"` if you
prefer conservative scaling that avoids rapid fluctuations.

### How autoscaling metrics work

Understanding how metrics flow through the autoscaling system helps you configure
the parameters effectively. The metrics pipeline involves several stages, each
with its own timing parameters:

```
┌──────────────────────────────────────────────────────────────────────────┐
│  Metrics Pipeline Overview                                               │
├──────────────────────────────────────────────────────────────────────────┤
│                                                                          │
│  Replicas/Handles         Controller             Autoscaling Policy      │
│  ┌──────────┐             ┌──────────┐           ┌──────────┐            │
│  │ Record   │   Push      │ Receive  │  Decide   │ Policy   │            │
│  │ Metrics  │────────────>│ Metrics  │──────────>│ Runs     │            │
│  │ (10s)    │   (10s)     │          │  (0.1s)   │          │            │
│  └──────────┘             │ Aggregate│           └──────────┘            │
│                           │ (30s)    │                                   │
│                           └──────────┘                                   │
│                                                                          │
└──────────────────────────────────────────────────────────────────────────┘
```

#### Stage 1: Metric recording

Replicas and deployment handles continuously record autoscaling metrics:
- **What**: Number of ongoing requests (queued + running)
- **Frequency**: Every 10s (configurable via [`metrics_interval_s`](../api/doc/ray.serve.config.AutoscalingConfig.metrics_interval_s.rst))
- **Storage**: Metrics are stored locally as a timeseries

#### Stage 2: Metric pushing

Periodically, replicas and handles push their metrics to the controller:
- **Frequency**: Every 10s (configurable via `RAY_SERVE_REPLICA_AUTOSCALING_METRIC_PUSH_INTERVAL_S` and `RAY_SERVE_HANDLE_AUTOSCALING_METRIC_PUSH_INTERVAL_S`)
- **Data sent**: Both raw timeseries data and pre-aggregated metrics
  - **Raw timeseries**: Data points are clipped to the [`look_back_period_s`](../api/doc/ray.serve.config.AutoscalingConfig.look_back_period_s.rst) window before sending (only recent measurements within the window are sent)
  - **Pre-aggregated metrics**: A simple average computed over the [`look_back_period_s`](../api/doc/ray.serve.config.AutoscalingConfig.look_back_period_s.rst) window at the replica/handle
- **Controller usage**: The controller decides which data to use based on the `RAY_SERVE_AGGREGATE_METRICS_AT_CONTROLLER` setting (see Stage 3 below)

#### Stage 3: Metric aggregation

The controller aggregates metrics to compute total ongoing requests across all replicas.
Ray Serve supports two aggregation modes (controlled by `RAY_SERVE_AGGREGATE_METRICS_AT_CONTROLLER`):

**Simple mode (default - `RAY_SERVE_AGGREGATE_METRICS_AT_CONTROLLER=0`):**
- **Input**: Pre-aggregated simple averages from replicas/handles (already clipped to [`look_back_period_s`](../api/doc/ray.serve.config.AutoscalingConfig.look_back_period_s.rst))
- **Method**: Sums the pre-aggregated values from all sources. Each component computes a simple average (arithmetic mean) before sending.
- **Output**: Single value representing total ongoing requests
- **Characteristics**: Lightweight and works well for most workloads. However, because it uses simple averages rather than time-weighted averages, it can be less accurate when replicas have different metric reporting intervals or when metrics arrive at different times.

**Aggregate mode (experimental - `RAY_SERVE_AGGREGATE_METRICS_AT_CONTROLLER=1`):**
- **Input**: Raw timeseries data from replicas/handles (already clipped to [`look_back_period_s`](../api/doc/ray.serve.config.AutoscalingConfig.look_back_period_s.rst))
- **Method**: Time-weighted aggregation using the [`aggregation_function`](../api/doc/ray.serve.config.AutoscalingConfig.aggregation_function.rst) (mean, max, or min). Uses an instantaneous merge approach that treats metrics as right-continuous step functions.
- **Output**: Single value representing total ongoing requests
- **Characteristics**: Provides more mathematically accurate aggregation, especially when replicas report metrics at different intervals or you need precise time-weighted averages. The trade-off is increased controller overhead.

:::{note}
The [`aggregation_function`](../api/doc/ray.serve.config.AutoscalingConfig.aggregation_function.rst) parameter only applies in aggregate mode. In simple mode, the aggregation is always a sum of the pre-computed simple averages.
:::

:::{note}
The long-term plan is to deprecate simple mode in favor of aggregate mode. Aggregate mode provides more accurate metrics aggregation and will become the default in a future release. Consider testing aggregate mode(`RAY_SERVE_AGGREGATE_METRICS_AT_CONTROLLER=1`) in your deployments to prepare for this transition.
:::

#### Stage 4: Policy execution

The autoscaling policy runs frequently to make scaling decisions, see [Custom policy for deployment](#custom-policy-for-deployment) for details on implementing custom scaling logic:
- **Frequency**: Every 0.1s (configurable via `RAY_SERVE_CONTROL_LOOP_INTERVAL_S`)
- **Input**: [`AutoscalingContext`](../api/doc/ray.serve.config.AutoscalingContext.rst)
- **Output**: Tuple of `(target_replicas, updated_policy_state)`

#### Timing parameter interactions

The timing parameters interact in important ways:

**Recording vs pushing intervals:**
- Push interval ≥ Recording interval
- Recording interval (10s) determines granularity of data
- Push interval (10s) determines how fresh the controller's data is
- With default values: Each push contains 1 data points (10s ÷ 10s)

**Push interval vs look-back period:**
- [`look_back_period_s`](../api/doc/ray.serve.config.AutoscalingConfig.look_back_period_s.rst) (30s) should be ≥ push interval (10s)
- If look-back is too short, you won't have enough data for stable decisions
- If look-back is too long, autoscaling becomes less responsive

**Push interval vs control loop:**
- Control loop (0.1s) runs much faster than metrics arrive (10s)
- Most control loop iterations reuse existing metrics
- New scaling decisions only happen when fresh metrics arrive

**Push interval vs upscale/downscale delays:**
- Delays (30s/600s) should be ≥ push interval (10s)
- Generally the delay should be set to some multiples of push interval, so the autoscaler only reacts after 
  multiple consecutive metric breaches—this filters out short-lived spikes and prevents noisy, oscillating scale-ups.
- Example: `upscale_delay_s = 5` but push interval = 10s means actual delay ≈ 10s

**Recommendation:** Keep default values unless you have specific needs. If you
need faster autoscaling, decrease push intervals first, then adjust delays.

### Environment variables

Several environment variables control autoscaling behavior at a lower level. These
variables affect metrics collection and the control loop timing:

#### Control loop and timeout settings

* **`RAY_SERVE_CONTROL_LOOP_INTERVAL_S`** (default: 0.1s): How often the Ray
Serve controller runs the autoscaling control loop. Your autoscaling policy
function executes at this frequency. The default value of 0.1s means policies
run approximately 10 times per second.

* **`RAY_SERVE_RECORD_AUTOSCALING_STATS_TIMEOUT_S`** (default: 10.0s): Maximum
time allowed for the `record_autoscaling_stats()` method to complete in custom
metrics collection. If this timeout is exceeded, the metrics collection fails
and a warning is logged.

* **`RAY_SERVE_MIN_HANDLE_METRICS_TIMEOUT_S`** (default: 10.0s): Minimum timeout
for handle metrics collection. The system uses the maximum of this value and
`2 * `[`metrics_interval_s`](../api/doc/ray.serve.config.AutoscalingConfig.metrics_interval_s.rst) to determine when to drop stale handle metrics.

#### Advanced feature flags

* **`RAY_SERVE_AGGREGATE_METRICS_AT_CONTROLLER`** (default: false): Enables an
experimental metrics aggregation mode where the controller aggregates raw
timeseries data instead of using pre-aggregated metrics. This mode provides more
accurate time-weighted averages but may increase controller overhead. See Stage 3
in "How autoscaling metrics work" for details.


## Model composition example

Determining the autoscaling configuration for a multi-model application requires
understanding each deployment's scaling requirements. Every deployment has a
different latency and differing levels of concurrency. As a result, finding the
right autoscaling config for a model-composition application requires
experimentation.

This example is a simple application with three deployments composed together to
build some intuition about multi-model autoscaling. Assume these deployments:
* `HeavyLoad`: A mock 200ms workload with high CPU usage.
* `LightLoad`: A mock 100ms workload with high CPU usage.
* `Driver`: A driver deployment that fans out to the `HeavyLoad` and `LightLoad`
deployments and aggregates the two outputs.


### Attempt 1: One `Driver` replica

First consider the following deployment configurations. Because the driver
deployment has low CPU usage and is only asynchronously making calls to the
downstream deployments, allocating one fixed `Driver` replica is reasonable.

::::{tab-set}

:::{tab-item} Driver

```yaml
- name: Driver
  num_replicas: 1
  max_ongoing_requests: 200
```

:::

:::{tab-item} HeavyLoad

```yaml
- name: HeavyLoad
  max_ongoing_requests: 3
  autoscaling_config:
    target_ongoing_requests: 1
    min_replicas: 0
    initial_replicas: 0
    max_replicas: 200
    upscale_delay_s: 3
    downscale_delay_s: 60
    upscaling_factor: 0.3
    downscaling_factor: 0.3
    metrics_interval_s: 2
    look_back_period_s: 10
```

:::

:::{tab-item} LightLoad

```yaml
- name: LightLoad
  max_ongoing_requests: 3
  autoscaling_config:
    target_ongoing_requests: 1
    min_replicas: 0
    initial_replicas: 0
    max_replicas: 200
    upscale_delay_s: 3
    downscale_delay_s: 60
    upscaling_factor: 0.3
    downscaling_factor: 0.3
    metrics_interval_s: 2
    look_back_period_s: 10
```

:::

:::{tab-item} Application Code

```{literalinclude} ../doc_code/autoscale_model_comp_example.py
:language: python
:start-after: __serve_example_begin__
:end-before: __serve_example_end__
```

:::

::::


Running the same Locust load test from the
[Resnet workload](resnet-autoscaling-example) generates the following results:

| | |
| ----------------------- | ---------------------- |
| HeavyLoad and LightLoad Number Replicas | <img src="https://raw.githubusercontent.com/ray-project/images/master/docs/serve/autoscaling-guide/model_composition_replicas.png" alt="comp" width="600" /> |


As you might expect, the number of autoscaled `LightLoad` replicas is roughly
half that of autoscaled `HeavyLoad` replicas. Although the same number of
requests per second are sent to both deployments, `LightLoad` replicas can
process twice as many requests per second as `HeavyLoad` replicas can, so the
deployment should need half as many replicas to handle the same traffic load.

Unfortunately, the service latency rises to from 230 to 400 ms when the number
of Locust users increases to 100.

| P50 Latency | QPS |
| ------- | --- |
| ![comp_latency](https://raw.githubusercontent.com/ray-project/images/master/docs/serve/autoscaling-guide/model_comp_latency.svg) | ![comp_rps](https://raw.githubusercontent.com/ray-project/images/master/docs/serve/autoscaling-guide/model_comp_rps.svg) |

Note that the number of `HeavyLoad` replicas should roughly match the number of
Locust users to adequately serve the Locust traffic. However, when the number of
Locust users increased to 100, the `HeavyLoad` deployment struggled to reach 100
replicas, and instead only reached 65 replicas. The per-deployment latencies
reveal the root cause. While `HeavyLoad` and `LightLoad` latencies stayed steady
at 200ms and 100ms, `Driver` latencies rose from 230 to 400 ms. This suggests
that the high Locust workload may be overwhelming the `Driver` replica and
impacting its asynchronous event loop's performance.


### Attempt 2: Autoscale `Driver`

For this attempt, set an autoscaling configuration for `Driver` as well, with
the setting `target_ongoing_requests = 20`. Now the deployment configurations
are as follows:

::::{tab-set}

:::{tab-item} Driver

```yaml
- name: Driver
  max_ongoing_requests: 200
  autoscaling_config:
    target_ongoing_requests: 20
    min_replicas: 1
    initial_replicas: 1
    max_replicas: 10
    upscale_delay_s: 3
    downscale_delay_s: 60
    upscaling_factor: 0.3
    downscaling_factor: 0.3
    metrics_interval_s: 2
    look_back_period_s: 10
```

:::

:::{tab-item} HeavyLoad

```yaml
- name: HeavyLoad
  max_ongoing_requests: 3
  autoscaling_config:
    target_ongoing_requests: 1
    min_replicas: 0
    initial_replicas: 0
    max_replicas: 200
    upscale_delay_s: 3
    downscale_delay_s: 60
    upscaling_factor: 0.3
    downscaling_factor: 0.3
    metrics_interval_s: 2
    look_back_period_s: 10
```

:::

:::{tab-item} LightLoad

```yaml
- name: LightLoad
  max_ongoing_requests: 3
  autoscaling_config:
    target_ongoing_requests: 1
    min_replicas: 0
    initial_replicas: 0
    max_replicas: 200
    upscale_delay_s: 3
    downscale_delay_s: 60
    upscaling_factor: 0.3
    downscaling_factor: 0.3
    metrics_interval_s: 2
    look_back_period_s: 10
```

:::
::::

Running the same Locust load test again generates the following results:

| | |
| ------------------------------------ | ------------------- |
| HeavyLoad and LightLoad Number Replicas | <img src="https://raw.githubusercontent.com/ray-project/images/master/docs/serve/autoscaling-guide/model_composition_improved_replicas.png" alt="heavy" width="600"/> |
| Driver Number Replicas | <img src="https://raw.githubusercontent.com/ray-project/images/master/docs/serve/autoscaling-guide/model_composition_improved_driver_replicas.png" alt="driver" width="600"/> |

With up to 6 `Driver` deployments to receive and distribute the incoming
requests, the `HeavyLoad` deployment successfully scales up to 90+ replicas, and
`LightLoad` up to 47 replicas. This configuration helps the application latency
stay consistent as the traffic load increases.

| Improved P50 Latency | Improved RPS |
| ---------------- | ------------ |
| ![comp_latency](https://raw.githubusercontent.com/ray-project/images/master/docs/serve/autoscaling-guide/model_composition_improved_latency.svg) | ![comp_latency](https://raw.githubusercontent.com/ray-project/images/master/docs/serve/autoscaling-guide/model_comp_improved_rps.svg) |


## Troubleshooting guide


### Unstable number of autoscaled replicas

If the number of replicas in your deployment keeps oscillating even though the
traffic is relatively stable, try the following:

* Set a smaller `upscaling_factor` and `downscaling_factor`. Setting both values
smaller than one helps the autoscaler make more conservative upscale and
downscale decisions. It effectively smooths out the replicas graph, and there
will be less "sharp edges".

* Set a `look_back_period_s` value that matches the rest of the autoscaling
config. For longer upscale and downscale delay values, a longer look back period
can likely help stabilize the replica graph, but for shorter upscale and
downscale delay values, a shorter look back period may be more appropriate. For
instance, the following replica graphs show how a deployment with
`upscale_delay_s = 3` works with a longer vs shorter look back period.

| `look_back_period_s = 30` | `look_back_period_s = 3` |
| ------------------------------------------------ | ----------------------------------------------- |
| ![look-back-before](https://raw.githubusercontent.com/ray-project/images/master/docs/serve/autoscaling-guide/look_back_period_before.png) | ![look-back-after](https://raw.githubusercontent.com/ray-project/images/master/docs/serve/autoscaling-guide/look_back_period_after.png) |


### High spikes in latency during bursts of traffic

If you expect your application to receive bursty traffic, and at the same time
want the deployments to scale down in periods of inactivity, you are likely
concerned about how quickly the deployment can scale up and respond to bursts of
traffic. While an increase in latency initially during a burst in traffic may be
unavoidable, you can try the following to improve latency during bursts of
traffic.

* Set a lower `upscale_delay_s`. The autoscaler always waits `upscale_delay_s`
seconds before making a decision to upscale, so lowering this delay allows the
autoscaler to react more quickly to changes, especially bursts, of traffic.

* Set a larger `upscaling_factor`. If `upscaling_factor > 1`, then the
autoscaler scales up more aggressively than normal. This setting can allow your
deployment to be more sensitive to bursts of traffic.

* Lower the [`metrics_interval_s`](../api/doc/ray.serve.config.AutoscalingConfig.metrics_interval_s.rst).
Always set [`metrics_interval_s`](../api/doc/ray.serve.config.AutoscalingConfig.metrics_interval_s.rst) to be less than
or equal to `upscale_delay_s`, otherwise upscaling is delayed because the
autoscaler doesn't receive fresh information often enough.

* Set a lower `max_ongoing_requests`. If `max_ongoing_requests` is too high
relative to `target_ongoing_requests`, then when traffic increases, Serve might
assign most or all of the requests to the existing replicas before the new
replicas are started. This setting can lead to very high latencies during
upscale.


### Deployments scaling down too quickly

You may observe that deployments are scaling down too quickly. Instead, you may
want the downscaling to be much more conservative to maximize the availability
of your service.

* Set a longer `downscale_delay_s`. The autoscaler always waits
`downscale_delay_s` seconds before making a decision to downscale, so by
increasing this number, your system has a longer "grace period" after traffic
drops before the autoscaler starts to remove replicas.

* Set a smaller `downscaling_factor`. If `downscaling_factor < 1`, then the
autoscaler removes *less replicas* than what it thinks it should remove to
achieve the target number of ongoing requests. In other words, the autoscaler
makes more conservative downscaling decisions.

| `downscaling_factor = 1` | `downscaling_factor = 0.5` |
| ------------------------------------------------ | ----------------------------------------------- |
| ![downscale-smooth-before](https://raw.githubusercontent.com/ray-project/images/master/docs/serve/autoscaling-guide/downscale_smoothing_factor_before.png) | ![downscale-smooth-after](https://raw.githubusercontent.com/ray-project/images/master/docs/serve/autoscaling-guide/downscale_smoothing_factor_after.png) |


(serve-custom-autoscaling-policies)=
## Custom autoscaling policies

:::{warning}
Custom autoscaling policies are experimental and may change in future releases.
:::

Ray Serve’s built-in, request-driven autoscaling works well for most apps. Use **custom autoscaling policies** when you need more control—e.g., scaling on external metrics (CloudWatch, Prometheus), anticipating predictable traffic (scheduled batch jobs), or applying business logic that goes beyond queue thresholds.

Custom policies let you implement scaling logic based on any metrics or rules you choose.

### Custom policy for deployment

A custom autoscaling policy is a user-provided Python function that takes an [`AutoscalingContext`](../api/doc/ray.serve.config.AutoscalingContext.rst) and returns a tuple `(target_replicas, policy_state)` for a single Deployment.

* **Current state:** Current replica count and deployment metadata.
* **Built-in metrics:** Total requests, queued requests, per-replica counts.
* **Custom metrics:** Values your deployment reports via `record_autoscaling_stats()`. (See below.)
* **Capacity bounds:** `min` / `max` replica limits adjusted for current cluster capacity.
* **Policy state:** A `dict` you can use to persist arbitrary state across control-loop iterations.
* **Timing:** Timestamps of the last scale actions and “now”.

The following example showcases a policy that scales up during business hours and evening batch processing, and scales down during off-peak hours:

```{literalinclude} ../doc_code/autoscaling_policy.py
:language: python
:start-after: __begin_scheduled_batch_processing_policy__
:end-before: __end_scheduled_batch_processing_policy__
```

```{literalinclude} ../doc_code/scheduled_batch_processing.py
:language: python
:start-after: __serve_example_begin__
:end-before: __serve_example_end__
```

Policies are defined **per deployment**. If you don’t provide one, Ray Serve falls back to its built-in request-based policy.

The policy function is invoked by the Ray Serve controller every `RAY_SERVE_CONTROL_LOOP_INTERVAL_S` seconds (default **0.1s**), so your logic runs against near-real-time state.

:::{warning}
Keep policy functions **fast and lightweight**. Slow logic can block the Serve controller and degrade cluster responsiveness.
:::


### Custom metrics

You can make richer decisions by emitting your own metrics from the deployment. Implement `record_autoscaling_stats()` to return a `dict[str, float]`. Ray Serve will surface these values in the [`AutoscalingContext`](../api/doc/ray.serve.config.AutoscalingContext.rst).

This example demonstrates how deployments can provide their own metrics (CPU usage, memory usage) and how autoscaling policies can use these metrics to make scaling decisions:

```{literalinclude} ../doc_code/autoscaling_policy.py
:language: python
:start-after: __begin_custom_metrics_autoscaling_policy__
:end-before: __end_custom_metrics_autoscaling_policy__
```

```{literalinclude} ../doc_code/custom_metrics_autoscaling.py
:language: python
:start-after: __serve_example_begin__
:end-before: __serve_example_end__
```

:::{note}
The `record_autoscaling_stats()` method can be either synchronous or asynchronous. It must complete within the timeout specified by `RAY_SERVE_RECORD_AUTOSCALING_STATS_TIMEOUT_S` (default 10 seconds).
:::

In your policy, access custom metrics via:

* **`ctx.raw_metrics[metric_name]`** — A mapping of replica IDs to lists of raw metric values.
  The number of data points stored for each replica depends on the [`look_back_period_s`](../api/doc/ray.serve.config.AutoscalingConfig.look_back_period_s.rst) (the sliding window size) and [`metrics_interval_s`](../api/doc/ray.serve.config.AutoscalingConfig.metrics_interval_s.rst) (the metric recording interval).
* **`ctx.aggregated_metrics[metric_name]`** — A time-weighted average computed from the raw metric values for each replica.


### Application level autoscaling

By default, each deployment in Ray Serve autoscales independently. When you have multiple deployments that need to scale in a coordinated way—such as deployments that share backend resources, have dependencies on each other, or need load-aware routing—you can define an **application-level autoscaling policy**. This policy makes scaling decisions for all deployments within an application simultaneously.

#### Define an application level policy

An application-level autoscaling policy is a function that takes a Dict[DeploymentID, [`AutoscalingContext`](../api/doc/ray.serve.config.AutoscalingContext.rst)] objects (one per deployment) and returns a tuple of `(decisions, policy_state)`. Each context contains metrics and bounds for one deployment, and the policy returns target replica counts for all deployments.

The following example shows a policy that scales deployments based on their relative load, ensuring that downstream deployments have enough capacity for upstream traffic:

```{literalinclude} ../doc_code/autoscaling_policy.py
:language: python
:start-after: __begin_application_level_autoscaling_policy__
:end-before: __end_application_level_autoscaling_policy__
```

#### Configure application level autoscaling

To use an application-level policy, you need to define your deployments:

```{literalinclude} ../doc_code/application_level_autoscaling.py
:language: python
:start-after: __serve_example_begin__
:end-before: __serve_example_end__
```

Then specify the application-level policy in your application config:

```{literalinclude} ../doc_code/application_level_autoscaling.yaml
:language: yaml
:emphasize-lines: 4-5
```

:::{note}
Programmatic configuration of application-level autoscaling policies through `serve.run()` will be supported in a future release.
:::

:::{note}
When you specify both a deployment-level policy and an application-level policy, the application-level policy takes precedence. Ray Serve logs a warning if you configure both.
:::

<<<<<<< HEAD

(serve-external-scale-api)=

### External scaling API

:::{warning}
This API is in alpha and may change before becoming stable.
:::

The external scaling API provides programmatic control over the number of replicas for any deployment in your Ray Serve application. Unlike Ray Serve's built-in autoscaling, which scales based on queue depth and ongoing requests, this API allows you to scale based on any external criteria you define.

#### Example: Predictive scaling

This example shows how to implement predictive scaling based on historical patterns or forecasts. You can preemptively scale up before anticipated traffic spikes by running an external script that adjusts replica counts based on time of day.

##### Define the deployment

The following example creates a simple text processing deployment that you can scale externally. Save this code to a file named `external_scaler_predictive.py`:

```{literalinclude} ../doc_code/external_scaler_predictive.py
:language: python
:start-after: __serve_example_begin__
:end-before: __serve_example_end__
```

##### Configure external scaling

Before using the external scaling API, enable it in your application configuration by setting `external_scaler_enabled: true`. Save this configuration to a file named `external_scaler_config.yaml`:

```{literalinclude} ../doc_code/external_scaler_config.yaml
:language: yaml
:start-after: __config_begin__
:end-before: __config_end__
```

:::{warning}
External scaling and built-in autoscaling are mutually exclusive. You can't use both for the same application. If you set `external_scaler_enabled: true`, you **must not** configure `autoscaling_config` on any deployment in that application. Attempting to use both results in an error.
:::

##### Implement the scaling logic

The following script implements predictive scaling based on time of day and historical traffic patterns. Save this script to a file named `external_scaler_predictive_client.py`:

```{literalinclude} ../doc_code/external_scaler_predictive_client.py
:language: python
:start-after: __client_script_begin__
:end-before: __client_script_end__
```

The script uses the external scaling API endpoint to scale deployments:
- **API endpoint**: `POST http://localhost:8265/api/v1/applications/{application_name}/deployments/{deployment_name}/scale`
- **Request body**: `{"target_num_replicas": <number>}` (must conform to the [`ScaleDeploymentRequest`](../api/doc/ray.serve.schema.ScaleDeploymentRequest.rst) schema)

The scaling client continuously adjusts the number of replicas based on the time of day:
- Business hours (9 AM - 5 PM): 10 replicas
- Off-peak hours: 3 replicas

##### Run the example

Follow these steps to run the complete example:

1. Start the Ray Serve application with the configuration:

```bash
serve run external_scaler_config.yaml
```

2. Run the predictive scaling client in a separate terminal:

```bash
python external_scaler_predictive_client.py
```

The client adjusts replica counts automatically based on the time of day. You can monitor the scaling behavior in the Ray dashboard or by checking the application logs.

#### Important considerations

Understanding how the external scaler interacts with your deployments helps you build reliable scaling logic:

- **Idempotent API calls**: The scaling API is idempotent. You can safely call it multiple times with the same `target_num_replicas` value without side effects. This makes it safe to run your scaling logic on a schedule or in response to repeated metric updates.

- **Interaction with serve deploy**: When you upgrade your service with `serve deploy`, the number of replicas you set through the external scaler API stays intact. This behavior matches what you'd expect from Ray Serve's built-in autoscaler—deployment updates don't reset replica counts.

- **Query current replica count**: You can get the current number of replicas for any deployment by querying the GET `/applications` API:

  ```bash
  curl -X GET http://localhost:8265/api/serve/applications/ \
  ```

  The response follows the [`ServeInstanceDetails`](../api/doc/ray.serve.schema.ServeInstanceDetails.rst) schema, which includes an `applications` field containing a dictionary with application names as keys. Each application includes detailed information about all its deployments, including current replica counts. Use this information to make informed scaling decisions. For example, you might scale up gradually by adding a percentage of existing replicas rather than jumping to a fixed number.

- **Initial replica count**: When you deploy an application for the first time, Ray Serve creates the number of replicas specified in the `num_replicas` field of your deployment configuration. The external scaler can then adjust this count dynamically based on your scaling logic.
=======
:::{warning}
### Gotchas and limitations

When you provide a custom policy, Ray Serve can fully support it as long as it's simple, self-contained Python code that relies only on the standard library. Once the policy becomes more complex, such as depending on other custom modules or packages, you need to bundle those modules into the Docker image or environment. This is because Ray Serve uses `cloudpickle` to serialize custom policies and it doesn't vendor transitive dependencies—if your policy inherits from a superclass in another module or imports custom packages, those must exist in the target environment. Additionally, environment parity matters: differences in Python version, `cloudpickle` version, or library versions can affect deserialization.

#### Alternatives for complex policies

When your custom autoscaling policy has complex dependencies or you want better control over versioning and deployment, you have several alternatives:

- **Contribute to Ray Serve**: If your policy is general-purpose and might benefit others, consider contributing it to Ray Serve as a built-in policy by opening a feature request or pull request on the [Ray GitHub repository](https://github.com/ray-project/ray/issues). The recommended location for the implementation is `python/ray/serve/autoscaling_policy.py`.
- **Ensure dependencies in your environment**: Make sure that the external dependencies are installed in your Docker image or environment.
:::
>>>>>>> 1c8d4083
<|MERGE_RESOLUTION|>--- conflicted
+++ resolved
@@ -711,7 +711,19 @@
 When you specify both a deployment-level policy and an application-level policy, the application-level policy takes precedence. Ray Serve logs a warning if you configure both.
 :::
 
-<<<<<<< HEAD
+:::{warning}
+### Gotchas and limitations
+
+When you provide a custom policy, Ray Serve can fully support it as long as it's simple, self-contained Python code that relies only on the standard library. Once the policy becomes more complex, such as depending on other custom modules or packages, you need to bundle those modules into the Docker image or environment. This is because Ray Serve uses `cloudpickle` to serialize custom policies and it doesn't vendor transitive dependencies—if your policy inherits from a superclass in another module or imports custom packages, those must exist in the target environment. Additionally, environment parity matters: differences in Python version, `cloudpickle` version, or library versions can affect deserialization.
+
+#### Alternatives for complex policies
+
+When your custom autoscaling policy has complex dependencies or you want better control over versioning and deployment, you have several alternatives:
+
+- **Contribute to Ray Serve**: If your policy is general-purpose and might benefit others, consider contributing it to Ray Serve as a built-in policy by opening a feature request or pull request on the [Ray GitHub repository](https://github.com/ray-project/ray/issues). The recommended location for the implementation is `python/ray/serve/autoscaling_policy.py`.
+- **Ensure dependencies in your environment**: Make sure that the external dependencies are installed in your Docker image or environment.
+:::
+
 
 (serve-external-scale-api)=
 
@@ -803,18 +815,4 @@
 
   The response follows the [`ServeInstanceDetails`](../api/doc/ray.serve.schema.ServeInstanceDetails.rst) schema, which includes an `applications` field containing a dictionary with application names as keys. Each application includes detailed information about all its deployments, including current replica counts. Use this information to make informed scaling decisions. For example, you might scale up gradually by adding a percentage of existing replicas rather than jumping to a fixed number.
 
-- **Initial replica count**: When you deploy an application for the first time, Ray Serve creates the number of replicas specified in the `num_replicas` field of your deployment configuration. The external scaler can then adjust this count dynamically based on your scaling logic.
-=======
-:::{warning}
-### Gotchas and limitations
-
-When you provide a custom policy, Ray Serve can fully support it as long as it's simple, self-contained Python code that relies only on the standard library. Once the policy becomes more complex, such as depending on other custom modules or packages, you need to bundle those modules into the Docker image or environment. This is because Ray Serve uses `cloudpickle` to serialize custom policies and it doesn't vendor transitive dependencies—if your policy inherits from a superclass in another module or imports custom packages, those must exist in the target environment. Additionally, environment parity matters: differences in Python version, `cloudpickle` version, or library versions can affect deserialization.
-
-#### Alternatives for complex policies
-
-When your custom autoscaling policy has complex dependencies or you want better control over versioning and deployment, you have several alternatives:
-
-- **Contribute to Ray Serve**: If your policy is general-purpose and might benefit others, consider contributing it to Ray Serve as a built-in policy by opening a feature request or pull request on the [Ray GitHub repository](https://github.com/ray-project/ray/issues). The recommended location for the implementation is `python/ray/serve/autoscaling_policy.py`.
-- **Ensure dependencies in your environment**: Make sure that the external dependencies are installed in your Docker image or environment.
-:::
->>>>>>> 1c8d4083
+- **Initial replica count**: When you deploy an application for the first time, Ray Serve creates the number of replicas specified in the `num_replicas` field of your deployment configuration. The external scaler can then adjust this count dynamically based on your scaling logic.