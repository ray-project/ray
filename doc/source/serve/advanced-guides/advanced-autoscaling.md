--- conflicted
+++ resolved
@@ -667,10 +667,7 @@
 
 * **`ctx.raw_metrics[metric_name]`** — A mapping of replica IDs to lists of raw metric values.
   The number of data points stored for each replica depends on the [`look_back_period_s`](../api/doc/ray.serve.config.AutoscalingConfig.look_back_period_s.rst) (the sliding window size) and [`metrics_interval_s`](../api/doc/ray.serve.config.AutoscalingConfig.metrics_interval_s.rst) (the metric recording interval).
-<<<<<<< HEAD
 * **`ctx.aggregated_metrics[metric_name]`** — A time-weighted average computed from the raw metric values for each replica.
-
-> Today, aggregation is a time-weighted average. In future releases, additional aggregation options may be supported.
 
 
 ### Application level autoscaling
@@ -712,7 +709,4 @@
 
 :::{note}
 When you specify both a deployment-level policy and an application-level policy, the application-level policy takes precedence. Ray Serve logs a warning if you configure both.
-:::
-=======
-* **`ctx.aggregated_metrics[metric_name]`** — A time-weighted average computed from the raw metric values for each replica.
->>>>>>> 549159f5
+:::