--- conflicted
+++ resolved
@@ -116,138 +116,9 @@
 
 ## Serve REST API
 
-<<<<<<< HEAD
 The Serve REST API is exposed at the same port as the Ray Dashboard. The Dashboard port is `8265` by default. This port can be changed using the `--dashboard-port` argument when running `ray start`. All example requests in this section use the default port.
 
-### V1 REST API (Single-application)
-
-#### `PUT "/api/serve/deployments/"`
-
-Declaratively deploys the Serve application. Starts Serve on the Ray cluster if it's not already running. See [single-app config schema](serve-rest-api-config-schema) for the request's JSON schema.
-
-**Example Request**:
-
-```http
-PUT /api/serve/deployments/ HTTP/1.1
-Host: http://localhost:8265/
-Accept: application/json
-Content-Type: application/json
-
-{
-    "import_path": "text_ml:app",
-    "runtime_env": {
-        "working_dir": "https://github.com/ray-project/serve_config_examples/archive/HEAD.zip"
-    },
-    "deployments": [
-        {"name": "Translator", "user_config": {"language": "french"}},
-        {"name": "Summarizer"},
-    ]
-}
-```
-
-**Example Response**
-
-
-```http
-HTTP/1.1 200 OK
-Content-Type: application/json
-```
-
-#### `GET "/api/serve/deployments/"`
-
-Gets the config for the application currently deployed on the Ray cluster. This config represents the current goal state for the Serve application. See [single-app config schema](serve-rest-api-config-schema) for the response's JSON schema.
-
-**Example Request**:
-```http
-GET /api/serve/deployments/ HTTP/1.1
-Host: http://localhost:8265/
-Accept: application/json
-```
-
-**Example Response**:
-
-```http
-HTTP/1.1 200 OK
-Content-Type: application/json
-
-{
-    "import_path": "text_ml:app",
-    "runtime_env": {
-        "working_dir": "https://github.com/ray-project/serve_config_examples/archive/HEAD.zip"
-    },
-    "deployments": [
-        {"name": "Translator", "user_config": {"language": "french"}},
-        {"name": "Summarizer"},
-    ]
-}
-```
-
-
-#### `GET "/api/serve/deployments/status"`
-
-Gets the Serve application's current status, including all the deployment statuses. See [status schema](serve-rest-api-response-schema) for the response's JSON schema.
-
-**Example Request**:
-
-```http
-GET /api/serve/deployments/status HTTP/1.1
-Host: http://localhost:8265/
-Accept: application/json
-```
-
-**Example Response**
-
-```http
-HTTP/1.1 200 OK
-Content-Type: application/json
-
-{
-    "name": "default",
-    "app_status": {
-        "status": "RUNNING",
-        "message": "",
-        "deployment_timestamp": 1694043082.0397763
-    },
-    "deployment_statuses": [
-        {
-            "name": "Translator",
-            "status": "HEALTHY",
-            "message": ""
-        },
-        {
-            "name": "Summarizer",
-            "status": "HEALTHY",
-            "message": ""
-        }
-    ]
-}
-```
-
-#### `DELETE "/api/serve/deployments/"`
-
-Shuts down Serve and the Serve application running on the Ray cluster. Has no effect if Serve is not running on the Ray cluster.
-    
-**Example Request**:
-
-```http
-DELETE /api/serve/deployments/ HTTP/1.1
-Host: http://localhost:8265/
-Accept: application/json
-```
-
-**Example Response**
-
-```http
-HTTP/1.1 200 OK
-Content-Type: application/json
-```
-
-### V2 REST API (Multi-application)
-
-#### `PUT "/api/serve/applications/"`
-=======
 ### `PUT "/api/serve/applications/"`
->>>>>>> 779c08a2
 
 Declaratively deploys a list of Serve applications. If Serve is already running on the Ray cluster, removes all applications not listed in the new config. If Serve is not running on the Ray cluster, starts Serve. See [multi-app config schema](serve-rest-api-config-schema) for the request's JSON schema.
 
