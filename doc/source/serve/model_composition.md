--- conflicted
+++ resolved
@@ -216,15 +216,8 @@
 9
 ```
 
-<<<<<<< HEAD
 (deployment-graph-drivers-http-adapters)=
 ### Drivers and HTTP Adapters
-=======
-(deployment-graph-call-graph-testing)=
-### Testing the Call Graph with the Python API
-
-All `MethodNodes` and `FunctionNodes` have an `execute` method. You can use this method to test your graph in Python, without using HTTP requests.
->>>>>>> be92dd72
 
 Ray Serve provides the `DAGDriver`, which routes HTTP requests through your call graph. As mentioned in [the call graph section](deployment-graph-call-graph), the `DAGDriver` takes in a `DeploymentNode` and it produces a `ClassNode` that you can run.
 
