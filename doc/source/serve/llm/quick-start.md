(quick-start)=
# Quickstart examples

## Deployment through OpenAiIngress

You can deploy LLM models using either the builder pattern or bind pattern.

::::{tab-set}

:::{tab-item} Builder Pattern
:sync: builder

```{literalinclude} ../../llm/doc_code/serve/qwen/qwen_example.py
:language: python
:start-after: __qwen_example_start__
:end-before: __qwen_example_end__
```
:::

:::{tab-item} Bind Pattern
:sync: bind

```python
from ray import serve
from ray.serve.llm import LLMConfig
from ray.serve.llm.deployment import LLMServer
from ray.serve.llm.ingress import OpenAiIngress, make_fastapi_ingress

llm_config = LLMConfig(
    model_loading_config=dict(
        model_id="qwen-0.5b",
        model_source="Qwen/Qwen2.5-0.5B-Instruct",
    ),
    deployment_config=dict(
        autoscaling_config=dict(
            min_replicas=1, max_replicas=2,
        )
    ),
    # Pass the desired accelerator type (e.g. A10G, L4, etc.)
    accelerator_type="A10G",
    # You can customize the engine arguments (e.g. vLLM engine kwargs)
    engine_kwargs=dict(
        tensor_parallel_size=2,
    ),
)

# Deploy the application
server_options = LLMServer.get_deployment_options(llm_config)
server_deployment = serve.deployment(LLMServer).options(
    **server_options).bind(llm_config)

ingress_options = OpenAiIngress.get_deployment_options(
    llm_configs=[llm_config])
ingress_cls = make_fastapi_ingress(OpenAiIngress)
ingress_deployment = serve.deployment(ingress_cls).options(
    **ingress_options).bind([server_deployment])

serve.run(ingress_deployment, blocking=True)
```
:::

::::

You can query the deployed models with either cURL or the OpenAI Python client:

::::{tab-set}

:::{tab-item} cURL
:sync: curl

```bash
curl -X POST http://localhost:8000/v1/chat/completions \
     -H "Content-Type: application/json" \
     -H "Authorization: Bearer fake-key" \
     -d '{
           "model": "qwen-0.5b",
           "messages": [{"role": "user", "content": "Hello!"}]
         }'
```
:::

:::{tab-item} Python
:sync: python

```python
from openai import OpenAI

# Initialize client
client = OpenAI(base_url="http://localhost:8000/v1", api_key="fake-key")

# Basic chat completion with streaming
response = client.chat.completions.create(
    model="qwen-0.5b",
    messages=[{"role": "user", "content": "Hello!"}],
    stream=True
)

for chunk in response:
    if chunk.choices[0].delta.content is not None:
        print(chunk.choices[0].delta.content, end="", flush=True)
```
:::

::::


For deploying multiple models, you can pass a list of {class}`LLMConfig <ray.serve.llm.LLMConfig>` objects to the {class}`OpenAiIngress <ray.serve.llm.ingress.OpenAiIngress>` deployment:

::::{tab-set}

:::{tab-item} Builder Pattern
:sync: builder

```python
from ray import serve
from ray.serve.llm import LLMConfig, build_openai_app


llm_config1 = LLMConfig(
    model_loading_config=dict(
        model_id="qwen-0.5b",
        model_source="Qwen/Qwen2.5-0.5B-Instruct",
    ),
    deployment_config=dict(
        autoscaling_config=dict(
            min_replicas=1, max_replicas=2,
        )
    ),
    accelerator_type="A10G",
)

llm_config2 = LLMConfig(
    model_loading_config=dict(
        model_id="qwen-1.5b",
        model_source="Qwen/Qwen2.5-1.5B-Instruct",
    ),
    deployment_config=dict(
        autoscaling_config=dict(
            min_replicas=1, max_replicas=2,
        )
    ),
    accelerator_type="A10G",
)

app = build_openai_app({"llm_configs": [llm_config1, llm_config2]})
serve.run(app, blocking=True)
```
:::

:::{tab-item} Bind Pattern
:sync: bind

```python
from ray import serve
from ray.serve.llm import LLMConfig
from ray.serve.llm.deployment import LLMServer
from ray.serve.llm.ingress import OpenAiIngress, make_fastapi_ingress

llm_config1 = LLMConfig(
    model_loading_config=dict(
        model_id="qwen-0.5b",
        model_source="Qwen/Qwen2.5-0.5B-Instruct",
    ),
    deployment_config=dict(
        autoscaling_config=dict(
            min_replicas=1, max_replicas=2,
        )
    ),
    accelerator_type="A10G",
)

llm_config2 = LLMConfig(
    model_loading_config=dict(
        model_id="qwen-1.5b",
        model_source="Qwen/Qwen2.5-1.5B-Instruct",
    ),
    deployment_config=dict(
        autoscaling_config=dict(
            min_replicas=1, max_replicas=2,
        )
    ),
    accelerator_type="A10G",
)

# deployment #1
server_options1 = LLMServer.get_deployment_options(llm_config1)
server_deployment1 = serve.deployment(LLMServer).options(
    **server_options1).bind(llm_config1)

# deployment #2
server_options2 = LLMServer.get_deployment_options(llm_config2)
server_deployment2 = serve.deployment(LLMServer).options(
    **server_options2).bind(llm_config2)

# ingress
ingress_options = OpenAiIngress.get_deployment_options(
    llm_configs=[llm_config1, llm_config2])
ingress_cls = make_fastapi_ingress(OpenAiIngress)
ingress_deployment = serve.deployment(ingress_cls).options(
    **ingress_options).bind([server_deployment1, server_deployment2])

# run
serve.run(ingress_deployment, blocking=True)
```
:::

::::

## Production deployment

For production deployments, Ray Serve LLM provides utilities for config-driven deployments. You can specify your deployment configuration with YAML files:

::::{tab-set}

:::{tab-item} Inline Config
:sync: inline

```{literalinclude} ../../llm/doc_code/serve/qwen/llm_config_example.yaml
:language: yaml
```
:::

:::{tab-item} Standalone Config
:sync: standalone

```yaml
# config.yaml
applications:
- args:
    llm_configs:
        - models/qwen-0.5b.yaml
        - models/qwen-1.5b.yaml
  import_path: ray.serve.llm:build_openai_app
  name: llm_app
  route_prefix: "/"
```

```yaml
# models/qwen-0.5b.yaml
model_loading_config:
  model_id: qwen-0.5b
  model_source: Qwen/Qwen2.5-0.5B-Instruct
accelerator_type: A10G
deployment_config:
  autoscaling_config:
    min_replicas: 1
    max_replicas: 2
```

```yaml
# models/qwen-1.5b.yaml
model_loading_config:
  model_id: qwen-1.5b
  model_source: Qwen/Qwen2.5-1.5B-Instruct
accelerator_type: A10G
deployment_config:
  autoscaling_config:
    min_replicas: 1
    max_replicas: 2
```
:::

::::

To deploy with either configuration file:

```bash
serve run config.yaml
```

<<<<<<< HEAD
## Generate config files

Ray Serve LLM provides a CLI to generate config files for your deployment:

```bash
python -m ray.serve.llm.gen_config
```

*Note*: This command requires interactive inputs. You should execute it directly in the terminal.

This command lets you pick from a common set of OSS LLMs and helps you configure them. You can tune settings such as GPU type, tensor parallelism, and autoscaling parameters.

Note that if you're configuring a model whose architecture is different from the provided list of models, you should closely review the generated model config file to provide the correct values.

This command generates two files: an LLM config file, saved in `model_config/`, and a Ray Serve config file, `serve_TIMESTAMP.yaml`, that you can reference and re-run in the future.

After reading and reviewing the generated model config, see the [vLLM engine configuration docs](https://docs.vllm.ai/en/latest/serving/engine_args.html) for further customization.

## Observability

Ray enables LLM service-level logging by default, and makes these statistics available through Grafana and Prometheus. For more details on configuring Grafana and Prometheus, see {ref}`collect-metrics`.

These higher-level metrics track request and token behavior across deployed models. For example: average total tokens per request, ratio of input tokens to generated tokens, and peak tokens per second.

For visualization, Ray ships with a Serve LLM-specific dashboard, which is automatically available in Grafana. Example below:

![](images/serve_llm_dashboard.png)

## Engine metrics

All engine metrics, including vLLM, are available through the Ray metrics export endpoint and are queryable with Prometheus. See [vLLM metrics](https://docs.vllm.ai/en/stable/usage/metrics.html) for a complete list. These are also visualized by the Serve LLM Grafana dashboard. Dashboard panels include: time per output token (TPOT), time to first token (TTFT), and GPU cache utilization.

Engine metric logging is on by default as of Ray 2.51. To disable engine-level metric logging, set `log_engine_metrics: False` when configuring the LLM deployment. For example:

::::{tab-set}

:::{tab-item} Python
:sync: builder

```python
from ray import serve
from ray.serve.llm import LLMConfig, build_openai_app

llm_config = LLMConfig(
    model_loading_config=dict(
        model_id="qwen-0.5b",
        model_source="Qwen/Qwen2.5-0.5B-Instruct",
    ),
    deployment_config=dict(
        autoscaling_config=dict(
            min_replicas=1, max_replicas=2,
        )
    ),
    log_engine_metrics=False
)

app = build_openai_app({"llm_configs": [llm_config]})
serve.run(app, blocking=True)
```
:::

:::{tab-item} YAML
:sync: bind

```yaml
# config.yaml
applications:
- args:
    llm_configs:
        - model_loading_config:
            model_id: qwen-0.5b
            model_source: Qwen/Qwen2.5-0.5B-Instruct
        accelerator_type: A10G
        deployment_config:
            autoscaling_config:
                min_replicas: 1
                max_replicas: 2
        log_engine_metrics: false
  import_path: ray.serve.llm:build_openai_app
  name: llm_app
  route_prefix: "/"
```
:::

::::


## Advanced usage patterns

For each usage pattern, Ray Serve LLM provides a server and client code snippet.

### Cross-node parallelism

Ray Serve LLM supports cross-node tensor parallelism (TP) and pipeline parallelism (PP), allowing you to distribute model inference across multiple GPUs and nodes. This capability enables you to:

- Deploy models that don't fit on a single GPU or node.
- Scale model serving across your cluster's available resources.
- Leverage Ray's placement group strategies to control worker placement for performance or fault tolerance.

::::{note}
By default, Ray Serve LLM uses the `PACK` placement strategy, which tries to place workers on as few nodes as possible. If workers can't fit on a single node, they automatically spill to other nodes. This enables cross-node deployments when single-node resources are insufficient.
::::

#### Tensor parallelism

Tensor parallelism splits model weights across multiple GPUs, with each GPU processing a portion of the model's tensors for each forward pass. This approach is useful for models that don't fit on a single GPU.

The following example shows how to configure tensor parallelism across 2 GPUs:

::::{tab-set}

:::{tab-item} Python
:sync: python

```{literalinclude} ../doc_code/cross_node_parallelism_example.py
:language: python
:start-after: __cross_node_tp_example_start__
:end-before: __cross_node_tp_example_end__
```
:::

::::

#### Pipeline parallelism

Pipeline parallelism splits the model's layers across multiple GPUs, with each GPU processing a subset of the model's layers. This approach is useful for very large models where tensor parallelism alone isn't sufficient.

The following example shows how to configure pipeline parallelism across 2 GPUs:

::::{tab-set}

:::{tab-item} Python
:sync: python

```{literalinclude} ../doc_code/cross_node_parallelism_example.py
:language: python
:start-after: __cross_node_pp_example_start__
:end-before: __cross_node_pp_example_end__
```
:::

::::

#### Combined tensor and pipeline parallelism

For extremely large models, you can combine both tensor and pipeline parallelism. The total number of GPUs is the product of `tensor_parallel_size` and `pipeline_parallel_size`.

The following example shows how to configure a model with both TP and PP (4 GPUs total):

::::{tab-set}

:::{tab-item} Python
:sync: python

```{literalinclude} ../doc_code/cross_node_parallelism_example.py
:language: python
:start-after: __cross_node_tp_pp_example_start__
:end-before: __cross_node_tp_pp_example_end__
```
:::

::::

### Custom placement groups

You can customize how Ray places vLLM engine workers across nodes through the `placement_group_config` parameter. This parameter accepts a dictionary with `bundles` (a list of resource dictionaries) and `strategy` (placement strategy).

Ray Serve LLM uses the `PACK` strategy by default, which tries to place workers on as few nodes as possible. If workers can't fit on a single node, they automatically spill to other nodes. For more details on all available placement strategies, see {ref}`Ray Core's placement strategies documentation <pgroup-strategy>`.

::::{note}
Data parallel deployments automatically override the placement strategy to `STRICT_PACK` because each replica must be co-located for correct data parallel behavior.
::::

While you can specify the degree of tensor and pipeline parallelism, the specific assignment of model ranks to GPUs is managed by the vLLM engine and can't be directly configured through the Ray Serve LLM API. Ray Serve automatically injects accelerator type labels into bundles and merges the first bundle with replica actor resources (CPU, GPU, memory).

The following example shows how to use the `SPREAD` strategy to distribute workers across multiple nodes for fault tolerance:

::::{tab-set}

:::{tab-item} Python
:sync: python

```{literalinclude} ../doc_code/cross_node_parallelism_example.py
:language: python
:start-after: __custom_placement_group_spread_example_start__
:end-before: __custom_placement_group_spread_example_end__
```
:::

::::

### Multi-LoRA deployment

You can use our multi-LoRA (Low-Rank Adaptation) feature to efficiently serve multiple fine-tuned models by configuring the {class}`LoraConfig <ray.serve.llm.LoraConfig>`. We use Ray Serve's multiplexing feature to serve multiple LoRA checkpoints from the same model. When a request for a given LoRA adapter arrives, Ray Serve first checks if any replica has already loaded that adapter. If a replica with the adapter is found and isn't overloaded, the request is routed to it. If all replicas with the adapter are overloaded, the request is routed to a less busy replica, which will then load the adapter on the new replica. If no replica has the adapter loaded, the request is routed to a replica according to the default request router logic (for example Power of 2) and loaded there so that the next time it will be cached. This ensures the adapter is cached for subsequent requests. The cache of LoRA adapters on each replica is controlled through a Least Recently Used (LRU) mechanism with a max size controlled by the `max_num_adapters_per_replica` variable.

::::{tab-set}

:::{tab-item} Server
:sync: server

```python
from ray import serve
from ray.serve.llm import LLMConfig, build_openai_app

# Configure the model with LoRA
llm_config = LLMConfig(
    model_loading_config=dict(
        model_id="qwen-0.5b",
        model_source="Qwen/Qwen2.5-0.5B-Instruct",
    ),
    lora_config=dict(
        # Let's pretend this is where LoRA weights are stored on S3.
        # For example
        # s3://my_dynamic_lora_path/lora_model_1_ckpt
        # s3://my_dynamic_lora_path/lora_model_2_ckpt
        # are two of the LoRA checkpoints
        dynamic_lora_loading_path="s3://my_dynamic_lora_path",
        max_num_adapters_per_replica=16,
    ),
    engine_kwargs=dict(
        enable_lora=True,
        max_loras=16, # Need to set this to the same value as `max_num_adapters_per_replica`.
    ),
    deployment_config=dict(
        autoscaling_config=dict(
            min_replicas=1,
            max_replicas=2,
        )
    ),
    accelerator_type="A10G",
)

# Build and deploy the model
app = build_openai_app({"llm_configs": [llm_config]})
serve.run(app, blocking=True)
```
:::

:::{tab-item} Client
:sync: client

```python
from openai import OpenAI

# Initialize client
client = OpenAI(base_url="http://localhost:8000/v1", api_key="fake-key")

# Make a request to the desired lora checkpoint
response = client.chat.completions.create(
    model="qwen-0.5b:lora_model_1_ckpt",
    messages=[{"role": "user", "content": "Hello!"}],
    stream=True,
)

for chunk in response:
    if chunk.choices[0].delta.content is not None:
        print(chunk.choices[0].delta.content, end="", flush=True)
```
:::

::::


### Embeddings

You can generate embeddings by selecting the embed task in the engine arguments. Models supporting this use case are listed at [vLLM text embedding models](https://docs.vllm.ai/en/stable/models/supported_models.html#text-embedding-task-embed).


Note: You need to set the `VLLM_USE_V1` environment variable to `0`, since the VLLM V1 doesn't yet fully support the embedding endpoints.

::::{tab-set}

:::{tab-item} Server
:sync: server

```python
from ray import serve
from ray.serve.llm import LLMConfig, build_openai_app

llm_config = LLMConfig(
    model_loading_config=dict(
        model_id="qwen-0.5b",
        model_source="Qwen/Qwen2.5-0.5B-Instruct",
    ),
    engine_kwargs=dict(
        task="embed",
    ),
    runtime_env=dict(
        env_vars={
            "VLLM_USE_V1": "0",
        }
    ),
)

app = build_openai_app({"llm_configs": [llm_config]})
serve.run(app, blocking=True)
```
:::

:::{tab-item} Python Client
:sync: client

```python
from openai import OpenAI

# Initialize client
client = OpenAI(base_url="http://localhost:8000/v1", api_key="fake-key")

# Make a request to the desired lora checkpoint
response = client.embeddings.create(
    model="qwen-0.5b",
    input=["A text to embed", "Another text to embed"],
)

for data in responses.data:
    print(data.embedding)  # List of float of len 4096
```
:::

:::{tab-item} cURL
:sync: curl

```bash
curl -X POST http://localhost:8000/v1/embeddings \
     -H "Content-Type: application/json" \
     -H "Authorization: Bearer fake-key" \
     -d '{
           "model": "qwen-0.5b",
           "input": ["A text to embed", "Another text to embed"],
           "encoding_format": "float"
         }'
```
:::

::::


### Structured output

For structured output, you can use JSON mode similar to OpenAI's API:

::::{tab-set}

:::{tab-item} Server
:sync: server

```python
from ray import serve
from ray.serve.llm import LLMConfig, build_openai_app

llm_config = LLMConfig(
    model_loading_config=dict(
        model_id="qwen-0.5b",
        model_source="Qwen/Qwen2.5-0.5B-Instruct",
    ),
    deployment_config=dict(
        autoscaling_config=dict(
            min_replicas=1,
            max_replicas=2,
        )
    ),
    accelerator_type="A10G",
)

# Build and deploy the model
app = build_openai_app({"llm_configs": [llm_config]})
serve.run(app, blocking=True)
```
:::

:::{tab-item} Client (JSON Object)
:sync: client

```python
from openai import OpenAI

# Initialize client
client = OpenAI(base_url="http://localhost:8000/v1", api_key="fake-key")

# Request structured JSON output
response = client.chat.completions.create(
    model="qwen-0.5b",
    response_format={"type": "json_object"},
    messages=[
        {
            "role": "system",
            "content": "You are a helpful assistant that outputs JSON."
        },
        {
            "role": "user",
            "content": "List three colors in JSON format"
        }
    ],
    stream=True,
)

for chunk in response:
    if chunk.choices[0].delta.content is not None:
        print(chunk.choices[0].delta.content, end="", flush=True)
# Example response:
# {
#   "colors": [
#     "red",
#     "blue",
#     "green"
#   ]
# }
```
:::

:::{tab-item} Client (JSON Schema)

If you want, you can also specify the schema you want for the response with pydantic models:

```python
from openai import OpenAI
from typing import List, Literal
from pydantic import BaseModel

# Initialize client
client = OpenAI(base_url="http://localhost:8000/v1", api_key="fake-key")

# Define a pydantic model of a preset of allowed colors
class Color(BaseModel):
    colors: List[Literal["cyan", "magenta", "yellow"]]

# Request structured JSON output
response = client.chat.completions.create(
    model="qwen-0.5b",
    response_format={
        "type": "json_schema",
        "json_schema": Color.model_json_schema()

    },
    messages=[
        {
            "role": "system",
            "content": "You are a helpful assistant that outputs JSON."
        },
        {
            "role": "user",
            "content": "List three colors in JSON format"
        }
    ],
    stream=True,
)

for chunk in response:
    if chunk.choices[0].delta.content is not None:
        print(chunk.choices[0].delta.content, end="", flush=True)
# Example response:
# {
#   "colors": [
#     "cyan",
#     "magenta",
#     "yellow"
#   ]
# }
```
:::

::::

### Vision language models

For multimodal models that can process both text and images:

::::{tab-set}

:::{tab-item} Server
:sync: server

```python
from ray import serve
from ray.serve.llm import LLMConfig, build_openai_app


# Configure a vision model
llm_config = LLMConfig(
    model_loading_config=dict(
        model_id="pixtral-12b",
        model_source="mistral-community/pixtral-12b",
    ),
    deployment_config=dict(
        autoscaling_config=dict(
            min_replicas=1,
            max_replicas=2,
        )
    ),
    accelerator_type="L40S",
    engine_kwargs=dict(
        tensor_parallel_size=1,
        max_model_len=8192,
    ),
)

# Build and deploy the model
app = build_openai_app({"llm_configs": [llm_config]})
serve.run(app, blocking=True)
```
:::

:::{tab-item} Client
:sync: client

```python
from openai import OpenAI

# Initialize client
client = OpenAI(base_url="http://localhost:8000/v1", api_key="fake-key")

# Create and send a request with an image
response = client.chat.completions.create(
    model="pixtral-12b",
    messages=[
        {
            "role": "user",
            "content": [
                {
                    "type": "text",
                    "text": "What's in this image?"
                },
                {
                    "type": "image_url",
                    "image_url": {
                        "url": "https://example.com/image.jpg"
                    }
                }
            ]
        }
    ],
    stream=True,
)

for chunk in response:
    if chunk.choices[0].delta.content is not None:
        print(chunk.choices[0].delta.content, end="", flush=True)
```
:::

::::


### Serving small models on fraction of GPUs

By customizing the placement groups of the GPU workers, you can serve multiple small models on the same GPU. The following example shows a config that serves 8x replicas of a small model on 4xL4 machines.


:::{note}
This example hasn't been battle-tested in production yet. If you encounter any issues, please report them on GitHub with reproducible code.
:::

```python
from ray.serve.llm import LLMConfig, ModelLoadingConfig
from ray.serve.llm import build_openai_app
from ray import serve


llm_config = LLMConfig(
    model_loading_config=ModelLoadingConfig(
        model_id="HuggingFaceTB/SmolVLM-256M-Instruct",
    ),
    engine_kwargs=dict(
        gpu_memory_utilization=0.4,
        use_tqdm_on_load=False,
        enforce_eager=True,
        max_model_len=2048,
    ),
    deployment_config=dict(
        autoscaling_config=dict(
            min_replicas=8, max_replicas=8,
        )
    ),
    accelerator_type="L4",
    placement_group_config=dict(bundles=[dict(GPU=0.49)]),
    runtime_env=dict(
        env_vars={
            "VLLM_RAY_PER_WORKER_GPUS": "0.49",
            "VLLM_DISABLE_COMPILE_CACHE": "1",
        },
    ),
)

app = build_openai_app({"llm_configs": [llm_config]})
serve.run(app, blocking=True)
```

In this example, we've specified 8 replicas of the model, and we use the `placement_group_config` to specify the fraction of the GPU that each model will use in placement group. We also need to set the `VLLM_RAY_PER_WORKER_GPUS` environment variable so that the vLLM GPU workers will each claim a fraction of the GPU. There's also a resource contention [issue](https://github.com/vllm-project/vllm/issues/24601) among workers when doing torch compile caching, so we need to set the `VLLM_DISABLE_COMPILE_CACHE` environment variable to get around it.

You need to make sure to set `gpu_memory_utilization` to a reasonable value, because vLLM pre-allocates the GPU memory based on GPU memory utilization, regardless of how you schedule the Ray GPU workers. In this example, setting it to 0.4 means that vLLM targets to use 40% of the GPU memory for the model, its kv-cache, CUDAGraph memory, etc.

### Use remote storage for model weights

You can use remote storage (S3 and GCS) to store your model weights instead of downloading them from Hugging Face.

For example, if you have a model stored in S3 that looks like the below structure:

```bash
$ aws s3 ls air-example-data/rayllm-ossci/meta-Llama-3.2-1B-Instruct/
2025-03-25 11:37:48       1519 .gitattributes
2025-03-25 11:37:48       7712 LICENSE.txt
2025-03-25 11:37:48      41742 README.md
2025-03-25 11:37:48       6021 USE_POLICY.md
2025-03-25 11:37:48        877 config.json
2025-03-25 11:37:48        189 generation_config.json
2025-03-25 11:37:48 2471645608 model.safetensors
2025-03-25 11:37:53        296 special_tokens_map.json
2025-03-25 11:37:53    9085657 tokenizer.json
2025-03-25 11:37:53      54528 tokenizer_config.json
```

You can then specify the `bucket_uri` in the `model_loading_config` to point to your S3 bucket.

```yaml
# config.yaml
applications:
- args:
    llm_configs:
        - accelerator_type: A10G
          engine_kwargs:
            max_model_len: 8192
          model_loading_config:
            model_id: my_llama
            model_source:
              bucket_uri: s3://anonymous@air-example-data/rayllm-ossci/meta-Llama-3.2-1B-Instruct
  import_path: ray.serve.llm:build_openai_app
  name: llm_app
  route_prefix: "/"
```

## Frequently asked questions

### How do I use gated Hugging Face models?

You can use `runtime_env` to specify the env variables that are required to access the model. To get the deployment options, you can use the `get_deployment_options` method on the {class}`LLMServer <ray.serve.llm.deployment.LLMServer>` class. Each deployment class has its own `get_deployment_options` method.

```python
from ray import serve
from ray.serve.llm import LLMConfig
from ray.serve.llm.deployment import LLMServer
from ray.serve.llm.ingress import OpenAiIngress
from ray.serve.llm.builders import build_openai_app

import os

llm_config = LLMConfig(
    model_loading_config=dict(
        model_id="llama-3-8b-instruct",
        model_source="meta-llama/Meta-Llama-3-8B-Instruct",
    ),
    deployment_config=dict(
        autoscaling_config=dict(
            min_replicas=1, max_replicas=2,
        )
    ),
    # Pass the desired accelerator type (e.g. A10G, L4, etc.)
    accelerator_type="A10G",
    runtime_env=dict(
        env_vars=dict(
            HF_TOKEN=os.environ["HF_TOKEN"]
        )
    ),
)

app = build_openai_app({"llm_configs": [llm_config]})
serve.run(app, blocking=True)
```

### Why is downloading the model so slow?

If you're using Hugging Face models, you can enable fast download by setting `HF_HUB_ENABLE_HF_TRANSFER` and installing `pip install hf_transfer`.



```python
from ray import serve
from ray.serve.llm import LLMConfig
from ray.serve.llm.deployment import LLMServer
from ray.serve.llm.ingress import OpenAiIngress
from ray.serve.llm.builders import build_openai_app
import os

llm_config = LLMConfig(
    model_loading_config=dict(
        model_id="llama-3-8b-instruct",
        model_source="meta-llama/Meta-Llama-3-8B-Instruct",
    ),
    deployment_config=dict(
        autoscaling_config=dict(
            min_replicas=1, max_replicas=2,
        )
    ),
    # Pass the desired accelerator type (e.g. A10G, L4, etc.)
    accelerator_type="A10G",
    runtime_env=dict(
        env_vars=dict(
            HF_TOKEN=os.environ["HF_TOKEN"],
            HF_HUB_ENABLE_HF_TRANSFER="1"
        )
    ),
)

# Deploy the application
app = build_openai_app({"llm_configs": [llm_config]})
serve.run(app, blocking=True)
```

### How to configure tokenizer pool size so it doesn't hang?

When using `tokenizer_pool_size` in vLLM's `engine_kwargs`, `tokenizer_pool_size` is also required to configure together in order to have the tokenizer group scheduled correctly.

The following example shows a config:

```yaml
# config.yaml
applications:
- args:
    llm_configs:
        - engine_kwargs:
            max_model_len: 1000
            tokenizer_pool_size: 2
            tokenizer_pool_extra_config: "{\"runtime_env\": {}}"
          model_loading_config:
            model_id: Qwen/Qwen2.5-7B-Instruct
  import_path: ray.serve.llm:build_openai_app
  name: llm_app
  route_prefix: "/"
```


## Usage data collection

The Ray Team collects usage data to improve Ray Serve LLM. The team collects data about the following features and attributes:

- Model architecture used for serving.
- Whether JSON mode is used.
- Whether LoRA is used and how many LoRA weights are loaded initially at deployment time.
- Whether autoscaling is used and the min and max replicas setup.
- Tensor parallel size used.
- Initial replicas count.
- GPU type used and number of GPUs used.

To opt-out of usage data collection, you can follow {ref}`Ray usage stats <ref-usage-stats>` to disable it.
=======
For monitoring and observability, see {doc}`Observability <user-guides/observability>`.
>>>>>>> 332b6713
<|MERGE_RESOLUTION|>--- conflicted
+++ resolved
@@ -268,7 +268,6 @@
 serve run config.yaml
 ```
 
-<<<<<<< HEAD
 ## Generate config files
 
 Ray Serve LLM provides a CLI to generate config files for your deployment:
@@ -1012,6 +1011,5 @@
 - GPU type used and number of GPUs used.
 
 To opt-out of usage data collection, you can follow {ref}`Ray usage stats <ref-usage-stats>` to disable it.
-=======
+
 For monitoring and observability, see {doc}`Observability <user-guides/observability>`.
->>>>>>> 332b6713
