(serve-set-up-fastapi-http)=
# Set Up FastAPI and HTTP

This section helps you understand how to:
- send HTTP requests to Serve deployments
- use Ray Serve to integrate with FastAPI
- use customized HTTP adapters
- choose which feature to use for your use case
- setup keep alive timeout

## Choosing the right HTTP feature

Serve offers a layered approach to expose your model with the right HTTP API.

Considering your use case, you can choose the right level of abstraction:
- If you are comfortable working with the raw request object, use [`starlette.request.Requests` API](serve-http).
- If you want a fully fledged API server with validation and doc generation, use the [FastAPI integration](serve-fastapi-http).


(serve-http)=
## Calling Deployments via HTTP
When you deploy a Serve application, the [ingress deployment](serve-key-concepts-ingress-deployment) (the one passed to `serve.run`) is exposed over HTTP.

```{literalinclude} doc_code/http_guide/http_guide.py
:start-after: __begin_starlette__
:end-before: __end_starlette__
:language: python
```

Requests to the Serve HTTP server at `/` are routed to the deployment's `__call__` method with a [Starlette Request object](https://www.starlette.io/requests/) as the sole argument. The `__call__` method can return any JSON-serializable object or a [Starlette Response object](https://www.starlette.io/responses/) (e.g., to return a custom status code or custom headers). A Serve app's route prefix can be changed from `/` to another string by setting `route_prefix` in `serve.run()` or the Serve config file.

(serve-request-cancellation-http)=
### Request cancellation

When processing a request takes longer than the [end-to-end timeout](serve-performance-e2e-timeout) or an HTTP client disconnects before receiving a response, Serve cancels the in-flight request:

- If the proxy hasn't yet sent the request to a replica, Serve simply drops the request.
- If the request has been sent to a replica, Serve attempts to interrupt the replica and cancel the request. The `asyncio.Task` running the handler on the replica is cancelled, raising an `asyncio.CancelledError` the next time it enters an `await` statement. See [the asyncio docs](https://docs.python.org/3/library/asyncio-task.html#task-cancellation) for more info. Handle this exception in a try-except block to customize your deployment's behavior when a request is cancelled:

```{literalinclude} doc_code/http_guide/disconnects.py
:start-after: __start_basic_disconnect__
:end-before: __end_basic_disconnect__
:language: python
```

If no `await` statements are left in the deployment's code before the request completes, the replica processes the request as usual, sends the response back to the proxy, and the proxy discards the response. Use `await` statements for blocking operations in a deployment, so Serve can cancel in-flight requests without waiting for the blocking operation to complete.

Cancellation cascades to any downstream deployment handle, task, or actor calls that were spawned in the deployment's request-handling method. These can handle the `asyncio.CancelledError` in the same way as the ingress deployment.

To prevent an async call from being interrupted by `asyncio.CancelledError`, use `asyncio.shield()`:

```{literalinclude} doc_code/http_guide/disconnects.py
:start-after: __start_shielded_disconnect__
:end-before: __end_shielded_disconnect__
:language: python
```

When the request is cancelled, a cancellation error is raised inside the `SnoringSleeper` deployment's `__call__()` method. However, the cancellation is not raised inside the `snore()` call, so `ZZZ` is printed even if the request is cancelled. Note that `asyncio.shield` cannot be used on a `ServeHandle` call to prevent the downstream handler from being cancelled. You need to explicitly handle the cancellation error in that handler as well.

(serve-fastapi-http)=
## FastAPI HTTP Deployments

If you want to define more complex HTTP handling logic, Serve integrates with [FastAPI](https://fastapi.tiangolo.com/). This allows you to define a Serve deployment using the {mod}`@serve.ingress <ray.serve.api.ingress>` decorator that wraps a FastAPI app with its full range of features. The most basic example of this is shown below, but for more details on all that FastAPI has to offer such as variable routes, automatic type validation, dependency injection (e.g., for database connections), and more, please check out [their documentation](https://fastapi.tiangolo.com/).

```{literalinclude} doc_code/http_guide/http_guide.py
:start-after: __begin_fastapi__
:end-before: __end_fastapi__
:language: python
```

Now if you send a request to `/hello`, this will be routed to the `root` method of our deployment. We can also easily leverage FastAPI to define multiple routes with different HTTP methods:

```{literalinclude} doc_code/http_guide/http_guide.py
:start-after: __begin_fastapi_multi_routes__
:end-before: __end_fastapi_multi_routes__
:language: python
```

You can also pass in an existing FastAPI app to a deployment to serve it as-is:

```{literalinclude} doc_code/http_guide/http_guide.py
:start-after: __begin_byo_fastapi__
:end-before: __end_byo_fastapi__
:language: python
```

This is useful for scaling out an existing FastAPI app with no modifications necessary.
Existing middlewares, **automatic OpenAPI documentation generation**, and other advanced FastAPI features should work as-is.

### WebSockets

Serve supports WebSockets via FastAPI:

```{literalinclude} doc_code/http_guide/websockets_example.py
:start-after: __websocket_serve_app_start__
:end-before: __websocket_serve_app_end__
:language: python
```

Decorate the function that handles WebSocket requests with `@app.websocket`. Read more about FastAPI WebSockets in the [FastAPI documentation](https://fastapi.tiangolo.com/advanced/websockets/).

Query the deployment using the `websockets` package (`pip install websockets`):

```{literalinclude} doc_code/http_guide/websockets_example.py
:start-after: __websocket_serve_client_start__
:end-before: __websocket_serve_client_end__
:language: python
```

(serve-http-streaming-response)=
## Streaming Responses

Some applications must stream incremental results back to the caller.
This is common for text generation using large language models (LLMs) or video processing applications.
The full forward pass may take multiple seconds, so providing incremental results as they're available provides a much better user experience.

To use HTTP response streaming, return a [StreamingResponse](https://www.starlette.io/responses/#streamingresponse) that wraps a generator from your HTTP handler.
This is supported for basic HTTP ingress deployments using a `__call__` method and when using the [FastAPI integration](serve-fastapi-http).

The code below defines a Serve application that incrementally streams numbers up to a provided `max`.
The client-side code is also updated to handle the streaming outputs.
This code uses the `stream=True` option to the [requests](https://requests.readthedocs.io/en/latest/user/advanced/#streaming-requests) library.

```{literalinclude} doc_code/http_guide/streaming_example.py
:start-after: __begin_example__
:end-before: __end_example__
:language: python
```

Save this code in `stream.py` and run it:

```bash
$ python stream.py
[2023-05-25 10:44:23]  INFO ray._private.worker::Started a local Ray instance. View the dashboard at http://127.0.0.1:8265
(ServeController pid=40401) INFO 2023-05-25 10:44:25,296 controller 40401 deployment_state.py:1259 - Deploying new version of deployment default_StreamingResponder.
(HTTPProxyActor pid=40403) INFO:     Started server process [40403]
(ServeController pid=40401) INFO 2023-05-25 10:44:25,333 controller 40401 deployment_state.py:1498 - Adding 1 replica to deployment default_StreamingResponder.
Got result 0.0s after start: '0'
Got result 0.1s after start: '1'
Got result 0.2s after start: '2'
Got result 0.3s after start: '3'
Got result 0.4s after start: '4'
Got result 0.5s after start: '5'
Got result 0.6s after start: '6'
Got result 0.7s after start: '7'
Got result 0.8s after start: '8'
Got result 0.9s after start: '9'
(ServeReplica:default_StreamingResponder pid=41052) INFO 2023-05-25 10:49:52,230 default_StreamingResponder default_StreamingResponder#qlZFCa yomKnJifNJ / default replica.py:634 - __CALL__ OK 1017.6ms
```

### Terminating the stream when a client disconnects

In some cases, you may want to cease processing a request when the client disconnects before the full stream has been returned.
If you pass an async generator to `StreamingResponse`, it is cancelled and raises an `asyncio.CancelledError` when the client disconnects.
Note that you must `await` at some point in the generator for the cancellation to occur.

In the example below, the generator streams responses forever until the client disconnects, then it prints that it was cancelled and exits. Save this code in `stream.py` and run it:


```{literalinclude} doc_code/http_guide/streaming_example.py
:start-after: __begin_cancellation__
:end-before: __end_cancellation__
:language: python
```

```bash
$ python stream.py
[2023-07-10 16:08:41]  INFO ray._private.worker::Started a local Ray instance. View the dashboard at http://127.0.0.1:8265
(ServeController pid=50801) INFO 2023-07-10 16:08:42,296 controller 40401 deployment_state.py:1259 - Deploying new version of deployment default_StreamingResponder.
(HTTPProxyActor pid=50803) INFO:     Started server process [50803]
(ServeController pid=50805) INFO 2023-07-10 16:08:42,963 controller 50805 deployment_state.py:1586 - Adding 1 replica to deployment default_StreamingResponder.
Got result 0.0s after start: '0'
Got result 0.1s after start: '1'
Got result 0.2s after start: '2'
Got result 0.3s after start: '3'
Got result 0.4s after start: '4'
Got result 0.5s after start: '5'
Got result 0.6s after start: '6'
Got result 0.7s after start: '7'
Got result 0.8s after start: '8'
Got result 0.9s after start: '9'
Got result 1.0s after start: '10'
Client disconnecting
(ServeReplica:default_StreamingResponder pid=50842) Cancelled! Exiting.
(ServeReplica:default_StreamingResponder pid=50842) INFO 2023-07-10 16:08:45,756 default_StreamingResponder default_StreamingResponder#cmpnmF ahteNDQSWx / default replica.py:691 - __CALL__ OK 1019.1ms
<<<<<<< HEAD
```

(serve-http-adapters)=

## HTTP Adapters
HTTP adapters are functions that convert raw HTTP requests to basic Python types that you know and recognize.

For example, here is an adapter that extracts the JSON content from a request:

```python
async def json_resolver(request: starlette.requests.Request):
    return await request.json()
```

The input arguments to an HTTP adapter should be type-annotated. At a minimum, the adapter should accept a `starlette.requests.Request` type (https://www.starlette.io/requests/#request),
but it can also accept any type that's recognized by [FastAPI's dependency injection framework](https://fastapi.tiangolo.com/tutorial/dependencies/).

Here is an HTTP adapter that accepts two HTTP query parameters:

```python
def parse_query_args(field_a: int, field_b: str):
    return YourDataClass(field_a, field_b)
```

You can specify different type signatures to facilitate the extraction of HTTP fields, including
- [query parameters](https://fastapi.tiangolo.com/tutorial/query-params/),
- [body parameters](https://fastapi.tiangolo.com/tutorial/body/),
- [many other data types](https://fastapi.tiangolo.com/tutorial/extra-data-types/).

For more details, you can take a look at the [FastAPI documentation](https://fastapi.tiangolo.com/).

In addition to above adapters, you also use other adapters. Below we examine at least two:

- Serve Deployment Graph `DAGDriver`
- Embedded in Bring Your Own `FastAPI` Application

### Serve Deployment Graph `DAGDriver`

When using a [Serve deployment graph](serve-deployment-graphs), you can configure
`ray.serve.drivers.DAGDriver` to accept an HTTP adapter via its `http_adapter` field.

For example, the `json_request` adapter parses JSON in the HTTP body:

```python
from ray.serve.drivers import DAGDriver
from ray.serve.http_adapters import json_request
from ray.dag.input_node import InputNode

with InputNode() as input_node:
    # ...
    dag = DAGDriver.bind(other_node, http_adapter=json_request)
```

### Embedded in your existing `FastAPI` Application

You can also bring the adapter to your own FastAPI app using
[Depends](https://fastapi.tiangolo.com/tutorial/dependencies/#import-depends).
The input schema automatically become part of the generated OpenAPI schema with FastAPI.

```python
from fastapi import FastAPI, Depends
from ray.serve.http_adapters import json_to_ndarray

app = FastAPI()

@app.post("/endpoint")
async def endpoint(np_array = Depends(json_to_ndarray)):
    ...
```


### Pydantic models as adapters

Serve also supports [pydantic models](https://pydantic-docs.helpmanual.io/usage/models/) as a shorthand for HTTP adapters in model wrappers. Instead of using a function to define your HTTP adapter as in the examples above,
you can directly pass in a pydantic model class to effectively tell Ray Serve to validate the HTTP body with this schema.
Once validated, the model instance will passed to the predictor.

```python
from pydantic import BaseModel

class User(BaseModel):
    user_id: int
    user_name: str

# ...

DAGDriver.bind(other_node, http_adapter=User)

```
### List of built-in adapters

Here is a list of adapters; please feel free to [contribute more](https://github.com/ray-project/ray/issues/new/choose)!

(serve-ndarray-schema)=

```{eval-rst}
.. automodule:: ray.serve.http_adapters
    :members: json_to_ndarray, image_to_ndarray, starlette_request, json_request, pandas_read_json, json_to_multi_ndarray

```

(serve-http-guide-keep-alive-timeout)=
## Set keep alive timeout

Serve uses a Uvicorn HTTP server internally to serve HTTP requests. By default, Uvicorn
keeps HTTP connections alive for 5 seconds between requests. Modify the keep-alive
timeout by setting the `keep_alive_timeout_s` in the `http_options` field of the Serve
config files. This config is global to your Ray cluster, and it cannot be updated during
runtime. You can also set `RAY_SERVE_HTTP_KEEP_ALIVE_TIMEOUT_S` environment variable to
set the keep alive timeout. `RAY_SERVE_HTTP_KEEP_ALIVE_TIMEOUT_S` will take the
precedence over the `keep_alive_timeout_s` config if both are set. You can find more
information about Uvicorn's keep alive timeout [here](https://www.uvicorn.org/settings/#keep-alive-timeout).
=======
```
>>>>>>> 056ad5da
<|MERGE_RESOLUTION|>--- conflicted
+++ resolved
@@ -183,107 +183,8 @@
 Client disconnecting
 (ServeReplica:default_StreamingResponder pid=50842) Cancelled! Exiting.
 (ServeReplica:default_StreamingResponder pid=50842) INFO 2023-07-10 16:08:45,756 default_StreamingResponder default_StreamingResponder#cmpnmF ahteNDQSWx / default replica.py:691 - __CALL__ OK 1019.1ms
-<<<<<<< HEAD
 ```
 
-(serve-http-adapters)=
-
-## HTTP Adapters
-HTTP adapters are functions that convert raw HTTP requests to basic Python types that you know and recognize.
-
-For example, here is an adapter that extracts the JSON content from a request:
-
-```python
-async def json_resolver(request: starlette.requests.Request):
-    return await request.json()
-```
-
-The input arguments to an HTTP adapter should be type-annotated. At a minimum, the adapter should accept a `starlette.requests.Request` type (https://www.starlette.io/requests/#request),
-but it can also accept any type that's recognized by [FastAPI's dependency injection framework](https://fastapi.tiangolo.com/tutorial/dependencies/).
-
-Here is an HTTP adapter that accepts two HTTP query parameters:
-
-```python
-def parse_query_args(field_a: int, field_b: str):
-    return YourDataClass(field_a, field_b)
-```
-
-You can specify different type signatures to facilitate the extraction of HTTP fields, including
-- [query parameters](https://fastapi.tiangolo.com/tutorial/query-params/),
-- [body parameters](https://fastapi.tiangolo.com/tutorial/body/),
-- [many other data types](https://fastapi.tiangolo.com/tutorial/extra-data-types/).
-
-For more details, you can take a look at the [FastAPI documentation](https://fastapi.tiangolo.com/).
-
-In addition to above adapters, you also use other adapters. Below we examine at least two:
-
-- Serve Deployment Graph `DAGDriver`
-- Embedded in Bring Your Own `FastAPI` Application
-
-### Serve Deployment Graph `DAGDriver`
-
-When using a [Serve deployment graph](serve-deployment-graphs), you can configure
-`ray.serve.drivers.DAGDriver` to accept an HTTP adapter via its `http_adapter` field.
-
-For example, the `json_request` adapter parses JSON in the HTTP body:
-
-```python
-from ray.serve.drivers import DAGDriver
-from ray.serve.http_adapters import json_request
-from ray.dag.input_node import InputNode
-
-with InputNode() as input_node:
-    # ...
-    dag = DAGDriver.bind(other_node, http_adapter=json_request)
-```
-
-### Embedded in your existing `FastAPI` Application
-
-You can also bring the adapter to your own FastAPI app using
-[Depends](https://fastapi.tiangolo.com/tutorial/dependencies/#import-depends).
-The input schema automatically become part of the generated OpenAPI schema with FastAPI.
-
-```python
-from fastapi import FastAPI, Depends
-from ray.serve.http_adapters import json_to_ndarray
-
-app = FastAPI()
-
-@app.post("/endpoint")
-async def endpoint(np_array = Depends(json_to_ndarray)):
-    ...
-```
-
-
-### Pydantic models as adapters
-
-Serve also supports [pydantic models](https://pydantic-docs.helpmanual.io/usage/models/) as a shorthand for HTTP adapters in model wrappers. Instead of using a function to define your HTTP adapter as in the examples above,
-you can directly pass in a pydantic model class to effectively tell Ray Serve to validate the HTTP body with this schema.
-Once validated, the model instance will passed to the predictor.
-
-```python
-from pydantic import BaseModel
-
-class User(BaseModel):
-    user_id: int
-    user_name: str
-
-# ...
-
-DAGDriver.bind(other_node, http_adapter=User)
-
-```
-### List of built-in adapters
-
-Here is a list of adapters; please feel free to [contribute more](https://github.com/ray-project/ray/issues/new/choose)!
-
-(serve-ndarray-schema)=
-
-```{eval-rst}
-.. automodule:: ray.serve.http_adapters
-    :members: json_to_ndarray, image_to_ndarray, starlette_request, json_request, pandas_read_json, json_to_multi_ndarray
-
-```
 
 (serve-http-guide-keep-alive-timeout)=
 ## Set keep alive timeout
@@ -295,7 +196,4 @@
 runtime. You can also set `RAY_SERVE_HTTP_KEEP_ALIVE_TIMEOUT_S` environment variable to
 set the keep alive timeout. `RAY_SERVE_HTTP_KEEP_ALIVE_TIMEOUT_S` will take the
 precedence over the `keep_alive_timeout_s` config if both are set. You can find more
-information about Uvicorn's keep alive timeout [here](https://www.uvicorn.org/settings/#keep-alive-timeout).
-=======
-```
->>>>>>> 056ad5da
+information about Uvicorn's keep alive timeout [here](https://www.uvicorn.org/settings/#keep-alive-timeout).