--- conflicted
+++ resolved
@@ -12,12 +12,8 @@
 serve-ml-models
 batch
 rllib
-<<<<<<< HEAD
 gradio-integration
-=======
-gradio
 java
->>>>>>> cdf25908
 ```
 
 Other Topics:
