(serve-key-concepts)=

# Key Concepts

(serve-key-concepts-deployment)=

## Deployment

Deployments are the central concept in Ray Serve.
A deployment contains business logic or an ML model to handle incoming requests and can be scaled up to run across a Ray cluster.
At runtime, a deployment consists of a number of *replicas*, which are individual copies of the class or function that are started in separate Ray Actors (processes).
The number of replicas can be scaled up or down (or even autoscaled) to match the incoming request load.

To define a deployment, use the {mod}`@serve.deployment <ray.serve.api.deployment>` decorator on a Python class (or function for simple use cases).
Then, `bind` the deployment with optional arguments to the constructor to define an [application](serve-key-concepts-application).
Finally, deploy the resulting application using `serve.run` (or the equivalent `serve run` CLI command, see [Development Workflow](serve-dev-workflow) for details).

```{literalinclude} ../serve/doc_code/key_concepts.py
:start-after: __start_my_first_deployment__
:end-before: __end_my_first_deployment__
:language: python
```

(serve-key-concepts-application)=

## Application

An application is the unit of upgrade in a Ray Serve cluster. An application consists of one or more deployments. One of these deployments is considered the [“ingress” deployment](serve-key-concepts-ingress-deployment), which handles all inbound traffic.

Applications can be called via HTTP at the specified `route_prefix` or in Python using a `DeploymentHandle`.
 
(serve-key-concepts-deployment-handle)=

## DeploymentHandle (composing deployments)

Ray Serve enables flexible model composition and scaling by allowing multiple independent deployments to call into each other.
When binding a deployment, you can include references to _other bound deployments_.
Then, at runtime each of these arguments is converted to a {mod}`DeploymentHandle <ray.serve.handle.DeploymentHandle>` that can be used to query the deployment using a Python-native API.
Below is a basic example where the `Driver` deployment can call into two downstream models.
For a more comprehensive guide, see the [model composition guide](serve-model-composition).

```{literalinclude} ../serve/doc_code/key_concepts.py
:start-after: __start_deployment_handle__
:end-before: __end_deployment_handle__
:language: python
```

(serve-key-concepts-ingress-deployment)=

## Ingress deployment (HTTP handling)

A Serve application can consist of multiple deployments that can be combined to perform model composition or complex business logic.
However, one deployment is always the "top-level" one that is passed to `serve.run` to deploy the application.
This deployment is called the "ingress deployment" because it serves as the entrypoint for all traffic to the application.
Often, it then routes to other deployments or calls into them using the `DeploymentHandle` API, and composes the results before returning to the user.

The ingress deployment defines the HTTP handling logic for the application.
By default, the `__call__` method of the class is called and passed in a `Starlette` request object.
The response will be serialized as JSON, but other `Starlette` response objects can also be returned directly.
Here's an example:

```{literalinclude} ../serve/doc_code/key_concepts.py
:start-after: __start_basic_ingress__
:end-before: __end_basic_ingress__
:language: python
```

After binding the deployment and running `serve.run()`, it is now exposed by the HTTP server and handles requests using the specified class.
We can query the model using `requests` to verify that it's working.

For more expressive HTTP handling, Serve also comes with a built-in integration with `FastAPI`.
This allows you to use the full expressiveness of FastAPI to define more complex APIs:

<<<<<<< HEAD
```{literalinclude} ../serve/doc_code/key_concepts.py
:start-after: __start_fastapi_ingress__
:end-before: __end_fastapi_ingress__
:language: python
=======
```python
from fastapi import FastAPI

app = FastAPI()

@serve.deployment
@serve.ingress(app)
class MostBasicIngress:
  @app.get("/{name}")
  async def say_hi(self, name: str) -> str:
      return f"Hello {name}"
```

(serve-key-concepts-deployment-graph)=

## Deployment graph

Building on top of the deployment concept, Ray Serve also provides a first-class API for composing multiple models into a graph structure and orchestrating the calls to each deployment automatically. In this case, the `DAGDriver` is the ingress deployment.

Here's a simple example combining a preprocess function and model.

```{literalinclude} doc_code/key-concepts-deployment-graph.py
>>>>>>> a6c3c89e
```

## What's next?
Now that you have learned the key concepts, you can dive into these guides:
- [Resource allocation](serve-resource-allocation)
- [Autoscaling guide](serve-autoscaling)
- [Configuring HTTP logic and integrating with FastAPI](http-guide)
- [Development workflow for Serve applications](serve-dev-workflow)
- [Composing deployments to perform model composition](serve-model-composition)<|MERGE_RESOLUTION|>--- conflicted
+++ resolved
@@ -71,35 +71,10 @@
 For more expressive HTTP handling, Serve also comes with a built-in integration with `FastAPI`.
 This allows you to use the full expressiveness of FastAPI to define more complex APIs:
 
-<<<<<<< HEAD
 ```{literalinclude} ../serve/doc_code/key_concepts.py
 :start-after: __start_fastapi_ingress__
 :end-before: __end_fastapi_ingress__
 :language: python
-=======
-```python
-from fastapi import FastAPI
-
-app = FastAPI()
-
-@serve.deployment
-@serve.ingress(app)
-class MostBasicIngress:
-  @app.get("/{name}")
-  async def say_hi(self, name: str) -> str:
-      return f"Hello {name}"
-```
-
-(serve-key-concepts-deployment-graph)=
-
-## Deployment graph
-
-Building on top of the deployment concept, Ray Serve also provides a first-class API for composing multiple models into a graph structure and orchestrating the calls to each deployment automatically. In this case, the `DAGDriver` is the ingress deployment.
-
-Here's a simple example combining a preprocess function and model.
-
-```{literalinclude} doc_code/key-concepts-deployment-graph.py
->>>>>>> a6c3c89e
 ```
 
 ## What's next?
