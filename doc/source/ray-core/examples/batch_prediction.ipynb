{
 "cells": [
  {
   "attachments": {},
   "cell_type": "markdown",
   "metadata": {},
   "source": [
    "# Batch Prediction with Ray Core\n",
    "\n",
    "```{note}\n",
    "For a higher level API for batch inference on large datasets, see [batch inference with Ray Data](batch_inference_home). This example is for users who want more control over data sharding and execution.\n",
    "```\n",
    "\n",
    "The batch prediction is the process of using a trained model to generate predictions for a collection of observations. It has the following elements:\n",
    "* Input dataset: this is a collection of observations to generate predictions for. The data is usually stored in an external storage system like S3, HDFS or database, and can be large.\n",
    "* ML model: this is a trained ML model which is usually also stored in an external storage system.\n",
    "* Predictions: these are the outputs when applying the ML model on observations. The predictions are usually written back to the storage system.\n",
    "\n",
<<<<<<< HEAD
    "With Ray, you can build scalable batch prediction for large datasets at high prediction throughput. Ray Data provides a [higher-level API for offline batch inference](batch_inference_home), with built-in optimizations. However, for more control, you can use the lower-level Ray Core APIs. In this example we do batch inference with Ray Core by splitting the dataset into disjoint shards and executing them in parallel, with either Ray tasks or Ray actors across a Ray cluster."
=======
    "With Ray, you can build scalable batch prediction for large datasets at high prediction throughput. Ray Data provides a [higher-level API for offline batch inference](batch_inference_home), with many optimizations built-in. However, for more control, you can use the lower-level Ray Core APIs. This example demonstrates batch inference with Ray Core by splitting the dataset into disjoint shards and executing them in parallel, with either Ray Tasks or Ray Actors across a Ray Cluster."
>>>>>>> 4aec0c78
   ]
  },
  {
   "attachments": {},
   "cell_type": "markdown",
   "metadata": {},
   "source": [
    "## Task-based batch prediction\n",
    "\n",
    "With Ray tasks, you can build a batch prediction program in this way:\n",
    "1. Loads the model\n",
    "2. Launches Ray tasks, with each taking in the model and a shard of input dataset\n",
    "3. Each worker executes predictions on the assigned shard, and writes out results\n",
    "\n",
    "Let’s take NYC taxi data in 2009 for example. Suppose we have this simple model:"
   ]
  },
  {
   "cell_type": "code",
   "execution_count": null,
   "metadata": {},
   "outputs": [],
   "source": [
    "import pandas as pd\n",
    "import numpy as np\n",
    "\n",
    "def load_model():\n",
    "    # A dummy model.\n",
    "    def model(batch: pd.DataFrame) -> pd.DataFrame:\n",
    "        # Dummy payload so copying the model will actually copy some data\n",
    "        # across nodes.\n",
    "        model.payload = np.zeros(100_000_000)\n",
    "        return pd.DataFrame({\"score\": batch[\"passenger_count\"] % 2 == 0})\n",
    "    \n",
    "    return model"
   ]
  },
  {
   "cell_type": "markdown",
   "metadata": {},
   "source": [
    "The dataset has 12 files (one for each month) so we can naturally have each Ray task to take one file. By taking the model and a shard of input dataset (i.e. a single file), we can define a Ray remote task for prediction:"
   ]
  },
  {
   "cell_type": "code",
   "execution_count": null,
   "metadata": {},
   "outputs": [],
   "source": [
    "import pyarrow.parquet as pq\n",
    "import ray\n",
    "\n",
    "@ray.remote\n",
    "def make_prediction(model, shard_path):\n",
    "    df = pq.read_table(shard_path).to_pandas()\n",
    "    result = model(df)\n",
    "\n",
    "    # Write out the prediction result.\n",
    "    # NOTE: unless the driver will have to further process the\n",
    "    # result (other than simply writing out to storage system),\n",
    "    # writing out at remote task is recommended, as it can avoid\n",
    "    # congesting or overloading the driver.\n",
    "    # ...\n",
    "\n",
    "    # Here we just return the size about the result in this example.\n",
    "    return len(result)"
   ]
  },
  {
   "cell_type": "markdown",
   "metadata": {},
   "source": [
    "The driver launches all tasks for the entire input dataset. "
   ]
  },
  {
   "cell_type": "code",
   "execution_count": null,
   "metadata": {},
   "outputs": [],
   "source": [
    "# 12 files, one for each remote task.\n",
    "input_files = [\n",
    "        f\"s3://anonymous@air-example-data/ursa-labs-taxi-data/downsampled_2009_full_year_data.parquet\"\n",
    "        f\"/fe41422b01c04169af2a65a83b753e0f_{i:06d}.parquet\"\n",
    "        for i in range(12)\n",
    "]\n",
    "\n",
    "# ray.put() the model just once to local object store, and then pass the\n",
    "# reference to the remote tasks.\n",
    "model = load_model()\n",
    "model_ref = ray.put(model)\n",
    "\n",
    "result_refs = []\n",
    "\n",
    "# Launch all prediction tasks.\n",
    "for file in input_files:\n",
    "    # Launch a prediction task by passing model reference and shard file to it.\n",
    "    # NOTE: it would be highly inefficient if you are passing the model itself\n",
    "    # like make_prediction.remote(model, file), which in order to pass the model\n",
    "    # to remote node will ray.put(model) for each task, potentially overwhelming\n",
    "    # the local object store and causing out-of-disk error.\n",
    "    result_refs.append(make_prediction.remote(model_ref, file))\n",
    "\n",
    "results = ray.get(result_refs)\n",
    "\n",
    "# Let's check prediction output size.\n",
    "for r in results:\n",
    "    print(\"Prediction output size:\", r)"
   ]
  },
  {
   "cell_type": "markdown",
   "metadata": {},
   "source": [
    "In order to not overload the cluster and cause OOM, we can control the parallelism by setting the proper resource requirement for tasks, see details about this design pattern in {doc}`/ray-core/patterns/limit-running-tasks`.\n",
    "For example, if it's easy for your to get a good estimate of the in-memory size for data loaded from external storage, you can control the parallelism by specifying the amount of memory needed for each task, e.g. launching tasks with ``make_prediction.options(memory=100*1023*1025).remote(model_ref, file)``. Ray will then do the right thing and make sure tasks scheduled to a node will not exceed its total memory."
   ]
  },
  {
   "cell_type": "markdown",
   "metadata": {},
   "source": [
    "```{tip}\n",
    "To avoid repeatedly storing the same model into object store (this can cause Out-of-disk for driver node), use ray.put() to store the model once, and then pass the reference around.\n",
    "```\n",
    "```{tip}\n",
    "To avoid congest or overload the driver node, it’s preferable to have each task to write out the predictions (instead of returning results back to driver which actualy does nothing but write out to storage system).\n",
    "```\n",
    "\n",
    "## Actor-based batch prediction\n",
    "In the above solution, each Ray task will have to fetch the model from the driver node before it can start performing the prediction. This is an overhead cost that can be significant if the model size is large. We can optimize it by using Ray actors, which will fetch the model just once and reuse it for all tasks assigned to the actor.\n",
    "\n",
    "First, we define a callable class that’s structured with an interface (i.e. constructor) to load/cache the model, and the other to take in a file and perform prediction."
   ]
  },
  {
   "cell_type": "code",
   "execution_count": null,
   "metadata": {},
   "outputs": [],
   "source": [
    "import pandas as pd\n",
    "import pyarrow.parquet as pq\n",
    "import ray\n",
    "\n",
    "@ray.remote\n",
    "class BatchPredictor:\n",
    "    def __init__(self, model):\n",
    "        self.model = model\n",
    "        \n",
    "    def predict(self, shard_path):\n",
    "        df = pq.read_table(shard_path).to_pandas()\n",
    "        result =self.model(df)\n",
    "\n",
    "        # Write out the prediction result.\n",
    "        # NOTE: unless the driver will have to further process the\n",
    "        # result (other than simply writing out to storage system),\n",
    "        # writing out at remote task is recommended, as it can avoid\n",
    "        # congesting or overloading the driver.\n",
    "        # ...\n",
    "\n",
    "        # Here we just return the size about the result in this example.\n",
    "        return len(result)"
   ]
  },
  {
   "cell_type": "markdown",
   "metadata": {},
   "source": [
    "The constructor is called only once per actor worker. We use ActorPool to manage a set of actors that can receive prediction requests."
   ]
  },
  {
   "cell_type": "code",
   "execution_count": null,
   "metadata": {},
   "outputs": [],
   "source": [
    "from ray.util.actor_pool import ActorPool\n",
    "\n",
    "model = load_model()\n",
    "model_ref = ray.put(model)\n",
    "num_actors = 4\n",
    "actors = [BatchPredictor.remote(model_ref) for _ in range(num_actors)]\n",
    "pool = ActorPool(actors)\n",
    "input_files = [\n",
    "        f\"s3://anonymous@air-example-data/ursa-labs-taxi-data/downsampled_2009_full_year_data.parquet\"\n",
    "        f\"/fe41422b01c04169af2a65a83b753e0f_{i:06d}.parquet\"\n",
    "        for i in range(12)\n",
    "]\n",
    "for file in input_files:\n",
    "    pool.submit(lambda a, v: a.predict.remote(v), file)\n",
    "while pool.has_next():\n",
    "    print(\"Prediction output size:\", pool.get_next())"
   ]
  },
  {
   "cell_type": "markdown",
   "metadata": {},
   "source": [
    "Note that the ActorPool is fixed in size, unlike task-based approach where the number of parallel tasks can be dynamic (as long as it's not exceeding max_in_flight_tasks). To have autoscaling actor pool, you will need to use the {doc}`Ray Data batch prediction </data/examples/nyc_taxi_basic_processing>`."
   ]
  },
  {
   "cell_type": "markdown",
   "metadata": {},
   "source": [
    "## Batch prediction with GPUs\n",
    "\n",
    "If your cluster has GPU nodes and your predictor can utilize the GPUs, you can direct the tasks or actors to those GPU nodes by specifying num_gpus. Ray will schedule them onto GPU nodes accordingly. On the node, you will need to move the model to GPU. The following is an example for Torch model."
   ]
  },
  {
   "cell_type": "code",
   "execution_count": null,
   "metadata": {},
   "outputs": [],
   "source": [
    "import torch\n",
    "\n",
    "@ray.remote(num_gpus=1)\n",
    "def make_torch_prediction(model: torch.nn.Module, shard_path):\n",
    "    # Move model to GPU.\n",
    "    model.to(torch.device(\"cuda\"))\n",
    "    inputs = pq.read_table(shard_path).to_pandas().to_numpy()\n",
    "\n",
    "    results = []\n",
    "    # for each tensor in inputs:\n",
    "    #   results.append(model(tensor))\n",
    "    #\n",
    "    # Write out the results right in task instead of returning back\n",
    "    # to the driver node (unless you have to), to avoid congest/overload\n",
    "    # driver node.\n",
    "    # ...\n",
    "\n",
    "    # Here we just return simple/light meta information.\n",
    "    return len(results)"
   ]
  },
  {
   "cell_type": "markdown",
   "metadata": {},
   "source": [
    "## FAQs\n",
    "\n",
    "### How to load and pass model efficiently in Ray cluster if the model is large?\n",
    "The recommended way is to (taking task-based batch prediction for example, the actor-based is the same):\n",
    "1. let the driver load the model (e.g. from storage system)\n",
    "2. let the driver ray.put(model) to store the model into object store; and\n",
    "3. pass the same reference of the model to each remote tasks when launching them.\n",
    "The remote task will fetch the model (from driver's object store) to its local object store before start performing prediction.\n",
    "\n",
    "Note it's highly inefficient if you skip the step 2 and pass the model (instead of reference) to remote tasks. If the model is large and there are many tasks, it'll likely cause out-of-disk crash for the driver node."
   ]
  },
  {
   "cell_type": "code",
   "execution_count": null,
   "metadata": {},
   "outputs": [],
   "source": [
    "# GOOD: the model will be stored to driver's object store only once\n",
    "model = load_model()\n",
    "model_ref = ray.put(model)\n",
    "for file in input_files:\n",
    "    make_prediction.remote(model_ref, file)\n",
    "\n",
    "# BAD: the same model will be stored to driver's object store repeatedly for each task\n",
    "model = load_model()\n",
    "for file in input_files:\n",
    "    make_prediction.remote(model, file)"
   ]
  },
  {
   "cell_type": "markdown",
   "metadata": {},
   "source": [
    "For more details, check out {doc}`/ray-core/patterns/pass-large-arg-by-value`."
   ]
  },
  {
   "cell_type": "markdown",
   "metadata": {},
   "source": [
    "### How to improve the GPU utilization rate?\n",
    "To keep GPUs busy, there are following things to look at:\n",
    "- **Schedule multiple tasks on the same GPU node if it has multiple GPUs**: If there are multiple GPUs on same node and a single task cannot use them all, you can direct multiple tasks to the node. This is automatically handled by Ray, e.g. if you specify num_gpus=1 and there are 4 GPUs, Ray will schedule 4 tasks to the node, provided there are enough tasks and no other resource constraints.\n",
    "- **Use actor-based approach**: as mentioned above, actor-based approach is more efficient because it reuses model initialization for many tasks, so the node will spend more time on the actual workload."
   ]
  }
 ],
 "metadata": {
  "kernelspec": {
   "display_name": "Python 3.8.10 ('venv': venv)",
   "language": "python",
   "name": "python3"
  },
  "language_info": {
   "codemirror_mode": {
    "name": "ipython",
    "version": 3
   },
   "file_extension": ".py",
   "mimetype": "text/x-python",
   "name": "python",
   "nbconvert_exporter": "python",
   "pygments_lexer": "ipython3",
   "version": "3.8.10"
  },
  "orig_nbformat": 4,
  "vscode": {
   "interpreter": {
    "hash": "3c0d54d489a08ae47a06eae2fd00ff032d6cddb527c382959b7b2575f6a8167f"
   }
  }
 },
 "nbformat": 4,
 "nbformat_minor": 2
}<|MERGE_RESOLUTION|>--- conflicted
+++ resolved
@@ -16,11 +16,7 @@
     "* ML model: this is a trained ML model which is usually also stored in an external storage system.\n",
     "* Predictions: these are the outputs when applying the ML model on observations. The predictions are usually written back to the storage system.\n",
     "\n",
-<<<<<<< HEAD
-    "With Ray, you can build scalable batch prediction for large datasets at high prediction throughput. Ray Data provides a [higher-level API for offline batch inference](batch_inference_home), with built-in optimizations. However, for more control, you can use the lower-level Ray Core APIs. In this example we do batch inference with Ray Core by splitting the dataset into disjoint shards and executing them in parallel, with either Ray tasks or Ray actors across a Ray cluster."
-=======
-    "With Ray, you can build scalable batch prediction for large datasets at high prediction throughput. Ray Data provides a [higher-level API for offline batch inference](batch_inference_home), with many optimizations built-in. However, for more control, you can use the lower-level Ray Core APIs. This example demonstrates batch inference with Ray Core by splitting the dataset into disjoint shards and executing them in parallel, with either Ray Tasks or Ray Actors across a Ray Cluster."
->>>>>>> 4aec0c78
+    "With Ray, you can build scalable batch prediction for large datasets at high prediction throughput. Ray Data provides a [higher-level API for offline batch inference](batch_inference_home), with built-in optimizations. However, for more control, you can use the lower-level Ray Core APIs. This example demonstrates batch inference with Ray Core by splitting the dataset into disjoint shards and executing them in parallel, with either Ray Tasks or Ray Actors across a Ray Cluster."
    ]
   },
   {
