--- conflicted
+++ resolved
@@ -164,13 +164,10 @@
 
     .. literalinclude:: doc_code/tasks_multiple_returns.py
 
-For tasks that return multiple objects, Ray also supports remote generators that allow a task to return one object at a time to reduce memory usage at the worker. See the :ref:`user guide <generators>` for more details on use cases.
-
-<<<<<<< HEAD
-    For tasks that return multiple objects, Ray also supports remote generators that allow a task to return one object at a time to reduce memory usage at the worker. Ray also supports an option to set the number of return values dynamically, which can be useful when the task caller does not know how many return values to expect. See the :ref:`user guide <generators>` for more details on use cases.
-=======
-.. tabbed:: Python
->>>>>>> 5b1de2b6
+
+For tasks that return multiple objects, Ray also supports remote generators that allow a task to return one object at a time to reduce memory usage at the worker. Ray also supports an option to set the number of return values dynamically, which can be useful when the task caller does not know how many return values to expect. See the :ref:`user guide <generators>` for more details on use cases.
+
+.. tabbed:: Python
 
     .. code-block:: python
 
