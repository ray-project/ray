--- conflicted
+++ resolved
@@ -45,16 +45,10 @@
 - ``worker-[worker_id]-[job_id]-[pid].[out|err]``: Python or Java part of Ray drivers and workers. Ray streams all stdout and stderr from Tasks or Actors to these files. Note that job_id is the ID of the driver.
 
 ### System/component logs
-<<<<<<< HEAD
-- ``dashboard.[log|out|err]``: Log files of the Ray Dashboard. ``.log`` files contain logs generated from the dashboard's logger. ``.out`` and ``.err`` files contain stdout and stderr printed from the dashboard. They're usually empty except when the dashboard crashes unexpectedly.
+- ``dashboard.[log|out|err]``: A log file of a Ray Dashboard. ``.log`` files contain logs generated from the dashboard's logger. ``.out`` and ``.err`` files contain stdout and stderr printed from the dashboard respectively. They're usually empty except when the dashboard crashes unexpectedly.
 - ``dashboard_agent.[log|out|err]``: Every Ray node has one dashboard agent. ``.log`` files
 contain logs generated from the dashboard agent's logger. ``.out`` and ``.err`` files contain stdout and stderr printed from the dashboard agent. They're usually empty except when the dashboard agent crashes unexpectedly.
-- ``dashboard_[module_name].[log|err]``: The log files for the Ray Dashboard child processes, one per each module. ``.log`` files contain logs generated from the module's logger. ``.err`` files contain stdout and stderr printed from the module. They're usually empty except when the module crashes unexpectedly.
-=======
-- ``dashboard.[log|out|err]``: A log file of a Ray Dashboard. ``.log`` files contain logs generated from the dashboard's logger. ``.out`` and ``.err`` files contain stdout and stderr printed from the dashboard respectively. They're usually empty except when the dashboard crashes unexpectedly.
-- ``dashboard_agent.log``: Every Ray node has one dashboard agent. This is a log file of the agent.
 - ``dashboard_[module_name].[log|out|err]``: The log files for the Ray Dashboard child processes, one per each module. ``.log`` files contain logs generated from the module's logger. ``.out`` and ``.err`` files contain stdout and stderr printed from the module respectively. They're usually empty except when the module crashes unexpectedly.
->>>>>>> 9bd582e9
 - ``gcs_server.[out|err]``: The GCS server is a stateless server that manages Ray cluster metadata. It exists only in the head node.
 - ``io-worker-[worker_id]-[pid].[out|err]``: Ray creates IO workers to spill/restore objects to external storage by default from Ray 1.3+. This is a log file of IO workers.
 - ``log_monitor.[log|out|err]``: The log monitor is in charge of streaming logs to the driver. ``.log`` files contain logs generated from the log monitor's logger. ``.out`` and ``.err`` files contain the stdout and stderr printed from the log monitor. They're usually empty except when the log monitor crashes unexpectedly.
