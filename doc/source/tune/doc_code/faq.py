# flake8: noqa

# __reproducible_start__
import numpy as np
from ray import train, tune
from ray.train import ScalingConfig


def train_func(config):
    # Set seed for trainable random result.
    # If you remove this line, you will get different results
    # each time you run the trial, even if the configuration
    # is the same.
    np.random.seed(config["seed"])
    random_result = np.random.uniform(0, 100, size=1).item()
    train.report({"result": random_result})


# Set seed for Ray Tune's random search.
# If you remove this line, you will get different configurations
# each time you run the script.
np.random.seed(1234)
tuner = tune.Tuner(
    train_func,
    tune_config=tune.TuneConfig(
        num_samples=10,
        search_alg=tune.search.BasicVariantGenerator(),
    ),
    param_space={"seed": tune.randint(0, 1000)},
)
tuner.fit()
# __reproducible_end__

# __basic_config_start__
config = {"a": {"x": tune.uniform(0, 10)}, "b": tune.choice([1, 2, 3])}
# __basic_config_end__

# __conditional_spaces_start__
config = {
    "a": tune.randint(5, 10),
    "b": tune.sample_from(lambda spec: np.random.randint(0, spec.config.a)),
}
# __conditional_spaces_end__


# __iter_start__
def _iter():
    for a in range(5, 10):
        for b in range(a):
            yield a, b


config = {
    "ab": tune.grid_search(list(_iter())),
}
# __iter_end__


def train_func(config):
    random_result = np.random.uniform(0, 100, size=1).item()
    train.report({"result": random_result})


train_fn = train_func
MOCK = True
# Note we put this check here to make sure at least the syntax of
# the code is correct. Some of these snippets simply can't be run on the nose.

if not MOCK:
    # __resources_start__
    tuner = tune.Tuner(
        tune.with_resources(
            train_fn, resources={"cpu": 2, "gpu": 0.5, "custom_resources": {"hdd": 80}}
        ),
    )
    tuner.fit()
    # __resources_end__

    # __resources_pgf_start__
    tuner = tune.Tuner(
        tune.with_resources(
            train_fn,
            resources=tune.PlacementGroupFactory(
                [
                    {"CPU": 2, "GPU": 0.5, "hdd": 80},
                    {"CPU": 1},
                    {"CPU": 1},
                ],
                strategy="PACK",
            ),
        )
    )
    tuner.fit()
    # __resources_pgf_end__

    # __resources_scalingconfig_start__
    tuner = tune.Tuner(
        tune.with_resources(
            train_fn,
            resources=ScalingConfig(
                trainer_resources={"CPU": 2, "GPU": 0.5, "hdd": 80},
                num_workers=2,
                resources_per_worker={"CPU": 1},
            ),
        )
    )
    tuner.fit()
    # __resources_scalingconfig_end__

    # __resources_lambda_start__
    tuner = tune.Tuner(
        tune.with_resources(
            train_fn,
            resources=lambda config: {"GPU": 1} if config["use_gpu"] else {"GPU": 0},
        ),
        param_space={
            "use_gpu": True,
        },
    )
    tuner.fit()
    # __resources_lambda_end__

    metric = None

    # __modin_start__
    def train_fn(config, checkpoint_dir=None):
        # some Modin operations here
        # import modin.pandas as pd
        train.report({"metric": metric})

    tuner = tune.Tuner(
        tune.with_resources(
            train_fn,
            resources=tune.PlacementGroupFactory(
                [
                    {"CPU": 1},  # this bundle will be used by the trainable itself
                    {"CPU": 1},  # this bundle will be used by Modin
                ],
                strategy="PACK",
            ),
        )
    )
    tuner.fit()
# __modin_end__

# __huge_data_start__
from ray import tune
import numpy as np


def train_func(config, checkpoint_dir=None, num_epochs=5, data=None):
    for i in range(num_epochs):
        for sample in data:
            # ... train on sample
            pass


# Some huge dataset
data = np.random.random(size=100000000)

tuner = tune.Tuner(tune.with_parameters(train_func, num_epochs=5, data=data))
tuner.fit()
# __huge_data_end__


# __seeded_1_start__
import random

random.seed(1234)
output = [random.randint(0, 100) for _ in range(10)]

# The output will always be the same.
assert output == [99, 56, 14, 0, 11, 74, 4, 85, 88, 10]
# __seeded_1_end__


# __seeded_2_start__
# This should suffice to initialize the RNGs for most Python-based libraries
import random
import numpy as np

random.seed(1234)
np.random.seed(5678)
# __seeded_2_end__


# __torch_tf_seeds_start__
import torch

torch.manual_seed(0)

import tensorflow as tf

tf.random.set_seed(0)
# __torch_tf_seeds_end__

# __torch_seed_example_start__
import random
import numpy as np
from ray import tune


def trainable(config):
    # config["seed"] is set deterministically, but differs between training runs
    random.seed(config["seed"])
    np.random.seed(config["seed"])
    # torch.manual_seed(config["seed"])
    # ... training code


config = {
    "seed": tune.randint(0, 10000),
    # ...
}

if __name__ == "__main__":
    # Set seed for the search algorithms/schedulers
    random.seed(1234)
    np.random.seed(1234)
    # Don't forget to check if the search alg has a `seed` parameter
    tuner = tune.Tuner(trainable, param_space=config)
    tuner.fit()
# __torch_seed_example_end__

# __large_data_start__
from ray import train, tune
import numpy as np


def f(config, data=None):
    pass
    # use data


data = np.random.random(size=100000000)

tuner = tune.Tuner(tune.with_parameters(f, data=data))
tuner.fit()
# __large_data_end__

MyTrainableClass = None

if not MOCK:
    # __log_1_start__
    tuner = tune.Tuner(
        MyTrainableClass,
        run_config=train.RunConfig(storage_path="s3://my-log-dir"),
    )
    tuner.fit()
    # __log_1_end__

    # __log_2_start__
    from ray.tune.syncer import Syncer

    class CustomSyncer(Syncer):
        def sync_up(
            self, local_dir: str, remote_dir: str, exclude: list = None
        ) -> bool:
            pass  # sync up

        def sync_down(
            self, remote_dir: str, local_dir: str, exclude: list = None
        ) -> bool:
            pass  # sync down

        def delete(self, remote_dir: str) -> bool:
            pass  # delete

    tuner = tune.Tuner(
        MyTrainableClass,
        run_config=train.RunConfig(storage_path="s3://my-log-dir"),
    )
    tuner.fit()
    # __log_2_end__

    # __custom_command_syncer_start__
    import subprocess
    from ray.tune.syncer import Syncer

    class CustomCommandSyncer(Syncer):
        def __init__(
            self,
            sync_up_template: str,
            sync_down_template: str,
            delete_template: str,
            sync_period: float = 300.0,
        ):
            self.sync_up_template = sync_up_template
            self.sync_down_template = sync_down_template
            self.delete_template = delete_template

            super().__init__(sync_period=sync_period)

        def sync_up(
            self, local_dir: str, remote_dir: str, exclude: list = None
        ) -> bool:
            cmd_str = self.sync_up_template.format(
                source=local_dir,
                target=remote_dir,
            )
            try:
                subprocess.check_call(cmd_str, shell=True)
            except Exception as e:
                print(f"Exception when syncing up {local_dir} to {remote_dir}: {e}")
                return False
            return True

        def sync_down(
            self, remote_dir: str, local_dir: str, exclude: list = None
        ) -> bool:
            cmd_str = self.sync_down_template.format(
                source=remote_dir,
                target=local_dir,
            )
            try:
                subprocess.check_call(cmd_str, shell=True)
            except Exception as e:
                print(f"Exception when syncing down {remote_dir} to {local_dir}: {e}")
                return False
            return True

        def delete(self, remote_dir: str) -> bool:
            cmd_str = self.delete_template.format(
                target=remote_dir,
            )
            try:
                subprocess.check_call(cmd_str, shell=True)
            except Exception as e:
                print(f"Exception when deleting {remote_dir}: {e}")
                return False
            return True

        def retry(self):
            raise NotImplementedError

        def wait(self):
            pass

    sync_config = tune.SyncConfig(
        syncer=CustomCommandSyncer(
            sync_up_template="aws s3 sync {source} {target}",
            sync_down_template="aws s3 sync {source} {target}",
            delete_template="aws s3 rm {target} --recursive",
        ),
    )
    # __custom_command_syncer_end__


if not MOCK:
    # __s3_start__
    from ray import tune

    tuner = tune.Tuner(
        train_fn,
        # ...,
        run_config=train.RunConfig(storage_path="s3://your-s3-bucket/durable-trial/"),
    )
    tuner.fit()
    # __s3_end__

    # __sync_config_start__
    from ray import train, tune

    tuner = tune.Tuner(
        train_fn,
<<<<<<< HEAD
        run_config=train.RunConfig(
            storage_path="/path/to/shared/storage",
        ),
        sync_config=tune.SyncConfig(
            # Do not sync because we are on shared storage
            syncer=None
        ),
=======
        run_config=air.RunConfig(storage_path="/path/to/shared/storage"),
>>>>>>> 8fbdb6f8
    )
    tuner.fit()
    # __sync_config_end__


import ray

ray.shutdown()

# __grid_search_start__
parameters = {
    "qux": tune.sample_from(lambda spec: 2 + 2),
    "bar": tune.grid_search([True, False]),
    "foo": tune.grid_search([1, 2, 3]),
    "baz": "asd",  # a constant value
}

tuner = tune.Tuner(train_fn, param_space=parameters)
tuner.fit()
# __grid_search_end__

# __grid_search_2_start__
# num_samples=10 repeats the 3x3 grid search 10 times, for a total of 90 trials
tuner = tune.Tuner(
    train_fn,
    run_config=train.RunConfig(
        name="my_trainable",
    ),
    param_space={
        "alpha": tune.uniform(100, 200),
        "beta": tune.sample_from(lambda spec: spec.config.alpha * np.random.normal()),
        "nn_layers": [
            tune.grid_search([16, 64, 256]),
            tune.grid_search([16, 64, 256]),
        ],
    },
    tune_config=tune.TuneConfig(
        num_samples=10,
    ),
)
# __grid_search_2_end__

if not MOCK:
    import os
    from pathlib import Path

    # __no_chdir_start__
    def train_func(config):
        # Read from relative paths
        print(open("./read.txt").read())

        # The working directory shouldn't have changed from the original
        # NOTE: The `TUNE_ORIG_WORKING_DIR` environment variable is deprecated.
        assert os.getcwd() == os.environ["TUNE_ORIG_WORKING_DIR"]

        # Write to the Tune trial directory, not the shared working dir
        tune_trial_dir = Path(train.get_context().get_trial_dir())
        with open(tune_trial_dir / "write.txt", "w") as f:
            f.write("trial saved artifact")

    tuner = tune.Tuner(
        train_func,
        tune_config=tune.TuneConfig(..., chdir_to_trial_dir=False),
    )
    tuner.fit()
    # __no_chdir_end__


# __iter_experimentation_initial_start__
from ray import train, tune
from ray.train import Checkpoint
import random


def trainable(config):
    for epoch in range(1, config["num_epochs"]):
        # Do some training...

        train.report(
            {"score": random.random()},
            checkpoint=Checkpoint.from_dict({"model_state_dict": {"x": 1}}),
        )


tuner = tune.Tuner(
    trainable,
    param_space={"num_epochs": 10, "hyperparam": tune.grid_search([1, 2, 3])},
    tune_config=tune.TuneConfig(metric="score", mode="max"),
)
result_grid = tuner.fit()

best_result = result_grid.get_best_result()
best_checkpoint = best_result.checkpoint
# __iter_experimentation_initial_end__


# __iter_experimentation_resume_start__
import ray


def trainable(config):
    # Add logic to handle the initial checkpoint.
    checkpoint_ref = config["start_from_checkpoint"]
    checkpoint: Checkpoint = ray.get(checkpoint_ref)
    model_state_dict = checkpoint.to_dict()["model_state_dict"]
    # Initialize a model from the checkpoint...

    for epoch in range(1, config["num_epochs"]):
        # Do some training...

        train.report(
            {"score": random.random()},
            checkpoint=Checkpoint.from_dict({"model_state_dict": {"x": 1}}),
        )


new_tuner = tune.Tuner(
    trainable,
    param_space={
        "num_epochs": 10,
        "hyperparam": tune.grid_search([4, 5, 6]),
        # Put the best checkpoint from above into the object store.
        # This way, all trials will be able to access the checkpoint,
        # regardless of which node they are on.
        "start_from_checkpoint": ray.put(best_checkpoint),
    },
    tune_config=tune.TuneConfig(metric="score", mode="max"),
)
result_grid = new_tuner.fit()
# __iter_experimentation_resume_end__<|MERGE_RESOLUTION|>--- conflicted
+++ resolved
@@ -363,17 +363,7 @@
 
     tuner = tune.Tuner(
         train_fn,
-<<<<<<< HEAD
-        run_config=train.RunConfig(
-            storage_path="/path/to/shared/storage",
-        ),
-        sync_config=tune.SyncConfig(
-            # Do not sync because we are on shared storage
-            syncer=None
-        ),
-=======
-        run_config=air.RunConfig(storage_path="/path/to/shared/storage"),
->>>>>>> 8fbdb6f8
+        run_config=train.RunConfig(storage_path="/path/to/shared/storage"),
     )
     tuner.fit()
     # __sync_config_end__
