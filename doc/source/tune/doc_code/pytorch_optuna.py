# flake8: noqa

import os
from filelock import FileLock
import torch.nn as nn
import torch.nn.functional as F
from torchvision import datasets, transforms

EPOCH_SIZE = 512
TEST_SIZE = 256


def train(model, optimizer, train_loader, device=None):
    device = device or torch.device("cpu")
    model.train()
    for batch_idx, (data, target) in enumerate(train_loader):
        if batch_idx * len(data) > EPOCH_SIZE:
            return
        data, target = data.to(device), target.to(device)
        optimizer.zero_grad()
        output = model(data)
        loss = F.nll_loss(output, target)
        loss.backward()
        optimizer.step()


def test(model, data_loader, device=None):
    device = device or torch.device("cpu")
    model.eval()
    correct = 0
    total = 0
    with torch.no_grad():
        for batch_idx, (data, target) in enumerate(data_loader):
            if batch_idx * len(data) > TEST_SIZE:
                break
            data, target = data.to(device), target.to(device)
            outputs = model(data)
            _, predicted = torch.max(outputs.data, 1)
            total += target.size(0)
            correct += (predicted == target).sum().item()

    return correct / total


def load_data():
    mnist_transforms = transforms.Compose(
        [transforms.ToTensor(), transforms.Normalize((0.1307,), (0.3081,))]
    )
    with FileLock(os.path.expanduser("~/data.lock")):
        train_loader = torch.utils.data.DataLoader(
            datasets.MNIST(
                "~/data", train=True, download=True, transform=mnist_transforms
            ),
            batch_size=64,
            shuffle=True,
        )
        test_loader = torch.utils.data.DataLoader(
            datasets.MNIST(
                "~/data", train=False, download=True, transform=mnist_transforms
            ),
            batch_size=64,
            shuffle=True,
        )
    return train_loader, test_loader


class ConvNet(nn.Module):
    def __init__(self):
        super(ConvNet, self).__init__()
        self.conv1 = nn.Conv2d(1, 3, kernel_size=3)
        self.fc = nn.Linear(192, 10)

    def forward(self, x):
        x = F.relu(F.max_pool2d(self.conv1(x), 3))
        x = x.view(-1, 192)
        x = self.fc(x)
        return F.log_softmax(x, dim=1)


# __pytorch_optuna_start__
# 1. Wrap your PyTorch model in an objective function.
import torch
from ray import tune
<<<<<<< HEAD
from ray.air import session
from ray.tune.suggest.optuna import OptunaSearch
=======
from ray.tune.search.optuna import OptunaSearch
>>>>>>> 1055eadd


# 1. Wrap a PyTorch model in an objective function.
def objective(config):
    train_loader, test_loader = load_data()  # Load some data
    model = ConvNet().to("cpu")  # Create a PyTorch conv net
    optimizer = torch.optim.SGD(  # Tune the optimizer
        model.parameters(), lr=config["lr"], momentum=config["momentum"]
    )

    while True:
        train(model, optimizer, train_loader)  # Train the model
        acc = test(model, test_loader)  # Compute test accuracy
        session.report({"mean_accuracy": acc})  # Report to Tune


# 2. Define a search space and initialize the search algorithm.
search_space = {"lr": tune.loguniform(1e-4, 1e-2), "momentum": tune.uniform(0.1, 0.9)}
algo = OptunaSearch()

# 3. Start a Tune run that maximizes mean accuracy and stops after 5 iterations.
analysis = tune.run(
    objective,
    metric="mean_accuracy",
    mode="max",
    search_alg=algo,
    stop={"training_iteration": 5},
    config=search_space,
)
print("Best config is:", analysis.best_config)
# __pytorch_optuna_end__<|MERGE_RESOLUTION|>--- conflicted
+++ resolved
@@ -81,12 +81,8 @@
 # 1. Wrap your PyTorch model in an objective function.
 import torch
 from ray import tune
-<<<<<<< HEAD
 from ray.air import session
-from ray.tune.suggest.optuna import OptunaSearch
-=======
 from ray.tune.search.optuna import OptunaSearch
->>>>>>> 1055eadd
 
 
 # 1. Wrap a PyTorch model in an objective function.
