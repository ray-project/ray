--- conflicted
+++ resolved
@@ -62,13 +62,7 @@
     tuner = tune.Tuner(
         trainable,
         param_space={"num_epochs": 10},
-<<<<<<< HEAD
-        run_config=air.RunConfig(
-            storage_path=storage_path, name="single_script_fit_or_restore"
-        ),
-=======
         run_config=air.RunConfig(storage_path=storage_path, name=exp_name),
->>>>>>> d16dd9c8
     )
 tuner.fit()
 # __ft_restore_multiplexing_end__
