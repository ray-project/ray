--- conflicted
+++ resolved
@@ -192,11 +192,7 @@
 ~~~~~~~~~~~~~~~~~~~~~~~
 If you want to allocate specific resources to a trial, you can use the
 ``resources_per_trial`` parameter of ``tune.run()``, to which you can pass
-<<<<<<< HEAD
-a :class:`PlacementGroupFactory <ray.tune.utils.placement_groups.PlacementGroupFactory>` object:
-=======
 a dict or a :class:`PlacementGroupFactory <ray.tune.utils.placement_groups.PlacementGroupFactory>` object:
->>>>>>> 949ff378
 
 .. code-block:: python
 
