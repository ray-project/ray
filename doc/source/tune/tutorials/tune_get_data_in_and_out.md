# Getting Data in and out of Tune

Often, you will find yourself needing to pass data into Tune [Trainables](tune_60_seconds_trainables) (datasets, models, other large parameters) and get data out of them (metrics, checkpoints, other artifacts). In this guide, we'll explore different ways of doing that and see in what circumstances they should be used.

```{contents}
    :local:
    :backlinks: none
```

Let's start by defining a simple Trainable function. We'll be expanding this function with different functionality as we go.

```python
import random
import time
import pandas as pd


def training_function(config):
    # For now, we have nothing here.
    data = None
    model = {"hyperparameter_a": None, "hyperparameter_b": None}
    epochs = 0

    # Simulate training & evaluation - we obtain back a "metric" and a "trained_model".
    for epoch in range(epochs):
        # Simulate doing something expensive.
        time.sleep(1)
        metric = (0.1 + model["hyperparameter_a"] * epoch / 100) ** (
            -1
        ) + model["hyperparameter_b"] * 0.1 * data["A"].sum()
        trained_model = {"state": model, "epoch": epoch}
```

Our `training_function` function requires a pandas DataFrame, a model with some hyperparameters and the number of epochs to train the model for as inputs. The hyperparameters of the model impact the metric returned, and in each epoch (iteration of training), the `trained_model` state is changed.

We will run hyperparameter optimization using the [Tuner API](tune-run-ref).

```python
from ray.tune import Tuner
from ray import tune

tuner = Tuner(training_function, tune_config=tune.TuneConfig(num_samples=4))
```

## Getting data into Tune

First order of business is to provide the inputs for the Trainable. We can broadly separate them into two categories - variables and constants.

Variables are the parameters we want to tune. They will be different for every [Trial](tune_60_seconds_trials). For example, those may be the learning rate and batch size for a neural network, number of trees and the maximum depth for a random forest, or the data partition if you are using Tune as an execution engine for batch training.

Constants are the parameters that are the same for every Trial. Those can be the number of epochs, model hyperparameters we want to set but not tune, the dataset and so on. Often, the constants will be quite large (e.g. the dataset or the model).

```{warning}
Objects from the outer scope of the `training_function` will also be automatically serialized and sent to Trial Actors, which may lead to unintended behavior. Examples include global locks not working (as each Actor operates on a copy) or general errors related to serialization. Best practice is to not refer to any objects from outer scope in the `training_function`.
```

### Passing data into a Tune run through search spaces

```{note}
TL;DR - use the `param_space` argument to specify small, serializable constants and variables.
```

The first way of passing inputs into Trainables is the [*search space*](tune-key-concepts-search-spaces) (it may also be called *parameter space* or *config*). In the Trainable itself, it maps to the `config` dict passed in as an argument to the function. You define the search space using the `param_space` argument of the `Tuner`. The search space is a dict and may be composed of [*distributions*](<tune-search-space>), which will sample a different value for each Trial, or of constant values. The search space may be composed of nested dictionaries, and those in turn can have distributions as well.

```{warning}
Each value in the search space will be saved directly in the Trial metadata. This means that every value in the search space **must** be serializable and take up a small amount of memory.
```

For example, passing in a large pandas DataFrame or an unserializable model object as a value in the search space will lead to unwanted behavior. At best it will cause large slowdowns and disk space usage as Trial metadata saved to disk will also contain this data. At worst, an exception will be raised, as the data cannot be sent over to the Trial workers. For more details, see {ref}`tune-bottlenecks`.

Instead, use strings or other identifiers as your values, and initialize/load the objects inside your Trainable directly depending on those.

```{note}
[Datasets](data_key_concepts) can be used as values in the search space directly.
```

In our example, we want to tune the two model hyperparameters. We also want to set the number of epochs, so that we can easily tweak it later. For the hyperparameters, we will use the `tune.uniform` distribution. We will also modify the `training_function` to obtain those values from the `config` dictionary.

```python
def training_function(config):
    # For now, we have nothing here.
    data = None

    model = {
        "hyperparameter_a": config["hyperparameter_a"],
        "hyperparameter_b": config["hyperparameter_b"],
    }
    epochs = config["epochs"]

    # Simulate training & evaluation - we obtain back a "metric" and a "trained_model".
    for epoch in range(epochs):
        # Simulate doing something expensive.
        time.sleep(1)
        metric = (0.1 + model["hyperparameter_a"] * epoch / 100) ** (
            -1
        ) + model["hyperparameter_b"] * 0.1 * data["A"].sum()
        trained_model = {"state": model, "epoch": epoch}


tuner = Tuner(
    training_function,
    param_space={
        "hyperparameter_a": tune.uniform(0, 20),
        "hyperparameter_b": tune.uniform(-100, 100),
        "epochs": 10,
    },
)
```

### Using `tune.with_parameters` access data in Tune runs

```{note}
TL;DR - use the `tune.with_parameters` util function to specify large constant parameters.
```

If we have large objects that are constant across Trials, we can use the {func}`tune.with_parameters <ray.tune.with_parameters>` utility to pass them into the Trainable directly. The objects will be stored in the [Ray object store](serialization-guide) so that each Trial worker may access them to obtain a local copy to use in its process.

```{tip}
Objects put into the Ray object store must be serializable.
```

Note that the serialization (once) and deserialization (for each Trial) of large objects may incur a performance overhead.

In our example, we will pass the `data` DataFrame using `tune.with_parameters`. In order to do that, we need to modify our function signature to include `data` as an argument.

```python
def training_function(config, data):
    model = {
        "hyperparameter_a": config["hyperparameter_a"],
        "hyperparameter_b": config["hyperparameter_b"],
    }
    epochs = config["epochs"]

    # Simulate training & evaluation - we obtain back a "metric" and a "trained_model".
    for epoch in range(epochs):
        # Simulate doing something expensive.
        time.sleep(1)
        metric = (0.1 + model["hyperparameter_a"] * epoch / 100) ** (
            -1
        ) + model["hyperparameter_b"] * 0.1 * data["A"].sum()
        trained_model = {"state": model, "epoch": epoch}


tuner = Tuner(
    training_function,
    param_space={
        "hyperparameter_a": tune.uniform(0, 20),
        "hyperparameter_b": tune.uniform(-100, 100),
        "epochs": 10,
    },
)
```

Next step is to wrap the `training_function` using `tune.with_parameters` before passing it into the `Tuner`. Every keyword argument of the `tune.with_parameters` call will be mapped to the keyword arguments in the Trainable signature.

```python
data = pd.DataFrame({"A": [1, 2, 3], "B": [4, 5, 6]})

tuner = Tuner(
    tune.with_parameters(training_function, data=data),
    param_space={
        "hyperparameter_a": tune.uniform(0, 20),
        "hyperparameter_b": tune.uniform(-100, 100),
        "epochs": 10,
    },
    tune_config=tune.TuneConfig(num_samples=4),
)
```

### Loading data in a Tune Trainable

You can also load data directly in Trainable from e.g. cloud storage, shared file storage such as NFS, or from the local disk of the Trainable worker.

```{warning}
When loading from disk, ensure that all nodes in your cluster have access to the file you are trying to load.
```

A common use-case is to load the dataset from S3 or any other cloud storage with pandas, arrow or any other framework.

The working directory of the Trainable worker will be automatically changed to the corresponding Trial directory. For more details, see {ref}`tune-working-dir`.

Our tuning run can now be run, though we will not yet obtain any meaningful outputs back.

```python
results = tuner.fit()
```

## Getting data out of Ray Tune

We can now run our tuning run using the `training_function` Trainable. The next step is to report *metrics* to Tune that can be used to guide the optimization. We will also want to *checkpoint* our trained models so that we can resume the training after an interruption, and to use them for prediction later.

The `ray.train.report` API is used to get data out of the Trainable workers. It can be called multiple times in the Trainable function. Each call corresponds to one iteration (epoch, step, tree) of training.

### Reporting metrics with Tune

<<<<<<< HEAD
*Metrics* are values passed through the `metrics` argument in a `session.report` call. Metrics can be used by Tune [Search Algorithms](search-alg-ref) and [Schedulers](schedulers-ref) to direct the search. After the tuning run is complete, you can [analyze the results](tune-analysis-guide), which include the reported metrics.
=======
*Metrics* are values passed through the `metrics` argument in a `train.report` call. Metrics can be used by Tune [Search Algorithms](search-alg-ref) and [Schedulers](schedulers-ref) to direct the search. After the tuning run is complete, you can [analyze the results](/tune/examples/tune_analyze_results), which include the reported metrics.
>>>>>>> fc4050f7

```{note}
Similarly to search space values, each value reported as a metric will be saved directly in the Trial metadata. This means that every value reported as a metric **must** be serializable and take up a small amount of memory.
```

```{note}
Tune will automatically include some metrics, such as the training iteration, timestamp and more. See [here](tune-autofilled-metrics) for the entire list.
```

In our example, we want to maximize the `metric`. We will report it each epoch to Tune, and set the `metric` and `mode` arguments in `tune.TuneConfig` to let Tune know that it should use it as the optimization objective.

```python
from ray import train


def training_function(config, data):
    model = {
        "hyperparameter_a": config["hyperparameter_a"],
        "hyperparameter_b": config["hyperparameter_b"],
    }
    epochs = config["epochs"]

    # Simulate training & evaluation - we obtain back a "metric" and a "trained_model".
    for epoch in range(epochs):
        # Simulate doing something expensive.
        time.sleep(1)
        metric = (0.1 + model["hyperparameter_a"] * epoch / 100) ** (
            -1
        ) + model["hyperparameter_b"] * 0.1 * data["A"].sum()
        trained_model = {"state": model, "epoch": epoch}
        train.report(metrics={"metric": metric})


tuner = Tuner(
    tune.with_parameters(training_function, data=data),
    param_space={
        "hyperparameter_a": tune.uniform(0, 20),
        "hyperparameter_b": tune.uniform(-100, 100),
        "epochs": 10,
    },
    tune_config=tune.TuneConfig(num_samples=4, metric="metric", mode="max"),
)
```

### Logging metrics with Tune callbacks

Every metric logged using `train.report` can be accessed during the tuning run through Tune [Callbacks](tune-logging). Ray AIR provides [several built-in integrations](air-builtin-callbacks) with popular frameworks, such as MLFlow, Weights & Biases, CometML and more. You can also use the [Callback API](tune-callbacks-docs) to create your own callbacks.

Callbacks are passed in the `callback` argument of the `Tuner`'s `RunConfig`.

In our example, we'll use the MLFlow callback to track the progress of our tuning run and the changing value of the `metric` (requires `mlflow` to be installed).

```python
from ray import train
from ray.train import RunConfig
from ray.air.integrations.mlflow import MLflowLoggerCallback


def training_function(config, data):
    model = {
        "hyperparameter_a": config["hyperparameter_a"],
        "hyperparameter_b": config["hyperparameter_b"],
    }
    epochs = config["epochs"]

    # Simulate training & evaluation - we obtain back a "metric" and a "trained_model".
    for epoch in range(epochs):
        # Simulate doing something expensive.
        time.sleep(1)
        metric = (0.1 + model["hyperparameter_a"] * epoch / 100) ** (
            -1
        ) + model["hyperparameter_b"] * 0.1 * data["A"].sum()
        trained_model = {"state": model, "epoch": epoch}
        train.report(metrics={"metric": metric})


tuner = Tuner(
    tune.with_parameters(training_function, data=data),
    param_space={
        "hyperparameter_a": tune.uniform(0, 20),
        "hyperparameter_b": tune.uniform(-100, 100),
        "epochs": 10,
    },
    tune_config=tune.TuneConfig(num_samples=4, metric="metric", mode="max"),
    run_config=RunConfig(
        callbacks=[MLflowLoggerCallback(experiment_name="example")]
    ),
)
```

### Getting data out of Tune using checkpoints & other artifacts

Aside from metrics, you may want to save the state of your trained model and any other artifacts to allow resumption from training failure and further inspection and usage. Those cannot be saved as metrics, as they are often far too large and may not be easily serializable. Finally, they should be persisted on disk or cloud storage to allow access after the Tune run is interrupted or terminated.

Ray Train provides a [`Checkpoint`](checkpoint-api-ref) API for that purpose. `Checkpoint` objects can be created from various sources (dictionaries, directories, cloud storage).

<<<<<<< HEAD
In Ray Tune, `Checkpoints` are created by the user in their Trainable functions and reported using the optional `checkpoint` argument of `session.report`. `Checkpoints` can contain arbitrary data and can be freely passed around the Ray cluster. After a tuning run is over, `Checkpoints` can be [obtained from the results](tune-analysis-guide).
=======
In Ray Tune, `Checkpoints` are created by the user in their Trainable functions and reported using the optional `checkpoint` argument of `train.report`. `Checkpoints` can contain arbitrary data and can be freely passed around the Ray cluster. After a tuning run is over, `Checkpoints` can be [obtained from the results](/tune/examples/tune_analyze_results).
>>>>>>> fc4050f7

Ray Tune can be configured to [automatically sync checkpoints to cloud storage](tune-storage-options), keep only a certain number of checkpoints to save space (with {class}`ray.train.CheckpointConfig`) and more.

```{note}
The experiment state itself is checkpointed separately. See {ref}`tune-persisted-experiment-data` for more details.
```

In our example, we want to be able to resume the training from the latest checkpoint, and to save the `trained_model` in a checkpoint every iteration. To accomplish this, we will use the `session` and `Checkpoint` APIs.

```python
from ray.air import Checkpoint


def training_function(config, data):
    model = {
        "hyperparameter_a": config["hyperparameter_a"],
        "hyperparameter_b": config["hyperparameter_b"],
    }
    epochs = config["epochs"]

    # Load the checkpoint, if there is any.
    loaded_checkpoint = session.get_checkpoint()
    if loaded_checkpoint is not None:
        last_epoch = loaded_checkpoint.to_dict()["epoch"] + 1
    else:
        last_epoch = 0

    # Simulate training & evaluation - we obtain back a "metric" and a "trained_model".
    for epoch in range(last_epoch, epochs):
        # Simulate doing something expensive.
        time.sleep(1)
        metric = (0.1 + model["hyperparameter_a"] * epoch / 100) ** (
            -1
        ) + model["hyperparameter_b"] * 0.1 * data["A"].sum()
        trained_model = {"state": model, "epoch": epoch}

        # Create the checkpoint.
        checkpoint = Checkpoint.from_dict({"model": trained_model})
        session.report(metrics={"metric": metric}, checkpoint=checkpoint)


tuner = Tuner(
    tune.with_parameters(training_function, data=data),
    param_space={
        "hyperparameter_a": tune.uniform(0, 20),
        "hyperparameter_b": tune.uniform(-100, 100),
        "epochs": 10,
    },
    tune_config=tune.TuneConfig(num_samples=4, metric="metric", mode="max"),
    run_config=RunConfig(
        callbacks=[MLflowLoggerCallback(experiment_name="example")]
    ),
)
```

With all of those changes implemented, we can now run our tuning and obtain meaningful metrics and artifacts.

```python
results = tuner.fit()
results.get_dataframe()
```

    2022-11-30 17:40:28,839 INFO tune.py:762 -- Total run time: 15.79 seconds (15.65 seconds for the tuning loop).

<div>
<style scoped>
    .dataframe tbody tr th:only-of-type {
        vertical-align: middle;
    }

    .dataframe tbody tr th {
        vertical-align: top;
    }

    .dataframe thead th {
        text-align: right;
    }
</style>
<table border="1" class="dataframe">
  <thead>
    <tr style="text-align: right;">
      <th></th>
      <th>metric</th>
      <th>time_this_iter_s</th>
      <th>should_checkpoint</th>
      <th>done</th>
      <th>timesteps_total</th>
      <th>episodes_total</th>
      <th>training_iteration</th>
      <th>trial_id</th>
      <th>experiment_id</th>
      <th>date</th>
      <th>...</th>
      <th>hostname</th>
      <th>node_ip</th>
      <th>time_since_restore</th>
      <th>timesteps_since_restore</th>
      <th>iterations_since_restore</th>
      <th>warmup_time</th>
      <th>config/epochs</th>
      <th>config/hyperparameter_a</th>
      <th>config/hyperparameter_b</th>
      <th>logdir</th>
    </tr>
  </thead>
  <tbody>
    <tr>
      <th>0</th>
      <td>-58.399962</td>
      <td>1.015951</td>
      <td>True</td>
      <td>False</td>
      <td>NaN</td>
      <td>NaN</td>
      <td>10</td>
      <td>0b239_00000</td>
      <td>acf38c19d59c4cf2ad7955807657b6ea</td>
      <td>2022-11-30_17-40-26</td>
      <td>...</td>
      <td>ip-172-31-43-110</td>
      <td>172.31.43.110</td>
      <td>10.282120</td>
      <td>0</td>
      <td>10</td>
      <td>0.003541</td>
      <td>10</td>
      <td>18.065981</td>
      <td>-98.298928</td>
      <td>/home/ubuntu/ray_results/training_function_202...</td>
    </tr>
    <tr>
      <th>1</th>
      <td>-24.461518</td>
      <td>1.030420</td>
      <td>True</td>
      <td>False</td>
      <td>NaN</td>
      <td>NaN</td>
      <td>10</td>
      <td>0b239_00001</td>
      <td>5ca9e03d7cca46a7852cd501bc3f7b38</td>
      <td>2022-11-30_17-40-28</td>
      <td>...</td>
      <td>ip-172-31-43-110</td>
      <td>172.31.43.110</td>
      <td>10.362581</td>
      <td>0</td>
      <td>10</td>
      <td>0.004031</td>
      <td>10</td>
      <td>1.544918</td>
      <td>-47.741455</td>
      <td>/home/ubuntu/ray_results/training_function_202...</td>
    </tr>
    <tr>
      <th>2</th>
      <td>18.510299</td>
      <td>1.034228</td>
      <td>True</td>
      <td>False</td>
      <td>NaN</td>
      <td>NaN</td>
      <td>10</td>
      <td>0b239_00002</td>
      <td>aa38dd786c714486a8d69fa5b372df48</td>
      <td>2022-11-30_17-40-28</td>
      <td>...</td>
      <td>ip-172-31-43-110</td>
      <td>172.31.43.110</td>
      <td>10.333781</td>
      <td>0</td>
      <td>10</td>
      <td>0.005286</td>
      <td>10</td>
      <td>8.129285</td>
      <td>28.846415</td>
      <td>/home/ubuntu/ray_results/training_function_202...</td>
    </tr>
    <tr>
      <th>3</th>
      <td>-16.138780</td>
      <td>1.020072</td>
      <td>True</td>
      <td>False</td>
      <td>NaN</td>
      <td>NaN</td>
      <td>10</td>
      <td>0b239_00003</td>
      <td>5b401e15ab614332b631d552603a8d77</td>
      <td>2022-11-30_17-40-28</td>
      <td>...</td>
      <td>ip-172-31-43-110</td>
      <td>172.31.43.110</td>
      <td>10.242707</td>
      <td>0</td>
      <td>10</td>
      <td>0.003809</td>
      <td>10</td>
      <td>17.982020</td>
      <td>-27.867871</td>
      <td>/home/ubuntu/ray_results/training_function_202...</td>
    </tr>
  </tbody>
</table>
<p>4 rows × 23 columns</p>
</div>

Checkpoints, metrics, and the log directory for each trial can be accessed through the `ResultGrid` output of a Tune experiment. For more information on how to interact with the returned `ResultGrid`, see {doc}`/tune/examples/tune_analyze_results`.

### How do I access Tune results after I am finished?

After you have finished running the Python session, you can still access the results and checkpoints. By default, Tune will save the experiment results to the `~/ray_results` local directory. You can configure Tune to persist results in the cloud as well. See {ref}`tune-storage-options` for more information on how to configure storage options for persisting experiment results.

You can restore the Tune experiment by calling {meth}`Tuner.restore(path_or_cloud_uri, trainable) <ray.tune.Tuner.restore>`, where `path_or_cloud_uri` points to a location either on the filesystem or cloud where the experiment was saved to. After the `Tuner` has been restored, you can access the results and checkpoints by calling `Tuner.get_results()` to receive the `ResultGrid` object, and then proceeding as outlined in the previous section.<|MERGE_RESOLUTION|>--- conflicted
+++ resolved
@@ -193,11 +193,7 @@
 
 ### Reporting metrics with Tune
 
-<<<<<<< HEAD
-*Metrics* are values passed through the `metrics` argument in a `session.report` call. Metrics can be used by Tune [Search Algorithms](search-alg-ref) and [Schedulers](schedulers-ref) to direct the search. After the tuning run is complete, you can [analyze the results](tune-analysis-guide), which include the reported metrics.
-=======
-*Metrics* are values passed through the `metrics` argument in a `train.report` call. Metrics can be used by Tune [Search Algorithms](search-alg-ref) and [Schedulers](schedulers-ref) to direct the search. After the tuning run is complete, you can [analyze the results](/tune/examples/tune_analyze_results), which include the reported metrics.
->>>>>>> fc4050f7
+*Metrics* are values passed through the `metrics` argument in a `train.report` call. Metrics can be used by Tune [Search Algorithms](search-alg-ref) and [Schedulers](schedulers-ref) to direct the search. After the tuning run is complete, you can [analyze the results](tune-analysis-guide), which include the reported metrics.
 
 ```{note}
 Similarly to search space values, each value reported as a metric will be saved directly in the Trial metadata. This means that every value reported as a metric **must** be serializable and take up a small amount of memory.
@@ -294,11 +290,7 @@
 
 Ray Train provides a [`Checkpoint`](checkpoint-api-ref) API for that purpose. `Checkpoint` objects can be created from various sources (dictionaries, directories, cloud storage).
 
-<<<<<<< HEAD
-In Ray Tune, `Checkpoints` are created by the user in their Trainable functions and reported using the optional `checkpoint` argument of `session.report`. `Checkpoints` can contain arbitrary data and can be freely passed around the Ray cluster. After a tuning run is over, `Checkpoints` can be [obtained from the results](tune-analysis-guide).
-=======
-In Ray Tune, `Checkpoints` are created by the user in their Trainable functions and reported using the optional `checkpoint` argument of `train.report`. `Checkpoints` can contain arbitrary data and can be freely passed around the Ray cluster. After a tuning run is over, `Checkpoints` can be [obtained from the results](/tune/examples/tune_analyze_results).
->>>>>>> fc4050f7
+In Ray Tune, `Checkpoints` are created by the user in their Trainable functions and reported using the optional `checkpoint` argument of `train.report`. `Checkpoints` can contain arbitrary data and can be freely passed around the Ray cluster. After a tuning run is over, `Checkpoints` can be [obtained from the results](tune-analysis-guide).
 
 Ray Tune can be configured to [automatically sync checkpoints to cloud storage](tune-storage-options), keep only a certain number of checkpoints to save space (with {class}`ray.train.CheckpointConfig`) and more.
 
