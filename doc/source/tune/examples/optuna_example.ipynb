--- conflicted
+++ resolved
@@ -45,11 +45,7 @@
    "id": "467466a3",
    "metadata": {},
    "source": [
-<<<<<<< HEAD
     "Next, import the necessary libraries:"
-=======
-    "Click below to see all the imports we need for this example."
->>>>>>> 6429fcb6
    ]
   },
   {
