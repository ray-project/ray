--- conflicted
+++ resolved
@@ -52,12 +52,8 @@
     "\n",
     "import ray\n",
     "from ray import tune\n",
-<<<<<<< HEAD
     "from ray.air import session\n",
-    "from ray.tune.suggest.zoopt import ZOOptSearch\n",
-=======
     "from ray.tune.search.zoopt import ZOOptSearch\n",
->>>>>>> 1055eadd
     "from zoopt import ValueType"
    ]
   },
