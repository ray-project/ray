Examples using Ray Tune with ML Frameworks
------------------------------------------

.. raw:: html

    <a id="try-anyscale-quickstart-ray-tune-ml-frameworks" target="_blank" href="https://www.anyscale.com/ray-on-anyscale?utm_source=ray_docs&utm_medium=docs&utm_campaign=ray-tune-ml-frameworks">
      <img src="../../_static/img/run-on-anyscale.svg" alt="Run on Anyscale" />
      <br/><br/>
    </a>

.. toctree::
    :hidden:

    PyTorch Example <tune-pytorch-cifar>
    PyTorch Lightning Example <tune-pytorch-lightning>
    XGBoost Example <tune-xgboost>
    LightGBM Example <lightgbm_example>
    Hugging Face Transformers Example <pbt_transformers>
<<<<<<< HEAD
    Jax Example <tune_jax>
=======
    Ray RLlib Example <pbt_ppo_example>
    Keras Example <tune_mnist_keras>
    Horovod Example <horovod_simple>
>>>>>>> 2ab8188d


Ray Tune integrates with many popular machine learning frameworks.
Here you find a few practical examples showing you how to tune your models.
At the end of these guides you will often find links to even more examples.

.. grid:: 1 2 3 4
    :gutter: 1
    :class-container: container pb-3

    .. grid-item-card::
        :img-top: /images/keras.png
        :class-img-top: pt-2 w-75 d-block mx-auto fixed-height-img

        .. button-ref:: tune-mnist-keras

            How To Use Tune With Keras & TF Models

    .. grid-item-card::
        :img-top: /images/pytorch_logo.png
        :class-img-top: pt-2 w-75 d-block mx-auto fixed-height-img

        .. button-ref:: tune-pytorch-cifar-ref

            How To Use Tune With PyTorch Models

    .. grid-item-card::
        :img-top: /images/pytorch_lightning_small.png
        :class-img-top: pt-2 w-75 d-block mx-auto fixed-height-img

        .. button-ref:: tune-pytorch-lightning-ref

            How To Tune PyTorch Lightning Models

    .. grid-item-card::
        :img-top: /rllib/images/rllib-logo.png
        :class-img-top: pt-2 w-75 d-block mx-auto fixed-height-img

        .. button-ref:: tune-rllib-example

            Tuning RL Experiments With Ray Tune & Ray Serve

    .. grid-item-card::
        :img-top: /images/xgboost_logo.png
        :class-img-top: pt-2 w-75 d-block mx-auto fixed-height-img

        .. button-ref:: tune-xgboost-ref

            A Guide To Tuning XGBoost Parameters With Tune

    .. grid-item-card::
        :img-top: /images/lightgbm_logo.png
        :class-img-top: pt-2 w-75 d-block mx-auto fixed-height-img

        .. button-ref:: tune-lightgbm-example

            A Guide To Tuning LightGBM Parameters With Tune

    .. grid-item-card::
        :img-top: /images/horovod.png
        :class-img-top: pt-2 w-75 d-block mx-auto fixed-height-img

        .. button-ref:: tune-horovod-example

            A Guide To Tuning Horovod Parameters With Tune

    .. grid-item-card::
        :img-top: /images/hugging.png
        :class-img-top: pt-2 w-75 d-block mx-auto fixed-height-img

        .. button-ref:: tune-huggingface-example

            A Guide To Tuning Huggingface Transformers With Tune

    .. grid-item-card::
        :img-top: /images/tune.png
        :class-img-top: pt-2 w-75 d-block mx-auto fixed-height-img

        .. button-ref:: tune_train_tf_example

            End-to-end Example for Tuning a TensorFlow Model

    .. grid-item-card::
        :img-top: /images/tune.png
        :class-img-top: pt-2 w-75 d-block mx-auto fixed-height-img

        .. button-ref:: tune_train_torch_example

            End-to-end Example for Tuning a PyTorch Model with PBT

    .. grid-item-card::
        :img-top: /images/jax.png
        :class-img-top: pt-2 w-75 d-block mx-auto fixed-height-img

        .. button-ref:: tune_jax

            Tune a neural ordinary differential equation built in Jax and Equinox<|MERGE_RESOLUTION|>--- conflicted
+++ resolved
@@ -16,14 +16,10 @@
     XGBoost Example <tune-xgboost>
     LightGBM Example <lightgbm_example>
     Hugging Face Transformers Example <pbt_transformers>
-<<<<<<< HEAD
-    Jax Example <tune_jax>
-=======
     Ray RLlib Example <pbt_ppo_example>
     Keras Example <tune_mnist_keras>
     Horovod Example <horovod_simple>
->>>>>>> 2ab8188d
-
+    Jax Example <tune_jax>
 
 Ray Tune integrates with many popular machine learning frameworks.
 Here you find a few practical examples showing you how to tune your models.
