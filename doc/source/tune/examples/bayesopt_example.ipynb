--- conflicted
+++ resolved
@@ -51,16 +51,10 @@
     "import time\n",
     "\n",
     "import ray\n",
-<<<<<<< HEAD
-    "from ray.tune.suggest import ConcurrencyLimiter\n",
     "from ray import tune\n",
     "from ray.air import session\n",
-    "from ray.tune.suggest.bayesopt import BayesOptSearch"
-=======
-    "from ray import tune\n",
     "from ray.tune.search import ConcurrencyLimiter\n",
     "from ray.tune.search.bayesopt import BayesOptSearch"
->>>>>>> 1055eadd
    ]
   },
   {
