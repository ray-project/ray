--- conflicted
+++ resolved
@@ -21,11 +21,6 @@
         "tune-xgboost.ipynb",
         "nyc_taxi_basic_processing.ipynb", # REGRESSION
         "ocr_example.ipynb", # REGRESSION
-<<<<<<< HEAD
-        "bohb_example.ipynb", # REGRESSION
-=======
-        "horovod_simple.ipynb", # REGRESSION
->>>>>>> e4a4f7de
         "hyperopt_example.ipynb", # REGRESSION
         "sigopt_example.ipynb", # REGRESSION
         "tune-sklearn.ipynb", # REGRESSION
