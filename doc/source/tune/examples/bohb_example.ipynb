{
 "cells": [
  {
   "cell_type": "markdown",
   "id": "986bcaab",
   "metadata": {},
   "source": [
    "# Running Tune experiments with BOHB\n",
    "\n",
    "In this tutorial we introduce BOHB, while running a simple Ray Tune experiment.\n",
    "Tune’s Search Algorithms integrate with BOHB and, as a result,\n",
    "allow you to seamlessly scale up a BOHB optimization\n",
    "process - without sacrificing performance.\n",
    "\n",
    "Bayesian Optimization HyperBand (BOHB) combines the benefits of Bayesian optimization\n",
    "together with Bandit-based methods (e.g. HyperBand). BOHB does not rely on\n",
    "the gradient of the objective function,\n",
    "but instead, learns from samples of the search space.\n",
    "It is suitable for optimizing functions that are non-differentiable,\n",
    "with many local minima, or even unknown but only testable.\n",
    "Therefore, this approach belongs to the domain of\n",
    "\"derivative-free optimization\" and \"black-box optimization\".\n",
    "\n",
    "In this example we minimize a simple objective to briefly demonstrate the usage of\n",
    "BOHB with Ray Tune via `BOHBSearch`. It's useful to keep in mind that despite\n",
    "the emphasis on machine learning experiments, Ray Tune optimizes any implicit\n",
    "or explicit objective. Here we assume `ConfigSpace==0.4.18` and `hpbandster==0.7.4`\n",
    "libraries are installed. To learn more, please refer to the\n",
    "[BOHB website](https://github.com/automl/HpBandSter)."
   ]
  },
  {
   "cell_type": "code",
   "execution_count": null,
   "id": "d12bd979",
   "metadata": {
    "tags": [
     "remove-cell"
    ]
   },
   "outputs": [],
   "source": [
    "# !pip install ray[tune]\n",
    "!pip install ConfigSpace==0.4.18\n",
    "!pip install hpbandster==0.7.4"
   ]
  },
  {
   "cell_type": "markdown",
   "id": "96641e94",
   "metadata": {},
   "source": [
    "Click below to see all the imports we need for this example.\n",
    "You can also launch directly into a Binder instance to run this notebook yourself.\n",
    "Just click on the rocket symbol at the top of the navigation."
   ]
  },
  {
   "cell_type": "code",
   "execution_count": null,
   "id": "0e65ccdb",
   "metadata": {
    "tags": [
     "hide-input"
    ]
   },
   "outputs": [],
   "source": [
    "import time\n",
    "\n",
    "import ray\n",
    "from ray import tune\n",
<<<<<<< HEAD
    "from ray.air import session\n",
    "from ray.tune.suggest import ConcurrencyLimiter\n",
=======
    "from ray.tune.search import ConcurrencyLimiter\n",
>>>>>>> 1055eadd
    "from ray.tune.schedulers.hb_bohb import HyperBandForBOHB\n",
    "from ray.tune.search.bohb import TuneBOHB\n",
    "import ConfigSpace as CS"
   ]
  },
  {
   "cell_type": "markdown",
   "id": "edba942a",
   "metadata": {},
   "source": [
    "Let's start by defining a simple evaluation function.\n",
    "We artificially sleep for a bit (`0.1` seconds) to simulate a long-running ML experiment.\n",
    "This setup assumes that we're running multiple `step`s of an experiment and try to tune\n",
    "two hyperparameters, namely `width` and `height`, and `activation`."
   ]
  },
  {
   "cell_type": "code",
   "execution_count": null,
   "id": "af512205",
   "metadata": {},
   "outputs": [],
   "source": [
    "def evaluate(step, width, height, activation):\n",
    "    time.sleep(0.1)\n",
    "    activation_boost = 10 if activation==\"relu\" else 1\n",
    "    return (0.1 + width * step / 100) ** (-1) + height * 0.1 + activation_boost"
   ]
  },
  {
   "cell_type": "markdown",
   "id": "c073ea21",
   "metadata": {},
   "source": [
    "Next, our `objective` function takes a Tune `config`, evaluates the `score` of your\n",
    "experiment in a training loop, and uses `session.report` to report the `score` back to Tune."
   ]
  },
  {
   "cell_type": "code",
   "execution_count": null,
   "id": "8a086e87",
   "metadata": {},
   "outputs": [],
   "source": [
    "def objective(config):\n",
    "    for step in range(config[\"steps\"]):\n",
    "        score = evaluate(step, config[\"width\"], config[\"height\"], config[\"activation\"])\n",
    "        session.report({\"iterations\": step, \"mean_loss\": score})"
   ]
  },
  {
   "cell_type": "code",
   "execution_count": null,
   "id": "05d07329",
   "metadata": {
    "tags": [
     "remove-cell"
    ]
   },
   "outputs": [],
   "source": [
    "ray.init(configure_logging=False)"
   ]
  },
  {
   "cell_type": "markdown",
   "id": "32ee1ba7",
   "metadata": {},
   "source": [
    "Next we define a search space. The critical assumption is that the optimal\n",
    "hyperparameters live within this space. Yet, if the space is very large,\n",
    "then those hyperparameters may be difficult to find in a short amount of time."
   ]
  },
  {
   "cell_type": "code",
   "execution_count": null,
   "id": "21598e54",
   "metadata": {},
   "outputs": [],
   "source": [
    "search_space = {\n",
    "    \"steps\": 100,\n",
    "    \"width\": tune.uniform(0, 20),\n",
    "    \"height\": tune.uniform(-100, 100),\n",
    "    \"activation\": tune.choice([\"relu\", \"tanh\"]),\n",
    "}"
   ]
  },
  {
   "cell_type": "markdown",
   "id": "def82932",
   "metadata": {},
   "source": [
    "Next we define the search algorithm built from `TuneBOHB`, constrained\n",
    "to a maximum of `4` concurrent trials with a `ConcurrencyLimiter`.\n",
    "Below `algo` will take care of the BO (Bayesian optimization) part of BOHB,\n",
    "while scheduler will take care the HB (HyperBand) part."
   ]
  },
  {
   "cell_type": "code",
   "execution_count": null,
   "id": "e847b5b6",
   "metadata": {},
   "outputs": [],
   "source": [
    "algo = TuneBOHB()\n",
    "algo = tune.search.ConcurrencyLimiter(algo, max_concurrent=4)\n",
    "scheduler = HyperBandForBOHB(\n",
    "    time_attr=\"training_iteration\",\n",
    "    max_t=100,\n",
    "    reduction_factor=4,\n",
    "    stop_last_trials=False,\n",
    ")"
   ]
  },
  {
   "cell_type": "markdown",
   "id": "1787a842",
   "metadata": {},
   "source": [
    "The number of samples is the number of hyperparameter combinations\n",
    "that will be tried out. This Tune run is set to `1000` samples.\n",
    "(you can decrease this if it takes too long on your machine)."
   ]
  },
  {
   "cell_type": "code",
   "execution_count": null,
   "id": "702eb3d4",
   "metadata": {},
   "outputs": [],
   "source": [
    "num_samples = 1000"
   ]
  },
  {
   "cell_type": "code",
   "execution_count": null,
   "id": "dfb3ecad",
   "metadata": {
    "tags": [
     "remove-cell"
    ],
    "pycharm": {
     "name": "#%%\n"
    }
   },
   "outputs": [],
   "source": [
    "num_samples = 10"
   ]
  },
  {
   "cell_type": "markdown",
   "id": "aa5936df",
   "metadata": {},
   "source": [
    "Finally, we run the experiment to `min`imize the \"mean_loss\" of the `objective`\n",
    "by searching within `\"steps\": 100` via `algo`, `num_samples` times. This previous\n",
    "sentence is fully characterizes the search problem we aim to solve.\n",
    "With this in mind, notice how efficient it is to execute `tune.run()`."
   ]
  },
  {
   "cell_type": "code",
   "execution_count": null,
   "id": "4bdfb12d",
   "metadata": {},
   "outputs": [],
   "source": [
    "analysis = tune.run(\n",
    "    objective,\n",
    "    search_alg=algo,\n",
    "    scheduler=scheduler,\n",
    "    metric=\"mean_loss\",\n",
    "    mode=\"min\",\n",
    "    name=\"bohb_exp\",\n",
    "    num_samples=num_samples,\n",
    "    config=search_space\n",
    ")"
   ]
  },
  {
   "cell_type": "markdown",
   "id": "3e89853c",
   "metadata": {},
   "source": [
    "Here are the hyperparameters found to minimize the mean loss of the defined objective."
   ]
  },
  {
   "cell_type": "code",
   "execution_count": null,
   "id": "4be691d5",
   "metadata": {},
   "outputs": [],
   "source": [
    "print(\"Best hyperparameters found were: \", analysis.best_config)"
   ]
  },
  {
   "cell_type": "markdown",
   "id": "800a19d9",
   "metadata": {},
   "source": [
    "## Optional: Passing the search space via the TuneBOHB algorithm\n",
    "\n",
    "We can define the hyperparameter search space using `ConfigSpace`,\n",
    "which is the format accepted by BOHB."
   ]
  },
  {
   "cell_type": "code",
   "execution_count": null,
   "id": "b96cb496",
   "metadata": {},
   "outputs": [],
   "source": [
    "config_space = CS.ConfigurationSpace()\n",
    "config_space.add_hyperparameter(\n",
    "    CS.UniformFloatHyperparameter(\"width\", lower=0, upper=20)\n",
    ")\n",
    "config_space.add_hyperparameter(\n",
    "    CS.UniformFloatHyperparameter(\"height\", lower=-100, upper=100)\n",
    ")\n",
    "config_space.add_hyperparameter(\n",
    "    CS.CategoricalHyperparameter(\n",
    "        \"activation\", choices=[\"relu\", \"tanh\"]\n",
    "    )\n",
    ")"
   ]
  },
  {
   "cell_type": "code",
   "execution_count": null,
   "id": "9cb77270",
   "metadata": {},
   "outputs": [],
   "source": [
    "algo = TuneBOHB(\n",
    "    space=config_space,\n",
    "    metric=\"episode_reward_mean\",\n",
    "    mode=\"max\",\n",
    ")\n",
    "algo = tune.search.ConcurrencyLimiter(algo, max_concurrent=4)\n",
    "scheduler = HyperBandForBOHB(\n",
    "    time_attr=\"training_iteration\",\n",
    "    max_t=100,\n",
    "    reduction_factor=4,\n",
    "    stop_last_trials=False,\n",
    ")"
   ]
  },
  {
   "cell_type": "code",
   "id": "8305c975",
   "metadata": {
    "pycharm": {
     "name": "#%%\n"
    }
   },
   "source": [
    "analysis = tune.run(\n",
    "    objective,\n",
    "    config=config_space,\n",
    "    scheduler=bohb_hyperband,\n",
    "    search_alg=algo,\n",
    "    num_samples=num_samples,\n",
    "    name=\"bohb_exp_2\",\n",
    "    stop={\"training_iteration\": 100},\n",
    ")"
   ],
   "execution_count": null,
   "outputs": []
  },
  {
   "cell_type": "markdown",
   "source": [
    "Here again are the hyperparameters found to minimize the mean loss of the\n",
    "defined objective."
   ],
   "metadata": {
    "collapsed": false
   }
  },
  {
   "cell_type": "code",
   "execution_count": null,
   "id": "1ae613e4",
   "metadata": {},
   "outputs": [],
   "source": [
    "print(\"Best hyperparameters found were: \", analysis.best_config)"
   ]
  },
  {
   "cell_type": "code",
   "execution_count": null,
   "id": "6b83ef6d",
   "metadata": {
    "tags": [
     "remove-cell"
    ]
   },
   "outputs": [],
   "source": [
    "ray.shutdown()"
   ]
  }
 ],
 "metadata": {
  "kernelspec": {
   "display_name": "Python 3 (ipykernel)",
   "language": "python",
   "name": "python3"
  },
  "orphan": true
 },
 "nbformat": 4,
 "nbformat_minor": 5
}<|MERGE_RESOLUTION|>--- conflicted
+++ resolved
@@ -70,12 +70,8 @@
     "\n",
     "import ray\n",
     "from ray import tune\n",
-<<<<<<< HEAD
     "from ray.air import session\n",
-    "from ray.tune.suggest import ConcurrencyLimiter\n",
-=======
     "from ray.tune.search import ConcurrencyLimiter\n",
->>>>>>> 1055eadd
     "from ray.tune.schedulers.hb_bohb import HyperBandForBOHB\n",
     "from ray.tune.search.bohb import TuneBOHB\n",
     "import ConfigSpace as CS"
