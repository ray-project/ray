--- conflicted
+++ resolved
@@ -582,11 +582,8 @@
     "\n",
     "- {ref}`Use LightningTrainer for Image Classification <lightning_mnist_example>`.\n",
     "- {ref}`Use LightningTrainer with Ray Data and Batch Predictor <lightning_advanced_example>`\n",
-<<<<<<< HEAD
     "- {ref}`Experiment Tracking with Wandb, CometML, MLFlow, and Tensorboard in LightningTrainer <lightning_experiment_tracking>`\n",
-=======
     "- {ref}`Fine-tune a Large Language Model with LightningTrainer and FSDP <dolly_lightning_fsdp_finetuning>`\n",
->>>>>>> a21713ef
     "- {doc}`/tune/examples/includes/mlflow_ptl_example`: Example for using [MLflow](https://github.com/mlflow/mlflow/)\n",
     "  and [Pytorch Lightning](https://github.com/PyTorchLightning/pytorch-lightning) with Ray Tune.\n",
     "- {doc}`/tune/examples/includes/mnist_ptl_mini`:\n",
