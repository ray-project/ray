--- conflicted
+++ resolved
@@ -18,20 +18,7 @@
     "\n",
     "The main abstraction of PyTorch Lightning is the `LightningModule` class, which should be extended by your application. There is [a great post on how to transfer your models from vanilla PyTorch to Lightning](https://towardsdatascience.com/from-pytorch-to-pytorch-lightning-a-gentle-introduction-b371b7caaf09).\n",
     "\n",
-<<<<<<< HEAD
-    "The class structure of PyTorch Lightning makes it very easy to define and tune model\n",
-    "parameters. This tutorial will show you how to use Tune with  {class}`LightningTrainer <ray.train.lightning.LightningTrainer>` to find the best set of\n",
-    "parameters for your application on the example of training a MNIST classifier. Notably,\n",
-    "the `LightningModule` does not have to be altered at all for this - so you can\n",
-    "use it plug and play for your existing models, assuming their parameters are configurable!\n",
-    "\n",
-    ":::{note}\n",
-    "If you don't want to use {class}`LightningTrainer <ray.train.lightning.LightningTrainer>` and prefer using vanilla lightning trainer with function trainable, please refer to this document: {ref}`Using vanilla Pytorch Lightning with Tune <tune-vanilla-pytorch-lightning-ref>`.\n",
-    "\n",
-    ":::\n",
-=======
     "The class structure of PyTorch Lightning makes it very easy to define and tune model parameters. This tutorial will show you how to use Tune with Ray Train's {class}`TorchTrainer <ray.train.torch.TorchTrainer>` to find the best set of parameters for your application on the example of training a MNIST classifier. Notably, the `LightningModule` does not have to be altered at all for this - so you can use it plug and play for your existing models, assuming their parameters are configurable!\n",
->>>>>>> 06862e62
     "\n",
     ":::{note}\n",
     "To run this example, you will need to install the following:\n",
@@ -272,18 +259,6 @@
    "source": [
     "### Configuring the search space\n",
     "\n",
-<<<<<<< HEAD
-    "Now we configure the parameter search space using {class}`LightningConfigBuilder <ray.train.lightning.LightningConfigBuilder>`. We would like to choose between three different layer and batch sizes. The learning rate should be sampled uniformly between `0.0001` and `0.1`. The `tune.loguniform()` function is syntactic sugar to make sampling between these different orders of magnitude easier, specifically we are able to also sample small values.\n",
-    "\n",
-    ":::{note}\n",
-    "In `LightningTrainer`, the frequency of metric reporting is the same as the frequency of checkpointing. For example, if you set `builder.checkpointing(..., every_n_epochs=2)`, then for every 2 epochs, all the latest metrics will be reported to the Ray Tune session along with the latest checkpoint. Please make sure the target metrics(e.g. metrics specified in `TuneConfig`, schedulers, and searchers) are logged before saving a checkpoint.\n",
-    "\n",
-    ":::\n",
-    "\n",
-    "\n",
-    ":::{note}\n",
-    "Use `LightningConfigBuilder.checkpointing()` to specify the monitor metric and checkpoint frequency for the Lightning ModelCheckpoint callback. To properly save checkpoints, you must also provide a Train {class}`CheckpointConfig <ray.train.CheckpointConfig>`. Otherwise, LightningTrainer will create a default CheckpointConfig, which saves all the reported checkpoints by default.\n",
-=======
     "Now we configure the parameter search space. We would like to choose between different layer dimensions, learning rate, and batch sizes. The learning rate should be sampled uniformly between `0.0001` and `0.1`. The `tune.loguniform()` function is syntactic sugar to make sampling between these different orders of magnitude easier, specifically we are able to also sample small values. Similarly for `tune.choice()`, which samples from all the provided options."
    ]
   },
@@ -306,7 +281,6 @@
    "metadata": {},
    "source": [
     "### Selecting a scheduler\n",
->>>>>>> 06862e62
     "\n",
     "In this example, we use an [Asynchronous Hyperband](https://blog.ml.cmu.edu/2018/12/12/massively-parallel-hyperparameter-optimization/)\n",
     "scheduler. This scheduler decides at each iteration which trials are likely to perform\n",
@@ -353,71 +327,7 @@
   },
   {
    "cell_type": "code",
-<<<<<<< HEAD
-   "execution_count": 8,
-   "metadata": {},
-   "outputs": [],
-   "source": [
-    "dm = MNISTDataModule(batch_size=64)\n",
-    "logger = TensorBoardLogger(save_dir=os.getcwd(), name=\"tune-ptl-example\", version=\".\")\n",
-    "\n",
-    "# Static configs that does not change across trials\n",
-    "static_lightning_config = (\n",
-    "    LightningConfigBuilder()\n",
-    "    .module(cls=MNISTClassifier)\n",
-    "    .trainer(max_epochs=num_epochs, accelerator=accelerator, logger=logger)\n",
-    "    .fit_params(datamodule=dm)\n",
-    "    .checkpointing(monitor=\"ptl/val_accuracy\", save_top_k=2, mode=\"max\")\n",
-    "    .build()\n",
-    ")\n",
-    "\n",
-    "# Searchable configs across different trials\n",
-    "searchable_lightning_config = (\n",
-    "    LightningConfigBuilder()\n",
-    "    .module(config={\n",
-    "        \"layer_1_size\": tune.choice([32, 64, 128]),\n",
-    "        \"layer_2_size\": tune.choice([64, 128, 256]),\n",
-    "        \"lr\": tune.loguniform(1e-4, 1e-1),\n",
-    "    })\n",
-    "    .build()\n",
-    ")\n",
-    "\n",
-    "# Make sure to also define a CheckpointConfig here\n",
-    "# to properly save checkpoints in a Ray Train Checkpoint format.\n",
-    "run_config = RunConfig(\n",
-    "    checkpoint_config=CheckpointConfig(\n",
-    "        num_to_keep=2,\n",
-    "        checkpoint_score_attribute=\"ptl/val_accuracy\",\n",
-    "        checkpoint_score_order=\"max\",\n",
-    "    ),\n",
-    ")"
-   ]
-  },
-  {
-   "attachments": {},
-   "cell_type": "markdown",
-   "metadata": {},
-   "source": [
-    "### Selecting a scheduler\n",
-    "\n",
-    "In this example, we use an [Asynchronous Hyperband](https://blog.ml.cmu.edu/2018/12/12/massively-parallel-hyperparameter-optimization/)\n",
-    "scheduler. This scheduler decides at each iteration which trials are likely to perform\n",
-    "badly, and stops these trials. This way we don't waste any resources on bad hyperparameter\n",
-    "configurations.\n",
-    "\n",
-    ":::{note}\n",
-    "\n",
-    "    Currently, `LightningTrainer` is not compatible with {class}`PopulationBasedTraining <ray.tune.schedulers.PopulationBasedTraining>` scheduler, which may mutate hyperparameters during training time. \n",
-    "\n",
-    ":::"
-   ]
-  },
-  {
-   "cell_type": "code",
-   "execution_count": 9,
-=======
    "execution_count": 25,
->>>>>>> 06862e62
    "metadata": {},
    "outputs": [],
    "source": [
