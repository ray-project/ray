# __quick_start_begin__
import gymnasium as gym
import numpy as np
<<<<<<< HEAD
=======
import torch
>>>>>>> 62d7f4bd

from ray.rllib.algorithms.ppo import PPOConfig


# Define your problem using python and Farama-Foundation's gymnasium API:
class SimpleCorridor(gym.Env):
    """Corridor in which an agent must learn to move right to reach the exit.

    ---------------------
    | S | 1 | 2 | 3 | G |   S=start; G=goal; corridor_length=5
    ---------------------

    Possible actions to chose from are: 0=left; 1=right
    Observations are floats indicating the current field index, e.g. 0.0 for
    starting position, 1.0 for the field next to the starting position, etc..
    Rewards are -0.1 for all steps, except when reaching the goal (+1.0).
    """

    def __init__(self, config):
        self.end_pos = config["corridor_length"]
        self.cur_pos = 0.0
        self.action_space = gym.spaces.Discrete(2)  # left and right
        self.observation_space = gym.spaces.Box(0.0, self.end_pos, (1,), np.float32)

    def reset(self, *, seed=None, options=None):
        """Resets the episode.

        Returns:
           Initial observation of the new episode and an info dict.
        """
        self.cur_pos = 0.0
        # Return initial observation.
<<<<<<< HEAD
        return np.array([self.cur_pos]), {}
=======
        return np.array([self.cur_pos], np.float32), {}
>>>>>>> 62d7f4bd

    def step(self, action):
        """Takes a single step in the episode given `action`.

        Returns:
            New observation, reward, terminated-flag, truncated-flag, info-dict (empty).
        """
        # Walk left.
        if action == 0 and self.cur_pos > 0:
            self.cur_pos -= 1
        # Walk right.
        elif action == 1:
            self.cur_pos += 1
        # Set `terminated` flag when end of corridor (goal) reached.
        terminated = self.cur_pos >= self.end_pos
        truncated = False
        # +1 when goal reached, otherwise -1.
        reward = 1.0 if terminated else -0.1
<<<<<<< HEAD
        return np.array([self.cur_pos]), reward, terminated, truncated, {}
=======
        return np.array([self.cur_pos], np.float32), reward, terminated, truncated, {}
>>>>>>> 62d7f4bd


# Create an RLlib Algorithm instance from a PPOConfig object.
config = (
    PPOConfig().environment(
        # Env class to use (here: our gym.Env sub-class from above).
        SimpleCorridor,
        # Config dict to be passed to our custom env's constructor.
        # Use corridor with 20 fields (including S and G).
        env_config={"corridor_length": 20},
    )
    # Parallelize environment rollouts.
    .env_runners(num_env_runners=3)
)
# Construct the actual (PPO) algorithm object from the config.
algo = config.build()
rl_module = algo.get_module()

# Train for n iterations and report results (mean episode rewards).
# Since we have to move at least 19 times in the env to reach the goal and
# each move gives us -0.1 reward (except the last move at the end: +1.0),
# Expect to reach an optimal episode reward of `-0.1*18 + 1.0 = -0.8`.
for i in range(5):
    results = algo.train()
    print(f"Iter: {i}; avg. results={results['env_runners']}")

# Perform inference (action computations) based on given env observations.
# Note that we are using a slightly different env here (len 10 instead of 20),
# however, this should still work as the agent has (hopefully) learned
# to "just always walk right!"
env = SimpleCorridor({"corridor_length": 10})
# Get the initial observation (should be: [0.0] for the starting position).
obs, info = env.reset()
terminated = truncated = False
total_reward = 0.0
# Play one episode.
while not terminated and not truncated:
    # Compute a single action, given the current observation
    # from the environment.
    action_logits = rl_module.forward_inference(
        {"obs": torch.from_numpy(obs).unsqueeze(0)}
    )["action_dist_inputs"].numpy()[
        0
    ]  # [0]: B=1
    action = np.argmax(action_logits)
    # Apply the computed action in the environment.
    obs, reward, terminated, truncated, info = env.step(action)
    # Sum up rewards for reporting purposes.
    total_reward += reward
# Report results.
print(f"Played 1 episode; total-reward={total_reward}")
# __quick_start_end__<|MERGE_RESOLUTION|>--- conflicted
+++ resolved
@@ -1,10 +1,7 @@
 # __quick_start_begin__
 import gymnasium as gym
 import numpy as np
-<<<<<<< HEAD
-=======
 import torch
->>>>>>> 62d7f4bd
 
 from ray.rllib.algorithms.ppo import PPOConfig
 
@@ -37,11 +34,7 @@
         """
         self.cur_pos = 0.0
         # Return initial observation.
-<<<<<<< HEAD
-        return np.array([self.cur_pos]), {}
-=======
         return np.array([self.cur_pos], np.float32), {}
->>>>>>> 62d7f4bd
 
     def step(self, action):
         """Takes a single step in the episode given `action`.
@@ -60,11 +53,7 @@
         truncated = False
         # +1 when goal reached, otherwise -1.
         reward = 1.0 if terminated else -0.1
-<<<<<<< HEAD
-        return np.array([self.cur_pos]), reward, terminated, truncated, {}
-=======
         return np.array([self.cur_pos], np.float32), reward, terminated, truncated, {}
->>>>>>> 62d7f4bd
 
 
 # Create an RLlib Algorithm instance from a PPOConfig object.
