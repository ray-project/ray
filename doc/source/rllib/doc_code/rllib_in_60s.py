# flake8: noqa

# __rllib-in-60s-begin__
from ray.rllib.algorithms.ppo import PPOConfig
from ray.rllib.core.rl_module.default_model_config import DefaultModelConfig

# 1. Configure the algorithm,
config = (
    PPOConfig()
<<<<<<< HEAD
    .api_stack(
        enable_rl_module_and_learner=True,
        enable_env_runner_and_connector_v2=True,
    )
    .environment("Taxi-v3")
=======
    .environment(env="Taxi-v3")
>>>>>>> ba41ae99
    .env_runners(num_env_runners=2)
    .rl_module(model_config=DefaultModelConfig(fcnet_hiddens=[64, 64]))
    .evaluation(evaluation_num_env_runners=1)
)
# 2. build the algorithm ..
algo = config.build()
# 3. .. train it ..
for _ in range(5):
    print(algo.train())
# 4. .. and evaluate it.
algo.evaluate()
# __rllib-in-60s-end__<|MERGE_RESOLUTION|>--- conflicted
+++ resolved
@@ -7,15 +7,7 @@
 # 1. Configure the algorithm,
 config = (
     PPOConfig()
-<<<<<<< HEAD
-    .api_stack(
-        enable_rl_module_and_learner=True,
-        enable_env_runner_and_connector_v2=True,
-    )
     .environment("Taxi-v3")
-=======
-    .environment(env="Taxi-v3")
->>>>>>> ba41ae99
     .env_runners(num_env_runners=2)
     .rl_module(model_config=DefaultModelConfig(fcnet_hiddens=[64, 64]))
     .evaluation(evaluation_num_env_runners=1)
