--- conflicted
+++ resolved
@@ -638,7 +638,6 @@
     font-weight: 500;
 }
 
-<<<<<<< HEAD
 .mantine-Modal-root {
   z-index: 10000;
   position: absolute;
@@ -656,7 +655,7 @@
 .mantine-1sc70ew, .mantine-fp9t1o {
     width: 100% !important;
     height: 100% !important;
-=======
+}
 
 .searchDiv {
     width: 100%;
@@ -702,5 +701,4 @@
 .tag {
     margin-bottom: 5px;
     font-size: small;
->>>>>>> 762c0ab0
 }