/*Extends the docstring signature box.*/
.rst-content dl:not(.docutils) dt {
  display: block;
  padding: 10px;
  word-wrap: break-word;
  padding-right: 100px;
}
/*Lists in an admonition note do not have awkward whitespace below.*/
.rst-content .admonition-note .section ul {
  margin-bottom: 0px;
}
/*Properties become blue (classmethod, staticmethod, property)*/
.rst-content dl dt em.property {
  color: #2980b9;
  text-transform: uppercase;
}

.rst-content .section ol p,
.rst-content .section ul p {
  margin-bottom: 0px;
}

div.sphx-glr-bigcontainer {
  display: inline-block;
  width: 100%;
}

td.tune-colab,
th.tune-colab {
  border: 1px solid #dddddd;
  text-align: left;
  padding: 8px;
}

/* Adjustment to Sphinx Book Theme */
.table td {
  /* Remove row spacing */
  padding: 0;
}

table {
  /* Force full width for all table */
  width: 136% !important;
}

img.inline-figure {
  /* Override the display: block for img */
  display: inherit !important;
}

#version-warning-banner {
  /* Make version warning clickable */
  z-index: 1;
}

<<<<<<< HEAD
span.rst-current-version > span.fa.fa-book {
  /* Move the book icon away from the top right
   * corner of the version flyout menu */
  margin: 10px 0px 0px 5px;
}
=======
/* Adjustment to Version block */
.rst-versions {
  z-index: 1200;
}
>>>>>>> d3feb830
<|MERGE_RESOLUTION|>--- conflicted
+++ resolved
@@ -53,15 +53,13 @@
   z-index: 1;
 }
 
-<<<<<<< HEAD
 span.rst-current-version > span.fa.fa-book {
   /* Move the book icon away from the top right
    * corner of the version flyout menu */
   margin: 10px 0px 0px 5px;
 }
-=======
+
 /* Adjustment to Version block */
 .rst-versions {
   z-index: 1200;
-}
->>>>>>> d3feb830
+}