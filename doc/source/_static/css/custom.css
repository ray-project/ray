--- conflicted
+++ resolved
@@ -5,7 +5,6 @@
     padding: 0;
 }
 
-<<<<<<< HEAD
 .topnav {
   background-color: white;
   border-bottom: 1px solid rgba(0, 0, 0, .1);
@@ -44,11 +43,7 @@
 }
 .top-nav-content a:hover {
   color: #007bff;
-=======
-.toctree-l1.has-children {
-    font-weight: bold;
->>>>>>> 7774cc3e
-}
+
 
 .toctree-l2 {
     font-weight: normal;
