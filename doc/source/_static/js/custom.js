--- conflicted
+++ resolved
@@ -28,7 +28,6 @@
 createTermynals();
 loadVisibleTermynals();
 
-<<<<<<< HEAD
 
 document.addEventListener("DOMContentLoaded", function() {
   let images = document.getElementsByClassName("fixed-height-img");
@@ -46,7 +45,7 @@
         "margin-bottom: " + margin + "px !important;"
   }
 });
-=======
+
 // Remember the scroll position when the page is unloaded.
 window.onload = function() {
     let sidebar = document.querySelector("#bd-docs-nav");
@@ -61,5 +60,4 @@
         sidebar.scrollTop = storedScrollPosition;
         localStorage.removeItem("scroll");
     }
-};
->>>>>>> 1f3226ef
+};