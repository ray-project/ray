# flake8: noqa

# fmt: off
# __creating_datasets_import_begin__
import ray
# __creating_datasets_import_end__
# fmt: on

# For tfrecords
ray.init(runtime_env={"pip": ["tensorflow_metadata"]})

# fmt: off
# __gen_synth_int_range_begin__
# Create a Dataset of Python objects.
ds = ray.data.range(10000)
# -> Dataset(num_blocks=200, num_rows=10000, schema=<class 'int'>)

ds.take(5)
# -> [0, 1, 2, 3, 4]
# __gen_synth_int_range_end__
# fmt: on

# fmt: off
# __gen_synth_tabular_range_begin__
# Create a Dataset of Arrow records.
ds = ray.data.range_table(10000)
# -> Dataset(num_blocks=200, num_rows=10000, schema={value: int64})

ds.take(5)
# -> [{'value': 0}, {'value': 1}, {'value': 2}, {'value': 3}, {'value': 4}]
# __gen_synth_tabular_range_end__
# fmt: on

# fmt: off
# __gen_synth_tensor_range_begin__
# Create a Dataset of tensors.
ds = ray.data.range_tensor(100 * 64 * 64, shape=(64, 64))
# -> Dataset(
#       num_blocks=200,
#       num_rows=409600,
#       schema={value: <ArrowTensorType: shape=(64, 64), dtype=int64>}
#    )

ds.take(2)
# -> [array([[0, 0, 0, ..., 0, 0, 0],
#         [0, 0, 0, ..., 0, 0, 0],
#         [0, 0, 0, ..., 0, 0, 0],
#         ...,
#         [0, 0, 0, ..., 0, 0, 0],
#         [0, 0, 0, ..., 0, 0, 0],
#         [0, 0, 0, ..., 0, 0, 0]]),
#  array([[1, 1, 1, ..., 1, 1, 1],
#         [1, 1, 1, ..., 1, 1, 1],
#         [1, 1, 1, ..., 1, 1, 1],
#         ...,
#         [1, 1, 1, ..., 1, 1, 1],
#         [1, 1, 1, ..., 1, 1, 1],
#         [1, 1, 1, ..., 1, 1, 1]])]
# __gen_synth_tensor_range_end__
# fmt: on

# fmt: off
# __from_items_begin__
# Create a Dataset of tabular (Arrow) records.
ds = ray.data.from_items([{"col1": i, "col2": str(i)} for i in range(10000)])
# -> Dataset(num_blocks=200, num_rows=10000, schema={col1: int64, col2: string})

ds.show(3)
# -> {'col1': 0, 'col2': '0'}
# -> {'col1': 1, 'col2': '1'}
# -> {'col1': 2, 'col2': '2'}
# __from_items_end__
# fmt: on

# fmt: off
# __from_pandas_begin__
import pandas as pd

# Create a tabular Dataset from a Pandas DataFrame.
df = pd.DataFrame({"col1": list(range(10000)), "col2": list(map(str, range(10000)))})
ds = ray.data.from_pandas(df)
# -> Dataset(num_blocks=1, num_rows=10000, schema={col1: int64, col2: object})

ds.show(3)
# -> {'col1': 0, 'col2': '0'}
# -> {'col1': 1, 'col2': '1'}
# -> {'col1': 2, 'col2': '2'}
# __from_pandas_end__
# fmt: on

# fmt: off
# __from_pandas_mult_begin__
import pandas as pd

data = list(range(10000))
num_chunks = 10
chunk_size = len(data) // num_chunks
chunks = [data[i : i + chunk_size] for i in range(0, len(data), chunk_size)]
dfs = [
    pd.DataFrame({"col1": list(chunk), "col2": list(map(str, chunk))})
    for chunk in chunks
]
# Create a tabular Dataset from multiple Pandas DataFrames.
ds = ray.data.from_pandas(dfs)
# -> Dataset(num_blocks=10, num_rows=10000, schema={col1: int64, col2: object})

ds.show(3)
# -> {'col1': 0, 'col2': '0'}
# -> {'col1': 1, 'col2': '1'}
# -> {'col1': 2, 'col2': '2'}
# __from_pandas_mult_end__
# fmt: on

# fmt: off
# __from_numpy_begin__
import numpy as np

# Create a tensor Dataset from a 3D NumPy ndarray.
arr = np.ones((3, 4, 4))
# The outer dimension is treated as the row dimension.
ds = ray.data.from_numpy(arr)
# -> Dataset(
#        num_blocks=1,
#        num_rows=3,
#        schema={value: <ArrowTensorType: shape=(4, 4), dtype=int64>},
#    )

ds.show(2)
# -> {'value': array([[1., 1., 1., 1.],
#        [1., 1., 1., 1.],
#        [1., 1., 1., 1.],
#        [1., 1., 1., 1.]])}
# -> {'value': array([[1., 1., 1., 1.],
#        [1., 1., 1., 1.],
#        [1., 1., 1., 1.],
#        [1., 1., 1., 1.]])}
# __from_numpy_end__
# fmt: on

# fmt: off
# __read_images_begin__
ds = ray.data.read_images("example://image-datasets/simple")
# -> Dataset(num_blocks=3, num_rows=3, 
#            schema={image: ArrowTensorType(shape=(32, 32, 3), dtype=uint8)})

ds.take(1)
# -> [array([[[ 88,  70,  68],
#            [103,  88,  85],
#            [112,  96,  97],
#            ...,
#            [168, 151,  81],
#            [167, 149,  83],
#            [166, 148,  82]]], dtype=uint8)]
# __read_images_end__
# fmt: on

# fmt: off
# __from_numpy_mult_begin__
import numpy as np

# Create a tensor Dataset from multiple 3D NumPy ndarray.
arrs = [np.random.rand(2, 4, 4) for _ in range(4)]
# The outer dimension is treated as the row dimension.
ds = ray.data.from_numpy(arrs)
# -> Dataset(
#        num_blocks=4,
#        num_rows=8,
#        schema={value: <ArrowTensorType: shape=(4, 4), dtype=int64>},
#    )

ds.show(2)
# -> {'value': array([[0.06587483, 0.67808656, 0.76461924, 0.83428549],
#        [0.04932103, 0.25112165, 0.26476714, 0.24599738],
#        [0.67624391, 0.58689537, 0.12594709, 0.94663371],
#        [0.32435665, 0.97719096, 0.03234169, 0.71563231]])}
# -> {'value': array([[0.98570318, 0.65956399, 0.82168898, 0.09798336],
#        [0.22426704, 0.34209978, 0.02605247, 0.48200137],
#        [0.17312096, 0.38789983, 0.42663678, 0.92652456],
#        [0.80787394, 0.92437162, 0.11185822, 0.3319638 ]])}
# __from_numpy_mult_end__
# fmt: on

# fmt: off
# __from_arrow_begin__
import pyarrow as pa

# Create a tabular Dataset from an Arrow Table.
t = pa.table({"col1": list(range(10000)), "col2": list(map(str, range(10000)))})
ds = ray.data.from_arrow(t)
# -> Dataset(num_blocks=1, num_rows=10000, schema={col1: int64, col2: string})

ds.show(3)
# -> {'col1': 0, 'col2': '0'}
# -> {'col1': 1, 'col2': '1'}
# -> {'col1': 2, 'col2': '2'}
# __from_arrow_end__
# fmt: on

# fmt: off
# __from_arrow_mult_begin__
import pyarrow as pa

data = list(range(10000))
num_chunks = 10
chunk_size = len(data) // num_chunks
chunks = [data[i : i + chunk_size] for i in range(0, len(data), chunk_size)]
ts = [
    pa.table({"col1": list(chunk), "col2": list(map(str, chunk))})
    for chunk in chunks
]
# Create a tabular Dataset from multiple Arrow Tables.
ds = ray.data.from_arrow(ts)
# -> Dataset(num_blocks=10, num_rows=10000, schema={col1: int64, col2: string})

ds.show(3)
# -> {'col1': 0, 'col2': '0'}
# -> {'col1': 1, 'col2': '1'}
# -> {'col1': 2, 'col2': '2'}
# __from_arrow_mult_end__
# fmt: on

# fmt: off
# __from_dask_begin__
import pandas as pd
import dask.dataframe as dd

df = pd.DataFrame({"col1": list(range(10000)), "col2": list(map(str, range(10000)))})
ddf = dd.from_pandas(df, npartitions=4)
# Create a tabular Dataset from a Dask DataFrame.
ds = ray.data.from_dask(ddf)
# -> Dataset(num_blocks=10, num_rows=10000, schema={col1: int64, col2: object})

ds.show(3)
# -> {'col1': 0, 'col2': '0'}
# -> {'col1': 1, 'col2': '1'}
# -> {'col1': 2, 'col2': '2'}
# __from_dask_end__
# fmt: on

# fmt: off
# __from_modin_begin__
import modin.pandas as md

df = pd.DataFrame({"col1": list(range(10000)), "col2": list(map(str, range(10000)))})
mdf = md.DataFrame(df)
# Create a tabular Dataset from a Modin DataFrame.
ds = ray.data.from_modin(mdf)
# -> Dataset(num_blocks=8, num_rows=10000, schema={col1: int64, col2: object})

ds.show(3)
# -> {'col1': 0, 'col2': '0'}
# -> {'col1': 1, 'col2': '1'}
# -> {'col1': 2, 'col2': '2'}
# __from_modin_end__
# fmt: on

# fmt: off
# __read_parquet_begin__
# Create a tabular Dataset by reading a Parquet file.
ds = ray.data.read_parquet("example://iris.parquet")
# -> Dataset(
#        num_blocks=1,
#        num_rows=150,
#        schema={
#            sepal.length: double,
#            sepal.width: double,
#            petal.length: double,
#            petal.width: double,
#            variety: string,
#        }
#    )

ds.show(2)
# -> {
#     'sepal.length': 5.1,
#     'sepal.width': 3.5,
#     'petal.length': 1.4,
#     'petal.width': 0.2,
#     'variety': 'Setosa',
# }
# -> {
#     'sepal.length': 4.9,
#     'sepal.width': 3.0,
#     'petal.length': 1.4,
#     'petal.width': 0.2,
#     'variety': 'Setosa',
# }
# __read_parquet_end__
# fmt: on

# fmt: off
# __read_parquet_pushdown_begin__
import pyarrow as pa

# Create a tabular Dataset by reading a Parquet file, pushing column selection and row
# filtering down to the file scan.
ds = ray.data.read_parquet(
    "example://iris.parquet",
    columns=["sepal.length", "variety"],
    filter=pa.dataset.field("sepal.length") > 5.0,
).cache()  # Force a full read of the file.
# -> Dataset(num_blocks=1, num_rows=118, schema={sepal.length: double, variety: string})

ds.show(2)
# -> {'sepal.length': 5.1, 'variety': 'Setosa'}
#    {'sepal.length': 5.4, 'variety': 'Setosa'}
# __read_parquet_pushdown_end__
# fmt: on

# fmt: off
# __read_csv_begin__
# Create a tabular Dataset by reading a CSV file.
ds = ray.data.read_csv("example://iris.csv")
# -> Dataset(
#        num_blocks=1,
#        num_rows=150,
#        schema={
#            sepal.length: double,
#            sepal.width: double,
#            petal.length: double,
#            petal.width: double,
#            variety: string,
#        }
#    )

ds.show(2)
# -> {
#     'sepal.length': 5.1,
#     'sepal.width': 3.5,
#     'petal.length': 1.4,
#     'petal.width': 0.2,
#     'variety': 'Setosa',
# }
# -> {
#     'sepal.length': 4.9,
#     'sepal.width': 3.0,
#     'petal.length': 1.4,
#     'petal.width': 0.2,
#     'variety': 'Setosa',
# }
# __read_csv_end__
# fmt: on

# fmt: off
# __read_json_begin__
# Create a tabular Dataset by reading a JSON file.
ds = ray.data.read_json("example://iris.json")
# -> Dataset(
#        num_blocks=1,
#        num_rows=150,
#        schema={
#            sepal.length: double,
#            sepal.width: double,
#            petal.length: double,
#            petal.width: double,
#            variety: string,
#        }
#    )

ds.show(2)
# -> {
#     'sepal.length': 5.1,
#     'sepal.width': 3.5,
#     'petal.length': 1.4,
#     'petal.width': 0.2,
#     'variety': 'Setosa',
# }
# -> {
#     'sepal.length': 4.9,
#     'sepal.width': 3.0,
#     'petal.length': 1.4,
#     'petal.width': 0.2,
#     'variety': 'Setosa',
# }
# __read_json_end__
# fmt: on

# fmt: off
# __read_numpy_begin__
# Create a tensor Dataset by reading a NumPy file.
ds = ray.data.read_numpy("example://mnist_subset.npy")
# -> Dataset(
#       num_blocks=1,
#       num_rows=3,
#       schema={__RAY_TC__: <ArrowTensorType: shape=(28, 28), dtype=uint8>},
#   )

ds.show(2)
# [array([[0, ...]]), array([[0, ...]])]
# __read_numpy_end__
# fmt: on

# fmt: off
# __read_text_begin__
# Create a tabular Dataset by reading a text file.
ds = ray.data.read_text("example://sms_spam_collection_subset.txt")
# -> Dataset(num_blocks=1, num_rows=10, schema=<class 'str'>)

ds.show(3)
# -> ham     Go until jurong point, crazy.. Available only in bugis n great world la e
#            buffet... Cine there got amore wat...
#    ham     Ok lar... Joking wif u oni...
#    spam    Free entry in 2 a wkly comp to win FA Cup final tkts 21st May 2005. Text FA
#            to 87121 to receive entry question(std txt rate)T&C's apply
#            08452810075over18's
# __read_text_end__
# fmt: on

# fmt: off
# __read_binary_begin__
from io import BytesIO
import PIL.Image

# Create a tabular Dataset by reading a binary file.
ds = ray.data.read_binary_files("example://mnist_subset_partitioned/0/1.png")
# -> Dataset(num_blocks=1, num_rows=1, schema=<class 'bytes'>)

ds = ds.map(lambda bytes_: np.asarray(PIL.Image.open(BytesIO(bytes_)).convert("L")))
# -> Dataset(
#        num_blocks=1,
#        num_rows=1,
#        schema={__RAY_TC__: <ArrowTensorType: shape=(28, 28), dtype=uint8>},
#    )

ds.show(3)
# -> ham     Go until jurong point, crazy.. Available only in bugis n great world la e
#            buffet... Cine there got amore wat...
#    ham     Ok lar... Joking wif u oni...
#    spam    Free entry in 2 a wkly comp to win FA Cup final tkts 21st May 2005. Text FA
#            to 87121 to receive entry question(std txt rate)T&C's apply
#            08452810075over18's
# __read_binary_end__
# fmt: on

# fmt: off
# __read_parquet_s3_begin__
# Create a tabular Dataset by reading a Parquet file from S3.
ds = ray.data.read_parquet("s3://anonymous@air-example-data/ursa-labs-taxi-data/by_year/2019/01/data.parquet")
# -> Dataset(
#        num_blocks=1,
#        num_rows=7667792,
#        schema={
#            vendor_id: string,
#            pickup_at: timestamp[us],
#            dropoff_at: timestamp[us],
#            passenger_count: int8,
#            trip_distance: float,
#            rate_code_id: string,
#            store_and_fwd_flag: string,
#            ...,
#        },
#    )

ds.show(2)
# -> {
#        'vendor_id': '1',
#        'pickup_at': datetime.datetime(2019, 1, 1, 0, 46, 40),
#        'dropoff_at': datetime.datetime(2019, 1, 1, 0, 53, 20),
#        'passenger_count': 1,
#        'trip_distance': 1.5,
#        'rate_code_id': '1',
#        'store_and_fwd_flag': 'N', 
#        ...,
#    }
#    {
#        'vendor_id': '1',
#        'pickup_at': datetime.datetime(2019, 1, 1, 0, 59, 47)
#        'dropoff_at': datetime.datetime(2019, 1, 1, 1, 18, 59),
#        'passenger_count': 1,
#        'trip_distance': 2.5999999046325684,
#        'rate_code_id': '1',
#        'store_and_fwd_flag': 'N', 
#        ...,
#    }
# __read_parquet_s3_end__
# fmt: on

# fmt: off
<<<<<<< HEAD
=======
# __read_parquet_s3_with_fs_begin__
import pyarrow as pa

# Create a tabular Dataset by reading a Parquet file from a private S3 bucket.
# NOTE: This example is not runnable as-is; add in a path to your private bucket and the
# required S3 credentials!
ds = ray.data.read_parquet(
    "s3://some/private/bucket",
    filesystem=pa.fs.S3FileSystem(
        region="us-west-2",
        access_key="XXXX",
        secret_key="XXXX",
    ),
)
# __read_parquet_s3_with_fs_end__
# fmt: on

# fmt: off
# __read_parquet_hdfs_begin__
# Create a tabular Dataset by reading a Parquet file from HDFS using HDFS connection
# automatically constructed based on the URI.
# NOTE: This example is not runnable as-is; you'll need to point it at your HDFS
# cluster/data.
ds = ray.data.read_parquet("hdfs://<host:port>/path/to/file.parquet")
# __read_parquet_hdfs_end__
# fmt: on

# TODO(Clark): Find clean way to start local HDFS cluster in the below example (that
# works in CI).

# fmt: off
# __read_parquet_hdfs_with_fs_begin__
import pyarrow as pa

# Create a tabular Dataset by reading a Parquet file from HDFS, manually specifying a
# configured HDFS connection via a Pyarrow HDFSFileSystem instance.
# NOTE: This example is not runnable as-is; you'll need to point it at your HDFS
# cluster/data.
ds = ray.data.read_parquet(
    "hdfs://path/to/file.parquet",
    filesystem=pa.fs.HDFSFileSystem(host="localhost", port=9000, user="bob"),
)
# __read_parquet_hdfs_with_fs_end__
# fmt: on

# TODO(Clark): Find open data for below GCS example.

# fmt: off
# __read_parquet_gcs_begin__
import gcsfs

# Create a tabular Dataset by reading a Parquet file from GCS, passing the configured
# GCSFileSystem.
# NOTE: This example is not runnable as-is; you'll need to point it at your GCS bucket
# and configure your GCP project and credentials.
ds = ray.data.read_parquet(
    "gs://path/to/file.parquet",
    filesystem=gcsfs.GCSFileSystem(project="my-google-project"),
)
# __read_parquet_gcs_end__
# fmt: on

# fmt: off
# __read_parquet_az_begin__
import adlfs

# Create a tabular Dataset by reading a Parquet file from Azure Blob Storage, passing
# the configured AzureBlobFileSystem.
path = (
    "az://nyctlc/yellow/puYear=2009/puMonth=1/"
    "part-00019-tid-8898858832658823408-a1de80bd-eed3-4d11-b9d4-fa74bfbd47bc-426333-4"
    ".c000.snappy.parquet"
)
ds = ray.data.read_parquet(
    path,
    filesystem=adlfs.AzureBlobFileSystem(account_name="azureopendatastorage")
)
# __read_parquet_az_end__
# fmt: on

# fmt: off
# __read_compressed_begin__
# Read a gzip-compressed CSV file from S3.
ds = ray.data.read_csv(
    "s3://anonymous@air-example-data/gzip_compressed.csv",
    arrow_open_stream_args={"compression": "gzip"},
)
# __read_compressed_end__
# fmt: on

>>>>>>> fa2360ea
# __read_tfrecords_begin__
# Create a tabular Dataset by reading a TFRecord file.
ds = ray.data.read_tfrecords("example://iris.tfrecords")
# Dataset(
#     num_blocks=1,
#     num_rows=150,
#     schema={
#         sepal.length: float64,
#         sepal.width: float64,
#         petal.length: float64,
#         petal.width: float64,
#         label: object,
#     },
# )
ds.show(1)
# {
#     "sepal.length": 5.099999904632568,
#     "sepal.width": 3.5,
#     "petal.length": 1.399999976158142,
#     "petal.width": 0.20000000298023224,
#     "label": b"Setosa",
# }
# __read_tfrecords_end__
# fmt: on<|MERGE_RESOLUTION|>--- conflicted
+++ resolved
@@ -476,89 +476,6 @@
 # fmt: on
 
 # fmt: off
-<<<<<<< HEAD
-=======
-# __read_parquet_s3_with_fs_begin__
-import pyarrow as pa
-
-# Create a tabular Dataset by reading a Parquet file from a private S3 bucket.
-# NOTE: This example is not runnable as-is; add in a path to your private bucket and the
-# required S3 credentials!
-ds = ray.data.read_parquet(
-    "s3://some/private/bucket",
-    filesystem=pa.fs.S3FileSystem(
-        region="us-west-2",
-        access_key="XXXX",
-        secret_key="XXXX",
-    ),
-)
-# __read_parquet_s3_with_fs_end__
-# fmt: on
-
-# fmt: off
-# __read_parquet_hdfs_begin__
-# Create a tabular Dataset by reading a Parquet file from HDFS using HDFS connection
-# automatically constructed based on the URI.
-# NOTE: This example is not runnable as-is; you'll need to point it at your HDFS
-# cluster/data.
-ds = ray.data.read_parquet("hdfs://<host:port>/path/to/file.parquet")
-# __read_parquet_hdfs_end__
-# fmt: on
-
-# TODO(Clark): Find clean way to start local HDFS cluster in the below example (that
-# works in CI).
-
-# fmt: off
-# __read_parquet_hdfs_with_fs_begin__
-import pyarrow as pa
-
-# Create a tabular Dataset by reading a Parquet file from HDFS, manually specifying a
-# configured HDFS connection via a Pyarrow HDFSFileSystem instance.
-# NOTE: This example is not runnable as-is; you'll need to point it at your HDFS
-# cluster/data.
-ds = ray.data.read_parquet(
-    "hdfs://path/to/file.parquet",
-    filesystem=pa.fs.HDFSFileSystem(host="localhost", port=9000, user="bob"),
-)
-# __read_parquet_hdfs_with_fs_end__
-# fmt: on
-
-# TODO(Clark): Find open data for below GCS example.
-
-# fmt: off
-# __read_parquet_gcs_begin__
-import gcsfs
-
-# Create a tabular Dataset by reading a Parquet file from GCS, passing the configured
-# GCSFileSystem.
-# NOTE: This example is not runnable as-is; you'll need to point it at your GCS bucket
-# and configure your GCP project and credentials.
-ds = ray.data.read_parquet(
-    "gs://path/to/file.parquet",
-    filesystem=gcsfs.GCSFileSystem(project="my-google-project"),
-)
-# __read_parquet_gcs_end__
-# fmt: on
-
-# fmt: off
-# __read_parquet_az_begin__
-import adlfs
-
-# Create a tabular Dataset by reading a Parquet file from Azure Blob Storage, passing
-# the configured AzureBlobFileSystem.
-path = (
-    "az://nyctlc/yellow/puYear=2009/puMonth=1/"
-    "part-00019-tid-8898858832658823408-a1de80bd-eed3-4d11-b9d4-fa74bfbd47bc-426333-4"
-    ".c000.snappy.parquet"
-)
-ds = ray.data.read_parquet(
-    path,
-    filesystem=adlfs.AzureBlobFileSystem(account_name="azureopendatastorage")
-)
-# __read_parquet_az_end__
-# fmt: on
-
-# fmt: off
 # __read_compressed_begin__
 # Read a gzip-compressed CSV file from S3.
 ds = ray.data.read_csv(
@@ -568,7 +485,7 @@
 # __read_compressed_end__
 # fmt: on
 
->>>>>>> fa2360ea
+# fmt: off
 # __read_tfrecords_begin__
 # Create a tabular Dataset by reading a TFRecord file.
 ds = ray.data.read_tfrecords("example://iris.tfrecords")
