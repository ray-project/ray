--- conflicted
+++ resolved
@@ -20,14 +20,9 @@
         from transformers import pipeline
         self.model = pipeline("text-generation", model="gpt2")
 
-<<<<<<< HEAD
-    def __call__(self, batch: Dict[str, np.ndarray]) -> Dict:  # <2>
-        return {"output": self.model(list(batch["text"]), max_length=20)}
-=======
     def __call__(self, batch: Dict[str, np.ndarray]):  # <2>
         model_out = self.model(list(batch["text"]), max_length=20)
         return pd.DataFrame({"output": model_out})
->>>>>>> b701427a
 # __hf_quickstart_model_end__
 
 
