--- conflicted
+++ resolved
@@ -28,10 +28,7 @@
     skill_level: beginner
     frameworks:
       - xgboost
-<<<<<<< HEAD
     link: ../train/examples/xgboost/distributed-xgboost-lightgbm
-=======
-    link: ../train/examples/xgboost/xgboost_example
   - title: Distributed Data Processing with Data-Juicer
     skill_level: beginner
     frameworks:
@@ -40,5 +37,4 @@
       - large language models
       - generative ai
     contributor: community
-    link: examples/data_juicer_distributed_data_processing
->>>>>>> d3703fa7
+    link: examples/data_juicer_distributed_data_processing