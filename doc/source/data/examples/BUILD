--- conflicted
+++ resolved
@@ -6,7 +6,6 @@
     visibility = ["//doc:__subpackages__"]
 )
 
-<<<<<<< HEAD
 # --------------------------------------------------------------------
 # Test all doc/source/data/examples notebooks.
 # --------------------------------------------------------------------
@@ -21,14 +20,5 @@
     # https://github.com/ray-project/ray/issues/36619
     exclude = ["ocr_example.ipynb", "nyc_taxi_Basic_processing.ipynb"],
     data = ["//doc/source/data/examples:data_examples"],
-    tags = ["exclusive", "team:ml"]
-=======
-py_test_run_all_notebooks(
-    size = "medium",
-    include = ["batch_inference_object_detection.ipynb", "pytorch_resnet_batch_prediction.ipynb",
-    "huggingface_vit_batch_prediction.ipynb"],
-    exclude = [],
-    data = ["//doc/source/data/examples:data_examples"],
-    tags = ["exclusive", "team:data", "gpu"],
->>>>>>> 3cc712f0
+    tags = ["exclusive", "team:ml", "gpu"]
 )