
<<<<<<< HEAD
=======
In this example, we'll train a **very simple** neural network to play Pong using
the OpenAI Gym. This application is adapted, with minimal modifications, from
Andrej Karpathy's `code`_ (see the accompanying `blog post`_).

You can view the `code for this example`_.

To run the application, first install some dependencies.

.. code-block:: bash

  pip install gym[atari]

Then you can run the example as follows.

.. code-block:: bash

  python ray/doc/examples/rl_pong/driver.py --batch-size=10

To run the example on a cluster, simply pass in the flag
``--redis-address=<redis-address>``.

At the moment, on a large machine with 64 physical cores, computing an update
with a batch of size 1 takes about 1 second, a batch of size 10 takes about 2.5
seconds. A batch of size 60 takes about 3 seconds. On a cluster with 11 nodes,
each with 18 physical cores, a batch of size 300 takes about 10 seconds. If the
numbers you see differ from these by much, take a look at the
**Troubleshooting** section at the bottom of this page and consider `submitting
an issue`_.

.. _`code`: https://gist.github.com/karpathy/a4166c7fe253700972fcbc77e4ea32c5
.. _`blog post`: http://karpathy.github.io/2016/05/31/rl/
.. _`code for this example`: https://github.com/ray-project/ray/tree/master/doc/examples/rl_pong
.. _`submitting an issue`: https://github.com/ray-project/ray/issues

**Note** that these times depend on how long the rollouts take, which in turn
depends on how well the policy is doing. For example, a really bad policy will
lose very quickly. As the policy learns, we should expect these numbers to
increase.
>>>>>>> 8d31ffec

The distributed version
-----------------------

.. code-block:: python

  @ray.remote
  class PongEnv(object):
      def __init__(self):
          # Tell numpy to only use one core. If we don't do this, each actor may try
          # to use all of the cores and the resulting contention may result in no
          # speedup over the serial version. Note that if numpy is using OpenBLAS,
          # then you need to set OPENBLAS_NUM_THREADS=1, and you probably need to do
          # it from the command line (so it happens before numpy is imported).
          os.environ["MKL_NUM_THREADS"] = "1"
          self.env = gym.make("Pong-v0")

      def compute_gradient(self, model):
          # Reset the game.
          observation = self.env.reset()
          while not done:
              # Choose an action using policy_forward.
              # Take the action and observe the new state of the world.
          # Compute a gradient using policy_backward. Return the gradient and reward.
          return [gradient, reward_sum]

We then create a number of actors, so that we can perform rollouts in parallel.

.. code-block:: python

  actors = [PongEnv() for _ in range(batch_size)]

Calling this remote function inside of a for loop, we launch multiple tasks to
perform rollouts and compute gradients in parallel.

.. code-block:: python

  model_id = ray.put(model)
  actions = []
  # Launch tasks to compute gradients from multiple rollouts in parallel.
  for i in range(batch_size):
      action_id = actors[i].compute_gradient.remote(model_id)
      actions.append(action_id)


Troubleshooting
---------------

If you are not seeing any speedup from Ray (and assuming you're using a
multicore machine), the problem may be that numpy is trying to use multiple
threads. When many processes are each trying to use multiple threads, the result
is often no speedup. When running this example, try opening up ``top`` and
seeing if some python processes are using more than 100% CPU. If yes, then this
is likely the problem.

The example tries to set ``MKL_NUM_THREADS=1`` in the actor. However, that only
works if the numpy on your machine is actually using MKL. If it's using
OpenBLAS, then you'll need to set ``OPENBLAS_NUM_THREADS=1``. In fact, you may
have to do this **before** running the script (it may need to happen before
numpy is imported).

.. code-block:: python

  export OPENBLAS_NUM_THREADS=1<|MERGE_RESOLUTION|>--- conflicted
+++ resolved
@@ -1,45 +1,3 @@
-
-<<<<<<< HEAD
-=======
-In this example, we'll train a **very simple** neural network to play Pong using
-the OpenAI Gym. This application is adapted, with minimal modifications, from
-Andrej Karpathy's `code`_ (see the accompanying `blog post`_).
-
-You can view the `code for this example`_.
-
-To run the application, first install some dependencies.
-
-.. code-block:: bash
-
-  pip install gym[atari]
-
-Then you can run the example as follows.
-
-.. code-block:: bash
-
-  python ray/doc/examples/rl_pong/driver.py --batch-size=10
-
-To run the example on a cluster, simply pass in the flag
-``--redis-address=<redis-address>``.
-
-At the moment, on a large machine with 64 physical cores, computing an update
-with a batch of size 1 takes about 1 second, a batch of size 10 takes about 2.5
-seconds. A batch of size 60 takes about 3 seconds. On a cluster with 11 nodes,
-each with 18 physical cores, a batch of size 300 takes about 10 seconds. If the
-numbers you see differ from these by much, take a look at the
-**Troubleshooting** section at the bottom of this page and consider `submitting
-an issue`_.
-
-.. _`code`: https://gist.github.com/karpathy/a4166c7fe253700972fcbc77e4ea32c5
-.. _`blog post`: http://karpathy.github.io/2016/05/31/rl/
-.. _`code for this example`: https://github.com/ray-project/ray/tree/master/doc/examples/rl_pong
-.. _`submitting an issue`: https://github.com/ray-project/ray/issues
-
-**Note** that these times depend on how long the rollouts take, which in turn
-depends on how well the policy is doing. For example, a really bad policy will
-lose very quickly. As the policy learns, we should expect these numbers to
-increase.
->>>>>>> 8d31ffec
 
 The distributed version
 -----------------------
