# flake8: noqa
# isort: skip_file

# __session_report_start__
from ray import train
from ray.train.data_parallel_trainer import DataParallelTrainer


def train_fn(config):
    for i in range(10):
        train.report({"step": i})


trainer = DataParallelTrainer(
    train_loop_per_worker=train_fn, scaling_config=train.ScalingConfig(num_workers=1)
)
trainer.fit()

# __session_report_end__


# __session_data_info_start__
import ray.data

from ray.train import ScalingConfig
from ray.train.data_parallel_trainer import DataParallelTrainer


def train_fn(config):
    context = ray.train.get_context()
    dataset_shard = train.get_dataset_shard("train")

    ray.train.report(
        {
            # Global world size
            "world_size": context.get_world_size(),
            # Global worker rank on the cluster
            "world_rank": context.get_world_rank(),
            # Local worker rank on the current machine
            "local_rank": context.get_local_rank(),
            # Data
            "data_shard": next(iter(dataset_shard.iter_batches(batch_format="pandas"))),
        }
    )


trainer = DataParallelTrainer(
    train_loop_per_worker=train_fn,
    scaling_config=ScalingConfig(num_workers=2),
    datasets={"train": ray.data.from_items([1, 2, 3, 4])},
)
trainer.fit()
# __session_data_info_end__


# __session_checkpoint_start__
from ray import train
from ray.train import ScalingConfig, Checkpoint
from ray.train.data_parallel_trainer import DataParallelTrainer


def train_fn(config):
    checkpoint = train.get_checkpoint()

    if checkpoint:
        state = checkpoint.to_dict()
    else:
        state = {"step": 0}

    for i in range(state["step"], 10):
        state["step"] += 1
        train.report(
            metrics={"step": state["step"]}, checkpoint=Checkpoint.from_dict(state)
        )


trainer = DataParallelTrainer(
    train_loop_per_worker=train_fn,
    scaling_config=ScalingConfig(num_workers=1),
    resume_from_checkpoint=Checkpoint.from_dict({"step": 4}),
)
trainer.fit()

# __session_checkpoint_end__


# __scaling_config_start__
from ray.train import ScalingConfig

scaling_config = ScalingConfig(
    # Number of distributed workers.
    num_workers=2,
    # Turn on/off GPU.
    use_gpu=True,
    # Specify resources used for trainer.
    trainer_resources={"CPU": 1},
    # Try to schedule workers on different nodes.
    placement_strategy="SPREAD",
)
# __scaling_config_end__

# __run_config_start__
from ray.train import RunConfig
from ray.air.integrations.wandb import WandbLoggerCallback

run_config = RunConfig(
    # Name of the training run (directory name).
    name="my_train_run",
    # The experiment results will be saved to: storage_path/name
    storage_path="~/ray_results",
    # storage_path="s3://my_bucket/tune_results",
    # Custom and built-in callbacks
    callbacks=[WandbLoggerCallback()],
    # Stopping criteria
    stop={"training_iteration": 10},
)
# __run_config_end__

# __failure_config_start__
from ray.train import RunConfig, FailureConfig

run_config = RunConfig(
    failure_config=FailureConfig(
        # Tries to recover a run up to this many times.
        max_failures=2
    )
)
# __failure_config_end__

# __checkpoint_config_start__
from ray.train import RunConfig, CheckpointConfig

run_config = RunConfig(
    checkpoint_config=CheckpointConfig(
        # Only keep the 2 *best* checkpoints and delete the others.
        num_to_keep=2,
        # *Best* checkpoints are determined by these params:
        checkpoint_score_attribute="mean_accuracy",
        checkpoint_score_order="max",
    ),
    # This will store checkpoints on S3.
    storage_path="s3://remote-bucket/location",
)
# __checkpoint_config_end__

# __checkpoint_config_ckpt_freq_start__
from ray.train import RunConfig, CheckpointConfig

run_config = RunConfig(
    checkpoint_config=CheckpointConfig(
        # Checkpoint every iteration.
        checkpoint_frequency=1,
        # Only keep the latest checkpoint and delete the others.
        num_to_keep=1,
    )
)

# from ray.train.xgboost import XGBoostTrainer
# trainer = XGBoostTrainer(..., run_config=run_config)
# __checkpoint_config_ckpt_freq_end__


# __results_start__
result = trainer.fit()

# Print metrics
print("Observed metrics:", result.metrics)

<<<<<<< HEAD
checkpoint_data = result.checkpoint.to_dict()
print("Checkpoint data:", checkpoint_data["step"])
# __results_end__
=======

# __result_dataframe_start__
df = result.metrics_dataframe
print("Minimum loss", min(df["loss"]))
# __result_dataframe_end__


# __result_checkpoint_start__
print("Last checkpoint:", result.checkpoint)

with result.checkpoint.as_directory() as tmpdir:
    # Load model from directory
    ...
# __result_checkpoint_end__

# __result_best_checkpoint_start__
# Print available checkpoints
for checkpoint, metrics in result.best_checkpoints:
    print("Loss", metrics["loss"], "checkpoint", checkpoint)

# Get checkpoint with minimal loss
best_checkpoint = min(result.best_checkpoints, key=lambda bc: bc[1]["loss"])[0]

with best_checkpoint.as_directory() as tmpdir:
    # Load model from directory
    ...
# __result_best_checkpoint_end__

# __result_path_start__
result_path = result.path
print("Results location", result_path)
# __result_path_end__


# TODO(justinvyu): Re-enable this after updating all of doc_code.
# __result_restore_start__
# from ray.train import Result

# restored_result = Result.from_path(result_path)
print("Restored loss", result.metrics["loss"])
# __result_restore_end__


# __result_error_start__
if result.error:
    assert isinstance(result.error, Exception)

    print("Got exception:", result.error)
# __result_error_end__
>>>>>>> 1efd2e28
<|MERGE_RESOLUTION|>--- conflicted
+++ resolved
@@ -166,11 +166,6 @@
 # Print metrics
 print("Observed metrics:", result.metrics)
 
-<<<<<<< HEAD
-checkpoint_data = result.checkpoint.to_dict()
-print("Checkpoint data:", checkpoint_data["step"])
-# __results_end__
-=======
 
 # __result_dataframe_start__
 df = result.metrics_dataframe
@@ -219,5 +214,4 @@
     assert isinstance(result.error, Exception)
 
     print("Got exception:", result.error)
-# __result_error_end__
->>>>>>> 1efd2e28
+# __result_error_end__