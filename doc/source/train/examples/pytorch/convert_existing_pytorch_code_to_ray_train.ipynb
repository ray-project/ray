--- conflicted
+++ resolved
@@ -994,11 +994,7 @@
     "- enable distributed training using Ray Train abstractions\n",
     "- save and retrieve model checkpoints via Ray Train\n",
     "\n",
-<<<<<<< HEAD
-    "In our {ref}`other examples <ref-reference-architectures>` you can learn how to do more things with the Ray libraries, such as **serving your model with Ray Serve** or **tune your hyperparameters with Ray Tune.** You can also learn how to perform {ref}`offline batch inference <batch_inference_home>` with Ray Data.\n",
-=======
     "In our {ref}`other examples <tune-examples-others>` you can learn how to do more things with the Ray libraries, such as **serving your model with Ray Serve** or **tune your hyperparameters with Ray Tune.** You can also learn how to perform {ref}`offline batch inference <batch_inference_home>` with Ray Data.\n",
->>>>>>> 94abb572
     "\n",
     "We hope this tutorial gave you a good starting point to leverage Ray Train. If you have any questions, suggestions, or run into any problems please reach out on [Discuss](https://discuss.ray.io/) or [GitHub](https://github.com/ray-project/ray)!"
    ]
