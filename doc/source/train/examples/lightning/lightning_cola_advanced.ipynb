--- conflicted
+++ resolved
@@ -1448,7 +1448,7 @@
     "    return batch\n",
     "\n",
     "\n",
-    "results = predictions.map_batches(argmax).to_pandas()"
+    "results = predictions.map_batches(argmax, batch_format=\"pandas\").to_pandas()"
    ]
   },
   {
@@ -1477,18 +1477,6 @@
     }
    ],
    "source": [
-<<<<<<< HEAD
-    "# Internally, BatchPredictor calls forward() method of the LightningModule.\n",
-    "# Convert the logits tensor into labels with argmax.\n",
-    "def argmax(batch):\n",
-    "    batch[\"predictions\"] = batch[\"predictions\"].apply(lambda x: np.argmax(x))\n",
-    "    return batch\n",
-    "\n",
-    "\n",
-    "results = predictions.map_batches(argmax, batch_format=\"pandas\").to_pandas()\n",
-    "\n",
-=======
->>>>>>> 37be2980
     "matthews_corr = metric.compute(\n",
     "    predictions=results[\"predictions\"], references=results[\"label\"]\n",
     ")\n",
