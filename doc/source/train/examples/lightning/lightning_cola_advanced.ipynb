{
 "cells": [
  {
   "attachments": {},
   "cell_type": "markdown",
   "metadata": {},
   "source": [
    "(lightning_advanced_example)=\n",
    "\n",
    "# Fine-tune a PyTorch Lightning Text Classifier with Ray Data\n",
    "\n",
    ":::{note}\n",
    "\n",
    "This is an advanced example demonstrates how to use `Ray Dataset <data>` with PyTorch Lightning in Ray Train.\n",
    "\n",
    "If you just want to quickly convert your existing PyTorch Lightning scripts into Ray Train, you can refer to the {ref}`Lightning Quick Start Guide <train-pytorch-lightning>`.\n",
    "\n",
    ":::\n",
    "\n",
    "In this demo, we will introduce how to finetune a text classifier on [CoLA(The Corpus of Linguistic Acceptability)](https://nyu-mll.github.io/CoLA/) datasets with pretrained BERT. In particular, we will:\n",
    "- Preprocess CoLA dataset with Ray Data APIs.\n",
    "- Define a training function with PyTorch Lightning.\n",
    "- Launch distributed training with Ray TorchTrainer."
   ]
  },
  {
   "attachments": {},
   "cell_type": "markdown",
   "metadata": {},
   "source": [
    "Run the following line in order to install all the necessary dependencies:"
   ]
  },
  {
   "cell_type": "code",
<<<<<<< HEAD
   "execution_count": 1,
=======
   "execution_count": null,
>>>>>>> 32fa3324
   "metadata": {
    "tags": [
     "remove-cell"
    ]
   },
   "outputs": [],
   "source": [
    "SMOKE_TEST = True"
   ]
  },
  {
   "cell_type": "code",
   "execution_count": 2,
   "metadata": {},
   "outputs": [],
   "source": [
    "!pip install numpy datasets \"transformers>=4.19.1\" \"pytorch_lightning>=1.6.5\""
   ]
  },
  {
   "attachments": {},
   "cell_type": "markdown",
   "metadata": {},
   "source": [
    "Let's start by importing the needed libraries:"
   ]
  },
  {
   "cell_type": "code",
   "execution_count": 3,
   "metadata": {},
   "outputs": [
    {
     "name": "stderr",
     "output_type": "stream",
     "text": [
      "2023-08-14 16:45:51.059256: I tensorflow/core/platform/cpu_feature_guard.cc:193] This TensorFlow binary is optimized with oneAPI Deep Neural Network Library (oneDNN) to use the following CPU instructions in performance-critical operations:  AVX2 AVX512F AVX512_VNNI FMA\n",
      "To enable them in other operations, rebuild TensorFlow with the appropriate compiler flags.\n",
      "2023-08-14 16:45:51.198481: I tensorflow/core/util/port.cc:104] oneDNN custom operations are on. You may see slightly different numerical results due to floating-point round-off errors from different computation orders. To turn them off, set the environment variable `TF_ENABLE_ONEDNN_OPTS=0`.\n",
      "2023-08-14 16:45:52.005931: W tensorflow/compiler/xla/stream_executor/platform/default/dso_loader.cc:64] Could not load dynamic library 'libnvinfer.so.7'; dlerror: libnvinfer.so.7: cannot open shared object file: No such file or directory; LD_LIBRARY_PATH: /usr/local/nvidia/lib:/usr/local/nvidia/lib64\n",
      "2023-08-14 16:45:52.006010: W tensorflow/compiler/xla/stream_executor/platform/default/dso_loader.cc:64] Could not load dynamic library 'libnvinfer_plugin.so.7'; dlerror: libnvinfer_plugin.so.7: cannot open shared object file: No such file or directory; LD_LIBRARY_PATH: /usr/local/nvidia/lib:/usr/local/nvidia/lib64\n",
      "2023-08-14 16:45:52.006015: W tensorflow/compiler/tf2tensorrt/utils/py_utils.cc:38] TF-TRT Warning: Cannot dlopen some TensorRT libraries. If you would like to use Nvidia GPU with TensorRT, please make sure the missing libraries mentioned above are installed properly.\n"
     ]
    }
   ],
   "source": [
    "import ray\n",
    "import torch\n",
    "import numpy as np\n",
    "import pytorch_lightning as pl\n",
    "import torch.nn.functional as F\n",
    "from torch.utils.data import DataLoader, random_split\n",
    "from transformers import AutoTokenizer, AutoModelForSequenceClassification\n",
    "from datasets import load_dataset, load_metric"
   ]
  },
  {
   "attachments": {},
   "cell_type": "markdown",
   "metadata": {},
   "source": [
    "## Pre-process CoLA Dataset\n",
    "\n",
    "CoLA is a binary sentence classification task with 10.6K training examples. First, we download the dataset and metrics using the Hugging Face datasets API, and create Ray Data for each split accordingly."
   ]
  },
  {
   "cell_type": "code",
   "execution_count": null,
   "metadata": {},
   "outputs": [],
   "source": [
    "dataset = load_dataset(\"glue\", \"cola\")\n",
    "\n",
    "ray_datasets = {\n",
    "    \"train\": ray.data.from_huggingface(dataset[\"train\"]),\n",
    "    \"validation\": ray.data.from_huggingface(dataset[\"validation\"]),\n",
<<<<<<< HEAD
    "}"
=======
    "}\n",
    "\n",
    "if SMOKE_TEST:\n",
    "    for split, ds in ray_datasets.items():\n",
    "            ray_datasets[split] = ds.random_sample(0.1)"
>>>>>>> 32fa3324
   ]
  },
  {
   "attachments": {},
   "cell_type": "markdown",
   "metadata": {},
   "source": [
<<<<<<< HEAD
    "Next, tokenize the input sentences and pads the ID sequence to length 128 using the `bert-base-uncased` tokenizer. The {meth}`map_batches <ray.data.Dataset.map_batches>` will apply this preprocess function on all data samples in parallel."
=======
    "Next, define a function that tokenizes the input sentences and pads the ID sequence to length 128 using the bert-base-uncased tokenizer. Apply the function on our datasets to tokenize them."
>>>>>>> 32fa3324
   ]
  },
  {
   "cell_type": "code",
   "execution_count": 5,
   "metadata": {},
   "outputs": [],
   "source": [
    "tokenizer = AutoTokenizer.from_pretrained(\"bert-base-cased\")\n",
    "\n",
    "def tokenize_sentence(batch):\n",
    "    outputs = tokenizer(\n",
    "        batch[\"sentence\"].tolist(),\n",
    "        max_length=128,\n",
    "        truncation=True,\n",
    "        padding=\"max_length\",\n",
    "        return_tensors=\"np\",\n",
    "    )\n",
    "    outputs[\"label\"] = batch[\"label\"]\n",
    "    return outputs\n",
    "\n",
<<<<<<< HEAD
    "for key in [\"train\", \"validation\"]:\n",
    "    ray_datasets[key] = ray_datasets[key].map_batches(tokenize_sentence, batch_format=\"numpy\")"
=======
    "ray_datasets[\"train\"] = ray_datasets[\"train\"].map_batches(tokenize_sentence)\n",
    "ray_datasets[\"validation\"] = ray_datasets[\"validation\"].map_batches(tokenize_sentence)"
>>>>>>> 32fa3324
   ]
  },
  {
   "attachments": {},
   "cell_type": "markdown",
   "metadata": {},
   "source": [
    "## Define a PyTorch Lightning Model\n",
    "\n",
    "You don't have to make any change of your `LightningModule` definition. Just copy and paste your code here:"
   ]
  },
  {
   "cell_type": "code",
   "execution_count": 6,
   "metadata": {},
   "outputs": [],
   "source": [
    "class SentimentModel(pl.LightningModule):\n",
    "    def __init__(self, lr=2e-5, eps=1e-8):\n",
    "        super().__init__()\n",
    "        self.lr = lr\n",
    "        self.eps = eps\n",
    "        self.num_classes = 2\n",
    "        self.model = AutoModelForSequenceClassification.from_pretrained(\n",
    "            \"bert-base-cased\", num_labels=self.num_classes\n",
    "        )\n",
    "        self.metric = load_metric(\"glue\", \"cola\")\n",
    "        self.predictions = []\n",
    "        self.references = []\n",
    "\n",
    "    def forward(self, batch):\n",
    "        input_ids, attention_mask = batch[\"input_ids\"], batch[\"attention_mask\"]\n",
    "        outputs = self.model(input_ids, attention_mask=attention_mask)\n",
    "        logits = outputs.logits\n",
    "        return logits\n",
    "\n",
    "    def training_step(self, batch, batch_idx):\n",
    "        labels = batch[\"label\"]\n",
    "        logits = self.forward(batch)\n",
    "        loss = F.cross_entropy(logits.view(-1, self.num_classes), labels)\n",
    "        self.log(\"train_loss\", loss)\n",
    "        return loss\n",
    "\n",
    "    def validation_step(self, batch, batch_idx):\n",
    "        labels = batch[\"label\"]\n",
    "        logits = self.forward(batch)\n",
    "        preds = torch.argmax(logits, dim=1)\n",
    "        self.predictions.append(preds)\n",
    "        self.references.append(labels)\n",
    "\n",
    "    def on_validation_epoch_end(self):\n",
    "        predictions = torch.concat(self.predictions).view(-1)\n",
    "        references = torch.concat(self.references).view(-1)\n",
    "        matthews_correlation = self.metric.compute(\n",
    "            predictions=predictions, references=references\n",
    "        )\n",
    "\n",
    "        # self.metric.compute() returns a dictionary:\n",
    "        # e.g. {\"matthews_correlation\": 0.53}\n",
    "        self.log_dict(matthews_correlation, sync_dist=True)\n",
    "        self.predictions.clear()\n",
    "        self.references.clear()\n",
    "\n",
    "    def configure_optimizers(self):\n",
    "        return torch.optim.AdamW(self.parameters(), lr=self.lr, eps=self.eps)"
   ]
  },
  {
   "attachments": {},
   "cell_type": "markdown",
   "metadata": {},
   "source": [
    "## Define your Training Function\n",
    "\n",
    "Define a function that includes all your lightning training logics. This function will be launched by {class}`TorchTrainer <ray.train.torch.TorchTrainer>` on each worker in parallel. As discussed in {ref}`Lightning Quick Start Guide <train-pytorch-lightning>`, to enable distributed training with Ray Train, we need to inject several utilities(`RayDDPStrategy`, `RayLightningEnvironment`, `RayTrainReportCallback`) to the lightning's trainer.\n",
    "\n",
    "\n",
    "To ingest Ray Data with Lightning Trainer, we need to take the following 3 steps:\n",
    "\n",
    "- Feed the full Ray dataset to Ray `TorchTrainer` (details in the next section).\n",
    "- Use {meth}`ray.train.get_dataset_shard <ray.train.get_dataset_shard>` to fetch the sharded dataset on each worker.\n",
    "- Use {meth}`ds.iter_torch_batches <ray.data.Dataset.iter_torch_batches>` to create a Ray data Loader for Lightning Trainer.\n",
    "\n",
    ":::{seealso}\n",
    "\n",
    "More advanced usage please see {ref}`User Guides for Ray Data <data-ingest-torch>`.\n",
    "\n",
    ":::\n",
    "\n"
   ]
  },
  {
   "cell_type": "code",
   "execution_count": 7,
   "metadata": {},
   "outputs": [],
   "source": [
    "import ray.train\n",
    "from ray.train.lightning import (\n",
    "    prepare_trainer,\n",
    "    RayDDPStrategy,\n",
    "    RayLightningEnvironment,\n",
    "    RayTrainReportCallback,\n",
    ")\n",
    "\n",
    "train_func_config = {\n",
    "    \"lr\": 1e-5,\n",
    "    \"eps\": 1e-8,\n",
    "    \"batch_size\": 16,\n",
    "    \"max_epochs\": 5,\n",
    "}\n",
    "\n",
    "def train_func(config):\n",
    "    # Unpack the input configs passed from `TorchTrainer(train_loop_config)`\n",
    "    lr = config[\"lr\"]\n",
    "    eps = config[\"eps\"]\n",
    "    batch_size = config[\"batch_size\"]\n",
    "    max_epochs = config[\"max_epochs\"]\n",
    "\n",
    "    # Fetch the Dataset shards\n",
    "    train_ds = ray.train.get_dataset_shard(\"train\")\n",
    "    val_ds = ray.train.get_dataset_shard(\"validation\")\n",
    "\n",
    "    # Create a dataloader for Ray Datasets\n",
    "    train_ds_loader = train_ds.iter_torch_batches(batch_size=batch_size)\n",
    "    val_ds_loader = val_ds.iter_torch_batches(batch_size=batch_size)\n",
    "\n",
    "    # Model\n",
    "    model = SentimentModel(lr=lr, eps=eps)\n",
    "\n",
    "    trainer = pl.Trainer(\n",
    "        max_epochs=max_epochs,\n",
    "        accelerator=\"auto\",\n",
    "        devices=\"auto\",\n",
    "        strategy=RayDDPStrategy(),\n",
    "        plugins=[RayLightningEnvironment()],\n",
    "        callbacks=[RayTrainReportCallback()],\n",
    "        enable_progress_bar=False,\n",
    "    )\n",
    "\n",
    "    trainer = prepare_trainer(trainer)\n",
    "\n",
    "    trainer.fit(model, train_dataloaders=train_ds_loader, val_dataloaders=val_ds_loader)\n"
   ]
  },
  {
   "cell_type": "code",
   "execution_count": 8,
   "metadata": {
    "tags": [
     "remove-cell"
    ]
   },
   "outputs": [],
   "source": [
    "if SMOKE_TEST:\n",
<<<<<<< HEAD
    "    train_func_config[\"max_epochs\"] = 2\n",
    "    for split, ds in ray_datasets.items():\n",
    "        ray_datasets[split] = ds.random_sample(0.1)"
=======
    "    lightning_config = (\n",
    "        LightningConfigBuilder()\n",
    "        .module(cls=SentimentModel, lr=1e-5, eps=1e-8)\n",
    "        .trainer(max_epochs=2, accelerator=\"gpu\")\n",
    "        .checkpointing(save_on_train_epoch_end=False)\n",
    "        .build()\n",
    "    )"
>>>>>>> 32fa3324
   ]
  },
  {
   "cell_type": "markdown",
   "metadata": {},
   "source": [
    "# Distributed training with Ray TorchTrainer\n",
    "\n",
    "Next, define a {class}`TorchTrainer <ray.train.torch.TorchTrainer>` to launch your training function on 4 GPU workers. \n",
    "\n",
    "Here, you can pass the full Ray dataset to `TorchTrainer(datasets=)`. TorchTrainer automatically shards the dataset among multiple workers according to `DataConfig`.\n",
    "\n",
<<<<<<< HEAD
    "For configuring `ScalingConfig` and `RunConfig`, see {ref}`train-run-config` and {ref}`train_scaling_config` for more details."
   ]
  },
  {
   "cell_type": "code",
   "execution_count": 9,
   "metadata": {},
   "outputs": [],
   "source": [
    "from ray.train.torch import TorchTrainer\n",
    "from ray.train import RunConfig, ScalingConfig, CheckpointConfig, DataConfig\n",
=======
    "- `datasets`: A dictionary of the input Ray datasets, with special keys \"train\" and \"val\".\n",
    "- `datasets_iter_config`: The argument list of {meth}`iter_torch_batches() <ray.data.Dataset.iter_torch_batches>`. It defines the way we iterate dataset shards for each worker.\n",
>>>>>>> 32fa3324
    "\n",
    "\n",
    "# Save the top-2 checkpoints according to the evaluation metric\n",
    "# The checkpoints and metrics are reported by `RayTrainReportCallback`\n",
    "run_config = RunConfig(\n",
    "    name=\"ptl-sent-classification\",\n",
    "    checkpoint_config=CheckpointConfig(\n",
    "        num_to_keep=2,\n",
    "        checkpoint_score_attribute=\"matthews_correlation\",\n",
    "        checkpoint_score_order=\"max\",\n",
    "    ),\n",
    ")\n",
    "\n",
    "# Schedule four workers for DDP training (1 GPU/worker by default)\n",
    "scaling_config = ScalingConfig(num_workers=4, use_gpu=True)\n",
    "\n",
    "trainer = TorchTrainer(\n",
    "    train_loop_per_worker=train_func,\n",
    "    train_loop_config=train_func_config,\n",
    "    scaling_config=scaling_config,\n",
    "    run_config=run_config,\n",
    "    datasets=ray_datasets, # <- Feed the Ray Datasets here\n",
    "    dataset_config=DataConfig(\n",
    "        datasets_to_split=[\"train\", \"validation\"],\n",
    "    )\n",
    ")"
   ]
  },
  {
   "cell_type": "code",
   "execution_count": 10,
   "metadata": {},
   "outputs": [
    {
     "data": {
      "text/html": [
       "<div class=\"tuneStatus\">\n",
       "  <div style=\"display: flex;flex-direction: row\">\n",
       "    <div style=\"display: flex;flex-direction: column;\">\n",
       "      <h3>Tune Status</h3>\n",
       "      <table>\n",
       "<tbody>\n",
       "<tr><td>Current time:</td><td>2023-08-14 16:51:48</td></tr>\n",
       "<tr><td>Running for: </td><td>00:05:50.88        </td></tr>\n",
       "<tr><td>Memory:      </td><td>34.5/186.6 GiB     </td></tr>\n",
       "</tbody>\n",
       "</table>\n",
       "    </div>\n",
       "    <div class=\"vDivider\"></div>\n",
       "    <div class=\"systemInfo\">\n",
       "      <h3>System Info</h3>\n",
       "      Using FIFO scheduling algorithm.<br>Logical resource usage: 1.0/48 CPUs, 4.0/4 GPUs\n",
       "    </div>\n",
       "    \n",
       "  </div>\n",
       "  <div class=\"hDivider\"></div>\n",
       "  <div class=\"trialStatus\">\n",
       "    <h3>Trial Status</h3>\n",
       "    <table>\n",
       "<thead>\n",
       "<tr><th>Trial name              </th><th>status    </th><th>loc               </th><th style=\"text-align: right;\">  iter</th><th style=\"text-align: right;\">  total time (s)</th><th style=\"text-align: right;\">  train_loss</th><th style=\"text-align: right;\">  matthews_correlation</th><th style=\"text-align: right;\">  epoch</th></tr>\n",
       "</thead>\n",
       "<tbody>\n",
       "<tr><td>TorchTrainer_b723f_00000</td><td>TERMINATED</td><td>10.0.63.245:150507</td><td style=\"text-align: right;\">     5</td><td style=\"text-align: right;\">         337.748</td><td style=\"text-align: right;\">   0.0199119</td><td style=\"text-align: right;\">              0.577705</td><td style=\"text-align: right;\">      4</td></tr>\n",
       "</tbody>\n",
       "</table>\n",
       "  </div>\n",
       "</div>\n",
       "<style>\n",
       ".tuneStatus {\n",
       "  color: var(--jp-ui-font-color1);\n",
       "}\n",
       ".tuneStatus .systemInfo {\n",
       "  display: flex;\n",
       "  flex-direction: column;\n",
       "}\n",
       ".tuneStatus td {\n",
       "  white-space: nowrap;\n",
       "}\n",
       ".tuneStatus .trialStatus {\n",
       "  display: flex;\n",
       "  flex-direction: column;\n",
       "}\n",
       ".tuneStatus h3 {\n",
       "  font-weight: bold;\n",
       "}\n",
       ".tuneStatus .hDivider {\n",
       "  border-bottom-width: var(--jp-border-width);\n",
       "  border-bottom-color: var(--jp-border-color0);\n",
       "  border-bottom-style: solid;\n",
       "}\n",
       ".tuneStatus .vDivider {\n",
       "  border-left-width: var(--jp-border-width);\n",
       "  border-left-color: var(--jp-border-color0);\n",
       "  border-left-style: solid;\n",
       "  margin: 0.5em 1em 0.5em 1em;\n",
       "}\n",
       "</style>\n"
      ],
      "text/plain": [
       "<IPython.core.display.HTML object>"
      ]
     },
     "metadata": {},
     "output_type": "display_data"
    },
    {
     "name": "stderr",
     "output_type": "stream",
     "text": [
      "\u001b[2m\u001b[36m(TrainTrainable pid=150507)\u001b[0m 2023-08-14 16:46:02.166995: I tensorflow/core/platform/cpu_feature_guard.cc:193] This TensorFlow binary is optimized with oneAPI Deep Neural Network Library (oneDNN) to use the following CPU instructions in performance-critical operations:  AVX2 AVX512F AVX512_VNNI FMA\n",
      "\u001b[2m\u001b[36m(TrainTrainable pid=150507)\u001b[0m To enable them in other operations, rebuild TensorFlow with the appropriate compiler flags.\n",
      "\u001b[2m\u001b[36m(TrainTrainable pid=150507)\u001b[0m 2023-08-14 16:46:02.306203: I tensorflow/core/util/port.cc:104] oneDNN custom operations are on. You may see slightly different numerical results due to floating-point round-off errors from different computation orders. To turn them off, set the environment variable `TF_ENABLE_ONEDNN_OPTS=0`.\n",
      "\u001b[2m\u001b[36m(TrainTrainable pid=150507)\u001b[0m 2023-08-14 16:46:03.087593: W tensorflow/compiler/xla/stream_executor/platform/default/dso_loader.cc:64] Could not load dynamic library 'libnvinfer.so.7'; dlerror: libnvinfer.so.7: cannot open shared object file: No such file or directory; LD_LIBRARY_PATH: /usr/local/nvidia/lib:/usr/local/nvidia/lib64\n",
      "\u001b[2m\u001b[36m(TrainTrainable pid=150507)\u001b[0m 2023-08-14 16:46:03.087670: W tensorflow/compiler/xla/stream_executor/platform/default/dso_loader.cc:64] Could not load dynamic library 'libnvinfer_plugin.so.7'; dlerror: libnvinfer_plugin.so.7: cannot open shared object file: No such file or directory; LD_LIBRARY_PATH: /usr/local/nvidia/lib:/usr/local/nvidia/lib64\n",
      "\u001b[2m\u001b[36m(TrainTrainable pid=150507)\u001b[0m 2023-08-14 16:46:03.087677: W tensorflow/compiler/tf2tensorrt/utils/py_utils.cc:38] TF-TRT Warning: Cannot dlopen some TensorRT libraries. If you would like to use Nvidia GPU with TensorRT, please make sure the missing libraries mentioned above are installed properly.\n",
      "\u001b[2m\u001b[36m(TorchTrainer pid=150507)\u001b[0m Starting distributed worker processes: ['150618 (10.0.63.245)', '150619 (10.0.63.245)', '150620 (10.0.63.245)', '150621 (10.0.63.245)']\n",
      "\u001b[2m\u001b[36m(RayTrainWorker pid=150618)\u001b[0m Setting up process group for: env:// [rank=0, world_size=4]\n",
      "\u001b[2m\u001b[36m(SplitCoordinator pid=150822)\u001b[0m Auto configuring locality_with_output=['d4dd34cdb4b35e8b1e0f1ab4187b66ed900ab78de951f03e1125233b', 'd4dd34cdb4b35e8b1e0f1ab4187b66ed900ab78de951f03e1125233b', 'd4dd34cdb4b35e8b1e0f1ab4187b66ed900ab78de951f03e1125233b', 'd4dd34cdb4b35e8b1e0f1ab4187b66ed900ab78de951f03e1125233b']\n",
      "\u001b[2m\u001b[36m(RayTrainWorker pid=150620)\u001b[0m 2023-08-14 16:46:10.311338: I tensorflow/core/platform/cpu_feature_guard.cc:193] This TensorFlow binary is optimized with oneAPI Deep Neural Network Library (oneDNN) to use the following CPU instructions in performance-critical operations:  AVX2 AVX512F AVX512_VNNI FMA\n",
      "\u001b[2m\u001b[36m(RayTrainWorker pid=150620)\u001b[0m To enable them in other operations, rebuild TensorFlow with the appropriate compiler flags.\n",
      "\u001b[2m\u001b[36m(RayTrainWorker pid=150618)\u001b[0m 2023-08-14 16:46:10.408092: I tensorflow/core/util/port.cc:104] oneDNN custom operations are on. You may see slightly different numerical results due to floating-point round-off errors from different computation orders. To turn them off, set the environment variable `TF_ENABLE_ONEDNN_OPTS=0`.\n",
      "\u001b[2m\u001b[36m(RayTrainWorker pid=150620)\u001b[0m 2023-08-14 16:46:11.238415: W tensorflow/compiler/xla/stream_executor/platform/default/dso_loader.cc:64] Could not load dynamic library 'libnvinfer.so.7'; dlerror: libnvinfer.so.7: cannot open shared object file: No such file or directory; LD_LIBRARY_PATH: /usr/local/nvidia/lib:/usr/local/nvidia/lib64\n",
      "\u001b[2m\u001b[36m(RayTrainWorker pid=150620)\u001b[0m 2023-08-14 16:46:11.238492: W tensorflow/compiler/xla/stream_executor/platform/default/dso_loader.cc:64] Could not load dynamic library 'libnvinfer_plugin.so.7'; dlerror: libnvinfer_plugin.so.7: cannot open shared object file: No such file or directory; LD_LIBRARY_PATH: /usr/local/nvidia/lib:/usr/local/nvidia/lib64\n",
      "\u001b[2m\u001b[36m(RayTrainWorker pid=150620)\u001b[0m 2023-08-14 16:46:11.238500: W tensorflow/compiler/tf2tensorrt/utils/py_utils.cc:38] TF-TRT Warning: Cannot dlopen some TensorRT libraries. If you would like to use Nvidia GPU with TensorRT, please make sure the missing libraries mentioned above are installed properly.\n",
      "\u001b[2m\u001b[36m(RayTrainWorker pid=150620)\u001b[0m Some weights of the model checkpoint at bert-base-cased were not used when initializing BertForSequenceClassification: ['cls.predictions.transform.LayerNorm.bias', 'cls.predictions.bias', 'cls.predictions.transform.dense.bias', 'cls.predictions.decoder.weight', 'cls.seq_relationship.weight', 'cls.predictions.transform.dense.weight', 'cls.predictions.transform.LayerNorm.weight', 'cls.seq_relationship.bias']\n",
      "\u001b[2m\u001b[36m(RayTrainWorker pid=150620)\u001b[0m - This IS expected if you are initializing BertForSequenceClassification from the checkpoint of a model trained on another task or with another architecture (e.g. initializing a BertForSequenceClassification model from a BertForPreTraining model).\n",
      "\u001b[2m\u001b[36m(RayTrainWorker pid=150620)\u001b[0m - This IS NOT expected if you are initializing BertForSequenceClassification from the checkpoint of a model that you expect to be exactly identical (initializing a BertForSequenceClassification model from a BertForSequenceClassification model).\n",
      "\u001b[2m\u001b[36m(RayTrainWorker pid=150620)\u001b[0m Some weights of BertForSequenceClassification were not initialized from the model checkpoint at bert-base-cased and are newly initialized: ['classifier.weight', 'classifier.bias']\n",
      "\u001b[2m\u001b[36m(RayTrainWorker pid=150620)\u001b[0m You should probably TRAIN this model on a down-stream task to be able to use it for predictions and inference.\n",
      "\u001b[2m\u001b[36m(RayTrainWorker pid=150621)\u001b[0m Some weights of the model checkpoint at bert-base-cased were not used when initializing BertForSequenceClassification: ['cls.predictions.transform.LayerNorm.bias', 'cls.predictions.decoder.weight', 'cls.predictions.transform.dense.weight', 'cls.predictions.transform.dense.bias', 'cls.seq_relationship.weight', 'cls.seq_relationship.bias', 'cls.predictions.transform.LayerNorm.weight', 'cls.predictions.bias']\n",
      "\u001b[2m\u001b[36m(RayTrainWorker pid=150621)\u001b[0m Some weights of BertForSequenceClassification were not initialized from the model checkpoint at bert-base-cased and are newly initialized: ['classifier.bias', 'classifier.weight']\n",
      "\u001b[2m\u001b[36m(RayTrainWorker pid=150619)\u001b[0m Some weights of the model checkpoint at bert-base-cased were not used when initializing BertForSequenceClassification: ['cls.seq_relationship.bias', 'cls.predictions.transform.LayerNorm.weight', 'cls.predictions.bias', 'cls.predictions.transform.dense.bias', 'cls.predictions.decoder.weight', 'cls.seq_relationship.weight', 'cls.predictions.transform.LayerNorm.bias', 'cls.predictions.transform.dense.weight']\n",
      "\u001b[2m\u001b[36m(RayTrainWorker pid=150618)\u001b[0m Some weights of the model checkpoint at bert-base-cased were not used when initializing BertForSequenceClassification: ['cls.seq_relationship.bias', 'cls.predictions.transform.dense.bias', 'cls.predictions.decoder.weight', 'cls.predictions.transform.LayerNorm.weight', 'cls.predictions.bias', 'cls.predictions.transform.dense.weight', 'cls.seq_relationship.weight', 'cls.predictions.transform.LayerNorm.bias']\n",
      "\u001b[2m\u001b[36m(RayTrainWorker pid=150618)\u001b[0m GPU available: True, used: True\n",
      "\u001b[2m\u001b[36m(RayTrainWorker pid=150618)\u001b[0m TPU available: False, using: 0 TPU cores\n",
      "\u001b[2m\u001b[36m(RayTrainWorker pid=150618)\u001b[0m IPU available: False, using: 0 IPUs\n",
      "\u001b[2m\u001b[36m(RayTrainWorker pid=150618)\u001b[0m HPU available: False, using: 0 HPUs\n",
      "\u001b[2m\u001b[36m(RayTrainWorker pid=150621)\u001b[0m Missing logger folder: /home/ray/ray_results/ptl-sent-classification/TorchTrainer_b723f_00000_0_2023-08-14_16-45-57/rank_3/lightning_logs\n",
      "\u001b[2m\u001b[36m(RayTrainWorker pid=150620)\u001b[0m LOCAL_RANK: 2 - CUDA_VISIBLE_DEVICES: [0,1,2,3]\n",
      "\u001b[2m\u001b[36m(RayTrainWorker pid=150621)\u001b[0m 2023-08-14 16:46:10.337167: I tensorflow/core/platform/cpu_feature_guard.cc:193] This TensorFlow binary is optimized with oneAPI Deep Neural Network Library (oneDNN) to use the following CPU instructions in performance-critical operations:  AVX2 AVX512F AVX512_VNNI FMA\u001b[32m [repeated 3x across cluster] (Ray deduplicates logs by default. Set RAY_DEDUP_LOGS=0 to disable log deduplication, or see https://docs.ray.io/en/master/ray-observability/ray-logging.html#log-deduplication for more options.)\u001b[0m\n",
      "\u001b[2m\u001b[36m(RayTrainWorker pid=150621)\u001b[0m To enable them in other operations, rebuild TensorFlow with the appropriate compiler flags.\u001b[32m [repeated 3x across cluster]\u001b[0m\n",
      "\u001b[2m\u001b[36m(RayTrainWorker pid=150621)\u001b[0m 2023-08-14 16:46:10.467812: I tensorflow/core/util/port.cc:104] oneDNN custom operations are on. You may see slightly different numerical results due to floating-point round-off errors from different computation orders. To turn them off, set the environment variable `TF_ENABLE_ONEDNN_OPTS=0`.\u001b[32m [repeated 3x across cluster]\u001b[0m\n",
      "\u001b[2m\u001b[36m(RayTrainWorker pid=150621)\u001b[0m 2023-08-14 16:46:11.270123: W tensorflow/compiler/xla/stream_executor/platform/default/dso_loader.cc:64] Could not load dynamic library 'libnvinfer_plugin.so.7'; dlerror: libnvinfer_plugin.so.7: cannot open shared object file: No such file or directory; LD_LIBRARY_PATH: /usr/local/nvidia/lib:/usr/local/nvidia/lib64\u001b[32m [repeated 6x across cluster]\u001b[0m\n",
      "\u001b[2m\u001b[36m(RayTrainWorker pid=150621)\u001b[0m 2023-08-14 16:46:11.270131: W tensorflow/compiler/tf2tensorrt/utils/py_utils.cc:38] TF-TRT Warning: Cannot dlopen some TensorRT libraries. If you would like to use Nvidia GPU with TensorRT, please make sure the missing libraries mentioned above are installed properly.\u001b[32m [repeated 3x across cluster]\u001b[0m\n",
      "\u001b[2m\u001b[36m(RayTrainWorker pid=150618)\u001b[0m \n",
      "\u001b[2m\u001b[36m(RayTrainWorker pid=150618)\u001b[0m   | Name  | Type                          | Params\n",
      "\u001b[2m\u001b[36m(RayTrainWorker pid=150618)\u001b[0m --------------------------------------------------------\n",
      "\u001b[2m\u001b[36m(RayTrainWorker pid=150618)\u001b[0m 0 | model | BertForSequenceClassification | 108 M \n",
      "\u001b[2m\u001b[36m(RayTrainWorker pid=150618)\u001b[0m --------------------------------------------------------\n",
      "\u001b[2m\u001b[36m(RayTrainWorker pid=150618)\u001b[0m 108 M     Trainable params\n",
      "\u001b[2m\u001b[36m(RayTrainWorker pid=150618)\u001b[0m 0         Non-trainable params\n",
      "\u001b[2m\u001b[36m(RayTrainWorker pid=150618)\u001b[0m 108 M     Total params\n",
      "\u001b[2m\u001b[36m(RayTrainWorker pid=150618)\u001b[0m 433.247   Total estimated model params size (MB)\n"
     ]
    },
    {
     "data": {
      "application/vnd.jupyter.widget-view+json": {
       "model_id": "9855485835db46d5be3df9ad8aeef168",
       "version_major": 2,
       "version_minor": 0
      },
      "text/plain": [
       "(pid=150620) Running 0:   0%|          | 0/1 [00:00<?, ?it/s]"
      ]
     },
     "metadata": {},
     "output_type": "display_data"
    },
    {
     "name": "stderr",
     "output_type": "stream",
     "text": [
      "\u001b[2m\u001b[36m(RayTrainWorker pid=150620)\u001b[0m Executing DAG InputDataBuffer[Input] -> TaskPoolMapOperator[MapBatches(tokenize_sentence)]\n",
      "\u001b[2m\u001b[36m(RayTrainWorker pid=150620)\u001b[0m Execution config: ExecutionOptions(resource_limits=ExecutionResources(cpu=None, gpu=None, object_store_memory=2000000000.0), locality_with_output=True, preserve_order=False, actor_locality_enabled=True, verbose_progress=False)\n",
      "\u001b[2m\u001b[36m(RayTrainWorker pid=150620)\u001b[0m Tip: For detailed progress reporting, run `ray.data.DataContext.get_current().execution_options.verbose_progress = True`\n"
     ]
    },
    {
     "data": {
      "application/vnd.jupyter.widget-view+json": {
       "model_id": "319d63c5ab5b4fdcb83f40b6250e2aa8",
       "version_major": 2,
       "version_minor": 0
      },
      "text/plain": [
       "(pid=150621) Running 0:   0%|          | 0/1 [00:00<?, ?it/s]"
      ]
     },
     "metadata": {},
     "output_type": "display_data"
    },
    {
     "data": {
      "application/vnd.jupyter.widget-view+json": {
       "model_id": "d33b2a67421a4472b09e391cb19eac01",
       "version_major": 2,
       "version_minor": 0
      },
      "text/plain": [
       "(pid=150619) Running 0:   0%|          | 0/1 [00:00<?, ?it/s]"
      ]
     },
     "metadata": {},
     "output_type": "display_data"
    },
    {
     "data": {
      "application/vnd.jupyter.widget-view+json": {
       "model_id": "9fd5becbccf448139cd5906118711ce9",
       "version_major": 2,
       "version_minor": 0
      },
      "text/plain": [
       "(pid=150618) Running 0:   0%|          | 0/1 [00:00<?, ?it/s]"
      ]
     },
     "metadata": {},
     "output_type": "display_data"
    },
    {
     "name": "stderr",
     "output_type": "stream",
     "text": [
      "\u001b[2m\u001b[36m(SplitCoordinator pid=150822)\u001b[0m Executing DAG InputDataBuffer[Input] -> TaskPoolMapOperator[MapBatches(tokenize_sentence)] -> OutputSplitter[split(4, equal=True)]\n",
      "\u001b[2m\u001b[36m(SplitCoordinator pid=150822)\u001b[0m Execution config: ExecutionOptions(resource_limits=ExecutionResources(cpu=None, gpu=None, object_store_memory=2000000000.0), locality_with_output=['d4dd34cdb4b35e8b1e0f1ab4187b66ed900ab78de951f03e1125233b', 'd4dd34cdb4b35e8b1e0f1ab4187b66ed900ab78de951f03e1125233b', 'd4dd34cdb4b35e8b1e0f1ab4187b66ed900ab78de951f03e1125233b', 'd4dd34cdb4b35e8b1e0f1ab4187b66ed900ab78de951f03e1125233b'], preserve_order=False, actor_locality_enabled=True, verbose_progress=False)\n",
      "\u001b[2m\u001b[36m(RayTrainWorker pid=150618)\u001b[0m - This IS expected if you are initializing BertForSequenceClassification from the checkpoint of a model trained on another task or with another architecture (e.g. initializing a BertForSequenceClassification model from a BertForPreTraining model).\u001b[32m [repeated 3x across cluster]\u001b[0m\n",
      "\u001b[2m\u001b[36m(RayTrainWorker pid=150618)\u001b[0m - This IS NOT expected if you are initializing BertForSequenceClassification from the checkpoint of a model that you expect to be exactly identical (initializing a BertForSequenceClassification model from a BertForSequenceClassification model).\u001b[32m [repeated 3x across cluster]\u001b[0m\n",
      "\u001b[2m\u001b[36m(RayTrainWorker pid=150619)\u001b[0m Some weights of BertForSequenceClassification were not initialized from the model checkpoint at bert-base-cased and are newly initialized: ['classifier.weight', 'classifier.bias']\n",
      "\u001b[2m\u001b[36m(RayTrainWorker pid=150618)\u001b[0m You should probably TRAIN this model on a down-stream task to be able to use it for predictions and inference.\u001b[32m [repeated 3x across cluster]\u001b[0m\n",
      "\u001b[2m\u001b[36m(RayTrainWorker pid=150618)\u001b[0m Some weights of BertForSequenceClassification were not initialized from the model checkpoint at bert-base-cased and are newly initialized: ['classifier.bias', 'classifier.weight']\n",
      "\u001b[2m\u001b[36m(RayTrainWorker pid=150620)\u001b[0m Missing logger folder: /home/ray/ray_results/ptl-sent-classification/TorchTrainer_b723f_00000_0_2023-08-14_16-45-57/rank_2/lightning_logs\u001b[32m [repeated 3x across cluster]\u001b[0m\n"
     ]
    },
    {
     "data": {
      "application/vnd.jupyter.widget-view+json": {
       "model_id": "4929168d51234b51b9e0ab72c30d6ae3",
       "version_major": 2,
       "version_minor": 0
      },
      "text/plain": [
       "(pid=150822) Running 0:   0%|          | 0/1 [00:00<?, ?it/s]"
      ]
     },
     "metadata": {},
     "output_type": "display_data"
    },
    {
     "name": "stderr",
     "output_type": "stream",
     "text": [
      "\u001b[2m\u001b[36m(RayTrainWorker pid=150620)\u001b[0m [W reducer.cpp:1300] Warning: find_unused_parameters=True was specified in DDP constructor, but did not find any unused parameters in the forward pass. This flag results in an extra traversal of the autograd graph every iteration,  which can adversely affect performance. If your model indeed never has any unused parameters in the forward pass, consider turning this flag off. Note that this warning may be a false positive if your model has flow control causing later iterations to have unused parameters. (function operator())\n"
     ]
    },
    {
     "data": {
      "application/vnd.jupyter.widget-view+json": {
       "model_id": "e3a7a20a10d84f829496fb716a17b4d6",
       "version_major": 2,
       "version_minor": 0
      },
      "text/plain": [
       "(pid=150620) Running 0:   0%|          | 0/1 [00:00<?, ?it/s]"
      ]
     },
     "metadata": {},
     "output_type": "display_data"
    },
    {
     "name": "stderr",
     "output_type": "stream",
     "text": [
      "\u001b[2m\u001b[36m(RayTrainWorker pid=150618)\u001b[0m LOCAL_RANK: 0 - CUDA_VISIBLE_DEVICES: [0,1,2,3]\u001b[32m [repeated 3x across cluster]\u001b[0m\n",
      "\u001b[2m\u001b[36m(RayTrainWorker pid=150620)\u001b[0m Executing DAG InputDataBuffer[Input] -> TaskPoolMapOperator[MapBatches(tokenize_sentence)]\u001b[32m [repeated 4x across cluster]\u001b[0m\n",
      "\u001b[2m\u001b[36m(RayTrainWorker pid=150620)\u001b[0m Execution config: ExecutionOptions(resource_limits=ExecutionResources(cpu=None, gpu=None, object_store_memory=2000000000.0), locality_with_output=True, preserve_order=False, actor_locality_enabled=True, verbose_progress=False)\u001b[32m [repeated 4x across cluster]\u001b[0m\n",
      "\u001b[2m\u001b[36m(RayTrainWorker pid=150620)\u001b[0m Tip: For detailed progress reporting, run `ray.data.DataContext.get_current().execution_options.verbose_progress = True`\u001b[32m [repeated 5x across cluster]\u001b[0m\n",
      "\u001b[2m\u001b[36m(RayTrainWorker pid=150618)\u001b[0m [W reducer.cpp:1300] Warning: find_unused_parameters=True was specified in DDP constructor, but did not find any unused parameters in the forward pass. This flag results in an extra traversal of the autograd graph every iteration,  which can adversely affect performance. If your model indeed never has any unused parameters in the forward pass, consider turning this flag off. Note that this warning may be a false positive if your model has flow control causing later iterations to have unused parameters. (function operator())\u001b[32m [repeated 3x across cluster]\u001b[0m\n"
     ]
    },
    {
     "data": {
      "application/vnd.jupyter.widget-view+json": {
       "model_id": "9dc2da867eae4cd08a5d1efbd596ca0b",
       "version_major": 2,
       "version_minor": 0
      },
      "text/plain": [
       "(pid=150621) Running 0:   0%|          | 0/1 [00:00<?, ?it/s]"
      ]
     },
     "metadata": {},
     "output_type": "display_data"
    },
    {
     "data": {
      "application/vnd.jupyter.widget-view+json": {
       "model_id": "ef8287661a6e4af58e9a68a8573c2571",
       "version_major": 2,
       "version_minor": 0
      },
      "text/plain": [
       "(pid=150619) Running 0:   0%|          | 0/1 [00:00<?, ?it/s]"
      ]
     },
     "metadata": {},
     "output_type": "display_data"
    },
    {
     "data": {
      "application/vnd.jupyter.widget-view+json": {
       "model_id": "a6c8f59f08a64dfbb7d86f05063ee507",
       "version_major": 2,
       "version_minor": 0
      },
      "text/plain": [
       "(pid=150618) Running 0:   0%|          | 0/1 [00:00<?, ?it/s]"
      ]
     },
     "metadata": {},
     "output_type": "display_data"
    },
    {
     "name": "stderr",
     "output_type": "stream",
     "text": [
      "\u001b[2m\u001b[36m(SplitCoordinator pid=150822)\u001b[0m Executing DAG InputDataBuffer[Input] -> TaskPoolMapOperator[MapBatches(tokenize_sentence)] -> OutputSplitter[split(4, equal=True)]\n",
      "\u001b[2m\u001b[36m(SplitCoordinator pid=150822)\u001b[0m Execution config: ExecutionOptions(resource_limits=ExecutionResources(cpu=None, gpu=None, object_store_memory=2000000000.0), locality_with_output=['d4dd34cdb4b35e8b1e0f1ab4187b66ed900ab78de951f03e1125233b', 'd4dd34cdb4b35e8b1e0f1ab4187b66ed900ab78de951f03e1125233b', 'd4dd34cdb4b35e8b1e0f1ab4187b66ed900ab78de951f03e1125233b', 'd4dd34cdb4b35e8b1e0f1ab4187b66ed900ab78de951f03e1125233b'], preserve_order=False, actor_locality_enabled=True, verbose_progress=False)\n",
      "\u001b[2m\u001b[36m(RayTrainWorker pid=150618)\u001b[0m Executing DAG InputDataBuffer[Input] -> TaskPoolMapOperator[MapBatches(tokenize_sentence)]\u001b[32m [repeated 3x across cluster]\u001b[0m\n",
      "\u001b[2m\u001b[36m(RayTrainWorker pid=150618)\u001b[0m Execution config: ExecutionOptions(resource_limits=ExecutionResources(cpu=None, gpu=None, object_store_memory=2000000000.0), locality_with_output=True, preserve_order=False, actor_locality_enabled=True, verbose_progress=False)\u001b[32m [repeated 3x across cluster]\u001b[0m\n",
      "\u001b[2m\u001b[36m(SplitCoordinator pid=150822)\u001b[0m Tip: For detailed progress reporting, run `ray.data.DataContext.get_current().execution_options.verbose_progress = True`\u001b[32m [repeated 4x across cluster]\u001b[0m\n"
     ]
    },
    {
     "data": {
      "application/vnd.jupyter.widget-view+json": {
       "model_id": "b44b3149e60c458a868c1bdefc2d7f1b",
       "version_major": 2,
       "version_minor": 0
      },
      "text/plain": [
       "(pid=150822) Running 0:   0%|          | 0/1 [00:00<?, ?it/s]"
      ]
     },
     "metadata": {},
     "output_type": "display_data"
    },
    {
     "data": {
      "application/vnd.jupyter.widget-view+json": {
       "model_id": "bb1dc7ec559a47828cd07e980bd90b38",
       "version_major": 2,
       "version_minor": 0
      },
      "text/plain": [
       "(pid=150620) Running 0:   0%|          | 0/1 [00:00<?, ?it/s]"
      ]
     },
     "metadata": {},
     "output_type": "display_data"
    },
    {
     "name": "stderr",
     "output_type": "stream",
     "text": [
      "\u001b[2m\u001b[36m(RayTrainWorker pid=150620)\u001b[0m Executing DAG InputDataBuffer[Input] -> TaskPoolMapOperator[MapBatches(tokenize_sentence)]\n",
      "\u001b[2m\u001b[36m(RayTrainWorker pid=150620)\u001b[0m Execution config: ExecutionOptions(resource_limits=ExecutionResources(cpu=None, gpu=None, object_store_memory=2000000000.0), locality_with_output=True, preserve_order=False, actor_locality_enabled=True, verbose_progress=False)\n",
      "\u001b[2m\u001b[36m(RayTrainWorker pid=150620)\u001b[0m Tip: For detailed progress reporting, run `ray.data.DataContext.get_current().execution_options.verbose_progress = True`\n",
      "\u001b[2m\u001b[36m(RayTrainWorker pid=150621)\u001b[0m Executing DAG InputDataBuffer[Input] -> TaskPoolMapOperator[MapBatches(tokenize_sentence)]\n",
      "\u001b[2m\u001b[36m(RayTrainWorker pid=150621)\u001b[0m Execution config: ExecutionOptions(resource_limits=ExecutionResources(cpu=None, gpu=None, object_store_memory=2000000000.0), locality_with_output=True, preserve_order=False, actor_locality_enabled=True, verbose_progress=False)\n",
      "\u001b[2m\u001b[36m(RayTrainWorker pid=150621)\u001b[0m Tip: For detailed progress reporting, run `ray.data.DataContext.get_current().execution_options.verbose_progress = True`\n"
     ]
    },
    {
     "data": {
      "application/vnd.jupyter.widget-view+json": {
       "model_id": "2ed7416eada74116a4360666e91a4929",
       "version_major": 2,
       "version_minor": 0
      },
      "text/plain": [
       "(pid=150621) Running 0:   0%|          | 0/1 [00:00<?, ?it/s]"
      ]
     },
     "metadata": {},
     "output_type": "display_data"
    },
    {
     "data": {
      "application/vnd.jupyter.widget-view+json": {
       "model_id": "9ebb42be9d5640488e36ed0ec018a568",
       "version_major": 2,
       "version_minor": 0
      },
      "text/plain": [
       "(pid=150619) Running 0:   0%|          | 0/1 [00:00<?, ?it/s]"
      ]
     },
     "metadata": {},
     "output_type": "display_data"
    },
    {
     "data": {
      "application/vnd.jupyter.widget-view+json": {
       "model_id": "0eea5895443f4b06a0957f052f2b542f",
       "version_major": 2,
       "version_minor": 0
      },
      "text/plain": [
       "(pid=150618) Running 0:   0%|          | 0/1 [00:00<?, ?it/s]"
      ]
     },
     "metadata": {},
     "output_type": "display_data"
    },
    {
     "name": "stdout",
     "output_type": "stream",
     "text": [
      "\u001b[2m\u001b[1m\u001b[36m(autoscaler +2m37s)\u001b[0m Tip: use `ray status` to view detailed cluster status. To disable these messages, set RAY_SCHEDULER_EVENTS=0.\n"
     ]
    },
    {
     "name": "stderr",
     "output_type": "stream",
     "text": [
      "\u001b[2m\u001b[36m(SplitCoordinator pid=150822)\u001b[0m Executing DAG InputDataBuffer[Input] -> TaskPoolMapOperator[MapBatches(tokenize_sentence)] -> OutputSplitter[split(4, equal=True)]\n",
      "\u001b[2m\u001b[36m(SplitCoordinator pid=150822)\u001b[0m Execution config: ExecutionOptions(resource_limits=ExecutionResources(cpu=None, gpu=None, object_store_memory=2000000000.0), locality_with_output=['d4dd34cdb4b35e8b1e0f1ab4187b66ed900ab78de951f03e1125233b', 'd4dd34cdb4b35e8b1e0f1ab4187b66ed900ab78de951f03e1125233b', 'd4dd34cdb4b35e8b1e0f1ab4187b66ed900ab78de951f03e1125233b', 'd4dd34cdb4b35e8b1e0f1ab4187b66ed900ab78de951f03e1125233b'], preserve_order=False, actor_locality_enabled=True, verbose_progress=False)\n",
      "\u001b[2m\u001b[36m(RayTrainWorker pid=150618)\u001b[0m Executing DAG InputDataBuffer[Input] -> TaskPoolMapOperator[MapBatches(tokenize_sentence)]\u001b[32m [repeated 2x across cluster]\u001b[0m\n",
      "\u001b[2m\u001b[36m(RayTrainWorker pid=150618)\u001b[0m Execution config: ExecutionOptions(resource_limits=ExecutionResources(cpu=None, gpu=None, object_store_memory=2000000000.0), locality_with_output=True, preserve_order=False, actor_locality_enabled=True, verbose_progress=False)\u001b[32m [repeated 2x across cluster]\u001b[0m\n",
      "\u001b[2m\u001b[36m(SplitCoordinator pid=150822)\u001b[0m Tip: For detailed progress reporting, run `ray.data.DataContext.get_current().execution_options.verbose_progress = True`\u001b[32m [repeated 3x across cluster]\u001b[0m\n"
     ]
    },
    {
     "data": {
      "application/vnd.jupyter.widget-view+json": {
       "model_id": "55002f995b1f4b13a06ab9d9ad26bde4",
       "version_major": 2,
       "version_minor": 0
      },
      "text/plain": [
       "(pid=150822) Running 0:   0%|          | 0/1 [00:00<?, ?it/s]"
      ]
     },
     "metadata": {},
     "output_type": "display_data"
    },
    {
     "data": {
      "application/vnd.jupyter.widget-view+json": {
       "model_id": "cc83a64b6a7c4d509267a5e491ec2cb3",
       "version_major": 2,
       "version_minor": 0
      },
      "text/plain": [
       "(pid=150620) Running 0:   0%|          | 0/1 [00:00<?, ?it/s]"
      ]
     },
     "metadata": {},
     "output_type": "display_data"
    },
    {
     "name": "stderr",
     "output_type": "stream",
     "text": [
      "\u001b[2m\u001b[36m(RayTrainWorker pid=150620)\u001b[0m Executing DAG InputDataBuffer[Input] -> TaskPoolMapOperator[MapBatches(tokenize_sentence)]\n",
      "\u001b[2m\u001b[36m(RayTrainWorker pid=150620)\u001b[0m Execution config: ExecutionOptions(resource_limits=ExecutionResources(cpu=None, gpu=None, object_store_memory=2000000000.0), locality_with_output=True, preserve_order=False, actor_locality_enabled=True, verbose_progress=False)\n",
      "\u001b[2m\u001b[36m(RayTrainWorker pid=150620)\u001b[0m Tip: For detailed progress reporting, run `ray.data.DataContext.get_current().execution_options.verbose_progress = True`\n",
      "\u001b[2m\u001b[36m(RayTrainWorker pid=150621)\u001b[0m Executing DAG InputDataBuffer[Input] -> TaskPoolMapOperator[MapBatches(tokenize_sentence)]\n",
      "\u001b[2m\u001b[36m(RayTrainWorker pid=150621)\u001b[0m Execution config: ExecutionOptions(resource_limits=ExecutionResources(cpu=None, gpu=None, object_store_memory=2000000000.0), locality_with_output=True, preserve_order=False, actor_locality_enabled=True, verbose_progress=False)\n",
      "\u001b[2m\u001b[36m(RayTrainWorker pid=150621)\u001b[0m Tip: For detailed progress reporting, run `ray.data.DataContext.get_current().execution_options.verbose_progress = True`\n"
     ]
    },
    {
     "data": {
      "application/vnd.jupyter.widget-view+json": {
       "model_id": "c506b0e9ab6049cf935f434946ded564",
       "version_major": 2,
       "version_minor": 0
      },
      "text/plain": [
       "(pid=150621) Running 0:   0%|          | 0/1 [00:00<?, ?it/s]"
      ]
     },
     "metadata": {},
     "output_type": "display_data"
    },
    {
     "data": {
      "application/vnd.jupyter.widget-view+json": {
       "model_id": "b1d1983ca77b4f2bb765695c6e3d2cff",
       "version_major": 2,
       "version_minor": 0
      },
      "text/plain": [
       "(pid=150619) Running 0:   0%|          | 0/1 [00:00<?, ?it/s]"
      ]
     },
     "metadata": {},
     "output_type": "display_data"
    },
    {
     "data": {
      "application/vnd.jupyter.widget-view+json": {
       "model_id": "4dec92bf49e44c08bae10a177fa39d4f",
       "version_major": 2,
       "version_minor": 0
      },
      "text/plain": [
       "(pid=150618) Running 0:   0%|          | 0/1 [00:00<?, ?it/s]"
      ]
     },
     "metadata": {},
     "output_type": "display_data"
    },
    {
     "name": "stderr",
     "output_type": "stream",
     "text": [
      "\u001b[2m\u001b[36m(SplitCoordinator pid=150822)\u001b[0m Executing DAG InputDataBuffer[Input] -> TaskPoolMapOperator[MapBatches(tokenize_sentence)] -> OutputSplitter[split(4, equal=True)]\n",
      "\u001b[2m\u001b[36m(SplitCoordinator pid=150822)\u001b[0m Execution config: ExecutionOptions(resource_limits=ExecutionResources(cpu=None, gpu=None, object_store_memory=2000000000.0), locality_with_output=['d4dd34cdb4b35e8b1e0f1ab4187b66ed900ab78de951f03e1125233b', 'd4dd34cdb4b35e8b1e0f1ab4187b66ed900ab78de951f03e1125233b', 'd4dd34cdb4b35e8b1e0f1ab4187b66ed900ab78de951f03e1125233b', 'd4dd34cdb4b35e8b1e0f1ab4187b66ed900ab78de951f03e1125233b'], preserve_order=False, actor_locality_enabled=True, verbose_progress=False)\n",
      "\u001b[2m\u001b[36m(RayTrainWorker pid=150618)\u001b[0m Executing DAG InputDataBuffer[Input] -> TaskPoolMapOperator[MapBatches(tokenize_sentence)]\u001b[32m [repeated 2x across cluster]\u001b[0m\n",
      "\u001b[2m\u001b[36m(RayTrainWorker pid=150618)\u001b[0m Execution config: ExecutionOptions(resource_limits=ExecutionResources(cpu=None, gpu=None, object_store_memory=2000000000.0), locality_with_output=True, preserve_order=False, actor_locality_enabled=True, verbose_progress=False)\u001b[32m [repeated 2x across cluster]\u001b[0m\n",
      "\u001b[2m\u001b[36m(SplitCoordinator pid=150822)\u001b[0m Tip: For detailed progress reporting, run `ray.data.DataContext.get_current().execution_options.verbose_progress = True`\u001b[32m [repeated 3x across cluster]\u001b[0m\n"
     ]
    },
    {
     "data": {
      "application/vnd.jupyter.widget-view+json": {
       "model_id": "3fe17e7cfe8c46c59f19eeee3f035ac0",
       "version_major": 2,
       "version_minor": 0
      },
      "text/plain": [
       "(pid=150822) Running 0:   0%|          | 0/1 [00:00<?, ?it/s]"
      ]
     },
     "metadata": {},
     "output_type": "display_data"
    },
    {
     "data": {
      "application/vnd.jupyter.widget-view+json": {
       "model_id": "2b3c03c2d16243e9909f0993bcb3236a",
       "version_major": 2,
       "version_minor": 0
      },
      "text/plain": [
       "(pid=150620) Running 0:   0%|          | 0/1 [00:00<?, ?it/s]"
      ]
     },
     "metadata": {},
     "output_type": "display_data"
    },
    {
     "name": "stderr",
     "output_type": "stream",
     "text": [
      "\u001b[2m\u001b[36m(RayTrainWorker pid=150620)\u001b[0m Executing DAG InputDataBuffer[Input] -> TaskPoolMapOperator[MapBatches(tokenize_sentence)]\n",
      "\u001b[2m\u001b[36m(RayTrainWorker pid=150620)\u001b[0m Execution config: ExecutionOptions(resource_limits=ExecutionResources(cpu=None, gpu=None, object_store_memory=2000000000.0), locality_with_output=True, preserve_order=False, actor_locality_enabled=True, verbose_progress=False)\n",
      "\u001b[2m\u001b[36m(RayTrainWorker pid=150620)\u001b[0m Tip: For detailed progress reporting, run `ray.data.DataContext.get_current().execution_options.verbose_progress = True`\n",
      "\u001b[2m\u001b[36m(RayTrainWorker pid=150621)\u001b[0m Executing DAG InputDataBuffer[Input] -> TaskPoolMapOperator[MapBatches(tokenize_sentence)]\n",
      "\u001b[2m\u001b[36m(RayTrainWorker pid=150621)\u001b[0m Execution config: ExecutionOptions(resource_limits=ExecutionResources(cpu=None, gpu=None, object_store_memory=2000000000.0), locality_with_output=True, preserve_order=False, actor_locality_enabled=True, verbose_progress=False)\n",
      "\u001b[2m\u001b[36m(RayTrainWorker pid=150621)\u001b[0m Tip: For detailed progress reporting, run `ray.data.DataContext.get_current().execution_options.verbose_progress = True`\n"
     ]
    },
    {
     "data": {
      "application/vnd.jupyter.widget-view+json": {
       "model_id": "bf189f6d33d349f78319bc0c8cbdfe74",
       "version_major": 2,
       "version_minor": 0
      },
      "text/plain": [
       "(pid=150621) Running 0:   0%|          | 0/1 [00:00<?, ?it/s]"
      ]
     },
     "metadata": {},
     "output_type": "display_data"
    },
    {
     "data": {
      "application/vnd.jupyter.widget-view+json": {
       "model_id": "913dbf89b0f049b88a79ded14306343a",
       "version_major": 2,
       "version_minor": 0
      },
      "text/plain": [
       "(pid=150619) Running 0:   0%|          | 0/1 [00:00<?, ?it/s]"
      ]
     },
     "metadata": {},
     "output_type": "display_data"
    },
    {
     "data": {
      "application/vnd.jupyter.widget-view+json": {
       "model_id": "b462dba6a9dd41caaf09cc2328d74123",
       "version_major": 2,
       "version_minor": 0
      },
      "text/plain": [
       "(pid=150618) Running 0:   0%|          | 0/1 [00:00<?, ?it/s]"
      ]
     },
     "metadata": {},
     "output_type": "display_data"
    },
    {
     "name": "stderr",
     "output_type": "stream",
     "text": [
      "\u001b[2m\u001b[36m(SplitCoordinator pid=150822)\u001b[0m Executing DAG InputDataBuffer[Input] -> TaskPoolMapOperator[MapBatches(tokenize_sentence)] -> OutputSplitter[split(4, equal=True)]\n",
      "\u001b[2m\u001b[36m(SplitCoordinator pid=150822)\u001b[0m Execution config: ExecutionOptions(resource_limits=ExecutionResources(cpu=None, gpu=None, object_store_memory=2000000000.0), locality_with_output=['d4dd34cdb4b35e8b1e0f1ab4187b66ed900ab78de951f03e1125233b', 'd4dd34cdb4b35e8b1e0f1ab4187b66ed900ab78de951f03e1125233b', 'd4dd34cdb4b35e8b1e0f1ab4187b66ed900ab78de951f03e1125233b', 'd4dd34cdb4b35e8b1e0f1ab4187b66ed900ab78de951f03e1125233b'], preserve_order=False, actor_locality_enabled=True, verbose_progress=False)\n",
      "\u001b[2m\u001b[36m(RayTrainWorker pid=150618)\u001b[0m Executing DAG InputDataBuffer[Input] -> TaskPoolMapOperator[MapBatches(tokenize_sentence)]\u001b[32m [repeated 2x across cluster]\u001b[0m\n",
      "\u001b[2m\u001b[36m(RayTrainWorker pid=150618)\u001b[0m Execution config: ExecutionOptions(resource_limits=ExecutionResources(cpu=None, gpu=None, object_store_memory=2000000000.0), locality_with_output=True, preserve_order=False, actor_locality_enabled=True, verbose_progress=False)\u001b[32m [repeated 2x across cluster]\u001b[0m\n",
      "\u001b[2m\u001b[36m(SplitCoordinator pid=150822)\u001b[0m Tip: For detailed progress reporting, run `ray.data.DataContext.get_current().execution_options.verbose_progress = True`\u001b[32m [repeated 3x across cluster]\u001b[0m\n"
     ]
    },
    {
     "data": {
      "application/vnd.jupyter.widget-view+json": {
       "model_id": "6a84f019f5394fbc91a19d85ea06eaec",
       "version_major": 2,
       "version_minor": 0
      },
      "text/plain": [
       "(pid=150822) Running 0:   0%|          | 0/1 [00:00<?, ?it/s]"
      ]
     },
     "metadata": {},
     "output_type": "display_data"
    },
    {
     "data": {
      "application/vnd.jupyter.widget-view+json": {
       "model_id": "9b777e13fc9b4ad887a2954dd50ef2ce",
       "version_major": 2,
       "version_minor": 0
      },
      "text/plain": [
       "(pid=150620) Running 0:   0%|          | 0/1 [00:00<?, ?it/s]"
      ]
     },
     "metadata": {},
     "output_type": "display_data"
    },
    {
     "name": "stderr",
     "output_type": "stream",
     "text": [
      "\u001b[2m\u001b[36m(RayTrainWorker pid=150620)\u001b[0m Executing DAG InputDataBuffer[Input] -> TaskPoolMapOperator[MapBatches(tokenize_sentence)]\n",
      "\u001b[2m\u001b[36m(RayTrainWorker pid=150620)\u001b[0m Execution config: ExecutionOptions(resource_limits=ExecutionResources(cpu=None, gpu=None, object_store_memory=2000000000.0), locality_with_output=True, preserve_order=False, actor_locality_enabled=True, verbose_progress=False)\n",
      "\u001b[2m\u001b[36m(RayTrainWorker pid=150620)\u001b[0m Tip: For detailed progress reporting, run `ray.data.DataContext.get_current().execution_options.verbose_progress = True`\n",
      "\u001b[2m\u001b[36m(RayTrainWorker pid=150621)\u001b[0m Executing DAG InputDataBuffer[Input] -> TaskPoolMapOperator[MapBatches(tokenize_sentence)]\n",
      "\u001b[2m\u001b[36m(RayTrainWorker pid=150621)\u001b[0m Execution config: ExecutionOptions(resource_limits=ExecutionResources(cpu=None, gpu=None, object_store_memory=2000000000.0), locality_with_output=True, preserve_order=False, actor_locality_enabled=True, verbose_progress=False)\n",
      "\u001b[2m\u001b[36m(RayTrainWorker pid=150621)\u001b[0m Tip: For detailed progress reporting, run `ray.data.DataContext.get_current().execution_options.verbose_progress = True`\n"
     ]
    },
    {
     "data": {
      "application/vnd.jupyter.widget-view+json": {
       "model_id": "397281cffac14ce6a6a6e5ea1f22ccf1",
       "version_major": 2,
       "version_minor": 0
      },
      "text/plain": [
       "(pid=150621) Running 0:   0%|          | 0/1 [00:00<?, ?it/s]"
      ]
     },
     "metadata": {},
     "output_type": "display_data"
    },
    {
     "data": {
      "application/vnd.jupyter.widget-view+json": {
       "model_id": "dd2a2d8ee918493388f0b3c500087692",
       "version_major": 2,
       "version_minor": 0
      },
      "text/plain": [
       "(pid=150619) Running 0:   0%|          | 0/1 [00:00<?, ?it/s]"
      ]
     },
     "metadata": {},
     "output_type": "display_data"
    },
    {
     "data": {
      "application/vnd.jupyter.widget-view+json": {
       "model_id": "d68438f4b645455097c1d75d5c6a7c50",
       "version_major": 2,
       "version_minor": 0
      },
      "text/plain": [
       "(pid=150618) Running 0:   0%|          | 0/1 [00:00<?, ?it/s]"
      ]
     },
     "metadata": {},
     "output_type": "display_data"
    },
    {
     "name": "stderr",
     "output_type": "stream",
     "text": [
      "2023-08-14 16:51:48,299\tINFO tune.py:1146 -- Total run time: 350.99 seconds (350.87 seconds for the tuning loop).\n"
     ]
    }
   ],
   "source": [
<<<<<<< HEAD
    "\n",
=======
    "trainer = LightningTrainer(\n",
    "    lightning_config=lightning_config,\n",
    "    run_config=run_config,\n",
    "    scaling_config=scaling_config,\n",
    "    datasets={\"train\": ray_datasets[\"train\"], \"val\": ray_datasets[\"validation\"]},\n",
    "    datasets_iter_config={\"batch_size\": 16},\n",
    ")\n",
>>>>>>> 32fa3324
    "result = trainer.fit()"
   ]
  },
  {
   "attachments": {},
   "cell_type": "markdown",
   "metadata": {},
   "source": [
    ":::{note}\n",
    "Note that we are using Ray Data for data ingestion for faster preprocessing here, but you can also continue to use the native `PyTorch DataLoader` or `LightningDataModule`. See {ref}`this example <lightning_mnist_example>`. \n",
    "\n",
    ":::"
   ]
  },
  {
   "cell_type": "code",
   "execution_count": 11,
   "metadata": {
    "tags": []
   },
   "outputs": [
    {
     "data": {
      "text/plain": [
       "Result(\n",
       "  metrics={'train_loss': 0.019911885261535645, 'matthews_correlation': 0.577705364544777, 'epoch': 4, 'step': 670},\n",
       "  path='/home/ray/ray_results/ptl-sent-classification/TorchTrainer_b723f_00000_0_2023-08-14_16-45-57',\n",
       "  checkpoint=TorchCheckpoint(local_path=/home/ray/ray_results/ptl-sent-classification/TorchTrainer_b723f_00000_0_2023-08-14_16-45-57/checkpoint_000004)\n",
       ")"
      ]
     },
     "execution_count": 11,
     "metadata": {},
     "output_type": "execute_result"
    },
    {
     "name": "stdout",
     "output_type": "stream",
     "text": [
      "\u001b[2m\u001b[1m\u001b[36m(autoscaler +50m28s)\u001b[0m Cluster is terminating (reason: user action).\n"
     ]
    }
   ],
   "source": [
    "result"
   ]
  },
  {
   "attachments": {},
   "cell_type": "markdown",
   "metadata": {},
   "source": [
    "## What's next?\n",
    "\n",
    "- {ref}`Fine-tune dolly-v2-7b with Lightning and FSDP <dolly_lightning_fsdp_finetuning>`\n",
    "- {ref}`Experiment Tracking with Lightning in Ray Trainer <lightning_experiment_tracking>`\n",
    "- {ref}`End-to-end: Offline Batch Inference <batch_inference_home>`"
   ]
  }
 ],
 "metadata": {
  "kernelspec": {
   "display_name": "build",
   "language": "python",
   "name": "python3"
  },
  "language_info": {
   "codemirror_mode": {
    "name": "ipython",
    "version": 3
   },
   "file_extension": ".py",
   "mimetype": "text/x-python",
   "name": "python",
   "nbconvert_exporter": "python",
   "pygments_lexer": "ipython3",
   "version": "3.8.16"
  },
  "orphan": true,
  "vscode": {
   "interpreter": {
    "hash": "178108d354ddc93ba36c4b7bfc5283800982aac0e7ca92cc0cf312ad1b8f8b20"
   }
  }
 },
 "nbformat": 4,
 "nbformat_minor": 4
}<|MERGE_RESOLUTION|>--- conflicted
+++ resolved
@@ -33,11 +33,7 @@
   },
   {
    "cell_type": "code",
-<<<<<<< HEAD
    "execution_count": 1,
-=======
-   "execution_count": null,
->>>>>>> 32fa3324
    "metadata": {
     "tags": [
      "remove-cell"
@@ -115,15 +111,7 @@
     "ray_datasets = {\n",
     "    \"train\": ray.data.from_huggingface(dataset[\"train\"]),\n",
     "    \"validation\": ray.data.from_huggingface(dataset[\"validation\"]),\n",
-<<<<<<< HEAD
     "}"
-=======
-    "}\n",
-    "\n",
-    "if SMOKE_TEST:\n",
-    "    for split, ds in ray_datasets.items():\n",
-    "            ray_datasets[split] = ds.random_sample(0.1)"
->>>>>>> 32fa3324
    ]
   },
   {
@@ -131,11 +119,7 @@
    "cell_type": "markdown",
    "metadata": {},
    "source": [
-<<<<<<< HEAD
     "Next, tokenize the input sentences and pads the ID sequence to length 128 using the `bert-base-uncased` tokenizer. The {meth}`map_batches <ray.data.Dataset.map_batches>` will apply this preprocess function on all data samples in parallel."
-=======
-    "Next, define a function that tokenizes the input sentences and pads the ID sequence to length 128 using the bert-base-uncased tokenizer. Apply the function on our datasets to tokenize them."
->>>>>>> 32fa3324
    ]
   },
   {
@@ -157,13 +141,8 @@
     "    outputs[\"label\"] = batch[\"label\"]\n",
     "    return outputs\n",
     "\n",
-<<<<<<< HEAD
     "for key in [\"train\", \"validation\"]:\n",
     "    ray_datasets[key] = ray_datasets[key].map_batches(tokenize_sentence, batch_format=\"numpy\")"
-=======
-    "ray_datasets[\"train\"] = ray_datasets[\"train\"].map_batches(tokenize_sentence)\n",
-    "ray_datasets[\"validation\"] = ray_datasets[\"validation\"].map_batches(tokenize_sentence)"
->>>>>>> 32fa3324
    ]
   },
   {
@@ -321,19 +300,9 @@
    "outputs": [],
    "source": [
     "if SMOKE_TEST:\n",
-<<<<<<< HEAD
     "    train_func_config[\"max_epochs\"] = 2\n",
     "    for split, ds in ray_datasets.items():\n",
     "        ray_datasets[split] = ds.random_sample(0.1)"
-=======
-    "    lightning_config = (\n",
-    "        LightningConfigBuilder()\n",
-    "        .module(cls=SentimentModel, lr=1e-5, eps=1e-8)\n",
-    "        .trainer(max_epochs=2, accelerator=\"gpu\")\n",
-    "        .checkpointing(save_on_train_epoch_end=False)\n",
-    "        .build()\n",
-    "    )"
->>>>>>> 32fa3324
    ]
   },
   {
@@ -346,7 +315,6 @@
     "\n",
     "Here, you can pass the full Ray dataset to `TorchTrainer(datasets=)`. TorchTrainer automatically shards the dataset among multiple workers according to `DataConfig`.\n",
     "\n",
-<<<<<<< HEAD
     "For configuring `ScalingConfig` and `RunConfig`, see {ref}`train-run-config` and {ref}`train_scaling_config` for more details."
    ]
   },
@@ -358,10 +326,6 @@
    "source": [
     "from ray.train.torch import TorchTrainer\n",
     "from ray.train import RunConfig, ScalingConfig, CheckpointConfig, DataConfig\n",
-=======
-    "- `datasets`: A dictionary of the input Ray datasets, with special keys \"train\" and \"val\".\n",
-    "- `datasets_iter_config`: The argument list of {meth}`iter_torch_batches() <ray.data.Dataset.iter_torch_batches>`. It defines the way we iterate dataset shards for each worker.\n",
->>>>>>> 32fa3324
     "\n",
     "\n",
     "# Save the top-2 checkpoints according to the evaluation metric\n",
@@ -1073,17 +1037,6 @@
     }
    ],
    "source": [
-<<<<<<< HEAD
-    "\n",
-=======
-    "trainer = LightningTrainer(\n",
-    "    lightning_config=lightning_config,\n",
-    "    run_config=run_config,\n",
-    "    scaling_config=scaling_config,\n",
-    "    datasets={\"train\": ray_datasets[\"train\"], \"val\": ray_datasets[\"validation\"]},\n",
-    "    datasets_iter_config={\"batch_size\": 16},\n",
-    ")\n",
->>>>>>> 32fa3324
     "result = trainer.fit()"
    ]
   },
