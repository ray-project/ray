--- conflicted
+++ resolved
@@ -51,11 +51,7 @@
             "source": [
                 "## Prepare Dataset and Module\n",
                 "\n",
-<<<<<<< HEAD
-                "The Pytorch Lightning Trainer takes either `torch.utils.data.DataLoader` or `pl.LightningDataModule` as data inputs. You can keep using them without any changes for the Ray Train LightningTrainer. "
-=======
                 "The Pytorch Lightning Trainer takes either `torch.utils.data.DataLoader` or `pl.LightningDataModule` as data inputs. You can keep using them without any changes with Ray Train. "
->>>>>>> 06862e62
             ]
         },
         {
