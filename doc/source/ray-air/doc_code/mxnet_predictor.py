--- conflicted
+++ resolved
@@ -38,23 +38,12 @@
     def from_checkpoint(
         cls,
         checkpoint: Checkpoint,
-<<<<<<< HEAD
-        net,
-        preprocessor: Optional[Preprocessor] = None,
-    ) -> Predictor:
-        # with checkpoint.as_directory() as directory:
-        #     path = os.path.join(directory, "net.params")
-        #     net.load_parameters(path)
-        # return cls(net, preprocessor=preprocessor)
-        return cls(None, preprocessor=preprocessor)
-=======
         net: gluon.Block,
     ) -> Predictor:
         with checkpoint.as_directory() as directory:
             path = os.path.join(directory, "net.params")
             net.load_parameters(path)
         return cls(net, preprocessor=checkpoint.get_preprocessor())
->>>>>>> 109a2a21
     # __mxnetpredictor_from_checkpoint_end__
 
     # __mxnetpredictor_predict_numpy_start__
