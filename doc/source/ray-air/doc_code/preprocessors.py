--- conflicted
+++ resolved
@@ -47,13 +47,8 @@
 # __trainer_start__
 import ray
 
-<<<<<<< HEAD
-from ray.air.train.integrations.xgboost import XGBoostTrainer
 from ray.data.preprocessors import MinMaxScaler
-=======
 from ray.train.xgboost import XGBoostTrainer
-from ray.air.preprocessors import MinMaxScaler
->>>>>>> 65d7a610
 
 train_dataset = ray.data.from_items([{"x": x, "y": 2 * x} for x in range(0, 32, 3)])
 valid_dataset = ray.data.from_items([{"x": x, "y": 2 * x} for x in range(1, 32, 3)])
