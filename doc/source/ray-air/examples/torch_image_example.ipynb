{
    "cells": [
        {
            "cell_type": "markdown",
            "id": "c6962854",
            "metadata": {},
            "source": [
                "# Training a Torch Image Classifier\n",
                "\n",
                "This tutorial shows you how to train an image classifier using the [Ray AI Runtime](air) (AIR).\n",
                "\n",
                "You should be familiar with [PyTorch](https://pytorch.org/) before starting the tutorial. If you need a refresher, read PyTorch's [training a classifier](https://pytorch.org/tutorials/beginner/blitz/cifar10_tutorial.html) tutorial.\n",
                "\n",
                "## Before you begin\n",
                "\n",
                "* Install the [Ray AI Runtime](air). You need Ray 2.0 or later to run this example."
            ]
        },
        {
            "cell_type": "code",
            "execution_count": 1,
            "id": "d806ba6b",
            "metadata": {},
            "outputs": [],
            "source": [
                "!pip install 'ray[air]'"
            ]
        },
        {
            "cell_type": "markdown",
            "id": "6d588ce2",
            "metadata": {},
            "source": [
                "* Install `requests`, `torch`, and `torchvision`."
            ]
        },
        {
            "cell_type": "code",
            "execution_count": 2,
            "id": "77a70a7a",
            "metadata": {},
            "outputs": [],
            "source": [
                "!pip install requests torch torchvision"
            ]
        },
        {
            "cell_type": "markdown",
            "id": "f18ec14f",
            "metadata": {},
            "source": [
                "## Load and normalize CIFAR-10\n",
                "\n",
                "We'll train our classifier on a popular image dataset called [CIFAR-10](https://www.cs.toronto.edu/~kriz/cifar.html).\n",
                "\n",
                "First, let's load CIFAR-10 into a Ray Datastream."
            ]
        },
        {
            "cell_type": "code",
            "execution_count": 3,
            "id": "d3f2e890",
            "metadata": {},
            "outputs": [
                {
                    "name": "stdout",
                    "output_type": "stream",
                    "text": [
                        "Downloading https://www.cs.toronto.edu/~kriz/cifar-10-python.tar.gz to data/cifar-10-python.tar.gz\n"
                    ]
                },
                {
                    "name": "stderr",
                    "output_type": "stream",
                    "text": [
                        "100%|██████████| 170498071/170498071 [00:21<00:00, 7792736.24it/s]\n"
                    ]
                },
                {
                    "name": "stdout",
                    "output_type": "stream",
                    "text": [
                        "Extracting data/cifar-10-python.tar.gz to data\n",
                        "Files already downloaded and verified\n"
                    ]
                },
                {
                    "name": "stderr",
                    "output_type": "stream",
                    "text": [
                        "2022-10-23 10:33:48,403\tINFO worker.py:1518 -- Started a local Ray instance. View the dashboard at \u001b[1m\u001b[32m127.0.0.1:8265 \u001b[39m\u001b[22m\n"
                    ]
                }
            ],
            "source": [
                "import ray\n",
                "import torchvision\n",
                "import torchvision.transforms as transforms\n",
                "\n",
                "train_dataset = torchvision.datasets.CIFAR10(\"data\", download=True, train=True)\n",
                "test_dataset = torchvision.datasets.CIFAR10(\"data\", download=True, train=False)\n",
                "\n",
                "train_dataset: ray.data.Datastream = ray.data.from_torch(train_dataset)\n",
                "test_dataset: ray.data.Datastream = ray.data.from_torch(test_dataset)"
            ]
        },
        {
            "cell_type": "code",
            "execution_count": 4,
            "id": "a2e7db56",
            "metadata": {},
            "outputs": [
                {
                    "data": {
                        "application/vnd.jupyter.widget-view+json": {
                            "model_id": "5d97a30cd75b40208a984ffa63cfecff",
                            "version_major": 2,
                            "version_minor": 0
                        },
                        "text/plain": [
                            "VBox(children=(HTML(value='<h2>Datastream</h2>'), Tab(children=(HTML(value='<div class=\"scrollableTable jp-Render…"
                        ]
                    },
                    "metadata": {},
                    "output_type": "display_data"
                }
            ],
            "source": [
                "train_dataset"
            ]
        },
        {
            "cell_type": "markdown",
            "id": "a89b59e8",
            "metadata": {},
            "source": [
                "{py:class}`from_torch <ray.data.from_torch>` doesn't parallelize reads, so you shouldn't use it with larger datasets.\n",
                "\n",
<<<<<<< HEAD
                "Next, let's represent our data using a dictionary of ndarrays instead of tuples. This lets us call {py:meth}`Dataset.iter_torch_batches <ray.data.Datastream.iter_torch_batches>` later in the tutorial."
=======
                "Next, let's represent our data using a dictionary of ndarrays instead of tuples. This lets us call {py:meth}`Datastream.iter_torch_batches <ray.data.Datastream.iter_torch_batches>` later in the tutorial."
>>>>>>> 68434083
            ]
        },
        {
            "cell_type": "code",
            "execution_count": 5,
            "id": "9c485ff8",
            "metadata": {},
            "outputs": [
                {
                    "name": "stderr",
                    "output_type": "stream",
                    "text": [
                        "Read->Map_Batches:   0%|          | 0/1 [00:00<?, ?it/s]"
                    ]
                },
                {
                    "name": "stdout",
                    "output_type": "stream",
                    "text": [
                        "\u001b[2m\u001b[36m(_map_block_nosplit pid=3958)\u001b[0m Files already downloaded and verified\n"
                    ]
                },
                {
                    "name": "stderr",
                    "output_type": "stream",
                    "text": [
                        "Read->Map_Batches: 100%|██████████| 1/1 [00:04<00:00,  4.27s/it]\n",
                        "Read->Map_Batches:   0%|          | 0/1 [00:00<?, ?it/s]"
                    ]
                },
                {
                    "name": "stdout",
                    "output_type": "stream",
                    "text": [
                        "\u001b[2m\u001b[36m(_map_block_nosplit pid=3958)\u001b[0m Files already downloaded and verified\n"
                    ]
                },
                {
                    "name": "stderr",
                    "output_type": "stream",
                    "text": [
                        "Read->Map_Batches: 100%|██████████| 1/1 [00:01<00:00,  1.40s/it]\n"
                    ]
                }
            ],
            "source": [
                "from typing import Dict, Tuple\n",
                "import numpy as np\n",
                "from PIL.Image import Image\n",
                "import torch\n",
                "\n",
                "\n",
                "def convert_batch_to_numpy(batch: Tuple[Image, int]) -> Dict[str, np.ndarray]:\n",
                "    images = np.stack([np.array(image) for image, _ in batch])\n",
                "    labels = np.array([label for _, label in batch])\n",
                "    return {\"image\": images, \"label\": labels}\n",
                "\n",
                "\n",
                "train_dataset = train_dataset.map_batches(convert_batch_to_numpy).materialize()\n",
                "test_dataset = test_dataset.map_batches(convert_batch_to_numpy).materialize()"
            ]
        },
        {
            "cell_type": "code",
            "execution_count": 6,
            "id": "4b416bbb",
            "metadata": {},
            "outputs": [
                {
                    "data": {
                        "application/vnd.jupyter.widget-view+json": {
                            "model_id": "45e775b230614686909186cd0a845e37",
                            "version_major": 2,
                            "version_minor": 0
                        },
                        "text/plain": [
                            "VBox(children=(HTML(value='<h2>Datastream</h2>'), Tab(children=(HTML(value='<div class=\"scrollableTable jp-Render…"
                        ]
                    },
                    "metadata": {},
                    "output_type": "display_data"
                }
            ],
            "source": [
                "train_dataset"
            ]
        },
        {
            "cell_type": "markdown",
            "id": "a2cc4086",
            "metadata": {},
            "source": [
                "## Train a convolutional neural network\n",
                "\n",
                "Now that we've created our datasets, let's define the training logic."
            ]
        },
        {
            "cell_type": "code",
            "execution_count": 7,
            "id": "ece6f85f",
            "metadata": {},
            "outputs": [],
            "source": [
                "import torch\n",
                "import torch.nn as nn\n",
                "import torch.nn.functional as F\n",
                "\n",
                "\n",
                "class Net(nn.Module):\n",
                "    def __init__(self):\n",
                "        super().__init__()\n",
                "        self.conv1 = nn.Conv2d(3, 6, 5)\n",
                "        self.pool = nn.MaxPool2d(2, 2)\n",
                "        self.conv2 = nn.Conv2d(6, 16, 5)\n",
                "        self.fc1 = nn.Linear(16 * 5 * 5, 120)\n",
                "        self.fc2 = nn.Linear(120, 84)\n",
                "        self.fc3 = nn.Linear(84, 10)\n",
                "\n",
                "    def forward(self, x):\n",
                "        x = self.pool(F.relu(self.conv1(x)))\n",
                "        x = self.pool(F.relu(self.conv2(x)))\n",
                "        x = torch.flatten(x, 1)  # flatten all dimensions except batch\n",
                "        x = F.relu(self.fc1(x))\n",
                "        x = F.relu(self.fc2(x))\n",
                "        x = self.fc3(x)\n",
                "        return x"
            ]
        },
        {
            "cell_type": "markdown",
            "id": "f9d85c9d",
            "metadata": {},
            "source": [
                "We define our training logic in a function called `train_loop_per_worker`. This function contains regular PyTorch code with a few notable exceptions:\n",
                "* We wrap our model with {py:func}`train.torch.prepare_model <ray.train.torch.prepare_model>`.\n",
<<<<<<< HEAD
                "* We call {py:func}`session.get_dataset_shard <ray.air.session.get_dataset_shard>` and {py:meth}`Dataset.iter_torch_batches <ray.data.Datastream.iter_torch_batches>` to get a subset of our training data.\n",
=======
                "* We call {py:func}`session.get_dataset_shard <ray.air.session.get_dataset_shard>` and {py:meth}`Datastream.iter_torch_batches <ray.data.Datastream.iter_torch_batches>` to get a subset of our training data.\n",
>>>>>>> 68434083
                "* We save model state using {py:func}`session.report <ray.air.session.report>`."
            ]
        },
        {
            "cell_type": "code",
            "execution_count": 8,
            "id": "6d32d183",
            "metadata": {},
            "outputs": [],
            "source": [
                "from ray import train\n",
                "from ray.air import session, Checkpoint\n",
                "from ray.train.torch import TorchCheckpoint\n",
                "import torch.nn as nn\n",
                "import torch.optim as optim\n",
                "import torchvision\n",
                "\n",
                "\n",
                "def train_loop_per_worker(config):\n",
                "    model = train.torch.prepare_model(Net())\n",
                "\n",
                "    criterion = nn.CrossEntropyLoss()\n",
                "    optimizer = optim.SGD(model.parameters(), lr=0.001, momentum=0.9)\n",
                "\n",
                "    train_dataset_shard = session.get_dataset_shard(\"train\")\n",
                "\n",
                "    for epoch in range(2):\n",
                "        running_loss = 0.0\n",
                "        train_dataset_batches = train_dataset_shard.iter_torch_batches(\n",
                "            batch_size=config[\"batch_size\"],\n",
                "        )\n",
                "        for i, batch in enumerate(train_dataset_batches):\n",
                "            # get the inputs and labels\n",
                "            inputs, labels = batch[\"image\"], batch[\"label\"]\n",
                "\n",
                "            # zero the parameter gradients\n",
                "            optimizer.zero_grad()\n",
                "\n",
                "            # forward + backward + optimize\n",
                "            outputs = model(inputs)\n",
                "            loss = criterion(outputs, labels)\n",
                "            loss.backward()\n",
                "            optimizer.step()\n",
                "\n",
                "            # print statistics\n",
                "            running_loss += loss.item()\n",
                "            if i % 2000 == 1999:  # print every 2000 mini-batches\n",
                "                print(f\"[{epoch + 1}, {i + 1:5d}] loss: {running_loss / 2000:.3f}\")\n",
                "                running_loss = 0.0\n",
                "\n",
                "        metrics = dict(running_loss=running_loss)\n",
                "        checkpoint = TorchCheckpoint.from_state_dict(model.state_dict())\n",
                "        session.report(metrics, checkpoint=checkpoint)"
            ]
        },
        {
            "attachments": {},
            "cell_type": "markdown",
            "id": "76f83b27",
            "metadata": {},
            "source": [
                "To improve our model's accuracy, we'll also define a `Preprocessor` to normalize the images."
            ]
        },
        {
            "cell_type": "code",
            "execution_count": null,
            "id": "f25ced31",
            "metadata": {},
            "outputs": [],
            "source": [
                "from ray.data.preprocessors import TorchVisionPreprocessor\n",
                "\n",
                "transform = transforms.Compose(\n",
                "    [transforms.ToTensor(), transforms.Normalize((0.5, 0.5, 0.5), (0.5, 0.5, 0.5))]\n",
                ")\n",
                "preprocessor = TorchVisionPreprocessor(columns=[\"image\"], transform=transform)"
            ]
        },
        {
            "cell_type": "markdown",
            "id": "58100f87",
            "metadata": {},
            "source": [
                "Finally, we can train our model. This should take a few minutes to run."
            ]
        },
        {
            "cell_type": "code",
            "execution_count": 9,
            "id": "89a51244",
            "metadata": {},
            "outputs": [
                {
                    "data": {
                        "text/html": [
                            "== Status ==<br>Current time: 2022-08-30 15:31:37 (running for 00:00:45.17)<br>Memory usage on this node: 16.9/32.0 GiB<br>Using FIFO scheduling algorithm.<br>Resources requested: 0/10 CPUs, 0/0 GPUs, 0.0/14.83 GiB heap, 0.0/2.0 GiB objects<br>Result logdir: /Users/bveeramani/ray_results/TorchTrainer_2022-08-30_15-30-52<br>Number of trials: 1/1 (1 TERMINATED)<br><table>\n",
                            "<thead>\n",
                            "<tr><th>Trial name              </th><th>status    </th><th>loc           </th><th style=\"text-align: right;\">  iter</th><th style=\"text-align: right;\">  total time (s)</th><th style=\"text-align: right;\">  running_loss</th><th style=\"text-align: right;\">  _timestamp</th><th style=\"text-align: right;\">  _time_this_iter_s</th></tr>\n",
                            "</thead>\n",
                            "<tbody>\n",
                            "<tr><td>TorchTrainer_6799a_00000</td><td>TERMINATED</td><td>127.0.0.1:3978</td><td style=\"text-align: right;\">     2</td><td style=\"text-align: right;\">         43.7121</td><td style=\"text-align: right;\">       595.445</td><td style=\"text-align: right;\">  1661898697</td><td style=\"text-align: right;\">            20.8503</td></tr>\n",
                            "</tbody>\n",
                            "</table><br><br>"
                        ],
                        "text/plain": [
                            "<IPython.core.display.HTML object>"
                        ]
                    },
                    "metadata": {},
                    "output_type": "display_data"
                },
                {
                    "name": "stderr",
                    "output_type": "stream",
                    "text": [
                        "\u001b[2m\u001b[36m(RayTrainWorker pid=3979)\u001b[0m 2022-08-30 15:30:54,566\tINFO config.py:71 -- Setting up process group for: env:// [rank=0, world_size=2]\n",
                        "\u001b[2m\u001b[36m(RayTrainWorker pid=3979)\u001b[0m 2022-08-30 15:30:55,727\tINFO train_loop_utils.py:300 -- Moving model to device: cpu\n",
                        "\u001b[2m\u001b[36m(RayTrainWorker pid=3979)\u001b[0m 2022-08-30 15:30:55,728\tINFO train_loop_utils.py:347 -- Wrapping provided model in DDP.\n"
                    ]
                },
                {
                    "name": "stdout",
                    "output_type": "stream",
                    "text": [
                        "\u001b[2m\u001b[36m(RayTrainWorker pid=3980)\u001b[0m [1,  2000] loss: 2.276\n",
                        "\u001b[2m\u001b[36m(RayTrainWorker pid=3979)\u001b[0m [1,  2000] loss: 2.270\n",
                        "\u001b[2m\u001b[36m(RayTrainWorker pid=3980)\u001b[0m [1,  4000] loss: 1.964\n",
                        "\u001b[2m\u001b[36m(RayTrainWorker pid=3979)\u001b[0m [1,  4000] loss: 1.936\n",
                        "\u001b[2m\u001b[36m(RayTrainWorker pid=3980)\u001b[0m [1,  6000] loss: 1.753\n",
                        "\u001b[2m\u001b[36m(RayTrainWorker pid=3979)\u001b[0m [1,  6000] loss: 1.754\n",
                        "\u001b[2m\u001b[36m(RayTrainWorker pid=3980)\u001b[0m [1,  8000] loss: 1.638\n",
                        "\u001b[2m\u001b[36m(RayTrainWorker pid=3979)\u001b[0m [1,  8000] loss: 1.661\n",
                        "\u001b[2m\u001b[36m(RayTrainWorker pid=3980)\u001b[0m [1, 10000] loss: 1.586\n",
                        "\u001b[2m\u001b[36m(RayTrainWorker pid=3979)\u001b[0m [1, 10000] loss: 1.547\n",
                        "\u001b[2m\u001b[36m(RayTrainWorker pid=3980)\u001b[0m [1, 12000] loss: 1.489\n",
                        "\u001b[2m\u001b[36m(RayTrainWorker pid=3979)\u001b[0m [1, 12000] loss: 1.476\n",
                        "Result for TorchTrainer_6799a_00000:\n",
                        "  _time_this_iter_s: 20.542800188064575\n",
                        "  _timestamp: 1661898676\n",
                        "  _training_iteration: 1\n",
                        "  date: 2022-08-30_15-31-16\n",
                        "  done: false\n",
                        "  experiment_id: c25700542bc348dbbeaf54e46f1fc84c\n",
                        "  hostname: MBP.local.meter\n",
                        "  iterations_since_restore: 1\n",
                        "  node_ip: 127.0.0.1\n",
                        "  pid: 3978\n",
                        "  running_loss: 687.5853321105242\n",
                        "  should_checkpoint: true\n",
                        "  time_since_restore: 22.880314111709595\n",
                        "  time_this_iter_s: 22.880314111709595\n",
                        "  time_total_s: 22.880314111709595\n",
                        "  timestamp: 1661898676\n",
                        "  timesteps_since_restore: 0\n",
                        "  training_iteration: 1\n",
                        "  trial_id: 6799a_00000\n",
                        "  warmup_time: 0.0025300979614257812\n",
                        "  \n",
                        "\u001b[2m\u001b[36m(RayTrainWorker pid=3980)\u001b[0m [2,  2000] loss: 1.417\n",
                        "\u001b[2m\u001b[36m(RayTrainWorker pid=3979)\u001b[0m [2,  2000] loss: 1.431\n",
                        "\u001b[2m\u001b[36m(RayTrainWorker pid=3980)\u001b[0m [2,  4000] loss: 1.403\n",
                        "\u001b[2m\u001b[36m(RayTrainWorker pid=3979)\u001b[0m [2,  4000] loss: 1.404\n",
                        "\u001b[2m\u001b[36m(RayTrainWorker pid=3980)\u001b[0m [2,  6000] loss: 1.394\n",
                        "\u001b[2m\u001b[36m(RayTrainWorker pid=3979)\u001b[0m [2,  6000] loss: 1.368\n",
                        "\u001b[2m\u001b[36m(RayTrainWorker pid=3980)\u001b[0m [2,  8000] loss: 1.343\n",
                        "\u001b[2m\u001b[36m(RayTrainWorker pid=3979)\u001b[0m [2,  8000] loss: 1.363\n",
                        "\u001b[2m\u001b[36m(RayTrainWorker pid=3980)\u001b[0m [2, 10000] loss: 1.340\n",
                        "\u001b[2m\u001b[36m(RayTrainWorker pid=3979)\u001b[0m [2, 10000] loss: 1.297\n",
                        "\u001b[2m\u001b[36m(RayTrainWorker pid=3980)\u001b[0m [2, 12000] loss: 1.253\n",
                        "\u001b[2m\u001b[36m(RayTrainWorker pid=3979)\u001b[0m [2, 12000] loss: 1.276\n",
                        "Result for TorchTrainer_6799a_00000:\n",
                        "  _time_this_iter_s: 20.850306034088135\n",
                        "  _timestamp: 1661898697\n",
                        "  _training_iteration: 2\n",
                        "  date: 2022-08-30_15-31-37\n",
                        "  done: false\n",
                        "  experiment_id: c25700542bc348dbbeaf54e46f1fc84c\n",
                        "  hostname: MBP.local.meter\n",
                        "  iterations_since_restore: 2\n",
                        "  node_ip: 127.0.0.1\n",
                        "  pid: 3978\n",
                        "  running_loss: 595.4451928250492\n",
                        "  should_checkpoint: true\n",
                        "  time_since_restore: 43.71214985847473\n",
                        "  time_this_iter_s: 20.831835746765137\n",
                        "  time_total_s: 43.71214985847473\n",
                        "  timestamp: 1661898697\n",
                        "  timesteps_since_restore: 0\n",
                        "  training_iteration: 2\n",
                        "  trial_id: 6799a_00000\n",
                        "  warmup_time: 0.0025300979614257812\n",
                        "  \n",
                        "Result for TorchTrainer_6799a_00000:\n",
                        "  _time_this_iter_s: 20.850306034088135\n",
                        "  _timestamp: 1661898697\n",
                        "  _training_iteration: 2\n",
                        "  date: 2022-08-30_15-31-37\n",
                        "  done: true\n",
                        "  experiment_id: c25700542bc348dbbeaf54e46f1fc84c\n",
                        "  experiment_tag: '0'\n",
                        "  hostname: MBP.local.meter\n",
                        "  iterations_since_restore: 2\n",
                        "  node_ip: 127.0.0.1\n",
                        "  pid: 3978\n",
                        "  running_loss: 595.4451928250492\n",
                        "  should_checkpoint: true\n",
                        "  time_since_restore: 43.71214985847473\n",
                        "  time_this_iter_s: 20.831835746765137\n",
                        "  time_total_s: 43.71214985847473\n",
                        "  timestamp: 1661898697\n",
                        "  timesteps_since_restore: 0\n",
                        "  training_iteration: 2\n",
                        "  trial_id: 6799a_00000\n",
                        "  warmup_time: 0.0025300979614257812\n",
                        "  \n"
                    ]
                },
                {
                    "name": "stderr",
                    "output_type": "stream",
                    "text": [
                        "2022-08-30 15:31:37,386\tINFO tune.py:758 -- Total run time: 45.32 seconds (45.16 seconds for the tuning loop).\n"
                    ]
                }
            ],
            "source": [
                "from ray.train.torch import TorchTrainer\n",
                "from ray.air.config import ScalingConfig\n",
                "\n",
                "trainer = TorchTrainer(\n",
                "    train_loop_per_worker=train_loop_per_worker,\n",
                "    train_loop_config={\"batch_size\": 2},\n",
                "    datasets={\"train\": train_dataset},\n",
                "    scaling_config=ScalingConfig(num_workers=2),\n",
                "    preprocessor=preprocessor\n",
                ")\n",
                "result = trainer.fit()\n",
                "latest_checkpoint = result.checkpoint"
            ]
        },
        {
            "cell_type": "markdown",
            "id": "1df4faa9",
            "metadata": {},
            "source": [
                "To scale your training script, create a [Ray Cluster](cluster-index) and increase the number of workers. If your cluster contains GPUs, add `\"use_gpu\": True` to your scaling config.\n",
                "\n",
                "```{code-block} python\n",
                "scaling_config=ScalingConfig(num_workers=8, use_gpu=True)\n",
                "```\n",
                "\n",
                "## Test the network on the test data\n",
                "\n",
                "Let's see how our model performs.\n",
                "\n",
                "To classify images in the test dataset, we'll need to create a {py:class}`Predictor <ray.train.predictor.Predictor>`.\n",
                "\n",
                "{py:class}`Predictors <ray.train.predictor.Predictor>` load data from checkpoints and efficiently perform inference. In contrast to {py:class}`TorchPredictor <ray.train.torch.TorchPredictor>`, which performs inference on a single batch, {py:class}`BatchPredictor <ray.train.batch_predictor.BatchPredictor>` performs inference on an entire dataset. Because we want to classify all of the images in the test dataset, we'll use a {py:class}`BatchPredictor <ray.train.batch_predictor.BatchPredictor>`."
            ]
        },
        {
            "cell_type": "code",
            "execution_count": 10,
            "id": "990ec534",
            "metadata": {},
            "outputs": [
                {
                    "name": "stderr",
                    "output_type": "stream",
                    "text": [
                        "Map Progress (1 actors 1 pending): 100%|██████████| 1/1 [00:01<00:00,  1.59s/it]\n"
                    ]
                }
            ],
            "source": [
                "from ray.train.torch import TorchPredictor\n",
                "from ray.train.batch_predictor import BatchPredictor\n",
                "\n",
                "batch_predictor = BatchPredictor.from_checkpoint(\n",
                "    checkpoint=latest_checkpoint,\n",
                "    predictor_cls=TorchPredictor,\n",
                "    model=Net(),\n",
                ")\n",
                "\n",
                "outputs: ray.data.Datastream = batch_predictor.predict(\n",
                "    data=test_dataset,\n",
                "    dtype=torch.float,\n",
                "    feature_columns=[\"image\"],\n",
                "    keep_columns=[\"label\"],\n",
                ")"
            ]
        },
        {
            "cell_type": "markdown",
            "id": "d20fd044",
            "metadata": {},
            "source": [
                "Our model outputs a list of energies for each class. To classify an image, we\n",
                "choose the class that has the highest energy."
            ]
        },
        {
            "cell_type": "code",
            "execution_count": 11,
            "id": "00c8a336",
            "metadata": {},
            "outputs": [
                {
                    "name": "stderr",
                    "output_type": "stream",
                    "text": [
                        "Map_Batches: 100%|██████████| 1/1 [00:00<00:00, 59.42it/s]"
                    ]
                },
                {
                    "name": "stdout",
                    "output_type": "stream",
                    "text": [
                        "{'prediction': 3, 'label': 3}\n"
                    ]
                },
                {
                    "name": "stderr",
                    "output_type": "stream",
                    "text": [
                        "\n"
                    ]
                }
            ],
            "source": [
                "import numpy as np\n",
                "\n",
                "\n",
                "def convert_logits_to_classes(df):\n",
                "    best_class = df[\"predictions\"].map(lambda x: x.argmax())\n",
                "    df[\"prediction\"] = best_class\n",
                "    return df[[\"prediction\", \"label\"]]\n",
                "\n",
                "\n",
                "predictions = outputs.map_batches(convert_logits_to_classes)\n",
                "\n",
                "predictions.show(1)"
            ]
        },
        {
            "cell_type": "markdown",
            "id": "8973efc6",
            "metadata": {},
            "source": [
                "Now that we've classified all of the images, let's figure out which images were\n",
                "classified correctly. The ``predictions`` dataset contains predicted labels and \n",
                "the ``test_dataset`` contains the true labels. To determine whether an image \n",
                "was classified correctly, we join the two datasets and check if the predicted \n",
                "labels are the same as the actual labels."
            ]
        },
        {
            "cell_type": "code",
            "execution_count": 12,
            "id": "8e6233ba",
            "metadata": {},
            "outputs": [
                {
                    "name": "stderr",
                    "output_type": "stream",
                    "text": [
                        "Map_Batches: 100%|██████████| 1/1 [00:00<00:00, 132.06it/s]"
                    ]
                },
                {
                    "name": "stdout",
                    "output_type": "stream",
                    "text": [
                        "{'prediction': 3, 'label': 3, 'correct': True}\n"
                    ]
                },
                {
                    "name": "stderr",
                    "output_type": "stream",
                    "text": [
                        "\n"
                    ]
                }
            ],
            "source": [
                "def calculate_prediction_scores(df):\n",
                "    df[\"correct\"] = df[\"prediction\"] == df[\"label\"]\n",
                "    return df\n",
                "\n",
                "\n",
                "scores = predictions.map_batches(calculate_prediction_scores)\n",
                "\n",
                "scores.show(1)"
            ]
        },
        {
            "cell_type": "markdown",
            "id": "8d401d91",
            "metadata": {},
            "source": [
                "To compute our test accuracy, we'll count how many images the model classified \n",
                "correctly and divide that number by the total number of test images."
            ]
        },
        {
            "cell_type": "code",
            "execution_count": 13,
            "id": "29b2e2c2",
            "metadata": {},
            "outputs": [
                {
                    "name": "stderr",
                    "output_type": "stream",
                    "text": [
                        "Shuffle Map: 100%|██████████| 1/1 [00:00<00:00, 152.00it/s]\n",
                        "Shuffle Reduce: 100%|██████████| 1/1 [00:00<00:00, 219.54it/s]\n"
                    ]
                },
                {
                    "data": {
                        "text/plain": [
                            "0.557"
                        ]
                    },
                    "execution_count": 13,
                    "metadata": {},
                    "output_type": "execute_result"
                }
            ],
            "source": [
                "scores.sum(on=\"correct\") / scores.count()"
            ]
        },
        {
            "cell_type": "markdown",
            "id": "f0c84e2c",
            "metadata": {},
            "source": [
                "## Deploy the network and make a prediction\n",
                "\n",
                "Our model seems to perform decently, so let's deploy the model to an \n",
                "endpoint. This allows us to make predictions over the Internet."
            ]
        },
        {
            "cell_type": "code",
            "execution_count": 14,
            "id": "f2faaf4c",
            "metadata": {},
            "outputs": [
                {
                    "name": "stderr",
                    "output_type": "stream",
                    "text": [
                        "\u001b[2m\u001b[36m(ServeController pid=3987)\u001b[0m INFO 2022-08-30 15:31:39,948 controller 3987 http_state.py:129 - Starting HTTP proxy with name 'SERVE_CONTROLLER_ACTOR:SERVE_PROXY_ACTOR-4b114e48c80d3549aa5da89fa16707e0334a0bafde984fd8b8618e47' on node '4b114e48c80d3549aa5da89fa16707e0334a0bafde984fd8b8618e47' listening on '127.0.0.1:8000'\n",
                        "\u001b[2m\u001b[36m(HTTPProxyActor pid=3988)\u001b[0m INFO:     Started server process [3988]\n",
                        "\u001b[2m\u001b[36m(ServeController pid=3987)\u001b[0m INFO 2022-08-30 15:31:40,567 controller 3987 deployment_state.py:1232 - Adding 1 replica to deployment 'PredictorDeployment'.\n"
                    ]
                },
                {
                    "data": {
                        "text/plain": [
                            "RayServeSyncHandle(deployment='PredictorDeployment')"
                        ]
                    },
                    "execution_count": 14,
                    "metadata": {},
                    "output_type": "execute_result"
                }
            ],
            "source": [
                "from ray import serve\n",
                "from ray.serve import PredictorDeployment\n",
                "from ray.serve.http_adapters import json_to_ndarray\n",
                "\n",
                "\n",
                "serve.run(\n",
                "    PredictorDeployment.bind(\n",
                "        TorchPredictor,\n",
                "        latest_checkpoint,\n",
                "        model=Net(),\n",
                "        http_adapter=json_to_ndarray,\n",
                "    )\n",
                ")"
            ]
        },
        {
            "cell_type": "markdown",
            "id": "90327e8a",
            "metadata": {},
            "source": [
                "Let's classify a test image."
            ]
        },
        {
            "cell_type": "code",
            "execution_count": 15,
            "id": "40da3863",
            "metadata": {},
            "outputs": [],
            "source": [
                "image = test_dataset.take(1)[0][\"image\"]"
            ]
        },
        {
            "cell_type": "markdown",
            "id": "556d94b7",
            "metadata": {},
            "source": [
                "You can perform inference against a deployed model by posting a dictionary with an `\"array\"` key. To learn more about the default input schema, read the {py:class}`NdArray <ray.serve.http_adapters.NdArray>` documentation."
            ]
        },
        {
            "cell_type": "code",
            "execution_count": 16,
            "id": "45bd85d6",
            "metadata": {},
            "outputs": [
                {
                    "data": {
                        "text/plain": [
                            "[-1.1342155933380127,\n",
                            " -1.854529857635498,\n",
                            " 1.2062205076217651,\n",
                            " 2.6219608783721924,\n",
                            " 0.5199968218803406,\n",
                            " 2.2016565799713135,\n",
                            " 0.9447429180145264,\n",
                            " -0.5387609004974365,\n",
                            " -1.9515650272369385,\n",
                            " -1.676588773727417]"
                        ]
                    },
                    "execution_count": 16,
                    "metadata": {},
                    "output_type": "execute_result"
                },
                {
                    "name": "stderr",
                    "output_type": "stream",
                    "text": [
                        "\u001b[2m\u001b[36m(HTTPProxyActor pid=3988)\u001b[0m INFO 2022-08-30 15:31:41,713 http_proxy 127.0.0.1 http_proxy.py:315 - POST / 200 12.9ms\n",
                        "\u001b[2m\u001b[36m(ServeReplica:PredictorDeployment pid=3995)\u001b[0m INFO 2022-08-30 15:31:41,712 PredictorDeployment PredictorDeployment#pTPSPE replica.py:482 - HANDLE __call__ OK 9.9ms\n"
                    ]
                }
            ],
            "source": [
                "import requests\n",
                "\n",
                "payload = {\"array\": image.tolist(), \"dtype\": \"float32\"}\n",
                "response = requests.post(\"http://localhost:8000/\", json=payload)\n",
                "response.json()"
            ]
        }
    ],
    "metadata": {
        "kernelspec": {
            "display_name": "Python 3.8.10 ('venv': venv)",
            "language": "python",
            "name": "python3"
        },
        "language_info": {
            "codemirror_mode": {
                "name": "ipython",
                "version": 3
            },
            "file_extension": ".py",
            "mimetype": "text/x-python",
            "name": "python",
            "nbconvert_exporter": "python",
            "pygments_lexer": "ipython3",
            "version": "3.8.10"
        },
        "vscode": {
            "interpreter": {
                "hash": "3c0d54d489a08ae47a06eae2fd00ff032d6cddb527c382959b7b2575f6a8167f"
            }
        }
    },
    "nbformat": 4,
    "nbformat_minor": 5
}<|MERGE_RESOLUTION|>--- conflicted
+++ resolved
@@ -136,11 +136,7 @@
             "source": [
                 "{py:class}`from_torch <ray.data.from_torch>` doesn't parallelize reads, so you shouldn't use it with larger datasets.\n",
                 "\n",
-<<<<<<< HEAD
-                "Next, let's represent our data using a dictionary of ndarrays instead of tuples. This lets us call {py:meth}`Dataset.iter_torch_batches <ray.data.Datastream.iter_torch_batches>` later in the tutorial."
-=======
                 "Next, let's represent our data using a dictionary of ndarrays instead of tuples. This lets us call {py:meth}`Datastream.iter_torch_batches <ray.data.Datastream.iter_torch_batches>` later in the tutorial."
->>>>>>> 68434083
             ]
         },
         {
@@ -277,11 +273,7 @@
             "source": [
                 "We define our training logic in a function called `train_loop_per_worker`. This function contains regular PyTorch code with a few notable exceptions:\n",
                 "* We wrap our model with {py:func}`train.torch.prepare_model <ray.train.torch.prepare_model>`.\n",
-<<<<<<< HEAD
-                "* We call {py:func}`session.get_dataset_shard <ray.air.session.get_dataset_shard>` and {py:meth}`Dataset.iter_torch_batches <ray.data.Datastream.iter_torch_batches>` to get a subset of our training data.\n",
-=======
                 "* We call {py:func}`session.get_dataset_shard <ray.air.session.get_dataset_shard>` and {py:meth}`Datastream.iter_torch_batches <ray.data.Datastream.iter_torch_batches>` to get a subset of our training data.\n",
->>>>>>> 68434083
                 "* We save model state using {py:func}`session.report <ray.air.session.report>`."
             ]
         },
