{
    "cells": [
        {
            "cell_type": "markdown",
            "id": "c6962854",
            "metadata": {},
            "source": [
                "# Training a Torch Image Classifier\n",
                "\n",
                "This tutorial shows you how to train an image classifier using the [Ray AI Runtime](air) (AIR).\n",
                "\n",
                "You should be familiar with [PyTorch](https://pytorch.org/) before starting the tutorial. If you need a refresher, read PyTorch's [training a classifier](https://pytorch.org/tutorials/beginner/blitz/cifar10_tutorial.html) tutorial.\n",
                "\n",
                "## Before you begin\n",
                "\n",
                "* Install the [Ray AI Runtime](air). You need Ray 2.0 or later to run this example."
            ]
        },
        {
            "cell_type": "code",
            "execution_count": 1,
            "id": "d806ba6b",
            "metadata": {},
            "outputs": [],
            "source": [
                "!pip install 'ray[air]'"
            ]
        },
        {
            "cell_type": "markdown",
            "id": "6d588ce2",
            "metadata": {},
            "source": [
                "* Install `requests`, `torch`, and `torchvision`."
            ]
        },
        {
            "cell_type": "code",
            "execution_count": 2,
            "id": "77a70a7a",
            "metadata": {},
            "outputs": [],
            "source": [
                "!pip install requests torch torchvision"
            ]
        },
        {
            "cell_type": "markdown",
            "id": "f18ec14f",
            "metadata": {},
            "source": [
                "## Load and normalize CIFAR-10\n",
                "\n",
                "We'll train our classifier on a popular image dataset called [CIFAR-10](https://www.cs.toronto.edu/~kriz/cifar.html).\n",
                "\n",
                "First, let's load CIFAR-10 into a Ray Dataset."
            ]
        },
        {
            "cell_type": "code",
            "execution_count": 3,
            "id": "d3f2e890",
            "metadata": {},
            "outputs": [
                {
                    "name": "stdout",
                    "output_type": "stream",
                    "text": [
                        "Downloading https://www.cs.toronto.edu/~kriz/cifar-10-python.tar.gz to data/cifar-10-python.tar.gz\n"
                    ]
                },
                {
                    "name": "stderr",
                    "output_type": "stream",
                    "text": [
                        "100%|██████████| 170498071/170498071 [00:21<00:00, 7792736.24it/s]\n"
                    ]
                },
                {
                    "name": "stdout",
                    "output_type": "stream",
                    "text": [
                        "Extracting data/cifar-10-python.tar.gz to data\n",
                        "Files already downloaded and verified\n"
                    ]
                },
                {
                    "name": "stderr",
                    "output_type": "stream",
                    "text": [
                        "2022-10-23 10:33:48,403\tINFO worker.py:1518 -- Started a local Ray instance. View the dashboard at \u001b[1m\u001b[32m127.0.0.1:8265 \u001b[39m\u001b[22m\n"
                    ]
                }
            ],
            "source": [
                "import ray\n",
                "import torchvision\n",
                "import torchvision.transforms as transforms\n",
                "\n",
                "train_dataset = torchvision.datasets.CIFAR10(\"data\", download=True, train=True)\n",
                "test_dataset = torchvision.datasets.CIFAR10(\"data\", download=True, train=False)\n",
                "\n",
                "train_dataset: ray.data.Dataset = ray.data.from_torch(train_dataset)\n",
                "test_dataset: ray.data.Dataset = ray.data.from_torch(test_dataset)"
            ]
        },
        {
            "cell_type": "code",
            "execution_count": 4,
            "id": "a2e7db56",
            "metadata": {},
            "outputs": [
                {
                    "data": {
                        "application/vnd.jupyter.widget-view+json": {
                            "model_id": "5d97a30cd75b40208a984ffa63cfecff",
                            "version_major": 2,
                            "version_minor": 0
                        },
                        "text/plain": [
                            "VBox(children=(HTML(value='<h2>Dataset</h2>'), Tab(children=(HTML(value='<div class=\"scrollableTable jp-Render…"
                        ]
                    },
                    "metadata": {},
                    "output_type": "display_data"
                }
            ],
            "source": [
                "train_dataset"
            ]
        },
        {
            "cell_type": "markdown",
            "id": "a89b59e8",
            "metadata": {},
            "source": [
                "{py:class}`from_torch <ray.data.from_torch>` doesn't parallelize reads, so you shouldn't use it with larger datasets.\n",
                "\n",
                "Next, let's represent our data using a dictionary of ndarrays instead of tuples. This lets us call {py:meth}`Dataset.iter_torch_batches <ray.data.Dataset.iter_torch_batches>` later in the tutorial."
            ]
        },
        {
            "cell_type": "code",
            "execution_count": 5,
            "id": "9c485ff8",
            "metadata": {},
            "outputs": [
                {
                    "name": "stderr",
                    "output_type": "stream",
                    "text": [
                        "Read->Map_Batches:   0%|          | 0/1 [00:00<?, ?it/s]"
                    ]
                },
                {
                    "name": "stdout",
                    "output_type": "stream",
                    "text": [
                        "\u001b[2m\u001b[36m(_map_block_nosplit pid=3958)\u001b[0m Files already downloaded and verified\n"
                    ]
                },
                {
                    "name": "stderr",
                    "output_type": "stream",
                    "text": [
                        "Read->Map_Batches: 100%|██████████| 1/1 [00:04<00:00,  4.27s/it]\n",
                        "Read->Map_Batches:   0%|          | 0/1 [00:00<?, ?it/s]"
                    ]
                },
                {
                    "name": "stdout",
                    "output_type": "stream",
                    "text": [
                        "\u001b[2m\u001b[36m(_map_block_nosplit pid=3958)\u001b[0m Files already downloaded and verified\n"
                    ]
                },
                {
                    "name": "stderr",
                    "output_type": "stream",
                    "text": [
                        "Read->Map_Batches: 100%|██████████| 1/1 [00:01<00:00,  1.40s/it]\n"
                    ]
                }
            ],
            "source": [
                "from typing import Dict, Tuple\n",
                "import numpy as np\n",
                "import torch\n",
                "\n",
                "\n",
                "def convert_batch_to_numpy(batch: Tuple[torch.Tensor, int]) -> Dict[str, np.ndarray]:\n",
                "    images = np.array([image.numpy() for image, _ in batch])\n",
                "    labels = np.array([label for _, label in batch])\n",
                "    return {\"image\": images, \"label\": labels}\n",
                "\n",
                "\n",
                "train_dataset = train_dataset.map_batches(convert_batch_to_numpy)\n",
                "test_dataset = test_dataset.map_batches(convert_batch_to_numpy)"
            ]
        },
        {
            "cell_type": "code",
            "execution_count": 6,
            "id": "4b416bbb",
            "metadata": {},
            "outputs": [
                {
                    "data": {
                        "application/vnd.jupyter.widget-view+json": {
                            "model_id": "45e775b230614686909186cd0a845e37",
                            "version_major": 2,
                            "version_minor": 0
                        },
                        "text/plain": [
                            "VBox(children=(HTML(value='<h2>Dataset</h2>'), Tab(children=(HTML(value='<div class=\"scrollableTable jp-Render…"
                        ]
                    },
                    "metadata": {},
                    "output_type": "display_data"
                }
            ],
            "source": [
                "train_dataset"
            ]
        },
        {
            "cell_type": "markdown",
            "id": "a2cc4086",
            "metadata": {},
            "source": [
                "## Train a convolutional neural network\n",
                "\n",
                "Now that we've created our datasets, let's define the training logic."
            ]
        },
        {
            "cell_type": "code",
            "execution_count": 7,
            "id": "ece6f85f",
            "metadata": {},
            "outputs": [],
            "source": [
                "import torch\n",
                "import torch.nn as nn\n",
                "import torch.nn.functional as F\n",
                "\n",
                "\n",
                "class Net(nn.Module):\n",
                "    def __init__(self):\n",
                "        super().__init__()\n",
                "        self.conv1 = nn.Conv2d(3, 6, 5)\n",
                "        self.pool = nn.MaxPool2d(2, 2)\n",
                "        self.conv2 = nn.Conv2d(6, 16, 5)\n",
                "        self.fc1 = nn.Linear(16 * 5 * 5, 120)\n",
                "        self.fc2 = nn.Linear(120, 84)\n",
                "        self.fc3 = nn.Linear(84, 10)\n",
                "\n",
                "    def forward(self, x):\n",
                "        x = self.pool(F.relu(self.conv1(x)))\n",
                "        x = self.pool(F.relu(self.conv2(x)))\n",
                "        x = torch.flatten(x, 1)  # flatten all dimensions except batch\n",
                "        x = F.relu(self.fc1(x))\n",
                "        x = F.relu(self.fc2(x))\n",
                "        x = self.fc3(x)\n",
                "        return x"
            ]
        },
        {
            "cell_type": "markdown",
            "id": "f9d85c9d",
            "metadata": {},
            "source": [
                "We define our training logic in a function called `train_loop_per_worker`. This function contains regular PyTorch code with a few notable exceptions:\n",
                "* We wrap our model with {py:func}`train.torch.prepare_model <ray.train.torch.prepare_model>`.\n",
                "* We call {py:func}`session.get_dataset_shard <ray.air.session.get_dataset_shard>` and {py:meth}`Dataset.iter_torch_batches <ray.data.Dataset.iter_torch_batches>` to get a subset of our training data.\n",
                "* We save model state using {py:func}`session.report <ray.air.session.report>`."
            ]
        },
        {
            "cell_type": "code",
            "execution_count": 8,
            "id": "6d32d183",
            "metadata": {},
            "outputs": [],
            "source": [
                "from ray import train\n",
                "from ray.air import session, Checkpoint\n",
                "from ray.train.torch import TorchCheckpoint\n",
                "import torch.nn as nn\n",
                "import torch.optim as optim\n",
                "import torchvision\n",
                "\n",
                "\n",
                "def train_loop_per_worker(config):\n",
                "    model = train.torch.prepare_model(Net())\n",
                "\n",
                "    criterion = nn.CrossEntropyLoss()\n",
                "    optimizer = optim.SGD(model.parameters(), lr=0.001, momentum=0.9)\n",
                "\n",
                "    train_dataset_shard = session.get_dataset_shard(\"train\")\n",
                "\n",
                "    for epoch in range(2):\n",
                "        running_loss = 0.0\n",
                "        train_dataset_batches = train_dataset_shard.iter_torch_batches(\n",
                "            batch_size=config[\"batch_size\"],\n",
                "        )\n",
                "        for i, batch in enumerate(train_dataset_batches):\n",
                "            # get the inputs and labels\n",
                "            inputs, labels = batch[\"image\"], batch[\"label\"]\n",
                "\n",
                "            # zero the parameter gradients\n",
                "            optimizer.zero_grad()\n",
                "\n",
                "            # forward + backward + optimize\n",
                "            outputs = model(inputs)\n",
                "            loss = criterion(outputs, labels)\n",
                "            loss.backward()\n",
                "            optimizer.step()\n",
                "\n",
                "            # print statistics\n",
                "            running_loss += loss.item()\n",
                "            if i % 2000 == 1999:  # print every 2000 mini-batches\n",
                "                print(f\"[{epoch + 1}, {i + 1:5d}] loss: {running_loss / 2000:.3f}\")\n",
                "                running_loss = 0.0\n",
                "\n",
                "        metrics = dict(running_loss=running_loss)\n",
                "        checkpoint = TorchCheckpoint.from_state_dict(model.state_dict())\n",
                "        session.report(metrics, checkpoint=checkpoint)"
            ]
        },
        {
            "attachments": {},
            "cell_type": "markdown",
            "id": "76f83b27",
            "metadata": {},
            "source": [
                "To improve our model's accuracy, we'll also define a `Preprocessor` to normalize the images."
            ]
        },
        {
            "cell_type": "code",
            "execution_count": null,
            "id": "f25ced31",
            "metadata": {},
            "outputs": [],
            "source": [
                "from ray.data.preprocessors import TorchVisionPreprocessor\n",
                "\n",
                "transform = transforms.Compose(\n",
                "    [transforms.ToTensor(), transforms.Normalize((0.5, 0.5, 0.5), (0.5, 0.5, 0.5))]\n",
                ")\n",
                "preprocessor = TorchVisionPreprocessor(columns=[\"image\"], transform=transform)"
            ]
        },
        {
            "cell_type": "markdown",
            "id": "58100f87",
            "metadata": {},
            "source": [
                "Finally, we can train our model. This should take a few minutes to run."
            ]
        },
        {
            "cell_type": "code",
            "execution_count": 9,
            "id": "89a51244",
            "metadata": {},
            "outputs": [
                {
                    "data": {
                        "text/html": [
                            "== Status ==<br>Current time: 2022-08-30 15:31:37 (running for 00:00:45.17)<br>Memory usage on this node: 16.9/32.0 GiB<br>Using FIFO scheduling algorithm.<br>Resources requested: 0/10 CPUs, 0/0 GPUs, 0.0/14.83 GiB heap, 0.0/2.0 GiB objects<br>Result logdir: /Users/bveeramani/ray_results/TorchTrainer_2022-08-30_15-30-52<br>Number of trials: 1/1 (1 TERMINATED)<br><table>\n",
                            "<thead>\n",
                            "<tr><th>Trial name              </th><th>status    </th><th>loc           </th><th style=\"text-align: right;\">  iter</th><th style=\"text-align: right;\">  total time (s)</th><th style=\"text-align: right;\">  running_loss</th><th style=\"text-align: right;\">  _timestamp</th><th style=\"text-align: right;\">  _time_this_iter_s</th></tr>\n",
                            "</thead>\n",
                            "<tbody>\n",
                            "<tr><td>TorchTrainer_6799a_00000</td><td>TERMINATED</td><td>127.0.0.1:3978</td><td style=\"text-align: right;\">     2</td><td style=\"text-align: right;\">         43.7121</td><td style=\"text-align: right;\">       595.445</td><td style=\"text-align: right;\">  1661898697</td><td style=\"text-align: right;\">            20.8503</td></tr>\n",
                            "</tbody>\n",
                            "</table><br><br>"
                        ],
                        "text/plain": [
                            "<IPython.core.display.HTML object>"
                        ]
                    },
                    "metadata": {},
                    "output_type": "display_data"
                },
                {
                    "name": "stderr",
                    "output_type": "stream",
                    "text": [
                        "\u001b[2m\u001b[36m(RayTrainWorker pid=3979)\u001b[0m 2022-08-30 15:30:54,566\tINFO config.py:71 -- Setting up process group for: env:// [rank=0, world_size=2]\n",
                        "\u001b[2m\u001b[36m(RayTrainWorker pid=3979)\u001b[0m 2022-08-30 15:30:55,727\tINFO train_loop_utils.py:300 -- Moving model to device: cpu\n",
                        "\u001b[2m\u001b[36m(RayTrainWorker pid=3979)\u001b[0m 2022-08-30 15:30:55,728\tINFO train_loop_utils.py:347 -- Wrapping provided model in DDP.\n"
                    ]
                },
                {
                    "name": "stdout",
                    "output_type": "stream",
                    "text": [
                        "\u001b[2m\u001b[36m(RayTrainWorker pid=3980)\u001b[0m [1,  2000] loss: 2.276\n",
                        "\u001b[2m\u001b[36m(RayTrainWorker pid=3979)\u001b[0m [1,  2000] loss: 2.270\n",
                        "\u001b[2m\u001b[36m(RayTrainWorker pid=3980)\u001b[0m [1,  4000] loss: 1.964\n",
                        "\u001b[2m\u001b[36m(RayTrainWorker pid=3979)\u001b[0m [1,  4000] loss: 1.936\n",
                        "\u001b[2m\u001b[36m(RayTrainWorker pid=3980)\u001b[0m [1,  6000] loss: 1.753\n",
                        "\u001b[2m\u001b[36m(RayTrainWorker pid=3979)\u001b[0m [1,  6000] loss: 1.754\n",
                        "\u001b[2m\u001b[36m(RayTrainWorker pid=3980)\u001b[0m [1,  8000] loss: 1.638\n",
                        "\u001b[2m\u001b[36m(RayTrainWorker pid=3979)\u001b[0m [1,  8000] loss: 1.661\n",
                        "\u001b[2m\u001b[36m(RayTrainWorker pid=3980)\u001b[0m [1, 10000] loss: 1.586\n",
                        "\u001b[2m\u001b[36m(RayTrainWorker pid=3979)\u001b[0m [1, 10000] loss: 1.547\n",
                        "\u001b[2m\u001b[36m(RayTrainWorker pid=3980)\u001b[0m [1, 12000] loss: 1.489\n",
                        "\u001b[2m\u001b[36m(RayTrainWorker pid=3979)\u001b[0m [1, 12000] loss: 1.476\n",
                        "Result for TorchTrainer_6799a_00000:\n",
                        "  _time_this_iter_s: 20.542800188064575\n",
                        "  _timestamp: 1661898676\n",
                        "  _training_iteration: 1\n",
                        "  date: 2022-08-30_15-31-16\n",
                        "  done: false\n",
                        "  experiment_id: c25700542bc348dbbeaf54e46f1fc84c\n",
                        "  hostname: MBP.local.meter\n",
                        "  iterations_since_restore: 1\n",
                        "  node_ip: 127.0.0.1\n",
                        "  pid: 3978\n",
                        "  running_loss: 687.5853321105242\n",
                        "  should_checkpoint: true\n",
                        "  time_since_restore: 22.880314111709595\n",
                        "  time_this_iter_s: 22.880314111709595\n",
                        "  time_total_s: 22.880314111709595\n",
                        "  timestamp: 1661898676\n",
                        "  timesteps_since_restore: 0\n",
                        "  training_iteration: 1\n",
                        "  trial_id: 6799a_00000\n",
                        "  warmup_time: 0.0025300979614257812\n",
                        "  \n",
                        "\u001b[2m\u001b[36m(RayTrainWorker pid=3980)\u001b[0m [2,  2000] loss: 1.417\n",
                        "\u001b[2m\u001b[36m(RayTrainWorker pid=3979)\u001b[0m [2,  2000] loss: 1.431\n",
                        "\u001b[2m\u001b[36m(RayTrainWorker pid=3980)\u001b[0m [2,  4000] loss: 1.403\n",
                        "\u001b[2m\u001b[36m(RayTrainWorker pid=3979)\u001b[0m [2,  4000] loss: 1.404\n",
                        "\u001b[2m\u001b[36m(RayTrainWorker pid=3980)\u001b[0m [2,  6000] loss: 1.394\n",
                        "\u001b[2m\u001b[36m(RayTrainWorker pid=3979)\u001b[0m [2,  6000] loss: 1.368\n",
                        "\u001b[2m\u001b[36m(RayTrainWorker pid=3980)\u001b[0m [2,  8000] loss: 1.343\n",
                        "\u001b[2m\u001b[36m(RayTrainWorker pid=3979)\u001b[0m [2,  8000] loss: 1.363\n",
                        "\u001b[2m\u001b[36m(RayTrainWorker pid=3980)\u001b[0m [2, 10000] loss: 1.340\n",
                        "\u001b[2m\u001b[36m(RayTrainWorker pid=3979)\u001b[0m [2, 10000] loss: 1.297\n",
                        "\u001b[2m\u001b[36m(RayTrainWorker pid=3980)\u001b[0m [2, 12000] loss: 1.253\n",
                        "\u001b[2m\u001b[36m(RayTrainWorker pid=3979)\u001b[0m [2, 12000] loss: 1.276\n",
                        "Result for TorchTrainer_6799a_00000:\n",
                        "  _time_this_iter_s: 20.850306034088135\n",
                        "  _timestamp: 1661898697\n",
                        "  _training_iteration: 2\n",
                        "  date: 2022-08-30_15-31-37\n",
                        "  done: false\n",
                        "  experiment_id: c25700542bc348dbbeaf54e46f1fc84c\n",
                        "  hostname: MBP.local.meter\n",
                        "  iterations_since_restore: 2\n",
                        "  node_ip: 127.0.0.1\n",
                        "  pid: 3978\n",
                        "  running_loss: 595.4451928250492\n",
                        "  should_checkpoint: true\n",
                        "  time_since_restore: 43.71214985847473\n",
                        "  time_this_iter_s: 20.831835746765137\n",
                        "  time_total_s: 43.71214985847473\n",
                        "  timestamp: 1661898697\n",
                        "  timesteps_since_restore: 0\n",
                        "  training_iteration: 2\n",
                        "  trial_id: 6799a_00000\n",
                        "  warmup_time: 0.0025300979614257812\n",
                        "  \n",
                        "Result for TorchTrainer_6799a_00000:\n",
                        "  _time_this_iter_s: 20.850306034088135\n",
                        "  _timestamp: 1661898697\n",
                        "  _training_iteration: 2\n",
                        "  date: 2022-08-30_15-31-37\n",
                        "  done: true\n",
                        "  experiment_id: c25700542bc348dbbeaf54e46f1fc84c\n",
                        "  experiment_tag: '0'\n",
                        "  hostname: MBP.local.meter\n",
                        "  iterations_since_restore: 2\n",
                        "  node_ip: 127.0.0.1\n",
                        "  pid: 3978\n",
                        "  running_loss: 595.4451928250492\n",
                        "  should_checkpoint: true\n",
                        "  time_since_restore: 43.71214985847473\n",
                        "  time_this_iter_s: 20.831835746765137\n",
                        "  time_total_s: 43.71214985847473\n",
                        "  timestamp: 1661898697\n",
                        "  timesteps_since_restore: 0\n",
                        "  training_iteration: 2\n",
                        "  trial_id: 6799a_00000\n",
                        "  warmup_time: 0.0025300979614257812\n",
                        "  \n"
                    ]
                },
                {
                    "name": "stderr",
                    "output_type": "stream",
                    "text": [
                        "2022-08-30 15:31:37,386\tINFO tune.py:758 -- Total run time: 45.32 seconds (45.16 seconds for the tuning loop).\n"
                    ]
                }
            ],
            "source": [
                "from ray.train.torch import TorchTrainer\n",
                "from ray.air.config import ScalingConfig\n",
                "\n",
                "trainer = TorchTrainer(\n",
                "    train_loop_per_worker=train_loop_per_worker,\n",
                "    train_loop_config={\"batch_size\": 2},\n",
                "    datasets={\"train\": train_dataset},\n",
                "    scaling_config=ScalingConfig(num_workers=2),\n",
                "    preprocessor=preprocessor\n",
                ")\n",
                "result = trainer.fit()\n",
                "latest_checkpoint = result.checkpoint"
            ]
        },
        {
            "cell_type": "markdown",
            "id": "1df4faa9",
            "metadata": {},
            "source": [
                "To scale your training script, create a [Ray Cluster](cluster-index) and increase the number of workers. If your cluster contains GPUs, add `\"use_gpu\": True` to your scaling config.\n",
                "\n",
                "```{code-block} python\n",
                "scaling_config=ScalingConfig(num_workers=8, use_gpu=True)\n",
                "```\n",
                "\n",
                "## Test the network on the test data\n",
                "\n",
                "Let's see how our model performs.\n",
                "\n",
                "To classify images in the test dataset, we'll need to create a {py:class}`Predictor <ray.train.predictor.Predictor>`.\n",
                "\n",
                "{py:class}`Predictors <ray.train.predictor.Predictor>` load data from checkpoints and efficiently perform inference. In contrast to {py:class}`TorchPredictor <ray.train.torch.TorchPredictor>`, which performs inference on a single batch, {py:class}`BatchPredictor <ray.train.batch_predictor.BatchPredictor>` performs inference on an entire dataset. Because we want to classify all of the images in the test dataset, we'll use a {py:class}`BatchPredictor <ray.train.batch_predictor.BatchPredictor>`."
            ]
        },
        {
            "cell_type": "code",
            "execution_count": 10,
            "id": "990ec534",
            "metadata": {},
            "outputs": [
                {
                    "name": "stderr",
                    "output_type": "stream",
                    "text": [
                        "Map Progress (1 actors 1 pending): 100%|██████████| 1/1 [00:01<00:00,  1.59s/it]\n"
                    ]
                }
            ],
            "source": [
                "from ray.train.torch import TorchPredictor\n",
                "from ray.train.batch_predictor import BatchPredictor\n",
                "\n",
                "batch_predictor = BatchPredictor.from_checkpoint(\n",
                "    checkpoint=latest_checkpoint,\n",
                "    predictor_cls=TorchPredictor,\n",
                "    model=Net(),\n",
                ")\n",
                "\n",
                "outputs: ray.data.Dataset = batch_predictor.predict(\n",
                "    data=test_dataset,\n",
                "    dtype=torch.float,\n",
                "    feature_columns=[\"image\"],\n",
                "    keep_columns=[\"label\"],\n",
                ")"
            ]
        },
        {
            "cell_type": "markdown",
            "id": "d20fd044",
            "metadata": {},
            "source": [
                "Our model outputs a list of energies for each class. To classify an image, we\n",
                "choose the class that has the highest energy."
            ]
        },
        {
            "cell_type": "code",
            "execution_count": 11,
            "id": "00c8a336",
            "metadata": {},
            "outputs": [
                {
                    "name": "stderr",
                    "output_type": "stream",
                    "text": [
                        "Map_Batches: 100%|██████████| 1/1 [00:00<00:00, 59.42it/s]"
                    ]
                },
                {
                    "name": "stdout",
                    "output_type": "stream",
                    "text": [
                        "{'prediction': 3, 'label': 3}\n"
                    ]
                },
                {
                    "name": "stderr",
                    "output_type": "stream",
                    "text": [
                        "\n"
                    ]
                }
            ],
            "source": [
                "import numpy as np\n",
                "\n",
                "\n",
                "def convert_logits_to_classes(df):\n",
                "    best_class = df[\"predictions\"].map(lambda x: x.argmax())\n",
                "    df[\"prediction\"] = best_class\n",
                "    return df[[\"prediction\", \"label\"]]\n",
                "\n",
                "\n",
                "predictions = outputs.map_batches(convert_logits_to_classes)\n",
                "\n",
                "predictions.show(1)"
            ]
        },
        {
            "cell_type": "markdown",
            "id": "8973efc6",
            "metadata": {},
            "source": [
                "Now that we've classified all of the images, let's figure out which images were\n",
                "classified correctly. The ``predictions`` dataset contains predicted labels and \n",
                "the ``test_dataset`` contains the true labels. To determine whether an image \n",
                "was classified correctly, we join the two datasets and check if the predicted \n",
                "labels are the same as the actual labels."
            ]
        },
        {
            "cell_type": "code",
            "execution_count": 12,
            "id": "8e6233ba",
            "metadata": {},
            "outputs": [
                {
                    "name": "stderr",
                    "output_type": "stream",
                    "text": [
                        "Map_Batches: 100%|██████████| 1/1 [00:00<00:00, 132.06it/s]"
                    ]
                },
                {
                    "name": "stdout",
                    "output_type": "stream",
                    "text": [
                        "{'prediction': 3, 'label': 3, 'correct': True}\n"
                    ]
                },
                {
                    "name": "stderr",
                    "output_type": "stream",
                    "text": [
                        "\n"
                    ]
                }
            ],
            "source": [
                "def calculate_prediction_scores(df):\n",
                "    df[\"correct\"] = df[\"prediction\"] == df[\"label\"]\n",
                "    return df\n",
                "\n",
                "\n",
                "scores = predictions.map_batches(calculate_prediction_scores)\n",
                "\n",
                "scores.show(1)"
            ]
        },
        {
            "cell_type": "markdown",
            "id": "8d401d91",
            "metadata": {},
            "source": [
                "To compute our test accuracy, we'll count how many images the model classified \n",
                "correctly and divide that number by the total number of test images."
            ]
        },
        {
            "cell_type": "code",
            "execution_count": 13,
            "id": "29b2e2c2",
            "metadata": {},
            "outputs": [
                {
                    "name": "stderr",
                    "output_type": "stream",
                    "text": [
                        "Shuffle Map: 100%|██████████| 1/1 [00:00<00:00, 152.00it/s]\n",
                        "Shuffle Reduce: 100%|██████████| 1/1 [00:00<00:00, 219.54it/s]\n"
                    ]
                },
                {
                    "data": {
                        "text/plain": [
                            "0.557"
                        ]
                    },
                    "execution_count": 13,
                    "metadata": {},
                    "output_type": "execute_result"
                }
            ],
            "source": [
                "scores.sum(on=\"correct\") / scores.count()"
            ]
        },
        {
            "cell_type": "markdown",
            "id": "f0c84e2c",
            "metadata": {},
            "source": [
                "## Deploy the network and make a prediction\n",
                "\n",
                "Our model seems to perform decently, so let's deploy the model to an \n",
                "endpoint. This allows us to make predictions over the Internet."
            ]
        },
        {
            "cell_type": "code",
            "execution_count": 14,
            "id": "f2faaf4c",
            "metadata": {},
            "outputs": [
                {
                    "name": "stderr",
                    "output_type": "stream",
                    "text": [
                        "\u001b[2m\u001b[36m(ServeController pid=3987)\u001b[0m INFO 2022-08-30 15:31:39,948 controller 3987 http_state.py:129 - Starting HTTP proxy with name 'SERVE_CONTROLLER_ACTOR:SERVE_PROXY_ACTOR-4b114e48c80d3549aa5da89fa16707e0334a0bafde984fd8b8618e47' on node '4b114e48c80d3549aa5da89fa16707e0334a0bafde984fd8b8618e47' listening on '127.0.0.1:8000'\n",
                        "\u001b[2m\u001b[36m(HTTPProxyActor pid=3988)\u001b[0m INFO:     Started server process [3988]\n",
                        "\u001b[2m\u001b[36m(ServeController pid=3987)\u001b[0m INFO 2022-08-30 15:31:40,567 controller 3987 deployment_state.py:1232 - Adding 1 replica to deployment 'PredictorDeployment'.\n"
                    ]
                },
                {
                    "data": {
                        "text/plain": [
                            "RayServeSyncHandle(deployment='PredictorDeployment')"
                        ]
                    },
                    "execution_count": 14,
                    "metadata": {},
                    "output_type": "execute_result"
                }
            ],
            "source": [
                "from ray import serve\n",
                "from ray.serve import PredictorDeployment\n",
                "from ray.serve.http_adapters import json_to_ndarray\n",
                "\n",
                "\n",
                "serve.run(\n",
                "    PredictorDeployment.bind(\n",
                "        TorchPredictor,\n",
                "        latest_checkpoint,\n",
                "        model=Net(),\n",
                "        http_adapter=json_to_ndarray,\n",
                "    )\n",
                ")"
            ]
        },
        {
            "cell_type": "markdown",
            "id": "90327e8a",
            "metadata": {},
            "source": [
                "Let's classify a test image."
            ]
        },
        {
            "cell_type": "code",
            "execution_count": 15,
            "id": "40da3863",
            "metadata": {},
            "outputs": [],
            "source": [
                "image = test_dataset.take(1)[0][\"image\"]"
            ]
        },
        {
            "cell_type": "markdown",
            "id": "556d94b7",
            "metadata": {},
            "source": [
                "You can perform inference against a deployed model by posting a dictionary with an `\"array\"` key. To learn more about the default input schema, read the {py:class}`NdArray <ray.serve.http_adapters.NdArray>` documentation."
            ]
        },
        {
            "cell_type": "code",
            "execution_count": 16,
            "id": "45bd85d6",
            "metadata": {},
            "outputs": [
                {
                    "data": {
                        "text/plain": [
                            "[-1.1342155933380127,\n",
                            " -1.854529857635498,\n",
                            " 1.2062205076217651,\n",
                            " 2.6219608783721924,\n",
                            " 0.5199968218803406,\n",
                            " 2.2016565799713135,\n",
                            " 0.9447429180145264,\n",
                            " -0.5387609004974365,\n",
                            " -1.9515650272369385,\n",
                            " -1.676588773727417]"
                        ]
                    },
                    "execution_count": 16,
                    "metadata": {},
                    "output_type": "execute_result"
                },
                {
                    "name": "stderr",
                    "output_type": "stream",
                    "text": [
                        "\u001b[2m\u001b[36m(HTTPProxyActor pid=3988)\u001b[0m INFO 2022-08-30 15:31:41,713 http_proxy 127.0.0.1 http_proxy.py:315 - POST / 200 12.9ms\n",
                        "\u001b[2m\u001b[36m(ServeReplica:PredictorDeployment pid=3995)\u001b[0m INFO 2022-08-30 15:31:41,712 PredictorDeployment PredictorDeployment#pTPSPE replica.py:482 - HANDLE __call__ OK 9.9ms\n"
                    ]
                }
            ],
            "source": [
                "import requests\n",
                "\n",
                "payload = {\"array\": image.tolist(), \"dtype\": \"float32\"}\n",
                "response = requests.post(\"http://localhost:8000/\", json=payload)\n",
                "response.json()"
            ]
        }
    ],
    "metadata": {
        "kernelspec": {
            "display_name": "Python 3.8.10 ('venv': venv)",
            "language": "python",
            "name": "python3"
        },
        "language_info": {
            "codemirror_mode": {
                "name": "ipython",
                "version": 3
            },
            "file_extension": ".py",
            "mimetype": "text/x-python",
            "name": "python",
            "nbconvert_exporter": "python",
            "pygments_lexer": "ipython3",
<<<<<<< HEAD
            "version": "3.10.8 (main, Oct 13 2022, 09:48:40) [Clang 14.0.0 (clang-1400.0.29.102)]"
=======
            "version": "3.8.10"
>>>>>>> 2cd46375
        },
        "vscode": {
            "interpreter": {
                "hash": "3c0d54d489a08ae47a06eae2fd00ff032d6cddb527c382959b7b2575f6a8167f"
            }
        }
    },
    "nbformat": 4,
    "nbformat_minor": 5
}<|MERGE_RESOLUTION|>--- conflicted
+++ resolved
@@ -845,11 +845,7 @@
             "name": "python",
             "nbconvert_exporter": "python",
             "pygments_lexer": "ipython3",
-<<<<<<< HEAD
-            "version": "3.10.8 (main, Oct 13 2022, 09:48:40) [Clang 14.0.0 (clang-1400.0.29.102)]"
-=======
             "version": "3.8.10"
->>>>>>> 2cd46375
         },
         "vscode": {
             "interpreter": {
