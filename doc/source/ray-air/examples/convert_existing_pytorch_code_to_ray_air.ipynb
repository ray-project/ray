--- conflicted
+++ resolved
@@ -1228,12 +1228,7 @@
    ],
    "source": [
     "predicted_classes = results.map_batches(\n",
-<<<<<<< HEAD
     "    lambda batch: [classes[pred.to_numpy().argmax(0)] for pred in batch[\"predictions\"]], \n",
-=======
-    "    lambda batch: [classes[pred.argmax(0)] for pred in batch[\"predictions\"]], \n",
-    "    batch_size=32,\n",
->>>>>>> 883d5ce0
     "    batch_format=\"pandas\")"
    ]
   },
@@ -1250,28 +1245,6 @@
    "execution_count": 30,
    "id": "6de8d5e9",
    "metadata": {},
-<<<<<<< HEAD
-   "outputs": [],
-   "source": [
-    "real_classes = ray.data.from_items([classes[y] for x, y in test_data])\n",
-    "merged = predicted_classes.zip(real_classes)"
-   ]
-  },
-  {
-   "cell_type": "markdown",
-   "id": "1e7026d5",
-   "metadata": {},
-   "source": [
-    "Let's examine our results:"
-   ]
-  },
-  {
-   "cell_type": "code",
-   "execution_count": 31,
-   "id": "fe1af8bb",
-   "metadata": {},
-=======
->>>>>>> 883d5ce0
    "outputs": [
     {
      "name": "stdout",
