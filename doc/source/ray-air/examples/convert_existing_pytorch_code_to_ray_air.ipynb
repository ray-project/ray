--- conflicted
+++ resolved
@@ -1228,16 +1228,7 @@
    ],
    "source": [
     "predicted_classes = results.map_batches(\n",
-<<<<<<< HEAD
-<<<<<<< HEAD
     "    lambda batch: [classes[pred.to_numpy().argmax(0)] for pred in batch[\"predictions\"]], \n",
-=======
-    "    lambda batch: [classes[pred.argmax(0)] for pred in batch[\"predictions\"]], \n",
-    "    batch_size=32,\n",
->>>>>>> master
-=======
-    "    lambda batch: [classes[pred.to_numpy().argmax(0)] for pred in batch[\"predictions\"]], \n",
->>>>>>> f05049fb
     "    batch_format=\"pandas\")"
    ]
   },
