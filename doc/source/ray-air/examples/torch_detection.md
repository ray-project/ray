--- conflicted
+++ resolved
@@ -263,8 +263,10 @@
 A `Preprocessor` is an object that defines preprocessing logic. It's the standard way
 to preprocess data with Ray.
 
-To preprocess the images, create a `TorchVisionPreprocessor` and call
-`Preprocessor.transform` on the dataset.
+Create two preprocessors: one to transpose and scale images (`ToTensor`), and another to
+randomly augment images every epoch (`RandomHorizontalFlip`). You'll later pass these
+preprocessors to a `Trainer`.
+
 
 ```python
 from torchvision import transforms
@@ -286,14 +288,10 @@
 standard Torch code with a few changes.
 
 Here are a few things to point out:
-1. Wrap your model with `ray.train.torch.prepare_model`. Don't use `DistributedDataParallel`.
+1. Distribute the model with `ray.train.torch.prepare_model`. Don't use `DistributedDataParallel`.
 2. Pass your Dataset to the Trainer. The Trainer automatically shards the data across workers.
-<<<<<<< HEAD
-3. Iterate over data with `DatasetIterator.iter_batches`. Don't use a `DataLoader`.
+3. Iterate over data with `DatasetIterator.iter_batches`. Don't use a Torch `DataLoader`.
 4. Pass preprocessors to the Trainer.
-=======
-3. Iterate over data with `DatasetIterator.iter_batches`. Don't use a PyTorch `DataLoader`.
->>>>>>> 24559aed
 
 In addition, report metrics and checkpoints with `session.report`. `session.report` tracks these metrics in Ray AIR's internal bookkeeping, allowing you to monitor training and analyze training runs after they've finished.
 
