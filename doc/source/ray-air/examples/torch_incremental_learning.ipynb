--- conflicted
+++ resolved
@@ -46,15 +46,9 @@
    },
    "source": [
     "This example will cover the following:\n",
-<<<<<<< HEAD
     "1. Loading a PyTorch Dataset to Ray Data\n",
-    "2. Create an `Iterator[ray.data.Datastreams]` abstraction to represent a stream of data to train on for incremental training.\n",
+    "2. Create an `Iterator[ray.data.Datastream]` abstraction to represent a stream of data to train on for incremental training.\n",
     "3. Implement a custom Ray AIR preprocessor to preprocess the Dataset.\n",
-=======
-    "1. Loading a PyTorch Dataset to Ray Datastreams\n",
-    "2. Create an `Iterator[ray.data.Datastreams]` abstraction to represent a stream of data to train on for incremental training.\n",
-    "3. Implement a custom Ray AIR preprocessor to preprocess the Datastream.\n",
->>>>>>> 68434083
     "4. Incrementally train a model using data parallel training.\n",
     "5. Use our trained model to perform batch prediction on test data.\n",
     "6. Incrementally deploying our trained model with Ray Serve and performing online prediction queries."
@@ -250,23 +244,13 @@
    "source": [
     "## 3a: Load MNIST Dataset to a Ray Datastream\n",
     "\n",
-<<<<<<< HEAD
-    "Let's first define a simple function that will return the original MNIST Dataset as a distributed Ray Dataset. Ray Data are the standard way to load and exchange data in Ray libraries and applications, read more about them [here](https://docs.ray.io/en/latest/data/dataset.html)!\n",
-    "\n",
-    "The function in the below code snippet does the following:\n",
-    "1. Downloads the MNIST Dataset from torchvision in-memory\n",
-    "2. Loads the in-memory Torch Dataset into a Ray Dataset\n",
-    "3. Converts the Ray Dataset into Numpy format. Instead of the Ray Dataset iterating over tuples, it will have 2 columns: \"image\" & \"label\". \n",
-    "This will allow us to apply built-in preprocessors to the Ray Dataset and allow Ray Data to be used with Ray AIR Predictors.\n",
-=======
-    "Let's first define a simple function that will return the original MNIST Dataset as a distributed Ray Datastream. Ray Datastreams are the standard way to load and exchange data in Ray libraries and applications, read more about them [here](https://docs.ray.io/en/latest/data/dataset.html)!\n",
+    "Let's first define a simple function that will return the original MNIST Dataset as a distributed Ray Datastream. Ray Data is the standard way to load and exchange data in Ray libraries and applications, read more about them [here](https://docs.ray.io/en/latest/data/data.html)!\n",
     "\n",
     "The function in the below code snippet does the following:\n",
     "1. Downloads the MNIST Dataset from torchvision in-memory\n",
     "2. Loads the in-memory Torch Dataset into a Ray Datastream\n",
     "3. Converts the Ray Datastream into Numpy format. Instead of the Ray Datastream iterating over tuples, it will have 2 columns: \"image\" & \"label\". \n",
     "This will allow us to apply built-in preprocessors to the Ray Datastream and allow Ray Datastreams to be used with Ray AIR Predictors.\n",
->>>>>>> 68434083
     "\n",
     "For this example, since we are just working with MNIST dataset, which is small, we use the {py:class}`~ray.data.datasource.from_torch` which just loads the full MNIST dataset into memory.\n",
     "\n",
