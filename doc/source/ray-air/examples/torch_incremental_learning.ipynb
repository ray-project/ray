--- conflicted
+++ resolved
@@ -540,17 +540,7 @@
     "    ).numpy()\n",
     "    return image_batch_dict\n",
     "\n",
-<<<<<<< HEAD
     "mnist_normalize_preprocessor = BatchMapper(fn=preprocess_images, batch_format=\"numpy\")"
-=======
-    "    df = df.copy()\n",
-    "    df.loc[:, \"image\"] = [\n",
-    "        torchvision_transforms(image).numpy() for image in df[\"image\"]\n",
-    "    ]\n",
-    "    return df\n",
-    "\n",
-    "mnist_normalize_preprocessor = BatchMapper(fn=preprocess_images)"
->>>>>>> 883d5ce0
    ]
   },
   {
@@ -1867,11 +1857,7 @@
    "name": "python",
    "nbconvert_exporter": "python",
    "pygments_lexer": "ipython3",
-<<<<<<< HEAD
    "version": "3.8.13"
-=======
-   "version": "3.10.6"
->>>>>>> 883d5ce0
   },
   "vscode": {
    "interpreter": {
