--- conflicted
+++ resolved
@@ -411,13 +411,8 @@
     "\n",
     "Inside this trainable function:\n",
     "- 📖 The input must include a `config` argument. \n",
-<<<<<<< HEAD
     "- 📈 Inside the function, the tuning metric (a model's loss or error) must be calculated and reported using `ray.train.report()`.\n",
-    "- ✔️ Optionally [checkpoint](air-checkpoints-doc) (save) the model for fault tolerance and easy deployment later.\n",
-=======
-    "- 📈 Inside the function, the tuning metric (a model's loss or error) must be calculated and reported using `session.report()`.\n",
     "- ✔️ Optionally [checkpoint](checkpoint-api-ref) (save) the model for fault tolerance and easy deployment later.\n",
->>>>>>> 8fbdb6f8
     "\n",
     "```{tip}\n",
     "Ray Tune has two ways of [defining a trainable](tune_60_seconds_trainables), namely the Function API and the Class API. Both are valid ways of defining a trainable, but *the Function API is generally recommended*.\n",
