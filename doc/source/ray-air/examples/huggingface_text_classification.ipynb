{
 "cells": [
  {
   "cell_type": "markdown",
   "metadata": {},
   "source": [
    "# Fine-tune a 🤗 Transformers model"
   ]
  },
  {
   "cell_type": "markdown",
   "metadata": {
    "id": "VaFMt6AIhYbK"
   },
   "source": [
    "This notebook is based on [an official 🤗 notebook - \"How to fine-tune a model on text classification\"](https://github.com/huggingface/notebooks/blob/6ca682955173cc9d36ffa431ddda505a048cbe80/examples/text_classification.ipynb). The main aim of this notebook is to show the process of conversion from vanilla 🤗 to [Ray AIR](https://docs.ray.io/en/latest/ray-air/getting-started.html) 🤗 without changing the training logic unless necessary.\n",
    "\n",
    "In this notebook, we will:\n",
    "1. [Set up Ray](#setup)\n",
    "2. [Load the dataset](#load)\n",
    "3. [Preprocess the dataset with Ray AIR](#preprocess)\n",
    "4. [Run the training with Ray AIR](#train)\n",
    "5. [Predict on test data with Ray AIR](#predict)\n",
    "6. [Optionally, share the model with the community](#share)"
   ]
  },
  {
   "cell_type": "markdown",
   "metadata": {
    "id": "sQbdfyWQhYbO"
   },
   "source": [
    "Uncomment and run the following line in order to install all the necessary dependencies (this notebook is being tested with `transformers==4.19.1`):"
   ]
  },
  {
   "cell_type": "code",
   "execution_count": 1,
   "metadata": {
    "id": "YajFzmkthYbO"
   },
   "outputs": [],
   "source": [
    "#! pip install \"datasets\" \"transformers>=4.19.0\" \"torch>=1.10.0\" \"mlflow\" \"ray[air]>=1.13\""
   ]
  },
  {
   "cell_type": "markdown",
   "metadata": {
    "id": "pvSRaEHChYbP"
   },
   "source": [
    "## Set up Ray <a name=\"setup\"></a>"
   ]
  },
  {
   "cell_type": "markdown",
   "metadata": {
    "id": "LRdL3kWBhYbQ"
   },
   "source": [
    "We will use `ray.init()` to initialize a local cluster. By default, this cluster will be compromised of only the machine you are running this notebook on. You can also run this notebook on an Anyscale cluster."
   ]
  },
  {
   "cell_type": "code",
   "execution_count": 2,
   "metadata": {
    "colab": {
     "base_uri": "https://localhost:8080/"
    },
    "id": "MOsHUjgdIrIW",
    "outputId": "e527bdbb-2f28-4142-cca0-762e0566cbcd"
   },
   "outputs": [
    {
     "name": "stderr",
     "output_type": "stream",
     "text": [
      "2022-08-25 10:09:51,282\tINFO worker.py:1223 -- Using address localhost:9031 set in the environment variable RAY_ADDRESS\n",
      "2022-08-25 10:09:51,697\tINFO worker.py:1333 -- Connecting to existing Ray cluster at address: 172.31.80.117:9031...\n",
      "2022-08-25 10:09:51,706\tINFO worker.py:1509 -- Connected to Ray cluster. View the dashboard at \u001b[1m\u001b[32mhttps://session-i8ddtfaxhwypbvnyb9uzg7xs.i.anyscaleuserdata-staging.com/auth/?token=agh0_CkcwRQIhAJXwvxwq31GryaWthvXGCXZebsijbuqi7qL2pCa5uROOAiBGjzsyXAJFHLlaEI9zSlNI8ewtghKg5UV3t8NmlxuMcRJmEiCtvjcKE0VPiU7iQx51P9oPQjfpo5g1RJXccVSS5005cBgCIgNuL2E6DAj9xazjBhDwj4veAUIMCP3ClJgGEPCPi94B-gEeChxzZXNfaThERFRmQVhId1lwYlZueWI5dVpnN3hT&redirect_to=dashboard \u001b[39m\u001b[22m\n",
      "2022-08-25 10:09:51,709\tINFO packaging.py:342 -- Pushing file package 'gcs://_ray_pkg_3332f64b0a461fddc20be71129115d0a.zip' (0.34MiB) to Ray cluster...\n",
      "2022-08-25 10:09:51,714\tINFO packaging.py:351 -- Successfully pushed file package 'gcs://_ray_pkg_3332f64b0a461fddc20be71129115d0a.zip'.\n"
     ]
    },
    {
     "data": {
      "text/html": [
       "<div>\n",
       "    <div style=\"margin-left: 50px;display: flex;flex-direction: row;align-items: center\">\n",
       "        <h3 style=\"color: var(--jp-ui-font-color0)\">Ray</h3>\n",
       "        <svg version=\"1.1\" id=\"ray\" width=\"3em\" viewBox=\"0 0 144.5 144.6\" style=\"margin-left: 3em;margin-right: 3em\">\n",
       "            <g id=\"layer-1\">\n",
       "                <path fill=\"#00a2e9\" class=\"st0\" d=\"M97.3,77.2c-3.8-1.1-6.2,0.9-8.3,5.1c-3.5,6.8-9.9,9.9-17.4,9.6S58,88.1,54.8,81.2c-1.4-3-3-4-6.3-4.1\n",
       "                    c-5.6-0.1-9.9,0.1-13.1,6.4c-3.8,7.6-13.6,10.2-21.8,7.6C5.2,88.4-0.4,80.5,0,71.7c0.1-8.4,5.7-15.8,13.8-18.2\n",
       "                    c8.4-2.6,17.5,0.7,22.3,8c1.3,1.9,1.3,5.2,3.6,5.6c3.9,0.6,8,0.2,12,0.2c1.8,0,1.9-1.6,2.4-2.8c3.5-7.8,9.7-11.8,18-11.9\n",
       "                    c8.2-0.1,14.4,3.9,17.8,11.4c1.3,2.8,2.9,3.6,5.7,3.3c1-0.1,2,0.1,3,0c2.8-0.5,6.4,1.7,8.1-2.7s-2.3-5.5-4.1-7.5\n",
       "                    c-5.1-5.7-10.9-10.8-16.1-16.3C84,38,81.9,37.1,78,38.3C66.7,42,56.2,35.7,53,24.1C50.3,14,57.3,2.8,67.7,0.5\n",
       "                    C78.4-2,89,4.7,91.5,15.3c0.1,0.3,0.1,0.5,0.2,0.8c0.7,3.4,0.7,6.9-0.8,9.8c-1.7,3.2-0.8,5,1.5,7.2c6.7,6.5,13.3,13,19.8,19.7\n",
       "                    c1.8,1.8,3,2.1,5.5,1.2c9.1-3.4,17.9-0.6,23.4,7c4.8,6.9,4.6,16.1-0.4,22.9c-5.4,7.2-14.2,9.9-23.1,6.5c-2.3-0.9-3.5-0.6-5.1,1.1\n",
       "                    c-6.7,6.9-13.6,13.7-20.5,20.4c-1.8,1.8-2.5,3.2-1.4,5.9c3.5,8.7,0.3,18.6-7.7,23.6c-7.9,5-18.2,3.8-24.8-2.9\n",
       "                    c-6.4-6.4-7.4-16.2-2.5-24.3c4.9-7.8,14.5-11,23.1-7.8c3,1.1,4.7,0.5,6.9-1.7C91.7,98.4,98,92.3,104.2,86c1.6-1.6,4.1-2.7,2.6-6.2\n",
       "                    c-1.4-3.3-3.8-2.5-6.2-2.6C99.8,77.2,98.9,77.2,97.3,77.2z M72.1,29.7c5.5,0.1,9.9-4.3,10-9.8c0-0.1,0-0.2,0-0.3\n",
       "                    C81.8,14,77,9.8,71.5,10.2c-5,0.3-9,4.2-9.3,9.2c-0.2,5.5,4,10.1,9.5,10.3C71.8,29.7,72,29.7,72.1,29.7z M72.3,62.3\n",
       "                    c-5.4-0.1-9.9,4.2-10.1,9.7c0,0.2,0,0.3,0,0.5c0.2,5.4,4.5,9.7,9.9,10c5.1,0.1,9.9-4.7,10.1-9.8c0.2-5.5-4-10-9.5-10.3\n",
       "                    C72.6,62.3,72.4,62.3,72.3,62.3z M115,72.5c0.1,5.4,4.5,9.7,9.8,9.9c5.6-0.2,10-4.8,10-10.4c-0.2-5.4-4.6-9.7-10-9.7\n",
       "                    c-5.3-0.1-9.8,4.2-9.9,9.5C115,72.1,115,72.3,115,72.5z M19.5,62.3c-5.4,0.1-9.8,4.4-10,9.8c-0.1,5.1,5.2,10.4,10.2,10.3\n",
       "                    c5.6-0.2,10-4.9,9.8-10.5c-0.1-5.4-4.5-9.7-9.9-9.6C19.6,62.3,19.5,62.3,19.5,62.3z M71.8,134.6c5.9,0.2,10.3-3.9,10.4-9.6\n",
       "                    c0.5-5.5-3.6-10.4-9.1-10.8c-5.5-0.5-10.4,3.6-10.8,9.1c0,0.5,0,0.9,0,1.4c-0.2,5.3,4,9.8,9.3,10\n",
       "                    C71.6,134.6,71.7,134.6,71.8,134.6z\"/>\n",
       "            </g>\n",
       "        </svg>\n",
       "        <table>\n",
       "            <tr>\n",
       "                <td style=\"text-align: left\"><b>Python version:</b></td>\n",
       "                <td style=\"text-align: left\"><b>3.8.5</b></td>\n",
       "            </tr>\n",
       "            <tr>\n",
       "                <td style=\"text-align: left\"><b>Ray version:</b></td>\n",
       "                <td style=\"text-align: left\"><b> 2.0.0</b></td>\n",
       "            </tr>\n",
       "            <tr>\n",
       "    <td style=\"text-align: left\"><b>Dashboard:</b></td>\n",
       "    <td style=\"text-align: left\"><b><a href=\"http://session-i8ddtfaxhwypbvnyb9uzg7xs.i.anyscaleuserdata-staging.com/auth/?token=agh0_CkcwRQIhAJXwvxwq31GryaWthvXGCXZebsijbuqi7qL2pCa5uROOAiBGjzsyXAJFHLlaEI9zSlNI8ewtghKg5UV3t8NmlxuMcRJmEiCtvjcKE0VPiU7iQx51P9oPQjfpo5g1RJXccVSS5005cBgCIgNuL2E6DAj9xazjBhDwj4veAUIMCP3ClJgGEPCPi94B-gEeChxzZXNfaThERFRmQVhId1lwYlZueWI5dVpnN3hT&redirect_to=dashboard\" target=\"_blank\">http://session-i8ddtfaxhwypbvnyb9uzg7xs.i.anyscaleuserdata-staging.com/auth/?token=agh0_CkcwRQIhAJXwvxwq31GryaWthvXGCXZebsijbuqi7qL2pCa5uROOAiBGjzsyXAJFHLlaEI9zSlNI8ewtghKg5UV3t8NmlxuMcRJmEiCtvjcKE0VPiU7iQx51P9oPQjfpo5g1RJXccVSS5005cBgCIgNuL2E6DAj9xazjBhDwj4veAUIMCP3ClJgGEPCPi94B-gEeChxzZXNfaThERFRmQVhId1lwYlZueWI5dVpnN3hT&redirect_to=dashboard</a></b></td>\n",
       "</tr>\n",
       "\n",
       "        </table>\n",
       "    </div>\n",
       "</div>\n"
      ],
      "text/plain": [
       "RayContext(dashboard_url='session-i8ddtfaxhwypbvnyb9uzg7xs.i.anyscaleuserdata-staging.com/auth/?token=agh0_CkcwRQIhAJXwvxwq31GryaWthvXGCXZebsijbuqi7qL2pCa5uROOAiBGjzsyXAJFHLlaEI9zSlNI8ewtghKg5UV3t8NmlxuMcRJmEiCtvjcKE0VPiU7iQx51P9oPQjfpo5g1RJXccVSS5005cBgCIgNuL2E6DAj9xazjBhDwj4veAUIMCP3ClJgGEPCPi94B-gEeChxzZXNfaThERFRmQVhId1lwYlZueWI5dVpnN3hT&redirect_to=dashboard', python_version='3.8.5', ray_version='2.0.0', ray_commit='cba26cc83f6b5b8a2ff166594a65cb74c0ec8740', address_info={'node_ip_address': '172.31.80.117', 'raylet_ip_address': '172.31.80.117', 'redis_address': None, 'object_store_address': '/tmp/ray/session_2022-08-25_09-57-39_455459_216/sockets/plasma_store', 'raylet_socket_name': '/tmp/ray/session_2022-08-25_09-57-39_455459_216/sockets/raylet', 'webui_url': 'session-i8ddtfaxhwypbvnyb9uzg7xs.i.anyscaleuserdata-staging.com/auth/?token=agh0_CkcwRQIhAJXwvxwq31GryaWthvXGCXZebsijbuqi7qL2pCa5uROOAiBGjzsyXAJFHLlaEI9zSlNI8ewtghKg5UV3t8NmlxuMcRJmEiCtvjcKE0VPiU7iQx51P9oPQjfpo5g1RJXccVSS5005cBgCIgNuL2E6DAj9xazjBhDwj4veAUIMCP3ClJgGEPCPi94B-gEeChxzZXNfaThERFRmQVhId1lwYlZueWI5dVpnN3hT&redirect_to=dashboard', 'session_dir': '/tmp/ray/session_2022-08-25_09-57-39_455459_216', 'metrics_export_port': 55366, 'gcs_address': '172.31.80.117:9031', 'address': '172.31.80.117:9031', 'dashboard_agent_listen_port': 52365, 'node_id': '422ff33444fd0f870aa6e718628407400a0ec9483a637c3026c3f9a3'})"
      ]
     },
     "execution_count": 2,
     "metadata": {},
     "output_type": "execute_result"
    }
   ],
   "source": [
    "from pprint import pprint\n",
    "import ray\n",
    "\n",
    "ray.init()"
   ]
  },
  {
   "cell_type": "markdown",
   "metadata": {
    "id": "oJiSdWy2hYbR"
   },
   "source": [
    "We can check the resources our cluster is composed of. If you are running this notebook on your local machine or Google Colab, you should see the number of CPU cores and GPUs available on the said machine."
   ]
  },
  {
   "cell_type": "code",
   "execution_count": 3,
   "metadata": {
    "colab": {
     "base_uri": "https://localhost:8080/"
    },
    "id": "KlMz0dt9hYbS",
    "outputId": "2d485449-ee69-4334-fcba-47e0ceb63078"
   },
   "outputs": [
    {
     "name": "stdout",
     "output_type": "stream",
     "text": [
      "{'CPU': 208.0,\n",
      " 'GPU': 16.0,\n",
      " 'accelerator_type:T4': 4.0,\n",
      " 'memory': 616693614180.0,\n",
      " 'node:172.31.76.237': 1.0,\n",
      " 'node:172.31.80.117': 1.0,\n",
      " 'node:172.31.85.193': 1.0,\n",
      " 'node:172.31.85.32': 1.0,\n",
      " 'node:172.31.90.137': 1.0,\n",
      " 'object_store_memory': 259318055729.0}\n"
     ]
    }
   ],
   "source": [
    "pprint(ray.cluster_resources())"
   ]
  },
  {
   "cell_type": "markdown",
   "metadata": {
    "id": "uS6oeJELhYbS"
   },
   "source": [
    "In this notebook, we will see how to fine-tune one of the [🤗 Transformers](https://github.com/huggingface/transformers) model to a text classification task of the [GLUE Benchmark](https://gluebenchmark.com/). We will be running the training using [Ray AIR](https://docs.ray.io/en/latest/ray-air/getting-started.html).\n",
    "\n",
    "You can change those two variables to control whether the training (which we will get to later) uses CPUs or GPUs, and how many workers should be spawned. Each worker will claim one CPU or GPU. Make sure not to request more resources than the resources present!\n",
    "\n",
    "By default, we will run the training with one GPU worker."
   ]
  },
  {
   "cell_type": "code",
   "execution_count": 4,
   "metadata": {
    "id": "gAbhv9OqhYbT"
   },
   "outputs": [],
   "source": [
    "use_gpu = True  # set this to False to run on CPUs\n",
    "num_workers = 1  # set this to number of GPUs/CPUs you want to use"
   ]
  },
  {
   "cell_type": "markdown",
   "metadata": {
    "id": "rEJBSTyZIrIb"
   },
   "source": [
    "## Fine-tuning a model on a text classification task"
   ]
  },
  {
   "cell_type": "markdown",
   "metadata": {
    "id": "kTCFado4IrIc"
   },
   "source": [
    "The GLUE Benchmark is a group of nine classification tasks on sentences or pairs of sentences. If you would like to learn more, refer to the [original notebook](https://github.com/huggingface/notebooks/blob/6ca682955173cc9d36ffa431ddda505a048cbe80/examples/text_classification.ipynb).\n",
    "\n",
    "Each task is named by its acronym, with `mnli-mm` standing for the mismatched version of MNLI (so same training set as `mnli` but different validation and test sets):"
   ]
  },
  {
   "cell_type": "code",
   "execution_count": 5,
   "metadata": {
    "id": "YZbiBDuGIrId"
   },
   "outputs": [],
   "source": [
    "GLUE_TASKS = [\"cola\", \"mnli\", \"mnli-mm\", \"mrpc\", \"qnli\", \"qqp\", \"rte\", \"sst2\", \"stsb\", \"wnli\"]"
   ]
  },
  {
   "cell_type": "markdown",
   "metadata": {
    "id": "4RRkXuteIrIh"
   },
   "source": [
    "This notebook is built to run on any of the tasks in the list above, with any model checkpoint from the [Model Hub](https://huggingface.co/models) as long as that model has a version with a classification head. Depending on your model and the GPU you are using, you might need to adjust the batch size to avoid out-of-memory errors. Set those three parameters, then the rest of the notebook should run smoothly:"
   ]
  },
  {
   "cell_type": "code",
   "execution_count": 6,
   "metadata": {
    "id": "zVvslsfMIrIh"
   },
   "outputs": [],
   "source": [
    "task = \"cola\"\n",
    "model_checkpoint = \"distilbert-base-uncased\"\n",
    "batch_size = 16"
   ]
  },
  {
   "cell_type": "markdown",
   "metadata": {
    "id": "whPRbBNbIrIl"
   },
   "source": [
    "### Loading the dataset <a name=\"load\"></a>"
   ]
  },
  {
   "cell_type": "markdown",
   "metadata": {
    "id": "W7QYTpxXIrIl"
   },
   "source": [
    "We will use the [🤗 Datasets](https://github.com/huggingface/datasets) library to download the data and get the metric we need to use for evaluation (to compare our model to the benchmark). This can be easily done with the functions `load_dataset` and `load_metric`.\n",
    "\n",
    "Apart from `mnli-mm` being a special code, we can directly pass our task name to those functions.\n",
    "\n",
    "As Ray AIR doesn't provide integrations for 🤗 Datasets yet, we will simply run the normal 🤗 Datasets code to load the dataset from the Hub."
   ]
  },
  {
   "cell_type": "code",
   "execution_count": null,
   "metadata": {
    "colab": {
     "base_uri": "https://localhost:8080/",
     "height": 200
    },
    "id": "MwhAeEOuhYbV",
    "outputId": "3aff8c73-d6eb-4784-890a-a419403b5bda"
   },
   "outputs": [],
   "source": [
    "from datasets import load_dataset\n",
    "\n",
    "actual_task = \"mnli\" if task == \"mnli-mm\" else task\n",
    "datasets = load_dataset(\"glue\", actual_task)"
   ]
  },
  {
   "cell_type": "markdown",
   "metadata": {
    "id": "RzfPtOMoIrIu"
   },
   "source": [
    "The `dataset` object itself is [`DatasetDict`](https://huggingface.co/docs/datasets/package_reference/main_classes.html#datasetdict), which contains one key for the training, validation, and test set (with more keys for the mismatched validation and test set in the special case of `mnli`)."
   ]
  },
  {
   "cell_type": "markdown",
   "metadata": {
    "id": "_TOee7nohYbW"
   },
   "source": [
    "We will also need the metric. In order to avoid serialization errors, we will load the metric inside the training workers later. Therefore, now we will just define the function we will use."
   ]
  },
  {
   "cell_type": "code",
   "execution_count": 8,
   "metadata": {
    "id": "FNE583uBhYbW"
   },
   "outputs": [],
   "source": [
    "from datasets import load_metric\n",
    "\n",
    "def load_metric_fn():\n",
    "    return load_metric('glue', actual_task)"
   ]
  },
  {
   "cell_type": "markdown",
   "metadata": {
    "id": "lnjDIuQ3IrI-"
   },
   "source": [
    "The metric is an instance of [`datasets.Metric`](https://huggingface.co/docs/datasets/package_reference/main_classes.html#datasets.Metric)."
   ]
  },
  {
   "cell_type": "markdown",
   "metadata": {
    "id": "n9qywopnIrJH"
   },
   "source": [
    "### Preprocessing the data with Ray AIR <a name=\"preprocess\"></a>"
   ]
  },
  {
   "cell_type": "markdown",
   "metadata": {
    "id": "YVx71GdAIrJH"
   },
   "source": [
    "Before we can feed those texts to our model, we need to preprocess them. This is done by a 🤗 Transformers' `Tokenizer`, which will (as the name indicates) tokenize the inputs (including converting the tokens to their corresponding IDs in the pretrained vocabulary) and put it in a format the model expects, as well as generate the other inputs that model requires.\n",
    "\n",
    "To do all of this, we instantiate our tokenizer with the `AutoTokenizer.from_pretrained` method, which will ensure that:\n",
    "\n",
    "- we get a tokenizer that corresponds to the model architecture we want to use,\n",
    "- we download the vocabulary used when pretraining this specific checkpoint."
   ]
  },
  {
   "cell_type": "code",
   "execution_count": 9,
   "metadata": {
    "colab": {
     "base_uri": "https://localhost:8080/",
     "height": 145
    },
    "id": "eXNLu_-nIrJI",
    "outputId": "f545a7a5-f341-4315-cd89-9942a657aa31"
   },
   "outputs": [],
   "source": [
    "from transformers import AutoTokenizer\n",
    "\n",
    "tokenizer = AutoTokenizer.from_pretrained(model_checkpoint, use_fast=True)"
   ]
  },
  {
   "cell_type": "markdown",
   "metadata": {
    "id": "Vl6IidfdIrJK"
   },
   "source": [
    "We pass along `use_fast=True` to the call above to use one of the fast tokenizers (backed by Rust) from the 🤗 Tokenizers library. Those fast tokenizers are available for almost all models, but if you got an error with the previous call, remove that argument."
   ]
  },
  {
   "cell_type": "markdown",
   "metadata": {
    "id": "qo_0B1M2IrJM"
   },
   "source": [
    "To preprocess our dataset, we will thus need the names of the columns containing the sentence(s). The following dictionary keeps track of the correspondence task to column names:"
   ]
  },
  {
   "cell_type": "code",
   "execution_count": 10,
   "metadata": {
    "id": "fyGdtK9oIrJM"
   },
   "outputs": [],
   "source": [
    "task_to_keys = {\n",
    "    \"cola\": (\"sentence\", None),\n",
    "    \"mnli\": (\"premise\", \"hypothesis\"),\n",
    "    \"mnli-mm\": (\"premise\", \"hypothesis\"),\n",
    "    \"mrpc\": (\"sentence1\", \"sentence2\"),\n",
    "    \"qnli\": (\"question\", \"sentence\"),\n",
    "    \"qqp\": (\"question1\", \"question2\"),\n",
    "    \"rte\": (\"sentence1\", \"sentence2\"),\n",
    "    \"sst2\": (\"sentence\", None),\n",
    "    \"stsb\": (\"sentence1\", \"sentence2\"),\n",
    "    \"wnli\": (\"sentence1\", \"sentence2\"),\n",
    "}"
   ]
  },
  {
   "cell_type": "markdown",
   "metadata": {
    "id": "256fOuzjhYbY"
   },
   "source": [
    "For Ray AIR, instead of using 🤗 Dataset objects directly, we will convert them to [Ray Datasets](https://docs.ray.io/en/latest/data/dataset.html). Both are backed by Arrow tables, so the conversion is straightforward. We will use the built-in `ray.data.from_huggingface` function."
   ]
  },
  {
   "cell_type": "code",
   "execution_count": 11,
   "metadata": {},
   "outputs": [
    {
     "data": {
      "text/plain": [
       "{'train': Dataset(num_blocks=1, num_rows=8551, schema={sentence: string, label: int64, idx: int32}),\n",
       " 'validation': Dataset(num_blocks=1, num_rows=1043, schema={sentence: string, label: int64, idx: int32}),\n",
       " 'test': Dataset(num_blocks=1, num_rows=1063, schema={sentence: string, label: int64, idx: int32})}"
      ]
     },
     "execution_count": 11,
     "metadata": {},
     "output_type": "execute_result"
    }
   ],
   "source": [
    "import ray.data\n",
    "\n",
    "ray_datasets = ray.data.from_huggingface(datasets)\n",
    "ray_datasets"
   ]
  },
  {
   "cell_type": "markdown",
   "metadata": {
    "id": "2C0hcmp9IrJQ"
   },
   "source": [
    "We can then write the function that will preprocess our samples. We just feed them to the `tokenizer` with the argument `truncation=True`. This will ensure that an input longer than what the model selected can handle will be truncated to the maximum length accepted by the model.\n",
    "\n",
    "We use a `BatchMapper` to create a Ray AIR preprocessor that will map the function to the dataset in a distributed fashion. It will run during training and prediction."
   ]
  },
  {
   "cell_type": "code",
   "execution_count": 12,
   "metadata": {
    "id": "vc0BSBLIIrJQ"
   },
   "outputs": [],
   "source": [
    "import pandas as pd\n",
    "from ray.data.preprocessors import BatchMapper\n",
    "\n",
    "def preprocess_function(examples: pd.DataFrame):\n",
    "    # if we only have one column, we are inferring.\n",
    "    # no need to tokenize in that case. \n",
    "    if len(examples.columns) == 1:\n",
    "        return examples\n",
    "    examples = examples.to_dict(\"list\")\n",
    "    sentence1_key, sentence2_key = task_to_keys[task]\n",
    "    if sentence2_key is None:\n",
    "        ret = tokenizer(examples[sentence1_key], truncation=True)\n",
    "    else:\n",
    "        ret = tokenizer(examples[sentence1_key], examples[sentence2_key], truncation=True)\n",
    "    # Add back the original columns\n",
    "    ret = {**examples, **ret}\n",
    "    return pd.DataFrame.from_dict(ret)\n",
    "\n",
    "batch_encoder = BatchMapper(preprocess_function, batch_format=\"pandas\")"
   ]
  },
  {
   "cell_type": "markdown",
   "metadata": {
    "id": "545PP3o8IrJV"
   },
   "source": [
    "### Fine-tuning the model with Ray AIR <a name=\"train\"></a>"
   ]
  },
  {
   "cell_type": "markdown",
   "metadata": {
    "id": "FBiW8UpKIrJW"
   },
   "source": [
    "Now that our data is ready, we can download the pretrained model and fine-tune it.\n",
    "\n",
    "Since all our tasks are about sentence classification, we use the `AutoModelForSequenceClassification` class.\n",
    "\n",
    "We will not go into details about each specific component of the training (see the [original notebook](https://github.com/huggingface/notebooks/blob/6ca682955173cc9d36ffa431ddda505a048cbe80/examples/text_classification.ipynb) for that). The tokenizer is the same as we have used to encoded the dataset before.\n",
    "\n",
    "The main difference when using the Ray AIR is that we need to create our 🤗 Transformers `Trainer` inside a function (`trainer_init_per_worker`) and return it. That function will be passed to the `HuggingFaceTrainer` and will run on every Ray worker. The training will then proceed by the means of PyTorch DDP.\n",
    "\n",
    "Make sure that you initialize the model, metric, and tokenizer inside that function. Otherwise, you may run into serialization errors.\n",
    "\n",
    "Furthermore, `push_to_hub=True` is not yet supported. Ray will, however, checkpoint the model at every epoch, allowing you to push it to hub manually. We will do that after the training.\n",
    "\n",
    "If you wish to use thrid party logging libraries, such as MLflow or Weights&Biases, do not set them in `TrainingArguments` (they will be automatically disabled) - instead, you should pass Ray AIR callbacks to `HuggingFaceTrainer`'s `run_config`. In this example, we will use MLflow."
   ]
  },
  {
   "cell_type": "code",
   "execution_count": 13,
   "metadata": {
    "id": "TlqNaB8jIrJW"
   },
   "outputs": [],
   "source": [
    "from transformers import AutoModelForSequenceClassification, TrainingArguments, Trainer\n",
    "import numpy as np\n",
    "import torch\n",
    "\n",
    "num_labels = 3 if task.startswith(\"mnli\") else 1 if task==\"stsb\" else 2\n",
    "metric_name = \"pearson\" if task == \"stsb\" else \"matthews_correlation\" if task == \"cola\" else \"accuracy\"\n",
    "model_name = model_checkpoint.split(\"/\")[-1]\n",
    "validation_key = \"validation_mismatched\" if task == \"mnli-mm\" else \"validation_matched\" if task == \"mnli\" else \"validation\"\n",
    "name = f\"{model_name}-finetuned-{task}\"\n",
    "\n",
    "def trainer_init_per_worker(train_dataset, eval_dataset = None, **config):\n",
    "    print(f\"Is CUDA available: {torch.cuda.is_available()}\")\n",
    "    metric = load_metric_fn()\n",
    "    tokenizer = AutoTokenizer.from_pretrained(model_checkpoint, use_fast=True)\n",
    "    model = AutoModelForSequenceClassification.from_pretrained(model_checkpoint, num_labels=num_labels)\n",
    "    args = TrainingArguments(\n",
    "        name,\n",
    "        evaluation_strategy=\"epoch\",\n",
    "        save_strategy=\"epoch\",\n",
    "        logging_strategy=\"epoch\",\n",
    "        learning_rate=config.get(\"learning_rate\", 2e-5),\n",
    "        per_device_train_batch_size=batch_size,\n",
    "        per_device_eval_batch_size=batch_size,\n",
    "        num_train_epochs=config.get(\"epochs\", 2),\n",
    "        weight_decay=config.get(\"weight_decay\", 0.01),\n",
    "        push_to_hub=False,\n",
    "        disable_tqdm=True,  # declutter the output a little\n",
    "        no_cuda=not use_gpu,  # you need to explicitly set no_cuda if you want CPUs\n",
    "    )\n",
    "\n",
    "    def compute_metrics(eval_pred):\n",
    "        predictions, labels = eval_pred\n",
    "        if task != \"stsb\":\n",
    "            predictions = np.argmax(predictions, axis=1)\n",
    "        else:\n",
    "            predictions = predictions[:, 0]\n",
    "        return metric.compute(predictions=predictions, references=labels)\n",
    "\n",
    "    trainer = Trainer(\n",
    "        model,\n",
    "        args,\n",
    "        train_dataset=train_dataset,\n",
    "        eval_dataset=eval_dataset,\n",
    "        tokenizer=tokenizer,\n",
    "        compute_metrics=compute_metrics\n",
    "    )\n",
    "\n",
    "    print(\"Starting training\")\n",
    "    return trainer"
   ]
  },
  {
   "cell_type": "markdown",
   "metadata": {
    "id": "CdzABDVcIrJg"
   },
   "source": [
    "With our `trainer_init_per_worker` complete, we can now instantiate the `HuggingFaceTrainer`. Aside from the function, we set the `scaling_config`, controlling the amount of workers and resources used, and the `datasets` we will use for training and evaluation.\n",
    "\n",
    "We specify the `MLflowLoggerCallback` inside the `run_config`, and pass the preprocessor we have defined earlier as an argument. The preprocessor will be included with the returned `Checkpoint`, meaning it will also be applied during inference."
   ]
  },
  {
   "cell_type": "code",
   "execution_count": 14,
   "metadata": {
    "id": "RElw7OgLhYba"
   },
   "outputs": [],
   "source": [
    "from ray.train.huggingface import HuggingFaceTrainer\n",
    "from ray.air.config import RunConfig, ScalingConfig, CheckpointConfig\n",
    "from ray.air.integrations.mlflow import MLflowLoggerCallback\n",
    "\n",
    "trainer = HuggingFaceTrainer(\n",
    "    trainer_init_per_worker=trainer_init_per_worker,\n",
    "    scaling_config=ScalingConfig(num_workers=num_workers, use_gpu=use_gpu),\n",
    "    datasets={\"train\": ray_datasets[\"train\"], \"evaluation\": ray_datasets[validation_key]},\n",
    "    run_config=RunConfig(\n",
    "        callbacks=[MLflowLoggerCallback(experiment_name=name)],\n",
    "        checkpoint_config=CheckpointConfig(num_to_keep=1, checkpoint_score_attribute=\"eval_loss\", checkpoint_score_order=\"min\"),\n",
    "    ),\n",
    "    preprocessor=batch_encoder,\n",
    ")"
   ]
  },
  {
   "cell_type": "markdown",
   "metadata": {
    "id": "XvS136zKhYba"
   },
   "source": [
    "Finally, we call the `fit` method to start training with Ray AIR. We will save the `Result` object to a variable so we can access metrics and checkpoints."
   ]
  },
  {
   "cell_type": "code",
   "execution_count": 15,
   "metadata": {
    "colab": {
     "base_uri": "https://localhost:8080/",
     "height": 1000
    },
    "id": "uNx5pyRlIrJh",
    "outputId": "8496fe4f-f1c3-48ad-a6d3-b16a65716135"
   },
   "outputs": [
    {
     "data": {
      "text/html": [
       "== Status ==<br>Current time: 2022-08-25 10:14:09 (running for 00:04:06.45)<br>Memory usage on this node: 4.3/62.0 GiB<br>Using FIFO scheduling algorithm.<br>Resources requested: 0/208 CPUs, 0/16 GPUs, 0.0/574.34 GiB heap, 0.0/241.51 GiB objects (0.0/4.0 accelerator_type:T4)<br>Result logdir: /home/ray/ray_results/HuggingFaceTrainer_2022-08-25_10-10-02<br>Number of trials: 1/1 (1 TERMINATED)<br><table>\n",
       "<thead>\n",
       "<tr><th>Trial name                    </th><th>status    </th><th>loc              </th><th style=\"text-align: right;\">  iter</th><th style=\"text-align: right;\">  total time (s)</th><th style=\"text-align: right;\">  loss</th><th style=\"text-align: right;\">  learning_rate</th><th style=\"text-align: right;\">  epoch</th></tr>\n",
       "</thead>\n",
       "<tbody>\n",
       "<tr><td>HuggingFaceTrainer_c1ff5_00000</td><td>TERMINATED</td><td>172.31.90.137:947</td><td style=\"text-align: right;\">     2</td><td style=\"text-align: right;\">         200.217</td><td style=\"text-align: right;\">0.3886</td><td style=\"text-align: right;\">              0</td><td style=\"text-align: right;\">      2</td></tr>\n",
       "</tbody>\n",
       "</table><br><br>"
      ],
      "text/plain": [
       "<IPython.core.display.HTML object>"
      ]
     },
     "metadata": {},
     "output_type": "display_data"
    },
    {
     "name": "stderr",
     "output_type": "stream",
     "text": [
      "(RayTrainWorker pid=1114, ip=172.31.90.137) 2022-08-25 10:10:44,617\tINFO config.py:71 -- Setting up process group for: env:// [rank=0, world_size=4]\n"
     ]
    },
    {
<<<<<<< HEAD
     "name": "stdout",
     "output_type": "stream",
     "text": [
      "(RayTrainWorker pid=1114, ip=172.31.90.137) Is CUDA available: True\n",
      "(RayTrainWorker pid=1116, ip=172.31.90.137) Is CUDA available: True\n",
      "(RayTrainWorker pid=1117, ip=172.31.90.137) Is CUDA available: True\n",
      "(RayTrainWorker pid=1115, ip=172.31.90.137) Is CUDA available: True\n"
     ]
=======
      "cell_type": "markdown",
      "metadata": {
        "id": "LRdL3kWBhYbQ"
      },
      "source": [
        "We will use `ray.init()` to initialize a local cluster. By default, this cluster will be comprised of only the machine you are running this notebook on. You can also run this notebook on an Anyscale cluster.\n",
        "\n",
        "Note: this notebook *will not* run in Ray Client mode."
      ]
>>>>>>> 5e1def0a
    },
    {
     "name": "stderr",
     "output_type": "stream",
     "text": [
      "Downloading builder script: 5.76kB [00:00, 6.45MB/s]                   \n",
      "Downloading builder script: 5.76kB [00:00, 6.91MB/s]                   \n",
      "Downloading builder script: 5.76kB [00:00, 6.44MB/s]                   \n",
      "Downloading builder script: 5.76kB [00:00, 6.94MB/s]                   \n",
      "Downloading tokenizer_config.json: 100%|██████████| 28.0/28.0 [00:00<00:00, 30.5kB/s]\n",
      "Downloading config.json: 100%|██████████| 483/483 [00:00<00:00, 817kB/s]\n",
      "Downloading vocab.txt:   0%|          | 0.00/226k [00:00<?, ?B/s]\n",
      "Downloading vocab.txt:  18%|█▊        | 41.0k/226k [00:00<00:00, 353kB/s]\n",
      "Downloading vocab.txt: 100%|██████████| 226k/226k [00:00<00:00, 773kB/s] \n",
      "Downloading tokenizer.json:   0%|          | 0.00/455k [00:00<?, ?B/s]\n",
      "Downloading tokenizer.json:   6%|▌         | 28.0k/455k [00:00<00:01, 227kB/s]\n",
      "Downloading tokenizer.json:  24%|██▍       | 111k/455k [00:00<00:00, 488kB/s] \n",
      "Downloading tokenizer.json:  42%|████▏     | 191k/455k [00:00<00:00, 559kB/s]\n",
      "Downloading tokenizer.json:  67%|██████▋   | 303k/455k [00:00<00:00, 694kB/s]\n",
      "Downloading tokenizer.json: 100%|██████████| 455k/455k [00:00<00:00, 815kB/s]\n",
      "Downloading pytorch_model.bin:   0%|          | 0.00/256M [00:00<?, ?B/s]\n",
      "Downloading pytorch_model.bin:   0%|          | 1.20M/256M [00:00<00:21, 12.6MB/s]\n",
      "Downloading pytorch_model.bin:   2%|▏         | 6.02M/256M [00:00<00:07, 34.9MB/s]\n",
      "Downloading pytorch_model.bin:   6%|▌         | 15.0M/256M [00:00<00:04, 62.0MB/s]\n",
      "Downloading pytorch_model.bin:   9%|▉         | 24.0M/256M [00:00<00:03, 74.8MB/s]\n",
      "Downloading pytorch_model.bin:  13%|█▎        | 33.1M/256M [00:00<00:02, 82.3MB/s]\n",
      "Downloading pytorch_model.bin:  17%|█▋        | 42.2M/256M [00:00<00:02, 86.7MB/s]\n",
      "Downloading pytorch_model.bin:  20%|██        | 51.4M/256M [00:00<00:02, 89.8MB/s]\n",
      "Downloading pytorch_model.bin:  24%|██▎       | 60.6M/256M [00:00<00:02, 91.8MB/s]\n",
      "Downloading pytorch_model.bin:  27%|██▋       | 69.8M/256M [00:00<00:02, 93.3MB/s]\n",
      "Downloading pytorch_model.bin:  31%|███       | 78.9M/256M [00:01<00:01, 94.2MB/s]\n",
      "Downloading pytorch_model.bin:  34%|███▍      | 88.0M/256M [00:01<00:01, 94.6MB/s]\n",
      "Downloading pytorch_model.bin:  38%|███▊      | 97.2M/256M [00:01<00:01, 95.1MB/s]\n",
      "Downloading pytorch_model.bin:  42%|████▏     | 106M/256M [00:01<00:01, 95.6MB/s] \n",
      "Downloading pytorch_model.bin:  45%|████▌     | 116M/256M [00:01<00:01, 96.0MB/s]\n",
      "Downloading pytorch_model.bin:  49%|████▉     | 125M/256M [00:01<00:01, 96.2MB/s]\n",
      "Downloading pytorch_model.bin:  52%|█████▏    | 134M/256M [00:01<00:01, 96.0MB/s]\n",
      "Downloading pytorch_model.bin:  56%|█████▌    | 143M/256M [00:01<00:01, 96.1MB/s]\n",
      "Downloading pytorch_model.bin:  60%|█████▉    | 152M/256M [00:01<00:01, 96.0MB/s]\n",
      "Downloading pytorch_model.bin:  63%|██████▎   | 162M/256M [00:01<00:01, 96.2MB/s]\n",
      "Downloading pytorch_model.bin:  67%|██████▋   | 171M/256M [00:02<00:00, 96.1MB/s]\n",
      "Downloading pytorch_model.bin:  70%|███████   | 180M/256M [00:02<00:00, 96.2MB/s]\n",
      "Downloading pytorch_model.bin:  74%|███████▍  | 189M/256M [00:02<00:00, 96.2MB/s]\n",
      "Downloading pytorch_model.bin:  78%|███████▊  | 198M/256M [00:02<00:00, 96.2MB/s]\n",
      "Downloading pytorch_model.bin:  81%|████████  | 208M/256M [00:02<00:00, 95.9MB/s]\n",
      "Downloading pytorch_model.bin:  85%|████████▍ | 217M/256M [00:02<00:00, 95.9MB/s]\n",
      "Downloading pytorch_model.bin:  88%|████████▊ | 226M/256M [00:02<00:00, 96.2MB/s]\n",
      "Downloading pytorch_model.bin:  92%|█████████▏| 235M/256M [00:02<00:00, 96.1MB/s]\n",
      "Downloading pytorch_model.bin:  96%|█████████▌| 244M/256M [00:02<00:00, 96.1MB/s]\n",
      "Downloading pytorch_model.bin: 100%|██████████| 256M/256M [00:02<00:00, 91.6MB/s]\n",
      "(RayTrainWorker pid=1117, ip=172.31.90.137) Some weights of the model checkpoint at distilbert-base-uncased were not used when initializing DistilBertForSequenceClassification: ['vocab_projector.weight', 'vocab_transform.bias', 'vocab_layer_norm.weight', 'vocab_projector.bias', 'vocab_transform.weight', 'vocab_layer_norm.bias']\n",
      "(RayTrainWorker pid=1117, ip=172.31.90.137) - This IS expected if you are initializing DistilBertForSequenceClassification from the checkpoint of a model trained on another task or with another architecture (e.g. initializing a BertForSequenceClassification model from a BertForPreTraining model).\n",
      "(RayTrainWorker pid=1117, ip=172.31.90.137) - This IS NOT expected if you are initializing DistilBertForSequenceClassification from the checkpoint of a model that you expect to be exactly identical (initializing a BertForSequenceClassification model from a BertForSequenceClassification model).\n",
      "(RayTrainWorker pid=1117, ip=172.31.90.137) Some weights of DistilBertForSequenceClassification were not initialized from the model checkpoint at distilbert-base-uncased and are newly initialized: ['pre_classifier.bias', 'classifier.bias', 'classifier.weight', 'pre_classifier.weight']\n",
      "(RayTrainWorker pid=1117, ip=172.31.90.137) You should probably TRAIN this model on a down-stream task to be able to use it for predictions and inference.\n",
      "(RayTrainWorker pid=1114, ip=172.31.90.137) Some weights of the model checkpoint at distilbert-base-uncased were not used when initializing DistilBertForSequenceClassification: ['vocab_layer_norm.weight', 'vocab_projector.bias', 'vocab_layer_norm.bias', 'vocab_transform.bias', 'vocab_projector.weight', 'vocab_transform.weight']\n",
      "(RayTrainWorker pid=1114, ip=172.31.90.137) - This IS expected if you are initializing DistilBertForSequenceClassification from the checkpoint of a model trained on another task or with another architecture (e.g. initializing a BertForSequenceClassification model from a BertForPreTraining model).\n",
      "(RayTrainWorker pid=1114, ip=172.31.90.137) - This IS NOT expected if you are initializing DistilBertForSequenceClassification from the checkpoint of a model that you expect to be exactly identical (initializing a BertForSequenceClassification model from a BertForSequenceClassification model).\n",
      "(RayTrainWorker pid=1114, ip=172.31.90.137) Some weights of DistilBertForSequenceClassification were not initialized from the model checkpoint at distilbert-base-uncased and are newly initialized: ['pre_classifier.bias', 'pre_classifier.weight', 'classifier.weight', 'classifier.bias']\n",
      "(RayTrainWorker pid=1114, ip=172.31.90.137) You should probably TRAIN this model on a down-stream task to be able to use it for predictions and inference.\n",
      "(RayTrainWorker pid=1116, ip=172.31.90.137) Some weights of the model checkpoint at distilbert-base-uncased were not used when initializing DistilBertForSequenceClassification: ['vocab_layer_norm.bias', 'vocab_transform.bias', 'vocab_projector.bias', 'vocab_layer_norm.weight', 'vocab_transform.weight', 'vocab_projector.weight']\n",
      "(RayTrainWorker pid=1116, ip=172.31.90.137) - This IS expected if you are initializing DistilBertForSequenceClassification from the checkpoint of a model trained on another task or with another architecture (e.g. initializing a BertForSequenceClassification model from a BertForPreTraining model).\n",
      "(RayTrainWorker pid=1116, ip=172.31.90.137) - This IS NOT expected if you are initializing DistilBertForSequenceClassification from the checkpoint of a model that you expect to be exactly identical (initializing a BertForSequenceClassification model from a BertForSequenceClassification model).\n",
      "(RayTrainWorker pid=1116, ip=172.31.90.137) Some weights of DistilBertForSequenceClassification were not initialized from the model checkpoint at distilbert-base-uncased and are newly initialized: ['classifier.bias', 'pre_classifier.weight', 'pre_classifier.bias', 'classifier.weight']\n",
      "(RayTrainWorker pid=1116, ip=172.31.90.137) You should probably TRAIN this model on a down-stream task to be able to use it for predictions and inference.\n",
      "(RayTrainWorker pid=1115, ip=172.31.90.137) Some weights of the model checkpoint at distilbert-base-uncased were not used when initializing DistilBertForSequenceClassification: ['vocab_projector.bias', 'vocab_projector.weight', 'vocab_transform.bias', 'vocab_layer_norm.bias', 'vocab_transform.weight', 'vocab_layer_norm.weight']\n",
      "(RayTrainWorker pid=1115, ip=172.31.90.137) - This IS expected if you are initializing DistilBertForSequenceClassification from the checkpoint of a model trained on another task or with another architecture (e.g. initializing a BertForSequenceClassification model from a BertForPreTraining model).\n",
      "(RayTrainWorker pid=1115, ip=172.31.90.137) - This IS NOT expected if you are initializing DistilBertForSequenceClassification from the checkpoint of a model that you expect to be exactly identical (initializing a BertForSequenceClassification model from a BertForSequenceClassification model).\n",
      "(RayTrainWorker pid=1115, ip=172.31.90.137) Some weights of DistilBertForSequenceClassification were not initialized from the model checkpoint at distilbert-base-uncased and are newly initialized: ['pre_classifier.weight', 'classifier.weight', 'classifier.bias', 'pre_classifier.bias']\n",
      "(RayTrainWorker pid=1115, ip=172.31.90.137) You should probably TRAIN this model on a down-stream task to be able to use it for predictions and inference.\n"
     ]
    },
    {
     "name": "stdout",
     "output_type": "stream",
     "text": [
      "(RayTrainWorker pid=1114, ip=172.31.90.137) Starting training\n",
      "(RayTrainWorker pid=1116, ip=172.31.90.137) Starting training\n",
      "(RayTrainWorker pid=1117, ip=172.31.90.137) Starting training\n",
      "(RayTrainWorker pid=1115, ip=172.31.90.137) Starting training\n"
     ]
    },
    {
     "name": "stderr",
     "output_type": "stream",
     "text": [
      "(RayTrainWorker pid=1114, ip=172.31.90.137) ***** Running training *****\n",
      "(RayTrainWorker pid=1114, ip=172.31.90.137)   Num examples = 8551\n",
      "(RayTrainWorker pid=1114, ip=172.31.90.137)   Num Epochs = 2\n",
      "(RayTrainWorker pid=1114, ip=172.31.90.137)   Instantaneous batch size per device = 16\n",
      "(RayTrainWorker pid=1114, ip=172.31.90.137)   Total train batch size (w. parallel, distributed & accumulation) = 64\n",
      "(RayTrainWorker pid=1114, ip=172.31.90.137)   Gradient Accumulation steps = 1\n",
      "(RayTrainWorker pid=1114, ip=172.31.90.137)   Total optimization steps = 1070\n",
      "(RayTrainWorker pid=1114, ip=172.31.90.137) The following columns in the training set don't have a corresponding argument in `DistilBertForSequenceClassification.forward` and have been ignored: sentence, idx. If sentence, idx are not expected by `DistilBertForSequenceClassification.forward`,  you can safely ignore this message.\n"
     ]
    },
    {
     "name": "stdout",
     "output_type": "stream",
     "text": [
      "(RayTrainWorker pid=1114, ip=172.31.90.137) {'loss': 0.5437, 'learning_rate': 1e-05, 'epoch': 1.0}\n"
     ]
    },
    {
     "name": "stderr",
     "output_type": "stream",
     "text": [
      "(RayTrainWorker pid=1114, ip=172.31.90.137) ***** Running Evaluation *****\n",
      "(RayTrainWorker pid=1114, ip=172.31.90.137)   Num examples = 1043\n",
      "(RayTrainWorker pid=1114, ip=172.31.90.137)   Batch size = 16\n",
      "(RayTrainWorker pid=1114, ip=172.31.90.137) The following columns in the evaluation set don't have a corresponding argument in `DistilBertForSequenceClassification.forward` and have been ignored: sentence, idx. If sentence, idx are not expected by `DistilBertForSequenceClassification.forward`,  you can safely ignore this message.\n"
     ]
    },
    {
     "name": "stdout",
     "output_type": "stream",
     "text": [
      "(RayTrainWorker pid=1114, ip=172.31.90.137) {'eval_loss': 0.5794203281402588, 'eval_matthews_correlation': 0.3293676852500821, 'eval_runtime': 0.9804, 'eval_samples_per_second': 277.441, 'eval_steps_per_second': 5.1, 'epoch': 1.0}\n"
     ]
    },
    {
     "name": "stderr",
     "output_type": "stream",
     "text": [
      "(RayTrainWorker pid=1114, ip=172.31.90.137) Saving model checkpoint to distilbert-base-uncased-finetuned-cola/checkpoint-535\n",
      "(RayTrainWorker pid=1114, ip=172.31.90.137) Configuration saved in distilbert-base-uncased-finetuned-cola/checkpoint-535/config.json\n",
      "(RayTrainWorker pid=1114, ip=172.31.90.137) Model weights saved in distilbert-base-uncased-finetuned-cola/checkpoint-535/pytorch_model.bin\n",
      "(RayTrainWorker pid=1114, ip=172.31.90.137) tokenizer config file saved in distilbert-base-uncased-finetuned-cola/checkpoint-535/tokenizer_config.json\n",
      "(RayTrainWorker pid=1114, ip=172.31.90.137) Special tokens file saved in distilbert-base-uncased-finetuned-cola/checkpoint-535/special_tokens_map.json\n"
     ]
    },
    {
     "name": "stdout",
     "output_type": "stream",
     "text": [
      "Result for HuggingFaceTrainer_c1ff5_00000:\n",
      "  _time_this_iter_s: 90.87123560905457\n",
      "  _timestamp: 1661447540\n",
      "  _training_iteration: 1\n",
      "  date: 2022-08-25_10-12-20\n",
      "  done: false\n",
      "  epoch: 1.0\n",
      "  eval_loss: 0.5794203281402588\n",
      "  eval_matthews_correlation: 0.3293676852500821\n",
      "  eval_runtime: 0.9804\n",
      "  eval_samples_per_second: 277.441\n",
      "  eval_steps_per_second: 5.1\n",
      "  experiment_id: 592e02b25b254bd1a3743904313dc85b\n",
      "  hostname: ip-172-31-90-137\n",
      "  iterations_since_restore: 1\n",
      "  learning_rate: 1.0e-05\n",
      "  loss: 0.5437\n",
      "  node_ip: 172.31.90.137\n",
      "  pid: 947\n",
      "  should_checkpoint: true\n",
      "  step: 535\n",
      "  time_since_restore: 103.24057936668396\n",
      "  time_this_iter_s: 103.24057936668396\n",
      "  time_total_s: 103.24057936668396\n",
      "  timestamp: 1661447540\n",
      "  timesteps_since_restore: 0\n",
      "  training_iteration: 1\n",
      "  trial_id: c1ff5_00000\n",
      "  warmup_time: 0.003858327865600586\n",
      "  \n"
     ]
    },
    {
     "name": "stderr",
     "output_type": "stream",
     "text": [
      "(RayTrainWorker pid=1114, ip=172.31.90.137) Saving model checkpoint to distilbert-base-uncased-finetuned-cola/checkpoint-1070\n",
      "(RayTrainWorker pid=1114, ip=172.31.90.137) Configuration saved in distilbert-base-uncased-finetuned-cola/checkpoint-1070/config.json\n",
      "(RayTrainWorker pid=1114, ip=172.31.90.137) Model weights saved in distilbert-base-uncased-finetuned-cola/checkpoint-1070/pytorch_model.bin\n",
      "(RayTrainWorker pid=1114, ip=172.31.90.137) tokenizer config file saved in distilbert-base-uncased-finetuned-cola/checkpoint-1070/tokenizer_config.json\n",
      "(RayTrainWorker pid=1114, ip=172.31.90.137) Special tokens file saved in distilbert-base-uncased-finetuned-cola/checkpoint-1070/special_tokens_map.json\n"
     ]
    },
    {
     "name": "stdout",
     "output_type": "stream",
     "text": [
      "(RayTrainWorker pid=1114, ip=172.31.90.137) {'loss': 0.3886, 'learning_rate': 0.0, 'epoch': 2.0}\n"
     ]
    },
    {
     "name": "stderr",
     "output_type": "stream",
     "text": [
      "(RayTrainWorker pid=1114, ip=172.31.90.137) ***** Running Evaluation *****\n",
      "(RayTrainWorker pid=1114, ip=172.31.90.137)   Num examples = 1043\n",
      "(RayTrainWorker pid=1114, ip=172.31.90.137)   Batch size = 16\n",
      "(RayTrainWorker pid=1114, ip=172.31.90.137) The following columns in the evaluation set don't have a corresponding argument in `DistilBertForSequenceClassification.forward` and have been ignored: sentence, idx. If sentence, idx are not expected by `DistilBertForSequenceClassification.forward`,  you can safely ignore this message.\n"
     ]
    },
    {
     "name": "stdout",
     "output_type": "stream",
     "text": [
      "(RayTrainWorker pid=1114, ip=172.31.90.137) {'eval_loss': 0.6215357184410095, 'eval_matthews_correlation': 0.42957017514952434, 'eval_runtime': 0.9956, 'eval_samples_per_second': 273.204, 'eval_steps_per_second': 5.022, 'epoch': 2.0}\n"
     ]
    },
    {
     "name": "stderr",
     "output_type": "stream",
     "text": [
      "(RayTrainWorker pid=1114, ip=172.31.90.137) Saving model checkpoint to distilbert-base-uncased-finetuned-cola/checkpoint-1070\n",
      "(RayTrainWorker pid=1114, ip=172.31.90.137) Configuration saved in distilbert-base-uncased-finetuned-cola/checkpoint-1070/config.json\n",
      "(RayTrainWorker pid=1114, ip=172.31.90.137) Model weights saved in distilbert-base-uncased-finetuned-cola/checkpoint-1070/pytorch_model.bin\n",
      "(RayTrainWorker pid=1114, ip=172.31.90.137) tokenizer config file saved in distilbert-base-uncased-finetuned-cola/checkpoint-1070/tokenizer_config.json\n",
      "(RayTrainWorker pid=1114, ip=172.31.90.137) Special tokens file saved in distilbert-base-uncased-finetuned-cola/checkpoint-1070/special_tokens_map.json\n"
     ]
    },
    {
     "name": "stdout",
     "output_type": "stream",
     "text": [
      "(RayTrainWorker pid=1114, ip=172.31.90.137) {'train_runtime': 174.4696, 'train_samples_per_second': 98.023, 'train_steps_per_second': 6.133, 'train_loss': 0.4661755713346963, 'epoch': 2.0}\n"
     ]
    },
    {
     "name": "stderr",
     "output_type": "stream",
     "text": [
      "(RayTrainWorker pid=1114, ip=172.31.90.137) \n",
      "(RayTrainWorker pid=1114, ip=172.31.90.137) \n",
      "(RayTrainWorker pid=1114, ip=172.31.90.137) Training completed. Do not forget to share your model on huggingface.co/models =)\n",
      "(RayTrainWorker pid=1114, ip=172.31.90.137) \n",
      "(RayTrainWorker pid=1114, ip=172.31.90.137) \n"
     ]
    },
    {
     "name": "stdout",
     "output_type": "stream",
     "text": [
      "Result for HuggingFaceTrainer_c1ff5_00000:\n",
      "  _time_this_iter_s: 96.96447467803955\n",
      "  _timestamp: 1661447637\n",
      "  _training_iteration: 2\n",
      "  date: 2022-08-25_10-13-57\n",
      "  done: false\n",
      "  epoch: 2.0\n",
      "  eval_loss: 0.6215357184410095\n",
      "  eval_matthews_correlation: 0.42957017514952434\n",
      "  eval_runtime: 0.9956\n",
      "  eval_samples_per_second: 273.204\n",
      "  eval_steps_per_second: 5.022\n",
      "  experiment_id: 592e02b25b254bd1a3743904313dc85b\n",
      "  hostname: ip-172-31-90-137\n",
      "  iterations_since_restore: 2\n",
      "  learning_rate: 0.0\n",
      "  loss: 0.3886\n",
      "  node_ip: 172.31.90.137\n",
      "  pid: 947\n",
      "  should_checkpoint: true\n",
      "  step: 1070\n",
      "  time_since_restore: 200.21722102165222\n",
      "  time_this_iter_s: 96.97664165496826\n",
      "  time_total_s: 200.21722102165222\n",
      "  timestamp: 1661447637\n",
      "  timesteps_since_restore: 0\n",
      "  train_loss: 0.4661755713346963\n",
      "  train_runtime: 174.4696\n",
      "  train_samples_per_second: 98.023\n",
      "  train_steps_per_second: 6.133\n",
      "  training_iteration: 2\n",
      "  trial_id: c1ff5_00000\n",
      "  warmup_time: 0.003858327865600586\n",
      "  \n",
      "Result for HuggingFaceTrainer_c1ff5_00000:\n",
      "  _time_this_iter_s: 96.96447467803955\n",
      "  _timestamp: 1661447637\n",
      "  _training_iteration: 2\n",
      "  date: 2022-08-25_10-13-57\n",
      "  done: true\n",
      "  epoch: 2.0\n",
      "  eval_loss: 0.6215357184410095\n",
      "  eval_matthews_correlation: 0.42957017514952434\n",
      "  eval_runtime: 0.9956\n",
      "  eval_samples_per_second: 273.204\n",
      "  eval_steps_per_second: 5.022\n",
      "  experiment_id: 592e02b25b254bd1a3743904313dc85b\n",
      "  experiment_tag: '0'\n",
      "  hostname: ip-172-31-90-137\n",
      "  iterations_since_restore: 2\n",
      "  learning_rate: 0.0\n",
      "  loss: 0.3886\n",
      "  node_ip: 172.31.90.137\n",
      "  pid: 947\n",
      "  should_checkpoint: true\n",
      "  step: 1070\n",
      "  time_since_restore: 200.21722102165222\n",
      "  time_this_iter_s: 96.97664165496826\n",
      "  time_total_s: 200.21722102165222\n",
      "  timestamp: 1661447637\n",
      "  timesteps_since_restore: 0\n",
      "  train_loss: 0.4661755713346963\n",
      "  train_runtime: 174.4696\n",
      "  train_samples_per_second: 98.023\n",
      "  train_steps_per_second: 6.133\n",
      "  training_iteration: 2\n",
      "  trial_id: c1ff5_00000\n",
      "  warmup_time: 0.003858327865600586\n",
      "  \n"
     ]
    },
    {
     "name": "stderr",
     "output_type": "stream",
     "text": [
      "2022-08-25 10:14:09,300\tINFO tune.py:758 -- Total run time: 246.67 seconds (246.44 seconds for the tuning loop).\n"
     ]
    }
   ],
   "source": [
    "result = trainer.fit()"
   ]
  },
  {
   "cell_type": "markdown",
   "metadata": {
    "id": "4cnWqUWmhYba"
   },
   "source": [
    "You can use the returned `Result` object to access metrics and the Ray AIR `Checkpoint` associated with the last iteration."
   ]
  },
  {
   "cell_type": "code",
   "execution_count": 16,
   "metadata": {
    "colab": {
     "base_uri": "https://localhost:8080/"
    },
    "id": "AMN5qjUwhYba",
    "outputId": "7b754c36-c58b-4ff4-d7a8-63ec9764bd0c"
   },
   "outputs": [
    {
     "data": {
      "text/plain": [
       "Result(metrics={'loss': 0.3886, 'learning_rate': 0.0, 'epoch': 2.0, 'step': 1070, 'eval_loss': 0.6215357184410095, 'eval_matthews_correlation': 0.42957017514952434, 'eval_runtime': 0.9956, 'eval_samples_per_second': 273.204, 'eval_steps_per_second': 5.022, 'train_runtime': 174.4696, 'train_samples_per_second': 98.023, 'train_steps_per_second': 6.133, 'train_loss': 0.4661755713346963, '_timestamp': 1661447637, '_time_this_iter_s': 96.96447467803955, '_training_iteration': 2, 'should_checkpoint': True, 'done': True, 'trial_id': 'c1ff5_00000', 'experiment_tag': '0'}, error=None, log_dir=PosixPath('/home/ray/ray_results/HuggingFaceTrainer_2022-08-25_10-10-02/HuggingFaceTrainer_c1ff5_00000_0_2022-08-25_10-10-04'))"
      ]
     },
     "execution_count": 16,
     "metadata": {},
     "output_type": "execute_result"
    }
   ],
   "source": [
    "result"
   ]
  },
  {
   "cell_type": "markdown",
   "metadata": {},
   "source": [
    "### Tune hyperparameters with Ray AIR <a name=\"predict\"></a>"
   ]
  },
  {
   "cell_type": "markdown",
   "metadata": {},
   "source": [
    "If we would like to tune any hyperparameters of the model, we can do so by simply passing our `HuggingFaceTrainer` into a `Tuner` and defining the search space.\n",
    "\n",
    "We can also take advantage of the advanced search algorithms and schedulers provided by Ray Tune. In this example, we will use an `ASHAScheduler` to aggresively terminate underperforming trials."
   ]
  },
  {
   "cell_type": "code",
   "execution_count": 17,
   "metadata": {},
   "outputs": [],
   "source": [
    "from ray import tune\n",
    "from ray.tune import Tuner\n",
    "from ray.tune.schedulers.async_hyperband import ASHAScheduler\n",
    "\n",
    "tune_epochs = 4\n",
    "tuner = Tuner(\n",
    "    trainer,\n",
    "    param_space={\n",
    "        \"trainer_init_config\": {\n",
    "            \"learning_rate\": tune.grid_search([2e-5, 2e-4, 2e-3, 2e-2]),\n",
    "            \"epochs\": tune_epochs,\n",
    "        }\n",
    "    },\n",
    "    tune_config=tune.TuneConfig(\n",
    "        metric=\"eval_loss\",\n",
    "        mode=\"min\",\n",
    "        num_samples=1,\n",
    "        scheduler=ASHAScheduler(\n",
    "            max_t=tune_epochs,\n",
    "        )\n",
    "    ),\n",
    "    run_config=RunConfig(\n",
    "        checkpoint_config=CheckpointConfig(num_to_keep=1, checkpoint_score_attribute=\"eval_loss\", checkpoint_score_order=\"min\")\n",
    "    ),\n",
    ")"
   ]
  },
  {
   "cell_type": "code",
   "execution_count": 18,
   "metadata": {},
   "outputs": [
    {
     "data": {
      "text/html": [
       "== Status ==<br>Current time: 2022-08-25 10:20:13 (running for 00:06:01.75)<br>Memory usage on this node: 4.4/62.0 GiB<br>Using AsyncHyperBand: num_stopped=4\n",
       "Bracket: Iter 4.000: -0.8064090609550476 | Iter 1.000: -0.6378736793994904<br>Resources requested: 0/208 CPUs, 0/16 GPUs, 0.0/574.34 GiB heap, 0.0/241.51 GiB objects (0.0/4.0 accelerator_type:T4)<br>Current best trial: 5654d_00001 with eval_loss=0.6492420434951782 and parameters={'trainer_init_config': {'learning_rate': 0.0002, 'epochs': 4}}<br>Result logdir: /home/ray/ray_results/HuggingFaceTrainer_2022-08-25_10-14-11<br>Number of trials: 4/4 (4 TERMINATED)<br><table>\n",
       "<thead>\n",
       "<tr><th>Trial name                    </th><th>status    </th><th>loc               </th><th style=\"text-align: right;\">  trainer_init_conf...</th><th style=\"text-align: right;\">  iter</th><th style=\"text-align: right;\">  total time (s)</th><th style=\"text-align: right;\">  loss</th><th style=\"text-align: right;\">  learning_rate</th><th style=\"text-align: right;\">  epoch</th></tr>\n",
       "</thead>\n",
       "<tbody>\n",
       "<tr><td>HuggingFaceTrainer_5654d_00000</td><td>TERMINATED</td><td>172.31.90.137:1729</td><td style=\"text-align: right;\">                2e-05 </td><td style=\"text-align: right;\">     4</td><td style=\"text-align: right;\">        347.171 </td><td style=\"text-align: right;\">0.1958</td><td style=\"text-align: right;\">        0      </td><td style=\"text-align: right;\">      4</td></tr>\n",
       "<tr><td>HuggingFaceTrainer_5654d_00001</td><td>TERMINATED</td><td>172.31.76.237:1805</td><td style=\"text-align: right;\">                0.0002</td><td style=\"text-align: right;\">     1</td><td style=\"text-align: right;\">         95.2492</td><td style=\"text-align: right;\">0.6225</td><td style=\"text-align: right;\">        0.00015</td><td style=\"text-align: right;\">      1</td></tr>\n",
       "<tr><td>HuggingFaceTrainer_5654d_00002</td><td>TERMINATED</td><td>172.31.85.32:1322 </td><td style=\"text-align: right;\">                0.002 </td><td style=\"text-align: right;\">     1</td><td style=\"text-align: right;\">         93.7613</td><td style=\"text-align: right;\">0.6463</td><td style=\"text-align: right;\">        0.0015 </td><td style=\"text-align: right;\">      1</td></tr>\n",
       "<tr><td>HuggingFaceTrainer_5654d_00003</td><td>TERMINATED</td><td>172.31.85.193:1060</td><td style=\"text-align: right;\">                0.02  </td><td style=\"text-align: right;\">     1</td><td style=\"text-align: right;\">         99.3677</td><td style=\"text-align: right;\">0.926 </td><td style=\"text-align: right;\">        0.015  </td><td style=\"text-align: right;\">      1</td></tr>\n",
       "</tbody>\n",
       "</table><br><br>"
      ],
      "text/plain": [
       "<IPython.core.display.HTML object>"
      ]
     },
     "metadata": {},
     "output_type": "display_data"
    },
    {
     "name": "stderr",
     "output_type": "stream",
     "text": [
      "(RayTrainWorker pid=1789, ip=172.31.90.137) 2022-08-25 10:14:23,379\tINFO config.py:71 -- Setting up process group for: env:// [rank=0, world_size=4]\n"
     ]
    },
    {
     "name": "stdout",
     "output_type": "stream",
     "text": [
      "(RayTrainWorker pid=1792, ip=172.31.90.137) Is CUDA available: True\n",
      "(RayTrainWorker pid=1790, ip=172.31.90.137) Is CUDA available: True\n",
      "(RayTrainWorker pid=1791, ip=172.31.90.137) Is CUDA available: True\n",
      "(RayTrainWorker pid=1789, ip=172.31.90.137) Is CUDA available: True\n"
     ]
    },
    {
     "name": "stderr",
     "output_type": "stream",
     "text": [
      "(RayTrainWorker pid=1974, ip=172.31.76.237) 2022-08-25 10:14:29,354\tINFO config.py:71 -- Setting up process group for: env:// [rank=0, world_size=4]\n"
     ]
    },
    {
     "name": "stdout",
     "output_type": "stream",
     "text": [
      "(RayTrainWorker pid=1977, ip=172.31.76.237) Is CUDA available: True\n",
      "(RayTrainWorker pid=1976, ip=172.31.76.237) Is CUDA available: True\n",
      "(RayTrainWorker pid=1975, ip=172.31.76.237) Is CUDA available: True\n",
      "(RayTrainWorker pid=1974, ip=172.31.76.237) Is CUDA available: True\n"
     ]
    },
    {
     "name": "stderr",
     "output_type": "stream",
     "text": [
      "(RayTrainWorker pid=1483, ip=172.31.85.32) 2022-08-25 10:14:35,313\tINFO config.py:71 -- Setting up process group for: env:// [rank=0, world_size=4]\n"
     ]
    },
    {
     "name": "stdout",
     "output_type": "stream",
     "text": [
      "(RayTrainWorker pid=1790, ip=172.31.90.137) Starting training\n",
      "(RayTrainWorker pid=1792, ip=172.31.90.137) Starting training\n",
      "(RayTrainWorker pid=1791, ip=172.31.90.137) Starting training\n",
      "(RayTrainWorker pid=1789, ip=172.31.90.137) Starting training\n"
     ]
    },
    {
     "name": "stderr",
     "output_type": "stream",
     "text": [
      "(RayTrainWorker pid=1789, ip=172.31.90.137) ***** Running training *****\n",
      "(RayTrainWorker pid=1789, ip=172.31.90.137)   Num examples = 8551\n",
      "(RayTrainWorker pid=1789, ip=172.31.90.137)   Num Epochs = 4\n",
      "(RayTrainWorker pid=1789, ip=172.31.90.137)   Instantaneous batch size per device = 16\n",
      "(RayTrainWorker pid=1789, ip=172.31.90.137)   Total train batch size (w. parallel, distributed & accumulation) = 64\n",
      "(RayTrainWorker pid=1789, ip=172.31.90.137)   Gradient Accumulation steps = 1\n",
      "(RayTrainWorker pid=1789, ip=172.31.90.137)   Total optimization steps = 2140\n"
     ]
    },
    {
     "name": "stdout",
     "output_type": "stream",
     "text": [
      "(RayTrainWorker pid=1483, ip=172.31.85.32) Is CUDA available: True\n",
      "(RayTrainWorker pid=1485, ip=172.31.85.32) Is CUDA available: True\n",
      "(RayTrainWorker pid=1486, ip=172.31.85.32) Is CUDA available: True\n",
      "(RayTrainWorker pid=1484, ip=172.31.85.32) Is CUDA available: True\n",
      "(RayTrainWorker pid=1977, ip=172.31.76.237) Starting training\n",
      "(RayTrainWorker pid=1976, ip=172.31.76.237) Starting training\n",
      "(RayTrainWorker pid=1975, ip=172.31.76.237) Starting training\n",
      "(RayTrainWorker pid=1974, ip=172.31.76.237) Starting training\n"
     ]
    },
    {
     "name": "stderr",
     "output_type": "stream",
     "text": [
      "(RayTrainWorker pid=1974, ip=172.31.76.237) ***** Running training *****\n",
      "(RayTrainWorker pid=1974, ip=172.31.76.237)   Num examples = 8551\n",
      "(RayTrainWorker pid=1974, ip=172.31.76.237)   Num Epochs = 4\n",
      "(RayTrainWorker pid=1974, ip=172.31.76.237)   Instantaneous batch size per device = 16\n",
      "(RayTrainWorker pid=1974, ip=172.31.76.237)   Total train batch size (w. parallel, distributed & accumulation) = 64\n",
      "(RayTrainWorker pid=1974, ip=172.31.76.237)   Gradient Accumulation steps = 1\n",
      "(RayTrainWorker pid=1974, ip=172.31.76.237)   Total optimization steps = 2140\n"
     ]
    },
    {
<<<<<<< HEAD
     "name": "stdout",
     "output_type": "stream",
     "text": [
      "(RayTrainWorker pid=1483, ip=172.31.85.32) Starting training\n",
      "(RayTrainWorker pid=1485, ip=172.31.85.32) Starting training\n",
      "(RayTrainWorker pid=1486, ip=172.31.85.32) Starting training\n",
      "(RayTrainWorker pid=1484, ip=172.31.85.32) Starting training\n"
     ]
=======
      "cell_type": "markdown",
      "metadata": {
        "id": "FBiW8UpKIrJW"
      },
      "source": [
        "Now that our data is ready, we can download the pretrained model and fine-tune it.\n",
        "\n",
        "Since all our tasks are about sentence classification, we use the `AutoModelForSequenceClassification` class.\n",
        "\n",
        "We will not go into details about each specific component of the training (see the [original notebook](https://github.com/huggingface/notebooks/blob/6ca682955173cc9d36ffa431ddda505a048cbe80/examples/text_classification.ipynb) for that). The tokenizer is the same as we have used to encoded the dataset before.\n",
        "\n",
        "The main difference when using the Ray AIR is that we need to create our 🤗 Transformers `Trainer` inside a function (`trainer_init_per_worker`) and return it. That function will be passed to the `HuggingFaceTrainer` and will run on every Ray worker. The training will then proceed by the means of PyTorch DDP.\n",
        "\n",
        "Make sure that you initialize the model, metric, and tokenizer inside that function. Otherwise, you may run into serialization errors.\n",
        "\n",
        "Furthermore, `push_to_hub=True` is not yet supported. Ray will, however, checkpoint the model at every epoch, allowing you to push it to hub manually. We will do that after the training.\n",
        "\n",
        "If you wish to use third-party logging libraries, such as MLflow or Weights&Biases, do not set them in `TrainingArguments` (they will be automatically disabled) - instead, you should pass Ray AIR callbacks to `HuggingFaceTrainer`'s `run_config`. In this example, we will use MLflow."
      ]
>>>>>>> 5e1def0a
    },
    {
     "name": "stderr",
     "output_type": "stream",
     "text": [
      "(RayTrainWorker pid=1483, ip=172.31.85.32) ***** Running training *****\n",
      "(RayTrainWorker pid=1483, ip=172.31.85.32)   Num examples = 8551\n",
      "(RayTrainWorker pid=1483, ip=172.31.85.32)   Num Epochs = 4\n",
      "(RayTrainWorker pid=1483, ip=172.31.85.32)   Instantaneous batch size per device = 16\n",
      "(RayTrainWorker pid=1483, ip=172.31.85.32)   Total train batch size (w. parallel, distributed & accumulation) = 64\n",
      "(RayTrainWorker pid=1483, ip=172.31.85.32)   Gradient Accumulation steps = 1\n",
      "(RayTrainWorker pid=1483, ip=172.31.85.32)   Total optimization steps = 2140\n",
      "(RayTrainWorker pid=1223, ip=172.31.85.193) 2022-08-25 10:14:48,193\tINFO config.py:71 -- Setting up process group for: env:// [rank=0, world_size=4]\n"
     ]
    },
    {
     "name": "stdout",
     "output_type": "stream",
     "text": [
      "(RayTrainWorker pid=1223, ip=172.31.85.193) Is CUDA available: True\n",
      "(RayTrainWorker pid=1224, ip=172.31.85.193) Is CUDA available: True\n",
      "(RayTrainWorker pid=1226, ip=172.31.85.193) Is CUDA available: True\n",
      "(RayTrainWorker pid=1225, ip=172.31.85.193) Is CUDA available: True\n"
     ]
    },
    {
     "name": "stderr",
     "output_type": "stream",
     "text": [
      "Downloading builder script: 5.76kB [00:00, 6.59MB/s]                   \n",
      "Downloading builder script: 5.76kB [00:00, 6.52MB/s]                   \n",
      "Downloading builder script: 5.76kB [00:00, 6.07MB/s]                   \n",
      "Downloading builder script: 5.76kB [00:00, 6.81MB/s]                   \n",
      "Downloading tokenizer_config.json: 100%|██████████| 28.0/28.0 [00:00<00:00, 46.0kB/s]\n",
      "Downloading config.json: 100%|██████████| 483/483 [00:00<00:00, 766kB/s]\n",
      "Downloading vocab.txt:   0%|          | 0.00/226k [00:00<?, ?B/s]\n",
      "Downloading vocab.txt:  32%|███▏      | 72.0k/226k [00:00<00:00, 624kB/s]\n",
      "Downloading vocab.txt: 100%|██████████| 226k/226k [00:00<00:00, 966kB/s] \n",
      "Downloading tokenizer.json:   0%|          | 0.00/455k [00:00<?, ?B/s]\n",
      "Downloading tokenizer.json:   6%|▋         | 29.0k/455k [00:00<00:01, 233kB/s]\n",
      "Downloading tokenizer.json:  30%|██▉       | 136k/455k [00:00<00:00, 600kB/s] \n",
      "Downloading tokenizer.json: 100%|██████████| 455k/455k [00:00<00:00, 1.44MB/s]\n",
      "Downloading pytorch_model.bin:   0%|          | 0.00/256M [00:00<?, ?B/s]\n",
      "Downloading pytorch_model.bin:   1%|          | 2.32M/256M [00:00<00:10, 24.4MB/s]\n",
      "Downloading pytorch_model.bin:   4%|▍         | 11.0M/256M [00:00<00:04, 63.4MB/s]\n",
      "Downloading pytorch_model.bin:   8%|▊         | 20.0M/256M [00:00<00:03, 77.7MB/s]\n",
      "Downloading pytorch_model.bin:  11%|█▏        | 29.1M/256M [00:00<00:02, 84.8MB/s]\n",
      "Downloading pytorch_model.bin:  15%|█▍        | 38.2M/256M [00:00<00:02, 88.5MB/s]\n",
      "Downloading pytorch_model.bin:  18%|█▊        | 47.3M/256M [00:00<00:02, 90.7MB/s]\n",
      "Downloading pytorch_model.bin:  22%|██▏       | 56.4M/256M [00:00<00:02, 92.4MB/s]\n",
      "Downloading pytorch_model.bin:  26%|██▌       | 65.5M/256M [00:00<00:02, 93.4MB/s]\n",
      "Downloading pytorch_model.bin:  29%|██▉       | 74.7M/256M [00:00<00:02, 94.2MB/s]\n",
      "Downloading pytorch_model.bin:  33%|███▎      | 83.8M/256M [00:01<00:01, 94.8MB/s]\n",
      "Downloading pytorch_model.bin:  36%|███▋      | 93.0M/256M [00:01<00:01, 95.1MB/s]\n",
      "Downloading pytorch_model.bin:  40%|███▉      | 102M/256M [00:01<00:01, 95.4MB/s] \n",
      "Downloading pytorch_model.bin:  44%|████▎     | 111M/256M [00:01<00:01, 95.6MB/s]\n",
      "Downloading pytorch_model.bin:  47%|████▋     | 120M/256M [00:01<00:01, 95.7MB/s]\n",
      "Downloading pytorch_model.bin:  51%|█████     | 130M/256M [00:01<00:01, 95.8MB/s]\n",
      "Downloading pytorch_model.bin:  54%|█████▍    | 139M/256M [00:01<00:01, 95.8MB/s]\n",
      "Downloading pytorch_model.bin:  58%|█████▊    | 148M/256M [00:01<00:01, 95.9MB/s]\n",
      "Downloading pytorch_model.bin:  61%|██████▏   | 157M/256M [00:01<00:01, 96.1MB/s]\n",
      "Downloading pytorch_model.bin:  65%|██████▌   | 166M/256M [00:01<00:00, 96.1MB/s]\n",
      "Downloading pytorch_model.bin:  69%|██████▊   | 175M/256M [00:02<00:00, 96.1MB/s]\n",
      "Downloading pytorch_model.bin:  72%|███████▏  | 185M/256M [00:02<00:00, 96.2MB/s]\n",
      "Downloading pytorch_model.bin:  76%|███████▌  | 194M/256M [00:02<00:00, 96.2MB/s]\n",
      "Downloading pytorch_model.bin:  79%|███████▉  | 203M/256M [00:02<00:00, 96.1MB/s]\n",
      "Downloading pytorch_model.bin:  83%|████████▎ | 212M/256M [00:02<00:00, 96.1MB/s]\n",
      "Downloading pytorch_model.bin:  87%|████████▋ | 221M/256M [00:02<00:00, 96.2MB/s]\n",
      "Downloading pytorch_model.bin:  90%|█████████ | 231M/256M [00:02<00:00, 96.2MB/s]\n",
      "Downloading pytorch_model.bin:  94%|█████████▍| 240M/256M [00:02<00:00, 96.1MB/s]\n",
      "Downloading pytorch_model.bin:  97%|█████████▋| 249M/256M [00:02<00:00, 96.0MB/s]\n",
      "Downloading pytorch_model.bin: 100%|██████████| 256M/256M [00:02<00:00, 93.2MB/s]\n"
     ]
    },
    {
     "name": "stdout",
     "output_type": "stream",
     "text": [
      "(RayTrainWorker pid=1223, ip=172.31.85.193) Starting training\n",
      "(RayTrainWorker pid=1226, ip=172.31.85.193) Starting training\n",
      "(RayTrainWorker pid=1225, ip=172.31.85.193) Starting training\n",
      "(RayTrainWorker pid=1224, ip=172.31.85.193) Starting training\n"
     ]
    },
    {
     "name": "stderr",
     "output_type": "stream",
     "text": [
      "(RayTrainWorker pid=1223, ip=172.31.85.193) ***** Running training *****\n",
      "(RayTrainWorker pid=1223, ip=172.31.85.193)   Num examples = 8551\n",
      "(RayTrainWorker pid=1223, ip=172.31.85.193)   Num Epochs = 4\n",
      "(RayTrainWorker pid=1223, ip=172.31.85.193)   Instantaneous batch size per device = 16\n",
      "(RayTrainWorker pid=1223, ip=172.31.85.193)   Total train batch size (w. parallel, distributed & accumulation) = 64\n",
      "(RayTrainWorker pid=1223, ip=172.31.85.193)   Gradient Accumulation steps = 1\n",
      "(RayTrainWorker pid=1223, ip=172.31.85.193)   Total optimization steps = 2140\n",
      "(RayTrainWorker pid=1789, ip=172.31.90.137) ***** Running Evaluation *****\n",
      "(RayTrainWorker pid=1789, ip=172.31.90.137)   Num examples = 1043\n",
      "(RayTrainWorker pid=1789, ip=172.31.90.137)   Batch size = 16\n"
     ]
    },
    {
     "name": "stdout",
     "output_type": "stream",
     "text": [
      "(RayTrainWorker pid=1789, ip=172.31.90.137) {'loss': 0.5458, 'learning_rate': 1.5000000000000002e-05, 'epoch': 1.0}\n"
     ]
    },
    {
     "name": "stderr",
     "output_type": "stream",
     "text": [
      "(RayTrainWorker pid=1789, ip=172.31.90.137) The following columns in the evaluation set don't have a corresponding argument in `DistilBertForSequenceClassification.forward` and have been ignored: sentence, idx. If sentence, idx are not expected by `DistilBertForSequenceClassification.forward`,  you can safely ignore this message.\n"
     ]
    },
    {
     "name": "stdout",
     "output_type": "stream",
     "text": [
      "(RayTrainWorker pid=1789, ip=172.31.90.137) {'eval_loss': 0.6037685871124268, 'eval_matthews_correlation': 0.3654892178274207, 'eval_runtime': 0.9847, 'eval_samples_per_second': 276.225, 'eval_steps_per_second': 5.078, 'epoch': 1.0}\n"
     ]
    },
    {
     "name": "stderr",
     "output_type": "stream",
     "text": [
      "(RayTrainWorker pid=1789, ip=172.31.90.137) Saving model checkpoint to distilbert-base-uncased-finetuned-cola/checkpoint-535\n",
      "(RayTrainWorker pid=1789, ip=172.31.90.137) Configuration saved in distilbert-base-uncased-finetuned-cola/checkpoint-535/config.json\n",
      "(RayTrainWorker pid=1789, ip=172.31.90.137) Model weights saved in distilbert-base-uncased-finetuned-cola/checkpoint-535/pytorch_model.bin\n",
      "(RayTrainWorker pid=1789, ip=172.31.90.137) tokenizer config file saved in distilbert-base-uncased-finetuned-cola/checkpoint-535/tokenizer_config.json\n",
      "(RayTrainWorker pid=1789, ip=172.31.90.137) Special tokens file saved in distilbert-base-uncased-finetuned-cola/checkpoint-535/special_tokens_map.json\n"
     ]
    },
    {
     "name": "stdout",
     "output_type": "stream",
     "text": [
      "Result for HuggingFaceTrainer_5654d_00000:\n",
      "  _time_this_iter_s: 85.01727724075317\n",
      "  _timestamp: 1661447753\n",
      "  _training_iteration: 1\n",
      "  date: 2022-08-25_10-15-53\n",
      "  done: false\n",
      "  epoch: 1.0\n",
      "  eval_loss: 0.6037685871124268\n",
      "  eval_matthews_correlation: 0.3654892178274207\n",
      "  eval_runtime: 0.9847\n",
      "  eval_samples_per_second: 276.225\n",
      "  eval_steps_per_second: 5.078\n",
      "  experiment_id: cee1b96afcf344e89482e3c5e298a412\n",
      "  hostname: ip-172-31-90-137\n",
      "  iterations_since_restore: 1\n",
      "  learning_rate: 1.5000000000000002e-05\n",
      "  loss: 0.5458\n",
      "  node_ip: 172.31.90.137\n",
      "  pid: 1729\n",
      "  should_checkpoint: true\n",
      "  step: 535\n",
      "  time_since_restore: 94.93232989311218\n",
      "  time_this_iter_s: 94.93232989311218\n",
      "  time_total_s: 94.93232989311218\n",
      "  timestamp: 1661447753\n",
      "  timesteps_since_restore: 0\n",
      "  training_iteration: 1\n",
      "  trial_id: 5654d_00000\n",
      "  warmup_time: 0.0037021636962890625\n",
      "  \n",
      "(RayTrainWorker pid=1974, ip=172.31.76.237) {'loss': 0.6225, 'learning_rate': 0.00015000000000000001, 'epoch': 1.0}\n"
     ]
    },
    {
     "name": "stderr",
     "output_type": "stream",
     "text": [
      "(RayTrainWorker pid=1974, ip=172.31.76.237) ***** Running Evaluation *****\n",
      "(RayTrainWorker pid=1974, ip=172.31.76.237)   Num examples = 1043\n",
      "(RayTrainWorker pid=1974, ip=172.31.76.237)   Batch size = 16\n",
      "(RayTrainWorker pid=1974, ip=172.31.76.237) The following columns in the evaluation set don't have a corresponding argument in `DistilBertForSequenceClassification.forward` and have been ignored: idx, sentence. If idx, sentence are not expected by `DistilBertForSequenceClassification.forward`,  you can safely ignore this message.\n"
     ]
    },
    {
     "name": "stdout",
     "output_type": "stream",
     "text": [
      "(RayTrainWorker pid=1974, ip=172.31.76.237) {'eval_loss': 0.6492420434951782, 'eval_matthews_correlation': 0.0, 'eval_runtime': 1.0157, 'eval_samples_per_second': 267.792, 'eval_steps_per_second': 4.923, 'epoch': 1.0}\n"
     ]
    },
    {
     "name": "stderr",
     "output_type": "stream",
     "text": [
      "(RayTrainWorker pid=1974, ip=172.31.76.237) Saving model checkpoint to distilbert-base-uncased-finetuned-cola/checkpoint-535\n",
      "(RayTrainWorker pid=1974, ip=172.31.76.237) Configuration saved in distilbert-base-uncased-finetuned-cola/checkpoint-535/config.json\n",
      "(RayTrainWorker pid=1974, ip=172.31.76.237) Model weights saved in distilbert-base-uncased-finetuned-cola/checkpoint-535/pytorch_model.bin\n",
      "(RayTrainWorker pid=1974, ip=172.31.76.237) tokenizer config file saved in distilbert-base-uncased-finetuned-cola/checkpoint-535/tokenizer_config.json\n",
      "(RayTrainWorker pid=1974, ip=172.31.76.237) Special tokens file saved in distilbert-base-uncased-finetuned-cola/checkpoint-535/special_tokens_map.json\n"
     ]
    },
    {
     "name": "stdout",
     "output_type": "stream",
     "text": [
      "Result for HuggingFaceTrainer_5654d_00001:\n",
      "  _time_this_iter_s: 84.79700112342834\n",
      "  _timestamp: 1661447759\n",
      "  _training_iteration: 1\n",
      "  date: 2022-08-25_10-16-00\n",
      "  done: true\n",
      "  epoch: 1.0\n",
      "  eval_loss: 0.6492420434951782\n",
      "  eval_matthews_correlation: 0.0\n",
      "  eval_runtime: 1.0157\n",
      "  eval_samples_per_second: 267.792\n",
      "  eval_steps_per_second: 4.923\n",
      "  experiment_id: 88145f9344584715a4bd7d018f751b12\n",
      "  hostname: ip-172-31-76-237\n",
      "  iterations_since_restore: 1\n",
      "  learning_rate: 0.00015000000000000001\n",
      "  loss: 0.6225\n",
      "  node_ip: 172.31.76.237\n",
      "  pid: 1805\n",
      "  should_checkpoint: true\n",
      "  step: 535\n",
      "  time_since_restore: 95.24916434288025\n",
      "  time_this_iter_s: 95.24916434288025\n",
      "  time_total_s: 95.24916434288025\n",
      "  timestamp: 1661447760\n",
      "  timesteps_since_restore: 0\n",
      "  training_iteration: 1\n",
      "  trial_id: 5654d_00001\n",
      "  warmup_time: 0.003660917282104492\n",
      "  \n",
      "(RayTrainWorker pid=1483, ip=172.31.85.32) {'loss': 0.6463, 'learning_rate': 0.0015, 'epoch': 1.0}\n"
     ]
    },
    {
     "name": "stderr",
     "output_type": "stream",
     "text": [
      "(RayTrainWorker pid=1483, ip=172.31.85.32) ***** Running Evaluation *****\n",
      "(RayTrainWorker pid=1483, ip=172.31.85.32)   Num examples = 1043\n",
      "(RayTrainWorker pid=1483, ip=172.31.85.32)   Batch size = 16\n",
      "(RayTrainWorker pid=1483, ip=172.31.85.32) The following columns in the evaluation set don't have a corresponding argument in `DistilBertForSequenceClassification.forward` and have been ignored: sentence, idx. If sentence, idx are not expected by `DistilBertForSequenceClassification.forward`,  you can safely ignore this message.\n"
     ]
    },
    {
     "name": "stdout",
     "output_type": "stream",
     "text": [
      "(RayTrainWorker pid=1483, ip=172.31.85.32) {'eval_loss': 0.6586529612541199, 'eval_matthews_correlation': 0.0, 'eval_runtime': 0.9576, 'eval_samples_per_second': 284.05, 'eval_steps_per_second': 5.222, 'epoch': 1.0}\n"
     ]
    },
    {
     "name": "stderr",
     "output_type": "stream",
     "text": [
      "(RayTrainWorker pid=1483, ip=172.31.85.32) Saving model checkpoint to distilbert-base-uncased-finetuned-cola/checkpoint-535\n",
      "(RayTrainWorker pid=1483, ip=172.31.85.32) Configuration saved in distilbert-base-uncased-finetuned-cola/checkpoint-535/config.json\n",
      "(RayTrainWorker pid=1483, ip=172.31.85.32) Model weights saved in distilbert-base-uncased-finetuned-cola/checkpoint-535/pytorch_model.bin\n",
      "(RayTrainWorker pid=1483, ip=172.31.85.32) tokenizer config file saved in distilbert-base-uncased-finetuned-cola/checkpoint-535/tokenizer_config.json\n",
      "(RayTrainWorker pid=1483, ip=172.31.85.32) Special tokens file saved in distilbert-base-uncased-finetuned-cola/checkpoint-535/special_tokens_map.json\n"
     ]
    },
    {
     "name": "stdout",
     "output_type": "stream",
     "text": [
      "Result for HuggingFaceTrainer_5654d_00002:\n",
      "  _time_this_iter_s: 84.01720070838928\n",
      "  _timestamp: 1661447764\n",
      "  _training_iteration: 1\n",
      "  date: 2022-08-25_10-16-04\n",
      "  done: true\n",
      "  epoch: 1.0\n",
      "  eval_loss: 0.6586529612541199\n",
      "  eval_matthews_correlation: 0.0\n",
      "  eval_runtime: 0.9576\n",
      "  eval_samples_per_second: 284.05\n",
      "  eval_steps_per_second: 5.222\n",
      "  experiment_id: 5f8ab183779d40379d59ea615f9d5411\n",
      "  hostname: ip-172-31-85-32\n",
      "  iterations_since_restore: 1\n",
      "  learning_rate: 0.0015\n",
      "  loss: 0.6463\n",
      "  node_ip: 172.31.85.32\n",
      "  pid: 1322\n",
      "  should_checkpoint: true\n",
      "  step: 535\n",
      "  time_since_restore: 93.76131749153137\n",
      "  time_this_iter_s: 93.76131749153137\n",
      "  time_total_s: 93.76131749153137\n",
      "  timestamp: 1661447764\n",
      "  timesteps_since_restore: 0\n",
      "  training_iteration: 1\n",
      "  trial_id: 5654d_00002\n",
      "  warmup_time: 0.004533290863037109\n",
      "  \n"
     ]
    },
    {
     "name": "stderr",
     "output_type": "stream",
     "text": [
      "(RayTrainWorker pid=1223, ip=172.31.85.193) ***** Running Evaluation *****\n",
      "(RayTrainWorker pid=1223, ip=172.31.85.193)   Num examples = 1043\n",
      "(RayTrainWorker pid=1223, ip=172.31.85.193)   Batch size = 16\n",
      "(RayTrainWorker pid=1223, ip=172.31.85.193) The following columns in the evaluation set don't have a corresponding argument in `DistilBertForSequenceClassification.forward` and have been ignored: idx, sentence. If idx, sentence are not expected by `DistilBertForSequenceClassification.forward`,  you can safely ignore this message.\n"
     ]
    },
    {
     "name": "stdout",
     "output_type": "stream",
     "text": [
      "(RayTrainWorker pid=1223, ip=172.31.85.193) {'loss': 0.926, 'learning_rate': 0.015, 'epoch': 1.0}\n",
      "(RayTrainWorker pid=1223, ip=172.31.85.193) {'eval_loss': 0.6529427766799927, 'eval_matthews_correlation': 0.0, 'eval_runtime': 0.9428, 'eval_samples_per_second': 288.51, 'eval_steps_per_second': 5.303, 'epoch': 1.0}\n"
     ]
    },
    {
     "name": "stderr",
     "output_type": "stream",
     "text": [
      "(RayTrainWorker pid=1223, ip=172.31.85.193) Saving model checkpoint to distilbert-base-uncased-finetuned-cola/checkpoint-535\n",
      "(RayTrainWorker pid=1223, ip=172.31.85.193) Configuration saved in distilbert-base-uncased-finetuned-cola/checkpoint-535/config.json\n",
      "(RayTrainWorker pid=1223, ip=172.31.85.193) Model weights saved in distilbert-base-uncased-finetuned-cola/checkpoint-535/pytorch_model.bin\n",
      "(RayTrainWorker pid=1223, ip=172.31.85.193) tokenizer config file saved in distilbert-base-uncased-finetuned-cola/checkpoint-535/tokenizer_config.json\n",
      "(RayTrainWorker pid=1223, ip=172.31.85.193) Special tokens file saved in distilbert-base-uncased-finetuned-cola/checkpoint-535/special_tokens_map.json\n"
     ]
    },
    {
     "name": "stdout",
     "output_type": "stream",
     "text": [
      "Result for HuggingFaceTrainer_5654d_00003:\n",
      "  _time_this_iter_s: 89.4301290512085\n",
      "  _timestamp: 1661447782\n",
      "  _training_iteration: 1\n",
      "  date: 2022-08-25_10-16-22\n",
      "  done: true\n",
      "  epoch: 1.0\n",
      "  eval_loss: 0.6529427766799927\n",
      "  eval_matthews_correlation: 0.0\n",
      "  eval_runtime: 0.9428\n",
      "  eval_samples_per_second: 288.51\n",
      "  eval_steps_per_second: 5.303\n",
      "  experiment_id: 8495977eeefd405fa4d9c1ea8fa735e1\n",
      "  hostname: ip-172-31-85-193\n",
      "  iterations_since_restore: 1\n",
      "  learning_rate: 0.015\n",
      "  loss: 0.926\n",
      "  node_ip: 172.31.85.193\n",
      "  pid: 1060\n",
      "  should_checkpoint: true\n",
      "  step: 535\n",
      "  time_since_restore: 99.36774587631226\n",
      "  time_this_iter_s: 99.36774587631226\n",
      "  time_total_s: 99.36774587631226\n",
      "  timestamp: 1661447782\n",
      "  timesteps_since_restore: 0\n",
      "  training_iteration: 1\n",
      "  trial_id: 5654d_00003\n",
      "  warmup_time: 0.004132509231567383\n",
      "  \n"
     ]
    },
    {
     "name": "stderr",
     "output_type": "stream",
     "text": [
      "(RayTrainWorker pid=1789, ip=172.31.90.137) ***** Running Evaluation *****\n",
      "(RayTrainWorker pid=1789, ip=172.31.90.137)   Num examples = 1043\n",
      "(RayTrainWorker pid=1789, ip=172.31.90.137)   Batch size = 16\n",
      "(RayTrainWorker pid=1789, ip=172.31.90.137) The following columns in the evaluation set don't have a corresponding argument in `DistilBertForSequenceClassification.forward` and have been ignored: sentence, idx. If sentence, idx are not expected by `DistilBertForSequenceClassification.forward`,  you can safely ignore this message.\n"
     ]
    },
    {
     "name": "stdout",
     "output_type": "stream",
     "text": [
      "(RayTrainWorker pid=1789, ip=172.31.90.137) {'loss': 0.3841, 'learning_rate': 1e-05, 'epoch': 2.0}\n",
      "(RayTrainWorker pid=1789, ip=172.31.90.137) {'eval_loss': 0.5994958281517029, 'eval_matthews_correlation': 0.4573244914254411, 'eval_runtime': 0.9442, 'eval_samples_per_second': 288.066, 'eval_steps_per_second': 5.295, 'epoch': 2.0}\n"
     ]
    },
    {
     "name": "stderr",
     "output_type": "stream",
     "text": [
      "(RayTrainWorker pid=1789, ip=172.31.90.137) Saving model checkpoint to distilbert-base-uncased-finetuned-cola/checkpoint-1070\n",
      "(RayTrainWorker pid=1789, ip=172.31.90.137) Configuration saved in distilbert-base-uncased-finetuned-cola/checkpoint-1070/config.json\n",
      "(RayTrainWorker pid=1789, ip=172.31.90.137) Model weights saved in distilbert-base-uncased-finetuned-cola/checkpoint-1070/pytorch_model.bin\n",
      "(RayTrainWorker pid=1789, ip=172.31.90.137) tokenizer config file saved in distilbert-base-uncased-finetuned-cola/checkpoint-1070/tokenizer_config.json\n",
      "(RayTrainWorker pid=1789, ip=172.31.90.137) Special tokens file saved in distilbert-base-uncased-finetuned-cola/checkpoint-1070/special_tokens_map.json\n"
     ]
    },
    {
     "name": "stdout",
     "output_type": "stream",
     "text": [
      "Result for HuggingFaceTrainer_5654d_00000:\n",
      "  _time_this_iter_s: 76.82565689086914\n",
      "  _timestamp: 1661447830\n",
      "  _training_iteration: 2\n",
      "  date: 2022-08-25_10-17-10\n",
      "  done: false\n",
      "  epoch: 2.0\n",
      "  eval_loss: 0.5994958281517029\n",
      "  eval_matthews_correlation: 0.4573244914254411\n",
      "  eval_runtime: 0.9442\n",
      "  eval_samples_per_second: 288.066\n",
      "  eval_steps_per_second: 5.295\n",
      "  experiment_id: cee1b96afcf344e89482e3c5e298a412\n",
      "  hostname: ip-172-31-90-137\n",
      "  iterations_since_restore: 2\n",
      "  learning_rate: 1.0e-05\n",
      "  loss: 0.3841\n",
      "  node_ip: 172.31.90.137\n",
      "  pid: 1729\n",
      "  should_checkpoint: true\n",
      "  step: 1070\n",
      "  time_since_restore: 171.76071190834045\n",
      "  time_this_iter_s: 76.82838201522827\n",
      "  time_total_s: 171.76071190834045\n",
      "  timestamp: 1661447830\n",
      "  timesteps_since_restore: 0\n",
      "  training_iteration: 2\n",
      "  trial_id: 5654d_00000\n",
      "  warmup_time: 0.0037021636962890625\n",
      "  \n"
     ]
    },
    {
     "name": "stderr",
     "output_type": "stream",
     "text": [
      "(RayTrainWorker pid=1789, ip=172.31.90.137) ***** Running Evaluation *****\n",
      "(RayTrainWorker pid=1789, ip=172.31.90.137)   Num examples = 1043\n",
      "(RayTrainWorker pid=1789, ip=172.31.90.137)   Batch size = 16\n",
      "(RayTrainWorker pid=1789, ip=172.31.90.137) The following columns in the evaluation set don't have a corresponding argument in `DistilBertForSequenceClassification.forward` and have been ignored: sentence, idx. If sentence, idx are not expected by `DistilBertForSequenceClassification.forward`,  you can safely ignore this message.\n"
     ]
    },
    {
     "name": "stdout",
     "output_type": "stream",
     "text": [
      "(RayTrainWorker pid=1789, ip=172.31.90.137) {'loss': 0.2687, 'learning_rate': 5e-06, 'epoch': 3.0}\n",
      "(RayTrainWorker pid=1789, ip=172.31.90.137) {'eval_loss': 0.6935313940048218, 'eval_matthews_correlation': 0.5300538425561, 'eval_runtime': 1.0176, 'eval_samples_per_second': 267.305, 'eval_steps_per_second': 4.914, 'epoch': 3.0}\n"
     ]
    },
    {
     "name": "stderr",
     "output_type": "stream",
     "text": [
      "(RayTrainWorker pid=1789, ip=172.31.90.137) Saving model checkpoint to distilbert-base-uncased-finetuned-cola/checkpoint-1605\n",
      "(RayTrainWorker pid=1789, ip=172.31.90.137) Configuration saved in distilbert-base-uncased-finetuned-cola/checkpoint-1605/config.json\n",
      "(RayTrainWorker pid=1789, ip=172.31.90.137) Model weights saved in distilbert-base-uncased-finetuned-cola/checkpoint-1605/pytorch_model.bin\n",
      "(RayTrainWorker pid=1789, ip=172.31.90.137) tokenizer config file saved in distilbert-base-uncased-finetuned-cola/checkpoint-1605/tokenizer_config.json\n",
      "(RayTrainWorker pid=1789, ip=172.31.90.137) Special tokens file saved in distilbert-base-uncased-finetuned-cola/checkpoint-1605/special_tokens_map.json\n"
     ]
    },
    {
     "name": "stdout",
     "output_type": "stream",
     "text": [
      "Result for HuggingFaceTrainer_5654d_00000:\n",
      "  _time_this_iter_s: 76.47252488136292\n",
      "  _timestamp: 1661447906\n",
      "  _training_iteration: 3\n",
      "  date: 2022-08-25_10-18-26\n",
      "  done: false\n",
      "  epoch: 3.0\n",
      "  eval_loss: 0.6935313940048218\n",
      "  eval_matthews_correlation: 0.5300538425561\n",
      "  eval_runtime: 1.0176\n",
      "  eval_samples_per_second: 267.305\n",
      "  eval_steps_per_second: 4.914\n",
      "  experiment_id: cee1b96afcf344e89482e3c5e298a412\n",
      "  hostname: ip-172-31-90-137\n",
      "  iterations_since_restore: 3\n",
      "  learning_rate: 5.0e-06\n",
      "  loss: 0.2687\n",
      "  node_ip: 172.31.90.137\n",
      "  pid: 1729\n",
      "  should_checkpoint: true\n",
      "  step: 1605\n",
      "  time_since_restore: 248.23273348808289\n",
      "  time_this_iter_s: 76.47202157974243\n",
      "  time_total_s: 248.23273348808289\n",
      "  timestamp: 1661447906\n",
      "  timesteps_since_restore: 0\n",
      "  training_iteration: 3\n",
      "  trial_id: 5654d_00000\n",
      "  warmup_time: 0.0037021636962890625\n",
      "  \n"
     ]
    },
    {
     "name": "stderr",
     "output_type": "stream",
     "text": [
      "(RayTrainWorker pid=1789, ip=172.31.90.137) Saving model checkpoint to distilbert-base-uncased-finetuned-cola/checkpoint-2140\n",
      "(RayTrainWorker pid=1789, ip=172.31.90.137) Configuration saved in distilbert-base-uncased-finetuned-cola/checkpoint-2140/config.json\n",
      "(RayTrainWorker pid=1789, ip=172.31.90.137) Model weights saved in distilbert-base-uncased-finetuned-cola/checkpoint-2140/pytorch_model.bin\n",
      "(RayTrainWorker pid=1789, ip=172.31.90.137) tokenizer config file saved in distilbert-base-uncased-finetuned-cola/checkpoint-2140/tokenizer_config.json\n",
      "(RayTrainWorker pid=1789, ip=172.31.90.137) Special tokens file saved in distilbert-base-uncased-finetuned-cola/checkpoint-2140/special_tokens_map.json\n",
      "(RayTrainWorker pid=1789, ip=172.31.90.137) ***** Running Evaluation *****\n",
      "(RayTrainWorker pid=1789, ip=172.31.90.137)   Num examples = 1043\n",
      "(RayTrainWorker pid=1789, ip=172.31.90.137)   Batch size = 16\n",
      "(RayTrainWorker pid=1789, ip=172.31.90.137) The following columns in the evaluation set don't have a corresponding argument in `DistilBertForSequenceClassification.forward` and have been ignored: sentence, idx. If sentence, idx are not expected by `DistilBertForSequenceClassification.forward`,  you can safely ignore this message.\n"
     ]
    },
    {
     "name": "stdout",
     "output_type": "stream",
     "text": [
      "(RayTrainWorker pid=1789, ip=172.31.90.137) {'loss': 0.1958, 'learning_rate': 0.0, 'epoch': 4.0}\n"
     ]
    },
    {
     "name": "stderr",
     "output_type": "stream",
     "text": [
      "(RayTrainWorker pid=1789, ip=172.31.90.137) Saving model checkpoint to distilbert-base-uncased-finetuned-cola/checkpoint-2140\n",
      "(RayTrainWorker pid=1789, ip=172.31.90.137) Configuration saved in distilbert-base-uncased-finetuned-cola/checkpoint-2140/config.json\n"
     ]
    },
    {
     "name": "stdout",
     "output_type": "stream",
     "text": [
      "(RayTrainWorker pid=1789, ip=172.31.90.137) {'eval_loss': 0.8064090609550476, 'eval_matthews_correlation': 0.5322860764824153, 'eval_runtime': 1.0006, 'eval_samples_per_second': 271.827, 'eval_steps_per_second': 4.997, 'epoch': 4.0}\n"
     ]
    },
    {
     "name": "stderr",
     "output_type": "stream",
     "text": [
      "(RayTrainWorker pid=1789, ip=172.31.90.137) Model weights saved in distilbert-base-uncased-finetuned-cola/checkpoint-2140/pytorch_model.bin\n",
      "(RayTrainWorker pid=1789, ip=172.31.90.137) tokenizer config file saved in distilbert-base-uncased-finetuned-cola/checkpoint-2140/tokenizer_config.json\n",
      "(RayTrainWorker pid=1789, ip=172.31.90.137) Special tokens file saved in distilbert-base-uncased-finetuned-cola/checkpoint-2140/special_tokens_map.json\n",
      "(RayTrainWorker pid=1789, ip=172.31.90.137) \n",
      "(RayTrainWorker pid=1789, ip=172.31.90.137) \n",
      "(RayTrainWorker pid=1789, ip=172.31.90.137) Training completed. Do not forget to share your model on huggingface.co/models =)\n",
      "(RayTrainWorker pid=1789, ip=172.31.90.137) \n",
      "(RayTrainWorker pid=1789, ip=172.31.90.137) \n"
     ]
    },
    {
     "name": "stdout",
     "output_type": "stream",
     "text": [
      "(RayTrainWorker pid=1789, ip=172.31.90.137) {'train_runtime': 329.1948, 'train_samples_per_second': 103.902, 'train_steps_per_second': 6.501, 'train_loss': 0.34860724689804506, 'epoch': 4.0}\n",
      "Result for HuggingFaceTrainer_5654d_00000:\n",
      "  _time_this_iter_s: 98.92064905166626\n",
      "  _timestamp: 1661448005\n",
      "  _training_iteration: 4\n",
      "  date: 2022-08-25_10-20-05\n",
      "  done: true\n",
      "  epoch: 4.0\n",
      "  eval_loss: 0.8064090609550476\n",
      "  eval_matthews_correlation: 0.5322860764824153\n",
      "  eval_runtime: 1.0006\n",
      "  eval_samples_per_second: 271.827\n",
      "  eval_steps_per_second: 4.997\n",
      "  experiment_id: cee1b96afcf344e89482e3c5e298a412\n",
      "  hostname: ip-172-31-90-137\n",
      "  iterations_since_restore: 4\n",
      "  learning_rate: 0.0\n",
      "  loss: 0.1958\n",
      "  node_ip: 172.31.90.137\n",
      "  pid: 1729\n",
      "  should_checkpoint: true\n",
      "  step: 2140\n",
      "  time_since_restore: 347.1705844402313\n",
      "  time_this_iter_s: 98.93785095214844\n",
      "  time_total_s: 347.1705844402313\n",
      "  timestamp: 1661448005\n",
      "  timesteps_since_restore: 0\n",
      "  train_loss: 0.34860724689804506\n",
      "  train_runtime: 329.1948\n",
      "  train_samples_per_second: 103.902\n",
      "  train_steps_per_second: 6.501\n",
      "  training_iteration: 4\n",
      "  trial_id: 5654d_00000\n",
      "  warmup_time: 0.0037021636962890625\n",
      "  \n"
     ]
    },
    {
     "name": "stderr",
     "output_type": "stream",
     "text": [
      "2022-08-25 10:20:13,409\tINFO tune.py:758 -- Total run time: 361.90 seconds (361.74 seconds for the tuning loop).\n"
     ]
    }
   ],
   "source": [
    "tune_results = tuner.fit()"
   ]
  },
  {
   "cell_type": "markdown",
   "metadata": {},
   "source": [
    "We can view the results of the tuning run as a dataframe, and obtain the best result."
   ]
  },
  {
   "cell_type": "code",
   "execution_count": 19,
   "metadata": {},
   "outputs": [
    {
     "data": {
      "text/html": [
       "<div>\n",
       "<style scoped>\n",
       "    .dataframe tbody tr th:only-of-type {\n",
       "        vertical-align: middle;\n",
       "    }\n",
       "\n",
       "    .dataframe tbody tr th {\n",
       "        vertical-align: top;\n",
       "    }\n",
       "\n",
       "    .dataframe thead th {\n",
       "        text-align: right;\n",
       "    }\n",
       "</style>\n",
       "<table border=\"1\" class=\"dataframe\">\n",
       "  <thead>\n",
       "    <tr style=\"text-align: right;\">\n",
       "      <th></th>\n",
       "      <th>loss</th>\n",
       "      <th>learning_rate</th>\n",
       "      <th>epoch</th>\n",
       "      <th>step</th>\n",
       "      <th>eval_loss</th>\n",
       "      <th>eval_matthews_correlation</th>\n",
       "      <th>eval_runtime</th>\n",
       "      <th>eval_samples_per_second</th>\n",
       "      <th>eval_steps_per_second</th>\n",
       "      <th>_timestamp</th>\n",
       "      <th>...</th>\n",
       "      <th>pid</th>\n",
       "      <th>hostname</th>\n",
       "      <th>node_ip</th>\n",
       "      <th>time_since_restore</th>\n",
       "      <th>timesteps_since_restore</th>\n",
       "      <th>iterations_since_restore</th>\n",
       "      <th>warmup_time</th>\n",
       "      <th>config/trainer_init_config/epochs</th>\n",
       "      <th>config/trainer_init_config/learning_rate</th>\n",
       "      <th>logdir</th>\n",
       "    </tr>\n",
       "  </thead>\n",
       "  <tbody>\n",
       "    <tr>\n",
       "      <th>1</th>\n",
       "      <td>0.6225</td>\n",
       "      <td>0.00015</td>\n",
       "      <td>1.0</td>\n",
       "      <td>535</td>\n",
       "      <td>0.649242</td>\n",
       "      <td>0.000000</td>\n",
       "      <td>1.0157</td>\n",
       "      <td>267.792</td>\n",
       "      <td>4.923</td>\n",
       "      <td>1661447759</td>\n",
       "      <td>...</td>\n",
       "      <td>1805</td>\n",
       "      <td>ip-172-31-76-237</td>\n",
       "      <td>172.31.76.237</td>\n",
       "      <td>95.249164</td>\n",
       "      <td>0</td>\n",
       "      <td>1</td>\n",
       "      <td>0.003661</td>\n",
       "      <td>4</td>\n",
       "      <td>0.00020</td>\n",
       "      <td>/home/ray/ray_results/HuggingFaceTrainer_2022-...</td>\n",
       "    </tr>\n",
       "    <tr>\n",
       "      <th>3</th>\n",
       "      <td>0.9260</td>\n",
       "      <td>0.01500</td>\n",
       "      <td>1.0</td>\n",
       "      <td>535</td>\n",
       "      <td>0.652943</td>\n",
       "      <td>0.000000</td>\n",
       "      <td>0.9428</td>\n",
       "      <td>288.510</td>\n",
       "      <td>5.303</td>\n",
       "      <td>1661447782</td>\n",
       "      <td>...</td>\n",
       "      <td>1060</td>\n",
       "      <td>ip-172-31-85-193</td>\n",
       "      <td>172.31.85.193</td>\n",
       "      <td>99.367746</td>\n",
       "      <td>0</td>\n",
       "      <td>1</td>\n",
       "      <td>0.004133</td>\n",
       "      <td>4</td>\n",
       "      <td>0.02000</td>\n",
       "      <td>/home/ray/ray_results/HuggingFaceTrainer_2022-...</td>\n",
       "    </tr>\n",
       "    <tr>\n",
       "      <th>2</th>\n",
       "      <td>0.6463</td>\n",
       "      <td>0.00150</td>\n",
       "      <td>1.0</td>\n",
       "      <td>535</td>\n",
       "      <td>0.658653</td>\n",
       "      <td>0.000000</td>\n",
       "      <td>0.9576</td>\n",
       "      <td>284.050</td>\n",
       "      <td>5.222</td>\n",
       "      <td>1661447764</td>\n",
       "      <td>...</td>\n",
       "      <td>1322</td>\n",
       "      <td>ip-172-31-85-32</td>\n",
       "      <td>172.31.85.32</td>\n",
       "      <td>93.761317</td>\n",
       "      <td>0</td>\n",
       "      <td>1</td>\n",
       "      <td>0.004533</td>\n",
       "      <td>4</td>\n",
       "      <td>0.00200</td>\n",
       "      <td>/home/ray/ray_results/HuggingFaceTrainer_2022-...</td>\n",
       "    </tr>\n",
       "    <tr>\n",
       "      <th>0</th>\n",
       "      <td>0.1958</td>\n",
       "      <td>0.00000</td>\n",
       "      <td>4.0</td>\n",
       "      <td>2140</td>\n",
       "      <td>0.806409</td>\n",
       "      <td>0.532286</td>\n",
       "      <td>1.0006</td>\n",
       "      <td>271.827</td>\n",
       "      <td>4.997</td>\n",
       "      <td>1661448005</td>\n",
       "      <td>...</td>\n",
       "      <td>1729</td>\n",
       "      <td>ip-172-31-90-137</td>\n",
       "      <td>172.31.90.137</td>\n",
       "      <td>347.170584</td>\n",
       "      <td>0</td>\n",
       "      <td>4</td>\n",
       "      <td>0.003702</td>\n",
       "      <td>4</td>\n",
       "      <td>0.00002</td>\n",
       "      <td>/home/ray/ray_results/HuggingFaceTrainer_2022-...</td>\n",
       "    </tr>\n",
       "  </tbody>\n",
       "</table>\n",
       "<p>4 rows × 33 columns</p>\n",
       "</div>"
      ],
      "text/plain": [
       "     loss  learning_rate  epoch  step  eval_loss  eval_matthews_correlation  \\\n",
       "1  0.6225        0.00015    1.0   535   0.649242                   0.000000   \n",
       "3  0.9260        0.01500    1.0   535   0.652943                   0.000000   \n",
       "2  0.6463        0.00150    1.0   535   0.658653                   0.000000   \n",
       "0  0.1958        0.00000    4.0  2140   0.806409                   0.532286   \n",
       "\n",
       "   eval_runtime  eval_samples_per_second  eval_steps_per_second  _timestamp  \\\n",
       "1        1.0157                  267.792                  4.923  1661447759   \n",
       "3        0.9428                  288.510                  5.303  1661447782   \n",
       "2        0.9576                  284.050                  5.222  1661447764   \n",
       "0        1.0006                  271.827                  4.997  1661448005   \n",
       "\n",
       "   ...   pid          hostname        node_ip  time_since_restore  \\\n",
       "1  ...  1805  ip-172-31-76-237  172.31.76.237           95.249164   \n",
       "3  ...  1060  ip-172-31-85-193  172.31.85.193           99.367746   \n",
       "2  ...  1322   ip-172-31-85-32   172.31.85.32           93.761317   \n",
       "0  ...  1729  ip-172-31-90-137  172.31.90.137          347.170584   \n",
       "\n",
       "   timesteps_since_restore  iterations_since_restore  warmup_time  \\\n",
       "1                        0                         1     0.003661   \n",
       "3                        0                         1     0.004133   \n",
       "2                        0                         1     0.004533   \n",
       "0                        0                         4     0.003702   \n",
       "\n",
       "   config/trainer_init_config/epochs config/trainer_init_config/learning_rate  \\\n",
       "1                                  4                                  0.00020   \n",
       "3                                  4                                  0.02000   \n",
       "2                                  4                                  0.00200   \n",
       "0                                  4                                  0.00002   \n",
       "\n",
       "                                              logdir  \n",
       "1  /home/ray/ray_results/HuggingFaceTrainer_2022-...  \n",
       "3  /home/ray/ray_results/HuggingFaceTrainer_2022-...  \n",
       "2  /home/ray/ray_results/HuggingFaceTrainer_2022-...  \n",
       "0  /home/ray/ray_results/HuggingFaceTrainer_2022-...  \n",
       "\n",
       "[4 rows x 33 columns]"
      ]
     },
     "execution_count": 19,
     "metadata": {},
     "output_type": "execute_result"
    }
   ],
   "source": [
    "tune_results.get_dataframe().sort_values(\"eval_loss\")"
   ]
  },
  {
   "cell_type": "code",
   "execution_count": 20,
   "metadata": {},
   "outputs": [],
   "source": [
    "best_result = tune_results.get_best_result()"
   ]
  },
  {
   "cell_type": "markdown",
   "metadata": {},
   "source": [
    "### Predict on test data with Ray AIR <a name=\"predict\"></a>"
   ]
  },
  {
   "cell_type": "markdown",
   "metadata": {
    "id": "Tfoyu1q7hYbb"
   },
   "source": [
    "You can now use the checkpoint to run prediction with `HuggingFacePredictor`, which wraps around [🤗 Pipelines](https://huggingface.co/docs/transformers/main_classes/pipelines). In order to distribute prediction, we use `BatchPredictor`. While this is not necessary for the very small example we are using (you could use `HuggingFacePredictor` directly), it will scale well to a large dataset."
   ]
  },
  {
   "cell_type": "code",
   "execution_count": 21,
   "metadata": {
    "colab": {
     "base_uri": "https://localhost:8080/",
     "height": 262
    },
    "id": "UOUcBkX8IrJi",
    "outputId": "4dc16812-1400-482d-8c3f-85991ce4b081"
   },
   "outputs": [
    {
     "name": "stderr",
     "output_type": "stream",
     "text": [
      "Map_Batches: 100%|██████████| 1/1 [00:00<00:00, 12.41it/s]\n",
      "Map_Batches: 100%|██████████| 1/1 [00:00<00:00,  7.46it/s]\n",
      "Map Progress (1 actors 1 pending): 100%|██████████| 1/1 [00:18<00:00, 18.46s/it]\n"
     ]
    },
    {
     "name": "stdout",
     "output_type": "stream",
     "text": [
      "{'label': 'LABEL_1', 'score': 0.6822417974472046}\n",
      "{'label': 'LABEL_1', 'score': 0.6822402477264404}\n",
      "{'label': 'LABEL_1', 'score': 0.6822407841682434}\n",
      "{'label': 'LABEL_1', 'score': 0.6822386980056763}\n",
      "{'label': 'LABEL_1', 'score': 0.6822428107261658}\n",
      "{'label': 'LABEL_1', 'score': 0.6822453737258911}\n",
      "{'label': 'LABEL_1', 'score': 0.6822437047958374}\n",
      "{'label': 'LABEL_1', 'score': 0.6822428703308105}\n",
      "{'label': 'LABEL_1', 'score': 0.6822431683540344}\n",
      "{'label': 'LABEL_1', 'score': 0.6822426915168762}\n",
      "{'label': 'LABEL_1', 'score': 0.6822447776794434}\n",
      "{'label': 'LABEL_1', 'score': 0.6822456121444702}\n",
      "{'label': 'LABEL_1', 'score': 0.6822471022605896}\n",
      "{'label': 'LABEL_1', 'score': 0.6822477579116821}\n",
      "{'label': 'LABEL_1', 'score': 0.682244598865509}\n",
      "{'label': 'LABEL_1', 'score': 0.6822422742843628}\n",
      "{'label': 'LABEL_1', 'score': 0.6822470426559448}\n",
      "{'label': 'LABEL_1', 'score': 0.6822417378425598}\n",
      "{'label': 'LABEL_1', 'score': 0.6822449564933777}\n",
      "{'label': 'LABEL_1', 'score': 0.682239294052124}\n"
     ]
    }
   ],
   "source": [
    "from ray.train.huggingface import HuggingFacePredictor\n",
    "from ray.train.batch_predictor import BatchPredictor\n",
    "import pandas as pd\n",
    "\n",
    "predictor = BatchPredictor.from_checkpoint(\n",
    "    checkpoint=best_result.checkpoint,\n",
    "    predictor_cls=HuggingFacePredictor,\n",
    "    task=\"text-classification\",\n",
    "    device=0 if use_gpu else -1,  # -1 is CPU, otherwise device index\n",
    ")\n",
    "prediction = predictor.predict(ray_datasets[\"test\"].map_batches(lambda x: x[[\"sentence\"]]), num_gpus_per_worker=int(use_gpu))\n",
    "prediction.show()"
   ]
  },
  {
   "cell_type": "markdown",
   "metadata": {},
   "source": [
    "### Share the model <a name=\"share\"></a>"
   ]
  },
  {
   "cell_type": "markdown",
   "metadata": {
    "id": "mS8PId_NhYbb"
   },
   "source": [
    "To be able to share your model with the community, there are a few more steps to follow.\n",
    "\n",
    "We have conducted the training on the Ray cluster, but share the model from the local enviroment - this will allow us to easily authenticate.\n",
    "\n",
    "First you have to store your authentication token from the Hugging Face website (sign up [here](https://huggingface.co/join) if you haven't already!) then execute the following cell and input your username and password:"
   ]
  },
  {
   "cell_type": "code",
   "execution_count": null,
   "metadata": {
    "id": "2LClXkN8hYbb",
    "tags": [
     "remove-cell-ci"
    ]
   },
   "outputs": [],
   "source": [
    "from huggingface_hub import notebook_login\n",
    "\n",
    "notebook_login()"
   ]
  },
  {
   "cell_type": "markdown",
   "metadata": {
    "id": "SybKUDryhYbb"
   },
   "source": [
    "Then you need to install Git-LFS. Uncomment the following instructions:"
   ]
  },
  {
   "cell_type": "code",
   "execution_count": null,
   "metadata": {
    "id": "_wF6aT-0hYbb",
    "tags": [
     "remove-cell-ci"
    ]
   },
   "outputs": [],
   "source": [
    "# !apt install git-lfs"
   ]
  },
  {
   "cell_type": "markdown",
   "metadata": {
    "id": "5fr6E0e8hYbb"
   },
   "source": [
    "Now, load the model and tokenizer locally, and recreate the 🤗 Transformers `Trainer`:"
   ]
  },
  {
   "cell_type": "code",
   "execution_count": null,
   "metadata": {
    "id": "cjH2A8m6hYbc",
    "tags": [
     "remove-cell-ci"
    ]
   },
   "outputs": [],
   "source": [
    "from ray.train.huggingface import HuggingFaceCheckpoint\n",
    "\n",
    "checkpoint = HuggingFaceCheckpoint.from_checkpoint(result.checkpoint)\n",
    "hf_trainer = checkpoint.get_model(model=AutoModelForSequenceClassification)"
   ]
  },
  {
   "cell_type": "markdown",
   "metadata": {
    "id": "tgV2xKfFhYbc"
   },
   "source": [
    "You can now upload the result of the training to the Hub, just execute this instruction:"
   ]
  },
  {
   "cell_type": "code",
   "execution_count": null,
   "metadata": {
    "id": "XSkfJe3nhYbc",
    "tags": [
     "remove-cell-ci"
    ]
   },
   "outputs": [],
   "source": [
    "hf_trainer.push_to_hub()"
   ]
  },
  {
   "cell_type": "markdown",
   "metadata": {
    "id": "UL-Boc4dhYbc"
   },
   "source": [
    "You can now share this model with all your friends, family, favorite pets: they can all load it with the identifier `\"your-username/the-name-you-picked\"` so for instance:\n",
    "\n",
    "```python\n",
    "from transformers import AutoModelForSequenceClassification\n",
    "\n",
    "model = AutoModelForSequenceClassification.from_pretrained(\"sgugger/my-awesome-model\")\n",
    "```"
   ]
  },
  {
   "cell_type": "code",
   "execution_count": null,
   "metadata": {
    "id": "ipJBReeWhYbc",
    "tags": [
     "remove-cell-ci"
    ]
   },
   "outputs": [],
   "source": []
  }
 ],
 "metadata": {
  "accelerator": "GPU",
  "colab": {
   "collapsed_sections": [],
   "name": "huggingface_text_classification.ipynb",
   "provenance": []
  },
  "kernelspec": {
   "display_name": "Python 3 (ipykernel)",
   "language": "python",
   "name": "python3"
  },
  "language_info": {
   "codemirror_mode": {
    "name": "ipython",
    "version": 3
   },
   "file_extension": ".py",
   "mimetype": "text/x-python",
   "name": "python",
   "nbconvert_exporter": "python",
   "pygments_lexer": "ipython3",
   "version": "3.8.13"
  },
  "vscode": {
   "interpreter": {
    "hash": "31f2aee4e71d21fbe5cf8b01ff0e069b9275f58929596ceb00d14d90e3e16cd6"
   }
  }
 },
 "nbformat": 4,
 "nbformat_minor": 4
}<|MERGE_RESOLUTION|>--- conflicted
+++ resolved
@@ -59,7 +59,7 @@
     "id": "LRdL3kWBhYbQ"
    },
    "source": [
-    "We will use `ray.init()` to initialize a local cluster. By default, this cluster will be compromised of only the machine you are running this notebook on. You can also run this notebook on an Anyscale cluster."
+    "We will use `ray.init()` to initialize a local cluster. By default, this cluster will be comprised of only the machine you are running this notebook on. You can also run this notebook on an Anyscale cluster."
    ]
   },
   {
@@ -616,13 +616,20 @@
     "trainer = HuggingFaceTrainer(\n",
     "    trainer_init_per_worker=trainer_init_per_worker,\n",
     "    scaling_config=ScalingConfig(num_workers=num_workers, use_gpu=use_gpu),\n",
-    "    datasets={\"train\": ray_datasets[\"train\"], \"evaluation\": ray_datasets[validation_key]},\n",
+    "    datasets={\n",
+    "        \"train\": ray_datasets[\"train\"],\n",
+    "        \"evaluation\": ray_datasets[validation_key],\n",
+    "    },\n",
     "    run_config=RunConfig(\n",
     "        callbacks=[MLflowLoggerCallback(experiment_name=name)],\n",
-    "        checkpoint_config=CheckpointConfig(num_to_keep=1, checkpoint_score_attribute=\"eval_loss\", checkpoint_score_order=\"min\"),\n",
+    "        checkpoint_config=CheckpointConfig(\n",
+    "            num_to_keep=1,\n",
+    "            checkpoint_score_attribute=\"eval_loss\",\n",
+    "            checkpoint_score_order=\"min\",\n",
+    "        ),\n",
     "    ),\n",
     "    preprocessor=batch_encoder,\n",
-    ")"
+    ")\n"
    ]
   },
   {
@@ -673,7 +680,6 @@
      ]
     },
     {
-<<<<<<< HEAD
      "name": "stdout",
      "output_type": "stream",
      "text": [
@@ -682,17 +688,6 @@
       "(RayTrainWorker pid=1117, ip=172.31.90.137) Is CUDA available: True\n",
       "(RayTrainWorker pid=1115, ip=172.31.90.137) Is CUDA available: True\n"
      ]
-=======
-      "cell_type": "markdown",
-      "metadata": {
-        "id": "LRdL3kWBhYbQ"
-      },
-      "source": [
-        "We will use `ray.init()` to initialize a local cluster. By default, this cluster will be comprised of only the machine you are running this notebook on. You can also run this notebook on an Anyscale cluster.\n",
-        "\n",
-        "Note: this notebook *will not* run in Ray Client mode."
-      ]
->>>>>>> 5e1def0a
     },
     {
      "name": "stderr",
@@ -1215,7 +1210,6 @@
      ]
     },
     {
-<<<<<<< HEAD
      "name": "stdout",
      "output_type": "stream",
      "text": [
@@ -1224,27 +1218,6 @@
       "(RayTrainWorker pid=1486, ip=172.31.85.32) Starting training\n",
       "(RayTrainWorker pid=1484, ip=172.31.85.32) Starting training\n"
      ]
-=======
-      "cell_type": "markdown",
-      "metadata": {
-        "id": "FBiW8UpKIrJW"
-      },
-      "source": [
-        "Now that our data is ready, we can download the pretrained model and fine-tune it.\n",
-        "\n",
-        "Since all our tasks are about sentence classification, we use the `AutoModelForSequenceClassification` class.\n",
-        "\n",
-        "We will not go into details about each specific component of the training (see the [original notebook](https://github.com/huggingface/notebooks/blob/6ca682955173cc9d36ffa431ddda505a048cbe80/examples/text_classification.ipynb) for that). The tokenizer is the same as we have used to encoded the dataset before.\n",
-        "\n",
-        "The main difference when using the Ray AIR is that we need to create our 🤗 Transformers `Trainer` inside a function (`trainer_init_per_worker`) and return it. That function will be passed to the `HuggingFaceTrainer` and will run on every Ray worker. The training will then proceed by the means of PyTorch DDP.\n",
-        "\n",
-        "Make sure that you initialize the model, metric, and tokenizer inside that function. Otherwise, you may run into serialization errors.\n",
-        "\n",
-        "Furthermore, `push_to_hub=True` is not yet supported. Ray will, however, checkpoint the model at every epoch, allowing you to push it to hub manually. We will do that after the training.\n",
-        "\n",
-        "If you wish to use third-party logging libraries, such as MLflow or Weights&Biases, do not set them in `TrainingArguments` (they will be automatically disabled) - instead, you should pass Ray AIR callbacks to `HuggingFaceTrainer`'s `run_config`. In this example, we will use MLflow."
-      ]
->>>>>>> 5e1def0a
     },
     {
      "name": "stderr",
