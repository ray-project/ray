{
 "cells": [
  {
   "cell_type": "markdown",
   "metadata": {},
   "source": [
    "# Fine-tune a 🤗 Transformers model"
   ]
  },
  {
   "cell_type": "markdown",
   "metadata": {
    "id": "VaFMt6AIhYbK"
   },
   "source": [
    "This notebook is based on [an official 🤗 notebook - \"How to fine-tune a model on text classification\"](https://github.com/huggingface/notebooks/blob/6ca682955173cc9d36ffa431ddda505a048cbe80/examples/text_classification.ipynb). The main aim of this notebook is to show the process of conversion from vanilla 🤗 to [Ray AIR](https://docs.ray.io/en/latest/ray-air/getting-started.html) 🤗 without changing the training logic unless necessary.\n",
    "\n",
    "In this notebook, we will:\n",
    "1. [Set up Ray](#setup)\n",
    "2. [Load the dataset](#load)\n",
    "3. [Preprocess the dataset with Ray AIR](#preprocess)\n",
    "4. [Run the training with Ray AIR](#train)\n",
    "5. [Predict on test data with Ray AIR](#predict)\n",
    "6. [Optionally, share the model with the community](#share)"
   ]
  },
  {
   "cell_type": "markdown",
   "metadata": {
    "id": "sQbdfyWQhYbO"
   },
   "source": [
    "Uncomment and run the following line in order to install all the necessary dependencies (this notebook is being tested with `transformers==4.19.1`):"
   ]
  },
  {
   "cell_type": "code",
   "execution_count": 1,
   "metadata": {
    "id": "YajFzmkthYbO"
   },
   "outputs": [],
   "source": [
    "#! pip install \"datasets\" \"transformers>=4.19.0\" \"torch>=1.10.0\" \"mlflow\" \"ray[air]>=2.1.0\""
   ]
  },
  {
   "cell_type": "markdown",
   "metadata": {
    "id": "pvSRaEHChYbP"
   },
   "source": [
    "## Set up Ray <a name=\"setup\"></a>"
   ]
  },
  {
   "cell_type": "markdown",
   "metadata": {
    "id": "LRdL3kWBhYbQ"
   },
   "source": [
    "We will use `ray.init()` to initialize a local cluster. By default, this cluster will be compromised of only the machine you are running this notebook on. You can also run this notebook on an Anyscale cluster.\n",
    "\n",
    "Note: this notebook *will not* run in Ray Client mode."
   ]
  },
  {
   "cell_type": "code",
   "execution_count": 2,
   "metadata": {
    "colab": {
     "base_uri": "https://localhost:8080/"
    },
    "id": "MOsHUjgdIrIW",
    "outputId": "e527bdbb-2f28-4142-cca0-762e0566cbcd"
   },
   "outputs": [
    {
     "name": "stderr",
     "output_type": "stream",
     "text": [
      "2022-08-25 10:09:51,282\tINFO worker.py:1223 -- Using address localhost:9031 set in the environment variable RAY_ADDRESS\n",
      "2022-08-25 10:09:51,697\tINFO worker.py:1333 -- Connecting to existing Ray cluster at address: 172.31.80.117:9031...\n",
      "2022-08-25 10:09:51,706\tINFO worker.py:1509 -- Connected to Ray cluster. View the dashboard at \u001b[1m\u001b[32mhttps://session-i8ddtfaxhwypbvnyb9uzg7xs.i.anyscaleuserdata-staging.com/auth/?token=agh0_CkcwRQIhAJXwvxwq31GryaWthvXGCXZebsijbuqi7qL2pCa5uROOAiBGjzsyXAJFHLlaEI9zSlNI8ewtghKg5UV3t8NmlxuMcRJmEiCtvjcKE0VPiU7iQx51P9oPQjfpo5g1RJXccVSS5005cBgCIgNuL2E6DAj9xazjBhDwj4veAUIMCP3ClJgGEPCPi94B-gEeChxzZXNfaThERFRmQVhId1lwYlZueWI5dVpnN3hT&redirect_to=dashboard \u001b[39m\u001b[22m\n",
      "2022-08-25 10:09:51,709\tINFO packaging.py:342 -- Pushing file package 'gcs://_ray_pkg_3332f64b0a461fddc20be71129115d0a.zip' (0.34MiB) to Ray cluster...\n",
      "2022-08-25 10:09:51,714\tINFO packaging.py:351 -- Successfully pushed file package 'gcs://_ray_pkg_3332f64b0a461fddc20be71129115d0a.zip'.\n"
     ]
    },
    {
     "data": {
      "text/html": [
       "<div>\n",
       "    <div style=\"margin-left: 50px;display: flex;flex-direction: row;align-items: center\">\n",
       "        <h3 style=\"color: var(--jp-ui-font-color0)\">Ray</h3>\n",
       "        <svg version=\"1.1\" id=\"ray\" width=\"3em\" viewBox=\"0 0 144.5 144.6\" style=\"margin-left: 3em;margin-right: 3em\">\n",
       "            <g id=\"layer-1\">\n",
       "                <path fill=\"#00a2e9\" class=\"st0\" d=\"M97.3,77.2c-3.8-1.1-6.2,0.9-8.3,5.1c-3.5,6.8-9.9,9.9-17.4,9.6S58,88.1,54.8,81.2c-1.4-3-3-4-6.3-4.1\n",
       "                    c-5.6-0.1-9.9,0.1-13.1,6.4c-3.8,7.6-13.6,10.2-21.8,7.6C5.2,88.4-0.4,80.5,0,71.7c0.1-8.4,5.7-15.8,13.8-18.2\n",
       "                    c8.4-2.6,17.5,0.7,22.3,8c1.3,1.9,1.3,5.2,3.6,5.6c3.9,0.6,8,0.2,12,0.2c1.8,0,1.9-1.6,2.4-2.8c3.5-7.8,9.7-11.8,18-11.9\n",
       "                    c8.2-0.1,14.4,3.9,17.8,11.4c1.3,2.8,2.9,3.6,5.7,3.3c1-0.1,2,0.1,3,0c2.8-0.5,6.4,1.7,8.1-2.7s-2.3-5.5-4.1-7.5\n",
       "                    c-5.1-5.7-10.9-10.8-16.1-16.3C84,38,81.9,37.1,78,38.3C66.7,42,56.2,35.7,53,24.1C50.3,14,57.3,2.8,67.7,0.5\n",
       "                    C78.4-2,89,4.7,91.5,15.3c0.1,0.3,0.1,0.5,0.2,0.8c0.7,3.4,0.7,6.9-0.8,9.8c-1.7,3.2-0.8,5,1.5,7.2c6.7,6.5,13.3,13,19.8,19.7\n",
       "                    c1.8,1.8,3,2.1,5.5,1.2c9.1-3.4,17.9-0.6,23.4,7c4.8,6.9,4.6,16.1-0.4,22.9c-5.4,7.2-14.2,9.9-23.1,6.5c-2.3-0.9-3.5-0.6-5.1,1.1\n",
       "                    c-6.7,6.9-13.6,13.7-20.5,20.4c-1.8,1.8-2.5,3.2-1.4,5.9c3.5,8.7,0.3,18.6-7.7,23.6c-7.9,5-18.2,3.8-24.8-2.9\n",
       "                    c-6.4-6.4-7.4-16.2-2.5-24.3c4.9-7.8,14.5-11,23.1-7.8c3,1.1,4.7,0.5,6.9-1.7C91.7,98.4,98,92.3,104.2,86c1.6-1.6,4.1-2.7,2.6-6.2\n",
       "                    c-1.4-3.3-3.8-2.5-6.2-2.6C99.8,77.2,98.9,77.2,97.3,77.2z M72.1,29.7c5.5,0.1,9.9-4.3,10-9.8c0-0.1,0-0.2,0-0.3\n",
       "                    C81.8,14,77,9.8,71.5,10.2c-5,0.3-9,4.2-9.3,9.2c-0.2,5.5,4,10.1,9.5,10.3C71.8,29.7,72,29.7,72.1,29.7z M72.3,62.3\n",
       "                    c-5.4-0.1-9.9,4.2-10.1,9.7c0,0.2,0,0.3,0,0.5c0.2,5.4,4.5,9.7,9.9,10c5.1,0.1,9.9-4.7,10.1-9.8c0.2-5.5-4-10-9.5-10.3\n",
       "                    C72.6,62.3,72.4,62.3,72.3,62.3z M115,72.5c0.1,5.4,4.5,9.7,9.8,9.9c5.6-0.2,10-4.8,10-10.4c-0.2-5.4-4.6-9.7-10-9.7\n",
       "                    c-5.3-0.1-9.8,4.2-9.9,9.5C115,72.1,115,72.3,115,72.5z M19.5,62.3c-5.4,0.1-9.8,4.4-10,9.8c-0.1,5.1,5.2,10.4,10.2,10.3\n",
       "                    c5.6-0.2,10-4.9,9.8-10.5c-0.1-5.4-4.5-9.7-9.9-9.6C19.6,62.3,19.5,62.3,19.5,62.3z M71.8,134.6c5.9,0.2,10.3-3.9,10.4-9.6\n",
       "                    c0.5-5.5-3.6-10.4-9.1-10.8c-5.5-0.5-10.4,3.6-10.8,9.1c0,0.5,0,0.9,0,1.4c-0.2,5.3,4,9.8,9.3,10\n",
       "                    C71.6,134.6,71.7,134.6,71.8,134.6z\"/>\n",
       "            </g>\n",
       "        </svg>\n",
       "        <table>\n",
       "            <tr>\n",
       "                <td style=\"text-align: left\"><b>Python version:</b></td>\n",
       "                <td style=\"text-align: left\"><b>3.8.5</b></td>\n",
       "            </tr>\n",
       "            <tr>\n",
       "                <td style=\"text-align: left\"><b>Ray version:</b></td>\n",
       "                <td style=\"text-align: left\"><b> 2.0.0</b></td>\n",
       "            </tr>\n",
       "            <tr>\n",
       "    <td style=\"text-align: left\"><b>Dashboard:</b></td>\n",
       "    <td style=\"text-align: left\"><b><a href=\"http://session-i8ddtfaxhwypbvnyb9uzg7xs.i.anyscaleuserdata-staging.com/auth/?token=agh0_CkcwRQIhAJXwvxwq31GryaWthvXGCXZebsijbuqi7qL2pCa5uROOAiBGjzsyXAJFHLlaEI9zSlNI8ewtghKg5UV3t8NmlxuMcRJmEiCtvjcKE0VPiU7iQx51P9oPQjfpo5g1RJXccVSS5005cBgCIgNuL2E6DAj9xazjBhDwj4veAUIMCP3ClJgGEPCPi94B-gEeChxzZXNfaThERFRmQVhId1lwYlZueWI5dVpnN3hT&redirect_to=dashboard\" target=\"_blank\">http://session-i8ddtfaxhwypbvnyb9uzg7xs.i.anyscaleuserdata-staging.com/auth/?token=agh0_CkcwRQIhAJXwvxwq31GryaWthvXGCXZebsijbuqi7qL2pCa5uROOAiBGjzsyXAJFHLlaEI9zSlNI8ewtghKg5UV3t8NmlxuMcRJmEiCtvjcKE0VPiU7iQx51P9oPQjfpo5g1RJXccVSS5005cBgCIgNuL2E6DAj9xazjBhDwj4veAUIMCP3ClJgGEPCPi94B-gEeChxzZXNfaThERFRmQVhId1lwYlZueWI5dVpnN3hT&redirect_to=dashboard</a></b></td>\n",
       "</tr>\n",
       "\n",
       "        </table>\n",
       "    </div>\n",
       "</div>\n"
      ],
      "text/plain": [
       "RayContext(dashboard_url='session-i8ddtfaxhwypbvnyb9uzg7xs.i.anyscaleuserdata-staging.com/auth/?token=agh0_CkcwRQIhAJXwvxwq31GryaWthvXGCXZebsijbuqi7qL2pCa5uROOAiBGjzsyXAJFHLlaEI9zSlNI8ewtghKg5UV3t8NmlxuMcRJmEiCtvjcKE0VPiU7iQx51P9oPQjfpo5g1RJXccVSS5005cBgCIgNuL2E6DAj9xazjBhDwj4veAUIMCP3ClJgGEPCPi94B-gEeChxzZXNfaThERFRmQVhId1lwYlZueWI5dVpnN3hT&redirect_to=dashboard', python_version='3.8.5', ray_version='2.0.0', ray_commit='cba26cc83f6b5b8a2ff166594a65cb74c0ec8740', address_info={'node_ip_address': '172.31.80.117', 'raylet_ip_address': '172.31.80.117', 'redis_address': None, 'object_store_address': '/tmp/ray/session_2022-08-25_09-57-39_455459_216/sockets/plasma_store', 'raylet_socket_name': '/tmp/ray/session_2022-08-25_09-57-39_455459_216/sockets/raylet', 'webui_url': 'session-i8ddtfaxhwypbvnyb9uzg7xs.i.anyscaleuserdata-staging.com/auth/?token=agh0_CkcwRQIhAJXwvxwq31GryaWthvXGCXZebsijbuqi7qL2pCa5uROOAiBGjzsyXAJFHLlaEI9zSlNI8ewtghKg5UV3t8NmlxuMcRJmEiCtvjcKE0VPiU7iQx51P9oPQjfpo5g1RJXccVSS5005cBgCIgNuL2E6DAj9xazjBhDwj4veAUIMCP3ClJgGEPCPi94B-gEeChxzZXNfaThERFRmQVhId1lwYlZueWI5dVpnN3hT&redirect_to=dashboard', 'session_dir': '/tmp/ray/session_2022-08-25_09-57-39_455459_216', 'metrics_export_port': 55366, 'gcs_address': '172.31.80.117:9031', 'address': '172.31.80.117:9031', 'dashboard_agent_listen_port': 52365, 'node_id': '422ff33444fd0f870aa6e718628407400a0ec9483a637c3026c3f9a3'})"
      ]
     },
     "execution_count": 2,
     "metadata": {},
     "output_type": "execute_result"
    }
   ],
   "source": [
    "from pprint import pprint\n",
    "import ray\n",
    "\n",
    "ray.init()"
   ]
  },
  {
   "cell_type": "markdown",
   "metadata": {
    "id": "oJiSdWy2hYbR"
   },
   "source": [
    "We can check the resources our cluster is composed of. If you are running this notebook on your local machine or Google Colab, you should see the number of CPU cores and GPUs available on the said machine."
   ]
  },
  {
   "cell_type": "code",
   "execution_count": 3,
   "metadata": {
    "colab": {
     "base_uri": "https://localhost:8080/"
    },
    "id": "KlMz0dt9hYbS",
    "outputId": "2d485449-ee69-4334-fcba-47e0ceb63078"
   },
   "outputs": [
    {
     "name": "stdout",
     "output_type": "stream",
     "text": [
      "{'CPU': 208.0,\n",
      " 'GPU': 16.0,\n",
      " 'accelerator_type:T4': 4.0,\n",
      " 'memory': 616693614180.0,\n",
      " 'node:172.31.76.237': 1.0,\n",
      " 'node:172.31.80.117': 1.0,\n",
      " 'node:172.31.85.193': 1.0,\n",
      " 'node:172.31.85.32': 1.0,\n",
      " 'node:172.31.90.137': 1.0,\n",
      " 'object_store_memory': 259318055729.0}\n"
     ]
    }
   ],
   "source": [
    "pprint(ray.cluster_resources())"
   ]
  },
  {
   "cell_type": "markdown",
   "metadata": {
    "id": "uS6oeJELhYbS"
   },
   "source": [
    "In this notebook, we will see how to fine-tune one of the [🤗 Transformers](https://github.com/huggingface/transformers) model to a text classification task of the [GLUE Benchmark](https://gluebenchmark.com/). We will be running the training using [Ray AIR](https://docs.ray.io/en/latest/ray-air/getting-started.html).\n",
    "\n",
    "You can change those two variables to control whether the training (which we will get to later) uses CPUs or GPUs, and how many workers should be spawned. Each worker will claim one CPU or GPU. Make sure not to request more resources than the resources present!\n",
    "\n",
    "By default, we will run the training with one GPU worker."
   ]
  },
  {
   "cell_type": "code",
   "execution_count": 4,
   "metadata": {
    "id": "gAbhv9OqhYbT"
   },
   "outputs": [],
   "source": [
    "use_gpu = True  # set this to False to run on CPUs\n",
    "num_workers = 1  # set this to number of GPUs/CPUs you want to use"
   ]
  },
  {
   "cell_type": "markdown",
   "metadata": {
    "id": "rEJBSTyZIrIb"
   },
   "source": [
    "## Fine-tuning a model on a text classification task"
   ]
  },
  {
   "cell_type": "markdown",
   "metadata": {
    "id": "kTCFado4IrIc"
   },
   "source": [
    "The GLUE Benchmark is a group of nine classification tasks on sentences or pairs of sentences. If you would like to learn more, refer to the [original notebook](https://github.com/huggingface/notebooks/blob/6ca682955173cc9d36ffa431ddda505a048cbe80/examples/text_classification.ipynb).\n",
    "\n",
    "Each task is named by its acronym, with `mnli-mm` standing for the mismatched version of MNLI (so same training set as `mnli` but different validation and test sets):"
   ]
  },
  {
   "cell_type": "code",
   "execution_count": 5,
   "metadata": {
    "id": "YZbiBDuGIrId"
   },
   "outputs": [],
   "source": [
    "GLUE_TASKS = [\"cola\", \"mnli\", \"mnli-mm\", \"mrpc\", \"qnli\", \"qqp\", \"rte\", \"sst2\", \"stsb\", \"wnli\"]"
   ]
  },
  {
   "cell_type": "markdown",
   "metadata": {
    "id": "4RRkXuteIrIh"
   },
   "source": [
    "This notebook is built to run on any of the tasks in the list above, with any model checkpoint from the [Model Hub](https://huggingface.co/models) as long as that model has a version with a classification head. Depending on you model and the GPU you are using, you might need to adjust the batch size to avoid out-of-memory errors. Set those three parameters, then the rest of the notebook should run smoothly:"
   ]
  },
  {
   "cell_type": "code",
   "execution_count": 6,
   "metadata": {
    "id": "zVvslsfMIrIh"
   },
   "outputs": [],
   "source": [
    "task = \"cola\"\n",
    "model_checkpoint = \"distilbert-base-uncased\"\n",
    "batch_size = 16"
   ]
  },
  {
   "cell_type": "markdown",
   "metadata": {
    "id": "whPRbBNbIrIl"
   },
   "source": [
    "### Loading the dataset <a name=\"load\"></a>"
   ]
  },
  {
   "cell_type": "markdown",
   "metadata": {
    "id": "W7QYTpxXIrIl"
   },
   "source": [
    "We will use the [🤗 Datasets](https://github.com/huggingface/datasets) library to download the data and get the metric we need to use for evaluation (to compare our model to the benchmark). This can be easily done with the functions `load_dataset` and `load_metric`.\n",
    "\n",
    "Apart from `mnli-mm` being a special code, we can directly pass our task name to those functions.\n",
    "\n",
    "As Ray AIR doesn't provide integrations for 🤗 Datasets yet, we will simply run the normal 🤗 Datasets code to load the dataset from the Hub."
   ]
  },
  {
   "cell_type": "code",
   "execution_count": null,
   "metadata": {
    "colab": {
     "base_uri": "https://localhost:8080/",
     "height": 200
    },
    "id": "MwhAeEOuhYbV",
    "outputId": "3aff8c73-d6eb-4784-890a-a419403b5bda"
   },
   "outputs": [],
   "source": [
    "from datasets import load_dataset\n",
    "\n",
    "actual_task = \"mnli\" if task == \"mnli-mm\" else task\n",
    "datasets = load_dataset(\"glue\", actual_task)"
   ]
  },
  {
   "cell_type": "markdown",
   "metadata": {
    "id": "RzfPtOMoIrIu"
   },
   "source": [
    "The `dataset` object itself is [`DatasetDict`](https://huggingface.co/docs/datasets/package_reference/main_classes.html#datasetdict), which contains one key for the training, validation and test set (with more keys for the mismatched validation and test set in the special case of `mnli`)."
   ]
  },
  {
   "cell_type": "markdown",
   "metadata": {
    "id": "_TOee7nohYbW"
   },
   "source": [
    "We will also need the metric. In order to avoid serialization errors, we will load the metric inside the training workers later. Therefore, now we will just define the function we will use."
   ]
  },
  {
   "cell_type": "code",
   "execution_count": 8,
   "metadata": {
    "id": "FNE583uBhYbW"
   },
   "outputs": [],
   "source": [
    "from datasets import load_metric\n",
    "\n",
    "def load_metric_fn():\n",
    "    return load_metric('glue', actual_task)"
   ]
  },
  {
   "cell_type": "markdown",
   "metadata": {
    "id": "lnjDIuQ3IrI-"
   },
   "source": [
    "The metric is an instance of [`datasets.Metric`](https://huggingface.co/docs/datasets/package_reference/main_classes.html#datasets.Metric)."
   ]
  },
  {
   "cell_type": "markdown",
   "metadata": {
    "id": "n9qywopnIrJH"
   },
   "source": [
    "### Preprocessing the data with Ray AIR <a name=\"preprocess\"></a>"
   ]
  },
  {
   "cell_type": "markdown",
   "metadata": {
    "id": "YVx71GdAIrJH"
   },
   "source": [
    "Before we can feed those texts to our model, we need to preprocess them. This is done by a 🤗 Transformers `Tokenizer` which will (as the name indicates) tokenize the inputs (including converting the tokens to their corresponding IDs in the pretrained vocabulary) and put it in a format the model expects, as well as generate the other inputs that model requires.\n",
    "\n",
    "To do all of this, we instantiate our tokenizer with the `AutoTokenizer.from_pretrained` method, which will ensure:\n",
    "\n",
    "- we get a tokenizer that corresponds to the model architecture we want to use,\n",
    "- we download the vocabulary used when pretraining this specific checkpoint."
   ]
  },
  {
   "cell_type": "code",
   "execution_count": 9,
   "metadata": {
    "colab": {
     "base_uri": "https://localhost:8080/",
     "height": 145
    },
    "id": "eXNLu_-nIrJI",
    "outputId": "f545a7a5-f341-4315-cd89-9942a657aa31"
   },
   "outputs": [],
   "source": [
    "from transformers import AutoTokenizer\n",
    "\n",
    "tokenizer = AutoTokenizer.from_pretrained(model_checkpoint, use_fast=True)"
   ]
  },
  {
   "cell_type": "markdown",
   "metadata": {
    "id": "Vl6IidfdIrJK"
   },
   "source": [
    "We pass along `use_fast=True` to the call above to use one of the fast tokenizers (backed by Rust) from the 🤗 Tokenizers library. Those fast tokenizers are available for almost all models, but if you got an error with the previous call, remove that argument."
   ]
  },
  {
   "cell_type": "markdown",
   "metadata": {
    "id": "qo_0B1M2IrJM"
   },
   "source": [
    "To preprocess our dataset, we will thus need the names of the columns containing the sentence(s). The following dictionary keeps track of the correspondence task to column names:"
   ]
  },
  {
   "cell_type": "code",
   "execution_count": 10,
   "metadata": {
    "id": "fyGdtK9oIrJM"
   },
   "outputs": [],
   "source": [
    "task_to_keys = {\n",
    "    \"cola\": (\"sentence\", None),\n",
    "    \"mnli\": (\"premise\", \"hypothesis\"),\n",
    "    \"mnli-mm\": (\"premise\", \"hypothesis\"),\n",
    "    \"mrpc\": (\"sentence1\", \"sentence2\"),\n",
    "    \"qnli\": (\"question\", \"sentence\"),\n",
    "    \"qqp\": (\"question1\", \"question2\"),\n",
    "    \"rte\": (\"sentence1\", \"sentence2\"),\n",
    "    \"sst2\": (\"sentence\", None),\n",
    "    \"stsb\": (\"sentence1\", \"sentence2\"),\n",
    "    \"wnli\": (\"sentence1\", \"sentence2\"),\n",
    "}"
   ]
  },
  {
   "cell_type": "markdown",
   "metadata": {
    "id": "256fOuzjhYbY"
   },
   "source": [
    "For Ray AIR, instead of using 🤗 Dataset objects directly, we will convert them to [Ray Datasets](https://docs.ray.io/en/latest/data/dataset.html). Both are backed by Arrow tables, so the conversion is straightforward. We will use the built-in `ray.data.from_huggingface` function."
   ]
  },
  {
   "cell_type": "code",
   "execution_count": 11,
   "metadata": {},
   "outputs": [
    {
     "data": {
      "text/plain": [
       "{'train': Dataset(num_blocks=1, num_rows=8551, schema={sentence: string, label: int64, idx: int32}),\n",
       " 'validation': Dataset(num_blocks=1, num_rows=1043, schema={sentence: string, label: int64, idx: int32}),\n",
       " 'test': Dataset(num_blocks=1, num_rows=1063, schema={sentence: string, label: int64, idx: int32})}"
      ]
     },
     "execution_count": 11,
     "metadata": {},
     "output_type": "execute_result"
    }
   ],
   "source": [
    "import ray.data\n",
    "\n",
    "ray_datasets = ray.data.from_huggingface(datasets)\n",
    "ray_datasets"
   ]
  },
  {
   "cell_type": "markdown",
   "metadata": {
    "id": "2C0hcmp9IrJQ"
   },
   "source": [
    "We can them write the function that will preprocess our samples. We just feed them to the `tokenizer` with the argument `truncation=True`. This will ensure that an input longer that what the model selected can handle will be truncated to the maximum length accepted by the model.\n",
    "\n",
    "We use a `BatchMapper` to create a Ray AIR preprocessor that will map the function to the dataset in a distributed fashion. It will be ran during training and prediction."
   ]
  },
  {
   "cell_type": "code",
   "execution_count": 12,
   "metadata": {
    "id": "vc0BSBLIIrJQ"
   },
   "outputs": [],
   "source": [
    "from typing import Dict\n",
    "import numpy as np\n",
    "from ray.data.preprocessors import BatchMapper\n",
    "\n",
    "def preprocess_function(examples: Dict[str, np.ndarray]):\n",
    "    # if we only have one column, we are inferring.\n",
    "    # no need to tokenize in that case. \n",
    "    if len(examples) == 1:\n",
    "        return examples\n",
    "    sentence1_key, sentence2_key = task_to_keys[task]\n",
    "    if sentence2_key is None:\n",
    "        ret = tokenizer(examples[sentence1_key], truncation=True)\n",
    "    else:\n",
    "        ret = tokenizer(examples[sentence1_key], examples[sentence2_key], truncation=True)\n",
    "    # Add back the original columns\n",
    "    ret = {**examples, **ret}\n",
    "    return ret\n",
    "\n",
    "batch_encoder = BatchMapper(preprocess_function, batch_format=\"numpy\")"
   ]
  },
  {
   "cell_type": "markdown",
   "metadata": {
    "id": "545PP3o8IrJV"
   },
   "source": [
    "### Fine-tuning the model with Ray AIR <a name=\"train\"></a>"
   ]
  },
  {
   "cell_type": "markdown",
   "metadata": {
    "id": "FBiW8UpKIrJW"
   },
   "source": [
    "Now that our data is ready, we can download the pretrained model and fine-tune it.\n",
    "\n",
    "Since all our tasks are about sentence classification, we use the `AutoModelForSequenceClassification` class.\n",
    "\n",
    "We will not go into details about each specific component of the training (see the [original notebook](https://github.com/huggingface/notebooks/blob/6ca682955173cc9d36ffa431ddda505a048cbe80/examples/text_classification.ipynb) for that). The tokenizer is the same as we have used to encoded the dataset before.\n",
    "\n",
    "The main difference when using the Ray AIR is that we need to create our 🤗 Transformers `Trainer` inside a function (`trainer_init_per_worker`) and return it. That function will be passed to the `HuggingFaceTrainer` and ran on every Ray worker. The training will then proceed by the means of PyTorch DDP.\n",
    "\n",
    "Make sure that you initialize the model, metric and tokenizer inside that function. Otherwise, you may run into serialization errors.\n",
    "\n",
    "Furthermore, `push_to_hub=True` is not yet supported. Ray will however checkpoint the model at every epoch, allowing you to push it to hub manually. We will do that after the training.\n",
    "\n",
    "If you wish to use thrid party logging libraries, such as MLFlow or Weights&Biases, do not set them in `TrainingArguments` (they will be automatically disabled) - instead, you should be passing Ray AIR callbacks to `HuggingFaceTrainer`'s `run_config`. In this example, we will use MLFlow."
   ]
  },
  {
   "cell_type": "code",
   "execution_count": 13,
   "metadata": {
    "id": "TlqNaB8jIrJW"
   },
   "outputs": [],
   "source": [
    "from transformers import AutoModelForSequenceClassification, TrainingArguments, Trainer\n",
    "import numpy as np\n",
    "import torch\n",
    "\n",
    "num_labels = 3 if task.startswith(\"mnli\") else 1 if task==\"stsb\" else 2\n",
    "metric_name = \"pearson\" if task == \"stsb\" else \"matthews_correlation\" if task == \"cola\" else \"accuracy\"\n",
    "model_name = model_checkpoint.split(\"/\")[-1]\n",
    "validation_key = \"validation_mismatched\" if task == \"mnli-mm\" else \"validation_matched\" if task == \"mnli\" else \"validation\"\n",
    "name = f\"{model_name}-finetuned-{task}\"\n",
    "\n",
    "def trainer_init_per_worker(train_dataset, eval_dataset = None, **config):\n",
    "    print(f\"Is CUDA available: {torch.cuda.is_available()}\")\n",
    "    metric = load_metric_fn()\n",
    "    tokenizer = AutoTokenizer.from_pretrained(model_checkpoint, use_fast=True)\n",
    "    model = AutoModelForSequenceClassification.from_pretrained(model_checkpoint, num_labels=num_labels)\n",
    "    args = TrainingArguments(\n",
    "        name,\n",
    "        evaluation_strategy=\"epoch\",\n",
    "        save_strategy=\"epoch\",\n",
    "        logging_strategy=\"epoch\",\n",
    "        learning_rate=config.get(\"learning_rate\", 2e-5),\n",
    "        per_device_train_batch_size=batch_size,\n",
    "        per_device_eval_batch_size=batch_size,\n",
    "        num_train_epochs=config.get(\"epochs\", 2),\n",
    "        weight_decay=config.get(\"weight_decay\", 0.01),\n",
    "        push_to_hub=False,\n",
    "        disable_tqdm=True,  # declutter the output a little\n",
    "        no_cuda=not use_gpu,  # you need to explicitly set no_cuda if you want CPUs\n",
    "    )\n",
    "\n",
    "    def compute_metrics(eval_pred):\n",
    "        predictions, labels = eval_pred\n",
    "        if task != \"stsb\":\n",
    "            predictions = np.argmax(predictions, axis=1)\n",
    "        else:\n",
    "            predictions = predictions[:, 0]\n",
    "        return metric.compute(predictions=predictions, references=labels)\n",
    "\n",
    "    trainer = Trainer(\n",
    "        model,\n",
    "        args,\n",
    "        train_dataset=train_dataset,\n",
    "        eval_dataset=eval_dataset,\n",
    "        tokenizer=tokenizer,\n",
    "        compute_metrics=compute_metrics\n",
    "    )\n",
    "\n",
    "    print(\"Starting training\")\n",
    "    return trainer"
   ]
  },
  {
   "cell_type": "markdown",
   "metadata": {
    "id": "CdzABDVcIrJg"
   },
   "source": [
    "With our `trainer_init_per_worker` complete, we can now instantiate the `HuggingFaceTrainer`. Aside from the function, we set the `scaling_config`, controlling the amount of workers and resources used, and the `datasets` we will use for training and evaluation.\n",
    "\n",
    "We specify the `MlflowLoggerCallback` inside the `run_config`, and pass the preprocessor we have defined earlier as an argument. It will be included with the returned `Checkpoint`, meaning it will also be applied during inference."
   ]
  },
  {
   "cell_type": "code",
   "execution_count": 14,
   "metadata": {
    "id": "RElw7OgLhYba"
   },
   "outputs": [],
   "source": [
    "from ray.train.huggingface import HuggingFaceTrainer\n",
    "from ray.air.config import RunConfig, ScalingConfig, CheckpointConfig\n",
    "from ray.air.callbacks.mlflow import MLflowLoggerCallback\n",
    "\n",
    "trainer = HuggingFaceTrainer(\n",
    "    trainer_init_per_worker=trainer_init_per_worker,\n",
    "    scaling_config=ScalingConfig(num_workers=num_workers, use_gpu=use_gpu),\n",
    "    datasets={\"train\": ray_datasets[\"train\"], \"evaluation\": ray_datasets[validation_key]},\n",
    "    run_config=RunConfig(\n",
    "        callbacks=[MLflowLoggerCallback(experiment_name=name)],\n",
    "        checkpoint_config=CheckpointConfig(num_to_keep=1, checkpoint_score_attribute=\"eval_loss\", checkpoint_score_order=\"min\"),\n",
    "    ),\n",
    "    preprocessor=batch_encoder,\n",
    ")"
   ]
  },
  {
   "cell_type": "markdown",
   "metadata": {
    "id": "XvS136zKhYba"
   },
   "source": [
    "Finally, we call the `fit` method to being training with Ray AIR. We will save the `Result` object to a variable so we can access metrics and checkpoints."
   ]
  },
  {
   "cell_type": "code",
   "execution_count": 15,
   "metadata": {
    "colab": {
     "base_uri": "https://localhost:8080/",
     "height": 1000
    },
    "id": "uNx5pyRlIrJh",
    "outputId": "8496fe4f-f1c3-48ad-a6d3-b16a65716135"
   },
   "outputs": [
    {
     "data": {
      "text/html": [
       "== Status ==<br>Current time: 2022-08-25 10:14:09 (running for 00:04:06.45)<br>Memory usage on this node: 4.3/62.0 GiB<br>Using FIFO scheduling algorithm.<br>Resources requested: 0/208 CPUs, 0/16 GPUs, 0.0/574.34 GiB heap, 0.0/241.51 GiB objects (0.0/4.0 accelerator_type:T4)<br>Result logdir: /home/ray/ray_results/HuggingFaceTrainer_2022-08-25_10-10-02<br>Number of trials: 1/1 (1 TERMINATED)<br><table>\n",
       "<thead>\n",
       "<tr><th>Trial name                    </th><th>status    </th><th>loc              </th><th style=\"text-align: right;\">  iter</th><th style=\"text-align: right;\">  total time (s)</th><th style=\"text-align: right;\">  loss</th><th style=\"text-align: right;\">  learning_rate</th><th style=\"text-align: right;\">  epoch</th></tr>\n",
       "</thead>\n",
       "<tbody>\n",
       "<tr><td>HuggingFaceTrainer_c1ff5_00000</td><td>TERMINATED</td><td>172.31.90.137:947</td><td style=\"text-align: right;\">     2</td><td style=\"text-align: right;\">         200.217</td><td style=\"text-align: right;\">0.3886</td><td style=\"text-align: right;\">              0</td><td style=\"text-align: right;\">      2</td></tr>\n",
       "</tbody>\n",
       "</table><br><br>"
      ],
      "text/plain": [
       "<IPython.core.display.HTML object>"
      ]
     },
     "metadata": {},
     "output_type": "display_data"
    },
    {
     "name": "stderr",
     "output_type": "stream",
     "text": [
      "(RayTrainWorker pid=1114, ip=172.31.90.137) 2022-08-25 10:10:44,617\tINFO config.py:71 -- Setting up process group for: env:// [rank=0, world_size=4]\n"
     ]
    },
    {
     "name": "stdout",
     "output_type": "stream",
     "text": [
      "(RayTrainWorker pid=1114, ip=172.31.90.137) Is CUDA available: True\n",
      "(RayTrainWorker pid=1116, ip=172.31.90.137) Is CUDA available: True\n",
      "(RayTrainWorker pid=1117, ip=172.31.90.137) Is CUDA available: True\n",
      "(RayTrainWorker pid=1115, ip=172.31.90.137) Is CUDA available: True\n"
     ]
    },
    {
     "name": "stderr",
     "output_type": "stream",
     "text": [
      "Downloading builder script: 5.76kB [00:00, 6.45MB/s]                   \n",
      "Downloading builder script: 5.76kB [00:00, 6.91MB/s]                   \n",
      "Downloading builder script: 5.76kB [00:00, 6.44MB/s]                   \n",
      "Downloading builder script: 5.76kB [00:00, 6.94MB/s]                   \n",
      "Downloading tokenizer_config.json: 100%|██████████| 28.0/28.0 [00:00<00:00, 30.5kB/s]\n",
      "Downloading config.json: 100%|██████████| 483/483 [00:00<00:00, 817kB/s]\n",
      "Downloading vocab.txt:   0%|          | 0.00/226k [00:00<?, ?B/s]\n",
      "Downloading vocab.txt:  18%|█▊        | 41.0k/226k [00:00<00:00, 353kB/s]\n",
      "Downloading vocab.txt: 100%|██████████| 226k/226k [00:00<00:00, 773kB/s] \n",
      "Downloading tokenizer.json:   0%|          | 0.00/455k [00:00<?, ?B/s]\n",
      "Downloading tokenizer.json:   6%|▌         | 28.0k/455k [00:00<00:01, 227kB/s]\n",
      "Downloading tokenizer.json:  24%|██▍       | 111k/455k [00:00<00:00, 488kB/s] \n",
      "Downloading tokenizer.json:  42%|████▏     | 191k/455k [00:00<00:00, 559kB/s]\n",
      "Downloading tokenizer.json:  67%|██████▋   | 303k/455k [00:00<00:00, 694kB/s]\n",
      "Downloading tokenizer.json: 100%|██████████| 455k/455k [00:00<00:00, 815kB/s]\n",
      "Downloading pytorch_model.bin:   0%|          | 0.00/256M [00:00<?, ?B/s]\n",
      "Downloading pytorch_model.bin:   0%|          | 1.20M/256M [00:00<00:21, 12.6MB/s]\n",
      "Downloading pytorch_model.bin:   2%|▏         | 6.02M/256M [00:00<00:07, 34.9MB/s]\n",
      "Downloading pytorch_model.bin:   6%|▌         | 15.0M/256M [00:00<00:04, 62.0MB/s]\n",
      "Downloading pytorch_model.bin:   9%|▉         | 24.0M/256M [00:00<00:03, 74.8MB/s]\n",
      "Downloading pytorch_model.bin:  13%|█▎        | 33.1M/256M [00:00<00:02, 82.3MB/s]\n",
      "Downloading pytorch_model.bin:  17%|█▋        | 42.2M/256M [00:00<00:02, 86.7MB/s]\n",
      "Downloading pytorch_model.bin:  20%|██        | 51.4M/256M [00:00<00:02, 89.8MB/s]\n",
      "Downloading pytorch_model.bin:  24%|██▎       | 60.6M/256M [00:00<00:02, 91.8MB/s]\n",
      "Downloading pytorch_model.bin:  27%|██▋       | 69.8M/256M [00:00<00:02, 93.3MB/s]\n",
      "Downloading pytorch_model.bin:  31%|███       | 78.9M/256M [00:01<00:01, 94.2MB/s]\n",
      "Downloading pytorch_model.bin:  34%|███▍      | 88.0M/256M [00:01<00:01, 94.6MB/s]\n",
      "Downloading pytorch_model.bin:  38%|███▊      | 97.2M/256M [00:01<00:01, 95.1MB/s]\n",
      "Downloading pytorch_model.bin:  42%|████▏     | 106M/256M [00:01<00:01, 95.6MB/s] \n",
      "Downloading pytorch_model.bin:  45%|████▌     | 116M/256M [00:01<00:01, 96.0MB/s]\n",
      "Downloading pytorch_model.bin:  49%|████▉     | 125M/256M [00:01<00:01, 96.2MB/s]\n",
      "Downloading pytorch_model.bin:  52%|█████▏    | 134M/256M [00:01<00:01, 96.0MB/s]\n",
      "Downloading pytorch_model.bin:  56%|█████▌    | 143M/256M [00:01<00:01, 96.1MB/s]\n",
      "Downloading pytorch_model.bin:  60%|█████▉    | 152M/256M [00:01<00:01, 96.0MB/s]\n",
      "Downloading pytorch_model.bin:  63%|██████▎   | 162M/256M [00:01<00:01, 96.2MB/s]\n",
      "Downloading pytorch_model.bin:  67%|██████▋   | 171M/256M [00:02<00:00, 96.1MB/s]\n",
      "Downloading pytorch_model.bin:  70%|███████   | 180M/256M [00:02<00:00, 96.2MB/s]\n",
      "Downloading pytorch_model.bin:  74%|███████▍  | 189M/256M [00:02<00:00, 96.2MB/s]\n",
      "Downloading pytorch_model.bin:  78%|███████▊  | 198M/256M [00:02<00:00, 96.2MB/s]\n",
      "Downloading pytorch_model.bin:  81%|████████  | 208M/256M [00:02<00:00, 95.9MB/s]\n",
      "Downloading pytorch_model.bin:  85%|████████▍ | 217M/256M [00:02<00:00, 95.9MB/s]\n",
      "Downloading pytorch_model.bin:  88%|████████▊ | 226M/256M [00:02<00:00, 96.2MB/s]\n",
      "Downloading pytorch_model.bin:  92%|█████████▏| 235M/256M [00:02<00:00, 96.1MB/s]\n",
      "Downloading pytorch_model.bin:  96%|█████████▌| 244M/256M [00:02<00:00, 96.1MB/s]\n",
      "Downloading pytorch_model.bin: 100%|██████████| 256M/256M [00:02<00:00, 91.6MB/s]\n",
      "(RayTrainWorker pid=1117, ip=172.31.90.137) Some weights of the model checkpoint at distilbert-base-uncased were not used when initializing DistilBertForSequenceClassification: ['vocab_projector.weight', 'vocab_transform.bias', 'vocab_layer_norm.weight', 'vocab_projector.bias', 'vocab_transform.weight', 'vocab_layer_norm.bias']\n",
      "(RayTrainWorker pid=1117, ip=172.31.90.137) - This IS expected if you are initializing DistilBertForSequenceClassification from the checkpoint of a model trained on another task or with another architecture (e.g. initializing a BertForSequenceClassification model from a BertForPreTraining model).\n",
      "(RayTrainWorker pid=1117, ip=172.31.90.137) - This IS NOT expected if you are initializing DistilBertForSequenceClassification from the checkpoint of a model that you expect to be exactly identical (initializing a BertForSequenceClassification model from a BertForSequenceClassification model).\n",
      "(RayTrainWorker pid=1117, ip=172.31.90.137) Some weights of DistilBertForSequenceClassification were not initialized from the model checkpoint at distilbert-base-uncased and are newly initialized: ['pre_classifier.bias', 'classifier.bias', 'classifier.weight', 'pre_classifier.weight']\n",
      "(RayTrainWorker pid=1117, ip=172.31.90.137) You should probably TRAIN this model on a down-stream task to be able to use it for predictions and inference.\n",
      "(RayTrainWorker pid=1114, ip=172.31.90.137) Some weights of the model checkpoint at distilbert-base-uncased were not used when initializing DistilBertForSequenceClassification: ['vocab_layer_norm.weight', 'vocab_projector.bias', 'vocab_layer_norm.bias', 'vocab_transform.bias', 'vocab_projector.weight', 'vocab_transform.weight']\n",
      "(RayTrainWorker pid=1114, ip=172.31.90.137) - This IS expected if you are initializing DistilBertForSequenceClassification from the checkpoint of a model trained on another task or with another architecture (e.g. initializing a BertForSequenceClassification model from a BertForPreTraining model).\n",
      "(RayTrainWorker pid=1114, ip=172.31.90.137) - This IS NOT expected if you are initializing DistilBertForSequenceClassification from the checkpoint of a model that you expect to be exactly identical (initializing a BertForSequenceClassification model from a BertForSequenceClassification model).\n",
      "(RayTrainWorker pid=1114, ip=172.31.90.137) Some weights of DistilBertForSequenceClassification were not initialized from the model checkpoint at distilbert-base-uncased and are newly initialized: ['pre_classifier.bias', 'pre_classifier.weight', 'classifier.weight', 'classifier.bias']\n",
      "(RayTrainWorker pid=1114, ip=172.31.90.137) You should probably TRAIN this model on a down-stream task to be able to use it for predictions and inference.\n",
      "(RayTrainWorker pid=1116, ip=172.31.90.137) Some weights of the model checkpoint at distilbert-base-uncased were not used when initializing DistilBertForSequenceClassification: ['vocab_layer_norm.bias', 'vocab_transform.bias', 'vocab_projector.bias', 'vocab_layer_norm.weight', 'vocab_transform.weight', 'vocab_projector.weight']\n",
      "(RayTrainWorker pid=1116, ip=172.31.90.137) - This IS expected if you are initializing DistilBertForSequenceClassification from the checkpoint of a model trained on another task or with another architecture (e.g. initializing a BertForSequenceClassification model from a BertForPreTraining model).\n",
      "(RayTrainWorker pid=1116, ip=172.31.90.137) - This IS NOT expected if you are initializing DistilBertForSequenceClassification from the checkpoint of a model that you expect to be exactly identical (initializing a BertForSequenceClassification model from a BertForSequenceClassification model).\n",
      "(RayTrainWorker pid=1116, ip=172.31.90.137) Some weights of DistilBertForSequenceClassification were not initialized from the model checkpoint at distilbert-base-uncased and are newly initialized: ['classifier.bias', 'pre_classifier.weight', 'pre_classifier.bias', 'classifier.weight']\n",
      "(RayTrainWorker pid=1116, ip=172.31.90.137) You should probably TRAIN this model on a down-stream task to be able to use it for predictions and inference.\n",
      "(RayTrainWorker pid=1115, ip=172.31.90.137) Some weights of the model checkpoint at distilbert-base-uncased were not used when initializing DistilBertForSequenceClassification: ['vocab_projector.bias', 'vocab_projector.weight', 'vocab_transform.bias', 'vocab_layer_norm.bias', 'vocab_transform.weight', 'vocab_layer_norm.weight']\n",
      "(RayTrainWorker pid=1115, ip=172.31.90.137) - This IS expected if you are initializing DistilBertForSequenceClassification from the checkpoint of a model trained on another task or with another architecture (e.g. initializing a BertForSequenceClassification model from a BertForPreTraining model).\n",
      "(RayTrainWorker pid=1115, ip=172.31.90.137) - This IS NOT expected if you are initializing DistilBertForSequenceClassification from the checkpoint of a model that you expect to be exactly identical (initializing a BertForSequenceClassification model from a BertForSequenceClassification model).\n",
      "(RayTrainWorker pid=1115, ip=172.31.90.137) Some weights of DistilBertForSequenceClassification were not initialized from the model checkpoint at distilbert-base-uncased and are newly initialized: ['pre_classifier.weight', 'classifier.weight', 'classifier.bias', 'pre_classifier.bias']\n",
      "(RayTrainWorker pid=1115, ip=172.31.90.137) You should probably TRAIN this model on a down-stream task to be able to use it for predictions and inference.\n"
     ]
    },
    {
     "name": "stdout",
     "output_type": "stream",
     "text": [
      "(RayTrainWorker pid=1114, ip=172.31.90.137) Starting training\n",
      "(RayTrainWorker pid=1116, ip=172.31.90.137) Starting training\n",
      "(RayTrainWorker pid=1117, ip=172.31.90.137) Starting training\n",
      "(RayTrainWorker pid=1115, ip=172.31.90.137) Starting training\n"
     ]
    },
    {
     "name": "stderr",
     "output_type": "stream",
     "text": [
      "(RayTrainWorker pid=1114, ip=172.31.90.137) ***** Running training *****\n",
      "(RayTrainWorker pid=1114, ip=172.31.90.137)   Num examples = 8551\n",
      "(RayTrainWorker pid=1114, ip=172.31.90.137)   Num Epochs = 2\n",
      "(RayTrainWorker pid=1114, ip=172.31.90.137)   Instantaneous batch size per device = 16\n",
      "(RayTrainWorker pid=1114, ip=172.31.90.137)   Total train batch size (w. parallel, distributed & accumulation) = 64\n",
      "(RayTrainWorker pid=1114, ip=172.31.90.137)   Gradient Accumulation steps = 1\n",
      "(RayTrainWorker pid=1114, ip=172.31.90.137)   Total optimization steps = 1070\n",
      "(RayTrainWorker pid=1114, ip=172.31.90.137) The following columns in the training set don't have a corresponding argument in `DistilBertForSequenceClassification.forward` and have been ignored: sentence, idx. If sentence, idx are not expected by `DistilBertForSequenceClassification.forward`,  you can safely ignore this message.\n"
     ]
    },
    {
     "name": "stdout",
     "output_type": "stream",
     "text": [
      "(RayTrainWorker pid=1114, ip=172.31.90.137) {'loss': 0.5437, 'learning_rate': 1e-05, 'epoch': 1.0}\n"
     ]
    },
    {
     "name": "stderr",
     "output_type": "stream",
     "text": [
      "(RayTrainWorker pid=1114, ip=172.31.90.137) ***** Running Evaluation *****\n",
      "(RayTrainWorker pid=1114, ip=172.31.90.137)   Num examples = 1043\n",
      "(RayTrainWorker pid=1114, ip=172.31.90.137)   Batch size = 16\n",
      "(RayTrainWorker pid=1114, ip=172.31.90.137) The following columns in the evaluation set don't have a corresponding argument in `DistilBertForSequenceClassification.forward` and have been ignored: sentence, idx. If sentence, idx are not expected by `DistilBertForSequenceClassification.forward`,  you can safely ignore this message.\n"
     ]
    },
    {
     "name": "stdout",
     "output_type": "stream",
     "text": [
      "(RayTrainWorker pid=1114, ip=172.31.90.137) {'eval_loss': 0.5794203281402588, 'eval_matthews_correlation': 0.3293676852500821, 'eval_runtime': 0.9804, 'eval_samples_per_second': 277.441, 'eval_steps_per_second': 5.1, 'epoch': 1.0}\n"
     ]
    },
    {
     "name": "stderr",
     "output_type": "stream",
     "text": [
      "(RayTrainWorker pid=1114, ip=172.31.90.137) Saving model checkpoint to distilbert-base-uncased-finetuned-cola/checkpoint-535\n",
      "(RayTrainWorker pid=1114, ip=172.31.90.137) Configuration saved in distilbert-base-uncased-finetuned-cola/checkpoint-535/config.json\n",
      "(RayTrainWorker pid=1114, ip=172.31.90.137) Model weights saved in distilbert-base-uncased-finetuned-cola/checkpoint-535/pytorch_model.bin\n",
      "(RayTrainWorker pid=1114, ip=172.31.90.137) tokenizer config file saved in distilbert-base-uncased-finetuned-cola/checkpoint-535/tokenizer_config.json\n",
      "(RayTrainWorker pid=1114, ip=172.31.90.137) Special tokens file saved in distilbert-base-uncased-finetuned-cola/checkpoint-535/special_tokens_map.json\n"
     ]
    },
    {
     "name": "stdout",
     "output_type": "stream",
     "text": [
      "Result for HuggingFaceTrainer_c1ff5_00000:\n",
      "  _time_this_iter_s: 90.87123560905457\n",
      "  _timestamp: 1661447540\n",
      "  _training_iteration: 1\n",
      "  date: 2022-08-25_10-12-20\n",
      "  done: false\n",
      "  epoch: 1.0\n",
      "  eval_loss: 0.5794203281402588\n",
      "  eval_matthews_correlation: 0.3293676852500821\n",
      "  eval_runtime: 0.9804\n",
      "  eval_samples_per_second: 277.441\n",
      "  eval_steps_per_second: 5.1\n",
      "  experiment_id: 592e02b25b254bd1a3743904313dc85b\n",
      "  hostname: ip-172-31-90-137\n",
      "  iterations_since_restore: 1\n",
      "  learning_rate: 1.0e-05\n",
      "  loss: 0.5437\n",
      "  node_ip: 172.31.90.137\n",
      "  pid: 947\n",
      "  should_checkpoint: true\n",
      "  step: 535\n",
      "  time_since_restore: 103.24057936668396\n",
      "  time_this_iter_s: 103.24057936668396\n",
      "  time_total_s: 103.24057936668396\n",
      "  timestamp: 1661447540\n",
      "  timesteps_since_restore: 0\n",
      "  training_iteration: 1\n",
      "  trial_id: c1ff5_00000\n",
      "  warmup_time: 0.003858327865600586\n",
      "  \n"
     ]
    },
    {
     "name": "stderr",
     "output_type": "stream",
     "text": [
      "(RayTrainWorker pid=1114, ip=172.31.90.137) Saving model checkpoint to distilbert-base-uncased-finetuned-cola/checkpoint-1070\n",
      "(RayTrainWorker pid=1114, ip=172.31.90.137) Configuration saved in distilbert-base-uncased-finetuned-cola/checkpoint-1070/config.json\n",
      "(RayTrainWorker pid=1114, ip=172.31.90.137) Model weights saved in distilbert-base-uncased-finetuned-cola/checkpoint-1070/pytorch_model.bin\n",
      "(RayTrainWorker pid=1114, ip=172.31.90.137) tokenizer config file saved in distilbert-base-uncased-finetuned-cola/checkpoint-1070/tokenizer_config.json\n",
      "(RayTrainWorker pid=1114, ip=172.31.90.137) Special tokens file saved in distilbert-base-uncased-finetuned-cola/checkpoint-1070/special_tokens_map.json\n"
     ]
    },
    {
     "name": "stdout",
     "output_type": "stream",
     "text": [
      "(RayTrainWorker pid=1114, ip=172.31.90.137) {'loss': 0.3886, 'learning_rate': 0.0, 'epoch': 2.0}\n"
     ]
    },
    {
     "name": "stderr",
     "output_type": "stream",
     "text": [
      "(RayTrainWorker pid=1114, ip=172.31.90.137) ***** Running Evaluation *****\n",
      "(RayTrainWorker pid=1114, ip=172.31.90.137)   Num examples = 1043\n",
      "(RayTrainWorker pid=1114, ip=172.31.90.137)   Batch size = 16\n",
      "(RayTrainWorker pid=1114, ip=172.31.90.137) The following columns in the evaluation set don't have a corresponding argument in `DistilBertForSequenceClassification.forward` and have been ignored: sentence, idx. If sentence, idx are not expected by `DistilBertForSequenceClassification.forward`,  you can safely ignore this message.\n"
     ]
    },
    {
     "name": "stdout",
     "output_type": "stream",
     "text": [
      "(RayTrainWorker pid=1114, ip=172.31.90.137) {'eval_loss': 0.6215357184410095, 'eval_matthews_correlation': 0.42957017514952434, 'eval_runtime': 0.9956, 'eval_samples_per_second': 273.204, 'eval_steps_per_second': 5.022, 'epoch': 2.0}\n"
     ]
    },
    {
     "name": "stderr",
     "output_type": "stream",
     "text": [
      "(RayTrainWorker pid=1114, ip=172.31.90.137) Saving model checkpoint to distilbert-base-uncased-finetuned-cola/checkpoint-1070\n",
      "(RayTrainWorker pid=1114, ip=172.31.90.137) Configuration saved in distilbert-base-uncased-finetuned-cola/checkpoint-1070/config.json\n",
      "(RayTrainWorker pid=1114, ip=172.31.90.137) Model weights saved in distilbert-base-uncased-finetuned-cola/checkpoint-1070/pytorch_model.bin\n",
      "(RayTrainWorker pid=1114, ip=172.31.90.137) tokenizer config file saved in distilbert-base-uncased-finetuned-cola/checkpoint-1070/tokenizer_config.json\n",
      "(RayTrainWorker pid=1114, ip=172.31.90.137) Special tokens file saved in distilbert-base-uncased-finetuned-cola/checkpoint-1070/special_tokens_map.json\n"
     ]
    },
    {
     "name": "stdout",
     "output_type": "stream",
     "text": [
      "(RayTrainWorker pid=1114, ip=172.31.90.137) {'train_runtime': 174.4696, 'train_samples_per_second': 98.023, 'train_steps_per_second': 6.133, 'train_loss': 0.4661755713346963, 'epoch': 2.0}\n"
     ]
    },
    {
     "name": "stderr",
     "output_type": "stream",
     "text": [
      "(RayTrainWorker pid=1114, ip=172.31.90.137) \n",
      "(RayTrainWorker pid=1114, ip=172.31.90.137) \n",
      "(RayTrainWorker pid=1114, ip=172.31.90.137) Training completed. Do not forget to share your model on huggingface.co/models =)\n",
      "(RayTrainWorker pid=1114, ip=172.31.90.137) \n",
      "(RayTrainWorker pid=1114, ip=172.31.90.137) \n"
     ]
    },
    {
     "name": "stdout",
     "output_type": "stream",
     "text": [
      "Result for HuggingFaceTrainer_c1ff5_00000:\n",
      "  _time_this_iter_s: 96.96447467803955\n",
      "  _timestamp: 1661447637\n",
      "  _training_iteration: 2\n",
      "  date: 2022-08-25_10-13-57\n",
      "  done: false\n",
      "  epoch: 2.0\n",
      "  eval_loss: 0.6215357184410095\n",
      "  eval_matthews_correlation: 0.42957017514952434\n",
      "  eval_runtime: 0.9956\n",
      "  eval_samples_per_second: 273.204\n",
      "  eval_steps_per_second: 5.022\n",
      "  experiment_id: 592e02b25b254bd1a3743904313dc85b\n",
      "  hostname: ip-172-31-90-137\n",
      "  iterations_since_restore: 2\n",
      "  learning_rate: 0.0\n",
      "  loss: 0.3886\n",
      "  node_ip: 172.31.90.137\n",
      "  pid: 947\n",
      "  should_checkpoint: true\n",
      "  step: 1070\n",
      "  time_since_restore: 200.21722102165222\n",
      "  time_this_iter_s: 96.97664165496826\n",
      "  time_total_s: 200.21722102165222\n",
      "  timestamp: 1661447637\n",
      "  timesteps_since_restore: 0\n",
      "  train_loss: 0.4661755713346963\n",
      "  train_runtime: 174.4696\n",
      "  train_samples_per_second: 98.023\n",
      "  train_steps_per_second: 6.133\n",
      "  training_iteration: 2\n",
      "  trial_id: c1ff5_00000\n",
      "  warmup_time: 0.003858327865600586\n",
      "  \n",
      "Result for HuggingFaceTrainer_c1ff5_00000:\n",
      "  _time_this_iter_s: 96.96447467803955\n",
      "  _timestamp: 1661447637\n",
      "  _training_iteration: 2\n",
      "  date: 2022-08-25_10-13-57\n",
      "  done: true\n",
      "  epoch: 2.0\n",
      "  eval_loss: 0.6215357184410095\n",
      "  eval_matthews_correlation: 0.42957017514952434\n",
      "  eval_runtime: 0.9956\n",
      "  eval_samples_per_second: 273.204\n",
      "  eval_steps_per_second: 5.022\n",
      "  experiment_id: 592e02b25b254bd1a3743904313dc85b\n",
      "  experiment_tag: '0'\n",
      "  hostname: ip-172-31-90-137\n",
      "  iterations_since_restore: 2\n",
      "  learning_rate: 0.0\n",
      "  loss: 0.3886\n",
      "  node_ip: 172.31.90.137\n",
      "  pid: 947\n",
      "  should_checkpoint: true\n",
      "  step: 1070\n",
      "  time_since_restore: 200.21722102165222\n",
      "  time_this_iter_s: 96.97664165496826\n",
      "  time_total_s: 200.21722102165222\n",
      "  timestamp: 1661447637\n",
      "  timesteps_since_restore: 0\n",
      "  train_loss: 0.4661755713346963\n",
      "  train_runtime: 174.4696\n",
      "  train_samples_per_second: 98.023\n",
      "  train_steps_per_second: 6.133\n",
      "  training_iteration: 2\n",
      "  trial_id: c1ff5_00000\n",
      "  warmup_time: 0.003858327865600586\n",
      "  \n"
     ]
    },
    {
     "name": "stderr",
     "output_type": "stream",
     "text": [
      "2022-08-25 10:14:09,300\tINFO tune.py:758 -- Total run time: 246.67 seconds (246.44 seconds for the tuning loop).\n"
     ]
    }
   ],
   "source": [
    "result = trainer.fit()"
   ]
  },
  {
   "cell_type": "markdown",
   "metadata": {
    "id": "4cnWqUWmhYba"
   },
   "source": [
    "You can use the returned `Result` object to access metrics and the Ray AIR `Checkpoint` associated with the last iteration."
   ]
  },
  {
   "cell_type": "code",
   "execution_count": 16,
   "metadata": {
    "colab": {
     "base_uri": "https://localhost:8080/"
    },
    "id": "AMN5qjUwhYba",
    "outputId": "7b754c36-c58b-4ff4-d7a8-63ec9764bd0c"
   },
   "outputs": [
    {
     "data": {
      "text/plain": [
       "Result(metrics={'loss': 0.3886, 'learning_rate': 0.0, 'epoch': 2.0, 'step': 1070, 'eval_loss': 0.6215357184410095, 'eval_matthews_correlation': 0.42957017514952434, 'eval_runtime': 0.9956, 'eval_samples_per_second': 273.204, 'eval_steps_per_second': 5.022, 'train_runtime': 174.4696, 'train_samples_per_second': 98.023, 'train_steps_per_second': 6.133, 'train_loss': 0.4661755713346963, '_timestamp': 1661447637, '_time_this_iter_s': 96.96447467803955, '_training_iteration': 2, 'should_checkpoint': True, 'done': True, 'trial_id': 'c1ff5_00000', 'experiment_tag': '0'}, error=None, log_dir=PosixPath('/home/ray/ray_results/HuggingFaceTrainer_2022-08-25_10-10-02/HuggingFaceTrainer_c1ff5_00000_0_2022-08-25_10-10-04'))"
      ]
     },
     "execution_count": 16,
     "metadata": {},
     "output_type": "execute_result"
    }
   ],
   "source": [
    "result"
   ]
  },
  {
   "cell_type": "markdown",
   "metadata": {},
   "source": [
    "### Tune hyperparameters with Ray AIR <a name=\"predict\"></a>"
   ]
  },
  {
   "cell_type": "markdown",
   "metadata": {},
   "source": [
    "If we would like to tune any hyperparameters of the model, we can do so by simply passing our `HuggingFaceTrainer` into a `Tuner` and defining the search space.\n",
    "\n",
    "We can also take advantage of the advanced search algorithms and schedulers provided by Ray Tune. In this example, we will use an `ASHAScheduler` to aggresively terminate underperforming trials."
   ]
  },
  {
   "cell_type": "code",
   "execution_count": 17,
   "metadata": {},
   "outputs": [],
   "source": [
    "from ray import tune\n",
    "from ray.tune import Tuner\n",
    "from ray.tune.schedulers.async_hyperband import ASHAScheduler\n",
    "\n",
    "tune_epochs = 4\n",
    "tuner = Tuner(\n",
    "    trainer,\n",
    "    param_space={\n",
    "        \"trainer_init_config\": {\n",
    "            \"learning_rate\": tune.grid_search([2e-5, 2e-4, 2e-3, 2e-2]),\n",
    "            \"epochs\": tune_epochs,\n",
    "        }\n",
    "    },\n",
    "    tune_config=tune.TuneConfig(\n",
    "        metric=\"eval_loss\",\n",
    "        mode=\"min\",\n",
    "        num_samples=1,\n",
    "        scheduler=ASHAScheduler(\n",
    "            max_t=tune_epochs,\n",
    "        )\n",
    "    ),\n",
    "    run_config=RunConfig(\n",
    "        checkpoint_config=CheckpointConfig(num_to_keep=1, checkpoint_score_attribute=\"eval_loss\", checkpoint_score_order=\"min\")\n",
    "    ),\n",
    ")"
   ]
  },
  {
   "cell_type": "code",
   "execution_count": 18,
   "metadata": {},
   "outputs": [
    {
     "data": {
      "text/html": [
       "== Status ==<br>Current time: 2022-08-25 10:20:13 (running for 00:06:01.75)<br>Memory usage on this node: 4.4/62.0 GiB<br>Using AsyncHyperBand: num_stopped=4\n",
       "Bracket: Iter 4.000: -0.8064090609550476 | Iter 1.000: -0.6378736793994904<br>Resources requested: 0/208 CPUs, 0/16 GPUs, 0.0/574.34 GiB heap, 0.0/241.51 GiB objects (0.0/4.0 accelerator_type:T4)<br>Current best trial: 5654d_00001 with eval_loss=0.6492420434951782 and parameters={'trainer_init_config': {'learning_rate': 0.0002, 'epochs': 4}}<br>Result logdir: /home/ray/ray_results/HuggingFaceTrainer_2022-08-25_10-14-11<br>Number of trials: 4/4 (4 TERMINATED)<br><table>\n",
       "<thead>\n",
       "<tr><th>Trial name                    </th><th>status    </th><th>loc               </th><th style=\"text-align: right;\">  trainer_init_conf...</th><th style=\"text-align: right;\">  iter</th><th style=\"text-align: right;\">  total time (s)</th><th style=\"text-align: right;\">  loss</th><th style=\"text-align: right;\">  learning_rate</th><th style=\"text-align: right;\">  epoch</th></tr>\n",
       "</thead>\n",
       "<tbody>\n",
       "<tr><td>HuggingFaceTrainer_5654d_00000</td><td>TERMINATED</td><td>172.31.90.137:1729</td><td style=\"text-align: right;\">                2e-05 </td><td style=\"text-align: right;\">     4</td><td style=\"text-align: right;\">        347.171 </td><td style=\"text-align: right;\">0.1958</td><td style=\"text-align: right;\">        0      </td><td style=\"text-align: right;\">      4</td></tr>\n",
       "<tr><td>HuggingFaceTrainer_5654d_00001</td><td>TERMINATED</td><td>172.31.76.237:1805</td><td style=\"text-align: right;\">                0.0002</td><td style=\"text-align: right;\">     1</td><td style=\"text-align: right;\">         95.2492</td><td style=\"text-align: right;\">0.6225</td><td style=\"text-align: right;\">        0.00015</td><td style=\"text-align: right;\">      1</td></tr>\n",
       "<tr><td>HuggingFaceTrainer_5654d_00002</td><td>TERMINATED</td><td>172.31.85.32:1322 </td><td style=\"text-align: right;\">                0.002 </td><td style=\"text-align: right;\">     1</td><td style=\"text-align: right;\">         93.7613</td><td style=\"text-align: right;\">0.6463</td><td style=\"text-align: right;\">        0.0015 </td><td style=\"text-align: right;\">      1</td></tr>\n",
       "<tr><td>HuggingFaceTrainer_5654d_00003</td><td>TERMINATED</td><td>172.31.85.193:1060</td><td style=\"text-align: right;\">                0.02  </td><td style=\"text-align: right;\">     1</td><td style=\"text-align: right;\">         99.3677</td><td style=\"text-align: right;\">0.926 </td><td style=\"text-align: right;\">        0.015  </td><td style=\"text-align: right;\">      1</td></tr>\n",
       "</tbody>\n",
       "</table><br><br>"
      ],
      "text/plain": [
       "<IPython.core.display.HTML object>"
      ]
     },
     "metadata": {},
     "output_type": "display_data"
    },
    {
     "name": "stderr",
     "output_type": "stream",
     "text": [
      "(RayTrainWorker pid=1789, ip=172.31.90.137) 2022-08-25 10:14:23,379\tINFO config.py:71 -- Setting up process group for: env:// [rank=0, world_size=4]\n"
     ]
    },
    {
     "name": "stdout",
     "output_type": "stream",
     "text": [
      "(RayTrainWorker pid=1792, ip=172.31.90.137) Is CUDA available: True\n",
      "(RayTrainWorker pid=1790, ip=172.31.90.137) Is CUDA available: True\n",
      "(RayTrainWorker pid=1791, ip=172.31.90.137) Is CUDA available: True\n",
      "(RayTrainWorker pid=1789, ip=172.31.90.137) Is CUDA available: True\n"
     ]
    },
    {
     "name": "stderr",
     "output_type": "stream",
     "text": [
      "(RayTrainWorker pid=1974, ip=172.31.76.237) 2022-08-25 10:14:29,354\tINFO config.py:71 -- Setting up process group for: env:// [rank=0, world_size=4]\n"
     ]
    },
    {
     "name": "stdout",
     "output_type": "stream",
     "text": [
      "(RayTrainWorker pid=1977, ip=172.31.76.237) Is CUDA available: True\n",
      "(RayTrainWorker pid=1976, ip=172.31.76.237) Is CUDA available: True\n",
      "(RayTrainWorker pid=1975, ip=172.31.76.237) Is CUDA available: True\n",
      "(RayTrainWorker pid=1974, ip=172.31.76.237) Is CUDA available: True\n"
     ]
    },
    {
     "name": "stderr",
     "output_type": "stream",
     "text": [
      "(RayTrainWorker pid=1483, ip=172.31.85.32) 2022-08-25 10:14:35,313\tINFO config.py:71 -- Setting up process group for: env:// [rank=0, world_size=4]\n"
     ]
    },
    {
     "name": "stdout",
     "output_type": "stream",
     "text": [
      "(RayTrainWorker pid=1790, ip=172.31.90.137) Starting training\n",
      "(RayTrainWorker pid=1792, ip=172.31.90.137) Starting training\n",
      "(RayTrainWorker pid=1791, ip=172.31.90.137) Starting training\n",
      "(RayTrainWorker pid=1789, ip=172.31.90.137) Starting training\n"
     ]
    },
    {
     "name": "stderr",
     "output_type": "stream",
     "text": [
      "(RayTrainWorker pid=1789, ip=172.31.90.137) ***** Running training *****\n",
      "(RayTrainWorker pid=1789, ip=172.31.90.137)   Num examples = 8551\n",
      "(RayTrainWorker pid=1789, ip=172.31.90.137)   Num Epochs = 4\n",
      "(RayTrainWorker pid=1789, ip=172.31.90.137)   Instantaneous batch size per device = 16\n",
      "(RayTrainWorker pid=1789, ip=172.31.90.137)   Total train batch size (w. parallel, distributed & accumulation) = 64\n",
      "(RayTrainWorker pid=1789, ip=172.31.90.137)   Gradient Accumulation steps = 1\n",
      "(RayTrainWorker pid=1789, ip=172.31.90.137)   Total optimization steps = 2140\n"
     ]
    },
    {
     "name": "stdout",
     "output_type": "stream",
     "text": [
      "(RayTrainWorker pid=1483, ip=172.31.85.32) Is CUDA available: True\n",
      "(RayTrainWorker pid=1485, ip=172.31.85.32) Is CUDA available: True\n",
      "(RayTrainWorker pid=1486, ip=172.31.85.32) Is CUDA available: True\n",
      "(RayTrainWorker pid=1484, ip=172.31.85.32) Is CUDA available: True\n",
      "(RayTrainWorker pid=1977, ip=172.31.76.237) Starting training\n",
      "(RayTrainWorker pid=1976, ip=172.31.76.237) Starting training\n",
      "(RayTrainWorker pid=1975, ip=172.31.76.237) Starting training\n",
      "(RayTrainWorker pid=1974, ip=172.31.76.237) Starting training\n"
     ]
    },
    {
     "name": "stderr",
     "output_type": "stream",
     "text": [
      "(RayTrainWorker pid=1974, ip=172.31.76.237) ***** Running training *****\n",
      "(RayTrainWorker pid=1974, ip=172.31.76.237)   Num examples = 8551\n",
      "(RayTrainWorker pid=1974, ip=172.31.76.237)   Num Epochs = 4\n",
      "(RayTrainWorker pid=1974, ip=172.31.76.237)   Instantaneous batch size per device = 16\n",
      "(RayTrainWorker pid=1974, ip=172.31.76.237)   Total train batch size (w. parallel, distributed & accumulation) = 64\n",
      "(RayTrainWorker pid=1974, ip=172.31.76.237)   Gradient Accumulation steps = 1\n",
      "(RayTrainWorker pid=1974, ip=172.31.76.237)   Total optimization steps = 2140\n"
     ]
    },
    {
     "name": "stdout",
     "output_type": "stream",
     "text": [
      "(RayTrainWorker pid=1483, ip=172.31.85.32) Starting training\n",
      "(RayTrainWorker pid=1485, ip=172.31.85.32) Starting training\n",
      "(RayTrainWorker pid=1486, ip=172.31.85.32) Starting training\n",
      "(RayTrainWorker pid=1484, ip=172.31.85.32) Starting training\n"
     ]
    },
    {
     "name": "stderr",
     "output_type": "stream",
     "text": [
      "(RayTrainWorker pid=1483, ip=172.31.85.32) ***** Running training *****\n",
      "(RayTrainWorker pid=1483, ip=172.31.85.32)   Num examples = 8551\n",
      "(RayTrainWorker pid=1483, ip=172.31.85.32)   Num Epochs = 4\n",
      "(RayTrainWorker pid=1483, ip=172.31.85.32)   Instantaneous batch size per device = 16\n",
      "(RayTrainWorker pid=1483, ip=172.31.85.32)   Total train batch size (w. parallel, distributed & accumulation) = 64\n",
      "(RayTrainWorker pid=1483, ip=172.31.85.32)   Gradient Accumulation steps = 1\n",
      "(RayTrainWorker pid=1483, ip=172.31.85.32)   Total optimization steps = 2140\n",
      "(RayTrainWorker pid=1223, ip=172.31.85.193) 2022-08-25 10:14:48,193\tINFO config.py:71 -- Setting up process group for: env:// [rank=0, world_size=4]\n"
     ]
    },
    {
     "name": "stdout",
     "output_type": "stream",
     "text": [
      "(RayTrainWorker pid=1223, ip=172.31.85.193) Is CUDA available: True\n",
      "(RayTrainWorker pid=1224, ip=172.31.85.193) Is CUDA available: True\n",
      "(RayTrainWorker pid=1226, ip=172.31.85.193) Is CUDA available: True\n",
      "(RayTrainWorker pid=1225, ip=172.31.85.193) Is CUDA available: True\n"
     ]
    },
    {
<<<<<<< HEAD
     "name": "stderr",
     "output_type": "stream",
     "text": [
      "Downloading builder script: 5.76kB [00:00, 6.59MB/s]                   \n",
      "Downloading builder script: 5.76kB [00:00, 6.52MB/s]                   \n",
      "Downloading builder script: 5.76kB [00:00, 6.07MB/s]                   \n",
      "Downloading builder script: 5.76kB [00:00, 6.81MB/s]                   \n",
      "Downloading tokenizer_config.json: 100%|██████████| 28.0/28.0 [00:00<00:00, 46.0kB/s]\n",
      "Downloading config.json: 100%|██████████| 483/483 [00:00<00:00, 766kB/s]\n",
      "Downloading vocab.txt:   0%|          | 0.00/226k [00:00<?, ?B/s]\n",
      "Downloading vocab.txt:  32%|███▏      | 72.0k/226k [00:00<00:00, 624kB/s]\n",
      "Downloading vocab.txt: 100%|██████████| 226k/226k [00:00<00:00, 966kB/s] \n",
      "Downloading tokenizer.json:   0%|          | 0.00/455k [00:00<?, ?B/s]\n",
      "Downloading tokenizer.json:   6%|▋         | 29.0k/455k [00:00<00:01, 233kB/s]\n",
      "Downloading tokenizer.json:  30%|██▉       | 136k/455k [00:00<00:00, 600kB/s] \n",
      "Downloading tokenizer.json: 100%|██████████| 455k/455k [00:00<00:00, 1.44MB/s]\n",
      "Downloading pytorch_model.bin:   0%|          | 0.00/256M [00:00<?, ?B/s]\n",
      "Downloading pytorch_model.bin:   1%|          | 2.32M/256M [00:00<00:10, 24.4MB/s]\n",
      "Downloading pytorch_model.bin:   4%|▍         | 11.0M/256M [00:00<00:04, 63.4MB/s]\n",
      "Downloading pytorch_model.bin:   8%|▊         | 20.0M/256M [00:00<00:03, 77.7MB/s]\n",
      "Downloading pytorch_model.bin:  11%|█▏        | 29.1M/256M [00:00<00:02, 84.8MB/s]\n",
      "Downloading pytorch_model.bin:  15%|█▍        | 38.2M/256M [00:00<00:02, 88.5MB/s]\n",
      "Downloading pytorch_model.bin:  18%|█▊        | 47.3M/256M [00:00<00:02, 90.7MB/s]\n",
      "Downloading pytorch_model.bin:  22%|██▏       | 56.4M/256M [00:00<00:02, 92.4MB/s]\n",
      "Downloading pytorch_model.bin:  26%|██▌       | 65.5M/256M [00:00<00:02, 93.4MB/s]\n",
      "Downloading pytorch_model.bin:  29%|██▉       | 74.7M/256M [00:00<00:02, 94.2MB/s]\n",
      "Downloading pytorch_model.bin:  33%|███▎      | 83.8M/256M [00:01<00:01, 94.8MB/s]\n",
      "Downloading pytorch_model.bin:  36%|███▋      | 93.0M/256M [00:01<00:01, 95.1MB/s]\n",
      "Downloading pytorch_model.bin:  40%|███▉      | 102M/256M [00:01<00:01, 95.4MB/s] \n",
      "Downloading pytorch_model.bin:  44%|████▎     | 111M/256M [00:01<00:01, 95.6MB/s]\n",
      "Downloading pytorch_model.bin:  47%|████▋     | 120M/256M [00:01<00:01, 95.7MB/s]\n",
      "Downloading pytorch_model.bin:  51%|█████     | 130M/256M [00:01<00:01, 95.8MB/s]\n",
      "Downloading pytorch_model.bin:  54%|█████▍    | 139M/256M [00:01<00:01, 95.8MB/s]\n",
      "Downloading pytorch_model.bin:  58%|█████▊    | 148M/256M [00:01<00:01, 95.9MB/s]\n",
      "Downloading pytorch_model.bin:  61%|██████▏   | 157M/256M [00:01<00:01, 96.1MB/s]\n",
      "Downloading pytorch_model.bin:  65%|██████▌   | 166M/256M [00:01<00:00, 96.1MB/s]\n",
      "Downloading pytorch_model.bin:  69%|██████▊   | 175M/256M [00:02<00:00, 96.1MB/s]\n",
      "Downloading pytorch_model.bin:  72%|███████▏  | 185M/256M [00:02<00:00, 96.2MB/s]\n",
      "Downloading pytorch_model.bin:  76%|███████▌  | 194M/256M [00:02<00:00, 96.2MB/s]\n",
      "Downloading pytorch_model.bin:  79%|███████▉  | 203M/256M [00:02<00:00, 96.1MB/s]\n",
      "Downloading pytorch_model.bin:  83%|████████▎ | 212M/256M [00:02<00:00, 96.1MB/s]\n",
      "Downloading pytorch_model.bin:  87%|████████▋ | 221M/256M [00:02<00:00, 96.2MB/s]\n",
      "Downloading pytorch_model.bin:  90%|█████████ | 231M/256M [00:02<00:00, 96.2MB/s]\n",
      "Downloading pytorch_model.bin:  94%|█████████▍| 240M/256M [00:02<00:00, 96.1MB/s]\n",
      "Downloading pytorch_model.bin:  97%|█████████▋| 249M/256M [00:02<00:00, 96.0MB/s]\n",
      "Downloading pytorch_model.bin: 100%|██████████| 256M/256M [00:02<00:00, 93.2MB/s]\n"
     ]
=======
      "cell_type": "code",
      "execution_count": 14,
      "metadata": {
        "id": "RElw7OgLhYba"
      },
      "outputs": [],
      "source": [
        "from ray.train.huggingface import HuggingFaceTrainer\n",
        "from ray.air.config import RunConfig, ScalingConfig, CheckpointConfig\n",
        "from ray.air.integrations.mlflow import MLflowLoggerCallback\n",
        "\n",
        "trainer = HuggingFaceTrainer(\n",
        "    trainer_init_per_worker=trainer_init_per_worker,\n",
        "    scaling_config=ScalingConfig(num_workers=num_workers, use_gpu=use_gpu),\n",
        "    datasets={\"train\": ray_datasets[\"train\"], \"evaluation\": ray_datasets[validation_key]},\n",
        "    run_config=RunConfig(\n",
        "        callbacks=[MLflowLoggerCallback(experiment_name=name)],\n",
        "        checkpoint_config=CheckpointConfig(num_to_keep=1, checkpoint_score_attribute=\"eval_loss\", checkpoint_score_order=\"min\"),\n",
        "    ),\n",
        "    preprocessor=batch_encoder,\n",
        ")"
      ]
>>>>>>> 7c40da36
    },
    {
     "name": "stdout",
     "output_type": "stream",
     "text": [
      "(RayTrainWorker pid=1223, ip=172.31.85.193) Starting training\n",
      "(RayTrainWorker pid=1226, ip=172.31.85.193) Starting training\n",
      "(RayTrainWorker pid=1225, ip=172.31.85.193) Starting training\n",
      "(RayTrainWorker pid=1224, ip=172.31.85.193) Starting training\n"
     ]
    },
    {
     "name": "stderr",
     "output_type": "stream",
     "text": [
      "(RayTrainWorker pid=1223, ip=172.31.85.193) ***** Running training *****\n",
      "(RayTrainWorker pid=1223, ip=172.31.85.193)   Num examples = 8551\n",
      "(RayTrainWorker pid=1223, ip=172.31.85.193)   Num Epochs = 4\n",
      "(RayTrainWorker pid=1223, ip=172.31.85.193)   Instantaneous batch size per device = 16\n",
      "(RayTrainWorker pid=1223, ip=172.31.85.193)   Total train batch size (w. parallel, distributed & accumulation) = 64\n",
      "(RayTrainWorker pid=1223, ip=172.31.85.193)   Gradient Accumulation steps = 1\n",
      "(RayTrainWorker pid=1223, ip=172.31.85.193)   Total optimization steps = 2140\n",
      "(RayTrainWorker pid=1789, ip=172.31.90.137) ***** Running Evaluation *****\n",
      "(RayTrainWorker pid=1789, ip=172.31.90.137)   Num examples = 1043\n",
      "(RayTrainWorker pid=1789, ip=172.31.90.137)   Batch size = 16\n"
     ]
    },
    {
     "name": "stdout",
     "output_type": "stream",
     "text": [
      "(RayTrainWorker pid=1789, ip=172.31.90.137) {'loss': 0.5458, 'learning_rate': 1.5000000000000002e-05, 'epoch': 1.0}\n"
     ]
    },
    {
     "name": "stderr",
     "output_type": "stream",
     "text": [
      "(RayTrainWorker pid=1789, ip=172.31.90.137) The following columns in the evaluation set don't have a corresponding argument in `DistilBertForSequenceClassification.forward` and have been ignored: sentence, idx. If sentence, idx are not expected by `DistilBertForSequenceClassification.forward`,  you can safely ignore this message.\n"
     ]
    },
    {
     "name": "stdout",
     "output_type": "stream",
     "text": [
      "(RayTrainWorker pid=1789, ip=172.31.90.137) {'eval_loss': 0.6037685871124268, 'eval_matthews_correlation': 0.3654892178274207, 'eval_runtime': 0.9847, 'eval_samples_per_second': 276.225, 'eval_steps_per_second': 5.078, 'epoch': 1.0}\n"
     ]
    },
    {
     "name": "stderr",
     "output_type": "stream",
     "text": [
      "(RayTrainWorker pid=1789, ip=172.31.90.137) Saving model checkpoint to distilbert-base-uncased-finetuned-cola/checkpoint-535\n",
      "(RayTrainWorker pid=1789, ip=172.31.90.137) Configuration saved in distilbert-base-uncased-finetuned-cola/checkpoint-535/config.json\n",
      "(RayTrainWorker pid=1789, ip=172.31.90.137) Model weights saved in distilbert-base-uncased-finetuned-cola/checkpoint-535/pytorch_model.bin\n",
      "(RayTrainWorker pid=1789, ip=172.31.90.137) tokenizer config file saved in distilbert-base-uncased-finetuned-cola/checkpoint-535/tokenizer_config.json\n",
      "(RayTrainWorker pid=1789, ip=172.31.90.137) Special tokens file saved in distilbert-base-uncased-finetuned-cola/checkpoint-535/special_tokens_map.json\n"
     ]
    },
    {
     "name": "stdout",
     "output_type": "stream",
     "text": [
      "Result for HuggingFaceTrainer_5654d_00000:\n",
      "  _time_this_iter_s: 85.01727724075317\n",
      "  _timestamp: 1661447753\n",
      "  _training_iteration: 1\n",
      "  date: 2022-08-25_10-15-53\n",
      "  done: false\n",
      "  epoch: 1.0\n",
      "  eval_loss: 0.6037685871124268\n",
      "  eval_matthews_correlation: 0.3654892178274207\n",
      "  eval_runtime: 0.9847\n",
      "  eval_samples_per_second: 276.225\n",
      "  eval_steps_per_second: 5.078\n",
      "  experiment_id: cee1b96afcf344e89482e3c5e298a412\n",
      "  hostname: ip-172-31-90-137\n",
      "  iterations_since_restore: 1\n",
      "  learning_rate: 1.5000000000000002e-05\n",
      "  loss: 0.5458\n",
      "  node_ip: 172.31.90.137\n",
      "  pid: 1729\n",
      "  should_checkpoint: true\n",
      "  step: 535\n",
      "  time_since_restore: 94.93232989311218\n",
      "  time_this_iter_s: 94.93232989311218\n",
      "  time_total_s: 94.93232989311218\n",
      "  timestamp: 1661447753\n",
      "  timesteps_since_restore: 0\n",
      "  training_iteration: 1\n",
      "  trial_id: 5654d_00000\n",
      "  warmup_time: 0.0037021636962890625\n",
      "  \n",
      "(RayTrainWorker pid=1974, ip=172.31.76.237) {'loss': 0.6225, 'learning_rate': 0.00015000000000000001, 'epoch': 1.0}\n"
     ]
    },
    {
     "name": "stderr",
     "output_type": "stream",
     "text": [
      "(RayTrainWorker pid=1974, ip=172.31.76.237) ***** Running Evaluation *****\n",
      "(RayTrainWorker pid=1974, ip=172.31.76.237)   Num examples = 1043\n",
      "(RayTrainWorker pid=1974, ip=172.31.76.237)   Batch size = 16\n",
      "(RayTrainWorker pid=1974, ip=172.31.76.237) The following columns in the evaluation set don't have a corresponding argument in `DistilBertForSequenceClassification.forward` and have been ignored: idx, sentence. If idx, sentence are not expected by `DistilBertForSequenceClassification.forward`,  you can safely ignore this message.\n"
     ]
    },
    {
     "name": "stdout",
     "output_type": "stream",
     "text": [
      "(RayTrainWorker pid=1974, ip=172.31.76.237) {'eval_loss': 0.6492420434951782, 'eval_matthews_correlation': 0.0, 'eval_runtime': 1.0157, 'eval_samples_per_second': 267.792, 'eval_steps_per_second': 4.923, 'epoch': 1.0}\n"
     ]
    },
    {
     "name": "stderr",
     "output_type": "stream",
     "text": [
      "(RayTrainWorker pid=1974, ip=172.31.76.237) Saving model checkpoint to distilbert-base-uncased-finetuned-cola/checkpoint-535\n",
      "(RayTrainWorker pid=1974, ip=172.31.76.237) Configuration saved in distilbert-base-uncased-finetuned-cola/checkpoint-535/config.json\n",
      "(RayTrainWorker pid=1974, ip=172.31.76.237) Model weights saved in distilbert-base-uncased-finetuned-cola/checkpoint-535/pytorch_model.bin\n",
      "(RayTrainWorker pid=1974, ip=172.31.76.237) tokenizer config file saved in distilbert-base-uncased-finetuned-cola/checkpoint-535/tokenizer_config.json\n",
      "(RayTrainWorker pid=1974, ip=172.31.76.237) Special tokens file saved in distilbert-base-uncased-finetuned-cola/checkpoint-535/special_tokens_map.json\n"
     ]
    },
    {
     "name": "stdout",
     "output_type": "stream",
     "text": [
      "Result for HuggingFaceTrainer_5654d_00001:\n",
      "  _time_this_iter_s: 84.79700112342834\n",
      "  _timestamp: 1661447759\n",
      "  _training_iteration: 1\n",
      "  date: 2022-08-25_10-16-00\n",
      "  done: true\n",
      "  epoch: 1.0\n",
      "  eval_loss: 0.6492420434951782\n",
      "  eval_matthews_correlation: 0.0\n",
      "  eval_runtime: 1.0157\n",
      "  eval_samples_per_second: 267.792\n",
      "  eval_steps_per_second: 4.923\n",
      "  experiment_id: 88145f9344584715a4bd7d018f751b12\n",
      "  hostname: ip-172-31-76-237\n",
      "  iterations_since_restore: 1\n",
      "  learning_rate: 0.00015000000000000001\n",
      "  loss: 0.6225\n",
      "  node_ip: 172.31.76.237\n",
      "  pid: 1805\n",
      "  should_checkpoint: true\n",
      "  step: 535\n",
      "  time_since_restore: 95.24916434288025\n",
      "  time_this_iter_s: 95.24916434288025\n",
      "  time_total_s: 95.24916434288025\n",
      "  timestamp: 1661447760\n",
      "  timesteps_since_restore: 0\n",
      "  training_iteration: 1\n",
      "  trial_id: 5654d_00001\n",
      "  warmup_time: 0.003660917282104492\n",
      "  \n",
      "(RayTrainWorker pid=1483, ip=172.31.85.32) {'loss': 0.6463, 'learning_rate': 0.0015, 'epoch': 1.0}\n"
     ]
    },
    {
     "name": "stderr",
     "output_type": "stream",
     "text": [
      "(RayTrainWorker pid=1483, ip=172.31.85.32) ***** Running Evaluation *****\n",
      "(RayTrainWorker pid=1483, ip=172.31.85.32)   Num examples = 1043\n",
      "(RayTrainWorker pid=1483, ip=172.31.85.32)   Batch size = 16\n",
      "(RayTrainWorker pid=1483, ip=172.31.85.32) The following columns in the evaluation set don't have a corresponding argument in `DistilBertForSequenceClassification.forward` and have been ignored: sentence, idx. If sentence, idx are not expected by `DistilBertForSequenceClassification.forward`,  you can safely ignore this message.\n"
     ]
    },
    {
     "name": "stdout",
     "output_type": "stream",
     "text": [
      "(RayTrainWorker pid=1483, ip=172.31.85.32) {'eval_loss': 0.6586529612541199, 'eval_matthews_correlation': 0.0, 'eval_runtime': 0.9576, 'eval_samples_per_second': 284.05, 'eval_steps_per_second': 5.222, 'epoch': 1.0}\n"
     ]
    },
    {
     "name": "stderr",
     "output_type": "stream",
     "text": [
      "(RayTrainWorker pid=1483, ip=172.31.85.32) Saving model checkpoint to distilbert-base-uncased-finetuned-cola/checkpoint-535\n",
      "(RayTrainWorker pid=1483, ip=172.31.85.32) Configuration saved in distilbert-base-uncased-finetuned-cola/checkpoint-535/config.json\n",
      "(RayTrainWorker pid=1483, ip=172.31.85.32) Model weights saved in distilbert-base-uncased-finetuned-cola/checkpoint-535/pytorch_model.bin\n",
      "(RayTrainWorker pid=1483, ip=172.31.85.32) tokenizer config file saved in distilbert-base-uncased-finetuned-cola/checkpoint-535/tokenizer_config.json\n",
      "(RayTrainWorker pid=1483, ip=172.31.85.32) Special tokens file saved in distilbert-base-uncased-finetuned-cola/checkpoint-535/special_tokens_map.json\n"
     ]
    },
    {
     "name": "stdout",
     "output_type": "stream",
     "text": [
      "Result for HuggingFaceTrainer_5654d_00002:\n",
      "  _time_this_iter_s: 84.01720070838928\n",
      "  _timestamp: 1661447764\n",
      "  _training_iteration: 1\n",
      "  date: 2022-08-25_10-16-04\n",
      "  done: true\n",
      "  epoch: 1.0\n",
      "  eval_loss: 0.6586529612541199\n",
      "  eval_matthews_correlation: 0.0\n",
      "  eval_runtime: 0.9576\n",
      "  eval_samples_per_second: 284.05\n",
      "  eval_steps_per_second: 5.222\n",
      "  experiment_id: 5f8ab183779d40379d59ea615f9d5411\n",
      "  hostname: ip-172-31-85-32\n",
      "  iterations_since_restore: 1\n",
      "  learning_rate: 0.0015\n",
      "  loss: 0.6463\n",
      "  node_ip: 172.31.85.32\n",
      "  pid: 1322\n",
      "  should_checkpoint: true\n",
      "  step: 535\n",
      "  time_since_restore: 93.76131749153137\n",
      "  time_this_iter_s: 93.76131749153137\n",
      "  time_total_s: 93.76131749153137\n",
      "  timestamp: 1661447764\n",
      "  timesteps_since_restore: 0\n",
      "  training_iteration: 1\n",
      "  trial_id: 5654d_00002\n",
      "  warmup_time: 0.004533290863037109\n",
      "  \n"
     ]
    },
    {
     "name": "stderr",
     "output_type": "stream",
     "text": [
      "(RayTrainWorker pid=1223, ip=172.31.85.193) ***** Running Evaluation *****\n",
      "(RayTrainWorker pid=1223, ip=172.31.85.193)   Num examples = 1043\n",
      "(RayTrainWorker pid=1223, ip=172.31.85.193)   Batch size = 16\n",
      "(RayTrainWorker pid=1223, ip=172.31.85.193) The following columns in the evaluation set don't have a corresponding argument in `DistilBertForSequenceClassification.forward` and have been ignored: idx, sentence. If idx, sentence are not expected by `DistilBertForSequenceClassification.forward`,  you can safely ignore this message.\n"
     ]
    },
    {
     "name": "stdout",
     "output_type": "stream",
     "text": [
      "(RayTrainWorker pid=1223, ip=172.31.85.193) {'loss': 0.926, 'learning_rate': 0.015, 'epoch': 1.0}\n",
      "(RayTrainWorker pid=1223, ip=172.31.85.193) {'eval_loss': 0.6529427766799927, 'eval_matthews_correlation': 0.0, 'eval_runtime': 0.9428, 'eval_samples_per_second': 288.51, 'eval_steps_per_second': 5.303, 'epoch': 1.0}\n"
     ]
    },
    {
     "name": "stderr",
     "output_type": "stream",
     "text": [
      "(RayTrainWorker pid=1223, ip=172.31.85.193) Saving model checkpoint to distilbert-base-uncased-finetuned-cola/checkpoint-535\n",
      "(RayTrainWorker pid=1223, ip=172.31.85.193) Configuration saved in distilbert-base-uncased-finetuned-cola/checkpoint-535/config.json\n",
      "(RayTrainWorker pid=1223, ip=172.31.85.193) Model weights saved in distilbert-base-uncased-finetuned-cola/checkpoint-535/pytorch_model.bin\n",
      "(RayTrainWorker pid=1223, ip=172.31.85.193) tokenizer config file saved in distilbert-base-uncased-finetuned-cola/checkpoint-535/tokenizer_config.json\n",
      "(RayTrainWorker pid=1223, ip=172.31.85.193) Special tokens file saved in distilbert-base-uncased-finetuned-cola/checkpoint-535/special_tokens_map.json\n"
     ]
    },
    {
     "name": "stdout",
     "output_type": "stream",
     "text": [
      "Result for HuggingFaceTrainer_5654d_00003:\n",
      "  _time_this_iter_s: 89.4301290512085\n",
      "  _timestamp: 1661447782\n",
      "  _training_iteration: 1\n",
      "  date: 2022-08-25_10-16-22\n",
      "  done: true\n",
      "  epoch: 1.0\n",
      "  eval_loss: 0.6529427766799927\n",
      "  eval_matthews_correlation: 0.0\n",
      "  eval_runtime: 0.9428\n",
      "  eval_samples_per_second: 288.51\n",
      "  eval_steps_per_second: 5.303\n",
      "  experiment_id: 8495977eeefd405fa4d9c1ea8fa735e1\n",
      "  hostname: ip-172-31-85-193\n",
      "  iterations_since_restore: 1\n",
      "  learning_rate: 0.015\n",
      "  loss: 0.926\n",
      "  node_ip: 172.31.85.193\n",
      "  pid: 1060\n",
      "  should_checkpoint: true\n",
      "  step: 535\n",
      "  time_since_restore: 99.36774587631226\n",
      "  time_this_iter_s: 99.36774587631226\n",
      "  time_total_s: 99.36774587631226\n",
      "  timestamp: 1661447782\n",
      "  timesteps_since_restore: 0\n",
      "  training_iteration: 1\n",
      "  trial_id: 5654d_00003\n",
      "  warmup_time: 0.004132509231567383\n",
      "  \n"
     ]
    },
    {
     "name": "stderr",
     "output_type": "stream",
     "text": [
      "(RayTrainWorker pid=1789, ip=172.31.90.137) ***** Running Evaluation *****\n",
      "(RayTrainWorker pid=1789, ip=172.31.90.137)   Num examples = 1043\n",
      "(RayTrainWorker pid=1789, ip=172.31.90.137)   Batch size = 16\n",
      "(RayTrainWorker pid=1789, ip=172.31.90.137) The following columns in the evaluation set don't have a corresponding argument in `DistilBertForSequenceClassification.forward` and have been ignored: sentence, idx. If sentence, idx are not expected by `DistilBertForSequenceClassification.forward`,  you can safely ignore this message.\n"
     ]
    },
    {
     "name": "stdout",
     "output_type": "stream",
     "text": [
      "(RayTrainWorker pid=1789, ip=172.31.90.137) {'loss': 0.3841, 'learning_rate': 1e-05, 'epoch': 2.0}\n",
      "(RayTrainWorker pid=1789, ip=172.31.90.137) {'eval_loss': 0.5994958281517029, 'eval_matthews_correlation': 0.4573244914254411, 'eval_runtime': 0.9442, 'eval_samples_per_second': 288.066, 'eval_steps_per_second': 5.295, 'epoch': 2.0}\n"
     ]
    },
    {
     "name": "stderr",
     "output_type": "stream",
     "text": [
      "(RayTrainWorker pid=1789, ip=172.31.90.137) Saving model checkpoint to distilbert-base-uncased-finetuned-cola/checkpoint-1070\n",
      "(RayTrainWorker pid=1789, ip=172.31.90.137) Configuration saved in distilbert-base-uncased-finetuned-cola/checkpoint-1070/config.json\n",
      "(RayTrainWorker pid=1789, ip=172.31.90.137) Model weights saved in distilbert-base-uncased-finetuned-cola/checkpoint-1070/pytorch_model.bin\n",
      "(RayTrainWorker pid=1789, ip=172.31.90.137) tokenizer config file saved in distilbert-base-uncased-finetuned-cola/checkpoint-1070/tokenizer_config.json\n",
      "(RayTrainWorker pid=1789, ip=172.31.90.137) Special tokens file saved in distilbert-base-uncased-finetuned-cola/checkpoint-1070/special_tokens_map.json\n"
     ]
    },
    {
     "name": "stdout",
     "output_type": "stream",
     "text": [
      "Result for HuggingFaceTrainer_5654d_00000:\n",
      "  _time_this_iter_s: 76.82565689086914\n",
      "  _timestamp: 1661447830\n",
      "  _training_iteration: 2\n",
      "  date: 2022-08-25_10-17-10\n",
      "  done: false\n",
      "  epoch: 2.0\n",
      "  eval_loss: 0.5994958281517029\n",
      "  eval_matthews_correlation: 0.4573244914254411\n",
      "  eval_runtime: 0.9442\n",
      "  eval_samples_per_second: 288.066\n",
      "  eval_steps_per_second: 5.295\n",
      "  experiment_id: cee1b96afcf344e89482e3c5e298a412\n",
      "  hostname: ip-172-31-90-137\n",
      "  iterations_since_restore: 2\n",
      "  learning_rate: 1.0e-05\n",
      "  loss: 0.3841\n",
      "  node_ip: 172.31.90.137\n",
      "  pid: 1729\n",
      "  should_checkpoint: true\n",
      "  step: 1070\n",
      "  time_since_restore: 171.76071190834045\n",
      "  time_this_iter_s: 76.82838201522827\n",
      "  time_total_s: 171.76071190834045\n",
      "  timestamp: 1661447830\n",
      "  timesteps_since_restore: 0\n",
      "  training_iteration: 2\n",
      "  trial_id: 5654d_00000\n",
      "  warmup_time: 0.0037021636962890625\n",
      "  \n"
     ]
    },
    {
     "name": "stderr",
     "output_type": "stream",
     "text": [
      "(RayTrainWorker pid=1789, ip=172.31.90.137) ***** Running Evaluation *****\n",
      "(RayTrainWorker pid=1789, ip=172.31.90.137)   Num examples = 1043\n",
      "(RayTrainWorker pid=1789, ip=172.31.90.137)   Batch size = 16\n",
      "(RayTrainWorker pid=1789, ip=172.31.90.137) The following columns in the evaluation set don't have a corresponding argument in `DistilBertForSequenceClassification.forward` and have been ignored: sentence, idx. If sentence, idx are not expected by `DistilBertForSequenceClassification.forward`,  you can safely ignore this message.\n"
     ]
    },
    {
     "name": "stdout",
     "output_type": "stream",
     "text": [
      "(RayTrainWorker pid=1789, ip=172.31.90.137) {'loss': 0.2687, 'learning_rate': 5e-06, 'epoch': 3.0}\n",
      "(RayTrainWorker pid=1789, ip=172.31.90.137) {'eval_loss': 0.6935313940048218, 'eval_matthews_correlation': 0.5300538425561, 'eval_runtime': 1.0176, 'eval_samples_per_second': 267.305, 'eval_steps_per_second': 4.914, 'epoch': 3.0}\n"
     ]
    },
    {
     "name": "stderr",
     "output_type": "stream",
     "text": [
      "(RayTrainWorker pid=1789, ip=172.31.90.137) Saving model checkpoint to distilbert-base-uncased-finetuned-cola/checkpoint-1605\n",
      "(RayTrainWorker pid=1789, ip=172.31.90.137) Configuration saved in distilbert-base-uncased-finetuned-cola/checkpoint-1605/config.json\n",
      "(RayTrainWorker pid=1789, ip=172.31.90.137) Model weights saved in distilbert-base-uncased-finetuned-cola/checkpoint-1605/pytorch_model.bin\n",
      "(RayTrainWorker pid=1789, ip=172.31.90.137) tokenizer config file saved in distilbert-base-uncased-finetuned-cola/checkpoint-1605/tokenizer_config.json\n",
      "(RayTrainWorker pid=1789, ip=172.31.90.137) Special tokens file saved in distilbert-base-uncased-finetuned-cola/checkpoint-1605/special_tokens_map.json\n"
     ]
    },
    {
     "name": "stdout",
     "output_type": "stream",
     "text": [
      "Result for HuggingFaceTrainer_5654d_00000:\n",
      "  _time_this_iter_s: 76.47252488136292\n",
      "  _timestamp: 1661447906\n",
      "  _training_iteration: 3\n",
      "  date: 2022-08-25_10-18-26\n",
      "  done: false\n",
      "  epoch: 3.0\n",
      "  eval_loss: 0.6935313940048218\n",
      "  eval_matthews_correlation: 0.5300538425561\n",
      "  eval_runtime: 1.0176\n",
      "  eval_samples_per_second: 267.305\n",
      "  eval_steps_per_second: 4.914\n",
      "  experiment_id: cee1b96afcf344e89482e3c5e298a412\n",
      "  hostname: ip-172-31-90-137\n",
      "  iterations_since_restore: 3\n",
      "  learning_rate: 5.0e-06\n",
      "  loss: 0.2687\n",
      "  node_ip: 172.31.90.137\n",
      "  pid: 1729\n",
      "  should_checkpoint: true\n",
      "  step: 1605\n",
      "  time_since_restore: 248.23273348808289\n",
      "  time_this_iter_s: 76.47202157974243\n",
      "  time_total_s: 248.23273348808289\n",
      "  timestamp: 1661447906\n",
      "  timesteps_since_restore: 0\n",
      "  training_iteration: 3\n",
      "  trial_id: 5654d_00000\n",
      "  warmup_time: 0.0037021636962890625\n",
      "  \n"
     ]
    },
    {
     "name": "stderr",
     "output_type": "stream",
     "text": [
      "(RayTrainWorker pid=1789, ip=172.31.90.137) Saving model checkpoint to distilbert-base-uncased-finetuned-cola/checkpoint-2140\n",
      "(RayTrainWorker pid=1789, ip=172.31.90.137) Configuration saved in distilbert-base-uncased-finetuned-cola/checkpoint-2140/config.json\n",
      "(RayTrainWorker pid=1789, ip=172.31.90.137) Model weights saved in distilbert-base-uncased-finetuned-cola/checkpoint-2140/pytorch_model.bin\n",
      "(RayTrainWorker pid=1789, ip=172.31.90.137) tokenizer config file saved in distilbert-base-uncased-finetuned-cola/checkpoint-2140/tokenizer_config.json\n",
      "(RayTrainWorker pid=1789, ip=172.31.90.137) Special tokens file saved in distilbert-base-uncased-finetuned-cola/checkpoint-2140/special_tokens_map.json\n",
      "(RayTrainWorker pid=1789, ip=172.31.90.137) ***** Running Evaluation *****\n",
      "(RayTrainWorker pid=1789, ip=172.31.90.137)   Num examples = 1043\n",
      "(RayTrainWorker pid=1789, ip=172.31.90.137)   Batch size = 16\n",
      "(RayTrainWorker pid=1789, ip=172.31.90.137) The following columns in the evaluation set don't have a corresponding argument in `DistilBertForSequenceClassification.forward` and have been ignored: sentence, idx. If sentence, idx are not expected by `DistilBertForSequenceClassification.forward`,  you can safely ignore this message.\n"
     ]
    },
    {
     "name": "stdout",
     "output_type": "stream",
     "text": [
      "(RayTrainWorker pid=1789, ip=172.31.90.137) {'loss': 0.1958, 'learning_rate': 0.0, 'epoch': 4.0}\n"
     ]
    },
    {
     "name": "stderr",
     "output_type": "stream",
     "text": [
      "(RayTrainWorker pid=1789, ip=172.31.90.137) Saving model checkpoint to distilbert-base-uncased-finetuned-cola/checkpoint-2140\n",
      "(RayTrainWorker pid=1789, ip=172.31.90.137) Configuration saved in distilbert-base-uncased-finetuned-cola/checkpoint-2140/config.json\n"
     ]
    },
    {
     "name": "stdout",
     "output_type": "stream",
     "text": [
      "(RayTrainWorker pid=1789, ip=172.31.90.137) {'eval_loss': 0.8064090609550476, 'eval_matthews_correlation': 0.5322860764824153, 'eval_runtime': 1.0006, 'eval_samples_per_second': 271.827, 'eval_steps_per_second': 4.997, 'epoch': 4.0}\n"
     ]
    },
    {
     "name": "stderr",
     "output_type": "stream",
     "text": [
      "(RayTrainWorker pid=1789, ip=172.31.90.137) Model weights saved in distilbert-base-uncased-finetuned-cola/checkpoint-2140/pytorch_model.bin\n",
      "(RayTrainWorker pid=1789, ip=172.31.90.137) tokenizer config file saved in distilbert-base-uncased-finetuned-cola/checkpoint-2140/tokenizer_config.json\n",
      "(RayTrainWorker pid=1789, ip=172.31.90.137) Special tokens file saved in distilbert-base-uncased-finetuned-cola/checkpoint-2140/special_tokens_map.json\n",
      "(RayTrainWorker pid=1789, ip=172.31.90.137) \n",
      "(RayTrainWorker pid=1789, ip=172.31.90.137) \n",
      "(RayTrainWorker pid=1789, ip=172.31.90.137) Training completed. Do not forget to share your model on huggingface.co/models =)\n",
      "(RayTrainWorker pid=1789, ip=172.31.90.137) \n",
      "(RayTrainWorker pid=1789, ip=172.31.90.137) \n"
     ]
    },
    {
     "name": "stdout",
     "output_type": "stream",
     "text": [
      "(RayTrainWorker pid=1789, ip=172.31.90.137) {'train_runtime': 329.1948, 'train_samples_per_second': 103.902, 'train_steps_per_second': 6.501, 'train_loss': 0.34860724689804506, 'epoch': 4.0}\n",
      "Result for HuggingFaceTrainer_5654d_00000:\n",
      "  _time_this_iter_s: 98.92064905166626\n",
      "  _timestamp: 1661448005\n",
      "  _training_iteration: 4\n",
      "  date: 2022-08-25_10-20-05\n",
      "  done: true\n",
      "  epoch: 4.0\n",
      "  eval_loss: 0.8064090609550476\n",
      "  eval_matthews_correlation: 0.5322860764824153\n",
      "  eval_runtime: 1.0006\n",
      "  eval_samples_per_second: 271.827\n",
      "  eval_steps_per_second: 4.997\n",
      "  experiment_id: cee1b96afcf344e89482e3c5e298a412\n",
      "  hostname: ip-172-31-90-137\n",
      "  iterations_since_restore: 4\n",
      "  learning_rate: 0.0\n",
      "  loss: 0.1958\n",
      "  node_ip: 172.31.90.137\n",
      "  pid: 1729\n",
      "  should_checkpoint: true\n",
      "  step: 2140\n",
      "  time_since_restore: 347.1705844402313\n",
      "  time_this_iter_s: 98.93785095214844\n",
      "  time_total_s: 347.1705844402313\n",
      "  timestamp: 1661448005\n",
      "  timesteps_since_restore: 0\n",
      "  train_loss: 0.34860724689804506\n",
      "  train_runtime: 329.1948\n",
      "  train_samples_per_second: 103.902\n",
      "  train_steps_per_second: 6.501\n",
      "  training_iteration: 4\n",
      "  trial_id: 5654d_00000\n",
      "  warmup_time: 0.0037021636962890625\n",
      "  \n"
     ]
    },
    {
     "name": "stderr",
     "output_type": "stream",
     "text": [
      "2022-08-25 10:20:13,409\tINFO tune.py:758 -- Total run time: 361.90 seconds (361.74 seconds for the tuning loop).\n"
     ]
    }
   ],
   "source": [
    "tune_results = tuner.fit()"
   ]
  },
  {
   "cell_type": "markdown",
   "metadata": {},
   "source": [
    "We can view the results of the tuning run as a dataframe, and obtain the best result."
   ]
  },
  {
   "cell_type": "code",
   "execution_count": 19,
   "metadata": {},
   "outputs": [
    {
     "data": {
      "text/html": [
       "<div>\n",
       "<style scoped>\n",
       "    .dataframe tbody tr th:only-of-type {\n",
       "        vertical-align: middle;\n",
       "    }\n",
       "\n",
       "    .dataframe tbody tr th {\n",
       "        vertical-align: top;\n",
       "    }\n",
       "\n",
       "    .dataframe thead th {\n",
       "        text-align: right;\n",
       "    }\n",
       "</style>\n",
       "<table border=\"1\" class=\"dataframe\">\n",
       "  <thead>\n",
       "    <tr style=\"text-align: right;\">\n",
       "      <th></th>\n",
       "      <th>loss</th>\n",
       "      <th>learning_rate</th>\n",
       "      <th>epoch</th>\n",
       "      <th>step</th>\n",
       "      <th>eval_loss</th>\n",
       "      <th>eval_matthews_correlation</th>\n",
       "      <th>eval_runtime</th>\n",
       "      <th>eval_samples_per_second</th>\n",
       "      <th>eval_steps_per_second</th>\n",
       "      <th>_timestamp</th>\n",
       "      <th>...</th>\n",
       "      <th>pid</th>\n",
       "      <th>hostname</th>\n",
       "      <th>node_ip</th>\n",
       "      <th>time_since_restore</th>\n",
       "      <th>timesteps_since_restore</th>\n",
       "      <th>iterations_since_restore</th>\n",
       "      <th>warmup_time</th>\n",
       "      <th>config/trainer_init_config/epochs</th>\n",
       "      <th>config/trainer_init_config/learning_rate</th>\n",
       "      <th>logdir</th>\n",
       "    </tr>\n",
       "  </thead>\n",
       "  <tbody>\n",
       "    <tr>\n",
       "      <th>1</th>\n",
       "      <td>0.6225</td>\n",
       "      <td>0.00015</td>\n",
       "      <td>1.0</td>\n",
       "      <td>535</td>\n",
       "      <td>0.649242</td>\n",
       "      <td>0.000000</td>\n",
       "      <td>1.0157</td>\n",
       "      <td>267.792</td>\n",
       "      <td>4.923</td>\n",
       "      <td>1661447759</td>\n",
       "      <td>...</td>\n",
       "      <td>1805</td>\n",
       "      <td>ip-172-31-76-237</td>\n",
       "      <td>172.31.76.237</td>\n",
       "      <td>95.249164</td>\n",
       "      <td>0</td>\n",
       "      <td>1</td>\n",
       "      <td>0.003661</td>\n",
       "      <td>4</td>\n",
       "      <td>0.00020</td>\n",
       "      <td>/home/ray/ray_results/HuggingFaceTrainer_2022-...</td>\n",
       "    </tr>\n",
       "    <tr>\n",
       "      <th>3</th>\n",
       "      <td>0.9260</td>\n",
       "      <td>0.01500</td>\n",
       "      <td>1.0</td>\n",
       "      <td>535</td>\n",
       "      <td>0.652943</td>\n",
       "      <td>0.000000</td>\n",
       "      <td>0.9428</td>\n",
       "      <td>288.510</td>\n",
       "      <td>5.303</td>\n",
       "      <td>1661447782</td>\n",
       "      <td>...</td>\n",
       "      <td>1060</td>\n",
       "      <td>ip-172-31-85-193</td>\n",
       "      <td>172.31.85.193</td>\n",
       "      <td>99.367746</td>\n",
       "      <td>0</td>\n",
       "      <td>1</td>\n",
       "      <td>0.004133</td>\n",
       "      <td>4</td>\n",
       "      <td>0.02000</td>\n",
       "      <td>/home/ray/ray_results/HuggingFaceTrainer_2022-...</td>\n",
       "    </tr>\n",
       "    <tr>\n",
       "      <th>2</th>\n",
       "      <td>0.6463</td>\n",
       "      <td>0.00150</td>\n",
       "      <td>1.0</td>\n",
       "      <td>535</td>\n",
       "      <td>0.658653</td>\n",
       "      <td>0.000000</td>\n",
       "      <td>0.9576</td>\n",
       "      <td>284.050</td>\n",
       "      <td>5.222</td>\n",
       "      <td>1661447764</td>\n",
       "      <td>...</td>\n",
       "      <td>1322</td>\n",
       "      <td>ip-172-31-85-32</td>\n",
       "      <td>172.31.85.32</td>\n",
       "      <td>93.761317</td>\n",
       "      <td>0</td>\n",
       "      <td>1</td>\n",
       "      <td>0.004533</td>\n",
       "      <td>4</td>\n",
       "      <td>0.00200</td>\n",
       "      <td>/home/ray/ray_results/HuggingFaceTrainer_2022-...</td>\n",
       "    </tr>\n",
       "    <tr>\n",
       "      <th>0</th>\n",
       "      <td>0.1958</td>\n",
       "      <td>0.00000</td>\n",
       "      <td>4.0</td>\n",
       "      <td>2140</td>\n",
       "      <td>0.806409</td>\n",
       "      <td>0.532286</td>\n",
       "      <td>1.0006</td>\n",
       "      <td>271.827</td>\n",
       "      <td>4.997</td>\n",
       "      <td>1661448005</td>\n",
       "      <td>...</td>\n",
       "      <td>1729</td>\n",
       "      <td>ip-172-31-90-137</td>\n",
       "      <td>172.31.90.137</td>\n",
       "      <td>347.170584</td>\n",
       "      <td>0</td>\n",
       "      <td>4</td>\n",
       "      <td>0.003702</td>\n",
       "      <td>4</td>\n",
       "      <td>0.00002</td>\n",
       "      <td>/home/ray/ray_results/HuggingFaceTrainer_2022-...</td>\n",
       "    </tr>\n",
       "  </tbody>\n",
       "</table>\n",
       "<p>4 rows × 33 columns</p>\n",
       "</div>"
      ],
      "text/plain": [
       "     loss  learning_rate  epoch  step  eval_loss  eval_matthews_correlation  \\\n",
       "1  0.6225        0.00015    1.0   535   0.649242                   0.000000   \n",
       "3  0.9260        0.01500    1.0   535   0.652943                   0.000000   \n",
       "2  0.6463        0.00150    1.0   535   0.658653                   0.000000   \n",
       "0  0.1958        0.00000    4.0  2140   0.806409                   0.532286   \n",
       "\n",
       "   eval_runtime  eval_samples_per_second  eval_steps_per_second  _timestamp  \\\n",
       "1        1.0157                  267.792                  4.923  1661447759   \n",
       "3        0.9428                  288.510                  5.303  1661447782   \n",
       "2        0.9576                  284.050                  5.222  1661447764   \n",
       "0        1.0006                  271.827                  4.997  1661448005   \n",
       "\n",
       "   ...   pid          hostname        node_ip  time_since_restore  \\\n",
       "1  ...  1805  ip-172-31-76-237  172.31.76.237           95.249164   \n",
       "3  ...  1060  ip-172-31-85-193  172.31.85.193           99.367746   \n",
       "2  ...  1322   ip-172-31-85-32   172.31.85.32           93.761317   \n",
       "0  ...  1729  ip-172-31-90-137  172.31.90.137          347.170584   \n",
       "\n",
       "   timesteps_since_restore  iterations_since_restore  warmup_time  \\\n",
       "1                        0                         1     0.003661   \n",
       "3                        0                         1     0.004133   \n",
       "2                        0                         1     0.004533   \n",
       "0                        0                         4     0.003702   \n",
       "\n",
       "   config/trainer_init_config/epochs config/trainer_init_config/learning_rate  \\\n",
       "1                                  4                                  0.00020   \n",
       "3                                  4                                  0.02000   \n",
       "2                                  4                                  0.00200   \n",
       "0                                  4                                  0.00002   \n",
       "\n",
       "                                              logdir  \n",
       "1  /home/ray/ray_results/HuggingFaceTrainer_2022-...  \n",
       "3  /home/ray/ray_results/HuggingFaceTrainer_2022-...  \n",
       "2  /home/ray/ray_results/HuggingFaceTrainer_2022-...  \n",
       "0  /home/ray/ray_results/HuggingFaceTrainer_2022-...  \n",
       "\n",
       "[4 rows x 33 columns]"
      ]
     },
     "execution_count": 19,
     "metadata": {},
     "output_type": "execute_result"
    }
   ],
   "source": [
    "tune_results.get_dataframe().sort_values(\"eval_loss\")"
   ]
  },
  {
   "cell_type": "code",
   "execution_count": 20,
   "metadata": {},
   "outputs": [],
   "source": [
    "best_result = tune_results.get_best_result()"
   ]
  },
  {
   "cell_type": "markdown",
   "metadata": {},
   "source": [
    "### Predict on test data with Ray AIR <a name=\"predict\"></a>"
   ]
  },
  {
   "cell_type": "markdown",
   "metadata": {
    "id": "Tfoyu1q7hYbb"
   },
   "source": [
    "You can now use the checkpoint to run prediction with `HuggingFacePredictor`, which wraps around [🤗 Pipelines](https://huggingface.co/docs/transformers/main_classes/pipelines). In order to distribute prediction, we use `BatchPredictor`. While this is not necessary for the very small example we are using (you could use `HuggingFacePredictor` directly), it will scale well to a large dataset."
   ]
  },
  {
   "cell_type": "code",
   "execution_count": 21,
   "metadata": {
    "colab": {
     "base_uri": "https://localhost:8080/",
     "height": 262
    },
    "id": "UOUcBkX8IrJi",
    "outputId": "4dc16812-1400-482d-8c3f-85991ce4b081"
   },
   "outputs": [
    {
     "name": "stderr",
     "output_type": "stream",
     "text": [
      "Map_Batches: 100%|██████████| 1/1 [00:00<00:00, 12.41it/s]\n",
      "Map_Batches: 100%|██████████| 1/1 [00:00<00:00,  7.46it/s]\n",
      "Map Progress (1 actors 1 pending): 100%|██████████| 1/1 [00:18<00:00, 18.46s/it]\n"
     ]
    },
    {
     "name": "stdout",
     "output_type": "stream",
     "text": [
      "{'label': 'LABEL_1', 'score': 0.6822417974472046}\n",
      "{'label': 'LABEL_1', 'score': 0.6822402477264404}\n",
      "{'label': 'LABEL_1', 'score': 0.6822407841682434}\n",
      "{'label': 'LABEL_1', 'score': 0.6822386980056763}\n",
      "{'label': 'LABEL_1', 'score': 0.6822428107261658}\n",
      "{'label': 'LABEL_1', 'score': 0.6822453737258911}\n",
      "{'label': 'LABEL_1', 'score': 0.6822437047958374}\n",
      "{'label': 'LABEL_1', 'score': 0.6822428703308105}\n",
      "{'label': 'LABEL_1', 'score': 0.6822431683540344}\n",
      "{'label': 'LABEL_1', 'score': 0.6822426915168762}\n",
      "{'label': 'LABEL_1', 'score': 0.6822447776794434}\n",
      "{'label': 'LABEL_1', 'score': 0.6822456121444702}\n",
      "{'label': 'LABEL_1', 'score': 0.6822471022605896}\n",
      "{'label': 'LABEL_1', 'score': 0.6822477579116821}\n",
      "{'label': 'LABEL_1', 'score': 0.682244598865509}\n",
      "{'label': 'LABEL_1', 'score': 0.6822422742843628}\n",
      "{'label': 'LABEL_1', 'score': 0.6822470426559448}\n",
      "{'label': 'LABEL_1', 'score': 0.6822417378425598}\n",
      "{'label': 'LABEL_1', 'score': 0.6822449564933777}\n",
      "{'label': 'LABEL_1', 'score': 0.682239294052124}\n"
     ]
    }
   ],
   "source": [
    "from ray.train.huggingface import HuggingFacePredictor\n",
    "from ray.train.batch_predictor import BatchPredictor\n",
    "import pandas as pd\n",
    "\n",
    "predictor = BatchPredictor.from_checkpoint(\n",
    "    checkpoint=best_result.checkpoint,\n",
    "    predictor_cls=HuggingFacePredictor,\n",
    "    task=\"text-classification\",\n",
    "    device=0 if use_gpu else -1,  # -1 is CPU, otherwise device index\n",
    ")\n",
    "prediction = predictor.predict(ray_datasets[\"test\"].map_batches(lambda x: x[[\"sentence\"]]), num_gpus_per_worker=int(use_gpu))\n",
    "prediction.show()"
   ]
  },
  {
   "cell_type": "markdown",
   "metadata": {},
   "source": [
    "### Share the model <a name=\"share\"></a>"
   ]
  },
  {
   "cell_type": "markdown",
   "metadata": {
    "id": "mS8PId_NhYbb"
   },
   "source": [
    "To be able to share your model with the community, there are a few more steps to follow.\n",
    "\n",
    "We have conducted the training on the Ray cluster, but share the model from the local enviroment - this will allow us to easily authenticate.\n",
    "\n",
    "First you have to store your authentication token from the Hugging Face website (sign up [here](https://huggingface.co/join) if you haven't already!) then execute the following cell and input your username and password:"
   ]
  },
  {
   "cell_type": "code",
   "execution_count": null,
   "metadata": {
    "id": "2LClXkN8hYbb",
    "tags": [
     "remove-cell-ci"
    ]
   },
   "outputs": [],
   "source": [
    "from huggingface_hub import notebook_login\n",
    "\n",
    "notebook_login()"
   ]
  },
  {
   "cell_type": "markdown",
   "metadata": {
    "id": "SybKUDryhYbb"
   },
   "source": [
    "Then you need to install Git-LFS. Uncomment the following instructions:"
   ]
  },
  {
   "cell_type": "code",
   "execution_count": null,
   "metadata": {
    "id": "_wF6aT-0hYbb",
    "tags": [
     "remove-cell-ci"
    ]
   },
   "outputs": [],
   "source": [
    "# !apt install git-lfs"
   ]
  },
  {
   "cell_type": "markdown",
   "metadata": {
    "id": "5fr6E0e8hYbb"
   },
   "source": [
    "Now, load the model and tokenizer locally, and recreate the 🤗 Transformers `Trainer`:"
   ]
  },
  {
   "cell_type": "code",
   "execution_count": null,
   "metadata": {
    "id": "cjH2A8m6hYbc",
    "tags": [
     "remove-cell-ci"
    ]
   },
   "outputs": [],
   "source": [
    "from ray.train.huggingface import HuggingFaceCheckpoint\n",
    "\n",
    "checkpoint = HuggingFaceCheckpoint.from_checkpoint(result.checkpoint)\n",
    "hf_trainer = checkpoint.get_model(model=AutoModelForSequenceClassification)"
   ]
  },
  {
   "cell_type": "markdown",
   "metadata": {
    "id": "tgV2xKfFhYbc"
   },
   "source": [
    "You can now upload the result of the training to the Hub, just execute this instruction:"
   ]
  },
  {
   "cell_type": "code",
   "execution_count": null,
   "metadata": {
    "id": "XSkfJe3nhYbc",
    "tags": [
     "remove-cell-ci"
    ]
   },
   "outputs": [],
   "source": [
    "hf_trainer.push_to_hub()"
   ]
  },
  {
   "cell_type": "markdown",
   "metadata": {
    "id": "UL-Boc4dhYbc"
   },
   "source": [
    "You can now share this model with all your friends, family, favorite pets: they can all load it with the identifier `\"your-username/the-name-you-picked\"` so for instance:\n",
    "\n",
    "```python\n",
    "from transformers import AutoModelForSequenceClassification\n",
    "\n",
    "model = AutoModelForSequenceClassification.from_pretrained(\"sgugger/my-awesome-model\")\n",
    "```"
   ]
  },
  {
   "cell_type": "code",
   "execution_count": null,
   "metadata": {
    "id": "ipJBReeWhYbc",
    "tags": [
     "remove-cell-ci"
    ]
   },
   "outputs": [],
   "source": []
  }
 ],
 "metadata": {
  "accelerator": "GPU",
  "colab": {
   "collapsed_sections": [],
   "name": "huggingface_text_classification.ipynb",
   "provenance": []
  },
  "kernelspec": {
   "display_name": "Python 3 (ipykernel)",
   "language": "python",
   "name": "python3"
  },
  "language_info": {
   "codemirror_mode": {
    "name": "ipython",
    "version": 3
   },
   "file_extension": ".py",
   "mimetype": "text/x-python",
   "name": "python",
   "nbconvert_exporter": "python",
   "pygments_lexer": "ipython3",
   "version": "3.8.6"
  },
  "vscode": {
   "interpreter": {
    "hash": "3c0d54d489a08ae47a06eae2fd00ff032d6cddb527c382959b7b2575f6a8167f"
   }
  }
 },
 "nbformat": 4,
 "nbformat_minor": 1
}<|MERGE_RESOLUTION|>--- conflicted
+++ resolved
@@ -1239,55 +1239,6 @@
      ]
     },
     {
-<<<<<<< HEAD
-     "name": "stderr",
-     "output_type": "stream",
-     "text": [
-      "Downloading builder script: 5.76kB [00:00, 6.59MB/s]                   \n",
-      "Downloading builder script: 5.76kB [00:00, 6.52MB/s]                   \n",
-      "Downloading builder script: 5.76kB [00:00, 6.07MB/s]                   \n",
-      "Downloading builder script: 5.76kB [00:00, 6.81MB/s]                   \n",
-      "Downloading tokenizer_config.json: 100%|██████████| 28.0/28.0 [00:00<00:00, 46.0kB/s]\n",
-      "Downloading config.json: 100%|██████████| 483/483 [00:00<00:00, 766kB/s]\n",
-      "Downloading vocab.txt:   0%|          | 0.00/226k [00:00<?, ?B/s]\n",
-      "Downloading vocab.txt:  32%|███▏      | 72.0k/226k [00:00<00:00, 624kB/s]\n",
-      "Downloading vocab.txt: 100%|██████████| 226k/226k [00:00<00:00, 966kB/s] \n",
-      "Downloading tokenizer.json:   0%|          | 0.00/455k [00:00<?, ?B/s]\n",
-      "Downloading tokenizer.json:   6%|▋         | 29.0k/455k [00:00<00:01, 233kB/s]\n",
-      "Downloading tokenizer.json:  30%|██▉       | 136k/455k [00:00<00:00, 600kB/s] \n",
-      "Downloading tokenizer.json: 100%|██████████| 455k/455k [00:00<00:00, 1.44MB/s]\n",
-      "Downloading pytorch_model.bin:   0%|          | 0.00/256M [00:00<?, ?B/s]\n",
-      "Downloading pytorch_model.bin:   1%|          | 2.32M/256M [00:00<00:10, 24.4MB/s]\n",
-      "Downloading pytorch_model.bin:   4%|▍         | 11.0M/256M [00:00<00:04, 63.4MB/s]\n",
-      "Downloading pytorch_model.bin:   8%|▊         | 20.0M/256M [00:00<00:03, 77.7MB/s]\n",
-      "Downloading pytorch_model.bin:  11%|█▏        | 29.1M/256M [00:00<00:02, 84.8MB/s]\n",
-      "Downloading pytorch_model.bin:  15%|█▍        | 38.2M/256M [00:00<00:02, 88.5MB/s]\n",
-      "Downloading pytorch_model.bin:  18%|█▊        | 47.3M/256M [00:00<00:02, 90.7MB/s]\n",
-      "Downloading pytorch_model.bin:  22%|██▏       | 56.4M/256M [00:00<00:02, 92.4MB/s]\n",
-      "Downloading pytorch_model.bin:  26%|██▌       | 65.5M/256M [00:00<00:02, 93.4MB/s]\n",
-      "Downloading pytorch_model.bin:  29%|██▉       | 74.7M/256M [00:00<00:02, 94.2MB/s]\n",
-      "Downloading pytorch_model.bin:  33%|███▎      | 83.8M/256M [00:01<00:01, 94.8MB/s]\n",
-      "Downloading pytorch_model.bin:  36%|███▋      | 93.0M/256M [00:01<00:01, 95.1MB/s]\n",
-      "Downloading pytorch_model.bin:  40%|███▉      | 102M/256M [00:01<00:01, 95.4MB/s] \n",
-      "Downloading pytorch_model.bin:  44%|████▎     | 111M/256M [00:01<00:01, 95.6MB/s]\n",
-      "Downloading pytorch_model.bin:  47%|████▋     | 120M/256M [00:01<00:01, 95.7MB/s]\n",
-      "Downloading pytorch_model.bin:  51%|█████     | 130M/256M [00:01<00:01, 95.8MB/s]\n",
-      "Downloading pytorch_model.bin:  54%|█████▍    | 139M/256M [00:01<00:01, 95.8MB/s]\n",
-      "Downloading pytorch_model.bin:  58%|█████▊    | 148M/256M [00:01<00:01, 95.9MB/s]\n",
-      "Downloading pytorch_model.bin:  61%|██████▏   | 157M/256M [00:01<00:01, 96.1MB/s]\n",
-      "Downloading pytorch_model.bin:  65%|██████▌   | 166M/256M [00:01<00:00, 96.1MB/s]\n",
-      "Downloading pytorch_model.bin:  69%|██████▊   | 175M/256M [00:02<00:00, 96.1MB/s]\n",
-      "Downloading pytorch_model.bin:  72%|███████▏  | 185M/256M [00:02<00:00, 96.2MB/s]\n",
-      "Downloading pytorch_model.bin:  76%|███████▌  | 194M/256M [00:02<00:00, 96.2MB/s]\n",
-      "Downloading pytorch_model.bin:  79%|███████▉  | 203M/256M [00:02<00:00, 96.1MB/s]\n",
-      "Downloading pytorch_model.bin:  83%|████████▎ | 212M/256M [00:02<00:00, 96.1MB/s]\n",
-      "Downloading pytorch_model.bin:  87%|████████▋ | 221M/256M [00:02<00:00, 96.2MB/s]\n",
-      "Downloading pytorch_model.bin:  90%|█████████ | 231M/256M [00:02<00:00, 96.2MB/s]\n",
-      "Downloading pytorch_model.bin:  94%|█████████▍| 240M/256M [00:02<00:00, 96.1MB/s]\n",
-      "Downloading pytorch_model.bin:  97%|█████████▋| 249M/256M [00:02<00:00, 96.0MB/s]\n",
-      "Downloading pytorch_model.bin: 100%|██████████| 256M/256M [00:02<00:00, 93.2MB/s]\n"
-     ]
-=======
       "cell_type": "code",
       "execution_count": 14,
       "metadata": {
@@ -1310,7 +1261,6 @@
         "    preprocessor=batch_encoder,\n",
         ")"
       ]
->>>>>>> 7c40da36
     },
     {
      "name": "stdout",
