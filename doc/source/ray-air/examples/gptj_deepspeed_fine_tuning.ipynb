{
 "cells": [
  {
   "cell_type": "markdown",
   "metadata": {},
   "source": [
    "# GPT-J-6B Fine-Tuning with Ray AIR and DeepSpeed\n",
    "\n",
    "In this example, we will showcase how to use the Ray AIR for **GPT-J fine-tuning**. GPT-J is a GPT-2-like causal language model trained on the Pile dataset. This particular model has 6 billion parameters. For more information on GPT-J, click [here](https://huggingface.co/docs/transformers/model_doc/gptj).\n",
    "\n",
    "We will use Ray AIR (with the 🤗 Transformers integration) and a pretrained model from Hugging Face hub. Note that you can easily adapt this example to use other similar models.\n",
    "\n",
    "This example focuses more on the performance and distributed computing aspects of Ray AIR. If you are looking for a more beginner friendly introduction to Ray AIR 🤗 Transformers integration, see {doc}`this example </ray-air/examples/huggingface_text_classification>`.\n",
    "\n",
    "It is highly recommended to read [Ray AIR Key Concepts](air-key-concepts) and [Ray Data Key Concepts](data_key_concepts) before starting this example.\n",
    "\n",
    "```{note}\n",
    "In order to run this example, make sure your Ray cluster has access to at least one GPU with 16 or more GBs of memory. The amount of memory needed will depend on the model. This notebook is being tested with 16 g4dn.4xlarge instances.\n",
    "```\n",
    "\n",
    "In this notebook, we will:\n",
    "1. [Set up Ray](#setup)\n",
    "2. [Load the dataset](#load)\n",
    "3. [Preprocess the dataset with Ray AIR](#preprocess)\n",
    "4. [Run the training with Ray AIR](#train)\n",
    "5. [Generate text from prompt with Ray AIR](#predict)"
   ]
  },
  {
   "cell_type": "markdown",
   "metadata": {},
   "source": [
    "Uncomment and run the following line in order to install all the necessary dependencies (this notebook is being tested with `transformers==4.26.0`):"
   ]
  },
  {
   "cell_type": "code",
   "execution_count": 1,
   "metadata": {},
   "outputs": [],
   "source": [
    "#! pip install \"datasets\" \"evaluate\" \"accelerate>=0.16.0\" \"transformers>=4.26.0\" \"torch>=1.12.0\" \"deepspeed\""
   ]
  },
  {
   "cell_type": "code",
   "execution_count": 2,
   "metadata": {},
   "outputs": [],
   "source": [
    "import numpy as np\n",
    "import pandas as pd\n",
    "import os"
   ]
  },
  {
   "cell_type": "markdown",
   "metadata": {},
   "source": [
    "## Set up Ray <a name=\"setup\"></a>\n",
    "\n",
    "First, let's set some global variables. We will use 16 workers, each being assigned 1 GPU and 8 CPUs."
   ]
  },
  {
   "cell_type": "code",
   "execution_count": 4,
   "metadata": {},
   "outputs": [],
   "source": [
    "model_name = \"EleutherAI/gpt-j-6B\"\n",
    "use_gpu = True\n",
    "num_workers = 16\n",
    "cpus_per_worker = 8"
   ]
  },
  {
   "cell_type": "markdown",
   "metadata": {},
   "source": [
    "We will use `ray.init()` to initialize a local cluster. By default, this cluster will be comprised of only the machine you are running this notebook on. You can also run this notebook on an Anyscale cluster.\n",
    "\n",
    "We define a {ref}`runtime environment <runtime-environments>` to ensure that the Ray workers have access to all the necessary packages. You can omit the `runtime_env` argument if you have all of the packages already installed on each node in your cluster."
   ]
  },
  {
   "cell_type": "code",
   "execution_count": 5,
   "metadata": {},
   "outputs": [
    {
     "data": {
      "text/html": [
       "<div>\n",
       "    <div style=\"margin-left: 50px;display: flex;flex-direction: row;align-items: center\">\n",
       "        <h3 style=\"color: var(--jp-ui-font-color0)\">Ray</h3>\n",
       "        <svg version=\"1.1\" id=\"ray\" width=\"3em\" viewBox=\"0 0 144.5 144.6\" style=\"margin-left: 3em;margin-right: 3em\">\n",
       "            <g id=\"layer-1\">\n",
       "                <path fill=\"#00a2e9\" class=\"st0\" d=\"M97.3,77.2c-3.8-1.1-6.2,0.9-8.3,5.1c-3.5,6.8-9.9,9.9-17.4,9.6S58,88.1,54.8,81.2c-1.4-3-3-4-6.3-4.1\n",
       "                    c-5.6-0.1-9.9,0.1-13.1,6.4c-3.8,7.6-13.6,10.2-21.8,7.6C5.2,88.4-0.4,80.5,0,71.7c0.1-8.4,5.7-15.8,13.8-18.2\n",
       "                    c8.4-2.6,17.5,0.7,22.3,8c1.3,1.9,1.3,5.2,3.6,5.6c3.9,0.6,8,0.2,12,0.2c1.8,0,1.9-1.6,2.4-2.8c3.5-7.8,9.7-11.8,18-11.9\n",
       "                    c8.2-0.1,14.4,3.9,17.8,11.4c1.3,2.8,2.9,3.6,5.7,3.3c1-0.1,2,0.1,3,0c2.8-0.5,6.4,1.7,8.1-2.7s-2.3-5.5-4.1-7.5\n",
       "                    c-5.1-5.7-10.9-10.8-16.1-16.3C84,38,81.9,37.1,78,38.3C66.7,42,56.2,35.7,53,24.1C50.3,14,57.3,2.8,67.7,0.5\n",
       "                    C78.4-2,89,4.7,91.5,15.3c0.1,0.3,0.1,0.5,0.2,0.8c0.7,3.4,0.7,6.9-0.8,9.8c-1.7,3.2-0.8,5,1.5,7.2c6.7,6.5,13.3,13,19.8,19.7\n",
       "                    c1.8,1.8,3,2.1,5.5,1.2c9.1-3.4,17.9-0.6,23.4,7c4.8,6.9,4.6,16.1-0.4,22.9c-5.4,7.2-14.2,9.9-23.1,6.5c-2.3-0.9-3.5-0.6-5.1,1.1\n",
       "                    c-6.7,6.9-13.6,13.7-20.5,20.4c-1.8,1.8-2.5,3.2-1.4,5.9c3.5,8.7,0.3,18.6-7.7,23.6c-7.9,5-18.2,3.8-24.8-2.9\n",
       "                    c-6.4-6.4-7.4-16.2-2.5-24.3c4.9-7.8,14.5-11,23.1-7.8c3,1.1,4.7,0.5,6.9-1.7C91.7,98.4,98,92.3,104.2,86c1.6-1.6,4.1-2.7,2.6-6.2\n",
       "                    c-1.4-3.3-3.8-2.5-6.2-2.6C99.8,77.2,98.9,77.2,97.3,77.2z M72.1,29.7c5.5,0.1,9.9-4.3,10-9.8c0-0.1,0-0.2,0-0.3\n",
       "                    C81.8,14,77,9.8,71.5,10.2c-5,0.3-9,4.2-9.3,9.2c-0.2,5.5,4,10.1,9.5,10.3C71.8,29.7,72,29.7,72.1,29.7z M72.3,62.3\n",
       "                    c-5.4-0.1-9.9,4.2-10.1,9.7c0,0.2,0,0.3,0,0.5c0.2,5.4,4.5,9.7,9.9,10c5.1,0.1,9.9-4.7,10.1-9.8c0.2-5.5-4-10-9.5-10.3\n",
       "                    C72.6,62.3,72.4,62.3,72.3,62.3z M115,72.5c0.1,5.4,4.5,9.7,9.8,9.9c5.6-0.2,10-4.8,10-10.4c-0.2-5.4-4.6-9.7-10-9.7\n",
       "                    c-5.3-0.1-9.8,4.2-9.9,9.5C115,72.1,115,72.3,115,72.5z M19.5,62.3c-5.4,0.1-9.8,4.4-10,9.8c-0.1,5.1,5.2,10.4,10.2,10.3\n",
       "                    c5.6-0.2,10-4.9,9.8-10.5c-0.1-5.4-4.5-9.7-9.9-9.6C19.6,62.3,19.5,62.3,19.5,62.3z M71.8,134.6c5.9,0.2,10.3-3.9,10.4-9.6\n",
       "                    c0.5-5.5-3.6-10.4-9.1-10.8c-5.5-0.5-10.4,3.6-10.8,9.1c0,0.5,0,0.9,0,1.4c-0.2,5.3,4,9.8,9.3,10\n",
       "                    C71.6,134.6,71.7,134.6,71.8,134.6z\"/>\n",
       "            </g>\n",
       "        </svg>\n",
       "        <table>\n",
       "            <tr>\n",
       "                <td style=\"text-align: left\"><b>Python version:</b></td>\n",
       "                <td style=\"text-align: left\"><b>3.8.16</b></td>\n",
       "            </tr>\n",
       "            <tr>\n",
       "                <td style=\"text-align: left\"><b>Ray version:</b></td>\n",
       "                <td style=\"text-align: left\"><b> 3.0.0.dev0</b></td>\n",
       "            </tr>\n",
       "            <tr>\n",
       "    <td style=\"text-align: left\"><b>Dashboard:</b></td>\n",
       "    <td style=\"text-align: left\"><b><a href=\"http://console.anyscale-staging.com/api/v2/sessions/ses_sedlspnpy16naa5lm9kf2cmi2y/services?redirect_to=dashboard\" target=\"_blank\">http://console.anyscale-staging.com/api/v2/sessions/ses_sedlspnpy16naa5lm9kf2cmi2y/services?redirect_to=dashboard</a></b></td>\n",
       "</tr>\n",
       "\n",
       "        </table>\n",
       "    </div>\n",
       "</div>\n"
      ],
      "text/plain": [
       "RayContext(dashboard_url='console.anyscale-staging.com/api/v2/sessions/ses_sedlspnpy16naa5lm9kf2cmi2y/services?redirect_to=dashboard', python_version='3.8.16', ray_version='3.0.0.dev0', ray_commit='4ddbbb3c4b19c2d27bbf54f8c5ffc100dceafbcf', address_info={'node_ip_address': '10.0.30.196', 'raylet_ip_address': '10.0.30.196', 'redis_address': None, 'object_store_address': '/tmp/ray/session_2023-03-06_15-55-37_997701_162/sockets/plasma_store', 'raylet_socket_name': '/tmp/ray/session_2023-03-06_15-55-37_997701_162/sockets/raylet', 'webui_url': 'console.anyscale-staging.com/api/v2/sessions/ses_sedlspnpy16naa5lm9kf2cmi2y/services?redirect_to=dashboard', 'session_dir': '/tmp/ray/session_2023-03-06_15-55-37_997701_162', 'metrics_export_port': 8085, 'gcs_address': '10.0.30.196:6379', 'address': '10.0.30.196:6379', 'dashboard_agent_listen_port': 52365, 'node_id': '77de483c435bf4987fd6f1e91d47602554e876fd41230d8d50c05333'})"
      ]
     },
     "execution_count": 5,
     "metadata": {},
     "output_type": "execute_result"
    }
   ],
   "source": [
    "import ray\n",
    "\n",
    "ray.init(\n",
    "    runtime_env={\n",
    "        \"pip\": [\n",
    "            \"datasets\",\n",
    "            \"evaluate\",\n",
    "            \"accelerate>=0.16.0\",\n",
    "            \"transformers>=4.26.0\",\n",
    "            \"torch>=1.12.0\",\n",
    "            \"deepspeed\",\n",
    "        ]\n",
    "    }\n",
    ")"
   ]
  },
  {
   "cell_type": "code",
   "execution_count": 6,
   "metadata": {
    "tags": [
     "hide-cell"
    ]
   },
   "outputs": [],
   "source": [
    "# THIS SHOULD BE HIDDEN IN DOCS AND ONLY RAN IN CI\n",
    "# Download the model from our S3 mirror as it's faster\n",
    "\n",
    "import ray\n",
    "import subprocess\n",
    "import ray.util.scheduling_strategies\n",
    "\n",
    "\n",
    "def force_on_node(node_id: str, remote_func_or_actor_class):\n",
    "    scheduling_strategy = ray.util.scheduling_strategies.NodeAffinitySchedulingStrategy(\n",
    "        node_id=node_id, soft=False\n",
    "    )\n",
    "    options = {\"scheduling_strategy\": scheduling_strategy}\n",
    "    return remote_func_or_actor_class.options(**options)\n",
    "\n",
    "\n",
    "def run_on_every_node(remote_func_or_actor_class, **remote_kwargs):\n",
    "    refs = []\n",
    "    for node in ray.nodes():\n",
    "        if node[\"Alive\"] and node[\"Resources\"].get(\"GPU\", None):\n",
    "            refs.append(\n",
    "                force_on_node(node[\"NodeID\"], remote_func_or_actor_class).remote(\n",
    "                    **remote_kwargs\n",
    "                )\n",
    "            )\n",
    "    return ray.get(refs)\n",
    "\n",
    "\n",
    "@ray.remote(num_gpus=1)\n",
    "def download_model():\n",
    "    from transformers.utils.hub import TRANSFORMERS_CACHE\n",
    "\n",
    "    path = os.path.expanduser(\n",
    "        os.path.join(TRANSFORMERS_CACHE, \"models--EleutherAI--gpt-j-6B\")\n",
    "    )\n",
    "    subprocess.run([\"mkdir\", \"-p\", os.path.join(path, \"snapshots\", \"main\")])\n",
    "    subprocess.run([\"mkdir\", \"-p\", os.path.join(path, \"refs\")])\n",
    "    if os.path.exists(os.path.join(path, \"refs\", \"main\")):\n",
    "        return\n",
    "    subprocess.run(\n",
    "        [\n",
    "            \"aws\",\n",
    "            \"s3\",\n",
    "            \"sync\",\n",
    "            \"--quiet\",\n",
    "            \"s3://large-dl-models-mirror/models--EleutherAI--gpt-j-6B/main/\",\n",
    "            os.path.join(path, \"snapshots\", \"main\"),\n",
    "        ]\n",
    "    )\n",
    "    with open(os.path.join(path, \"snapshots\", \"main\", \"hash\"), \"r\") as f:\n",
    "        f_hash = f.read().strip()\n",
    "    with open(os.path.join(path, \"refs\", \"main\"), \"w\") as f:\n",
    "        f.write(f_hash)\n",
    "    os.rename(\n",
    "        os.path.join(path, \"snapshots\", \"main\"), os.path.join(path, \"snapshots\", f_hash)\n",
    "    )\n",
    "\n",
    "\n",
    "_ = run_on_every_node(download_model)"
   ]
  },
  {
   "cell_type": "markdown",
   "metadata": {},
   "source": [
    "## Loading the dataset <a name=\"load\"></a>\n",
    "\n",
    "We will be fine-tuning the model on the [`tiny_shakespeare` dataset](https://huggingface.co/datasets/tiny_shakespeare), comprised of 40,000 lines of Shakespeare from a variety of Shakespeare's plays. The aim will be to make the GPT-J model better at generating text in the style of Shakespeare."
   ]
  },
  {
   "cell_type": "code",
   "execution_count": 7,
   "metadata": {},
   "outputs": [
    {
     "name": "stdout",
     "output_type": "stream",
     "text": [
      "Loading tiny_shakespeare dataset\n"
     ]
    },
    {
     "name": "stderr",
     "output_type": "stream",
     "text": [
      "Found cached dataset tiny_shakespeare (/home/ray/.cache/huggingface/datasets/tiny_shakespeare/default/1.0.0/b5b13969f09fe8707337f6cb296314fbe06960bd9a868dca39e713e163d27b5e)\n"
     ]
    },
    {
     "data": {
      "application/vnd.jupyter.widget-view+json": {
       "model_id": "65894225f3b84e5caa117c4d08d9f99d",
       "version_major": 2,
       "version_minor": 0
      },
      "text/plain": [
       "  0%|          | 0/3 [00:00<?, ?it/s]"
      ]
     },
     "metadata": {},
     "output_type": "display_data"
    },
    {
     "data": {
      "text/plain": [
       "DatasetDict({\n",
       "    train: Dataset({\n",
       "        features: ['text'],\n",
       "        num_rows: 1\n",
       "    })\n",
       "    validation: Dataset({\n",
       "        features: ['text'],\n",
       "        num_rows: 1\n",
       "    })\n",
       "    test: Dataset({\n",
       "        features: ['text'],\n",
       "        num_rows: 1\n",
       "    })\n",
       "})"
      ]
     },
     "execution_count": 7,
     "metadata": {},
     "output_type": "execute_result"
    }
   ],
   "source": [
    "from datasets import load_dataset\n",
    "\n",
    "print(\"Loading tiny_shakespeare dataset\")\n",
    "current_dataset = load_dataset(\"tiny_shakespeare\")\n",
    "current_dataset"
   ]
  },
  {
   "cell_type": "markdown",
   "metadata": {},
   "source": [
    "We will use [Ray Data](datasets) for distributed preprocessing and data ingestion. We can easily convert the dataset obtained from Hugging Face Hub to Ray Data by using {meth}`ray.data.from_huggingface`."
   ]
  },
  {
   "cell_type": "code",
   "execution_count": 8,
   "metadata": {},
   "outputs": [
    {
     "data": {
      "text/plain": [
       "{'train': Dataset(num_blocks=1, num_rows=1, schema={text: string}),\n",
       " 'validation': Dataset(num_blocks=1, num_rows=1, schema={text: string}),\n",
       " 'test': Dataset(num_blocks=1, num_rows=1, schema={text: string})}"
      ]
     },
     "execution_count": 8,
     "metadata": {},
     "output_type": "execute_result"
    }
   ],
   "source": [
    "import ray.data\n",
    "\n",
    "ray_datasets = ray.data.from_huggingface(current_dataset)\n",
    "ray_datasets"
   ]
  },
  {
   "cell_type": "markdown",
   "metadata": {},
   "source": [
    "Because the dataset is represented by a single large string, we will need to do some preprocessing. For that, we will define two [Ray AIR Preprocessors](air-preprocessors) using the {class}`~ray.data.preprocessors.BatchMapper` API, allowing us to define functions that will be applied on batches of data.\n",
    "\n",
    "The `split_text` function will take the single string and split it into separate lines, removing empty lines and character names ending with ':' (eg. 'ROMEO:'). The `tokenize` function will take the lines and tokenize them using the 🤗 Tokenizer associated with the model, ensuring each entry has the same length (`block_size`) by padding and truncating. This is necessary for training.\n",
    "\n",
    "```{note}\n",
    "This preprocessing can be done in other ways. A common pattern is to tokenize first, and then split the obtained tokens into equally-sized blocks.\n",
    "```\n",
    "\n",
    "We will use the `splitter` and `tokenizer` Preprocessors below."
   ]
  },
  {
   "cell_type": "code",
   "execution_count": 9,
   "metadata": {},
   "outputs": [],
   "source": [
    "block_size = 512"
   ]
  },
  {
   "cell_type": "code",
   "execution_count": 10,
   "metadata": {},
   "outputs": [],
   "source": [
    "from transformers import AutoTokenizer\n",
    "\n",
    "from ray.data.preprocessors import BatchMapper\n",
    "\n",
    "\n",
    "def split_text(batch: pd.DataFrame) -> pd.DataFrame:\n",
    "    text = list(batch[\"text\"])\n",
    "    flat_text = \"\".join(text)\n",
    "    split_text = [\n",
    "        x.strip()\n",
    "        for x in flat_text.split(\"\\n\")\n",
    "        if x.strip() and not x.strip()[-1] == \":\"\n",
    "    ]\n",
    "    return pd.DataFrame(split_text, columns=[\"text\"])\n",
    "\n",
    "\n",
    "def tokenize(batch: pd.DataFrame) -> dict:\n",
    "    tokenizer = AutoTokenizer.from_pretrained(model_name, use_fast=False)\n",
    "    tokenizer.pad_token = tokenizer.eos_token\n",
    "    ret = tokenizer(\n",
    "        list(batch[\"text\"]),\n",
    "        truncation=True,\n",
    "        max_length=block_size,\n",
    "        padding=\"max_length\",\n",
    "        return_tensors=\"np\",\n",
    "    )\n",
    "    ret[\"labels\"] = ret[\"input_ids\"].copy()\n",
    "    return dict(ret)\n",
    "\n",
    "\n",
    "splitter = BatchMapper(split_text, batch_format=\"pandas\")\n",
    "tokenizer = BatchMapper(tokenize, batch_format=\"pandas\")"
   ]
  },
  {
   "attachments": {},
   "cell_type": "markdown",
   "metadata": {},
   "source": [
    "### Fine-tuning the model with Ray AIR <a name=\"train\"></a>\n",
    "\n",
    "We can now configure Ray AIR's {class}`~ray.train.huggingface.transformers.TransformersTrainer` to perform distributed fine-tuning of the model. In order to do that, we specify a `trainer_init_per_worker` function, which creates a 🤗 Transformers `Trainer` that will be distributed by Ray using Distributed Data Parallelism (using PyTorch Distributed backend internally). This means that each worker will have its own copy of the model, but operate on different data, At the end of each step, all the workers will sync gradients.\n",
    "\n",
    "Because GPT-J is a relatively large model, it may not be possible to fit it on smaller GPU types (<=16 GB GRAM). To deal with that issue, we can use [DeepSpeed](https://github.com/microsoft/DeepSpeed), a library to optimize the training process and allow us to (among other things) offload and partition optimizer and parameter states, reducing GRAM usage. Furthermore, DeepSpeed ZeRO Stage 3 allows us to load large models without running out of memory.\n",
    "\n",
    "🤗 Transformers and Ray AIR's integration ({class}`~ray.train.huggingface.transformers.TransformersTrainer`) allow you to easily configure and use DDP and DeepSpeed. All you need to do is specify the DeepSpeed configuration in the [`TrainingArguments`](https://huggingface.co/docs/transformers/en/main_classes/trainer#transformers.TrainingArguments) object.\n",
    "\n",
    "```{tip}\n",
    "There are many DeepSpeed settings that allow you to trade-off speed for memory usage. The settings used below are tailored to the cluster setup used (16 g4dn.4xlarge nodes) and per device batch size of 16. Some things to keep in mind:\n",
    "- If your GPUs support bfloat16, use that instead of float16 mixed precision to get better performance and prevent overflows. Replace `fp16=True` with `bf16=True` in `TrainingArguments`.\n",
    "- If you are running out of GRAM: try reducing batch size (defined in the cell below the next one), set `\"overlap_comm\": False` in DeepSpeed config.\n",
    "- If you are running out of RAM, add more nodes to your cluster, use nodes with more RAM, set `\"pin_memory\": False` in the DeepSpeed config, reduce the batch size, and remove `\"offload_param\"` from the DeepSpeed config.\n",
    "\n",
    "For more information on DeepSpeed configuration, refer to [Hugging Face documentation](https://huggingface.co/docs/transformers/main_classes/deepspeed) and [DeepSpeed documentation](https://www.deepspeed.ai/docs/config-json/).\n",
    "\n",
    "Additionally, if you prefer a lower-level API, the logic below can be expressed as an [Accelerate training loop](https://github.com/huggingface/accelerate/blob/main/examples/by_feature/deepspeed_with_config_support.py) distributed by a Ray AIR {class}`~ray.train.torch.torch_trainer.TorchTrainer`.\n",
    "```\n",
    "\n",
    "#### Training speed\n",
    "\n",
    "As we are using data parallelism, each worker operates on its own shard of the data. The batch size set in `TrainingArguments` is the **per device batch size** (per worker batch size). By changing the number of workers, we can change the **effective batch size** and thus the time needed for training to complete. The effective batch size is then calculated as `per device batch size * number of workers * number of gradient accumulation steps`. As we add more workers, the effective batch size rises and thus we need less time to complete a full epoch. While the speedup is not exactly linear due to extra communication overheads, in many cases it can be close to linear.\n",
    "\n",
    "The preprocessed dataset has 1348 examples. We have set per device batch size to 16.\n",
    "\n",
    "* With 16 g4dn.4xlarge nodes, the effective batch size was 256, which equals to 85 steps per epoch. One epoch took **~2440 seconds** (including initialization time).\n",
    "\n",
    "* With 32 g4dn.4xlarge nodes, the effective batch size was 512, which equals to 43 steps per epoch. One epoch took **~1280 seconds** (including initialization time)."
   ]
  },
  {
   "cell_type": "code",
   "execution_count": 11,
   "metadata": {},
   "outputs": [],
   "source": [
    "import evaluate\n",
    "from transformers import Trainer, TrainingArguments\n",
    "from transformers import (\n",
    "    GPTJForCausalLM,\n",
    "    AutoTokenizer,\n",
    "    default_data_collator,\n",
    ")\n",
    "from transformers.utils.logging import disable_progress_bar, enable_progress_bar\n",
    "import torch\n",
    "\n",
    "from ray.air import session\n",
    "\n",
    "\n",
    "def trainer_init_per_worker(train_dataset, eval_dataset=None, **config):\n",
    "    # Use the actual number of CPUs assigned by Ray\n",
    "    os.environ[\"OMP_NUM_THREADS\"] = str(\n",
    "        session.get_trial_resources().bundles[-1].get(\"CPU\", 1)\n",
    "    )\n",
    "    # Enable tf32 for better performance\n",
    "    torch.backends.cuda.matmul.allow_tf32 = True\n",
    "\n",
    "    batch_size = config.get(\"batch_size\", 4)\n",
    "    epochs = config.get(\"epochs\", 2)\n",
    "    warmup_steps = config.get(\"warmup_steps\", 0)\n",
    "    learning_rate = config.get(\"learning_rate\", 0.00002)\n",
    "    weight_decay = config.get(\"weight_decay\", 0.01)\n",
    "\n",
    "    deepspeed = {\n",
    "        \"fp16\": {\n",
    "            \"enabled\": \"auto\",\n",
    "            \"initial_scale_power\": 8,\n",
    "        },\n",
    "        \"bf16\": {\"enabled\": \"auto\"},\n",
    "        \"optimizer\": {\n",
    "            \"type\": \"AdamW\",\n",
    "            \"params\": {\n",
    "                \"lr\": \"auto\",\n",
    "                \"betas\": \"auto\",\n",
    "                \"eps\": \"auto\",\n",
    "            },\n",
    "        },\n",
    "        \"zero_optimization\": {\n",
    "            \"stage\": 3,\n",
    "            \"offload_optimizer\": {\n",
    "                \"device\": \"cpu\",\n",
    "                \"pin_memory\": True,\n",
    "            },\n",
    "            \"offload_param\": {\n",
    "                \"device\": \"cpu\",\n",
    "                \"pin_memory\": True,\n",
    "            },\n",
    "            \"overlap_comm\": True,\n",
    "            \"contiguous_gradients\": True,\n",
    "            \"reduce_bucket_size\": \"auto\",\n",
    "            \"stage3_prefetch_bucket_size\": \"auto\",\n",
    "            \"stage3_param_persistence_threshold\": \"auto\",\n",
    "            \"gather_16bit_weights_on_model_save\": True,\n",
    "            \"round_robin_gradients\": True,\n",
    "        },\n",
    "        \"gradient_accumulation_steps\": \"auto\",\n",
    "        \"gradient_clipping\": \"auto\",\n",
    "        \"steps_per_print\": 10,\n",
    "        \"train_batch_size\": \"auto\",\n",
    "        \"train_micro_batch_size_per_gpu\": \"auto\",\n",
    "        \"wall_clock_breakdown\": False,\n",
    "    }\n",
    "\n",
    "    print(\"Preparing training arguments\")\n",
    "    training_args = TrainingArguments(\n",
    "        \"output\",\n",
    "        per_device_train_batch_size=batch_size,\n",
    "        logging_steps=1,\n",
    "        save_strategy=\"no\",\n",
    "        per_device_eval_batch_size=batch_size,\n",
    "        learning_rate=learning_rate,\n",
    "        weight_decay=weight_decay,\n",
    "        warmup_steps=warmup_steps,\n",
    "        label_names=[\"input_ids\", \"attention_mask\"],\n",
    "        num_train_epochs=epochs,\n",
    "        push_to_hub=False,\n",
    "        disable_tqdm=True,  # declutter the output a little\n",
    "        fp16=True,\n",
    "        gradient_checkpointing=True,\n",
    "        deepspeed=deepspeed,\n",
    "    )\n",
    "    disable_progress_bar()\n",
    "\n",
    "    tokenizer = AutoTokenizer.from_pretrained(model_name)\n",
    "    tokenizer.pad_token = tokenizer.eos_token\n",
    "\n",
    "    print(\"Loading model\")\n",
    "\n",
    "    model = GPTJForCausalLM.from_pretrained(model_name, use_cache=False)\n",
    "    model.resize_token_embeddings(len(tokenizer))\n",
    "\n",
    "    print(\"Model loaded\")\n",
    "\n",
    "    enable_progress_bar()\n",
    "\n",
    "    metric = evaluate.load(\"accuracy\")\n",
    "\n",
    "    def compute_metrics(eval_pred):\n",
    "        logits, labels = eval_pred\n",
    "        predictions = np.argmax(logits, axis=-1)\n",
    "        return metric.compute(predictions=predictions, references=labels)\n",
    "\n",
    "    trainer = Trainer(\n",
    "        model=model,\n",
    "        args=training_args,\n",
    "        train_dataset=train_dataset,\n",
    "        eval_dataset=eval_dataset,\n",
    "        compute_metrics=compute_metrics,\n",
    "        tokenizer=tokenizer,\n",
    "        data_collator=default_data_collator,\n",
    "    )\n",
    "    return trainer"
   ]
  },
  {
   "attachments": {},
   "cell_type": "markdown",
   "metadata": {},
   "source": [
    "With our `trainer_init_per_worker` complete, we can now instantiate the {class}`~ray.train.huggingface.transformers.TransformersTrainer`. Aside from the function, we set the `scaling_config`, controlling the amount of workers and resources used, and the `datasets` we will use for training and evaluation.\n",
    "\n",
    "We pass the preprocessors we have defined earlier as an argument, wrapped in a {class}`~ray.data.preprocessors.chain.Chain`. The preprocessor will be included with the returned {class}`~ray.air.checkpoint.Checkpoint`, meaning it will also be applied during inference.\n",
    "\n",
    "```{note}\n",
    "If you want to upload checkpoints to cloud storage (eg. S3), use {class}`~ray.tune.syncer.SyncConfig` - see {ref}`train-config-sync` for an example. Using cloud storage is highly recommended, especially for production.\n",
    "```"
   ]
  },
  {
   "cell_type": "code",
   "execution_count": 12,
   "metadata": {},
   "outputs": [],
   "source": [
    "from ray.train.huggingface.transformers import TransformersTrainer\n",
    "from ray.air.config import ScalingConfig\n",
    "from ray.data.preprocessors import Chain\n",
    "\n",
    "\n",
    "trainer = TransformersTrainer(\n",
    "    trainer_init_per_worker=trainer_init_per_worker,\n",
    "    trainer_init_config={\n",
    "        \"batch_size\": 16,  # per device\n",
    "        \"epochs\": 1,\n",
    "    },\n",
    "    scaling_config=ScalingConfig(\n",
    "        num_workers=num_workers,\n",
    "        use_gpu=use_gpu,\n",
    "        resources_per_worker={\"GPU\": 1, \"CPU\": cpus_per_worker},\n",
    "    ),\n",
    "    datasets={\"train\": ray_datasets[\"train\"], \"evaluation\": ray_datasets[\"validation\"]},\n",
    "    preprocessor=Chain(splitter, tokenizer),\n",
    ")"
   ]
  },
  {
   "attachments": {},
   "cell_type": "markdown",
   "metadata": {},
   "source": [
    "Finally, we call the {meth}`~ray.train.huggingface.transformers.TransformersTrainer.fit` method to start training with Ray AIR. We will save the {class}`~ray.air.Result` object to a variable so we can access metrics and checkpoints."
   ]
  },
  {
   "cell_type": "code",
   "execution_count": 13,
   "metadata": {},
   "outputs": [
    {
     "data": {
      "text/html": [
       "<div class=\"tuneStatus\">\n",
       "  <div style=\"display: flex;flex-direction: row\">\n",
       "    <div style=\"display: flex;flex-direction: column;\">\n",
       "      <h3>Tune Status</h3>\n",
       "      <table>\n",
       "<tbody>\n",
       "<tr><td>Current time:</td><td>2023-03-06 17:18:41</td></tr>\n",
       "<tr><td>Running for: </td><td>00:43:11.46        </td></tr>\n",
       "<tr><td>Memory:      </td><td>31.9/62.0 GiB      </td></tr>\n",
       "</tbody>\n",
       "</table>\n",
       "    </div>\n",
       "    <div class=\"vDivider\"></div>\n",
       "    <div class=\"systemInfo\">\n",
       "      <h3>System Info</h3>\n",
       "      Using FIFO scheduling algorithm.<br>Resources requested: 0/256 CPUs, 0/16 GPUs, 0.0/675.29 GiB heap, 0.0/291.99 GiB objects (0.0/16.0 accelerator_type:T4)\n",
       "    </div>\n",
       "    \n",
       "  </div>\n",
       "  <div class=\"hDivider\"></div>\n",
       "  <div class=\"trialStatus\">\n",
       "    <h3>Trial Status</h3>\n",
       "    <table>\n",
       "<thead>\n",
       "<tr><th>Trial name                    </th><th>status    </th><th>loc              </th><th style=\"text-align: right;\">  iter</th><th style=\"text-align: right;\">  total time (s)</th><th style=\"text-align: right;\">  loss</th><th style=\"text-align: right;\">  learning_rate</th><th style=\"text-align: right;\">  epoch</th></tr>\n",
       "</thead>\n",
       "<tbody>\n",
       "<tr><td>TransformersTrainer_f623d_00000</td><td>TERMINATED</td><td>10.0.30.196:30861</td><td style=\"text-align: right;\">    85</td><td style=\"text-align: right;\">          2579.3</td><td style=\"text-align: right;\">0.0715</td><td style=\"text-align: right;\">    4.70588e-07</td><td style=\"text-align: right;\">      1</td></tr>\n",
       "</tbody>\n",
       "</table>\n",
       "  </div>\n",
       "</div>\n",
       "<style>\n",
       ".tuneStatus {\n",
       "  color: var(--jp-ui-font-color1);\n",
       "}\n",
       ".tuneStatus .systemInfo {\n",
       "  display: flex;\n",
       "  flex-direction: column;\n",
       "}\n",
       ".tuneStatus td {\n",
       "  white-space: nowrap;\n",
       "}\n",
       ".tuneStatus .trialStatus {\n",
       "  display: flex;\n",
       "  flex-direction: column;\n",
       "}\n",
       ".tuneStatus h3 {\n",
       "  font-weight: bold;\n",
       "}\n",
       ".tuneStatus .hDivider {\n",
       "  border-bottom-width: var(--jp-border-width);\n",
       "  border-bottom-color: var(--jp-border-color0);\n",
       "  border-bottom-style: solid;\n",
       "}\n",
       ".tuneStatus .vDivider {\n",
       "  border-left-width: var(--jp-border-width);\n",
       "  border-left-color: var(--jp-border-color0);\n",
       "  border-left-style: solid;\n",
       "  margin: 0.5em 1em 0.5em 1em;\n",
       "}\n",
       "</style>\n"
      ],
      "text/plain": [
       "<IPython.core.display.HTML object>"
      ]
     },
     "metadata": {},
     "output_type": "display_data"
    },
    {
     "name": "stderr",
     "output_type": "stream",
     "text": [
      "(RayTrainWorker pid=31281) 2023-03-06 16:36:00,447\tINFO bulk_executor.py:41 -- Executing DAG InputDataBuffer[Input] -> TaskPoolMapOperator[BatchMapper]\n",
      "(RayTrainWorker pid=1964, ip=10.0.26.83) /tmp/ray/session_2023-03-06_15-55-37_997701_162/runtime_resources/py_modules_files/_ray_pkg_f864ba6869d6802c/ray/train/_internal/dataset_iterator.py:64: UserWarning: session.get_dataset_shard returns a ray.data.DatasetIterator instead of a Dataset/DatasetPipeline as of Ray v2.3. Use iter_torch_batches(), to_tf(), or iter_batches() to iterate over one epoch. See https://docs.ray.io/en/latest/data/api/dataset_iterator.html for full DatasetIterator docs.\n",
      "(RayTrainWorker pid=1964, ip=10.0.26.83)   warnings.warn(\n",
      "(RayTrainWorker pid=1964, ip=10.0.26.83) 2023-03-06 16:36:00,453\tINFO bulk_executor.py:41 -- Executing DAG InputDataBuffer[Input] -> TaskPoolMapOperator[BatchMapper]\n",
      "(RayTrainWorker pid=1963, ip=10.0.54.163) /tmp/ray/session_2023-03-06_15-55-37_997701_162/runtime_resources/py_modules_files/_ray_pkg_f864ba6869d6802c/ray/train/_internal/dataset_iterator.py:64: UserWarning: session.get_dataset_shard returns a ray.data.DatasetIterator instead of a Dataset/DatasetPipeline as of Ray v2.3. Use iter_torch_batches(), to_tf(), or iter_batches() to iterate over one epoch. See https://docs.ray.io/en/latest/data/api/dataset_iterator.html for full DatasetIterator docs.\n",
      "(RayTrainWorker pid=1963, ip=10.0.54.163)   warnings.warn(\n",
      "(RayTrainWorker pid=1963, ip=10.0.54.163) 2023-03-06 16:36:00,452\tINFO bulk_executor.py:41 -- Executing DAG InputDataBuffer[Input] -> TaskPoolMapOperator[BatchMapper]\n",
      "(RayTrainWorker pid=1954, ip=10.0.15.115) /tmp/ray/session_2023-03-06_15-55-37_997701_162/runtime_resources/py_modules_files/_ray_pkg_f864ba6869d6802c/ray/train/_internal/dataset_iterator.py:64: UserWarning: session.get_dataset_shard returns a ray.data.DatasetIterator instead of a Dataset/DatasetPipeline as of Ray v2.3. Use iter_torch_batches(), to_tf(), or iter_batches() to iterate over one epoch. See https://docs.ray.io/en/latest/data/api/dataset_iterator.html for full DatasetIterator docs.\n",
      "(RayTrainWorker pid=1954, ip=10.0.15.115)   warnings.warn(\n",
      "(RayTrainWorker pid=1954, ip=10.0.15.115) 2023-03-06 16:36:00,452\tINFO bulk_executor.py:41 -- Executing DAG InputDataBuffer[Input] -> TaskPoolMapOperator[BatchMapper]\n",
      "(RayTrainWorker pid=1955, ip=10.0.58.255) /tmp/ray/session_2023-03-06_15-55-37_997701_162/runtime_resources/py_modules_files/_ray_pkg_f864ba6869d6802c/ray/train/_internal/dataset_iterator.py:64: UserWarning: session.get_dataset_shard returns a ray.data.DatasetIterator instead of a Dataset/DatasetPipeline as of Ray v2.3. Use iter_torch_batches(), to_tf(), or iter_batches() to iterate over one epoch. See https://docs.ray.io/en/latest/data/api/dataset_iterator.html for full DatasetIterator docs.\n",
      "(RayTrainWorker pid=1955, ip=10.0.58.255)   warnings.warn(\n",
      "(RayTrainWorker pid=1955, ip=10.0.58.255) 2023-03-06 16:36:00,453\tINFO bulk_executor.py:41 -- Executing DAG InputDataBuffer[Input] -> TaskPoolMapOperator[BatchMapper]\n",
      "(RayTrainWorker pid=1942, ip=10.0.57.85) 2023-03-06 16:36:00,452\tINFO bulk_executor.py:41 -- Executing DAG InputDataBuffer[Input] -> TaskPoolMapOperator[BatchMapper]\n",
      "(RayTrainWorker pid=1963, ip=10.0.29.205) 2023-03-06 16:36:00,452\tINFO bulk_executor.py:41 -- Executing DAG InputDataBuffer[Input] -> TaskPoolMapOperator[BatchMapper]\n",
      "(RayTrainWorker pid=1942, ip=10.0.51.113) 2023-03-06 16:36:00,454\tINFO bulk_executor.py:41 -- Executing DAG InputDataBuffer[Input] -> TaskPoolMapOperator[BatchMapper]\n"
     ]
    },
    {
     "name": "stdout",
     "output_type": "stream",
     "text": [
      "(RayTrainWorker pid=31281) Preparing training arguments\n",
      "(RayTrainWorker pid=31281) Loading model\n",
      "(RayTrainWorker pid=31281) [2023-03-06 16:37:21,252] [INFO] [partition_parameters.py:415:__exit__] finished initializing model with 6.05B parameters\n",
      "(RayTrainWorker pid=31281) Model loaded\n"
     ]
    },
    {
     "name": "stderr",
     "output_type": "stream",
     "text": [
      "(RayTrainWorker pid=31281) Using cuda_amp half precision backend\n"
     ]
    },
    {
     "name": "stdout",
     "output_type": "stream",
     "text": [
      "(RayTrainWorker pid=31281) [2023-03-06 16:38:03,431] [INFO] [logging.py:75:log_dist] [Rank 0] DeepSpeed info: version=0.8.1, git-hash=unknown, git-branch=unknown\n",
      "(RayTrainWorker pid=31281) [2023-03-06 16:38:03,450] [INFO] [logging.py:75:log_dist] [Rank 0] DeepSpeed Flops Profiler Enabled: False\n"
     ]
    },
    {
     "name": "stderr",
     "output_type": "stream",
     "text": [
      "(RayTrainWorker pid=31281) ***** Running training *****\n",
      "(RayTrainWorker pid=31281)   Num examples = 1348\n",
      "(RayTrainWorker pid=31281)   Num Epochs = 1\n",
      "(RayTrainWorker pid=31281)   Instantaneous batch size per device = 16\n",
      "(RayTrainWorker pid=31281)   Total train batch size (w. parallel, distributed & accumulation) = 256\n",
      "(RayTrainWorker pid=31281)   Gradient Accumulation steps = 1\n",
      "(RayTrainWorker pid=31281)   Total optimization steps = 85\n",
      "(RayTrainWorker pid=31281)   Number of trainable parameters = 0\n",
      "(RayTrainWorker pid=31281) /home/ray/anaconda3/lib/python3.8/site-packages/torch/distributed/distributed_c10d.py:2387: UserWarning: torch.distributed._all_gather_base is a private function and will be deprecated. Please use torch.distributed.all_gather_into_tensor instead.\n",
      "(RayTrainWorker pid=31281)   warnings.warn(\n"
     ]
    },
    {
     "name": "stdout",
     "output_type": "stream",
     "text": [
      "(RayTrainWorker pid=31281) [2023-03-06 16:38:25,024] [INFO] [logging.py:75:log_dist] [Rank 0] DeepSpeed Final Optimizer = adamw\n",
      "(RayTrainWorker pid=31281) [2023-03-06 16:38:25,024] [INFO] [logging.py:75:log_dist] [Rank 0] DeepSpeed using client callable to create LR scheduler\n",
      "(RayTrainWorker pid=31281) [2023-03-06 16:38:25,025] [INFO] [logging.py:75:log_dist] [Rank 0] DeepSpeed LR Scheduler = <torch.optim.lr_scheduler.LambdaLR object at 0x7f10a01d7ee0>\n",
      "(RayTrainWorker pid=31281) [2023-03-06 16:38:25,025] [INFO] [logging.py:75:log_dist] [Rank 0] step=0, skipped=0, lr=[2e-05], mom=[[0.9, 0.999]]\n",
      "(RayTrainWorker pid=31281) [2023-03-06 16:38:25,025] [INFO] [config.py:1009:print] DeepSpeedEngine configuration:\n",
      "(RayTrainWorker pid=31281) [2023-03-06 16:38:25,026] [INFO] [config.py:1013:print]   activation_checkpointing_config  {\n",
      "(RayTrainWorker pid=31281)     \"partition_activations\": false, \n",
      "(RayTrainWorker pid=31281)     \"contiguous_memory_optimization\": false, \n",
      "(RayTrainWorker pid=31281)     \"cpu_checkpointing\": false, \n",
      "(RayTrainWorker pid=31281)     \"number_checkpoints\": null, \n",
      "(RayTrainWorker pid=31281)     \"synchronize_checkpoint_boundary\": false, \n",
      "(RayTrainWorker pid=31281)     \"profile\": false\n",
      "(RayTrainWorker pid=31281) }\n",
      "(RayTrainWorker pid=31281) [2023-03-06 16:38:25,026] [INFO] [config.py:1013:print]   aio_config ................... {'block_size': 1048576, 'queue_depth': 8, 'thread_count': 1, 'single_submit': False, 'overlap_events': True}\n",
      "(RayTrainWorker pid=31281) [2023-03-06 16:38:25,026] [INFO] [config.py:1013:print]   amp_enabled .................. False\n",
      "(RayTrainWorker pid=31281) [2023-03-06 16:38:25,026] [INFO] [config.py:1013:print]   amp_params ................... False\n",
      "(RayTrainWorker pid=31281) [2023-03-06 16:38:25,027] [INFO] [config.py:1013:print]   autotuning_config ............ {\n",
      "(RayTrainWorker pid=31281)     \"enabled\": false, \n",
      "(RayTrainWorker pid=31281)     \"start_step\": null, \n",
      "(RayTrainWorker pid=31281)     \"end_step\": null, \n",
      "(RayTrainWorker pid=31281)     \"metric_path\": null, \n",
      "(RayTrainWorker pid=31281)     \"arg_mappings\": null, \n",
      "(RayTrainWorker pid=31281)     \"metric\": \"throughput\", \n",
      "(RayTrainWorker pid=31281)     \"model_info\": null, \n",
      "(RayTrainWorker pid=31281)     \"results_dir\": \"autotuning_results\", \n",
      "(RayTrainWorker pid=31281)     \"exps_dir\": \"autotuning_exps\", \n",
      "(RayTrainWorker pid=31281)     \"overwrite\": true, \n",
      "(RayTrainWorker pid=31281)     \"fast\": true, \n",
      "(RayTrainWorker pid=31281)     \"start_profile_step\": 3, \n",
      "(RayTrainWorker pid=31281)     \"end_profile_step\": 5, \n",
      "(RayTrainWorker pid=31281)     \"tuner_type\": \"gridsearch\", \n",
      "(RayTrainWorker pid=31281)     \"tuner_early_stopping\": 5, \n",
      "(RayTrainWorker pid=31281)     \"tuner_num_trials\": 50, \n",
      "(RayTrainWorker pid=31281)     \"model_info_path\": null, \n",
      "(RayTrainWorker pid=31281)     \"mp_size\": 1, \n",
      "(RayTrainWorker pid=31281)     \"max_train_batch_size\": null, \n",
      "(RayTrainWorker pid=31281)     \"min_train_batch_size\": 1, \n",
      "(RayTrainWorker pid=31281)     \"max_train_micro_batch_size_per_gpu\": 1.024000e+03, \n",
      "(RayTrainWorker pid=31281)     \"min_train_micro_batch_size_per_gpu\": 1, \n",
      "(RayTrainWorker pid=31281)     \"num_tuning_micro_batch_sizes\": 3\n",
      "(RayTrainWorker pid=31281) }\n",
      "(RayTrainWorker pid=31281) [2023-03-06 16:38:25,027] [INFO] [config.py:1013:print]   bfloat16_enabled ............. False\n",
      "(RayTrainWorker pid=31281) [2023-03-06 16:38:25,027] [INFO] [config.py:1013:print]   checkpoint_parallel_write_pipeline  False\n",
      "(RayTrainWorker pid=31281) [2023-03-06 16:38:25,027] [INFO] [config.py:1013:print]   checkpoint_tag_validation_enabled  True\n",
      "(RayTrainWorker pid=31281) [2023-03-06 16:38:25,027] [INFO] [config.py:1013:print]   checkpoint_tag_validation_fail  False\n",
      "(RayTrainWorker pid=31281) [2023-03-06 16:38:25,027] [INFO] [config.py:1013:print]   comms_config ................. <deepspeed.comm.config.DeepSpeedCommsConfig object at 0x7f1102c55910>\n",
      "(RayTrainWorker pid=31281) [2023-03-06 16:38:25,027] [INFO] [config.py:1013:print]   communication_data_type ...... None\n",
      "(RayTrainWorker pid=31281) [2023-03-06 16:38:25,027] [INFO] [config.py:1013:print]   compression_config ........... {'weight_quantization': {'shared_parameters': {'enabled': False, 'quantizer_kernel': False, 'schedule_offset': 0, 'quantize_groups': 1, 'quantize_verbose': False, 'quantization_type': 'symmetric', 'quantize_weight_in_forward': False, 'rounding': 'nearest', 'fp16_mixed_quantize': False, 'quantize_change_ratio': 0.001}, 'different_groups': {}}, 'activation_quantization': {'shared_parameters': {'enabled': False, 'quantization_type': 'symmetric', 'range_calibration': 'dynamic', 'schedule_offset': 1000}, 'different_groups': {}}, 'sparse_pruning': {'shared_parameters': {'enabled': False, 'method': 'l1', 'schedule_offset': 1000}, 'different_groups': {}}, 'row_pruning': {'shared_parameters': {'enabled': False, 'method': 'l1', 'schedule_offset': 1000}, 'different_groups': {}}, 'head_pruning': {'shared_parameters': {'enabled': False, 'method': 'topk', 'schedule_offset': 1000}, 'different_groups': {}}, 'channel_pruning': {'shared_parameters': {'enabled': False, 'method': 'l1', 'schedule_offset': 1000}, 'different_groups': {}}, 'layer_reduction': {'enabled': False}}\n",
      "(RayTrainWorker pid=31281) [2023-03-06 16:38:25,027] [INFO] [config.py:1013:print]   curriculum_enabled_legacy .... False\n",
      "(RayTrainWorker pid=31281) [2023-03-06 16:38:25,027] [INFO] [config.py:1013:print]   curriculum_params_legacy ..... False\n",
      "(RayTrainWorker pid=31281) [2023-03-06 16:38:25,027] [INFO] [config.py:1013:print]   data_efficiency_config ....... {'enabled': False, 'seed': 1234, 'data_sampling': {'enabled': False, 'num_epochs': 1000, 'num_workers': 0, 'curriculum_learning': {'enabled': False}}, 'data_routing': {'enabled': False, 'random_ltd': {'enabled': False, 'layer_token_lr_schedule': {'enabled': False}}}}\n",
      "(RayTrainWorker pid=31281) [2023-03-06 16:38:25,027] [INFO] [config.py:1013:print]   data_efficiency_enabled ...... False\n",
      "(RayTrainWorker pid=31281) [2023-03-06 16:38:25,027] [INFO] [config.py:1013:print]   dataloader_drop_last ......... False\n",
      "(RayTrainWorker pid=31281) [2023-03-06 16:38:25,027] [INFO] [config.py:1013:print]   disable_allgather ............ False\n",
      "(RayTrainWorker pid=31281) [2023-03-06 16:38:25,027] [INFO] [config.py:1013:print]   dump_state ................... False\n",
      "(RayTrainWorker pid=31281) [2023-03-06 16:38:25,027] [INFO] [config.py:1013:print]   dynamic_loss_scale_args ...... {'init_scale': 256, 'scale_window': 1000, 'delayed_shift': 2, 'min_scale': 1}\n",
      "(RayTrainWorker pid=31281) [2023-03-06 16:38:25,027] [INFO] [config.py:1013:print]   eigenvalue_enabled ........... False\n",
      "(RayTrainWorker pid=31281) [2023-03-06 16:38:25,027] [INFO] [config.py:1013:print]   eigenvalue_gas_boundary_resolution  1\n",
      "(RayTrainWorker pid=31281) [2023-03-06 16:38:25,027] [INFO] [config.py:1013:print]   eigenvalue_layer_name ........ bert.encoder.layer\n",
      "(RayTrainWorker pid=31281) [2023-03-06 16:38:25,027] [INFO] [config.py:1013:print]   eigenvalue_layer_num ......... 0\n",
      "(RayTrainWorker pid=31281) [2023-03-06 16:38:25,027] [INFO] [config.py:1013:print]   eigenvalue_max_iter .......... 100\n",
      "(RayTrainWorker pid=31281) [2023-03-06 16:38:25,027] [INFO] [config.py:1013:print]   eigenvalue_stability ......... 1e-06\n",
      "(RayTrainWorker pid=31281) [2023-03-06 16:38:25,027] [INFO] [config.py:1013:print]   eigenvalue_tol ............... 0.01\n",
      "(RayTrainWorker pid=31281) [2023-03-06 16:38:25,027] [INFO] [config.py:1013:print]   eigenvalue_verbose ........... False\n",
      "(RayTrainWorker pid=31281) [2023-03-06 16:38:25,027] [INFO] [config.py:1013:print]   elasticity_enabled ........... False\n",
      "(RayTrainWorker pid=31281) [2023-03-06 16:38:25,027] [INFO] [config.py:1013:print]   flops_profiler_config ........ {\n",
      "(RayTrainWorker pid=31281)     \"enabled\": false, \n",
      "(RayTrainWorker pid=31281)     \"profile_step\": 1, \n",
      "(RayTrainWorker pid=31281)     \"module_depth\": -1, \n",
      "(RayTrainWorker pid=31281)     \"top_modules\": 1, \n",
      "(RayTrainWorker pid=31281)     \"detailed\": true, \n",
      "(RayTrainWorker pid=31281)     \"output_file\": null\n",
      "(RayTrainWorker pid=31281) }\n",
      "(RayTrainWorker pid=31281) [2023-03-06 16:38:25,027] [INFO] [config.py:1013:print]   fp16_auto_cast ............... False\n",
      "(RayTrainWorker pid=31281) [2023-03-06 16:38:25,027] [INFO] [config.py:1013:print]   fp16_enabled ................. True\n",
      "(RayTrainWorker pid=31281) [2023-03-06 16:38:25,027] [INFO] [config.py:1013:print]   fp16_master_weights_and_gradients  False\n",
      "(RayTrainWorker pid=31281) [2023-03-06 16:38:25,027] [INFO] [config.py:1013:print]   global_rank .................. 0\n",
      "(RayTrainWorker pid=31281) [2023-03-06 16:38:25,027] [INFO] [config.py:1013:print]   grad_accum_dtype ............. None\n",
      "(RayTrainWorker pid=31281) [2023-03-06 16:38:25,027] [INFO] [config.py:1013:print]   gradient_accumulation_steps .. 1\n",
      "(RayTrainWorker pid=31281) [2023-03-06 16:38:25,028] [INFO] [config.py:1013:print]   gradient_clipping ............ 1.0\n",
      "(RayTrainWorker pid=31281) [2023-03-06 16:38:25,028] [INFO] [config.py:1013:print]   gradient_predivide_factor .... 1.0\n",
      "(RayTrainWorker pid=31281) [2023-03-06 16:38:25,028] [INFO] [config.py:1013:print]   initial_dynamic_scale ........ 256\n",
      "(RayTrainWorker pid=31281) [2023-03-06 16:38:25,028] [INFO] [config.py:1013:print]   load_universal_checkpoint .... False\n",
      "(RayTrainWorker pid=31281) [2023-03-06 16:38:25,028] [INFO] [config.py:1013:print]   loss_scale ................... 0\n",
      "(RayTrainWorker pid=31281) [2023-03-06 16:38:25,028] [INFO] [config.py:1013:print]   memory_breakdown ............. False\n",
      "(RayTrainWorker pid=31281) [2023-03-06 16:38:25,028] [INFO] [config.py:1013:print]   monitor_config ............... tensorboard=TensorBoardConfig(enabled=False, output_path='', job_name='DeepSpeedJobName') wandb=WandbConfig(enabled=False, group=None, team=None, project='deepspeed') csv_monitor=CSVConfig(enabled=False, output_path='', job_name='DeepSpeedJobName') enabled=False\n",
      "(RayTrainWorker pid=31281) [2023-03-06 16:38:25,028] [INFO] [config.py:1013:print]   nebula_config ................ {\n",
      "(RayTrainWorker pid=31281)     \"enabled\": false, \n",
      "(RayTrainWorker pid=31281)     \"persistent_storage_path\": null, \n",
      "(RayTrainWorker pid=31281)     \"persistent_time_interval\": 100, \n",
      "(RayTrainWorker pid=31281)     \"num_of_version_in_retention\": 2, \n",
      "(RayTrainWorker pid=31281)     \"enable_nebula_load\": true, \n",
      "(RayTrainWorker pid=31281)     \"load_path\": null\n",
      "(RayTrainWorker pid=31281) }\n",
      "(RayTrainWorker pid=31281) [2023-03-06 16:38:25,028] [INFO] [config.py:1013:print]   optimizer_legacy_fusion ...... False\n",
      "(RayTrainWorker pid=31281) [2023-03-06 16:38:25,028] [INFO] [config.py:1013:print]   optimizer_name ............... adamw\n",
      "(RayTrainWorker pid=31281) [2023-03-06 16:38:25,028] [INFO] [config.py:1013:print]   optimizer_params ............. {'lr': 2e-05, 'betas': [0.9, 0.999], 'eps': 1e-08}\n",
      "(RayTrainWorker pid=31281) [2023-03-06 16:38:25,028] [INFO] [config.py:1013:print]   pipeline ..................... {'stages': 'auto', 'partition': 'best', 'seed_layers': False, 'activation_checkpoint_interval': 0}\n",
      "(RayTrainWorker pid=31281) [2023-03-06 16:38:25,028] [INFO] [config.py:1013:print]   pld_enabled .................. False\n",
      "(RayTrainWorker pid=31281) [2023-03-06 16:38:25,028] [INFO] [config.py:1013:print]   pld_params ................... False\n",
      "(RayTrainWorker pid=31281) [2023-03-06 16:38:25,028] [INFO] [config.py:1013:print]   prescale_gradients ........... False\n",
      "(RayTrainWorker pid=31281) [2023-03-06 16:38:25,028] [INFO] [config.py:1013:print]   scheduler_name ............... None\n",
      "(RayTrainWorker pid=31281) [2023-03-06 16:38:25,028] [INFO] [config.py:1013:print]   scheduler_params ............. None\n",
      "(RayTrainWorker pid=31281) [2023-03-06 16:38:25,028] [INFO] [config.py:1013:print]   sparse_attention ............. None\n",
      "(RayTrainWorker pid=31281) [2023-03-06 16:38:25,028] [INFO] [config.py:1013:print]   sparse_gradients_enabled ..... False\n",
      "(RayTrainWorker pid=31281) [2023-03-06 16:38:25,028] [INFO] [config.py:1013:print]   steps_per_print .............. 10\n",
      "(RayTrainWorker pid=31281) [2023-03-06 16:38:25,028] [INFO] [config.py:1013:print]   train_batch_size ............. 256\n",
      "(RayTrainWorker pid=31281) [2023-03-06 16:38:25,028] [INFO] [config.py:1013:print]   train_micro_batch_size_per_gpu  16\n",
      "(RayTrainWorker pid=31281) [2023-03-06 16:38:25,028] [INFO] [config.py:1013:print]   use_node_local_storage ....... False\n",
      "(RayTrainWorker pid=31281) [2023-03-06 16:38:25,028] [INFO] [config.py:1013:print]   wall_clock_breakdown ......... False\n",
      "(RayTrainWorker pid=31281) [2023-03-06 16:38:25,028] [INFO] [config.py:1013:print]   world_size ................... 16\n",
      "(RayTrainWorker pid=31281) [2023-03-06 16:38:25,028] [INFO] [config.py:1013:print]   zero_allow_untested_optimizer  False\n",
      "(RayTrainWorker pid=31281) [2023-03-06 16:38:25,028] [INFO] [config.py:1013:print]   zero_config .................. stage=3 contiguous_gradients=True reduce_scatter=True reduce_bucket_size=16777216 allgather_partitions=True allgather_bucket_size=500,000,000 overlap_comm=True load_from_fp32_weights=True elastic_checkpoint=False offload_param=DeepSpeedZeroOffloadParamConfig(device='cpu', nvme_path=None, buffer_count=5, buffer_size=100,000,000, max_in_cpu=1,000,000,000, pin_memory=True) offload_optimizer=DeepSpeedZeroOffloadOptimizerConfig(device='cpu', nvme_path=None, buffer_count=4, pin_memory=True, pipeline=False, pipeline_read=False, pipeline_write=False, fast_init=False) sub_group_size=1,000,000,000 cpu_offload_param=None cpu_offload_use_pin_memory=None cpu_offload=None prefetch_bucket_size=15099494 param_persistence_threshold=40960 model_persistence_threshold=sys.maxsize max_live_parameters=1,000,000,000 max_reuse_distance=1,000,000,000 gather_16bit_weights_on_model_save=True stage3_gather_fp16_weights_on_model_save=False ignore_unused_parameters=True legacy_stage1=False round_robin_gradients=True\n",
      "(RayTrainWorker pid=31281) [2023-03-06 16:38:25,028] [INFO] [config.py:1013:print]   zero_enabled ................. True\n",
      "(RayTrainWorker pid=31281) [2023-03-06 16:38:25,028] [INFO] [config.py:1013:print]   zero_optimization_stage ...... 3\n",
      "(RayTrainWorker pid=31281) [2023-03-06 16:38:25,029] [INFO] [config.py:998:print_user_config]   json = {\n",
      "(RayTrainWorker pid=31281)     \"fp16\": {\n",
      "(RayTrainWorker pid=31281)         \"enabled\": true, \n",
      "(RayTrainWorker pid=31281)         \"initial_scale_power\": 8\n",
      "(RayTrainWorker pid=31281)     }, \n",
      "(RayTrainWorker pid=31281)     \"bf16\": {\n",
      "(RayTrainWorker pid=31281)         \"enabled\": false\n",
      "(RayTrainWorker pid=31281)     }, \n",
      "(RayTrainWorker pid=31281)     \"optimizer\": {\n",
      "(RayTrainWorker pid=31281)         \"type\": \"AdamW\", \n",
      "(RayTrainWorker pid=31281)         \"params\": {\n",
      "(RayTrainWorker pid=31281)             \"lr\": 2e-05, \n",
      "(RayTrainWorker pid=31281)             \"betas\": [0.9, 0.999], \n",
      "(RayTrainWorker pid=31281)             \"eps\": 1e-08\n",
      "(RayTrainWorker pid=31281)         }\n",
      "(RayTrainWorker pid=31281)     }, \n",
      "(RayTrainWorker pid=31281)     \"zero_optimization\": {\n",
      "(RayTrainWorker pid=31281)         \"stage\": 3, \n",
      "(RayTrainWorker pid=31281)         \"offload_optimizer\": {\n",
      "(RayTrainWorker pid=31281)             \"device\": \"cpu\", \n",
      "(RayTrainWorker pid=31281)             \"pin_memory\": true\n",
      "(RayTrainWorker pid=31281)         }, \n",
      "(RayTrainWorker pid=31281)         \"offload_param\": {\n",
      "(RayTrainWorker pid=31281)             \"device\": \"cpu\", \n",
      "(RayTrainWorker pid=31281)             \"pin_memory\": true\n",
      "(RayTrainWorker pid=31281)         }, \n",
      "(RayTrainWorker pid=31281)         \"overlap_comm\": true, \n",
      "(RayTrainWorker pid=31281)         \"contiguous_gradients\": true, \n",
      "(RayTrainWorker pid=31281)         \"reduce_bucket_size\": 1.677722e+07, \n",
      "(RayTrainWorker pid=31281)         \"stage3_prefetch_bucket_size\": 1.509949e+07, \n",
      "(RayTrainWorker pid=31281)         \"stage3_param_persistence_threshold\": 4.096000e+04, \n",
      "(RayTrainWorker pid=31281)         \"gather_16bit_weights_on_model_save\": true, \n",
      "(RayTrainWorker pid=31281)         \"round_robin_gradients\": true\n",
      "(RayTrainWorker pid=31281)     }, \n",
      "(RayTrainWorker pid=31281)     \"gradient_accumulation_steps\": 1, \n",
      "(RayTrainWorker pid=31281)     \"gradient_clipping\": 1.0, \n",
      "(RayTrainWorker pid=31281)     \"steps_per_print\": 10, \n",
      "(RayTrainWorker pid=31281)     \"train_batch_size\": 256, \n",
      "(RayTrainWorker pid=31281)     \"train_micro_batch_size_per_gpu\": 16, \n",
      "(RayTrainWorker pid=31281)     \"wall_clock_breakdown\": false\n",
      "(RayTrainWorker pid=31281) }\n"
     ]
    },
    {
     "name": "stderr",
     "output_type": "stream",
     "text": [
      "(RayTrainWorker pid=31281) Model weights saved in output/checkpoint-85/pytorch_model.bin\n",
      "(RayTrainWorker pid=31281) tokenizer config file saved in output/checkpoint-85/tokenizer_config.json\n",
      "(RayTrainWorker pid=31281) Special tokens file saved in output/checkpoint-85/special_tokens_map.json\n"
     ]
    },
    {
     "name": "stdout",
     "output_type": "stream",
     "text": [
      "(RayTrainWorker pid=31281) [2023-03-06 17:18:13,320] [INFO] [engine.py:3516:save_16bit_model] Saving model weights to output/checkpoint-85/pytorch_model.bin\n",
      "(RayTrainWorker pid=31281) [2023-03-06 17:18:13,320] [INFO] [torch_checkpoint_engine.py:15:save] [Torch] Saving output/checkpoint-85/pytorch_model.bin...\n",
      "(RayTrainWorker pid=31281) [2023-03-06 17:18:29,075] [INFO] [torch_checkpoint_engine.py:17:save] [Torch] Saved output/checkpoint-85/pytorch_model.bin.\n",
      "(RayTrainWorker pid=31281) [2023-03-06 17:18:29,087] [INFO] [logging.py:75:log_dist] [Rank 0] [Torch] Checkpoint global_step85 is begin to save!\n",
      "(RayTrainWorker pid=31281) [2023-03-06 17:18:29,109] [INFO] [logging.py:75:log_dist] [Rank 0] Saving model checkpoint: output/checkpoint-85/global_step85/zero_pp_rank_0_mp_rank_00_model_states.pt\n",
      "(RayTrainWorker pid=31281) [2023-03-06 17:18:29,109] [INFO] [torch_checkpoint_engine.py:15:save] [Torch] Saving output/checkpoint-85/global_step85/zero_pp_rank_0_mp_rank_00_model_states.pt...\n",
      "(RayTrainWorker pid=31281) [2023-03-06 17:18:37,982] [INFO] [torch_checkpoint_engine.py:17:save] [Torch] Saved output/checkpoint-85/global_step85/zero_pp_rank_0_mp_rank_00_optim_states.pt.\n",
      "(RayTrainWorker pid=31281) [2023-03-06 17:18:37,984] [INFO] [engine.py:3407:_save_zero_checkpoint] zero checkpoint saved output/checkpoint-85/global_step85/zero_pp_rank_0_mp_rank_00_optim_states.pt\n"
     ]
    },
    {
     "name": "stderr",
     "output_type": "stream",
     "text": [
      "(RayTrainWorker pid=31281) \n",
      "(RayTrainWorker pid=31281) \n",
      "(RayTrainWorker pid=31281) Training completed. Do not forget to share your model on huggingface.co/models =)\n",
      "(RayTrainWorker pid=31281) \n",
      "(RayTrainWorker pid=31281) \n"
     ]
    },
    {
     "name": "stdout",
     "output_type": "stream",
     "text": [
      "(RayTrainWorker pid=31281) [2023-03-06 17:18:38,143] [INFO] [torch_checkpoint_engine.py:27:commit] [Torch] Checkpoint global_step85 is ready now!\n",
      "(RayTrainWorker pid=31281) {'train_runtime': 2413.1243, 'train_samples_per_second': 0.559, 'train_steps_per_second': 0.035, 'train_loss': 0.32492108064539293, 'epoch': 1.0}\n"
     ]
    },
    {
     "name": "stderr",
     "output_type": "stream",
     "text": [
      "2023-03-06 17:18:41,018\tINFO tune.py:825 -- Total run time: 2591.59 seconds (2591.46 seconds for the tuning loop).\n"
     ]
    }
   ],
   "source": [
    "results = trainer.fit()"
   ]
  },
  {
   "cell_type": "markdown",
   "metadata": {},
   "source": [
    "You can use the returned {class}`~ray.air.Result` object to access metrics and the Ray AIR {class}`~ray.air.checkpoint.Checkpoint` associated with the last iteration."
   ]
  },
  {
   "cell_type": "code",
   "execution_count": 18,
   "metadata": {},
   "outputs": [
    {
     "data": {
      "text/plain": [
       "TransformersCheckpoint(local_path=/home/ray/ray_results/TransformersTrainer_2023-03-06_16-35-29/TransformersTrainer_f623d_00000_0_2023-03-06_16-35-30/checkpoint_000000)"
      ]
     },
     "execution_count": 18,
     "metadata": {},
     "output_type": "execute_result"
    }
   ],
   "source": [
    "checkpoint = results.checkpoint\n",
    "checkpoint"
   ]
  },
  {
   "cell_type": "markdown",
   "metadata": {},
   "source": [
    "### Generate text from prompt\n",
    "\n",
    "We can use the {class}`~ray.train.huggingface.transformers.huggingface_predictor.TransformersPredictor` to generate predictions from our fine-tuned model.\n",
    "\n",
    "```{tip}\n",
    "For large scale batch inference, consider configuring cloud checkpointing and then pass the cloud-backed {class}`~ray.air.checkpoint.Checkpoint` to {class}`~ray.train.batch_predictor.BatchPredictor`. More information [here](air-predictors).\n",
    "```\n",
    "\n",
    "Because the {class}`~ray.train.huggingface.transformers.huggingface_predictor.TransformersPredictor` uses a 🤗 Transformers [`pipeline`](https://huggingface.co/docs/transformers/en/main_classes/pipelines) under the hood, we disable the tokenizer AIR Preprocessor we have used for training and let the `pipeline` to tokenize the data itself."
   ]
  },
  {
   "cell_type": "code",
   "execution_count": 2,
   "metadata": {},
   "outputs": [],
   "source": [
    "checkpoint.set_preprocessor(None)"
   ]
  },
  {
   "attachments": {},
   "cell_type": "markdown",
   "metadata": {},
   "source": [
    "We also set `device_map=\"auto\"` so that the model is automatically placed on the right device and set the `task` to `\"text-generation\"`. The `predict` method passes the arguments to a 🤗 Transformers `pipeline` call."
   ]
  },
  {
   "cell_type": "code",
   "execution_count": 4,
   "metadata": {},
   "outputs": [],
   "source": [
    "from ray.train.huggingface.transformers import TransformersPredictor\n",
    "import pandas as pd\n",
    "\n",
    "prompts = pd.DataFrame([\"Romeo and Juliet\", \"Romeo\", \"Juliet\"], columns=[\"text\"])\n",
    "\n",
    "# Predict on the head node.\n",
    "predictor = TransformersPredictor.from_checkpoint(\n",
    "    checkpoint=checkpoint,\n",
    "    task=\"text-generation\",\n",
    "    torch_dtype=torch.float16 if use_gpu else None,\n",
    "    device_map=\"auto\",\n",
    "    use_gpu=use_gpu,\n",
    ")\n",
    "prediction = predictor.predict(\n",
    "    prompts,\n",
    "    do_sample=True,\n",
    "    temperature=0.9,\n",
    "    min_length=32,\n",
    "    max_length=128,\n",
    ")"
   ]
  },
  {
   "cell_type": "code",
   "execution_count": 5,
   "metadata": {},
   "outputs": [
    {
     "data": {
      "text/html": [
       "<div>\n",
       "<style scoped>\n",
       "    .dataframe tbody tr th:only-of-type {\n",
       "        vertical-align: middle;\n",
       "    }\n",
       "\n",
       "    .dataframe tbody tr th {\n",
       "        vertical-align: top;\n",
       "    }\n",
       "\n",
       "    .dataframe thead th {\n",
       "        text-align: right;\n",
       "    }\n",
       "</style>\n",
       "<table border=\"1\" class=\"dataframe\">\n",
       "  <thead>\n",
       "    <tr style=\"text-align: right;\">\n",
       "      <th></th>\n",
       "      <th>generated_text</th>\n",
       "    </tr>\n",
       "  </thead>\n",
       "  <tbody>\n",
       "    <tr>\n",
       "      <th>0</th>\n",
       "      <td>Romeo and Juliet, they are married: and it is ...</td>\n",
       "    </tr>\n",
       "    <tr>\n",
       "      <th>1</th>\n",
       "      <td>Romeo, thou art Romeo and a Montague; for only...</td>\n",
       "    </tr>\n",
       "    <tr>\n",
       "      <th>2</th>\n",
       "      <td>Juliet's name; but I do not sound an ear to na...</td>\n",
       "    </tr>\n",
       "  </tbody>\n",
       "</table>\n",
       "</div>"
      ],
      "text/plain": [
       "                                      generated_text\n",
       "0  Romeo and Juliet, they are married: and it is ...\n",
       "1  Romeo, thou art Romeo and a Montague; for only...\n",
       "2  Juliet's name; but I do not sound an ear to na..."
      ]
     },
     "execution_count": 5,
     "metadata": {},
     "output_type": "execute_result"
    }
   ],
   "source": [
    "prediction"
   ]
  },
  {
   "cell_type": "code",
   "execution_count": null,
   "metadata": {},
   "outputs": [],
   "source": []
  }
 ],
 "metadata": {
  "kernelspec": {
   "display_name": "Python 3 (ipykernel)",
   "language": "python",
   "name": "python3"
  },
  "language_info": {
   "codemirror_mode": {
    "name": "ipython",
    "version": 3
   },
   "file_extension": ".py",
   "mimetype": "text/x-python",
   "name": "python",
   "nbconvert_exporter": "python",
   "pygments_lexer": "ipython3",
<<<<<<< HEAD
   "version": "3.8.10 (default, Nov 14 2022, 12:59:47) \n[GCC 9.4.0]"
=======
   "version": "3.8.10"
>>>>>>> 9775f41d
  },
  "vscode": {
   "interpreter": {
    "hash": "3c0d54d489a08ae47a06eae2fd00ff032d6cddb527c382959b7b2575f6a8167f"
   }
  }
 },
 "nbformat": 4,
 "nbformat_minor": 2
}<|MERGE_RESOLUTION|>--- conflicted
+++ resolved
@@ -1139,11 +1139,7 @@
    "name": "python",
    "nbconvert_exporter": "python",
    "pygments_lexer": "ipython3",
-<<<<<<< HEAD
-   "version": "3.8.10 (default, Nov 14 2022, 12:59:47) \n[GCC 9.4.0]"
-=======
    "version": "3.8.10"
->>>>>>> 9775f41d
   },
   "vscode": {
    "interpreter": {
