--- conflicted
+++ resolved
@@ -582,15 +582,11 @@
     "We pass the preprocessors we have defined earlier as an argument, wrapped in a {class}`~ray.data.preprocessors.chain.Chain`. The preprocessor will be included with the returned {class}`~ray.train.Checkpoint`, meaning it will also be applied during inference.\n",
     "\n",
     "```{note}\n",
-<<<<<<< HEAD
-    "If you want to upload checkpoints to cloud storage (eg. S3), set {class}`air.RunConfig(storage_path) <ray.train.RunConfig>`. See {ref}`train-run-config` for an example. Using cloud storage is highly recommended, especially for production.\n",
-=======
     "Since this example runs with multiple nodes, we need to persist checkpoints\n",
     "and other outputs to some external storage for access after training has completed.\n",
     "**You should set up cloud storage or NFS, then replace `storage_path` with your own cloud bucket URI or NFS path.**\n",
     "\n",
     "See the [storage guide](tune-storage-options) for more details.\n",
->>>>>>> 054e00f8
     "```"
    ]
   },
@@ -624,11 +620,7 @@
    "outputs": [],
    "source": [
     "from ray.train.huggingface import TransformersTrainer\n",
-<<<<<<< HEAD
-    "from ray.train import ScalingConfig\n",
-=======
-    "from ray.air import RunConfig, ScalingConfig\n",
->>>>>>> 054e00f8
+    "from ray.train import RunConfig, ScalingConfig\n",
     "from ray.data.preprocessors import Chain\n",
     "\n",
     "\n",
