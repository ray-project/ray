--- conflicted
+++ resolved
@@ -58,13 +58,8 @@
   at least as good as an r5dn.16xlarge on AWS EC2.
 * Set ``resources: {"CPU": 0}`` on the head node.
   (For Ray clusters deployed using KubeRay,
-<<<<<<< HEAD
   set ``rayStartParams: {"num-cpus": "0"}``.
-  See the :ref:`configuration guide for KubeRay clusters<kuberay-num-cpus>`.)
-=======
-  set ``rayStartParams: {"CPU": "0"}``.
   See the :ref:`configuration guide for KubeRay clusters <kuberay-num-cpus>`.)
->>>>>>> 5f7bce46
   Due to the heavy networking load (and the GCS and dashboard processes), we
   recommend setting the number of CPUs to 0 on the head node to avoid
   scheduling additional tasks on it.
