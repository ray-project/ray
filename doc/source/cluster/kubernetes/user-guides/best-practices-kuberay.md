(kuberay-storage)=

<<<<<<< HEAD
# Best practices for dependencies and storage with KubeRay
=======
# Storage and dependencies best practices with KubeRay
>>>>>>> 9f20513c

This document contains recommendations for setting up storage and handling application dependencies for your Ray deployment on Kubernetes.

When you set up Ray on Kubernetes, the [KubeRay documentation](kuberay-quickstart) provides an overview of how to configure the operator to execute and manage the Ray cluster lifecycle.
However, administrators may still have questions with respect to actual user workflows. For example:

* How do I ship or run code on the Ray cluster?
* What type of storage system should I set up for artifacts?
* How do I handle package dependencies for your application?

The answers to these questions will vary between development and production. This table summarizes the recommended setup for both situations:

|   | Interactive Development  | Production  |
|---|---|---|
| Cluster Configuration  | KubeRay YAML  | KubeRay YAML  |
| Code | Run driver or Jupyter notebook on head node | Bake code into Docker image  |
| Artifact Storage | Set up an EFS <br /> or <br /> Cloud Storage (S3, GS) | Set up an EFS <br /> or <br /> Cloud Storage (S3, GS)  |
| Package Dependencies | Install onto NFS <br /> or <br /> Use runtime environments | Bake into docker image  |

Table 1: Table comparing recommended setup for development and production.

## Interactive development

To provide an interactive development environment for data scientists and ML practitioners, we recommend setting up the code, storage, and dependencies in a way that reduces context switches for developers and shortens iteration times.

```{eval-rst}
.. image:: ../images/interactive-dev.png
    :align: center
..
    Find the source document here (https://whimsical.com/clusters-P5Y6R23riCuNb6xwXVXN72)
```

### Storage

Use one of these two standard solutions for artifact and log storage during the development process, depending on your use case:

* POSIX-compliant network file storage (like NFS and EFS): This approach is useful when you want to have artifacts or dependencies accessible across different nodes with low latency. For example, experiment logs of different models trained on different Ray tasks.
* Cloud storage (like AWS S3 or GCP GS): This approach is useful for large artifacts or datasets that you need to access with high throughput.

Ray's AI libraries such as Ray Data, Ray Train, and Ray Tune come with out-of-the-box capabilities to read and write from cloud storage and local/networked storage.
### Driver script

Run the main (driver) script on the head node of the cluster. Ray Core and library programs often assume that the driver is located on the head node and take advantage of the local storage. For example, Ray Tune will by default generate log files on the head node.

A typical workflow can look like this:

* Start a Jupyter server on the head node
* SSH onto the head node and run the driver script or application there
* Use the Ray Job Submission client to submit code from a local machine onto a cluster

### Dependencies

For local dependencies (for example, if you’re working in a mono-repo), or external dependencies (like a pip package), use one of the following options:

* Put the code and install the packages onto your NFS. The benefit is that you can quickly interact with the rest of the codebase and dependencies without shipping it across a cluster every time.
* Use the `runtime env` with the [Ray Job Submission Client](ray.job_submission.JobSubmissionClient), which can pull down code from S3 or ship code from your local working directory onto the remote cluster.
* Bake remote and local dependencies into a published Docker image that all nodes will use ([guide](serve-custom-docker-images)). This is the most common way to deploy applications onto [Kubernetes](https://kube.academy/courses/building-applications-for-kubernetes), but it is also the highest friction option.

## Production

Our recommendations regarding production are more aligned with standard Kubernetes best practices. For production, we suggest the following configuration.


```{eval-rst}
.. image:: ../images/production.png
    :align: center
..
    Find the source document here (https://whimsical.com/clusters-P5Y6R23riCuNb6xwXVXN72)
```


### Storage

The choice of storage system remains the same across development and production.

### Code and Dependencies

Bake your code, remote, and local dependencies into a published Docker image for all nodes in the cluster. This is the most common way to deploy applications onto [Kubernetes](https://kube.academy/courses/building-applications-for-kubernetes). Here is a [guide](serve-custom-docker-images) for doing so.

Using cloud storage and the `runtime_env` is a less preferred method but still viable as it may not be as reproducible as the container path. In this case, use the runtime environment option to download zip files containing code and other private modules from cloud storage, in addition to specifying the pip packages needed to run your application.<|MERGE_RESOLUTION|>--- conflicted
+++ resolved
@@ -1,10 +1,6 @@
 (kuberay-storage)=
 
-<<<<<<< HEAD
-# Best practices for dependencies and storage with KubeRay
-=======
 # Storage and dependencies best practices with KubeRay
->>>>>>> 9f20513c
 
 This document contains recommendations for setting up storage and handling application dependencies for your Ray deployment on Kubernetes.
 
