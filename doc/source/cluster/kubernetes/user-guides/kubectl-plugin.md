(kubectl-plugin)=

# Use kubectl plugin (beta)

Starting from KubeRay v1.3.0, you can use the `kubectl ray` plugin to simplify common workflows when deploying Ray on Kubernetes. If you aren't familiar with Kubernetes, this plugin simplifies running Ray on Kubernetes.

## Installation

See [KubeRay kubectl Plugin](https://github.com/ray-project/kuberay/tree/master/kubectl-plugin) to install the plugin.

Install the KubeRay kubectl plugin using one of the following methods:

- Install using Krew kubectl plugin manager (recommended)
- Download from GitHub releases

### Install using the Krew kubectl plugin manager (recommended)

1. Install [Krew](https://krew.sigs.k8s.io/docs/user-guide/setup/install/).
2. Download the plugin list by running `kubectl krew update`.
3. Install the plugin by running `kubectl krew install ray`.

### Download from GitHub releases

Go to the [releases page](https://github.com/ray-project/kuberay/releases) and download the binary for your platform.

For example, to install kubectl plugin version 1.4.0 on Linux amd64:

```bash
curl -LO https://github.com/ray-project/kuberay/releases/download/v1.4.0/kubectl-ray_v1.4.0_linux_amd64.tar.gz
tar -xvf kubectl-ray_v1.4.0_linux_amd64.tar.gz
cp kubectl-ray ~/.local/bin
```

Replace `~/.local/bin` with the directory in your `PATH`.

## Shell Completion

Follow the instructions for installing and enabling [kubectl plugin-completion]

## Usage

After installing the plugin, you can use `kubectl ray --help` to see the available commands and options.

## Examples

Assume that you have installed the KubeRay operator. If not, follow the [KubeRay Operator Installation](kuberay-operator-deploy) to install the latest stable KubeRay operator by Helm repository.

### Example 1: RayCluster Management

<<<<<<< HEAD
The `kubectl ray create cluster` command allows you to create a valid RayCluster without an existing YAML file. The default values are follows:

| Parameter       | Default                        |
|-----------------|--------------------------------|
| ray version     | 2.46.0                         |
| ray image       | rayproject/ray:\<ray version\> |
| head CPU        | 2                              |
| head memory     | 4Gi                            |
| worker replicas | 1                              |
| worker CPU      | 2                              |
| worker memory   | 4Gi                            |
| worker GPU      | 0                              |
=======
The `kubectl ray create cluster` command allows you to create a valid RayCluster without an existing YAML file. The default values are follows (empty values mean unset):

| Parameter                                           | Default                        |
|-----------------------------------------------------|--------------------------------|
| K8s labels                                          |                                |
| K8s annotations                                     |                                |
| ray version                                         | 2.46.0                         |
| ray image                                           | rayproject/ray:\<ray version\> |
| head CPU                                            | 2                              |
| head memory                                         | 4Gi                            |
| head GPU                                            | 0                              |
| head ephemeral storage                              |                                |
| head `ray start` parameters                         |                                |
| head node selectors                                 |                                |
| worker replicas                                     | 1                              |
| worker CPU                                          | 2                              |
| worker memory                                       | 4Gi                            |
| worker GPU                                          | 0                              |
| worker TPU                                          | 0                              |
| worker ephemeral storage                            |                                |
| worker `ray start` parameters                       |                                |
| worker node selectors                               |                                |
| Number of hosts in default worker group per replica | 1                              |
| Autoscaler version (v1 or v2)                       |                                |
>>>>>>> aec6fe9b

```text
$ kubectl ray create cluster raycluster-sample
Created Ray Cluster: raycluster-sample
```

You can override the default values by specifying the flags. For example, to create a RayCluster with 2 workers:

```text
$ kubectl ray create cluster raycluster-sample-2 --worker-replicas 2
Created Ray Cluster: raycluster-sample-2
```

You can also override the default values with a config file. For example, the following config file sets the worker CPU to 3.

```text
$ curl -LO https://raw.githubusercontent.com/ray-project/kuberay/refs/tags/v1.4.0/kubectl-plugin/config/samples/create-cluster.sample.yaml
$ kubectl ray create cluster raycluster-sample-3 --file create-cluster.sample.yaml
Created Ray Cluster: raycluster-sample-3
```

See https://github.com/ray-project/kuberay/blob/v1.4.0/kubectl-plugin/config/samples/create-cluster.complete.yaml for the complete list of parameters that you can set in the config file.

By default it only creates one worker group. You can use `kubectl ray create workergroup` to add additional worker groups to existing RayClusters.

```text
$ kubectl ray create workergroup example-group --ray-cluster raycluster-sample --worker-memory 5Gi
```

You can use `kubectl ray get cluster`, `kubectl ray get workergroup`, and `kubectl ray get node` to get the status of RayClusters, worker groups, and Ray nodes, respectively.

```text
$ kubectl ray get cluster
NAME                  NAMESPACE   DESIRED WORKERS   AVAILABLE WORKERS   CPUS   GPUS   TPUS   MEMORY   AGE
raycluster-sample     default     2                 2                   6      0      0      13Gi     3m56s
raycluster-sample-2   default     2                 2                   6      0      0      12Gi     3m51s

$ kubectl ray get workergroup
NAME            REPLICAS   CPUS   GPUS   TPUS   MEMORY   CLUSTER
default-group   1/1        2      0      0      4Gi      raycluster-sample
example-group   1/1        2      0      0      5Gi      raycluster-sample
default-group   2/2        4      0      0      8Gi      raycluster-sample-2

$ kubectl ray get nodes
NAME                                        CPUS   GPUS   TPUS   MEMORY   CLUSTER               TYPE     WORKER GROUP    AGE
raycluster-sample-default-group-4lb5w       2      0      0      4Gi      raycluster-sample     worker   default-group   3m56s
raycluster-sample-example-group-vnkkc       2      0      0      5Gi      raycluster-sample     worker   example-group   3m56s
raycluster-sample-head-vplcq                2      0      0      4Gi      raycluster-sample     head     headgroup       3m56s
raycluster-sample-2-default-group-74nd4     2      0      0      4Gi      raycluster-sample-2   worker   default-group   3m51s
raycluster-sample-2-default-group-vnkkc     2      0      0      4Gi      raycluster-sample-2   worker   default-group   3m51s
raycluster-sample-2-head-pwsrm              2      0      0      4Gi      raycluster-sample-2   head     headgroup       3m51s
```

You can scale a cluster's worker group like so.

```shell
$ kubectl ray scale cluster raycluster-sample \
  --worker-group default-group \
  --replicas 2
Scaled worker group default-group in Ray cluster raycluster-sample in namespace default from 1 to 2 replicas

# verify the worker group scaled up
$ kubectl ray get workergroup default-group --ray-cluster raycluster-sample
NAME            REPLICAS   CPUS   GPUS   TPUS   MEMORY   CLUSTER
default-group   2/2        4      0      0      8Gi      raycluster-sample
```

The `kubectl ray session` command can forward local ports to Ray resources, allowing users to avoid remembering which ports Ray resources exposes.

```text
$ kubectl ray session raycluster-sample
Forwarding ports to service raycluster-sample-head-svc
Ray Dashboard: http://localhost:8265
Ray Interactive Client: http://localhost:10001
```

And then you can open [http://localhost:8265](http://localhost:8265) in your browser to access the dashboard.

The `kubectl ray log` command can download logs from RayClusters to local directories.

```text
$ kubectl ray log raycluster-sample
No output directory specified, creating dir under current directory using resource name.
Command set to retrieve both head and worker node logs.
Downloading log for Ray Node raycluster-sample-default-group-worker-b2k7h
Downloading log for Ray Node raycluster-sample-example-group-worker-sfdp7
Downloading log for Ray Node raycluster-sample-head-k5pj8
```

It creates a folder named `raycluster-sample` in the current directory containing the logs of the RayCluster.

Use `kubectl ray delete` command to clean up the resources.

```text
$ kubectl ray delete raycluster-sample
$ kubectl ray delete raycluster-sample-2
```

### Example 2: RayJob Submission

`kubectl ray job submit` is a wrapper around the `ray job submit` command. It can automatically forward the ports to the Ray cluster and submit the job. This command can also provision an ephemeral cluster if the user doesn't provide a RayJob.

Assume that under the current directory, you have a file named `sample_code.py`.

```python
import ray
ray.init(address="auto")

@ray.remote
def f(x):
    return x * x

futures = [f.remote(i) for i in range(4)]
print(ray.get(futures)) # [0, 1, 4, 9]
```

#### Submit a Ray job without a YAML file

You can submit a RayJob without specifying a YAML file. The command generates a RayJob based on the following:

<<<<<<< HEAD
| Parameter       | Default                        |
|-----------------|--------------------------------|
| ray version     | 2.46.0                         |
| ray image       | rayproject/ray:\<ray version\> |
| head CPU        | 2                              |
| head memory     | 4Gi                            |
| worker replicas | 1                              |
| worker CPU      | 2                              |
| worker memory   | 4Gi                            |
| worker GPU      | 0                              |
=======
| Parameter                                     | Default                        |
|-----------------------------------------------|--------------------------------|
| ray version                                   | 2.46.0                         |
| ray image                                     | rayproject/ray:\<ray version\> |
| head CPU                                      | 2                              |
| head memory                                   | 4Gi                            |
| head GPU                                      | 0                              |
| worker replicas                               | 1                              |
| worker CPU                                    | 2                              |
| worker memory                                 | 4Gi                            |
| worker GPU                                    | 0                              |
| TTL to clean up RayClsuter after job finished | 0                              |
>>>>>>> aec6fe9b

```text
$ kubectl ray job submit --name rayjob-sample --working-dir . -- python sample_code.py
Submitted RayJob rayjob-sample.
Waiting for RayCluster
...
2025-01-06 11:53:34,806	INFO worker.py:1634 -- Connecting to existing Ray cluster at address: 10.12.0.9:6379...
2025-01-06 11:53:34,814	INFO worker.py:1810 -- Connected to Ray cluster. View the dashboard at 10.12.0.9:8265
[0, 1, 4, 9]
2025-01-06 11:53:38,368	SUCC cli.py:63 -- ------------------------------------------
2025-01-06 11:53:38,368	SUCC cli.py:64 -- Job 'raysubmit_9NfCvwcmcyMNFCvX' succeeded
2025-01-06 11:53:38,368	SUCC cli.py:65 -- ------------------------------------------
```

You can also designate a specific RayJob YAML to submit a Ray job.

```text
$ wget https://raw.githubusercontent.com/ray-project/kuberay/refs/heads/master/ray-operator/config/samples/ray-job.interactive-mode.yaml
```

Note that in the RayJob spec, `submissionMode` is `InteractiveMode`.

```text
$ kubectl ray job submit -f ray-job.interactive-mode.yaml --working-dir . -- python sample_code.py
Submitted RayJob rayjob-interactive-mode.
Waiting for RayCluster
...
2025-01-06 12:44:43,542	INFO worker.py:1634 -- Connecting to existing Ray cluster at address: 10.12.0.10:6379...
2025-01-06 12:44:43,551	INFO worker.py:1810 -- Connected to Ray cluster. View the dashboard at 10.12.0.10:8265
[0, 1, 4, 9]
2025-01-06 12:44:47,830	SUCC cli.py:63 -- ------------------------------------------
2025-01-06 12:44:47,830	SUCC cli.py:64 -- Job 'raysubmit_fuBdjGnecFggejhR' succeeded
2025-01-06 12:44:47,830	SUCC cli.py:65 -- ------------------------------------------
```

Use `kubectl ray delete` command to clean up the resources.

```text
$ kubectl ray delete rayjob/rayjob-sample
$ kubectl ray delete rayjob/rayjob-interactive-mode
```

[kubectl plugin-completion]: https://github.com/marckhouzam/kubectl-plugin_completion?tab=readme-ov-file#tldr<|MERGE_RESOLUTION|>--- conflicted
+++ resolved
@@ -47,20 +47,6 @@
 
 ### Example 1: RayCluster Management
 
-<<<<<<< HEAD
-The `kubectl ray create cluster` command allows you to create a valid RayCluster without an existing YAML file. The default values are follows:
-
-| Parameter       | Default                        |
-|-----------------|--------------------------------|
-| ray version     | 2.46.0                         |
-| ray image       | rayproject/ray:\<ray version\> |
-| head CPU        | 2                              |
-| head memory     | 4Gi                            |
-| worker replicas | 1                              |
-| worker CPU      | 2                              |
-| worker memory   | 4Gi                            |
-| worker GPU      | 0                              |
-=======
 The `kubectl ray create cluster` command allows you to create a valid RayCluster without an existing YAML file. The default values are follows (empty values mean unset):
 
 | Parameter                                           | Default                        |
@@ -85,7 +71,6 @@
 | worker node selectors                               |                                |
 | Number of hosts in default worker group per replica | 1                              |
 | Autoscaler version (v1 or v2)                       |                                |
->>>>>>> aec6fe9b
 
 ```text
 $ kubectl ray create cluster raycluster-sample
@@ -206,18 +191,6 @@
 
 You can submit a RayJob without specifying a YAML file. The command generates a RayJob based on the following:
 
-<<<<<<< HEAD
-| Parameter       | Default                        |
-|-----------------|--------------------------------|
-| ray version     | 2.46.0                         |
-| ray image       | rayproject/ray:\<ray version\> |
-| head CPU        | 2                              |
-| head memory     | 4Gi                            |
-| worker replicas | 1                              |
-| worker CPU      | 2                              |
-| worker memory   | 4Gi                            |
-| worker GPU      | 0                              |
-=======
 | Parameter                                     | Default                        |
 |-----------------------------------------------|--------------------------------|
 | ray version                                   | 2.46.0                         |
@@ -230,7 +203,6 @@
 | worker memory                                 | 4Gi                            |
 | worker GPU                                    | 0                              |
 | TTL to clean up RayClsuter after job finished | 0                              |
->>>>>>> aec6fe9b
 
 ```text
 $ kubectl ray job submit --name rayjob-sample --working-dir . -- python sample_code.py
