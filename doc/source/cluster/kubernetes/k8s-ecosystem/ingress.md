(kuberay-ingress)=

# Ingress

Three examples show how to use ingress to access your Ray cluster:

  * [AWS Application Load Balancer (ALB) Ingress support on AWS EKS](kuberay-aws-alb)
  * [GKE Ingress support](kuberay-gke-ingress)
  * [Manually setting up NGINX Ingress on Kind](kuberay-nginx)

(kuberay-aws-alb)=
## AWS Application Load Balancer (ALB) Ingress support on AWS EKS

### Prerequisites
* Create an EKS cluster. See [Getting started with Amazon EKS – AWS Management Console and AWS CLI](https://docs.aws.amazon.com/eks/latest/userguide/getting-started-console.html#eks-configure-kubectl).

* Set up the [AWS Load Balancer controller](https://github.com/kubernetes-sigs/aws-load-balancer-controller), see [installation instructions](https://kubernetes-sigs.github.io/aws-load-balancer-controller/latest/deploy/installation/). Note that the repository maintains a webpage for each release. Confirm that you are using the latest installation instructions.

* (Optional) Try the [echo server example](https://github.com/kubernetes-sigs/aws-load-balancer-controller/blob/main/docs/examples/echo_server.md) in the [aws-load-balancer-controller](https://github.com/kubernetes-sigs/aws-load-balancer-controller) repository.

* (Optional) Read [how-it-works.md](https://github.com/kubernetes-sigs/aws-load-balancer-controller/blob/main/docs/how-it-works.md) to understand the [aws-load-balancer-controller](https://github.com/kubernetes-sigs/aws-load-balancer-controller) mechanism.

### Instructions
```sh
# Step 1: Install KubeRay operator and CRD
helm repo add kuberay https://ray-project.github.io/kuberay-helm/
<<<<<<< HEAD
helm install kuberay-operator kuberay/kuberay-operator --version 1.0.0-rc.0
=======
helm repo update
helm install kuberay-operator kuberay/kuberay-operator --version 0.6.0
>>>>>>> 7e372648

# Step 2: Install a RayCluster
helm install raycluster kuberay/ray-cluster --version 1.0.0-rc.0

# Step 3: Edit the `ray-operator/config/samples/ray-cluster-alb-ingress.yaml`
#
# (1) Annotation `alb.ingress.kubernetes.io/subnets`
#   1. Please include at least two subnets.
#   2. One Availability Zone (ex: us-west-2a) can only have at most 1 subnet.
#   3. In this example, you need to select public subnets (subnets that "Auto-assign public IPv4 address" is Yes on AWS dashboard)
#
# (2) Set the name of head pod service to `spec...backend.service.name`
eksctl get cluster ${YOUR_EKS_CLUSTER} # Check subnets on the EKS cluster

# Step 4: Check ingress created by Step 4.
kubectl describe ingress ray-cluster-ingress

# [Example]
# Name:             ray-cluster-ingress
# Labels:           <none>
# Namespace:        default
# Address:          k8s-default-rayclust-....${REGION_CODE}.elb.amazonaws.com
# Default backend:  default-http-backend:80 (<error: endpoints "default-http-backend" not found>)
# Rules:
#  Host        Path  Backends
#  ----        ----  --------
#  *
#              /   ray-cluster-kuberay-head-svc:8265 (192.168.185.157:8265)
# Annotations: alb.ingress.kubernetes.io/scheme: internet-facing
#              alb.ingress.kubernetes.io/subnets: ${SUBNET_1},${SUBNET_2}
#              alb.ingress.kubernetes.io/tags: Environment=dev,Team=test
#              alb.ingress.kubernetes.io/target-type: ip
# Events:
#   Type    Reason                  Age   From     Message
#   ----    ------                  ----  ----     -------
#   Normal  SuccessfullyReconciled  39m   ingress  Successfully reconciled

# Step 6: Check ALB on AWS (EC2 -> Load Balancing -> Load Balancers)
#        The name of the ALB should be like "k8s-default-rayclust-......".

# Step 7: Check Ray Dashboard by ALB DNS Name. The name of the DNS Name should be like
#        "k8s-default-rayclust-.....us-west-2.elb.amazonaws.com"

# Step 8: Delete the ingress, and AWS Load Balancer controller will remove ALB.
#        Check ALB on AWS to make sure it is removed.
kubectl delete ingress ray-cluster-ingress
```

(kuberay-gke-ingress)=

## GKE Ingress support

### Prerequisites

* Create a GKE cluster and ensure that you have the kubectl tool installed and authenticated to communicate with your GKE cluster.  See [this tutorial](kuberay-gke-gpu-cluster-setup) for an example of how to create a GKE cluster with GPUs.  (GPUs are not necessary for this section.)

* It may be helpful to understand the concepts at <https://cloud.google.com/kubernetes-engine/docs/concepts/ingress>.

### Instructions
Save the following file as `ray-cluster-gclb-ingress.yaml`:

```yaml
apiVersion: networking.k8s.io/v1
kind: Ingress
metadata:
  name: ray-cluster-ingress
  annotations:
    kubernetes.io/ingress.class: "gce"
spec:
  rules:
    - http:
        paths:
          - path: /
            pathType: Prefix
            backend:
              service:
                name: raycluster-kuberay-head-svc # Update this line with your head service in Step 3 below.
                port:
                  number: 8265
```

Now run the following commands:

```bash
# Step 1: Install KubeRay operator and CRD
helm repo add kuberay https://ray-project.github.io/kuberay-helm/
<<<<<<< HEAD
helm install kuberay-operator kuberay/kuberay-operator --version 1.0.0-rc.0
=======
helm repo update
helm install kuberay-operator kuberay/kuberay-operator --version 0.6.0
>>>>>>> 7e372648

# Step 2: Install a RayCluster
helm install raycluster kuberay/ray-cluster --version 1.0.0-rc.0

# Step 3: Edit ray-cluster-gclb-ingress.yaml to replace the service name with the name of the head service from the RayCluster. (Output of `kubectl get svc`)

# Step 4: Apply the Ingress configuration
kubectl apply -f ray-cluster-gclb-ingress.yaml

# Step 5: Check ingress created by Step 4.
kubectl describe ingress ray-cluster-ingress

# Step 6: After a few minutes, GKE allocates an external IP for the ingress. Check it using:
kubectl get ingress ray-cluster-ingress

# Example output:
# NAME                  CLASS    HOSTS   ADDRESS         PORTS   AGE
# ray-cluster-ingress   <none>   *       34.160.82.156   80      54m

# Step 7: Check Ray Dashboard by visiting the allocated external IP in your browser. (In this example, it is 34.160.82.156)

# Step 8: Delete the ingress.
kubectl delete ingress ray-cluster-ingress
```

(kuberay-nginx)=
## Manually setting up NGINX Ingress on Kind

```sh
# Step 1: Create a Kind cluster with `extraPortMappings` and `node-labels`
# Reference for the setting up of Kind cluster: https://kind.sigs.k8s.io/docs/user/ingress/
cat <<EOF | kind create cluster --config=-
kind: Cluster
apiVersion: kind.x-k8s.io/v1alpha4
nodes:
- role: control-plane
  kubeadmConfigPatches:
  - |
    kind: InitConfiguration
    nodeRegistration:
      kubeletExtraArgs:
        node-labels: "ingress-ready=true"
  extraPortMappings:
  - containerPort: 80
    hostPort: 80
    protocol: TCP
  - containerPort: 443
    hostPort: 443
    protocol: TCP
EOF

# Step 2: Install NGINX ingress controller
kubectl apply -f https://raw.githubusercontent.com/kubernetes/ingress-nginx/main/deploy/static/provider/kind/deploy.yaml
sleep 10 # Wait for the Kubernetes API Server to create the related resources
kubectl wait --namespace ingress-nginx \
  --for=condition=ready pod \
  --selector=app.kubernetes.io/component=controller \
  --timeout=90s

# Step 3: Install KubeRay operator and CRD
helm repo add kuberay https://ray-project.github.io/kuberay-helm/
<<<<<<< HEAD
helm install kuberay-operator kuberay/kuberay-operator --version 1.0.0-rc.0
=======
helm repo update
helm install kuberay-operator kuberay/kuberay-operator --version 0.6.0
>>>>>>> 7e372648

# Step 4: Install RayCluster and create an ingress separately.
# More information about change of setting was documented in https://github.com/ray-project/kuberay/pull/699 
# and `ray-operator/config/samples/ray-cluster.separate-ingress.yaml`
curl -LO https://raw.githubusercontent.com/ray-project/kuberay/master/ray-operator/config/samples/ray-cluster.separate-ingress.yaml
kubectl apply -f ray-operator/config/samples/ray-cluster.separate-ingress.yaml

# Step 5: Check the ingress created in Step 4.
kubectl describe ingress raycluster-ingress-head-ingress

# [Example]
# ...
# Rules:
# Host        Path  Backends
# ----        ----  --------
# *
#             /raycluster-ingress/(.*)   raycluster-ingress-head-svc:8265 (10.244.0.11:8265)
# Annotations:  nginx.ingress.kubernetes.io/rewrite-target: /$1

# Step 6: Check `<ip>/raycluster-ingress/` on your browser. You will see the Ray Dashboard.
#        [Note] The forward slash at the end of the address is necessary. `<ip>/raycluster-ingress`
#               will report "404 Not Found".
```<|MERGE_RESOLUTION|>--- conflicted
+++ resolved
@@ -24,12 +24,8 @@
 ```sh
 # Step 1: Install KubeRay operator and CRD
 helm repo add kuberay https://ray-project.github.io/kuberay-helm/
-<<<<<<< HEAD
+helm repo update
 helm install kuberay-operator kuberay/kuberay-operator --version 1.0.0-rc.0
-=======
-helm repo update
-helm install kuberay-operator kuberay/kuberay-operator --version 0.6.0
->>>>>>> 7e372648
 
 # Step 2: Install a RayCluster
 helm install raycluster kuberay/ray-cluster --version 1.0.0-rc.0
@@ -116,12 +112,8 @@
 ```bash
 # Step 1: Install KubeRay operator and CRD
 helm repo add kuberay https://ray-project.github.io/kuberay-helm/
-<<<<<<< HEAD
+helm repo update
 helm install kuberay-operator kuberay/kuberay-operator --version 1.0.0-rc.0
-=======
-helm repo update
-helm install kuberay-operator kuberay/kuberay-operator --version 0.6.0
->>>>>>> 7e372648
 
 # Step 2: Install a RayCluster
 helm install raycluster kuberay/ray-cluster --version 1.0.0-rc.0
@@ -183,12 +175,8 @@
 
 # Step 3: Install KubeRay operator and CRD
 helm repo add kuberay https://ray-project.github.io/kuberay-helm/
-<<<<<<< HEAD
+helm repo update
 helm install kuberay-operator kuberay/kuberay-operator --version 1.0.0-rc.0
-=======
-helm repo update
-helm install kuberay-operator kuberay/kuberay-operator --version 0.6.0
->>>>>>> 7e372648
 
 # Step 4: Install RayCluster and create an ingress separately.
 # More information about change of setting was documented in https://github.com/ray-project/kuberay/pull/699 
