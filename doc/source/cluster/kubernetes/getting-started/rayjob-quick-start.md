--- conflicted
+++ resolved
@@ -63,17 +63,15 @@
   * `ttlSecondsAfterFinished` (Optional): Only works if `shutdownAfterJobFinishes` is true. The KubeRay operator deletes the RayCluster and the submitter `ttlSecondsAfterFinished` seconds after the Ray job finishes. The default value is 0.
   * `activeDeadlineSeconds` (Optional): If the RayJob doesn't transition the `JobDeploymentStatus` to `Complete` or `Failed` within `activeDeadlineSeconds`, the KubeRay operator transitions the `JobDeploymentStatus` to `Failed`, citing `DeadlineExceeded` as the reason.
   * `DELETE_RAYJOB_CR_AFTER_JOB_FINISHES` (Optional, added in version 1.2.0): Set this environment variable for the KubeRay operator, not the RayJob resource. If you set this environment variable to true, the RayJob custom resource itself is deleted if you also set `shutdownAfterJobFinishes` to true. Note that KubeRay deletes all resources created by the RayJob, including the Kubernetes Job.
-<<<<<<< HEAD
 * Others
   * `suspend` (Optional): If `suspend` is true, KubeRay deletes both the RayCluster and the submitter. Note that Kueue also implements scheduling strategies by mutating this field. Avoid manually updating this field if you use Kueue to schedule RayJob.
-=======
   * `deletionPolicy` (Optional, alpha in v1.3.0): Indicates what resources of the RayJob are deleted upon job completion. Valid values are `DeleteCluster`, `DeleteWorkers`, `DeleteSelf` or `DeleteNone`. If unset, deletion policy is based on `spec.shutdownAfterJobFinishes`. This field requires the `RayJobDeletionPolicy` feature gate to be enabled.
     * `DeleteCluster` - Deletion policy to delete the RayCluster custom resource, and its Pods, on job completion.
     * `DeleteWorkers` - Deletion policy to delete only the worker Pods on job completion.
     * `DeleteSelf` - Deletion policy to delete the RayJob custom resource (and all associated resources) on job completion.
     * `DeleteNone` - Deletion policy to delete no resources on job completion.
 
->>>>>>> 95fd73ef
+
 ## Example: Run a simple Ray job with RayJob
 
 ## Step 1: Create a Kubernetes cluster with Kind
