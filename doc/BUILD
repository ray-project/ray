--- conflicted
+++ resolved
@@ -155,31 +155,6 @@
 )
 
 # --------------------------------------------------------------------
-<<<<<<< HEAD
-# Test all doc/source/ray-air/examples notebooks.
-# --------------------------------------------------------------------
-
-py_test_run_all_notebooks(
-    size = "medium",
-    include = ["doc/source/ray-air/examples/*.ipynb"],
-    exclude = [],
-    data = ["//doc/source/ray-air/examples:air_examples"],
-    tags = ["exclusive", "team:ml"],
-)
-
-# With GPU
-
-py_test_run_all_notebooks(
-    size = "medium",
-    include = ["doc/source/ray-air/examples/gpu_examples/*.ipynb"],
-    exclude = [],
-    data = ["//doc/source/ray-air/examples/gpu_examples:air_gpu_examples"],
-    tags = ["exclusive", "team:ml", "gpu"],
-)
-
-# --------------------------------------------------------------------
-=======
->>>>>>> 6c522929
 # Test all doc/source/ray-air/doc_code code included in rst/md files.
 # --------------------------------------------------------------------
 
