--- conflicted
+++ resolved
@@ -306,7 +306,19 @@
 )
 
 # --------------------------------------------------------------------
-<<<<<<< HEAD
+# Test all doc/external code
+# --------------------------------------------------------------------
+
+py_test_run_all_subdirectory(
+    size = "large",
+    include = ["external/*.py"],
+    exclude = [],
+    extra_srcs = [],
+    tags = ["exclusive", "team:ml", "external"],
+)
+
+
+# --------------------------------------------------------------------
 # Tests code snippets in user guides.
 # --------------------------------------------------------------------
 
@@ -321,16 +333,5 @@
             "source/rllib/rllib-env.rst",
             "source/rllib/rllib-sample-collection.rst",
         ]
-    ),
-=======
-# Test all doc/external code
-# --------------------------------------------------------------------
-
-py_test_run_all_subdirectory(
-    size = "large",
-    include = ["external/*.py"],
-    exclude = [],
-    extra_srcs = [],
-    tags = ["exclusive", "team:ml", "external"],
->>>>>>> cd2d66d9
+    )
 )