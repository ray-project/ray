<<<<<<< HEAD
# --------------------------------------------------------------------
# Tests from the doc/examples directory.
# Please keep these sorted alphabetically, but start with the
# root directory.
# --------------------------------------------------------------------

# Support for Dask has been dropped in 3.6.
py_test(
    name = "dask_xgboost",
    size = "medium",
    main = "examples/dask_xgboost/dask_xgboost.py",
    srcs = ["examples/dask_xgboost/dask_xgboost.py"],
    tags = ["exclusive", "team:ml", "py37"],
    args = ["--smoke-test", "--address ''", "--num-actors 4",
            "--cpus-per-actor 1", "--num-actors-inference 4",
             "--cpus-per-actor-inference 1"]
)

# Support for Modin has been dropped in 3.6.
py_test(
    name = "modin_xgboost",
    size = "medium",
    main = "examples/modin_xgboost/modin_xgboost.py",
    srcs = ["examples/modin_xgboost/modin_xgboost.py"],
    tags = ["exclusive", "team:ml", "py37"],
    args = ["--smoke-test", "--address ''", "--num-actors 4",
            "--cpus-per-actor 1", "--num-actors-inference 4",
             "--cpus-per-actor-inference 1"]
)

py_test(
    name = "big_data_ingestion",
    size = "small",
    srcs = ["source/data/_examples/big_data_ingestion.py"],
    tags = ["exclusive", "team:core", "py37"]
)

py_test(
    name = "datasets_train",
    size = "medium",
    srcs = ["examples/datasets_train/datasets_train.py"],
    tags = ["exclusive", "team:ml", "py37", "datasets_train"],
    args = ["--smoke-test", "--num-workers=2", "--use-gpu"]
)

py_test(
    name = "plot_hyperparameter",
    size = "small",
    srcs = ["examples/plot_hyperparameter.py"],
    tags = ["exclusive", "team:ml"]
)

py_test(
    name = "plot_parameter_server",
    size = "medium",
    srcs = ["examples/plot_parameter_server.py"],
    tags = ["exclusive", "team:ml"]
)

py_test(
    name = "plot_pong_example",
    size = "large",
    srcs = ["examples/plot_pong_example.py"],
    tags = ["exclusive", "team:ml"]
)

py_test(
    name = "progress_bar",
    size = "small",
    srcs = ["examples/progress_bar.py"],
    tags = ["exclusive", "team:ml"]
)


# Directory: examples/doc_code
py_test(
    name = "doc_code_tf_example",
    size = "small",
    main = "examples/doc_code/tf_example.py",
    srcs = ["examples/doc_code/tf_example.py"],
    tags = ["exclusive", "tf", "team:ml"]
)

py_test(
    name = "doc_code_torch_example",
    size = "small",
    main = "examples/doc_code/torch_example.py",
    srcs = ["examples/doc_code/torch_example.py"],
    tags = ["exclusive", "pytorch", "team:ml"]
)

py_test(
    name = "doc_code_metrics_example",
    size = "small",
    main = "examples/doc_code/metrics_example.py",
    srcs = ["examples/doc_code/metrics_example.py"],
    tags = ["exclusive", "team:serve"]
)

py_test(
    name = "doc_code_runtime_env_example",
    size = "small",
    main = "examples/doc_code/runtime_env_example.py",
    srcs = ["examples/doc_code/runtime_env_example.py"],
    tags = ["exclusive", "post_wheel_build", "team:serve"]
)

# --------------------------------------------------------------------
# Tests from the doc/source/tune/_tutorials directory.
# Please keep these sorted alphabetically.
# --------------------------------------------------------------------

py_test(
    name = "tune_sklearn",
    size = "medium",
    main = "source/tune/_tutorials/tune-sklearn.py",
    srcs = ["source/tune/_tutorials/tune-sklearn.py"],
    tags = ["exclusive", "example", "team:ml"],
    args = ["--smoke-test"]
)

py_test(
    name = "tune_serve_integration_mnist",
    size = "medium",
    main = "source/tune/_tutorials/tune-serve-integration-mnist.py",
    srcs = ["source/tune/_tutorials/tune-serve-integration-mnist.py"],
    tags = ["exclusive", "example", "team:ml"],
    args = ["--smoke-test", "--from_scratch", "--day 0"]
)
=======
# --------------------------------------------------------------------
# Tests from the doc directory.
# Please keep these sorted alphabetically, but start with the
# root directory.
# --------------------------------------------------------------------

# Support for Dask has been dropped in 3.6.
py_test(
    name = "dask_xgboost",
    size = "medium",
    main = "source/ray-core/_examples/dask_xgboost/dask_xgboost.py",
    srcs = ["source/ray-core/_examples/dask_xgboost/dask_xgboost.py"],
    tags = ["exclusive", "team:ml", "py37"],
    args = ["--smoke-test", "--address ''", "--num-actors 4",
            "--cpus-per-actor 1", "--num-actors-inference 4",
             "--cpus-per-actor-inference 1"]
)

# Support for Modin has been dropped in 3.6.
py_test(
    name = "modin_xgboost",
    size = "medium",
    main = "source/ray-core/_examples/modin_xgboost/modin_xgboost.py",
    srcs = ["source/ray-core/_examples/modin_xgboost/modin_xgboost.py"],
    tags = ["exclusive", "team:ml", "py37"],
    args = ["--smoke-test", "--address ''", "--num-actors 4",
            "--cpus-per-actor 1", "--num-actors-inference 4",
             "--cpus-per-actor-inference 1"]
)

### Ray Data
py_test(
    name = "quick_start",
    size = "small",
    srcs = ["source/data/_examples/doc_code/quick_start.py"],
    tags = ["exclusive", "team:ml"]
)

py_test(
    name = "big_data_ingestion",
    size = "small",
    srcs = ["source/data/_examples/big_data_ingestion.py"],
    tags = ["exclusive", "team:core", "py37"]
)

py_test(
    name = "datasets_train",
    size = "medium",
    srcs = ["source/ray-core/_examples/datasets_train/datasets_train.py"],
    tags = ["exclusive", "team:ml", "py37", "datasets_train"],
    args = ["--smoke-test", "--num-workers=2", "--use-gpu"]
)

py_test(
    name = "plot_hyperparameter",
    size = "small",
    srcs = ["source/ray-core/_examples/plot_hyperparameter.py"],
    tags = ["exclusive", "team:ml"]
)

py_test(
    name = "plot_parameter_server",
    size = "medium",
    srcs = ["source/ray-core/_examples/plot_parameter_server.py"],
    tags = ["exclusive", "team:ml"]
)

py_test(
    name = "plot_pong_example",
    size = "large",
    srcs = ["source/ray-core/_examples/plot_pong_example.py"],
    tags = ["exclusive", "team:ml"]
)

py_test(
    name = "progress_bar",
    size = "small",
    srcs = ["source/ray-core/_examples/progress_bar.py"],
    tags = ["exclusive", "team:ml"]
)


# Directory: source/ray-core/_examples/doc_code
py_test(
    name = "doc_code_tf_example",
    size = "small",
    main = "source/ray-core/_examples/doc_code/tf_example.py",
    srcs = ["source/ray-core/_examples/doc_code/tf_example.py"],
    tags = ["exclusive", "tf", "team:ml"]
)

py_test(
    name = "doc_code_torch_example",
    size = "small",
    main = "source/ray-core/_examples/doc_code/torch_example.py",
    srcs = ["source/ray-core/_examples/doc_code/torch_example.py"],
    tags = ["exclusive", "pytorch", "team:ml"]
)

py_test(
    name = "doc_code_metrics_example",
    size = "small",
    main = "source/ray-core/_examples/doc_code/metrics_example.py",
    srcs = ["source/ray-core/_examples/doc_code/metrics_example.py"],
    tags = ["exclusive", "team:serve"]
)

py_test(
    name = "doc_code_runtime_env_example",
    size = "small",
    main = "source/ray-core/_examples/doc_code/runtime_env_example.py",
    srcs = ["source/ray-core/_examples/doc_code/runtime_env_example.py"],
    tags = ["exclusive", "post_wheel_build", "team:serve"]
)

# --------------------------------------------------------------------
# Tests from the doc/source/tune/_tutorials directory.
# Please keep these sorted alphabetically.
# --------------------------------------------------------------------

py_test(
    name = "tune_sklearn",
    size = "medium",
    main = "source/tune/_tutorials/tune-sklearn.py",
    srcs = ["source/tune/_tutorials/tune-sklearn.py"],
    tags = ["exclusive", "example", "team:ml"],
    args = ["--smoke-test"]
)

py_test(
    name = "tune_serve_integration_mnist",
    size = "medium",
    main = "source/tune/_tutorials/tune-serve-integration-mnist.py",
    srcs = ["source/tune/_tutorials/tune-serve-integration-mnist.py"],
    tags = ["exclusive", "example", "team:ml"],
    args = ["--smoke-test", "--from_scratch", "--day 0"]
)
>>>>>>> 19672688
<|MERGE_RESOLUTION|>--- conflicted
+++ resolved
@@ -1,269 +1,137 @@
-<<<<<<< HEAD
-# --------------------------------------------------------------------
-# Tests from the doc/examples directory.
-# Please keep these sorted alphabetically, but start with the
-# root directory.
-# --------------------------------------------------------------------
-
-# Support for Dask has been dropped in 3.6.
-py_test(
-    name = "dask_xgboost",
-    size = "medium",
-    main = "examples/dask_xgboost/dask_xgboost.py",
-    srcs = ["examples/dask_xgboost/dask_xgboost.py"],
-    tags = ["exclusive", "team:ml", "py37"],
-    args = ["--smoke-test", "--address ''", "--num-actors 4",
-            "--cpus-per-actor 1", "--num-actors-inference 4",
-             "--cpus-per-actor-inference 1"]
-)
-
-# Support for Modin has been dropped in 3.6.
-py_test(
-    name = "modin_xgboost",
-    size = "medium",
-    main = "examples/modin_xgboost/modin_xgboost.py",
-    srcs = ["examples/modin_xgboost/modin_xgboost.py"],
-    tags = ["exclusive", "team:ml", "py37"],
-    args = ["--smoke-test", "--address ''", "--num-actors 4",
-            "--cpus-per-actor 1", "--num-actors-inference 4",
-             "--cpus-per-actor-inference 1"]
-)
-
-py_test(
-    name = "big_data_ingestion",
-    size = "small",
-    srcs = ["source/data/_examples/big_data_ingestion.py"],
-    tags = ["exclusive", "team:core", "py37"]
-)
-
-py_test(
-    name = "datasets_train",
-    size = "medium",
-    srcs = ["examples/datasets_train/datasets_train.py"],
-    tags = ["exclusive", "team:ml", "py37", "datasets_train"],
-    args = ["--smoke-test", "--num-workers=2", "--use-gpu"]
-)
-
-py_test(
-    name = "plot_hyperparameter",
-    size = "small",
-    srcs = ["examples/plot_hyperparameter.py"],
-    tags = ["exclusive", "team:ml"]
-)
-
-py_test(
-    name = "plot_parameter_server",
-    size = "medium",
-    srcs = ["examples/plot_parameter_server.py"],
-    tags = ["exclusive", "team:ml"]
-)
-
-py_test(
-    name = "plot_pong_example",
-    size = "large",
-    srcs = ["examples/plot_pong_example.py"],
-    tags = ["exclusive", "team:ml"]
-)
-
-py_test(
-    name = "progress_bar",
-    size = "small",
-    srcs = ["examples/progress_bar.py"],
-    tags = ["exclusive", "team:ml"]
-)
-
-
-# Directory: examples/doc_code
-py_test(
-    name = "doc_code_tf_example",
-    size = "small",
-    main = "examples/doc_code/tf_example.py",
-    srcs = ["examples/doc_code/tf_example.py"],
-    tags = ["exclusive", "tf", "team:ml"]
-)
-
-py_test(
-    name = "doc_code_torch_example",
-    size = "small",
-    main = "examples/doc_code/torch_example.py",
-    srcs = ["examples/doc_code/torch_example.py"],
-    tags = ["exclusive", "pytorch", "team:ml"]
-)
-
-py_test(
-    name = "doc_code_metrics_example",
-    size = "small",
-    main = "examples/doc_code/metrics_example.py",
-    srcs = ["examples/doc_code/metrics_example.py"],
-    tags = ["exclusive", "team:serve"]
-)
-
-py_test(
-    name = "doc_code_runtime_env_example",
-    size = "small",
-    main = "examples/doc_code/runtime_env_example.py",
-    srcs = ["examples/doc_code/runtime_env_example.py"],
-    tags = ["exclusive", "post_wheel_build", "team:serve"]
-)
-
-# --------------------------------------------------------------------
-# Tests from the doc/source/tune/_tutorials directory.
-# Please keep these sorted alphabetically.
-# --------------------------------------------------------------------
-
-py_test(
-    name = "tune_sklearn",
-    size = "medium",
-    main = "source/tune/_tutorials/tune-sklearn.py",
-    srcs = ["source/tune/_tutorials/tune-sklearn.py"],
-    tags = ["exclusive", "example", "team:ml"],
-    args = ["--smoke-test"]
-)
-
-py_test(
-    name = "tune_serve_integration_mnist",
-    size = "medium",
-    main = "source/tune/_tutorials/tune-serve-integration-mnist.py",
-    srcs = ["source/tune/_tutorials/tune-serve-integration-mnist.py"],
-    tags = ["exclusive", "example", "team:ml"],
-    args = ["--smoke-test", "--from_scratch", "--day 0"]
-)
-=======
-# --------------------------------------------------------------------
-# Tests from the doc directory.
-# Please keep these sorted alphabetically, but start with the
-# root directory.
-# --------------------------------------------------------------------
-
-# Support for Dask has been dropped in 3.6.
-py_test(
-    name = "dask_xgboost",
-    size = "medium",
-    main = "source/ray-core/_examples/dask_xgboost/dask_xgboost.py",
-    srcs = ["source/ray-core/_examples/dask_xgboost/dask_xgboost.py"],
-    tags = ["exclusive", "team:ml", "py37"],
-    args = ["--smoke-test", "--address ''", "--num-actors 4",
-            "--cpus-per-actor 1", "--num-actors-inference 4",
-             "--cpus-per-actor-inference 1"]
-)
-
-# Support for Modin has been dropped in 3.6.
-py_test(
-    name = "modin_xgboost",
-    size = "medium",
-    main = "source/ray-core/_examples/modin_xgboost/modin_xgboost.py",
-    srcs = ["source/ray-core/_examples/modin_xgboost/modin_xgboost.py"],
-    tags = ["exclusive", "team:ml", "py37"],
-    args = ["--smoke-test", "--address ''", "--num-actors 4",
-            "--cpus-per-actor 1", "--num-actors-inference 4",
-             "--cpus-per-actor-inference 1"]
-)
-
-### Ray Data
-py_test(
-    name = "quick_start",
-    size = "small",
-    srcs = ["source/data/_examples/doc_code/quick_start.py"],
-    tags = ["exclusive", "team:ml"]
-)
-
-py_test(
-    name = "big_data_ingestion",
-    size = "small",
-    srcs = ["source/data/_examples/big_data_ingestion.py"],
-    tags = ["exclusive", "team:core", "py37"]
-)
-
-py_test(
-    name = "datasets_train",
-    size = "medium",
-    srcs = ["source/ray-core/_examples/datasets_train/datasets_train.py"],
-    tags = ["exclusive", "team:ml", "py37", "datasets_train"],
-    args = ["--smoke-test", "--num-workers=2", "--use-gpu"]
-)
-
-py_test(
-    name = "plot_hyperparameter",
-    size = "small",
-    srcs = ["source/ray-core/_examples/plot_hyperparameter.py"],
-    tags = ["exclusive", "team:ml"]
-)
-
-py_test(
-    name = "plot_parameter_server",
-    size = "medium",
-    srcs = ["source/ray-core/_examples/plot_parameter_server.py"],
-    tags = ["exclusive", "team:ml"]
-)
-
-py_test(
-    name = "plot_pong_example",
-    size = "large",
-    srcs = ["source/ray-core/_examples/plot_pong_example.py"],
-    tags = ["exclusive", "team:ml"]
-)
-
-py_test(
-    name = "progress_bar",
-    size = "small",
-    srcs = ["source/ray-core/_examples/progress_bar.py"],
-    tags = ["exclusive", "team:ml"]
-)
-
-
-# Directory: source/ray-core/_examples/doc_code
-py_test(
-    name = "doc_code_tf_example",
-    size = "small",
-    main = "source/ray-core/_examples/doc_code/tf_example.py",
-    srcs = ["source/ray-core/_examples/doc_code/tf_example.py"],
-    tags = ["exclusive", "tf", "team:ml"]
-)
-
-py_test(
-    name = "doc_code_torch_example",
-    size = "small",
-    main = "source/ray-core/_examples/doc_code/torch_example.py",
-    srcs = ["source/ray-core/_examples/doc_code/torch_example.py"],
-    tags = ["exclusive", "pytorch", "team:ml"]
-)
-
-py_test(
-    name = "doc_code_metrics_example",
-    size = "small",
-    main = "source/ray-core/_examples/doc_code/metrics_example.py",
-    srcs = ["source/ray-core/_examples/doc_code/metrics_example.py"],
-    tags = ["exclusive", "team:serve"]
-)
-
-py_test(
-    name = "doc_code_runtime_env_example",
-    size = "small",
-    main = "source/ray-core/_examples/doc_code/runtime_env_example.py",
-    srcs = ["source/ray-core/_examples/doc_code/runtime_env_example.py"],
-    tags = ["exclusive", "post_wheel_build", "team:serve"]
-)
-
-# --------------------------------------------------------------------
-# Tests from the doc/source/tune/_tutorials directory.
-# Please keep these sorted alphabetically.
-# --------------------------------------------------------------------
-
-py_test(
-    name = "tune_sklearn",
-    size = "medium",
-    main = "source/tune/_tutorials/tune-sklearn.py",
-    srcs = ["source/tune/_tutorials/tune-sklearn.py"],
-    tags = ["exclusive", "example", "team:ml"],
-    args = ["--smoke-test"]
-)
-
-py_test(
-    name = "tune_serve_integration_mnist",
-    size = "medium",
-    main = "source/tune/_tutorials/tune-serve-integration-mnist.py",
-    srcs = ["source/tune/_tutorials/tune-serve-integration-mnist.py"],
-    tags = ["exclusive", "example", "team:ml"],
-    args = ["--smoke-test", "--from_scratch", "--day 0"]
-)
->>>>>>> 19672688
+# --------------------------------------------------------------------
+# Tests from the doc directory.
+# Please keep these sorted alphabetically, but start with the
+# root directory.
+# --------------------------------------------------------------------
+
+# Support for Dask has been dropped in 3.6.
+py_test(
+    name = "dask_xgboost",
+    size = "medium",
+    main = "source/ray-core/_examples/dask_xgboost/dask_xgboost.py",
+    srcs = ["source/ray-core/_examples/dask_xgboost/dask_xgboost.py"],
+    tags = ["exclusive", "team:ml", "py37"],
+    args = ["--smoke-test", "--address ''", "--num-actors 4",
+            "--cpus-per-actor 1", "--num-actors-inference 4",
+             "--cpus-per-actor-inference 1"]
+)
+
+# Support for Modin has been dropped in 3.6.
+py_test(
+    name = "modin_xgboost",
+    size = "medium",
+    main = "source/ray-core/_examples/modin_xgboost/modin_xgboost.py",
+    srcs = ["source/ray-core/_examples/modin_xgboost/modin_xgboost.py"],
+    tags = ["exclusive", "team:ml", "py37"],
+    args = ["--smoke-test", "--address ''", "--num-actors 4",
+            "--cpus-per-actor 1", "--num-actors-inference 4",
+             "--cpus-per-actor-inference 1"]
+)
+
+### Ray Data
+py_test(
+    name = "quick_start",
+    size = "small",
+    srcs = ["source/data/_examples/doc_code/quick_start.py"],
+    tags = ["exclusive", "team:ml"]
+)
+
+py_test(
+    name = "big_data_ingestion",
+    size = "small",
+    srcs = ["source/data/_examples/big_data_ingestion.py"],
+    tags = ["exclusive", "team:core", "py37"]
+)
+
+py_test(
+    name = "datasets_train",
+    size = "medium",
+    srcs = ["source/ray-core/_examples/datasets_train/datasets_train.py"],
+    tags = ["exclusive", "team:ml", "py37", "datasets_train"],
+    args = ["--smoke-test", "--num-workers=2", "--use-gpu"]
+)
+
+py_test(
+    name = "plot_hyperparameter",
+    size = "small",
+    srcs = ["source/ray-core/_examples/plot_hyperparameter.py"],
+    tags = ["exclusive", "team:ml"]
+)
+
+py_test(
+    name = "plot_parameter_server",
+    size = "medium",
+    srcs = ["source/ray-core/_examples/plot_parameter_server.py"],
+    tags = ["exclusive", "team:ml"]
+)
+
+py_test(
+    name = "plot_pong_example",
+    size = "large",
+    srcs = ["source/ray-core/_examples/plot_pong_example.py"],
+    tags = ["exclusive", "team:ml"]
+)
+
+py_test(
+    name = "progress_bar",
+    size = "small",
+    srcs = ["source/ray-core/_examples/progress_bar.py"],
+    tags = ["exclusive", "team:ml"]
+)
+
+
+# Directory: source/ray-core/_examples/doc_code
+py_test(
+    name = "doc_code_tf_example",
+    size = "small",
+    main = "source/ray-core/_examples/doc_code/tf_example.py",
+    srcs = ["source/ray-core/_examples/doc_code/tf_example.py"],
+    tags = ["exclusive", "tf", "team:ml"]
+)
+
+py_test(
+    name = "doc_code_torch_example",
+    size = "small",
+    main = "source/ray-core/_examples/doc_code/torch_example.py",
+    srcs = ["source/ray-core/_examples/doc_code/torch_example.py"],
+    tags = ["exclusive", "pytorch", "team:ml"]
+)
+
+py_test(
+    name = "doc_code_metrics_example",
+    size = "small",
+    main = "source/ray-core/_examples/doc_code/metrics_example.py",
+    srcs = ["source/ray-core/_examples/doc_code/metrics_example.py"],
+    tags = ["exclusive", "team:serve"]
+)
+
+py_test(
+    name = "doc_code_runtime_env_example",
+    size = "small",
+    main = "source/ray-core/_examples/doc_code/runtime_env_example.py",
+    srcs = ["source/ray-core/_examples/doc_code/runtime_env_example.py"],
+    tags = ["exclusive", "post_wheel_build", "team:serve"]
+)
+
+# --------------------------------------------------------------------
+# Tests from the doc/source/tune/_tutorials directory.
+# Please keep these sorted alphabetically.
+# --------------------------------------------------------------------
+
+py_test(
+    name = "tune_sklearn",
+    size = "medium",
+    main = "source/tune/_tutorials/tune-sklearn.py",
+    srcs = ["source/tune/_tutorials/tune-sklearn.py"],
+    tags = ["exclusive", "example", "team:ml"],
+    args = ["--smoke-test"]
+)
+
+py_test(
+    name = "tune_serve_integration_mnist",
+    size = "medium",
+    main = "source/tune/_tutorials/tune-serve-integration-mnist.py",
+    srcs = ["source/tune/_tutorials/tune-serve-integration-mnist.py"],
+    tags = ["exclusive", "example", "team:ml"],
+    args = ["--smoke-test", "--from_scratch", "--day 0"]
+)