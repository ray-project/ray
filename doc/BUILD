load("//bazel:python.bzl", "py_test_run_all_subdirectory")
load("//bazel:python.bzl", "py_test_run_all_notebooks")

# --------------------------------------------------------------------
# Tests from the doc directory.
# Please keep these sorted alphabetically, but start with the
# root directory.
# --------------------------------------------------------------------

# Support for Dask has been dropped in 3.6.
py_test(
    name = "dask_xgboost",
    size = "medium",
    main = "test_myst_doc.py",
    srcs = ["test_myst_doc.py"],
    tags = ["exclusive", "team:ml", "py37"],
    data = ["//doc/source/ray-core/examples:core_examples"],
    args = ["--path", "doc/source/ray-core/examples/dask_xgboost/dask_xgboost.ipynb",
            "--smoke-test", "--address ''", "--num-actors 4", "--cpus-per-actor 1", "--num-actors-inference 4",
            "--cpus-per-actor-inference 1"]
)

# Support for Modin has been dropped in 3.6.
py_test(
    name = "modin_xgboost",
    size = "medium",
    main = "test_myst_doc.py",
    srcs = ["test_myst_doc.py"],
    tags = ["exclusive", "team:ml", "py37"],
    data = ["//doc/source/ray-core/examples:core_examples"],
    args = ["--path", "doc/source/ray-core/examples/modin_xgboost/modin_xgboost.ipynb",
            "--smoke-test", "--address ''", "--num-actors 4",
            "--cpus-per-actor 1", "--num-actors-inference 4",
            "--cpus-per-actor-inference 1"]
)

### Ray Data
py_test(
    name = "quick_start",
    size = "small",
    srcs = ["source/data/doc_code/quick_start.py"],
    tags = ["exclusive", "team:ml"]
)

py_test(
    name = "big_data_ingestion",
    size = "small",
    main = "test_myst_doc.py",
    srcs = ["test_myst_doc.py"],
    args = ["--path", "doc/source/data/examples/big_data_ingestion.ipynb"],
    data = ["//doc/source/data/examples:data_examples"],
    tags = ["exclusive", "team:core", "py37"]
)

py_test(
    name = "datasets_train",
    size = "medium",
    srcs = ["source/ray-core/_examples/datasets_train/datasets_train.py"],
    tags = ["exclusive", "team:ml", "py37", "datasets_train"],
    args = ["--smoke-test", "--num-workers=2", "--use-gpu"]
)

py_test(
    name = "plot_hyperparameter",
    size = "small",
    main = "test_myst_doc.py",
    srcs = ["test_myst_doc.py"],
    args = ["--path", "doc/source/ray-core/examples/plot_hyperparameter.ipynb"],
    data = ["//doc/source/ray-core/examples:core_examples"],
    tags = ["exclusive", "team:ml"]
)

py_test(
    name = "plot_parameter_server",
    size = "medium",
    main = "test_myst_doc.py",
    srcs = ["test_myst_doc.py"],
    args = ["--path", "doc/source/ray-core/examples/plot_parameter_server.ipynb"],
    data = ["//doc/source/ray-core/examples:core_examples"],
    tags = ["exclusive", "team:ml"]
)

py_test(
    name = "plot_pong_example",
    size = "large",
    main = "test_myst_doc.py",
    srcs = ["test_myst_doc.py"],
    args = ["--path", "doc/source/ray-core/examples/plot_pong_example.ipynb"],
    data = ["//doc/source/ray-core/examples:core_examples"],
    tags = ["exclusive", "team:ml"]
)

# --------------------------------------------------------------------
# Test all doc/source/ray-core/doc_code code included in rst/md files.
# --------------------------------------------------------------------

py_test(
    name = "doc_code_tf_example",
    size = "small",
    main = "source/ray-core/doc_code/tf_example.py",
    srcs = ["source/ray-core/doc_code/tf_example.py"],
    tags = ["exclusive", "tf", "team:ml"]
)

py_test(
    name = "doc_code_torch_example",
    size = "small",
    main = "source/ray-core/doc_code/torch_example.py",
    srcs = ["source/ray-core/doc_code/torch_example.py"],
    tags = ["exclusive", "pytorch", "team:ml"]
)

py_test(
    name = "doc_code_metrics_example",
    size = "small",
    main = "source/ray-core/doc_code/metrics_example.py",
    srcs = ["source/ray-core/doc_code/metrics_example.py"],
    tags = ["exclusive", "team:serve"]
)

py_test(
    name = "doc_code_runtime_env_example",
    size = "small",
    main = "source/ray-core/doc_code/runtime_env_example.py",
    srcs = ["source/ray-core/doc_code/runtime_env_example.py"],
    tags = ["exclusive", "post_wheel_build", "team:serve"]
)

<<<<<<< HEAD
=======
# --------------------------------------------------------------------
# Test all doc/source/serve/doc_code code included in rst/md files.
# --------------------------------------------------------------------

>>>>>>> f99aa5cb
py_test_run_all_subdirectory(
    size = "medium",
    include = ["source/serve/doc_code/*.py"],
    exclude = [],
    extra_srcs = [],
    tags = ["exclusive", "team:serve"],
)

# --------------------------------------------------------------------
# Test all doc/source/tune/examples notebooks.
# --------------------------------------------------------------------

py_test_run_all_notebooks(
    size = "medium",
    include = ["doc/source/tune/examples/*.ipynb"],
    exclude = [],
    data = ["//doc/source/tune/examples:tune_examples"],
    tags = ["exclusive", "team:ml"],
)

# --------------------------------------------------------------------
# Test all doc/source/tune/doc_code code included in rst/md files.
# --------------------------------------------------------------------

py_test_run_all_subdirectory(
    size = "medium",
    include = ["source/tune/doc_code/*.py"],
    exclude = [],
    extra_srcs = [],
    tags = ["exclusive", "team:ml"],
)

# --------------------------------------------------------------------
# Test all doc/source/ray-air/examples notebooks.
# --------------------------------------------------------------------

py_test_run_all_notebooks(
    size = "medium",
    include = ["doc/source/ray-air/examples/*.ipynb"],
    exclude = [],
    data = ["//doc/source/ray-air/examples:air_examples"],
    tags = ["exclusive", "team:ml"],
)

# --------------------------------------------------------------------
# Test all doc/source/ray-air/doc_code code included in rst/md files.
# --------------------------------------------------------------------

py_test_run_all_subdirectory(
    size = "large",
    include = ["source/ray-air/doc_code/*.py"],
    exclude = [],
    extra_srcs = [],
    tags = ["exclusive", "team:ml"],
)


# --------------------------------------------------------------------
# Test all doc/source/ray-overview/doc_code snippets, used on ray.io
# --------------------------------------------------------------------

py_test_run_all_subdirectory(
    size = "small",
    include = ["source/ray-overview/doc_code/*.py"],
    exclude = ["source/ray-overview/doc_code/ray_data.py"],
    extra_srcs = [],
    tags = ["exclusive", "team:ml"],
)<|MERGE_RESOLUTION|>--- conflicted
+++ resolved
@@ -126,13 +126,10 @@
     tags = ["exclusive", "post_wheel_build", "team:serve"]
 )
 
-<<<<<<< HEAD
-=======
 # --------------------------------------------------------------------
 # Test all doc/source/serve/doc_code code included in rst/md files.
 # --------------------------------------------------------------------
 
->>>>>>> f99aa5cb
 py_test_run_all_subdirectory(
     size = "medium",
     include = ["source/serve/doc_code/*.py"],
