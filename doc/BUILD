load("//bazel:python.bzl", "py_test_run_all_subdirectory")
load("//bazel:python.bzl", "py_test_run_all_notebooks")
load("//bazel:python.bzl", "doctest")

exports_files(["test_myst_doc.py"])

# --------------------------------------------------------------------
# Tests from the doc directory.
# Please keep these sorted alphabetically, but start with the
# root directory.
# --------------------------------------------------------------------

py_test(
    name = "highly_parallel",
    size = "medium",
    main = "test_myst_doc.py",
    srcs = ["test_myst_doc.py"],
    tags = ["exclusive", "team:ml", "highly_parallel"],
    data = ["//doc/source/ray-core/examples:core_examples"],
    args = ["--path", "doc/source/ray-core/examples/highly_parallel.ipynb"]
)

py_test(
    name = "plot_hyperparameter",
    size = "small",
    main = "test_myst_doc.py",
    srcs = ["test_myst_doc.py"],
    args = ["--path", "doc/source/ray-core/examples/plot_hyperparameter.ipynb"],
    data = ["//doc/source/ray-core/examples:core_examples"],
    tags = ["exclusive", "team:ml"]
)

py_test(
    name = "automl_for_time_series",
    size = "medium",
    main = "test_myst_doc.py",
    srcs = ["test_myst_doc.py"],
    tags = ["exclusive", "team:ml", "timeseries_libs"],
    data = ["//doc/source/ray-core/examples:core_examples"],
    args = ["--path", "doc/source/ray-core/examples/automl_for_time_series.ipynb"]
)

py_test(
    name = "batch_prediction",
    size = "medium",
    main = "test_myst_doc.py",
    srcs = ["test_myst_doc.py"],
    tags = ["exclusive", "team:ml"],
    data = ["//doc/source/ray-core/examples:core_examples"],
    args = ["--path", "doc/source/ray-core/examples/batch_prediction.ipynb"]
)


py_test(
    name = "plot_parameter_server",
    size = "medium",
    main = "test_myst_doc.py",
    srcs = ["test_myst_doc.py"],
    args = ["--path", "doc/source/ray-core/examples/plot_parameter_server.ipynb"],
    data = ["//doc/source/ray-core/examples:core_examples"],
    tags = ["exclusive", "team:ml"]
)

py_test(
    name = "plot_pong_example",
    size = "large",
    main = "test_myst_doc.py",
    srcs = ["test_myst_doc.py"],
    args = ["--path", "doc/source/ray-core/examples/plot_pong_example.ipynb"],
    data = ["//doc/source/ray-core/examples:core_examples"],
    tags = ["exclusive", "team:ml"]
)

# --------------------------------------------------------------------
# Test all doc/source/ray-observability/doc_code code included in rst/md files.
# --------------------------------------------------------------------

py_test_run_all_subdirectory(
    size = "medium",
    include = ["source/ray-observability/doc_code/*.py"],
    exclude = [],
    extra_srcs = [],
    tags = ["exclusive", "team:core"],
)

# --------------------------------------------------------------------
# Test all doc/source/ray-core/doc_code code included in rst/md files.
# --------------------------------------------------------------------

py_test(
    name = "doc_code_runtime_env_example",
    size = "small",
    main = "source/ray-core/doc_code/runtime_env_example.py",
    srcs = ["source/ray-core/doc_code/runtime_env_example.py"],
    tags = ["exclusive", "post_wheel_build", "team:serve"]
)

py_test(
    name = "doc_code_ray_oom_prevention",
    size = "medium",
    main = "source/ray-core/doc_code/ray_oom_prevention.py",
    srcs = ["source/ray-core/doc_code/ray_oom_prevention.py"],
    tags = ["exclusive", "mem_pressure", "team:core"]
)

py_test_run_all_subdirectory(
    size = "medium",
    include = ["source/ray-core/doc_code/*.py"],
    exclude = ["source/ray-core/doc_code/runtime_env_example.py",
               "source/ray-core/doc_code/cross_language.py",
               "source/ray-core/doc_code/ray_oom_prevention.py"],
    extra_srcs = [],
    tags = ["exclusive", "team:core"],
)

# --------------------------------------------------------------------
# Test all doc/source/serve/doc_code code included in rst/md files.
# --------------------------------------------------------------------

py_test_run_all_subdirectory(
    size = "medium",
    include = ["source/serve/doc_code/**/*.py"],
    exclude = [
        "source/serve/doc_code/aws_neuron_core_inference_serve.py",
<<<<<<< HEAD
=======
        "source/serve/doc_code/aws_neuron_core_inference_serve_stable_diffusion.py",
>>>>>>> ee10591f
        "source/serve/doc_code/hpu_inference_serve.py",
        "source/serve/doc_code/hpu_inference_serve_deepspeed.py",
        "source/serve/doc_code/hpu_inference_client.py",
        "source/serve/doc_code/distilbert.py",
        "source/serve/doc_code/stable_diffusion.py",
        "source/serve/doc_code/object_detection.py",
        "source/serve/doc_code/http_guide/streaming_example.py",
        "source/serve/doc_code/http_guide/websockets_example.py",
        "source/serve/doc_code/vllm_example.py",
    ],
    extra_srcs = [],
    tags = ["exclusive", "team:serve"],
)

py_test_run_all_subdirectory(
    size = "medium",
    include = [
        "source/serve/doc_code/http_guide/streaming_example.py",
        "source/serve/doc_code/http_guide/websockets_example.py",
    ],
    exclude = [],
    extra_srcs = [],
    tags = ["exclusive", "team:serve"],
    env = {"RAY_SERVE_ENABLE_EXPERIMENTAL_STREAMING": "1"},
)

py_test_run_all_subdirectory(
    size = "medium",
    include = [
        "source/serve/doc_code/distilbert.py",
        "source/serve/doc_code/stable_diffusion.py",
        "source/serve/doc_code/object_detection.py",
    ],
    exclude = [
        "source/serve/doc_code/aws_neuron_core_inference_serve.py",
<<<<<<< HEAD
=======
        "source/serve/doc_code/aws_neuron_core_inference_serve_stable_diffusion.py",
>>>>>>> ee10591f
        "source/serve/doc_code/hpu_inference_serve.py",
        "source/serve/doc_code/hpu_inference_serve_deepspeed.py",
        "source/serve/doc_code/hpu_inference_client.py",
    ],
    extra_srcs = [],
    tags = ["exclusive", "team:serve", "gpu"],
    env = {"RAY_SERVE_PROXY_READY_CHECK_TIMEOUT_S": "60"},
)




# --------------------------------------------------------------------
# Test all doc/source/tune/doc_code code included in rst/md files.
# --------------------------------------------------------------------

py_test_run_all_subdirectory(
    size = "medium",
    include = ["source/tune/doc_code/*.py"],
    exclude = [],
    extra_srcs = [],
    tags = ["exclusive", "team:ml"],
)

# --------------------------------------------------------------------
# Test all doc/source/rllib/doc_code code included in rst/md files.
# --------------------------------------------------------------------

py_test_run_all_subdirectory(
    size = "medium",
    include = ["source/rllib/doc_code/*.py"],
    exclude = [],
    extra_srcs = [],
    tags = ["exclusive", "team:rllib"],
)

# --------------------------------------------------------------------
# Test all doc/source/train/doc_code code included in rst/md files.
# --------------------------------------------------------------------

py_test_run_all_subdirectory(
    size = "large",
    include = ["source/train/doc_code/*.py"],
    exclude = [],
    extra_srcs = [],
    tags = ["exclusive", "team:ml"],
)

# --------------------------------------------------------------------
# Test all doc/source/ray-overview/doc_test snippets, used on ray.io
# --------------------------------------------------------------------

py_test_run_all_subdirectory(
    size = "small",
    include = ["source/ray-overview/doc_test/*.py"],
    exclude = ["source/ray-overview/doc_test/ray_data.py"],
    extra_srcs = [],
    tags = ["exclusive", "team:ml"],
)

# --------------------------------------------------------------------
# Test all doc/source/data/doc_code code included in rst/md files.
# --------------------------------------------------------------------

py_test_run_all_subdirectory(
    size = "large",
    include = ["source/data/doc_code/*.py"],
    exclude = [],
    extra_srcs = [],
    tags = ["exclusive", "team:data"],
)

# --------------------------------------------------------------------
# Test all doc/source/ray-more-libs/doc_code code included in rst/md files.
# --------------------------------------------------------------------

py_test_run_all_subdirectory(
    size = "large",
    include = ["source/ray-more-libs/doc_code/*.py"],
    exclude = [],
    extra_srcs = [],
    tags = ["exclusive", "team:data"],
)

# --------------
# Run GPU tests
# --------------

py_test(
    name = "pytorch_resnet_finetune",
    size = "large",
    main = "test_myst_doc.py",
    srcs = ["test_myst_doc.py"],
    tags = ["exclusive", "team:ml", "gpu", "ray_air"],
    data = ["//doc/source/train/examples/pytorch:train_pytorch_examples"],
    args = ["--path", "doc/source/train/examples/pytorch/pytorch_resnet_finetune.ipynb"]
)

# --------------------------------------------------------------------
# Test all doc/external code
# --------------------------------------------------------------------

py_test_run_all_subdirectory(
    size = "enormous",
    include = ["external/*.py"],
    exclude = [],
    extra_srcs = [],
    tags = ["exclusive", "team:ml", "external"],
)


# --------------------------------------------------------------------
# Tests code snippets in user guides.
# --------------------------------------------------------------------

doctest(
    files = glob(
        include=["source/**/*.rst", "source/**/*.md"],
        exclude=[
            "source/ray-contribute/getting-involved.rst",
            "source/ray-contribute/testing-tips.rst",
            "source/ray-core/handling-dependencies.rst",
            "source/ray-core/tasks/nested-tasks.rst",
            "source/ray-observability/user-guides/ray-tracing.rst",
            "source/ray-observability/user-guides/cli-sdk.rst",
            "source/serve/advanced-guides/inplace-updates.md",
            "source/serve/deploy-many-models/multi-app.md",
            "source/serve/production-guide/deploy-vm.md",
            "source/serve/production-guide/fault-tolerance.md",
            "source/data/batch_inference.rst",
            "source/data/transforming-data.rst",
            "source/train/**/*.rst",
            "source/train/**/*.md",
            "source/workflows/**/*.rst",
            "source/workflows/**/*.md",
            "source/rllib/**/*.rst",
            "source/rllib/**/*.md",
            "source/templates/04_finetuning_llms_with_deepspeed/README.md",
        ]
    ),
    size = "large",
    tags = ["team:none"]
)


doctest(
    name="doctest[train]",
    files = glob(
        include=[
            "source/train/**/*.rst",
            "source/train/**/*.md"
        ],
        exclude=[
            # GPU
            "source/train/user-guides/data-loading-preprocessing.rst",
            "source/train/user-guides/using-gpus.rst"
        ]
    ),
    tags = ["team:ml"]
)

doctest(
    name="doctest[train]",
    files = [
        "source/train/user-guides/data-loading-preprocessing.rst",
        "source/train/user-guides/using-gpus.rst"
    ],
    tags = ["team:ml"],
    gpu = True,
)


doctest(
    name="doctest[workflow]",
    files = glob(
        include=[
            "source/workflows/**/*.rst",
            "source/workflows/**/*.md"
        ]
    ),
    tags = ["team:core"]
)

doctest(
    name="doctest[rllib]",
    files = glob(
        include=[
            "source/rllib/**/*.rst",
            "source/rllib/**/*.md"
        ],
        exclude=[
            "source/rllib/rllib-env.rst",
            "source/rllib/rllib-sample-collection.rst",
        ]
    ),
    size = "enormous",
    tags = ["team:rllib"]
)

doctest(
    files = [
        "source/data/batch_inference.rst",
        "source/data/transforming-data.rst"
    ],
    tags = ["team:data"],
    gpu = True
)
<|MERGE_RESOLUTION|>--- conflicted
+++ resolved
@@ -122,10 +122,7 @@
     include = ["source/serve/doc_code/**/*.py"],
     exclude = [
         "source/serve/doc_code/aws_neuron_core_inference_serve.py",
-<<<<<<< HEAD
-=======
         "source/serve/doc_code/aws_neuron_core_inference_serve_stable_diffusion.py",
->>>>>>> ee10591f
         "source/serve/doc_code/hpu_inference_serve.py",
         "source/serve/doc_code/hpu_inference_serve_deepspeed.py",
         "source/serve/doc_code/hpu_inference_client.py",
@@ -161,10 +158,7 @@
     ],
     exclude = [
         "source/serve/doc_code/aws_neuron_core_inference_serve.py",
-<<<<<<< HEAD
-=======
         "source/serve/doc_code/aws_neuron_core_inference_serve_stable_diffusion.py",
->>>>>>> ee10591f
         "source/serve/doc_code/hpu_inference_serve.py",
         "source/serve/doc_code/hpu_inference_serve_deepspeed.py",
         "source/serve/doc_code/hpu_inference_client.py",
