--- conflicted
+++ resolved
@@ -27,8 +27,6 @@
     tags = ["exclusive", "team:ml"]
 )
 
-<<<<<<< HEAD
-=======
 py_test(
     name = "tensor",
     size = "small",
@@ -36,16 +34,6 @@
     tags = ["exclusive", "team:ml"]
 )
 
-py_test(
-    name = "big_data_ingestion",
-    size = "small",
-    main = "test_myst_doc.py",
-    srcs = ["test_myst_doc.py"],
-    args = ["--path", "doc/source/data/examples/big_data_ingestion.ipynb"],
-    data = ["//doc/source/data/examples:data_examples"],
-    tags = ["exclusive", "team:core", "py37"]
-)
->>>>>>> 789e10a1
 
 py_test(
     name = "datasets_train",
