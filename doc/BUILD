load("//bazel:python.bzl", "py_test_run_all_subdirectory")
load("//bazel:python.bzl", "py_test_run_all_notebooks")

exports_files(["test_myst_doc.py"])

# --------------------------------------------------------------------
# Tests from the doc directory.
# Please keep these sorted alphabetically, but start with the
# root directory.
# --------------------------------------------------------------------

py_test(
    name = "highly_parallel",
    size = "medium",
    main = "test_myst_doc.py",
    srcs = ["test_myst_doc.py"],
    tags = ["exclusive", "team:ml", "py37"],
    data = ["//doc/source/ray-core/examples:core_examples"],
    args = ["--path", "doc/source/ray-core/examples/highly_parallel.ipynb"]
)

### Ray Data
py_test(
    name = "quick_start",
    size = "small",
    srcs = ["source/data/doc_code/quick_start.py"],
    tags = ["exclusive", "team:ml"]
)

py_test(
    name = "big_data_ingestion",
    size = "small",
    main = "test_myst_doc.py",
    srcs = ["test_myst_doc.py"],
    args = ["--path", "doc/source/data/examples/big_data_ingestion.ipynb"],
    data = ["//doc/source/data/examples:data_examples"],
    tags = ["exclusive", "team:core", "py37"]
)

py_test(
    name = "datasets_train",
    size = "medium",
    srcs = ["source/ray-core/_examples/datasets_train/datasets_train.py"],
    tags = ["exclusive", "team:ml", "py37", "datasets_train"],
    args = ["--smoke-test", "--num-workers=2", "--use-gpu"]
)

py_test(
    name = "plot_hyperparameter",
    size = "small",
    main = "test_myst_doc.py",
    srcs = ["test_myst_doc.py"],
    args = ["--path", "doc/source/ray-core/examples/plot_hyperparameter.ipynb"],
    data = ["//doc/source/ray-core/examples:core_examples"],
    tags = ["exclusive", "team:ml"]
)

py_test(
<<<<<<< HEAD
    name = "batch_training",
=======
    name = "batch_prediction",
>>>>>>> b4a5082b
    size = "medium",
    main = "test_myst_doc.py",
    srcs = ["test_myst_doc.py"],
    tags = ["exclusive", "team:ml"],
    data = ["//doc/source/ray-core/examples:core_examples"],
<<<<<<< HEAD
    args = ["--path", "doc/source/ray-core/examples/batch_training.ipynb"]
=======
    args = ["--path", "doc/source/ray-core/examples/batch_prediction.ipynb"]
>>>>>>> b4a5082b
)

py_test(
    name = "plot_parameter_server",
    size = "medium",
    main = "test_myst_doc.py",
    srcs = ["test_myst_doc.py"],
    args = ["--path", "doc/source/ray-core/examples/plot_parameter_server.ipynb"],
    data = ["//doc/source/ray-core/examples:core_examples"],
    tags = ["exclusive", "team:ml"]
)

py_test(
    name = "plot_pong_example",
    size = "large",
    main = "test_myst_doc.py",
    srcs = ["test_myst_doc.py"],
    args = ["--path", "doc/source/ray-core/examples/plot_pong_example.ipynb"],
    data = ["//doc/source/ray-core/examples:core_examples"],
    tags = ["exclusive", "team:ml"]
)

# --------------------------------------------------------------------
# Test all doc/source/ray-observability/doc_code code included in rst/md files.
# --------------------------------------------------------------------

py_test_run_all_subdirectory(
    size = "medium",
    include = ["source/ray-observability/doc_code/*.py"],
    exclude = [],
    extra_srcs = [],
    tags = ["exclusive", "team:core"],
)

# --------------------------------------------------------------------
# Test all doc/source/ray-core/doc_code code included in rst/md files.
# --------------------------------------------------------------------

py_test(
    name = "doc_code_runtime_env_example",
    size = "small",
    main = "source/ray-core/doc_code/runtime_env_example.py",
    srcs = ["source/ray-core/doc_code/runtime_env_example.py"],
    tags = ["exclusive", "post_wheel_build", "team:serve"]
)

py_test_run_all_subdirectory(
    size = "medium",
    include = ["source/ray-core/doc_code/*.py"],
    exclude = ["source/ray-core/doc_code/runtime_env_example.py",
               "source/ray-core/doc_code/cross_language.py"],
    extra_srcs = [],
    tags = ["exclusive", "team:core"],
)

# --------------------------------------------------------------------
# Test all doc/source/serve/doc_code code included in rst/md files.
# --------------------------------------------------------------------

py_test_run_all_subdirectory(
    size = "medium",
    include = ["source/serve/doc_code/*.py"],
    exclude = [],
    extra_srcs = [],
    tags = ["exclusive", "team:serve"],
)



# --------------------------------------------------------------------
# Test all doc/source/tune/doc_code code included in rst/md files.
# --------------------------------------------------------------------

py_test_run_all_subdirectory(
    size = "medium",
    include = ["source/tune/doc_code/*.py"],
    exclude = [],
    extra_srcs = [],
    tags = ["exclusive", "team:ml"],
)

# --------------------------------------------------------------------
# Test all doc/source/rllib/doc_code code included in rst/md files.
# --------------------------------------------------------------------

py_test_run_all_subdirectory(
    size = "medium",
    include = ["source/rllib/doc_code/*.py"],
    exclude = [],
    extra_srcs = [],
    tags = ["exclusive", "team:rllib"],
)

# --------------------------------------------------------------------
# Test all doc/source/ray-air/doc_code code included in rst/md files.
# --------------------------------------------------------------------

py_test_run_all_subdirectory(
    size = "large",
    include = ["source/ray-air/doc_code/*.py"],
    exclude = ["source/ray-air/doc_code/hf_trainer.py"],  # Too large
    extra_srcs = [],
    tags = ["exclusive", "team:ml"],
)

# --------------------------------------------------------------------
# Test all doc/source/train/doc_code code included in rst/md files.
# --------------------------------------------------------------------

py_test_run_all_subdirectory(
    size = "large",
    include = ["source/train/doc_code/*.py"],
    exclude = [],
    extra_srcs = [],
    tags = ["exclusive", "team:ml"],
)

# --------------------------------------------------------------------
# Test all doc/source/ray-overview/doc_test snippets, used on ray.io
# --------------------------------------------------------------------

py_test_run_all_subdirectory(
    size = "small",
    include = ["source/ray-overview/doc_test/*.py"],
    exclude = ["source/ray-overview/doc_test/ray_data.py"],
    extra_srcs = [],
    tags = ["exclusive", "team:ml"],
)<|MERGE_RESOLUTION|>--- conflicted
+++ resolved
@@ -56,21 +56,23 @@
 )
 
 py_test(
-<<<<<<< HEAD
+    name = "batch_prediction",
+    size = "medium",
+    main = "test_myst_doc.py",
+    srcs = ["test_myst_doc.py"],
+    tags = ["exclusive", "team:ml"],
+    data = ["//doc/source/ray-core/examples:core_examples"],
+    args = ["--path", "doc/source/ray-core/examples/batch_prediction.ipynb"]
+)
+
+py_test(
     name = "batch_training",
-=======
-    name = "batch_prediction",
->>>>>>> b4a5082b
-    size = "medium",
-    main = "test_myst_doc.py",
-    srcs = ["test_myst_doc.py"],
-    tags = ["exclusive", "team:ml"],
-    data = ["//doc/source/ray-core/examples:core_examples"],
-<<<<<<< HEAD
+    size = "medium",
+    main = "test_myst_doc.py",
+    srcs = ["test_myst_doc.py"],
+    tags = ["exclusive", "team:ml"],
+    data = ["//doc/source/ray-core/examples:core_examples"],
     args = ["--path", "doc/source/ray-core/examples/batch_training.ipynb"]
-=======
-    args = ["--path", "doc/source/ray-core/examples/batch_prediction.ipynb"]
->>>>>>> b4a5082b
 )
 
 py_test(
