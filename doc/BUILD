--- conflicted
+++ resolved
@@ -133,13 +133,9 @@
         "source/serve/doc_code/distilbert.py",
         "source/serve/doc_code/stable_diffusion.py",
         "source/serve/doc_code/object_detection.py",
-<<<<<<< HEAD
         "source/serve/doc_code/http_guide/streaming_example.py",
         "source/serve/doc_code/http_guide/websockets_example.py",
-=======
-        "source/serve/doc_code/streaming_example.py",
-        "source/serve/doc_code/vllm_example.py", # Requires GPU and CUDA
->>>>>>> b6636bff
+        "source/serve/doc_code/vllm_example.py",
     ],
     extra_srcs = [],
     tags = ["exclusive", "team:serve"],
