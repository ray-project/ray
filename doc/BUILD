--- conflicted
+++ resolved
@@ -122,13 +122,10 @@
     include = ["source/serve/doc_code/**/*.py"],
     exclude = [
         "source/serve/doc_code/aws_neuron_core_inference_serve.py",
-<<<<<<< HEAD
         "source/serve/doc_code/aws_neuron_core_inference_serve_stable_diffusion.py",
-=======
         "source/serve/doc_code/hpu_inference_serve.py",
         "source/serve/doc_code/hpu_inference_serve_deepspeed.py",
         "source/serve/doc_code/hpu_inference_client.py",
->>>>>>> f880528f
         "source/serve/doc_code/distilbert.py",
         "source/serve/doc_code/stable_diffusion.py",
         "source/serve/doc_code/object_detection.py",
@@ -161,13 +158,10 @@
     ],
     exclude = [
         "source/serve/doc_code/aws_neuron_core_inference_serve.py",
-<<<<<<< HEAD
         "source/serve/doc_code/aws_neuron_core_inference_serve_stable_diffusion.py"
-=======
         "source/serve/doc_code/hpu_inference_serve.py",
         "source/serve/doc_code/hpu_inference_serve_deepspeed.py",
         "source/serve/doc_code/hpu_inference_client.py",
->>>>>>> f880528f
     ],
     extra_srcs = [],
     tags = ["exclusive", "team:serve", "gpu"],
