"""Convert a jupytext-compliant format in to a python script
and execute it with parsed arguments."""

import argparse
import subprocess
import sys
import tempfile
from pathlib import Path

import jupytext

parser = argparse.ArgumentParser(description="Run a jupytext parsable file.")
parser.add_argument(
    "--path",
    help="path to the jupytext-compatible file",
)
parser.add_argument(
    "--find-recursively",
    action="store_true",
    help="if true, will attempt to find path recursively in cwd",
)

if __name__ == "__main__":

    args, remainder = parser.parse_known_args()

    path = Path(args.path)
    cwd = Path.cwd()
    if args.find_recursively and not path.exists():
        path = next((p for p in cwd.rglob("*") if str(p).endswith(args.path)), None)
    assert path and path.exists()

    with open(path, "r") as f:
        notebook = jupytext.read(f)

    name = ""
    with tempfile.NamedTemporaryFile("w", delete=False) as f:
        jupytext.write(notebook, f, fmt="py:percent")
        name = f.name

<<<<<<< HEAD
    # execute the test
    runpy.run_path(name)
=======
    remainder.insert(0, name)
    remainder.insert(0, sys.executable)

    # Run the notebook
    subprocess.run(remainder, check=True)
>>>>>>> dae4ec2f
<|MERGE_RESOLUTION|>--- conflicted
+++ resolved
@@ -38,13 +38,8 @@
         jupytext.write(notebook, f, fmt="py:percent")
         name = f.name
 
-<<<<<<< HEAD
-    # execute the test
-    runpy.run_path(name)
-=======
     remainder.insert(0, name)
     remainder.insert(0, sys.executable)
 
     # Run the notebook
-    subprocess.run(remainder, check=True)
->>>>>>> dae4ec2f
+    subprocess.run(remainder, check=True)