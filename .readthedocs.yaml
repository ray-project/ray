# .readthedocs.yaml
# Read the Docs configuration file
# See https://docs.readthedocs.io/en/stable/config-file/v2.html for details

# Required
version: 2

# Set the version of Python and other tools you might need
build:
  os: ubuntu-24.04
  tools:
    python: "3.10"

# Build documentation in the docs/ directory with Sphinx
sphinx:
  configuration: doc/source/conf.py
  fail_on_warning: true

# We recommend specifying your dependencies to enable reproducible builds:
# https://docs.readthedocs.io/en/stable/guides/reproducible-builds.html
python:
  install:
<<<<<<< HEAD
    - requirements: doc/requirements-doc.lock.txt
=======
    - requirements: python/deplocks/docs/docbuild_depset_py3.10.lock
>>>>>>> a15f5be7
<|MERGE_RESOLUTION|>--- conflicted
+++ resolved
@@ -20,8 +20,4 @@
 # https://docs.readthedocs.io/en/stable/guides/reproducible-builds.html
 python:
   install:
-<<<<<<< HEAD
-    - requirements: doc/requirements-doc.lock.txt
-=======
-    - requirements: python/deplocks/docs/docbuild_depset_py3.10.lock
->>>>>>> a15f5be7
+    - requirements: doc/requirements-doc.lock.txt