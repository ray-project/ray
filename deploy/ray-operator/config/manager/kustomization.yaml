images:
 - name: controller
   newTag: latest
<<<<<<< HEAD
   newName: eoakes/controller
=======
   newName: controller
>>>>>>> ee49f4a8
resources:
- manager.yaml<|MERGE_RESOLUTION|>--- conflicted
+++ resolved
@@ -1,10 +1,6 @@
 images:
  - name: controller
    newTag: latest
-<<<<<<< HEAD
-   newName: eoakes/controller
-=======
    newName: controller
->>>>>>> ee49f4a8
 resources:
 - manager.yaml