apiVersion: ray.io/v1alpha1
kind: RayCluster
metadata:
  labels:
    controller-tools.k8s.io: "1.0"
    # An unique identifier for the head node and workers of this cluster.
  name: raycluster-sample
spec:
  # An unique identifier for the head node and workers of this cluster.
  clusterName: raycluster-sample
  images:
    defaultImage: rayproject/autoscaler
<<<<<<< HEAD
    # imagePullPolicy: "Always"
=======
  imagePullPolicy: "Always"
>>>>>>> a8bda9b5

  extensions:
    # the pod replicas in this group typed worker
    - replicas: 1
      # logical group name, for this called small-group, also can be functional like hello-group
      groupName: small-group
      # pod type
      type: worker

      # custom labels. NOTE: do not define custom labels start with `raycluster.`, they may be used in controller.
      # Refer to https://kubernetes.io/docs/concepts/overview/working-with-objects/labels/
      labels:
        raycluster.group.name: small-group

      # Command to start ray
      command: ray start --block --node-ip-address=$MY_POD_IP --address=$RAYCLUSTER_SAMPLE_SERVICE_HOST:$RAYCLUSTER_SAMPLE_SERVICE_PORT_REDIS --object-manager-port=12345 --node-manager-port=12346 --object-store-memory=100000000 --num-cpus=1

      # resource requirements
      # Refer to https://kubernetes.io/docs/concepts/configuration/manage-compute-resources-container/
      resources:
        limits:
          cpu: 1000m
          memory: 2Gi
          ephemeral-storage: 2Gi
        requests:
          cpu: 1000m
          memory: 2Gi
          ephemeral-storage: 2Gi

      # head service suffix: {namespace}.svc , follows Kubernetes standard
      headServiceSuffix: "ray-operator.svc"

    # the pod replicas in this group typed head
    - replicas: 1
      # logical group name, also can be functional
      groupName: head-group
      # pod type
      type: head

      # custom labels. NOTE: do not define custom labels start with `raycluster.`, they may be used in controller.
      # Refer to https://kubernetes.io/docs/concepts/overview/working-with-objects/labels/
      labels:
        raycluster.group.name: head-group

      # Command to start ray
      command: ray start --head --block --redis-port=6379 --node-ip-address=$MY_POD_IP --object-manager-port=12345 --node-manager-port=12346 --object-store-memory=100000000 --num-cpus=1

      # resource requirements
      # Refer to https://kubernetes.io/docs/concepts/configuration/manage-compute-resources-container/
      resources:
        limits:
          cpu: 2000m
          memory: 4Gi
          ephemeral-storage: 4Gi
        requests:
          cpu: 2000m
          memory: 4Gi
          ephemeral-storage: 4Gi

      # head service suffix: {namespace}.svc , follows Kubernetes standard
      headServiceSuffix: "ray-operator.svc"<|MERGE_RESOLUTION|>--- conflicted
+++ resolved
@@ -10,11 +10,7 @@
   clusterName: raycluster-sample
   images:
     defaultImage: rayproject/autoscaler
-<<<<<<< HEAD
-    # imagePullPolicy: "Always"
-=======
   imagePullPolicy: "Always"
->>>>>>> a8bda9b5
 
   extensions:
     # the pod replicas in this group typed worker
