--- conflicted
+++ resolved
@@ -22,15 +22,11 @@
 		# setuptools should not be pinned.
 		--unsafe-package setuptools
 		--extra-index-url "https://download.pytorch.org/whl/${CUDA_CODE}"
-<<<<<<< HEAD
 		--find-links "https://data.pyg.org/whl/torch-2.5.1+${CUDA_CODE}.html"
 		--index-strategy unsafe-best-match
 		--no-strip-markers
 		--emit-index-url
 		--emit-find-links
-=======
-		--find-links "https://data.pyg.org/whl/torch-2.3.0+${CUDA_CODE}.html"
->>>>>>> 3ee2ff01
 	)
 
 	mkdir -p /tmp/ray-deps
