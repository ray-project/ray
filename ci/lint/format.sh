--- conflicted
+++ resolved
@@ -239,7 +239,6 @@
 }
 
 format_all_scripts() {
-<<<<<<< HEAD
     command -v flake8 &> /dev/null;
     HAS_FLAKE8=$?
 
@@ -260,13 +259,6 @@
       git ls-files -- '*.pyx' '*.pxd' '*.pxi' "${GIT_LS_EXCLUDES[@]}" | xargs -P 5 \
         flake8 --config=.flake8 "$FLAKE8_PYX_IGNORES"
     fi
-=======
-    echo "$(date)" "Black...."
-    git ls-files -- '*.py' "${GIT_LS_EXCLUDES[@]}" | xargs -P 10 \
-      black "${BLACK_EXCLUDES[@]}"
-    echo "$(date)" "MYPY...."
-    mypy_on_each "${MYPY_FILES[@]}"
->>>>>>> 4919aa49
 
     if command -v shellcheck >/dev/null; then
       local shell_files bin_like_files
