#!/bin/bash
#
# This script runs all the lint checks.
#

set -exuo pipefail

clang_format() {
  pip install -c python/requirements_compiled.txt clang-format
  ./ci/lint/check-git-clang-format-output.sh
}

pre_commit() {
  # Run pre-commit on all files
  # TODO(MortalHappiness): Run all pre-commit checks because currently we only run some of them.
  pip install -c python/requirements_compiled.txt pre-commit clang-format

  HOOKS=(
    python-no-log-warn
    ruff
    check-added-large-files
    check-ast
    check-toml
    black
    prettier
    mypy
    rst-directive-colons
    rst-inline-touching-normal
    python-check-mock-methods
    clang-format
    shellcheck
    docstyle
    check-import-order
    check-cpp-files-inclusion
    end-of-file-fixer
    check-json
    trailing-whitespace
    cpplint
    buildifier
    buildifier-lint
    eslint
  )

  for HOOK in "${HOOKS[@]}"; do
    pre-commit run "$HOOK" --all-files --show-diff-on-failure
  done
}

pre_commit_pydoclint() {
  # Run pre-commit pydoclint on all files
  pip install -c python/requirements_compiled.txt pre-commit clang-format
  pre-commit run pydoclint --hook-stage manual --all-files --show-diff-on-failure
  git diff --quiet -- ci/lint/pydoclint-baseline.txt || {
  echo "Baseline needs update. Run the CI-style hook: \"pre-commit run pydoclint --hook-stage manual --all-files --show-diff-on-failure\" locally and commit the baseline."
  exit 1
  }
}

<<<<<<< HEAD
untested_code_snippet() {
  pip install -c python/requirements_compiled.txt semgrep
  semgrep ci --config semgrep.yml
=======
code_format() {
  pip install -c python/requirements_compiled.txt -r python/requirements/lint-requirements.txt
  FORMAT_SH_PRINT_DIFF=1 ./ci/lint/format.sh --all-scripts
}

semgrep_lint() {
  pip install -c python/requirements_compiled.txt semgrep pre-commit
  pre-commit run semgrep --all-files --show-diff-on-failure
>>>>>>> 4ec817b1
}

banned_words() {
  ./ci/lint/check-banned-words.sh
}

# Use system python to avoid conflicts with uv python in forge image
doc_readme() {
  /usr/bin/python -m pip install -c python/requirements_compiled.txt docutils
  cd python && /usr/bin/python setup.py check --restructuredtext --strict --metadata
}

dashboard_format() {
  ./ci/lint/check-dashboard-format.sh
}

copyright_format() {
  ./ci/lint/copyright-format.sh -c
}

bazel_team() {
  TMP_DIR="$(mktemp -d)"
  bazelisk query 'kind("cc_test|py_test", //...)' --output=xml > "${TMP_DIR}/tests.xml"
  bazelisk run //ci/lint:check_bazel_team_owner < "${TMP_DIR}/tests.xml"
  rm -rf "${TMP_DIR}"
}

bazel_buildifier() {
  ./ci/lint/check-bazel-buildifier.sh
}

pytest_format() {
  pip install -c python/requirements_compiled.txt yq
  ./ci/lint/check-pytest-format.sh
}

test_coverage() {
  python ci/pipeline/check-test-run.py
}

_install_ray_no_deps() {
  if [[ -d /opt/ray-build ]]; then
    unzip -o -q /opt/ray-build/ray_pkg.zip -d python
    unzip -o -q /opt/ray-build/ray_py_proto.zip -d python
    mkdir -p python/ray/dashboard/client/build
    tar -xzf /opt/ray-build/dashboard.tar.gz -C python/ray/dashboard/client/build
    SKIP_BAZEL_BUILD=1 pip install -e "python[all]" --no-deps
  else
    RAY_DISABLE_EXTRA_CPP=1 pip install -e "python[all]" --no-deps
  fi
}

api_annotations() {
  echo "--- Install Ray"
  _install_ray_no_deps

  echo "--- Check API annotations"
  ./ci/lint/check_api_annotations.py
}

api_policy_check() {
  # install ray and compile doc to generate API files
  echo "--- Build doc pages"
  make -C doc/ html

  echo "--- Install Ray"
  _install_ray_no_deps

  echo "--- Check API/doc consistency"
  bazel run //ci/ray_ci/doc:cmd_check_api_discrepancy -- /ray "$@"
}

documentation_style() {
  ./ci/lint/check-documentation-style.sh
}

"$@"<|MERGE_RESOLUTION|>--- conflicted
+++ resolved
@@ -56,11 +56,6 @@
   }
 }
 
-<<<<<<< HEAD
-untested_code_snippet() {
-  pip install -c python/requirements_compiled.txt semgrep
-  semgrep ci --config semgrep.yml
-=======
 code_format() {
   pip install -c python/requirements_compiled.txt -r python/requirements/lint-requirements.txt
   FORMAT_SH_PRINT_DIFF=1 ./ci/lint/format.sh --all-scripts
@@ -69,7 +64,6 @@
 semgrep_lint() {
   pip install -c python/requirements_compiled.txt semgrep pre-commit
   pre-commit run semgrep --all-files --show-diff-on-failure
->>>>>>> 4ec817b1
 }
 
 banned_words() {
