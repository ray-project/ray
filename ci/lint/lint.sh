--- conflicted
+++ resolved
@@ -32,11 +32,8 @@
     check-import-order
     check-cpp-files-inclusion
     end-of-file-fixer
-<<<<<<< HEAD
     check-json
-=======
     trailing-whitespace
->>>>>>> 13ba63cd
   )
 
   for HOOK in "${HOOKS[@]}"; do
