<<<<<<< HEAD
=======
python/ray/_common/utils.py
    DOC101: Function `import_attr`: Docstring contains fewer arguments than in function signature.
    DOC103: Function `import_attr`: Docstring arguments are different from function arguments. (Or could be other formatting issues: https://jsh9.github.io/pydoclint/violation_codes.html#notes-on-doc103 ). Arguments in the function signature but not in the docstring: [full_path: str, reload_module: bool].
--------------------
python/ray/_private/accelerators/neuron.py
    DOC111: Method `NeuronAcceleratorManager.set_current_process_visible_accelerator_ids`: The option `--arg-type-hints-in-docstring` is `False` but there are type hints in the docstring arg list
--------------------
python/ray/_private/accelerators/tpu.py
    DOC111: Method `TPUAcceleratorManager.set_current_process_visible_accelerator_ids`: The option `--arg-type-hints-in-docstring` is `False` but there are type hints in the docstring arg list
--------------------
python/ray/_private/client_mode_hook.py
    DOC201: Function `client_mode_hook` does not have a return section in docstring
--------------------
python/ray/_private/dict.py
    DOC111: Function `merge_dicts`: The option `--arg-type-hints-in-docstring` is `False` but there are type hints in the docstring arg list
    DOC201: Function `deep_update` does not have a return section in docstring
    DOC201: Function `unflatten_list_dict` does not have a return section in docstring
--------------------
python/ray/_private/event/event_logger.py
    DOC201: Function `get_event_logger` does not have a return section in docstring
--------------------
python/ray/_private/event/export_event_logger.py
    DOC201: Function `get_export_event_logger` does not have a return section in docstring
    DOC201: Function `check_export_api_enabled` does not have a return section in docstring
--------------------
python/ray/_private/external_storage.py
    DOC201: Method `ExternalStorage._write_multiple_objects` does not have a return section in docstring
    DOC106: Method `ExternalStorage._size_check`: The option `--arg-type-hints-in-signature` is `True` but there are no argument type hints in the signature
    DOC107: Method `ExternalStorage._size_check`: The option `--arg-type-hints-in-signature` is `True` but not all args in the signature have type hints
    DOC106: Method `ExternalStorage.spill_objects`: The option `--arg-type-hints-in-signature` is `True` but there are no argument type hints in the signature
    DOC107: Method `ExternalStorage.spill_objects`: The option `--arg-type-hints-in-signature` is `True` but not all args in the signature have type hints
    DOC101: Method `FileSystemStorage.__init__`: Docstring contains fewer arguments than in function signature.
    DOC103: Method `FileSystemStorage.__init__`: Docstring arguments are different from function arguments. (Or could be other formatting issues: https://jsh9.github.io/pydoclint/violation_codes.html#notes-on-doc103 ). Arguments in the function signature but not in the docstring: [buffer_size: Optional[int], directory_path: Union[str, List[str]], node_id: str].
    DOC101: Method `ExternalStorageSmartOpenImpl.__init__`: Docstring contains fewer arguments than in function signature.
    DOC107: Method `ExternalStorageSmartOpenImpl.__init__`: The option `--arg-type-hints-in-signature` is `True` but not all args in the signature have type hints
    DOC103: Method `ExternalStorageSmartOpenImpl.__init__`: Docstring arguments are different from function arguments. (Or could be other formatting issues: https://jsh9.github.io/pydoclint/violation_codes.html#notes-on-doc103 ). Arguments in the function signature but not in the docstring: [buffer_size: , node_id: str]. Arguments in the docstring but not in the function signature: [prefix: ].
    DOC106: Function `spill_objects`: The option `--arg-type-hints-in-signature` is `True` but there are no argument type hints in the signature
    DOC107: Function `spill_objects`: The option `--arg-type-hints-in-signature` is `True` but not all args in the signature have type hints
    DOC201: Function `restore_spilled_objects` does not have a return section in docstring
    DOC201: Function `_get_unique_spill_filename` does not have a return section in docstring
--------------------
python/ray/_private/function_manager.py
    DOC101: Method `FunctionActorManager.__init__`: Docstring contains fewer arguments than in function signature.
    DOC106: Method `FunctionActorManager.__init__`: The option `--arg-type-hints-in-signature` is `True` but there are no argument type hints in the signature
    DOC107: Method `FunctionActorManager.__init__`: The option `--arg-type-hints-in-signature` is `True` but not all args in the signature have type hints
    DOC103: Method `FunctionActorManager.__init__`: Docstring arguments are different from function arguments. (Or could be other formatting issues: https://jsh9.github.io/pydoclint/violation_codes.html#notes-on-doc103 ). Arguments in the function signature but not in the docstring: [worker: ].
    DOC106: Method `FunctionActorManager.compute_collision_identifier`: The option `--arg-type-hints-in-signature` is `True` but there are no argument type hints in the signature
    DOC107: Method `FunctionActorManager.compute_collision_identifier`: The option `--arg-type-hints-in-signature` is `True` but not all args in the signature have type hints
    DOC106: Method `FunctionActorManager.export`: The option `--arg-type-hints-in-signature` is `True` but there are no argument type hints in the signature
    DOC107: Method `FunctionActorManager.export`: The option `--arg-type-hints-in-signature` is `True` but not all args in the signature have type hints
    DOC201: Method `FunctionActorManager.export` does not have a return section in docstring
    DOC106: Method `FunctionActorManager.get_execution_info`: The option `--arg-type-hints-in-signature` is `True` but there are no argument type hints in the signature
    DOC107: Method `FunctionActorManager.get_execution_info`: The option `--arg-type-hints-in-signature` is `True` but not all args in the signature have type hints
    DOC101: Method `FunctionActorManager._wait_for_function`: Docstring contains fewer arguments than in function signature.
    DOC107: Method `FunctionActorManager._wait_for_function`: The option `--arg-type-hints-in-signature` is `True` but not all args in the signature have type hints
    DOC103: Method `FunctionActorManager._wait_for_function`: Docstring arguments are different from function arguments. (Or could be other formatting issues: https://jsh9.github.io/pydoclint/violation_codes.html#notes-on-doc103 ). Arguments in the function signature but not in the docstring: [function_descriptor: , timeout: ]. Arguments in the docstring but not in the function signature: [function_descriptor : ].
    DOC106: Method `FunctionActorManager.load_actor_class`: The option `--arg-type-hints-in-signature` is `True` but there are no argument type hints in the signature
    DOC107: Method `FunctionActorManager.load_actor_class`: The option `--arg-type-hints-in-signature` is `True` but not all args in the signature have type hints
    DOC107: Method `FunctionActorManager._make_actor_method_executor`: The option `--arg-type-hints-in-signature` is `True` but not all args in the signature have type hints
--------------------
python/ray/_private/gcs_pubsub.py
    DOC101: Method `GcsAioResourceUsageSubscriber.poll`: Docstring contains fewer arguments than in function signature.
    DOC106: Method `GcsAioResourceUsageSubscriber.poll`: The option `--arg-type-hints-in-signature` is `True` but there are no argument type hints in the signature
    DOC107: Method `GcsAioResourceUsageSubscriber.poll`: The option `--arg-type-hints-in-signature` is `True` but not all args in the signature have type hints
    DOC103: Method `GcsAioResourceUsageSubscriber.poll`: Docstring arguments are different from function arguments. (Or could be other formatting issues: https://jsh9.github.io/pydoclint/violation_codes.html#notes-on-doc103 ). Arguments in the function signature but not in the docstring: [timeout: ].
    DOC101: Method `GcsAioActorSubscriber.poll`: Docstring contains fewer arguments than in function signature.
    DOC106: Method `GcsAioActorSubscriber.poll`: The option `--arg-type-hints-in-signature` is `True` but there are no argument type hints in the signature
    DOC107: Method `GcsAioActorSubscriber.poll`: The option `--arg-type-hints-in-signature` is `True` but not all args in the signature have type hints
    DOC103: Method `GcsAioActorSubscriber.poll`: Docstring arguments are different from function arguments. (Or could be other formatting issues: https://jsh9.github.io/pydoclint/violation_codes.html#notes-on-doc103 ). Arguments in the function signature but not in the docstring: [batch_size: , timeout: ].
    DOC101: Method `GcsAioNodeInfoSubscriber.poll`: Docstring contains fewer arguments than in function signature.
    DOC106: Method `GcsAioNodeInfoSubscriber.poll`: The option `--arg-type-hints-in-signature` is `True` but there are no argument type hints in the signature
    DOC107: Method `GcsAioNodeInfoSubscriber.poll`: The option `--arg-type-hints-in-signature` is `True` but not all args in the signature have type hints
    DOC103: Method `GcsAioNodeInfoSubscriber.poll`: Docstring arguments are different from function arguments. (Or could be other formatting issues: https://jsh9.github.io/pydoclint/violation_codes.html#notes-on-doc103 ). Arguments in the function signature but not in the docstring: [batch_size: , timeout: ].
--------------------
python/ray/_private/gcs_utils.py
    DOC107: Function `create_gcs_channel`: The option `--arg-type-hints-in-signature` is `True` but not all args in the signature have type hints
    DOC104: Function `cleanup_redis_storage`: Arguments are the same in the docstring and the function signature, but are in a different order.
    DOC105: Function `cleanup_redis_storage`: Argument names match, but type hints in these args do not match: host, port, password, use_ssl, storage_namespace, username
    DOC201: Function `cleanup_redis_storage` does not have a return section in docstring
--------------------
python/ray/_private/inspect_util.py
    DOC106: Function `is_function_or_method`: The option `--arg-type-hints-in-signature` is `True` but there are no argument type hints in the signature
    DOC107: Function `is_function_or_method`: The option `--arg-type-hints-in-signature` is `True` but not all args in the signature have type hints
    DOC106: Function `is_static_method`: The option `--arg-type-hints-in-signature` is `True` but there are no argument type hints in the signature
    DOC107: Function `is_static_method`: The option `--arg-type-hints-in-signature` is `True` but not all args in the signature have type hints
    DOC201: Function `is_static_method` does not have a return section in docstring
--------------------
python/ray/_private/internal_api.py
    DOC111: Function `free`: The option `--arg-type-hints-in-docstring` is `False` but there are type hints in the docstring arg list
    DOC201: Function `free` does not have a return section in docstring
--------------------
python/ray/_private/metrics_agent.py
    DOC101: Method `OpenCensusProxyCollector.__init__`: Docstring contains fewer arguments than in function signature.
    DOC103: Method `OpenCensusProxyCollector.__init__`: Docstring arguments are different from function arguments. (Or could be other formatting issues: https://jsh9.github.io/pydoclint/violation_codes.html#notes-on-doc103 ). Arguments in the function signature but not in the docstring: [component_timeout_s: int].
    DOC201: Method `MetricsAgent.proxy_export_metrics` does not have a return section in docstring
    DOC106: Method `PrometheusServiceDiscoveryWriter.__init__`: The option `--arg-type-hints-in-signature` is `True` but there are no argument type hints in the signature
    DOC107: Method `PrometheusServiceDiscoveryWriter.__init__`: The option `--arg-type-hints-in-signature` is `True` but not all args in the signature have type hints
--------------------
python/ray/_private/node.py
    DOC107: Method `Node.__init__`: The option `--arg-type-hints-in-signature` is `True` but not all args in the signature have type hints
    DOC201: Method `Node.check_version_info` does not have a return section in docstring
    DOC111: Method `Node._make_inc_temp`: The option `--arg-type-hints-in-docstring` is `False` but there are type hints in the docstring arg list
    DOC101: Method `Node._prepare_socket_file`: Docstring contains fewer arguments than in function signature.
    DOC103: Method `Node._prepare_socket_file`: Docstring arguments are different from function arguments. (Or could be other formatting issues: https://jsh9.github.io/pydoclint/violation_codes.html#notes-on-doc103 ). Arguments in the function signature but not in the docstring: [default_prefix: str].
    DOC201: Method `Node._prepare_socket_file` does not have a return section in docstring
    DOC101: Method `Node.start_raylet`: Docstring contains fewer arguments than in function signature.
    DOC103: Method `Node.start_raylet`: Docstring arguments are different from function arguments. (Or could be other formatting issues: https://jsh9.github.io/pydoclint/violation_codes.html#notes-on-doc103 ). Arguments in the function signature but not in the docstring: [fallback_directory: str, object_store_memory: int, plasma_directory: str].
    DOC107: Method `Node._kill_process_type`: The option `--arg-type-hints-in-signature` is `True` but not all args in the signature have type hints
    DOC101: Method `Node.kill_all_processes`: Docstring contains fewer arguments than in function signature.
    DOC106: Method `Node.kill_all_processes`: The option `--arg-type-hints-in-signature` is `True` but there are no argument type hints in the signature
    DOC107: Method `Node.kill_all_processes`: The option `--arg-type-hints-in-signature` is `True` but not all args in the signature have type hints
    DOC103: Method `Node.kill_all_processes`: Docstring arguments are different from function arguments. (Or could be other formatting issues: https://jsh9.github.io/pydoclint/violation_codes.html#notes-on-doc103 ). Arguments in the function signature but not in the docstring: [allow_graceful: ].
--------------------
python/ray/_private/parameter.py
    DOC101: Method `RayParams.__init__`: Docstring contains fewer arguments than in function signature.
    DOC107: Method `RayParams.__init__`: The option `--arg-type-hints-in-signature` is `True` but not all args in the signature have type hints
    DOC103: Method `RayParams.__init__`: Docstring arguments are different from function arguments. (Or could be other formatting issues: https://jsh9.github.io/pydoclint/violation_codes.html#notes-on-doc103 ). Arguments in the function signature but not in the docstring: [_system_config: Optional[Dict[str, str]], autoscaling_config: Optional[str], cluster_id: Optional[str], dashboard_agent_listen_port: Optional[int], dashboard_host: Optional[str], dashboard_port: Optional[bool], driver_mode: , enable_object_reconstruction: Optional[bool], env_vars: Optional[Dict[str, str]], external_addresses: Optional[List[str]], gcs_address: Optional[str], gcs_server_port: Optional[int], huge_pages: Optional[bool], include_dashboard: Optional[bool], include_log_monitor: Optional[str], labels: Optional[Dict[str, str]], max_worker_port: Optional[int], memory: Optional[float], metrics_agent_port: Optional[int], metrics_export_port: Optional[int], min_worker_port: Optional[int], no_monitor: Optional[bool], node_id: Optional[str], node_ip_address: Optional[str], node_manager_port: int, node_name: Optional[str], num_cpus: Optional[int], num_gpus: Optional[int], num_redis_shards: Optional[int], object_manager_port: Optional[int], object_ref_seed: Optional[int], object_spilling_directory: Optional[str], object_store_memory: Optional[float], plasma_directory: Optional[str], plasma_store_socket_name: Optional[str], ray_client_server_port: Optional[int], ray_debugger_external: bool, raylet_ip_address: Optional[str], raylet_socket_name: Optional[str], redirect_output: Optional[bool], redis_address: Optional[str], redis_max_clients: Optional[int], redis_password: Optional[str], redis_port: Optional[int], redis_shard_ports: Optional[List[int]], redis_username: Optional[str], resource_isolation_config: Optional[ResourceIsolationConfig], resources: Optional[Dict[str, float]], runtime_env_agent_port: Optional[int], runtime_env_dir_name: Optional[str], session_name: Optional[str], setup_worker_path: Optional[str], storage: Optional[str], temp_dir: Optional[str], tracing_startup_hook: , webui: Optional[str], worker_path: Optional[str], worker_port_list: Optional[List[int]]].
    DOC106: Method `RayParams.update`: The option `--arg-type-hints-in-signature` is `True` but there are no argument type hints in the signature
    DOC103: Method `RayParams.update`: Docstring arguments are different from function arguments. (Or could be other formatting issues: https://jsh9.github.io/pydoclint/violation_codes.html#notes-on-doc103 ). Arguments in the function signature but not in the docstring: [**kwargs: ]. Arguments in the docstring but not in the function signature: [kwargs: ].
    DOC106: Method `RayParams.update_if_absent`: The option `--arg-type-hints-in-signature` is `True` but there are no argument type hints in the signature
    DOC103: Method `RayParams.update_if_absent`: Docstring arguments are different from function arguments. (Or could be other formatting issues: https://jsh9.github.io/pydoclint/violation_codes.html#notes-on-doc103 ). Arguments in the function signature but not in the docstring: [**kwargs: ]. Arguments in the docstring but not in the function signature: [kwargs: ].
    DOC202: Method `RayParams.update_pre_selected_port` has a return section in docstring, but there are no return statements or annotations
--------------------
python/ray/_private/profiling.py
    DOC106: Function `profile`: The option `--arg-type-hints-in-signature` is `True` but there are no argument type hints in the signature
    DOC107: Function `profile`: The option `--arg-type-hints-in-signature` is `True` but not all args in the signature have type hints
--------------------
python/ray/_private/ray_logging/__init__.py
    DOC107: Function `setup_component_logger`: The option `--arg-type-hints-in-signature` is `True` but not all args in the signature have type hints
    DOC101: Function `run_callback_on_events_in_ipython`: Docstring contains fewer arguments than in function signature.
    DOC103: Function `run_callback_on_events_in_ipython`: Docstring arguments are different from function arguments. (Or could be other formatting issues: https://jsh9.github.io/pydoclint/violation_codes.html#notes-on-doc103 ). Arguments in the function signature but not in the docstring: [event: str].
--------------------
python/ray/_private/ray_option_utils.py
    DOC201: Function `_counting_option` does not have a return section in docstring
--------------------
python/ray/_private/resource_isolation_config.py
    DOC101: Method `ResourceIsolationConfig.__init__`: Docstring contains fewer arguments than in function signature.
    DOC103: Method `ResourceIsolationConfig.__init__`: Docstring arguments are different from function arguments. (Or could be other formatting issues: https://jsh9.github.io/pydoclint/violation_codes.html#notes-on-doc103 ). Arguments in the function signature but not in the docstring: [cgroup_path: Optional[str], enable_resource_isolation: bool, system_reserved_cpu: Optional[float], system_reserved_memory: Optional[int]].
    DOC201: Method `ResourceIsolationConfig._validate_and_get_system_reserved_cpu` does not have a return section in docstring
--------------------
python/ray/_private/resource_spec.py
    DOC201: Method `ResourceSpec.resolve` does not have a return section in docstring
--------------------
python/ray/_private/runtime_env/agent/runtime_env_agent.py
    DOC101: Method `RuntimeEnvAgent.__init__`: Docstring contains fewer arguments than in function signature.
    DOC107: Method `RuntimeEnvAgent.__init__`: The option `--arg-type-hints-in-signature` is `True` but not all args in the signature have type hints
    DOC103: Method `RuntimeEnvAgent.__init__`: Docstring arguments are different from function arguments. (Or could be other formatting issues: https://jsh9.github.io/pydoclint/violation_codes.html#notes-on-doc103 ). Arguments in the function signature but not in the docstring: [address: , gcs_client: GcsClient, logging_params: , runtime_env_agent_port: , runtime_env_dir: , temp_dir: ].
    DOC107: Function `_create_runtime_env_with_retry`: The option `--arg-type-hints-in-signature` is `True` but not all args in the signature have type hints
--------------------
python/ray/_private/runtime_env/conda.py
    DOC101: Function `current_ray_pip_specifier`: Docstring contains fewer arguments than in function signature.
    DOC103: Function `current_ray_pip_specifier`: Docstring arguments are different from function arguments. (Or could be other formatting issues: https://jsh9.github.io/pydoclint/violation_codes.html#notes-on-doc103 ). Arguments in the function signature but not in the docstring: [logger: Optional[logging.Logger]].
    DOC111: Function `inject_dependencies`: The option `--arg-type-hints-in-docstring` is `False` but there are type hints in the docstring arg list
--------------------
python/ray/_private/runtime_env/conda_utils.py
    DOC101: Function `create_conda_env_if_needed`: Docstring contains fewer arguments than in function signature.
    DOC103: Function `create_conda_env_if_needed`: Docstring arguments are different from function arguments. (Or could be other formatting issues: https://jsh9.github.io/pydoclint/violation_codes.html#notes-on-doc103 ). Arguments in the function signature but not in the docstring: [logger: Optional[logging.Logger]].
    DOC101: Function `exec_cmd`: Docstring contains fewer arguments than in function signature.
    DOC103: Function `exec_cmd`: Docstring arguments are different from function arguments. (Or could be other formatting issues: https://jsh9.github.io/pydoclint/violation_codes.html#notes-on-doc103 ). Arguments in the function signature but not in the docstring: [logger: Optional[logging.Logger]].
    DOC201: Function `exec_cmd` does not have a return section in docstring
--------------------
python/ray/_private/runtime_env/packaging.py
    DOC111: Function `_store_package_in_gcs`: The option `--arg-type-hints-in-docstring` is `False` but there are type hints in the docstring arg list
    DOC201: Function `_store_package_in_gcs` does not have a return section in docstring
    DOC201: Function `package_exists` does not have a return section in docstring
    DOC111: Function `get_uri_for_directory`: The option `--arg-type-hints-in-docstring` is `False` but there are type hints in the docstring arg list
    DOC101: Function `upload_package_if_needed`: Docstring contains fewer arguments than in function signature.
    DOC103: Function `upload_package_if_needed`: Docstring arguments are different from function arguments. (Or could be other formatting issues: https://jsh9.github.io/pydoclint/violation_codes.html#notes-on-doc103 ). Arguments in the function signature but not in the docstring: [logger: Optional[logging.Logger]].
    DOC201: Function `upload_package_if_needed` does not have a return section in docstring
    DOC101: Function `delete_package`: Docstring contains fewer arguments than in function signature.
    DOC103: Function `delete_package`: Docstring arguments are different from function arguments. (Or could be other formatting issues: https://jsh9.github.io/pydoclint/violation_codes.html#notes-on-doc103 ). Arguments in the function signature but not in the docstring: [base_directory: str].
--------------------
python/ray/_private/runtime_env/plugin.py
    DOC107: Method `RuntimeEnvPlugin.create`: The option `--arg-type-hints-in-signature` is `True` but not all args in the signature have type hints
    DOC103: Method `RuntimeEnvPluginManager.create_uri_cache_for_plugin`: Docstring arguments are different from function arguments. (Or could be other formatting issues: https://jsh9.github.io/pydoclint/violation_codes.html#notes-on-doc103 ). Arguments in the function signature but not in the docstring: [plugin: RuntimeEnvPlugin]. Arguments in the docstring but not in the function signature: [plugin_name: ].
--------------------
python/ray/_private/runtime_env/setup_hook.py
    DOC102: Function `upload_worker_process_setup_hook_if_needed`: Docstring contains more arguments than in function signature.
    DOC103: Function `upload_worker_process_setup_hook_if_needed`: Docstring arguments are different from function arguments. (Or could be other formatting issues: https://jsh9.github.io/pydoclint/violation_codes.html#notes-on-doc103 ). Arguments in the docstring but not in the function signature: [decoder: ].
    DOC201: Function `upload_worker_process_setup_hook_if_needed` does not have a return section in docstring
--------------------
python/ray/_private/runtime_env/utils.py
    DOC103: Function `check_output_cmd`: Docstring arguments are different from function arguments. (Or could be other formatting issues: https://jsh9.github.io/pydoclint/violation_codes.html#notes-on-doc103 ). Arguments in the function signature but not in the docstring: [**kwargs: ]. Arguments in the docstring but not in the function signature: [kwargs: ].
--------------------
python/ray/_private/services.py
    DOC201: Function `_build_python_executable_command_memory_profileable` does not have a return section in docstring
    DOC101: Function `get_ray_address_from_environment`: Docstring contains fewer arguments than in function signature.
    DOC103: Function `get_ray_address_from_environment`: Docstring arguments are different from function arguments. (Or could be other formatting issues: https://jsh9.github.io/pydoclint/violation_codes.html#notes-on-doc103 ). Arguments in the function signature but not in the docstring: [addr: str, temp_dir: Optional[str]].
    DOC201: Function `wait_for_node` does not have a return section in docstring
    DOC101: Function `canonicalize_bootstrap_address`: Docstring contains fewer arguments than in function signature.
    DOC103: Function `canonicalize_bootstrap_address`: Docstring arguments are different from function arguments. (Or could be other formatting issues: https://jsh9.github.io/pydoclint/violation_codes.html#notes-on-doc103 ). Arguments in the function signature but not in the docstring: [addr: str, temp_dir: Optional[str]].
    DOC101: Function `canonicalize_bootstrap_address_or_die`: Docstring contains fewer arguments than in function signature.
    DOC103: Function `canonicalize_bootstrap_address_or_die`: Docstring arguments are different from function arguments. (Or could be other formatting issues: https://jsh9.github.io/pydoclint/violation_codes.html#notes-on-doc103 ). Arguments in the function signature but not in the docstring: [addr: str, temp_dir: Optional[str]].
    DOC106: Function `create_redis_client`: The option `--arg-type-hints-in-signature` is `True` but there are no argument type hints in the signature
    DOC107: Function `create_redis_client`: The option `--arg-type-hints-in-signature` is `True` but not all args in the signature have type hints
    DOC101: Function `start_reaper`: Docstring contains fewer arguments than in function signature.
    DOC106: Function `start_reaper`: The option `--arg-type-hints-in-signature` is `True` but there are no argument type hints in the signature
    DOC107: Function `start_reaper`: The option `--arg-type-hints-in-signature` is `True` but not all args in the signature have type hints
    DOC103: Function `start_reaper`: Docstring arguments are different from function arguments. (Or could be other formatting issues: https://jsh9.github.io/pydoclint/violation_codes.html#notes-on-doc103 ). Arguments in the function signature but not in the docstring: [fate_share: ].
    DOC102: Function `start_log_monitor`: Docstring contains more arguments than in function signature.
    DOC103: Function `start_log_monitor`: Docstring arguments are different from function arguments. (Or could be other formatting issues: https://jsh9.github.io/pydoclint/violation_codes.html#notes-on-doc103 ). Arguments in the docstring but not in the function signature: [redirect_logging: ].
    DOC101: Function `start_api_server`: Docstring contains fewer arguments than in function signature.
    DOC103: Function `start_api_server`: Docstring arguments are different from function arguments. (Or could be other formatting issues: https://jsh9.github.io/pydoclint/violation_codes.html#notes-on-doc103 ). Arguments in the function signature but not in the docstring: [fate_share: Optional[bool]].
    DOC101: Function `start_gcs_server`: Docstring contains fewer arguments than in function signature.
    DOC103: Function `start_gcs_server`: Docstring arguments are different from function arguments. (Or could be other formatting issues: https://jsh9.github.io/pydoclint/violation_codes.html#notes-on-doc103 ). Arguments in the function signature but not in the docstring: [fate_share: Optional[bool]].
    DOC101: Function `start_raylet`: Docstring contains fewer arguments than in function signature.
    DOC107: Function `start_raylet`: The option `--arg-type-hints-in-signature` is `True` but not all args in the signature have type hints
    DOC103: Function `start_raylet`: Docstring arguments are different from function arguments. (Or could be other formatting issues: https://jsh9.github.io/pydoclint/violation_codes.html#notes-on-doc103 ). Arguments in the function signature but not in the docstring: [cluster_id: str, socket_to_use: Optional[int]].
    DOC101: Function `determine_plasma_store_config`: Docstring contains fewer arguments than in function signature.
    DOC103: Function `determine_plasma_store_config`: Docstring arguments are different from function arguments. (Or could be other formatting issues: https://jsh9.github.io/pydoclint/violation_codes.html#notes-on-doc103 ). Arguments in the function signature but not in the docstring: [temp_dir: str].
    DOC101: Function `start_monitor`: Docstring contains fewer arguments than in function signature.
    DOC103: Function `start_monitor`: Docstring arguments are different from function arguments. (Or could be other formatting issues: https://jsh9.github.io/pydoclint/violation_codes.html#notes-on-doc103 ). Arguments in the function signature but not in the docstring: [autoscaler_v2: bool, fate_share: Optional[bool]].
    DOC101: Function `start_ray_client_server`: Docstring contains fewer arguments than in function signature.
    DOC111: Function `start_ray_client_server`: The option `--arg-type-hints-in-docstring` is `False` but there are type hints in the docstring arg list
    DOC103: Function `start_ray_client_server`: Docstring arguments are different from function arguments. (Or could be other formatting issues: https://jsh9.github.io/pydoclint/violation_codes.html#notes-on-doc103 ). Arguments in the function signature but not in the docstring: [fate_share: Optional[bool]].
--------------------
python/ray/_private/signature.py
    DOC106: Function `get_signature`: The option `--arg-type-hints-in-signature` is `True` but there are no argument type hints in the signature
    DOC107: Function `get_signature`: The option `--arg-type-hints-in-signature` is `True` but not all args in the signature have type hints
    DOC106: Function `extract_signature`: The option `--arg-type-hints-in-signature` is `True` but there are no argument type hints in the signature
    DOC107: Function `extract_signature`: The option `--arg-type-hints-in-signature` is `True` but not all args in the signature have type hints
    DOC107: Function `validate_args`: The option `--arg-type-hints-in-signature` is `True` but not all args in the signature have type hints
    DOC107: Function `flatten_args`: The option `--arg-type-hints-in-signature` is `True` but not all args in the signature have type hints
    DOC106: Function `recover_args`: The option `--arg-type-hints-in-signature` is `True` but there are no argument type hints in the signature
    DOC107: Function `recover_args`: The option `--arg-type-hints-in-signature` is `True` but not all args in the signature have type hints
--------------------
python/ray/_private/state.py
    DOC106: Method `GlobalState._initialize_global_state`: The option `--arg-type-hints-in-signature` is `True` but there are no argument type hints in the signature
    DOC107: Method `GlobalState._initialize_global_state`: The option `--arg-type-hints-in-signature` is `True` but not all args in the signature have type hints
    DOC101: Method `GlobalState._gen_actor_info`: Docstring contains fewer arguments than in function signature.
    DOC106: Method `GlobalState._gen_actor_info`: The option `--arg-type-hints-in-signature` is `True` but there are no argument type hints in the signature
    DOC107: Method `GlobalState._gen_actor_info`: The option `--arg-type-hints-in-signature` is `True` but not all args in the signature have type hints
    DOC103: Method `GlobalState._gen_actor_info`: Docstring arguments are different from function arguments. (Or could be other formatting issues: https://jsh9.github.io/pydoclint/violation_codes.html#notes-on-doc103 ). Arguments in the function signature but not in the docstring: [actor_table_data: ].
    DOC106: Method `GlobalState.chrome_tracing_dump`: The option `--arg-type-hints-in-signature` is `True` but there are no argument type hints in the signature
    DOC107: Method `GlobalState.chrome_tracing_dump`: The option `--arg-type-hints-in-signature` is `True` but not all args in the signature have type hints
    DOC106: Method `GlobalState.chrome_tracing_object_transfer_dump`: The option `--arg-type-hints-in-signature` is `True` but there are no argument type hints in the signature
    DOC107: Method `GlobalState.chrome_tracing_object_transfer_dump`: The option `--arg-type-hints-in-signature` is `True` but not all args in the signature have type hints
    DOC106: Method `GlobalState.add_worker`: The option `--arg-type-hints-in-signature` is `True` but there are no argument type hints in the signature
    DOC107: Method `GlobalState.add_worker`: The option `--arg-type-hints-in-signature` is `True` but not all args in the signature have type hints
    DOC106: Method `GlobalState.update_worker_debugger_port`: The option `--arg-type-hints-in-signature` is `True` but there are no argument type hints in the signature
    DOC107: Method `GlobalState.update_worker_debugger_port`: The option `--arg-type-hints-in-signature` is `True` but not all args in the signature have type hints
    DOC106: Method `GlobalState.get_worker_debugger_port`: The option `--arg-type-hints-in-signature` is `True` but there are no argument type hints in the signature
    DOC107: Method `GlobalState.get_worker_debugger_port`: The option `--arg-type-hints-in-signature` is `True` but not all args in the signature have type hints
    DOC106: Method `GlobalState.update_worker_num_paused_threads`: The option `--arg-type-hints-in-signature` is `True` but there are no argument type hints in the signature
    DOC107: Method `GlobalState.update_worker_num_paused_threads`: The option `--arg-type-hints-in-signature` is `True` but not all args in the signature have type hints
    DOC106: Function `timeline`: The option `--arg-type-hints-in-signature` is `True` but there are no argument type hints in the signature
    DOC107: Function `timeline`: The option `--arg-type-hints-in-signature` is `True` but not all args in the signature have type hints
    DOC106: Function `object_transfer_timeline`: The option `--arg-type-hints-in-signature` is `True` but there are no argument type hints in the signature
    DOC107: Function `object_transfer_timeline`: The option `--arg-type-hints-in-signature` is `True` but not all args in the signature have type hints
    DOC106: Function `update_worker_debugger_port`: The option `--arg-type-hints-in-signature` is `True` but there are no argument type hints in the signature
    DOC107: Function `update_worker_debugger_port`: The option `--arg-type-hints-in-signature` is `True` but not all args in the signature have type hints
    DOC106: Function `update_worker_num_paused_threads`: The option `--arg-type-hints-in-signature` is `True` but there are no argument type hints in the signature
    DOC107: Function `update_worker_num_paused_threads`: The option `--arg-type-hints-in-signature` is `True` but not all args in the signature have type hints
    DOC106: Function `get_worker_debugger_port`: The option `--arg-type-hints-in-signature` is `True` but there are no argument type hints in the signature
    DOC107: Function `get_worker_debugger_port`: The option `--arg-type-hints-in-signature` is `True` but not all args in the signature have type hints
--------------------
python/ray/_private/state_api_test_utils.py
    DOC101: Function `invoke_state_api`: Docstring contains fewer arguments than in function signature.
    DOC103: Function `invoke_state_api`: Docstring arguments are different from function arguments. (Or could be other formatting issues: https://jsh9.github.io/pydoclint/violation_codes.html#notes-on-doc103 ). Arguments in the function signature but not in the docstring: [**kwargs: , err_msg: Optional[str], key_suffix: Optional[str], print_result: Optional[bool], state_api_fn: Callable, state_stats: StateAPIStats, verify_cb: Callable]. Arguments in the docstring but not in the function signature: [- kwargs: , - state_api_fn: , - state_stats: , - verify_cb: ].
    DOC201: Function `invoke_state_api` does not have a return section in docstring
    DOC103: Method `StateAPIGeneratorActor.__init__`: Docstring arguments are different from function arguments. (Or could be other formatting issues: https://jsh9.github.io/pydoclint/violation_codes.html#notes-on-doc103 ). Arguments in the function signature but not in the docstring: [apis: List[StateAPICallSpec], call_interval_s: float, print_interval_s: float, print_result: bool, wait_after_stop: bool]. Arguments in the docstring but not in the function signature: [- apis: , - call_interval_s: , - print_interval_s: , - print_result: , - wait_after_stop: ].
    DOC101: Function `verify_tasks_running_or_terminated`: Docstring contains fewer arguments than in function signature.
    DOC103: Function `verify_tasks_running_or_terminated`: Docstring arguments are different from function arguments. (Or could be other formatting issues: https://jsh9.github.io/pydoclint/violation_codes.html#notes-on-doc103 ). Arguments in the function signature but not in the docstring: [expect_num_tasks: int].
    DOC201: Function `verify_tasks_running_or_terminated` does not have a return section in docstring
--------------------
python/ray/_private/test_utils.py
    DOC101: Function `start_redis_instance`: Docstring contains fewer arguments than in function signature.
    DOC107: Function `start_redis_instance`: The option `--arg-type-hints-in-signature` is `True` but not all args in the signature have type hints
    DOC103: Function `start_redis_instance`: Docstring arguments are different from function arguments. (Or could be other formatting issues: https://jsh9.github.io/pydoclint/violation_codes.html#notes-on-doc103 ). Arguments in the function signature but not in the docstring: [db_dir: , fate_share: Optional[bool], free_port: , leader_id: , replica_of: ].
    DOC106: Function `_pid_alive`: The option `--arg-type-hints-in-signature` is `True` but there are no argument type hints in the signature
    DOC107: Function `_pid_alive`: The option `--arg-type-hints-in-signature` is `True` but not all args in the signature have type hints
    DOC101: Function `run_string_as_driver`: Docstring contains fewer arguments than in function signature.
    DOC103: Function `run_string_as_driver`: Docstring arguments are different from function arguments. (Or could be other formatting issues: https://jsh9.github.io/pydoclint/violation_codes.html#notes-on-doc103 ). Arguments in the function signature but not in the docstring: [encode: str].
    DOC101: Function `run_string_as_driver_stdout_stderr`: Docstring contains fewer arguments than in function signature.
    DOC103: Function `run_string_as_driver_stdout_stderr`: Docstring arguments are different from function arguments. (Or could be other formatting issues: https://jsh9.github.io/pydoclint/violation_codes.html#notes-on-doc103 ). Arguments in the function signature but not in the docstring: [encode: str].
    DOC101: Function `run_string_as_driver_nonblocking`: Docstring contains fewer arguments than in function signature.
    DOC107: Function `run_string_as_driver_nonblocking`: The option `--arg-type-hints-in-signature` is `True` but not all args in the signature have type hints
    DOC103: Function `run_string_as_driver_nonblocking`: Docstring arguments are different from function arguments. (Or could be other formatting issues: https://jsh9.github.io/pydoclint/violation_codes.html#notes-on-doc103 ). Arguments in the function signature but not in the docstring: [env: Dict].
    DOC107: Function `wait_for_condition`: The option `--arg-type-hints-in-signature` is `True` but not all args in the signature have type hints
    DOC201: Function `wait_for_condition` does not have a return section in docstring
    DOC101: Function `async_wait_for_condition`: Docstring contains fewer arguments than in function signature.
    DOC107: Function `async_wait_for_condition`: The option `--arg-type-hints-in-signature` is `True` but not all args in the signature have type hints
    DOC103: Function `async_wait_for_condition`: Docstring arguments are different from function arguments. (Or could be other formatting issues: https://jsh9.github.io/pydoclint/violation_codes.html#notes-on-doc103 ). Arguments in the function signature but not in the docstring: [**kwargs: Any].
    DOC201: Function `async_wait_for_condition` does not have a return section in docstring
    DOC106: Function `wait_until_succeeded_without_exception`: The option `--arg-type-hints-in-signature` is `True` but there are no argument type hints in the signature
    DOC107: Function `wait_until_succeeded_without_exception`: The option `--arg-type-hints-in-signature` is `True` but not all args in the signature have type hints
    DOC103: Function `wait_until_succeeded_without_exception`: Docstring arguments are different from function arguments. (Or could be other formatting issues: https://jsh9.github.io/pydoclint/violation_codes.html#notes-on-doc103 ). Arguments in the function signature but not in the docstring: [*args: ]. Arguments in the docstring but not in the function signature: [args: ].
    DOC201: Function `wait_until_succeeded_without_exception` does not have a return section in docstring
    DOC101: Method `BatchQueue.get_batch`: Docstring contains fewer arguments than in function signature.
    DOC103: Method `BatchQueue.get_batch`: Docstring arguments are different from function arguments. (Or could be other formatting issues: https://jsh9.github.io/pydoclint/violation_codes.html#notes-on-doc103 ). Arguments in the function signature but not in the docstring: [batch_size: int, first_timeout: Optional[float], total_timeout: Optional[float]].
    DOC201: Method `BatchQueue.get_batch` does not have a return section in docstring
    DOC101: Function `monitor_memory_usage`: Docstring contains fewer arguments than in function signature.
    DOC103: Function `monitor_memory_usage`: Docstring arguments are different from function arguments. (Or could be other formatting issues: https://jsh9.github.io/pydoclint/violation_codes.html#notes-on-doc103 ). Arguments in the function signature but not in the docstring: [print_interval_s: int, record_interval_s: int]. Arguments in the docstring but not in the function signature: [interval_s: ].
    DOC402: Function `simulate_storage` has "yield" statements, but the docstring does not have a "Yields" section
    DOC404: Function `simulate_storage` yield type(s) in docstring not consistent with the return annotation. Return annotation exists, but docstring "yields" section does not exist or has 0 type(s).
--------------------
python/ray/_private/usage/usage_lib.py
    DOC201: Function `record_extra_usage_tag` does not have a return section in docstring
    DOC201: Function `_generate_cluster_metadata` does not have a return section in docstring
    DOC106: Function `put_cluster_metadata`: The option `--arg-type-hints-in-signature` is `True` but there are no argument type hints in the signature
    DOC107: Function `put_cluster_metadata`: The option `--arg-type-hints-in-signature` is `True` but not all args in the signature have type hints
    DOC101: Function `get_extra_usage_tags_to_report`: Docstring contains fewer arguments than in function signature.
    DOC106: Function `get_extra_usage_tags_to_report`: The option `--arg-type-hints-in-signature` is `True` but there are no argument type hints in the signature
    DOC107: Function `get_extra_usage_tags_to_report`: The option `--arg-type-hints-in-signature` is `True` but not all args in the signature have type hints
    DOC103: Function `get_extra_usage_tags_to_report`: Docstring arguments are different from function arguments. (Or could be other formatting issues: https://jsh9.github.io/pydoclint/violation_codes.html#notes-on-doc103 ). Arguments in the function signature but not in the docstring: [gcs_client: ].
    DOC106: Function `_get_cluster_status_to_report_v2`: The option `--arg-type-hints-in-signature` is `True` but there are no argument type hints in the signature
    DOC107: Function `_get_cluster_status_to_report_v2`: The option `--arg-type-hints-in-signature` is `True` but not all args in the signature have type hints
    DOC106: Function `get_cluster_status_to_report`: The option `--arg-type-hints-in-signature` is `True` but there are no argument type hints in the signature
    DOC107: Function `get_cluster_status_to_report`: The option `--arg-type-hints-in-signature` is `True` but not all args in the signature have type hints
    DOC106: Function `get_cluster_metadata`: The option `--arg-type-hints-in-signature` is `True` but there are no argument type hints in the signature
    DOC107: Function `get_cluster_metadata`: The option `--arg-type-hints-in-signature` is `True` but not all args in the signature have type hints
--------------------
python/ray/_private/utils.py
    DOC101: Function `format_error_message`: Docstring contains fewer arguments than in function signature.
    DOC103: Function `format_error_message`: Docstring arguments are different from function arguments. (Or could be other formatting issues: https://jsh9.github.io/pydoclint/violation_codes.html#notes-on-doc103 ). Arguments in the function signature but not in the docstring: [task_exception: bool].
    DOC107: Function `push_error_to_driver`: The option `--arg-type-hints-in-signature` is `True` but not all args in the signature have type hints
    DOC107: Function `publish_error_to_driver`: The option `--arg-type-hints-in-signature` is `True` but not all args in the signature have type hints
    DOC101: Function `decode`: Docstring contains fewer arguments than in function signature.
    DOC103: Function `decode`: Docstring arguments are different from function arguments. (Or could be other formatting issues: https://jsh9.github.io/pydoclint/violation_codes.html#notes-on-doc103 ). Arguments in the function signature but not in the docstring: [encode_type: str].
    DOC101: Function `get_system_memory`: Docstring contains fewer arguments than in function signature.
    DOC106: Function `get_system_memory`: The option `--arg-type-hints-in-signature` is `True` but there are no argument type hints in the signature
    DOC107: Function `get_system_memory`: The option `--arg-type-hints-in-signature` is `True` but not all args in the signature have type hints
    DOC103: Function `get_system_memory`: Docstring arguments are different from function arguments. (Or could be other formatting issues: https://jsh9.github.io/pydoclint/violation_codes.html#notes-on-doc103 ). Arguments in the function signature but not in the docstring: [memory_limit_filename: , memory_limit_filename_v2: ].
    DOC201: Function `get_num_cpus` does not have a return section in docstring
    DOC106: Function `set_kill_child_on_death_win32`: The option `--arg-type-hints-in-signature` is `True` but there are no argument type hints in the signature
    DOC107: Function `set_kill_child_on_death_win32`: The option `--arg-type-hints-in-signature` is `True` but not all args in the signature have type hints
    DOC106: Function `try_to_create_directory`: The option `--arg-type-hints-in-signature` is `True` but there are no argument type hints in the signature
    DOC107: Function `try_to_create_directory`: The option `--arg-type-hints-in-signature` is `True` but not all args in the signature have type hints
    DOC106: Function `try_to_symlink`: The option `--arg-type-hints-in-signature` is `True` but there are no argument type hints in the signature
    DOC107: Function `try_to_symlink`: The option `--arg-type-hints-in-signature` is `True` but not all args in the signature have type hints
    DOC201: Function `try_to_symlink` does not have a return section in docstring
    DOC201: Function `get_call_location` does not have a return section in docstring
    DOC107: Function `deprecated`: The option `--arg-type-hints-in-signature` is `True` but not all args in the signature have type hints
    DOC106: Function `check_version_info`: The option `--arg-type-hints-in-signature` is `True` but there are no argument type hints in the signature
    DOC107: Function `check_version_info`: The option `--arg-type-hints-in-signature` is `True` but not all args in the signature have type hints
--------------------
python/ray/_private/worker.py
    DOC106: Method `Worker.set_mode`: The option `--arg-type-hints-in-signature` is `True` but there are no argument type hints in the signature
    DOC107: Method `Worker.set_mode`: The option `--arg-type-hints-in-signature` is `True` but not all args in the signature have type hints
    DOC106: Method `BaseContext._get_widget_bundle`: The option `--arg-type-hints-in-signature` is `True` but there are no argument type hints in the signature
    DOC102: Function `init`: Docstring contains more arguments than in function signature.
    DOC111: Function `init`: The option `--arg-type-hints-in-docstring` is `False` but there are type hints in the docstring arg list
    DOC103: Function `init`: Docstring arguments are different from function arguments. (Or could be other formatting issues: https://jsh9.github.io/pydoclint/violation_codes.html#notes-on-doc103 ). Arguments in the function signature but not in the docstring: [**kwargs: ]. Arguments in the docstring but not in the function signature: [_cgroup_path: , _driver_object_store_memory: , _enable_object_reconstruction: , _memory: , _metrics_export_port: , _node_ip_address: , _node_name: , _plasma_directory: , _redis_password: , _redis_username: , _system_config: , _temp_dir: , _tracing_startup_hook: , object_spilling_directory: ].
    DOC106: Function `listen_error_messages`: The option `--arg-type-hints-in-signature` is `True` but there are no argument type hints in the signature
    DOC107: Function `listen_error_messages`: The option `--arg-type-hints-in-signature` is `True` but not all args in the signature have type hints
    DOC111: Function `listen_error_messages`: The option `--arg-type-hints-in-docstring` is `False` but there are type hints in the docstring arg list
    DOC201: Function `listen_error_messages` does not have a return section in docstring
    DOC107: Function `connect`: The option `--arg-type-hints-in-signature` is `True` but not all args in the signature have type hints
    DOC111: Function `connect`: The option `--arg-type-hints-in-docstring` is `False` but there are type hints in the docstring arg list
    DOC111: Function `get`: The option `--arg-type-hints-in-docstring` is `False` but there are type hints in the docstring arg list
    DOC103: Function `put`: Docstring arguments are different from function arguments. (Or could be other formatting issues: https://jsh9.github.io/pydoclint/violation_codes.html#notes-on-doc103 ). Arguments in the function signature but not in the docstring: [_owner: Optional['ray.actor.ActorHandle']]. Arguments in the docstring but not in the function signature: [_owner [Experimental]: ].
    DOC102: Function `remote`: Docstring contains more arguments than in function signature.
    DOC106: Function `remote`: The option `--arg-type-hints-in-signature` is `True` but there are no argument type hints in the signature
    DOC111: Function `remote`: The option `--arg-type-hints-in-docstring` is `False` but there are type hints in the docstring arg list
    DOC103: Function `remote`: Docstring arguments are different from function arguments. (Or could be other formatting issues: https://jsh9.github.io/pydoclint/violation_codes.html#notes-on-doc103 ). Arguments in the function signature but not in the docstring: [**kwargs: , *args: ]. Arguments in the docstring but not in the function signature: [_labels: , _metadata: , accelerator_type: , label_selector: Dict[str, str], max_calls: , max_restarts: , max_retries: , max_task_retries: , memory: , num_cpus: , num_gpus: , num_returns: , resources: Dict[str, float], retry_exceptions: , runtime_env: Dict[str, Any], scheduling_strategy: ].
    DOC201: Function `remote` does not have a return section in docstring
--------------------
python/ray/actor.py
    DOC101: Function `method`: Docstring contains fewer arguments than in function signature.
    DOC106: Function `method`: The option `--arg-type-hints-in-signature` is `True` but there are no argument type hints in the signature
    DOC103: Function `method`: Docstring arguments are different from function arguments. (Or could be other formatting issues: https://jsh9.github.io/pydoclint/violation_codes.html#notes-on-doc103 ). Arguments in the function signature but not in the docstring: [**kwargs: , *args: ]. Arguments in the docstring but not in the function signature: [num_returns: ].
    DOC201: Function `method` does not have a return section in docstring
    DOC107: Method `ActorMethod.__init__`: The option `--arg-type-hints-in-signature` is `True` but not all args in the signature have type hints
    DOC101: Method `ActorMethod.options`: Docstring contains fewer arguments than in function signature.
    DOC106: Method `ActorMethod.options`: The option `--arg-type-hints-in-signature` is `True` but there are no argument type hints in the signature
    DOC103: Method `ActorMethod.options`: Docstring arguments are different from function arguments. (Or could be other formatting issues: https://jsh9.github.io/pydoclint/violation_codes.html#notes-on-doc103 ). Arguments in the function signature but not in the docstring: [**options: ].
    DOC201: Method `ActorMethod.options` does not have a return section in docstring
    DOC101: Method `_ActorClassMetadata.__init__`: Docstring contains fewer arguments than in function signature.
    DOC107: Method `_ActorClassMetadata.__init__`: The option `--arg-type-hints-in-signature` is `True` but not all args in the signature have type hints
    DOC103: Method `_ActorClassMetadata.__init__`: Docstring arguments are different from function arguments. (Or could be other formatting issues: https://jsh9.github.io/pydoclint/violation_codes.html#notes-on-doc103 ). Arguments in the function signature but not in the docstring: [accelerator_type: , actor_creation_function_descriptor: , class_id: , concurrency_groups: , label_selector: , language: , max_restarts: , max_task_retries: , memory: , modified_class: , num_cpus: , num_gpus: , object_store_memory: , resources: , runtime_env: , scheduling_strategy: SchedulingStrategyT].
    DOC101: Method `ActorClass.__init__`: Docstring contains fewer arguments than in function signature.
    DOC106: Method `ActorClass.__init__`: The option `--arg-type-hints-in-signature` is `True` but there are no argument type hints in the signature
    DOC107: Method `ActorClass.__init__`: The option `--arg-type-hints-in-signature` is `True` but not all args in the signature have type hints
    DOC103: Method `ActorClass.__init__`: Docstring arguments are different from function arguments. (Or could be other formatting issues: https://jsh9.github.io/pydoclint/violation_codes.html#notes-on-doc103 ). Arguments in the function signature but not in the docstring: [attr: , bases: , name: ].
    DOC101: Method `ActorClass.__call__`: Docstring contains fewer arguments than in function signature.
    DOC106: Method `ActorClass.__call__`: The option `--arg-type-hints-in-signature` is `True` but there are no argument type hints in the signature
    DOC103: Method `ActorClass.__call__`: Docstring arguments are different from function arguments. (Or could be other formatting issues: https://jsh9.github.io/pydoclint/violation_codes.html#notes-on-doc103 ). Arguments in the function signature but not in the docstring: [**kwargs: , *args: ].
    DOC106: Method `ActorClass.remote`: The option `--arg-type-hints-in-signature` is `True` but there are no argument type hints in the signature
    DOC103: Method `ActorClass.remote`: Docstring arguments are different from function arguments. (Or could be other formatting issues: https://jsh9.github.io/pydoclint/violation_codes.html#notes-on-doc103 ). Arguments in the function signature but not in the docstring: [**kwargs: , *args: ]. Arguments in the docstring but not in the function signature: [args: , kwargs: ].
    DOC102: Method `ActorClass.options`: Docstring contains more arguments than in function signature.
    DOC106: Method `ActorClass.options`: The option `--arg-type-hints-in-signature` is `True` but there are no argument type hints in the signature
    DOC111: Method `ActorClass.options`: The option `--arg-type-hints-in-docstring` is `False` but there are type hints in the docstring arg list
    DOC103: Method `ActorClass.options`: Docstring arguments are different from function arguments. (Or could be other formatting issues: https://jsh9.github.io/pydoclint/violation_codes.html#notes-on-doc103 ). Arguments in the function signature but not in the docstring: [**actor_options: ]. Arguments in the docstring but not in the function signature: [_metadata: , accelerator_type: , enable_task_events: , label_selector: Dict[str, str], lifetime: , max_concurrency: , max_pending_calls: , max_restarts: , max_task_retries: , memory: , name: , namespace: , num_cpus: , num_gpus: , object_store_memory: , resources: Dict[str, float], runtime_env: Dict[str, Any], scheduling_strategy: ].
    DOC201: Method `ActorClass.options` does not have a return section in docstring
    DOC102: Method `ActorClass._remote`: Docstring contains more arguments than in function signature.
    DOC106: Method `ActorClass._remote`: The option `--arg-type-hints-in-signature` is `True` but there are no argument type hints in the signature
    DOC107: Method `ActorClass._remote`: The option `--arg-type-hints-in-signature` is `True` but not all args in the signature have type hints
    DOC111: Method `ActorClass._remote`: The option `--arg-type-hints-in-docstring` is `False` but there are type hints in the docstring arg list
    DOC103: Method `ActorClass._remote`: Docstring arguments are different from function arguments. (Or could be other formatting issues: https://jsh9.github.io/pydoclint/violation_codes.html#notes-on-doc103 ). Arguments in the function signature but not in the docstring: [**actor_options: ]. Arguments in the docstring but not in the function signature: [_labels: , enable_task_events: , lifetime: , max_concurrency: , max_pending_calls: , memory: , name: , namespace: , num_cpus: , num_gpus: , placement_group: , placement_group_bundle_index: , placement_group_capture_child_tasks: , resources: , runtime_env: Dict[str, Any], scheduling_strategy: ].
    DOC107: Method `ActorHandle.__init__`: The option `--arg-type-hints-in-signature` is `True` but not all args in the signature have type hints
    DOC107: Method `ActorHandle._deserialization_helper`: The option `--arg-type-hints-in-signature` is `True` but not all args in the signature have type hints
    DOC104: Method `ActorHandle._deserialization_helper`: Arguments are the same in the docstring and the function signature, but are in a different order.
    DOC105: Method `ActorHandle._deserialization_helper`: Argument names match, but type hints in these args do not match: weak_ref
    DOC201: Method `ActorHandle._deserialization_helper` does not have a return section in docstring
--------------------
python/ray/air/_internal/mlflow.py
    DOC104: Method `_MLflowLoggerUtil.setup_mlflow`: Arguments are the same in the docstring and the function signature, but are in a different order.
    DOC105: Method `_MLflowLoggerUtil.setup_mlflow`: Argument names match, but type hints in these args do not match: tracking_uri, registry_uri, experiment_id, experiment_name, tracking_token, artifact_location, create_experiment_if_not_exists
    DOC101: Method `_MLflowLoggerUtil.start_run`: Docstring contains fewer arguments than in function signature.
    DOC103: Method `_MLflowLoggerUtil.start_run`: Docstring arguments are different from function arguments. (Or could be other formatting issues: https://jsh9.github.io/pydoclint/violation_codes.html#notes-on-doc103 ). Arguments in the function signature but not in the docstring: [run_name: Optional[str]].
    DOC111: Method `_MLflowLoggerUtil.log_params`: The option `--arg-type-hints-in-docstring` is `False` but there are type hints in the docstring arg list
    DOC101: Method `_MLflowLoggerUtil.log_metrics`: Docstring contains fewer arguments than in function signature.
    DOC107: Method `_MLflowLoggerUtil.log_metrics`: The option `--arg-type-hints-in-signature` is `True` but not all args in the signature have type hints
    DOC111: Method `_MLflowLoggerUtil.log_metrics`: The option `--arg-type-hints-in-docstring` is `False` but there are type hints in the docstring arg list
    DOC103: Method `_MLflowLoggerUtil.log_metrics`: Docstring arguments are different from function arguments. (Or could be other formatting issues: https://jsh9.github.io/pydoclint/violation_codes.html#notes-on-doc103 ). Arguments in the function signature but not in the docstring: [step: ].
    DOC111: Method `_MLflowLoggerUtil.save_artifacts`: The option `--arg-type-hints-in-docstring` is `False` but there are type hints in the docstring arg list
    DOC107: Method `_MLflowLoggerUtil.end_run`: The option `--arg-type-hints-in-signature` is `True` but not all args in the signature have type hints
    DOC111: Method `_MLflowLoggerUtil.end_run`: The option `--arg-type-hints-in-docstring` is `False` but there are type hints in the docstring arg list
--------------------
python/ray/air/_internal/tensorflow_utils.py
    DOC201: Function `convert_ndarray_to_tf_tensor` does not have a return section in docstring
    DOC103: Function `convert_ndarray_batch_to_tf_tensor_batch`: Docstring arguments are different from function arguments. (Or could be other formatting issues: https://jsh9.github.io/pydoclint/violation_codes.html#notes-on-doc103 ). Arguments in the function signature but not in the docstring: [dtypes: Optional[Union[tf.dtypes.DType, Dict[str, tf.dtypes.DType]]], ndarrays: Union[np.ndarray, Dict[str, np.ndarray]]]. Arguments in the docstring but not in the function signature: [dtype: , ndarray: ].
    DOC201: Function `convert_ndarray_batch_to_tf_tensor_batch` does not have a return section in docstring
--------------------
python/ray/air/_internal/torch_utils.py
    DOC103: Function `convert_pandas_to_torch_tensor`: Docstring arguments are different from function arguments. (Or could be other formatting issues: https://jsh9.github.io/pydoclint/violation_codes.html#notes-on-doc103 ). Arguments in the function signature but not in the docstring: [column_dtypes: Optional[Union[torch.dtype, List[torch.dtype]]]]. Arguments in the docstring but not in the function signature: [column_dtype: ].
    DOC201: Function `convert_ndarray_to_torch_tensor` does not have a return section in docstring
    DOC103: Function `convert_ndarray_batch_to_torch_tensor_batch`: Docstring arguments are different from function arguments. (Or could be other formatting issues: https://jsh9.github.io/pydoclint/violation_codes.html#notes-on-doc103 ). Arguments in the function signature but not in the docstring: [dtypes: Optional[Union[torch.dtype, Dict[str, torch.dtype]]], ndarrays: Union[np.ndarray, Dict[str, np.ndarray]]]. Arguments in the docstring but not in the function signature: [dtype: , ndarray: ].
    DOC201: Function `convert_ndarray_batch_to_torch_tensor_batch` does not have a return section in docstring
    DOC201: Function `consume_prefix_in_state_dict_if_present_not_in_place` does not have a return section in docstring
    DOC201: Function `convert_ndarray_list_to_torch_tensor_list` does not have a return section in docstring
--------------------
python/ray/air/_internal/uri_utils.py
    DOC101: Method `URI.rstrip_subpath`: Docstring contains fewer arguments than in function signature.
    DOC103: Method `URI.rstrip_subpath`: Docstring arguments are different from function arguments. (Or could be other formatting issues: https://jsh9.github.io/pydoclint/violation_codes.html#notes-on-doc103 ). Arguments in the function signature but not in the docstring: [subpath: Path].
    DOC201: Method `URI.rstrip_subpath` does not have a return section in docstring
--------------------
python/ray/air/_internal/usage.py
    DOC107: Function `_find_class_name`: The option `--arg-type-hints-in-signature` is `True` but not all args in the signature have type hints
    DOC101: Function `tag_callbacks`: Docstring contains fewer arguments than in function signature.
    DOC103: Function `tag_callbacks`: Docstring arguments are different from function arguments. (Or could be other formatting issues: https://jsh9.github.io/pydoclint/violation_codes.html#notes-on-doc103 ). Arguments in the function signature but not in the docstring: [callbacks: Optional[List['Callback']]].
--------------------
python/ray/air/config.py
    DOC107: Function `_repr_dataclass`: The option `--arg-type-hints-in-signature` is `True` but not all args in the signature have type hints
--------------------
python/ray/air/execution/_internal/actor_manager.py
    DOC201: Method `RayActorManager.is_actor_started` does not have a return section in docstring
    DOC201: Method `RayActorManager.get_actor_resources` does not have a return section in docstring
    DOC101: Method `RayActorManager.schedule_actor_task`: Docstring contains fewer arguments than in function signature.
    DOC103: Method `RayActorManager.schedule_actor_task`: Docstring arguments are different from function arguments. (Or could be other formatting issues: https://jsh9.github.io/pydoclint/violation_codes.html#notes-on-doc103 ). Arguments in the function signature but not in the docstring: [_return_future: bool].
    DOC201: Method `RayActorManager.schedule_actor_task` does not have a return section in docstring
--------------------
python/ray/air/execution/_internal/barrier.py
    DOC106: Method `Barrier.arrive`: The option `--arg-type-hints-in-signature` is `True` but there are no argument type hints in the signature
--------------------
python/ray/air/execution/_internal/tracked_actor.py
    DOC101: Method `TrackedActor.__init__`: Docstring contains fewer arguments than in function signature.
    DOC103: Method `TrackedActor.__init__`: Docstring arguments are different from function arguments. (Or could be other formatting issues: https://jsh9.github.io/pydoclint/violation_codes.html#notes-on-doc103 ). Arguments in the function signature but not in the docstring: [actor_id: int, on_error: Optional[Callable[['TrackedActor', Exception], None]], on_start: Optional[Callable[['TrackedActor'], None]], on_stop: Optional[Callable[['TrackedActor'], None]]].
--------------------
python/ray/air/execution/resources/request.py
    DOC201: Function `_sum_bundles` does not have a return section in docstring
    DOC201: Method `AcquiredResources.annotate_remote_entities` does not have a return section in docstring
--------------------
python/ray/air/integrations/keras.py
    DOC104: Method `ReportCheckpointCallback.__init__`: Arguments are the same in the docstring and the function signature, but are in a different order.
    DOC105: Method `ReportCheckpointCallback.__init__`: Argument names match, but type hints in these args do not match: checkpoint_on, report_metrics_on, metrics
--------------------
python/ray/air/integrations/mlflow.py
    DOC201: Function `setup_mlflow` does not have a return section in docstring
--------------------
python/ray/air/integrations/wandb.py
    DOC103: Function `setup_wandb`: Docstring arguments are different from function arguments. (Or could be other formatting issues: https://jsh9.github.io/pydoclint/violation_codes.html#notes-on-doc103 ). Arguments in the function signature but not in the docstring: [**kwargs: ]. Arguments in the docstring but not in the function signature: [kwargs: ].
    DOC201: Function `setup_wandb` does not have a return section in docstring
    DOC101: Method `WandbLoggerCallback.__init__`: Docstring contains fewer arguments than in function signature.
    DOC103: Method `WandbLoggerCallback.__init__`: Docstring arguments are different from function arguments. (Or could be other formatting issues: https://jsh9.github.io/pydoclint/violation_codes.html#notes-on-doc103 ). Arguments in the function signature but not in the docstring: [save_checkpoints: bool, upload_timeout: int].
--------------------
python/ray/air/result.py
    DOC201: Method `Result._read_file_as_str` does not have a return section in docstring
--------------------
python/ray/air/util/check_ingest.py
    DOC101: Method `DummyTrainer.__init__`: Docstring contains fewer arguments than in function signature.
    DOC103: Method `DummyTrainer.__init__`: Docstring arguments are different from function arguments. (Or could be other formatting issues: https://jsh9.github.io/pydoclint/violation_codes.html#notes-on-doc103 ). Arguments in the function signature but not in the docstring: [**kwargs: , *args: , batch_size: Optional[int]].
--------------------
python/ray/air/util/tensor_extensions/arrow.py
    DOC101: Function `pyarrow_table_from_pydict`: Docstring contains fewer arguments than in function signature.
    DOC103: Function `pyarrow_table_from_pydict`: Docstring arguments are different from function arguments. (Or could be other formatting issues: https://jsh9.github.io/pydoclint/violation_codes.html#notes-on-doc103 ). Arguments in the function signature but not in the docstring: [pydict: Dict[str, Union[List[Any], pa.Array]]].
    DOC201: Function `pyarrow_table_from_pydict` does not have a return section in docstring
    DOC201: Method `ArrowTensorArray._concat_same_type` does not have a return section in docstring
--------------------
python/ray/air/util/tensor_extensions/pandas.py
    DOC101: Method `TensorDtype.__init__`: Docstring contains fewer arguments than in function signature.
    DOC103: Method `TensorDtype.__init__`: Docstring arguments are different from function arguments. (Or could be other formatting issues: https://jsh9.github.io/pydoclint/violation_codes.html#notes-on-doc103 ). Arguments in the function signature but not in the docstring: [dtype: np.dtype, shape: Tuple[Optional[int], ...]].
    DOC001: Method `__init__` Potential formatting errors in docstring. Error message: No specification for "Args": ""
    DOC001: Function/method `__init__`: Potential formatting errors in docstring. Error message: No specification for "Args": "" (Note: DOC001 could trigger other unrelated violations under this function/method too. Please fix the docstring formatting first.)
    DOC101: Method `TensorArray.__init__`: Docstring contains fewer arguments than in function signature.
    DOC103: Method `TensorArray.__init__`: Docstring arguments are different from function arguments. (Or could be other formatting issues: https://jsh9.github.io/pydoclint/violation_codes.html#notes-on-doc103 ). Arguments in the function signature but not in the docstring: [values: Union[np.ndarray, ABCSeries, Sequence[Union[np.ndarray, TensorArrayElement]], TensorArrayElement, Any]].
--------------------
python/ray/air/util/torch_dist.py
    DOC101: Method `TorchDistributedWorker.execute`: Docstring contains fewer arguments than in function signature.
    DOC103: Method `TorchDistributedWorker.execute`: Docstring arguments are different from function arguments. (Or could be other formatting issues: https://jsh9.github.io/pydoclint/violation_codes.html#notes-on-doc103 ). Arguments in the function signature but not in the docstring: [**kwargs: , *args: ]. Arguments in the docstring but not in the function signature: [args, kwargs: ].
    DOC201: Method `TorchDistributedWorker.execute` does not have a return section in docstring
    DOC103: Function `init_torch_dist_process_group`: Docstring arguments are different from function arguments. (Or could be other formatting issues: https://jsh9.github.io/pydoclint/violation_codes.html#notes-on-doc103 ). Arguments in the function signature but not in the docstring: [**init_process_group_kwargs: ]. Arguments in the docstring but not in the function signature: [init_process_group_kwargs: ].
--------------------
python/ray/air/util/transform_pyarrow.py
    DOC201: Function `_concatenate_extension_column` does not have a return section in docstring
--------------------
python/ray/autoscaler/_private/_azure/node_provider.py
    DOC101: Method `AzureNodeProvider.non_terminated_nodes`: Docstring contains fewer arguments than in function signature.
    DOC106: Method `AzureNodeProvider.non_terminated_nodes`: The option `--arg-type-hints-in-signature` is `True` but there are no argument type hints in the signature
    DOC107: Method `AzureNodeProvider.non_terminated_nodes`: The option `--arg-type-hints-in-signature` is `True` but not all args in the signature have type hints
    DOC103: Method `AzureNodeProvider.non_terminated_nodes`: Docstring arguments are different from function arguments. (Or could be other formatting issues: https://jsh9.github.io/pydoclint/violation_codes.html#notes-on-doc103 ). Arguments in the function signature but not in the docstring: [tag_filters: ].
    DOC201: Method `AzureNodeProvider.non_terminated_nodes` does not have a return section in docstring
--------------------
python/ray/autoscaler/_private/aliyun/utils.py
    DOC106: Method `AcsClient.__init__`: The option `--arg-type-hints-in-signature` is `True` but there are no argument type hints in the signature
    DOC107: Method `AcsClient.__init__`: The option `--arg-type-hints-in-signature` is `True` but not all args in the signature have type hints
--------------------
python/ray/autoscaler/_private/autoscaler.py
    DOC104: Method `StandardAutoscaler.__init__`: Arguments are the same in the docstring and the function signature, but are in a different order.
    DOC105: Method `StandardAutoscaler.__init__`: Argument names match, but type hints in these args do not match: config_reader, load_metrics, gcs_client, session_name, max_launch_batch, max_concurrent_launches, max_failures, process_runner, update_interval_s, prefix_cluster_info, event_summarizer, prom_metrics
    DOC101: Method `StandardAutoscaler._keep_worker_of_node_type`: Docstring contains fewer arguments than in function signature.
    DOC111: Method `StandardAutoscaler._keep_worker_of_node_type`: The option `--arg-type-hints-in-docstring` is `False` but there are type hints in the docstring arg list
    DOC103: Method `StandardAutoscaler._keep_worker_of_node_type`: Docstring arguments are different from function arguments. (Or could be other formatting issues: https://jsh9.github.io/pydoclint/violation_codes.html#notes-on-doc103 ). Arguments in the function signature but not in the docstring: [node_id: NodeID].
--------------------
python/ray/autoscaler/_private/aws/config.py
    DOC101: Function `_usable_subnet_ids`: Docstring contains fewer arguments than in function signature.
    DOC103: Function `_usable_subnet_ids`: Docstring arguments are different from function arguments. (Or could be other formatting issues: https://jsh9.github.io/pydoclint/violation_codes.html#notes-on-doc103 ). Arguments in the function signature but not in the docstring: [all_subnets: List[Any], azs: Optional[str], node_type_key: str, use_internal_ips: bool, user_specified_subnets: Optional[List[Any]], vpc_id_of_sg: Optional[str]].
    DOC111: Function `_configure_from_launch_template`: The option `--arg-type-hints-in-docstring` is `False` but there are type hints in the docstring arg list
    DOC111: Function `_configure_node_type_from_launch_template`: The option `--arg-type-hints-in-docstring` is `False` but there are type hints in the docstring arg list
    DOC111: Function `_configure_node_cfg_from_launch_template`: The option `--arg-type-hints-in-docstring` is `False` but there are type hints in the docstring arg list
    DOC111: Function `_configure_from_network_interfaces`: The option `--arg-type-hints-in-docstring` is `False` but there are type hints in the docstring arg list
    DOC111: Function `_configure_node_type_from_network_interface`: The option `--arg-type-hints-in-docstring` is `False` but there are type hints in the docstring arg list
    DOC111: Function `_configure_subnets_and_groups_from_network_interfaces`: The option `--arg-type-hints-in-docstring` is `False` but there are type hints in the docstring arg list
    DOC111: Function `_subnets_in_network_config`: The option `--arg-type-hints-in-docstring` is `False` but there are type hints in the docstring arg list
    DOC111: Function `_security_groups_in_network_config`: The option `--arg-type-hints-in-docstring` is `False` but there are type hints in the docstring arg list
--------------------
python/ray/autoscaler/_private/aws/node_provider.py
    DOC101: Function `list_ec2_instances`: Docstring contains fewer arguments than in function signature.
    DOC103: Function `list_ec2_instances`: Docstring arguments are different from function arguments. (Or could be other formatting issues: https://jsh9.github.io/pydoclint/violation_codes.html#notes-on-doc103 ). Arguments in the function signature but not in the docstring: [aws_credentials: Dict[str, Any]].
    DOC111: Method `AWSNodeProvider._merge_tag_specs`: The option `--arg-type-hints-in-docstring` is `False` but there are type hints in the docstring arg list
--------------------
python/ray/autoscaler/_private/cli_logger.py
    DOC101: Function `_format_msg`: Docstring contains fewer arguments than in function signature.
    DOC111: Function `_format_msg`: The option `--arg-type-hints-in-docstring` is `False` but there are type hints in the docstring arg list
    DOC103: Function `_format_msg`: Docstring arguments are different from function arguments. (Or could be other formatting issues: https://jsh9.github.io/pydoclint/violation_codes.html#notes-on-doc103 ). Arguments in the function signature but not in the docstring: [**kwargs: Any, msg: str].
    DOC101: Method `_CliLogger._print`: Docstring contains fewer arguments than in function signature.
    DOC111: Method `_CliLogger._print`: The option `--arg-type-hints-in-docstring` is `False` but there are type hints in the docstring arg list
    DOC103: Method `_CliLogger._print`: Docstring arguments are different from function arguments. (Or could be other formatting issues: https://jsh9.github.io/pydoclint/violation_codes.html#notes-on-doc103 ). Arguments in the function signature but not in the docstring: [_level_str: str, _linefeed: bool, end: str]. Arguments in the docstring but not in the function signature: [linefeed: bool].
    DOC201: Method `_CliLogger._print` does not have a return section in docstring
    DOC101: Method `_CliLogger.labeled_value`: Docstring contains fewer arguments than in function signature.
    DOC103: Method `_CliLogger.labeled_value`: Docstring arguments are different from function arguments. (Or could be other formatting issues: https://jsh9.github.io/pydoclint/violation_codes.html#notes-on-doc103 ). Arguments in the function signature but not in the docstring: [**kwargs: Any, *args: Any, msg: str].
    DOC101: Method `_CliLogger.doassert`: Docstring contains fewer arguments than in function signature.
    DOC103: Method `_CliLogger.doassert`: Docstring arguments are different from function arguments. (Or could be other formatting issues: https://jsh9.github.io/pydoclint/violation_codes.html#notes-on-doc103 ). Arguments in the function signature but not in the docstring: [**kwargs: Any, *args: Any, msg: str].
    DOC101: Method `_CliLogger.confirm`: Docstring contains fewer arguments than in function signature.
    DOC111: Method `_CliLogger.confirm`: The option `--arg-type-hints-in-docstring` is `False` but there are type hints in the docstring arg list
    DOC103: Method `_CliLogger.confirm`: Docstring arguments are different from function arguments. (Or could be other formatting issues: https://jsh9.github.io/pydoclint/violation_codes.html#notes-on-doc103 ). Arguments in the function signature but not in the docstring: [**kwargs: Any, *args: Any, msg: str].
    DOC201: Method `_CliLogger.confirm` does not have a return section in docstring
    DOC101: Method `_CliLogger.prompt`: Docstring contains fewer arguments than in function signature.
    DOC103: Method `_CliLogger.prompt`: Docstring arguments are different from function arguments. (Or could be other formatting issues: https://jsh9.github.io/pydoclint/violation_codes.html#notes-on-doc103 ). Arguments in the function signature but not in the docstring: [**kwargs: , *args: ].
--------------------
python/ray/autoscaler/_private/cluster_dump.py
    DOC403: Method `Archive.subdir` has a "Yields" section in the docstring, but there are no "yield" statements, or the return annotation is not a Generator/Iterator/Iterable. (Or it could be because the function lacks a return annotation.)
    DOC404: Method `Archive.subdir` yield type(s) in docstring not consistent with the return annotation. Return annotation does not exist or is not Generator[...]/Iterator[...]/Iterable[...], but docstring "yields" section has 1 type(s).
    DOC111: Function `get_local_ray_logs`: The option `--arg-type-hints-in-docstring` is `False` but there are type hints in the docstring arg list
    DOC103: Function `get_local_ray_logs`: Docstring arguments are different from function arguments. (Or could be other formatting issues: https://jsh9.github.io/pydoclint/violation_codes.html#notes-on-doc103 ). Arguments in the function signature but not in the docstring: [session_log_dir: str]. Arguments in the docstring but not in the function signature: [session_dir: ].
    DOC104: Function `create_and_get_archive_from_remote_node`: Arguments are the same in the docstring and the function signature, but are in a different order.
    DOC105: Function `create_and_get_archive_from_remote_node`: Argument names match, but type hints in these args do not match: remote_node, parameters, script_path
    DOC111: Function `create_archive_for_remote_nodes`: The option `--arg-type-hints-in-docstring` is `False` but there are type hints in the docstring arg list
    DOC111: Function `create_archive_for_local_and_remote_nodes`: The option `--arg-type-hints-in-docstring` is `False` but there are type hints in the docstring arg list
--------------------
python/ray/autoscaler/_private/command_runner.py
    DOC111: Function `_with_environment_variables`: The option `--arg-type-hints-in-docstring` is `False` but there are type hints in the docstring arg list
    DOC201: Function `_with_environment_variables` does not have a return section in docstring
    DOC111: Method `SSHCommandRunner._run_helper`: The option `--arg-type-hints-in-docstring` is `False` but there are type hints in the docstring arg list
    DOC201: Method `SSHCommandRunner._run_helper` does not have a return section in docstring
--------------------
python/ray/autoscaler/_private/commands.py
    DOC107: Function `debug_status`: The option `--arg-type-hints-in-signature` is `True` but not all args in the signature have type hints
    DOC111: Function `request_resources`: The option `--arg-type-hints-in-docstring` is `False` but there are type hints in the docstring arg list
    DOC101: Function `_should_create_new_head`: Docstring contains fewer arguments than in function signature.
    DOC111: Function `_should_create_new_head`: The option `--arg-type-hints-in-docstring` is `False` but there are type hints in the docstring arg list
    DOC103: Function `_should_create_new_head`: Docstring arguments are different from function arguments. (Or could be other formatting issues: https://jsh9.github.io/pydoclint/violation_codes.html#notes-on-doc103 ). Arguments in the function signature but not in the docstring: [provider: NodeProvider].
    DOC101: Function `attach_cluster`: Docstring contains fewer arguments than in function signature.
    DOC111: Function `attach_cluster`: The option `--arg-type-hints-in-docstring` is `False` but there are type hints in the docstring arg list
    DOC103: Function `attach_cluster`: Docstring arguments are different from function arguments. (Or could be other formatting issues: https://jsh9.github.io/pydoclint/violation_codes.html#notes-on-doc103 ). Arguments in the function signature but not in the docstring: [no_config_cache: bool].
    DOC101: Function `exec_cluster`: Docstring contains fewer arguments than in function signature.
    DOC111: Function `exec_cluster`: The option `--arg-type-hints-in-docstring` is `False` but there are type hints in the docstring arg list
    DOC103: Function `exec_cluster`: Docstring arguments are different from function arguments. (Or could be other formatting issues: https://jsh9.github.io/pydoclint/violation_codes.html#notes-on-doc103 ). Arguments in the function signature but not in the docstring: [no_config_cache: bool, with_output: bool].
    DOC201: Function `exec_cluster` does not have a return section in docstring
    DOC101: Function `rsync`: Docstring contains fewer arguments than in function signature.
    DOC103: Function `rsync`: Docstring arguments are different from function arguments. (Or could be other formatting issues: https://jsh9.github.io/pydoclint/violation_codes.html#notes-on-doc103 ). Arguments in the function signature but not in the docstring: [_runner: ModuleType, no_config_cache: bool].
    DOC111: Function `_get_running_head_node`: The option `--arg-type-hints-in-docstring` is `False` but there are type hints in the docstring arg list
    DOC201: Function `_get_running_head_node` does not have a return section in docstring
--------------------
python/ray/autoscaler/_private/event_system.py
    DOC111: Method `_EventSystem.add_callback_handler`: The option `--arg-type-hints-in-docstring` is `False` but there are type hints in the docstring arg list
    DOC111: Method `_EventSystem.execute_callback`: The option `--arg-type-hints-in-docstring` is `False` but there are type hints in the docstring arg list
--------------------
python/ray/autoscaler/_private/fake_multi_node/node_provider.py
    DOC001: Method `__init__` Potential formatting errors in docstring. Error message: No specification for "Args": ""
    DOC001: Function/method `__init__`: Potential formatting errors in docstring. Error message: No specification for "Args": "" (Note: DOC001 could trigger other unrelated violations under this function/method too. Please fix the docstring formatting first.)
    DOC101: Method `FakeMultiNodeProvider.__init__`: Docstring contains fewer arguments than in function signature.
    DOC106: Method `FakeMultiNodeProvider.__init__`: The option `--arg-type-hints-in-signature` is `True` but there are no argument type hints in the signature
    DOC107: Method `FakeMultiNodeProvider.__init__`: The option `--arg-type-hints-in-signature` is `True` but not all args in the signature have type hints
    DOC103: Method `FakeMultiNodeProvider.__init__`: Docstring arguments are different from function arguments. (Or could be other formatting issues: https://jsh9.github.io/pydoclint/violation_codes.html#notes-on-doc103 ). Arguments in the function signature but not in the docstring: [cluster_name: , provider_config: ].
--------------------
python/ray/autoscaler/_private/gcp/tpu_command_runner.py
    DOC106: Method `TPUCommandRunner.run_rsync_down`: The option `--arg-type-hints-in-signature` is `True` but there are no argument type hints in the signature
    DOC103: Method `TPUCommandRunner.run_rsync_down`: Docstring arguments are different from function arguments. (Or could be other formatting issues: https://jsh9.github.io/pydoclint/violation_codes.html#notes-on-doc103 ). Arguments in the function signature but not in the docstring: [**kwargs: , *args: ]. Arguments in the docstring but not in the function signature: [source: , target: ].
    DOC102: Method `TPUCommandRunner.run_init`: Docstring contains more arguments than in function signature.
    DOC106: Method `TPUCommandRunner.run_init`: The option `--arg-type-hints-in-signature` is `True` but there are no argument type hints in the signature
    DOC103: Method `TPUCommandRunner.run_init`: Docstring arguments are different from function arguments. (Or could be other formatting issues: https://jsh9.github.io/pydoclint/violation_codes.html#notes-on-doc103 ). Arguments in the function signature but not in the docstring: [**kwargs: , *args: ]. Arguments in the docstring but not in the function signature: [as_head: , file_mounts: , sync_run_yet: ].
--------------------
python/ray/autoscaler/_private/kuberay/node_provider.py
    DOC201: Function `url_from_resource` does not have a return section in docstring
--------------------
python/ray/autoscaler/_private/kuberay/utils.py
    DOC106: Function `parse_quantity`: The option `--arg-type-hints-in-signature` is `True` but there are no argument type hints in the signature
    DOC107: Function `parse_quantity`: The option `--arg-type-hints-in-signature` is `True` but not all args in the signature have type hints
--------------------
python/ray/autoscaler/_private/load_metrics.py
    DOC101: Function `add_resources`: Docstring contains fewer arguments than in function signature.
    DOC103: Function `add_resources`: Docstring arguments are different from function arguments. (Or could be other formatting issues: https://jsh9.github.io/pydoclint/violation_codes.html#notes-on-doc103 ). Arguments in the function signature but not in the docstring: [dict1: Dict[str, float], dict2: Dict[str, float]].
    DOC107: Function `freq_of_dicts`: The option `--arg-type-hints-in-signature` is `True` but not all args in the signature have type hints
    DOC111: Function `freq_of_dicts`: The option `--arg-type-hints-in-docstring` is `False` but there are type hints in the docstring arg list
    DOC111: Method `LoadMetrics.prune_active_ips`: The option `--arg-type-hints-in-docstring` is `False` but there are type hints in the docstring arg list
    DOC201: Method `LoadMetrics.get_node_resources` does not have a return section in docstring
    DOC201: Method `LoadMetrics.get_static_node_resources_by_ip` does not have a return section in docstring
--------------------
python/ray/autoscaler/_private/monitor.py
    DOC106: Function `parse_resource_demands`: The option `--arg-type-hints-in-signature` is `True` but there are no argument type hints in the signature
    DOC107: Function `parse_resource_demands`: The option `--arg-type-hints-in-signature` is `True` but not all args in the signature have type hints
    DOC111: Function `parse_resource_demands`: The option `--arg-type-hints-in-docstring` is `False` but there are type hints in the docstring arg list
--------------------
python/ray/autoscaler/_private/resource_demand_scheduler.py
    DOC101: Method `ResourceDemandScheduler.calculate_node_resources`: Docstring contains fewer arguments than in function signature.
    DOC103: Method `ResourceDemandScheduler.calculate_node_resources`: Docstring arguments are different from function arguments. (Or could be other formatting issues: https://jsh9.github.io/pydoclint/violation_codes.html#notes-on-doc103 ). Arguments in the function signature but not in the docstring: [unused_resources_by_ip: Dict[str, ResourceDict]].
    DOC111: Method `ResourceDemandScheduler.reserve_and_allocate_spread`: The option `--arg-type-hints-in-docstring` is `False` but there are type hints in the docstring arg list
    DOC101: Function `_add_min_workers_nodes`: Docstring contains fewer arguments than in function signature.
    DOC103: Function `_add_min_workers_nodes`: Docstring arguments are different from function arguments. (Or could be other formatting issues: https://jsh9.github.io/pydoclint/violation_codes.html#notes-on-doc103 ). Arguments in the function signature but not in the docstring: [head_node_type: NodeType].
    DOC101: Function `get_nodes_for`: Docstring contains fewer arguments than in function signature.
    DOC103: Function `get_nodes_for`: Docstring arguments are different from function arguments. (Or could be other formatting issues: https://jsh9.github.io/pydoclint/violation_codes.html#notes-on-doc103 ). Arguments in the function signature but not in the docstring: [head_node_type: NodeType].
    DOC111: Function `get_bin_pack_residual`: The option `--arg-type-hints-in-docstring` is `False` but there are type hints in the docstring arg list
    DOC111: Function `placement_groups_to_resource_demands`: The option `--arg-type-hints-in-docstring` is `False` but there are type hints in the docstring arg list
--------------------
python/ray/autoscaler/_private/subprocess_output_util.py
    DOC106: Function `_read_subprocess_stream`: The option `--arg-type-hints-in-signature` is `True` but there are no argument type hints in the signature
    DOC107: Function `_read_subprocess_stream`: The option `--arg-type-hints-in-signature` is `True` but not all args in the signature have type hints
    DOC111: Function `_read_subprocess_stream`: The option `--arg-type-hints-in-docstring` is `False` but there are type hints in the docstring arg list
    DOC201: Function `_read_subprocess_stream` does not have a return section in docstring
    DOC101: Function `_run_and_process_output`: Docstring contains fewer arguments than in function signature.
    DOC106: Function `_run_and_process_output`: The option `--arg-type-hints-in-signature` is `True` but there are no argument type hints in the signature
    DOC107: Function `_run_and_process_output`: The option `--arg-type-hints-in-signature` is `True` but not all args in the signature have type hints
    DOC111: Function `_run_and_process_output`: The option `--arg-type-hints-in-docstring` is `False` but there are type hints in the docstring arg list
    DOC103: Function `_run_and_process_output`: Docstring arguments are different from function arguments. (Or could be other formatting issues: https://jsh9.github.io/pydoclint/violation_codes.html#notes-on-doc103 ). Arguments in the function signature but not in the docstring: [use_login_shells: ].
    DOC201: Function `_run_and_process_output` does not have a return section in docstring
    DOC101: Function `run_cmd_redirected`: Docstring contains fewer arguments than in function signature.
    DOC106: Function `run_cmd_redirected`: The option `--arg-type-hints-in-signature` is `True` but there are no argument type hints in the signature
    DOC107: Function `run_cmd_redirected`: The option `--arg-type-hints-in-signature` is `True` but not all args in the signature have type hints
    DOC111: Function `run_cmd_redirected`: The option `--arg-type-hints-in-docstring` is `False` but there are type hints in the docstring arg list
    DOC103: Function `run_cmd_redirected`: Docstring arguments are different from function arguments. (Or could be other formatting issues: https://jsh9.github.io/pydoclint/violation_codes.html#notes-on-doc103 ). Arguments in the function signature but not in the docstring: [use_login_shells: ].
    DOC201: Function `run_cmd_redirected` does not have a return section in docstring
    DOC106: Function `handle_ssh_fails`: The option `--arg-type-hints-in-signature` is `True` but there are no argument type hints in the signature
    DOC107: Function `handle_ssh_fails`: The option `--arg-type-hints-in-signature` is `True` but not all args in the signature have type hints
    DOC201: Function `handle_ssh_fails` does not have a return section in docstring
--------------------
python/ray/autoscaler/_private/updater.py
    DOC101: Method `NodeUpdater.__init__`: Docstring contains fewer arguments than in function signature.
    DOC106: Method `NodeUpdater.__init__`: The option `--arg-type-hints-in-signature` is `True` but there are no argument type hints in the signature
    DOC107: Method `NodeUpdater.__init__`: The option `--arg-type-hints-in-signature` is `True` but not all args in the signature have type hints
    DOC103: Method `NodeUpdater.__init__`: Docstring arguments are different from function arguments. (Or could be other formatting issues: https://jsh9.github.io/pydoclint/violation_codes.html#notes-on-doc103 ). Arguments in the function signature but not in the docstring: [cluster_synced_files: , node_labels: , node_resources: ].
--------------------
python/ray/autoscaler/_private/util.py
    DOC111: Function `with_envs`: The option `--arg-type-hints-in-docstring` is `False` but there are type hints in the docstring arg list
    DOC101: Function `parse_placement_group_resource_str`: Docstring contains fewer arguments than in function signature.
    DOC103: Function `parse_placement_group_resource_str`: Docstring arguments are different from function arguments. (Or could be other formatting issues: https://jsh9.github.io/pydoclint/violation_codes.html#notes-on-doc103 ). Arguments in the function signature but not in the docstring: [placement_group_resource_str: str].
--------------------
python/ray/autoscaler/command_runner.py
    DOC111: Method `CommandRunnerInterface.run`: The option `--arg-type-hints-in-docstring` is `False` but there are type hints in the docstring arg list
    DOC201: Method `CommandRunnerInterface.run` does not have a return section in docstring
    DOC101: Method `CommandRunnerInterface.run_rsync_up`: Docstring contains fewer arguments than in function signature.
    DOC103: Method `CommandRunnerInterface.run_rsync_up`: Docstring arguments are different from function arguments. (Or could be other formatting issues: https://jsh9.github.io/pydoclint/violation_codes.html#notes-on-doc103 ). Arguments in the function signature but not in the docstring: [options: Optional[Dict[str, Any]]].
    DOC101: Method `CommandRunnerInterface.run_rsync_down`: Docstring contains fewer arguments than in function signature.
    DOC103: Method `CommandRunnerInterface.run_rsync_down`: Docstring arguments are different from function arguments. (Or could be other formatting issues: https://jsh9.github.io/pydoclint/violation_codes.html#notes-on-doc103 ). Arguments in the function signature but not in the docstring: [options: Optional[Dict[str, Any]]].
--------------------
python/ray/autoscaler/launch_and_verify_cluster.py
    DOC106: Function `get_docker_image`: The option `--arg-type-hints-in-signature` is `True` but there are no argument type hints in the signature
    DOC107: Function `get_docker_image`: The option `--arg-type-hints-in-signature` is `True` but not all args in the signature have type hints
    DOC106: Function `check_file`: The option `--arg-type-hints-in-signature` is `True` but there are no argument type hints in the signature
    DOC107: Function `check_file`: The option `--arg-type-hints-in-signature` is `True` but not all args in the signature have type hints
    DOC101: Function `cleanup_cluster`: Docstring contains fewer arguments than in function signature.
    DOC106: Function `cleanup_cluster`: The option `--arg-type-hints-in-signature` is `True` but there are no argument type hints in the signature
    DOC107: Function `cleanup_cluster`: The option `--arg-type-hints-in-signature` is `True` but not all args in the signature have type hints
    DOC103: Function `cleanup_cluster`: Docstring arguments are different from function arguments. (Or could be other formatting issues: https://jsh9.github.io/pydoclint/violation_codes.html#notes-on-doc103 ). Arguments in the function signature but not in the docstring: [config_yaml: ].
    DOC201: Function `cleanup_cluster` does not have a return section in docstring
    DOC101: Function `run_ray_commands`: Docstring contains fewer arguments than in function signature.
    DOC106: Function `run_ray_commands`: The option `--arg-type-hints-in-signature` is `True` but there are no argument type hints in the signature
    DOC107: Function `run_ray_commands`: The option `--arg-type-hints-in-signature` is `True` but not all args in the signature have type hints
    DOC103: Function `run_ray_commands`: Docstring arguments are different from function arguments. (Or could be other formatting issues: https://jsh9.github.io/pydoclint/violation_codes.html#notes-on-doc103 ). Arguments in the function signature but not in the docstring: [config_yaml: , num_expected_nodes: ].
--------------------
python/ray/autoscaler/local/coordinator_server.py
    DOC106: Method `Handler._do_header`: The option `--arg-type-hints-in-signature` is `True` but there are no argument type hints in the signature
    DOC107: Method `Handler._do_header`: The option `--arg-type-hints-in-signature` is `True` but not all args in the signature have type hints
    DOC111: Method `Handler._do_header`: The option `--arg-type-hints-in-docstring` is `False` but there are type hints in the docstring arg list
--------------------
python/ray/autoscaler/node_launch_exception.py
    DOC001: Method `__init__` Potential formatting errors in docstring. Error message: No specification for "Args": ""
    DOC001: Function/method `__init__`: Potential formatting errors in docstring. Error message: No specification for "Args": "" (Note: DOC001 could trigger other unrelated violations under this function/method too. Please fix the docstring formatting first.)
    DOC101: Method `NodeLaunchException.__init__`: Docstring contains fewer arguments than in function signature.
    DOC103: Method `NodeLaunchException.__init__`: Docstring arguments are different from function arguments. (Or could be other formatting issues: https://jsh9.github.io/pydoclint/violation_codes.html#notes-on-doc103 ). Arguments in the function signature but not in the docstring: [category: str, description: str, src_exc_info: Optional[Tuple[Any, Any, Any]]].
--------------------
python/ray/autoscaler/node_provider.py
    DOC101: Method `NodeProvider.non_terminated_nodes`: Docstring contains fewer arguments than in function signature.
    DOC103: Method `NodeProvider.non_terminated_nodes`: Docstring arguments are different from function arguments. (Or could be other formatting issues: https://jsh9.github.io/pydoclint/violation_codes.html#notes-on-doc103 ). Arguments in the function signature but not in the docstring: [tag_filters: Dict[str, str]].
    DOC201: Method `NodeProvider.non_terminated_nodes` does not have a return section in docstring
    DOC201: Method `NodeProvider.get_node_id` does not have a return section in docstring
    DOC201: Method `NodeProvider.get_command_runner` does not have a return section in docstring
--------------------
python/ray/autoscaler/sdk/sdk.py
    DOC111: Function `create_or_update_cluster`: The option `--arg-type-hints-in-docstring` is `False` but there are type hints in the docstring arg list
    DOC201: Function `create_or_update_cluster` does not have a return section in docstring
    DOC111: Function `teardown_cluster`: The option `--arg-type-hints-in-docstring` is `False` but there are type hints in the docstring arg list
    DOC111: Function `run_on_cluster`: The option `--arg-type-hints-in-docstring` is `False` but there are type hints in the docstring arg list
    DOC111: Function `rsync`: The option `--arg-type-hints-in-docstring` is `False` but there are type hints in the docstring arg list
    DOC201: Function `rsync` does not have a return section in docstring
    DOC111: Function `get_head_node_ip`: The option `--arg-type-hints-in-docstring` is `False` but there are type hints in the docstring arg list
    DOC111: Function `get_worker_node_ips`: The option `--arg-type-hints-in-docstring` is `False` but there are type hints in the docstring arg list
    DOC111: Function `request_resources`: The option `--arg-type-hints-in-docstring` is `False` but there are type hints in the docstring arg list
    DOC111: Function `configure_logging`: The option `--arg-type-hints-in-docstring` is `False` but there are type hints in the docstring arg list
    DOC103: Function `configure_logging`: Docstring arguments are different from function arguments. (Or could be other formatting issues: https://jsh9.github.io/pydoclint/violation_codes.html#notes-on-doc103 ). Arguments in the function signature but not in the docstring: [verbosity: Optional[int]]. Arguments in the docstring but not in the function signature: [vebosity: int].
--------------------
python/ray/autoscaler/v2/autoscaler.py
    DOC001: Method `__init__` Potential formatting errors in docstring. Error message: No specification for "Args": ""
    DOC001: Function/method `__init__`: Potential formatting errors in docstring. Error message: No specification for "Args": "" (Note: DOC001 could trigger other unrelated violations under this function/method too. Please fix the docstring formatting first.)
    DOC101: Method `Autoscaler.__init__`: Docstring contains fewer arguments than in function signature.
    DOC103: Method `Autoscaler.__init__`: Docstring arguments are different from function arguments. (Or could be other formatting issues: https://jsh9.github.io/pydoclint/violation_codes.html#notes-on-doc103 ). Arguments in the function signature but not in the docstring: [config_reader: IConfigReader, event_logger: Optional[AutoscalerEventLogger], gcs_client: GcsClient, metrics_reporter: Optional[AutoscalerMetricsReporter], session_name: str].
--------------------
python/ray/autoscaler/v2/instance_manager/cloud_providers/kuberay/cloud_provider.py
    DOC001: Method `__init__` Potential formatting errors in docstring. Error message: No specification for "Args": ""
    DOC001: Function/method `__init__`: Potential formatting errors in docstring. Error message: No specification for "Args": "" (Note: DOC001 could trigger other unrelated violations under this function/method too. Please fix the docstring formatting first.)
    DOC101: Method `KubeRayProvider.__init__`: Docstring contains fewer arguments than in function signature.
    DOC103: Method `KubeRayProvider.__init__`: Docstring arguments are different from function arguments. (Or could be other formatting issues: https://jsh9.github.io/pydoclint/violation_codes.html#notes-on-doc103 ). Arguments in the function signature but not in the docstring: [cluster_name: str, k8s_api_client: Optional[IKubernetesHttpApiClient], provider_config: Dict[str, Any]].
    DOC101: Method `KubeRayProvider._get_workers_delete_info`: Docstring contains fewer arguments than in function signature.
    DOC103: Method `KubeRayProvider._get_workers_delete_info`: Docstring arguments are different from function arguments. (Or could be other formatting issues: https://jsh9.github.io/pydoclint/violation_codes.html#notes-on-doc103 ). Arguments in the function signature but not in the docstring: [node_set: Set[CloudInstanceId], ray_cluster_spec: Dict[str, Any]].
    DOC201: Method `KubeRayProvider._cloud_instance_from_pod` does not have a return section in docstring
--------------------
python/ray/autoscaler/v2/instance_manager/common.py
    DOC201: Method `InstanceUtil.new_instance` does not have a return section in docstring
    DOC101: Method `InstanceUtil._record_status_transition`: Docstring contains fewer arguments than in function signature.
    DOC103: Method `InstanceUtil._record_status_transition`: Docstring arguments are different from function arguments. (Or could be other formatting issues: https://jsh9.github.io/pydoclint/violation_codes.html#notes-on-doc103 ). Arguments in the function signature but not in the docstring: [details: str].
    DOC103: Method `InstanceUtil.has_timeout`: Docstring arguments are different from function arguments. (Or could be other formatting issues: https://jsh9.github.io/pydoclint/violation_codes.html#notes-on-doc103 ). Arguments in the function signature but not in the docstring: [timeout_s: int]. Arguments in the docstring but not in the function signature: [timeout_seconds: ].
    DOC201: Method `InstanceUtil.get_status_transitions` does not have a return section in docstring
    DOC103: Method `InstanceUtil.get_last_status_transition`: Docstring arguments are different from function arguments. (Or could be other formatting issues: https://jsh9.github.io/pydoclint/violation_codes.html#notes-on-doc103 ). Arguments in the function signature but not in the docstring: [select_instance_status: Optional['Instance.InstanceStatus']]. Arguments in the docstring but not in the function signature: [instance_status: ].
    DOC201: Method `InstanceUtil.get_last_status_transition` does not have a return section in docstring
    DOC103: Method `InstanceUtil.get_status_transition_times_ns`: Docstring arguments are different from function arguments. (Or could be other formatting issues: https://jsh9.github.io/pydoclint/violation_codes.html#notes-on-doc103 ). Arguments in the function signature but not in the docstring: [select_instance_status: Optional['Instance.InstanceStatus']]. Arguments in the docstring but not in the function signature: [instance_status: ].
--------------------
python/ray/autoscaler/v2/instance_manager/config.py
    DOC001: Method `__init__` Potential formatting errors in docstring. Error message: No specification for "Args": ""
    DOC001: Function/method `__init__`: Potential formatting errors in docstring. Error message: No specification for "Args": "" (Note: DOC001 could trigger other unrelated violations under this function/method too. Please fix the docstring formatting first.)
    DOC101: Method `AutoscalingConfig.__init__`: Docstring contains fewer arguments than in function signature.
    DOC103: Method `AutoscalingConfig.__init__`: Docstring arguments are different from function arguments. (Or could be other formatting issues: https://jsh9.github.io/pydoclint/violation_codes.html#notes-on-doc103 ). Arguments in the function signature but not in the docstring: [configs: Dict[str, Any], skip_content_hash: bool].
    DOC001: Method `__init__` Potential formatting errors in docstring. Error message: No specification for "Args": ""
    DOC001: Function/method `__init__`: Potential formatting errors in docstring. Error message: No specification for "Args": "" (Note: DOC001 could trigger other unrelated violations under this function/method too. Please fix the docstring formatting first.)
    DOC101: Method `FileConfigReader.__init__`: Docstring contains fewer arguments than in function signature.
    DOC103: Method `FileConfigReader.__init__`: Docstring arguments are different from function arguments. (Or could be other formatting issues: https://jsh9.github.io/pydoclint/violation_codes.html#notes-on-doc103 ). Arguments in the function signature but not in the docstring: [config_file: str, skip_content_hash: bool].
--------------------
python/ray/autoscaler/v2/instance_manager/instance_storage.py
    DOC103: Method `InstanceStorage.upsert_instance`: Docstring arguments are different from function arguments. (Or could be other formatting issues: https://jsh9.github.io/pydoclint/violation_codes.html#notes-on-doc103 ). Arguments in the function signature but not in the docstring: [expected_storage_verison: Optional[int]]. Arguments in the docstring but not in the function signature: [expected_storage_version: ].
    DOC103: Method `InstanceStorage.batch_delete_instances`: Docstring arguments are different from function arguments. (Or could be other formatting issues: https://jsh9.github.io/pydoclint/violation_codes.html#notes-on-doc103 ). Arguments in the function signature but not in the docstring: [expected_storage_version: Optional[int], instance_ids: List[str]]. Arguments in the docstring but not in the function signature: [expected_version: , to_delete: ].
--------------------
python/ray/autoscaler/v2/instance_manager/node_provider.py
    DOC001: Method `__init__` Potential formatting errors in docstring. Error message: No specification for "Args": ""
    DOC001: Function/method `__init__`: Potential formatting errors in docstring. Error message: No specification for "Args": "" (Note: DOC001 could trigger other unrelated violations under this function/method too. Please fix the docstring formatting first.)
    DOC101: Method `NodeProviderAdapter.__init__`: Docstring contains fewer arguments than in function signature.
    DOC103: Method `NodeProviderAdapter.__init__`: Docstring arguments are different from function arguments. (Or could be other formatting issues: https://jsh9.github.io/pydoclint/violation_codes.html#notes-on-doc103 ). Arguments in the function signature but not in the docstring: [config_reader: IConfigReader, max_concurrent_launches: int, max_launch_batch_per_type: int, v1_provider: NodeProviderV1].
--------------------
python/ray/autoscaler/v2/instance_manager/reconciler.py
    DOC101: Method `Reconciler.reconcile`: Docstring contains fewer arguments than in function signature.
    DOC103: Method `Reconciler.reconcile`: Docstring arguments are different from function arguments. (Or could be other formatting issues: https://jsh9.github.io/pydoclint/violation_codes.html#notes-on-doc103 ). Arguments in the function signature but not in the docstring: [autoscaling_config: AutoscalingConfig, cloud_provider: ICloudInstanceProvider, scheduler: IResourceScheduler].
    DOC201: Method `Reconciler.reconcile` does not have a return section in docstring
    DOC101: Method `Reconciler._sync_from`: Docstring contains fewer arguments than in function signature.
    DOC103: Method `Reconciler._sync_from`: Docstring arguments are different from function arguments. (Or could be other formatting issues: https://jsh9.github.io/pydoclint/violation_codes.html#notes-on-doc103 ). Arguments in the function signature but not in the docstring: [autoscaling_config: AutoscalingConfig].
    DOC101: Method `Reconciler._step_next`: Docstring contains fewer arguments than in function signature.
    DOC103: Method `Reconciler._step_next`: Docstring arguments are different from function arguments. (Or could be other formatting issues: https://jsh9.github.io/pydoclint/violation_codes.html#notes-on-doc103 ). Arguments in the function signature but not in the docstring: [autoscaling_state: AutoscalingState, cloud_provider: ICloudInstanceProvider].
    DOC101: Method `Reconciler._handle_ray_stop_failed`: Docstring contains fewer arguments than in function signature.
    DOC103: Method `Reconciler._handle_ray_stop_failed`: Docstring arguments are different from function arguments. (Or could be other formatting issues: https://jsh9.github.io/pydoclint/violation_codes.html#notes-on-doc103 ). Arguments in the function signature but not in the docstring: [ray_nodes: List[NodeState]].
    DOC101: Method `Reconciler._handle_ray_status_transition`: Docstring contains fewer arguments than in function signature.
    DOC103: Method `Reconciler._handle_ray_status_transition`: Docstring arguments are different from function arguments. (Or could be other formatting issues: https://jsh9.github.io/pydoclint/violation_codes.html#notes-on-doc103 ). Arguments in the function signature but not in the docstring: [autoscaling_config: AutoscalingConfig].
    DOC101: Method `Reconciler._install_ray`: Docstring contains fewer arguments than in function signature.
    DOC103: Method `Reconciler._install_ray`: Docstring arguments are different from function arguments. (Or could be other formatting issues: https://jsh9.github.io/pydoclint/violation_codes.html#notes-on-doc103 ). Arguments in the function signature but not in the docstring: [non_terminated_cloud_instances: Dict[CloudInstanceId, CloudInstance]].
    DOC103: Method `Reconciler._handle_stuck_instance`: Docstring arguments are different from function arguments. (Or could be other formatting issues: https://jsh9.github.io/pydoclint/violation_codes.html#notes-on-doc103 ). Arguments in the function signature but not in the docstring: [**update_kwargs: Dict]. Arguments in the docstring but not in the function signature: [update_kwargs: ].
--------------------
python/ray/autoscaler/v2/instance_manager/subscribers/cloud_instance_updater.py
    DOC201: Method `CloudInstanceUpdater._terminate_instances` does not have a return section in docstring
    DOC201: Method `CloudInstanceUpdater._launch_new_instances` does not have a return section in docstring
--------------------
python/ray/autoscaler/v2/instance_manager/subscribers/ray_stopper.py
    DOC101: Method `RayStopper._drain_ray_node`: Docstring contains fewer arguments than in function signature.
    DOC103: Method `RayStopper._drain_ray_node`: Docstring arguments are different from function arguments. (Or could be other formatting issues: https://jsh9.github.io/pydoclint/violation_codes.html#notes-on-doc103 ). Arguments in the function signature but not in the docstring: [error_queue: Queue, instance_id: str].
    DOC101: Method `RayStopper._stop_ray_node`: Docstring contains fewer arguments than in function signature.
    DOC103: Method `RayStopper._stop_ray_node`: Docstring arguments are different from function arguments. (Or could be other formatting issues: https://jsh9.github.io/pydoclint/violation_codes.html#notes-on-doc103 ). Arguments in the function signature but not in the docstring: [error_queue: Queue, instance_id: str].
--------------------
python/ray/autoscaler/v2/scheduler.py
    DOC201: Method `SchedulingNode.new` does not have a return section in docstring
    DOC102: Method `SchedulingNode.from_node_config`: Docstring contains more arguments than in function signature.
    DOC103: Method `SchedulingNode.from_node_config`: Docstring arguments are different from function arguments. (Or could be other formatting issues: https://jsh9.github.io/pydoclint/violation_codes.html#notes-on-doc103 ).
    DOC201: Method `SchedulingNode.from_node_config` does not have a return section in docstring
    DOC101: Method `SchedulingNode._compute_score`: Docstring contains fewer arguments than in function signature.
    DOC103: Method `SchedulingNode._compute_score`: Docstring arguments are different from function arguments. (Or could be other formatting issues: https://jsh9.github.io/pydoclint/violation_codes.html#notes-on-doc103 ). Arguments in the function signature but not in the docstring: [resource_request_source: ResourceRequestSource].
    DOC201: Method `ScheduleContext.from_schedule_request` does not have a return section in docstring
    DOC103: Method `ResourceDemandScheduler._sched_resource_requests`: Docstring arguments are different from function arguments. (Or could be other formatting issues: https://jsh9.github.io/pydoclint/violation_codes.html#notes-on-doc103 ). Arguments in the function signature but not in the docstring: [requests: List[ResourceRequest]]. Arguments in the docstring but not in the function signature: [requests_by_count: ].
    DOC104: Method `ResourceDemandScheduler._try_schedule`: Arguments are the same in the docstring and the function signature, but are in a different order.
    DOC105: Method `ResourceDemandScheduler._try_schedule`: Argument names match, but type hints in these args do not match: ctx, requests_to_sched, resource_request_source
--------------------
python/ray/autoscaler/v2/utils.py
    DOC103: Function `_count_by`: Docstring arguments are different from function arguments. (Or could be other formatting issues: https://jsh9.github.io/pydoclint/violation_codes.html#notes-on-doc103 ). Arguments in the function signature but not in the docstring: [key: str]. Arguments in the docstring but not in the function signature: [keys: ].
    DOC106: Method `ProtobufUtil.to_dict`: The option `--arg-type-hints-in-signature` is `True` but there are no argument type hints in the signature
    DOC107: Method `ProtobufUtil.to_dict`: The option `--arg-type-hints-in-signature` is `True` but not all args in the signature have type hints
    DOC106: Method `ProtobufUtil.to_dict_list`: The option `--arg-type-hints-in-signature` is `True` but there are no argument type hints in the signature
    DOC107: Method `ProtobufUtil.to_dict_list`: The option `--arg-type-hints-in-signature` is `True` but not all args in the signature have type hints
    DOC101: Method `ResourceRequestUtil.make`: Docstring contains fewer arguments than in function signature.
    DOC103: Method `ResourceRequestUtil.make`: Docstring arguments are different from function arguments. (Or could be other formatting issues: https://jsh9.github.io/pydoclint/violation_codes.html#notes-on-doc103 ). Arguments in the function signature but not in the docstring: [constraints: Optional[List[Tuple[PlacementConstraintType, str, str]]]].
    DOC103: Method `ClusterStatusFormatter._constraint_report`: Docstring arguments are different from function arguments. (Or could be other formatting issues: https://jsh9.github.io/pydoclint/violation_codes.html#notes-on-doc103 ). Arguments in the function signature but not in the docstring: [cluster_constraint_demand: List[ClusterConstraintDemand]]. Arguments in the docstring but not in the function signature: [data: ].
--------------------
python/ray/client_builder.py
    DOC111: Method `ClientBuilder.env`: The option `--arg-type-hints-in-docstring` is `False` but there are type hints in the docstring arg list
    DOC201: Method `ClientBuilder.env` does not have a return section in docstring
    DOC201: Method `ClientBuilder.namespace` does not have a return section in docstring
--------------------
python/ray/cluster_utils.py
    DOC101: Method `AutoscalingCluster.__init__`: Docstring contains fewer arguments than in function signature.
    DOC103: Method `AutoscalingCluster.__init__`: Docstring arguments are different from function arguments. (Or could be other formatting issues: https://jsh9.github.io/pydoclint/violation_codes.html#notes-on-doc103 ). Arguments in the function signature but not in the docstring: [**config_kwargs: , autoscaler_v2: bool].
    DOC103: Method `Cluster.add_node`: Docstring arguments are different from function arguments. (Or could be other formatting issues: https://jsh9.github.io/pydoclint/violation_codes.html#notes-on-doc103 ). Arguments in the function signature but not in the docstring: [**node_args: ]. Arguments in the docstring but not in the function signature: [node_args: ].
    DOC101: Method `Cluster.remove_node`: Docstring contains fewer arguments than in function signature.
    DOC106: Method `Cluster.remove_node`: The option `--arg-type-hints-in-signature` is `True` but there are no argument type hints in the signature
    DOC107: Method `Cluster.remove_node`: The option `--arg-type-hints-in-signature` is `True` but not all args in the signature have type hints
    DOC103: Method `Cluster.remove_node`: Docstring arguments are different from function arguments. (Or could be other formatting issues: https://jsh9.github.io/pydoclint/violation_codes.html#notes-on-doc103 ). Arguments in the function signature but not in the docstring: [allow_graceful: ].
    DOC107: Method `Cluster._wait_for_node`: The option `--arg-type-hints-in-signature` is `True` but not all args in the signature have type hints
    DOC111: Method `Cluster._wait_for_node`: The option `--arg-type-hints-in-docstring` is `False` but there are type hints in the docstring arg list
    DOC201: Method `Cluster.wait_for_nodes` does not have a return section in docstring
--------------------
python/ray/cross_language.py
    DOC201: Function `java_function` does not have a return section in docstring
    DOC201: Function `cpp_function` does not have a return section in docstring
    DOC201: Function `java_actor_class` does not have a return section in docstring
    DOC201: Function `cpp_actor_class` does not have a return section in docstring
    DOC106: Function `_format_args`: The option `--arg-type-hints-in-signature` is `True` but there are no argument type hints in the signature
    DOC107: Function `_format_args`: The option `--arg-type-hints-in-signature` is `True` but not all args in the signature have type hints
    DOC107: Function `_get_function_descriptor_for_actor_method`: The option `--arg-type-hints-in-signature` is `True` but not all args in the signature have type hints
--------------------
python/ray/dag/compiled_dag_node.py
    DOC201: Function `_check_unused_dag_input_attributes` does not have a return section in docstring
    DOC101: Function `do_allocate_channel`: Docstring contains fewer arguments than in function signature.
    DOC107: Function `do_allocate_channel`: The option `--arg-type-hints-in-signature` is `True` but not all args in the signature have type hints
    DOC103: Function `do_allocate_channel`: Docstring arguments are different from function arguments. (Or could be other formatting issues: https://jsh9.github.io/pydoclint/violation_codes.html#notes-on-doc103 ). Arguments in the function signature but not in the docstring: [self: ].
    DOC101: Function `do_exec_tasks`: Docstring contains fewer arguments than in function signature.
    DOC107: Function `do_exec_tasks`: The option `--arg-type-hints-in-signature` is `True` but not all args in the signature have type hints
    DOC103: Function `do_exec_tasks`: Docstring arguments are different from function arguments. (Or could be other formatting issues: https://jsh9.github.io/pydoclint/violation_codes.html#notes-on-doc103 ). Arguments in the function signature but not in the docstring: [self: ].
    DOC101: Function `do_profile_tasks`: Docstring contains fewer arguments than in function signature.
    DOC107: Function `do_profile_tasks`: The option `--arg-type-hints-in-signature` is `True` but not all args in the signature have type hints
    DOC103: Function `do_profile_tasks`: Docstring arguments are different from function arguments. (Or could be other formatting issues: https://jsh9.github.io/pydoclint/violation_codes.html#notes-on-doc103 ). Arguments in the function signature but not in the docstring: [self: ].
    DOC001: Method `__init__` Potential formatting errors in docstring. Error message: No specification for "Args": ""
    DOC001: Function/method `__init__`: Potential formatting errors in docstring. Error message: No specification for "Args": "" (Note: DOC001 could trigger other unrelated violations under this function/method too. Please fix the docstring formatting first.)
    DOC101: Method `CompiledTask.__init__`: Docstring contains fewer arguments than in function signature.
    DOC103: Method `CompiledTask.__init__`: Docstring arguments are different from function arguments. (Or could be other formatting issues: https://jsh9.github.io/pydoclint/violation_codes.html#notes-on-doc103 ). Arguments in the function signature but not in the docstring: [dag_node: 'ray.dag.DAGNode', idx: int].
    DOC201: Method `_ExecutableTaskInput.resolve` does not have a return section in docstring
    DOC001: Method `__init__` Potential formatting errors in docstring. Error message: No specification for "Args": ""
    DOC001: Function/method `__init__`: Potential formatting errors in docstring. Error message: No specification for "Args": "" (Note: DOC001 could trigger other unrelated violations under this function/method too. Please fix the docstring formatting first.)
    DOC101: Method `ExecutableTask.__init__`: Docstring contains fewer arguments than in function signature.
    DOC103: Method `ExecutableTask.__init__`: Docstring arguments are different from function arguments. (Or could be other formatting issues: https://jsh9.github.io/pydoclint/violation_codes.html#notes-on-doc103 ). Arguments in the function signature but not in the docstring: [resolved_args: List[Any], resolved_kwargs: Dict[str, Any], task: 'CompiledTask'].
    DOC201: Method `ExecutableTask.prepare` does not have a return section in docstring
    DOC107: Method `ExecutableTask._compute`: The option `--arg-type-hints-in-signature` is `True` but not all args in the signature have type hints
    DOC107: Method `ExecutableTask.exec_operation`: The option `--arg-type-hints-in-signature` is `True` but not all args in the signature have type hints
    DOC303: Class `CompiledDAG`: The __init__() docstring does not need a "Returns" section, because it cannot return anything
    DOC103: Method `CompiledDAG.__init__`: Docstring arguments are different from function arguments. (Or could be other formatting issues: https://jsh9.github.io/pydoclint/violation_codes.html#notes-on-doc103 ). Arguments in the function signature but not in the docstring: [default_communicator: Optional[Union[Communicator, str]]]. Arguments in the docstring but not in the function signature: [_default_communicator: ].
    DOC302: Class `CompiledDAG`: The class docstring does not need a "Returns" section, because __init__() cannot return anything
    DOC106: Method `CompiledDAG.execute`: The option `--arg-type-hints-in-signature` is `True` but there are no argument type hints in the signature
    DOC103: Method `CompiledDAG.execute`: Docstring arguments are different from function arguments. (Or could be other formatting issues: https://jsh9.github.io/pydoclint/violation_codes.html#notes-on-doc103 ). Arguments in the function signature but not in the docstring: [**kwargs: , *args: ]. Arguments in the docstring but not in the function signature: [args: , kwargs: ].
    DOC106: Method `CompiledDAG.execute_async`: The option `--arg-type-hints-in-signature` is `True` but there are no argument type hints in the signature
    DOC103: Method `CompiledDAG.execute_async`: Docstring arguments are different from function arguments. (Or could be other formatting issues: https://jsh9.github.io/pydoclint/violation_codes.html#notes-on-doc103 ). Arguments in the function signature but not in the docstring: [**kwargs: , *args: ]. Arguments in the docstring but not in the function signature: [args: , kwargs: ].
    DOC106: Method `CompiledDAG.visualize`: The option `--arg-type-hints-in-signature` is `True` but there are no argument type hints in the signature
    DOC107: Method `CompiledDAG.visualize`: The option `--arg-type-hints-in-signature` is `True` but not all args in the signature have type hints
--------------------
python/ray/dag/dag_node.py
    DOC201: Method `DAGNode.with_tensor_transport` does not have a return section in docstring
    DOC101: Method `DAGNode.execute`: Docstring contains fewer arguments than in function signature.
    DOC103: Method `DAGNode.execute`: Docstring arguments are different from function arguments. (Or could be other formatting issues: https://jsh9.github.io/pydoclint/violation_codes.html#notes-on-doc103 ). Arguments in the function signature but not in the docstring: [**kwargs: , *args: ].
    DOC201: Method `DAGNode.execute` does not have a return section in docstring
    DOC201: Method `DAGNode._get_all_child_nodes` does not have a return section in docstring
    DOC106: Method `DAGNode._raise_nested_dag_node_error`: The option `--arg-type-hints-in-signature` is `True` but there are no argument type hints in the signature
    DOC107: Method `DAGNode._raise_nested_dag_node_error`: The option `--arg-type-hints-in-signature` is `True` but not all args in the signature have type hints
--------------------
python/ray/dag/dag_node_operation.py
    DOC001: Method `__init__` Potential formatting errors in docstring. Error message: No specification for "Args": ""
    DOC001: Function/method `__init__`: Potential formatting errors in docstring. Error message: No specification for "Args": "" (Note: DOC001 could trigger other unrelated violations under this function/method too. Please fix the docstring formatting first.)
    DOC101: Method `_DAGNodeOperation.__init__`: Docstring contains fewer arguments than in function signature.
    DOC103: Method `_DAGNodeOperation.__init__`: Docstring arguments are different from function arguments. (Or could be other formatting issues: https://jsh9.github.io/pydoclint/violation_codes.html#notes-on-doc103 ). Arguments in the function signature but not in the docstring: [exec_task_idx: int, method_name: Optional[str], operation_type: _DAGNodeOperationType].
    DOC101: Function `_add_edge`: Docstring contains fewer arguments than in function signature.
    DOC103: Function `_add_edge`: Docstring arguments are different from function arguments. (Or could be other formatting issues: https://jsh9.github.io/pydoclint/violation_codes.html#notes-on-doc103 ). Arguments in the function signature but not in the docstring: [control_dependency: bool].
    DOC201: Function `_actor_viz_label` does not have a return section in docstring
    DOC201: Function `_node_viz_id_and_label` does not have a return section in docstring
--------------------
python/ray/dag/dag_operation_future.py
    DOC106: Method `ResolvedFuture.__init__`: The option `--arg-type-hints-in-signature` is `True` but there are no argument type hints in the signature
    DOC107: Method `ResolvedFuture.__init__`: The option `--arg-type-hints-in-signature` is `True` but not all args in the signature have type hints
--------------------
python/ray/dag/input_node.py
    DOC101: Method `InputNode.__init__`: Docstring contains fewer arguments than in function signature.
    DOC107: Method `InputNode.__init__`: The option `--arg-type-hints-in-signature` is `True` but not all args in the signature have type hints
    DOC103: Method `InputNode.__init__`: Docstring arguments are different from function arguments. (Or could be other formatting issues: https://jsh9.github.io/pydoclint/violation_codes.html#notes-on-doc103 ). Arguments in the function signature but not in the docstring: [**kwargs: , *args: ].
    DOC101: Method `InputAttributeNode.__init__`: Docstring contains fewer arguments than in function signature.
    DOC103: Method `InputAttributeNode.__init__`: Docstring arguments are different from function arguments. (Or could be other formatting issues: https://jsh9.github.io/pydoclint/violation_codes.html#notes-on-doc103 ). Arguments in the function signature but not in the docstring: [accessor_method: str, dag_input_node: InputNode, input_type: str, key: Union[int, str]].
--------------------
python/ray/dag/tests/experimental/test_dag_visualization.py
    DOC106: Method `TestVisualizationAscii.parse_ascii_visualization`: The option `--arg-type-hints-in-signature` is `True` but there are no argument type hints in the signature
    DOC107: Method `TestVisualizationAscii.parse_ascii_visualization`: The option `--arg-type-hints-in-signature` is `True` but not all args in the signature have type hints
--------------------
python/ray/dag/tests/experimental/test_torch_tensor_dag.py
    DOC106: Method `TorchTensorWorker.recv_and_matmul`: The option `--arg-type-hints-in-signature` is `True` but there are no argument type hints in the signature
    DOC107: Method `TorchTensorWorker.recv_and_matmul`: The option `--arg-type-hints-in-signature` is `True` but not all args in the signature have type hints
    DOC201: Method `TorchTensorWorker.recv_and_matmul` does not have a return section in docstring
--------------------
python/ray/dag/tests/experimental/test_torch_tensor_transport.py
    DOC106: Function `run_driver_to_worker_dag`: The option `--arg-type-hints-in-signature` is `True` but there are no argument type hints in the signature
    DOC107: Function `run_driver_to_worker_dag`: The option `--arg-type-hints-in-signature` is `True` but not all args in the signature have type hints
    DOC106: Function `run_worker_to_worker_dag`: The option `--arg-type-hints-in-signature` is `True` but there are no argument type hints in the signature
    DOC107: Function `run_worker_to_worker_dag`: The option `--arg-type-hints-in-signature` is `True` but not all args in the signature have type hints
    DOC106: Function `run_worker_to_driver_dag`: The option `--arg-type-hints-in-signature` is `True` but there are no argument type hints in the signature
    DOC107: Function `run_worker_to_driver_dag`: The option `--arg-type-hints-in-signature` is `True` but not all args in the signature have type hints
--------------------
python/ray/dashboard/dashboard.py
    DOC101: Method `Dashboard.__init__`: Docstring contains fewer arguments than in function signature.
    DOC103: Method `Dashboard.__init__`: Docstring arguments are different from function arguments. (Or could be other formatting issues: https://jsh9.github.io/pydoclint/violation_codes.html#notes-on-doc103 ). Arguments in the function signature but not in the docstring: [minimal: bool, modules_to_load: Optional[Set[str]], session_dir: str, temp_dir: str].
--------------------
python/ray/dashboard/head.py
    DOC001: Method `__init__` Potential formatting errors in docstring. Error message: No specification for "Args": ""
    DOC001: Function/method `__init__`: Potential formatting errors in docstring. Error message: No specification for "Args": "" (Note: DOC001 could trigger other unrelated violations under this function/method too. Please fix the docstring formatting first.)
    DOC101: Method `DashboardHead.__init__`: Docstring contains fewer arguments than in function signature.
    DOC103: Method `DashboardHead.__init__`: Docstring arguments are different from function arguments. (Or could be other formatting issues: https://jsh9.github.io/pydoclint/violation_codes.html#notes-on-doc103 ). Arguments in the function signature but not in the docstring: [cluster_id_hex: str, gcs_address: str, http_host: str, http_port: int, http_port_retries: int, log_dir: str, logging_filename: str, logging_format: str, logging_level: int, logging_rotate_backup_count: int, logging_rotate_bytes: int, minimal: bool, modules_to_load: Optional[Set[str]], node_ip_address: str, serve_frontend: bool, session_dir: str, temp_dir: str].
    DOC103: Method `DashboardHead._load_dashboard_head_modules`: Docstring arguments are different from function arguments. (Or could be other formatting issues: https://jsh9.github.io/pydoclint/violation_codes.html#notes-on-doc103 ). Arguments in the function signature but not in the docstring: [modules_to_load: Optional[Set[str]]]. Arguments in the docstring but not in the function signature: [modules: ].
    DOC201: Method `DashboardHead._load_dashboard_head_modules` does not have a return section in docstring
    DOC103: Method `DashboardHead._load_subprocess_module_handles`: Docstring arguments are different from function arguments. (Or could be other formatting issues: https://jsh9.github.io/pydoclint/violation_codes.html#notes-on-doc103 ). Arguments in the function signature but not in the docstring: [modules_to_load: Optional[Set[str]]]. Arguments in the docstring but not in the function signature: [modules: ].
    DOC201: Method `DashboardHead._load_subprocess_module_handles` does not have a return section in docstring
--------------------
python/ray/dashboard/modules/dashboard_sdk.py
    DOC101: Function `get_job_submission_client_cluster_info`: Docstring contains fewer arguments than in function signature.
    DOC103: Function `get_job_submission_client_cluster_info`: Docstring arguments are different from function arguments. (Or could be other formatting issues: https://jsh9.github.io/pydoclint/violation_codes.html#notes-on-doc103 ). Arguments in the function signature but not in the docstring: [_use_tls: Optional[bool], cookies: Optional[Dict[str, Any]], headers: Optional[Dict[str, Any]], metadata: Optional[Dict[str, Any]]].
--------------------
python/ray/dashboard/modules/event/event_head.py
    DOC101: Function `_list_cluster_events_impl`: Docstring contains fewer arguments than in function signature.
    DOC107: Function `_list_cluster_events_impl`: The option `--arg-type-hints-in-signature` is `True` but not all args in the signature have type hints
    DOC103: Function `_list_cluster_events_impl`: Docstring arguments are different from function arguments. (Or could be other formatting issues: https://jsh9.github.io/pydoclint/violation_codes.html#notes-on-doc103 ). Arguments in the function signature but not in the docstring: [all_events: , executor: ThreadPoolExecutor, option: ListApiOptions].
--------------------
python/ray/dashboard/modules/event/event_utils.py
    DOC107: Function `monitor_events`: The option `--arg-type-hints-in-signature` is `True` but not all args in the signature have type hints
    DOC111: Function `monitor_events`: The option `--arg-type-hints-in-docstring` is `False` but there are type hints in the docstring arg list
    DOC201: Function `monitor_events` does not have a return section in docstring
--------------------
python/ray/dashboard/modules/job/cli.py
    DOC101: Function `submit`: Docstring contains fewer arguments than in function signature.
    DOC103: Function `submit`: Docstring arguments are different from function arguments. (Or could be other formatting issues: https://jsh9.github.io/pydoclint/violation_codes.html#notes-on-doc103 ). Arguments in the function signature but not in the docstring: [address: Optional[str], entrypoint: Tuple[str], entrypoint_memory: Optional[int], entrypoint_num_cpus: Optional[Union[int, float]], entrypoint_num_gpus: Optional[Union[int, float]], entrypoint_resources: Optional[str], headers: Optional[str], job_id: Optional[str], metadata_json: Optional[str], no_wait: bool, runtime_env: Optional[str], runtime_env_json: Optional[str], submission_id: Optional[str], verify: Union[bool, str], working_dir: Optional[str]].
    DOC101: Function `status`: Docstring contains fewer arguments than in function signature.
    DOC103: Function `status`: Docstring arguments are different from function arguments. (Or could be other formatting issues: https://jsh9.github.io/pydoclint/violation_codes.html#notes-on-doc103 ). Arguments in the function signature but not in the docstring: [address: Optional[str], headers: Optional[str], job_id: str, verify: Union[bool, str]].
    DOC101: Function `stop`: Docstring contains fewer arguments than in function signature.
    DOC103: Function `stop`: Docstring arguments are different from function arguments. (Or could be other formatting issues: https://jsh9.github.io/pydoclint/violation_codes.html#notes-on-doc103 ). Arguments in the function signature but not in the docstring: [address: Optional[str], headers: Optional[str], job_id: str, no_wait: bool, verify: Union[bool, str]].
    DOC201: Function `stop` does not have a return section in docstring
    DOC101: Function `delete`: Docstring contains fewer arguments than in function signature.
    DOC103: Function `delete`: Docstring arguments are different from function arguments. (Or could be other formatting issues: https://jsh9.github.io/pydoclint/violation_codes.html#notes-on-doc103 ). Arguments in the function signature but not in the docstring: [address: Optional[str], headers: Optional[str], job_id: str, verify: Union[bool, str]].
    DOC101: Function `logs`: Docstring contains fewer arguments than in function signature.
    DOC103: Function `logs`: Docstring arguments are different from function arguments. (Or could be other formatting issues: https://jsh9.github.io/pydoclint/violation_codes.html#notes-on-doc103 ). Arguments in the function signature but not in the docstring: [address: Optional[str], follow: bool, headers: Optional[str], job_id: str, verify: Union[bool, str]].
    DOC101: Function `list`: Docstring contains fewer arguments than in function signature.
    DOC103: Function `list`: Docstring arguments are different from function arguments. (Or could be other formatting issues: https://jsh9.github.io/pydoclint/violation_codes.html#notes-on-doc103 ). Arguments in the function signature but not in the docstring: [address: Optional[str], headers: Optional[str], verify: Union[bool, str]].
--------------------
python/ray/dashboard/modules/job/job_log_storage_client.py
    DOC107: Method `JobLogStorageClient.get_last_n_log_lines`: The option `--arg-type-hints-in-signature` is `True` but not all args in the signature have type hints
    DOC201: Method `JobLogStorageClient.get_last_n_log_lines` does not have a return section in docstring
--------------------
python/ray/dashboard/modules/job/job_manager.py
    DOC101: Method `JobManager._get_supervisor_runtime_env`: Docstring contains fewer arguments than in function signature.
    DOC103: Method `JobManager._get_supervisor_runtime_env`: Docstring arguments are different from function arguments. (Or could be other formatting issues: https://jsh9.github.io/pydoclint/violation_codes.html#notes-on-doc103 ). Arguments in the function signature but not in the docstring: [submission_id: str].
    DOC101: Method `JobManager.submit_job`: Docstring contains fewer arguments than in function signature.
    DOC103: Method `JobManager.submit_job`: Docstring arguments are different from function arguments. (Or could be other formatting issues: https://jsh9.github.io/pydoclint/violation_codes.html#notes-on-doc103 ). Arguments in the function signature but not in the docstring: [submission_id: Optional[str]].
--------------------
python/ray/dashboard/modules/job/job_supervisor.py
    DOC101: Method `JobSupervisor._exec_entrypoint`: Docstring contains fewer arguments than in function signature.
    DOC103: Method `JobSupervisor._exec_entrypoint`: Docstring arguments are different from function arguments. (Or could be other formatting issues: https://jsh9.github.io/pydoclint/violation_codes.html#notes-on-doc103 ). Arguments in the function signature but not in the docstring: [env: dict].
--------------------
python/ray/dashboard/modules/job/sdk.py
    DOC104: Method `JobSubmissionClient.submit_job`: Arguments are the same in the docstring and the function signature, but are in a different order.
    DOC105: Method `JobSubmissionClient.submit_job`: Argument names match, but type hints in these args do not match: entrypoint, job_id, runtime_env, metadata, submission_id, entrypoint_num_cpus, entrypoint_num_gpus, entrypoint_memory, entrypoint_resources
    DOC402: Method `JobSubmissionClient.tail_job_logs` has "yield" statements, but the docstring does not have a "Yields" section
    DOC404: Method `JobSubmissionClient.tail_job_logs` yield type(s) in docstring not consistent with the return annotation. Return annotation exists, but docstring "yields" section does not exist or has 0 type(s).
--------------------
python/ray/dashboard/modules/log/log_agent.py
    DOC402: Function `_stream_log_in_chunk` has "yield" statements, but the docstring does not have a "Yields" section
    DOC404: Function `_stream_log_in_chunk` yield type(s) in docstring not consistent with the return annotation. Return annotation exists, but docstring "yields" section does not exist or has 0 type(s).
--------------------
python/ray/dashboard/modules/log/log_manager.py
    DOC101: Method `LogsManager.stream_logs`: Docstring contains fewer arguments than in function signature.
    DOC103: Method `LogsManager.stream_logs`: Docstring arguments are different from function arguments. (Or could be other formatting issues: https://jsh9.github.io/pydoclint/violation_codes.html#notes-on-doc103 ). Arguments in the function signature but not in the docstring: [get_actor_fn: Callable[[ActorID], Awaitable[Optional[ActorTableData]]]].
    DOC402: Method `LogsManager.stream_logs` has "yield" statements, but the docstring does not have a "Yields" section
    DOC404: Method `LogsManager.stream_logs` yield type(s) in docstring not consistent with the return annotation. Return annotation exists, but docstring "yields" section does not exist or has 0 type(s).
    DOC101: Method `LogsManager.resolve_filename`: Docstring contains fewer arguments than in function signature.
    DOC103: Method `LogsManager.resolve_filename`: Docstring arguments are different from function arguments. (Or could be other formatting issues: https://jsh9.github.io/pydoclint/violation_codes.html#notes-on-doc103 ). Arguments in the function signature but not in the docstring: [attempt_number: Optional[int]].
    DOC201: Method `LogsManager.resolve_filename` does not have a return section in docstring
    DOC101: Method `LogsManager._categorize_log_files`: Docstring contains fewer arguments than in function signature.
    DOC103: Method `LogsManager._categorize_log_files`: Docstring arguments are different from function arguments. (Or could be other formatting issues: https://jsh9.github.io/pydoclint/violation_codes.html#notes-on-doc103 ). Arguments in the function signature but not in the docstring: [log_files: List[str]].
--------------------
python/ray/dashboard/modules/metrics/grafana_dashboard_factory.py
    DOC101: Function `_read_configs_for_dashboard`: Docstring contains fewer arguments than in function signature.
    DOC103: Function `_read_configs_for_dashboard`: Docstring arguments are different from function arguments. (Or could be other formatting issues: https://jsh9.github.io/pydoclint/violation_codes.html#notes-on-doc103 ). Arguments in the function signature but not in the docstring: [dashboard_config: DashboardConfig].
    DOC101: Function `_generate_grafana_dashboard`: Docstring contains fewer arguments than in function signature.
    DOC103: Function `_generate_grafana_dashboard`: Docstring arguments are different from function arguments. (Or could be other formatting issues: https://jsh9.github.io/pydoclint/violation_codes.html#notes-on-doc103 ). Arguments in the function signature but not in the docstring: [dashboard_config: DashboardConfig].
--------------------
python/ray/dashboard/modules/reporter/profile_manager.py
    DOC111: Method `CpuProfilingManager.trace_dump`: The option `--arg-type-hints-in-docstring` is `False` but there are type hints in the docstring arg list
    DOC101: Method `CpuProfilingManager.cpu_profile`: Docstring contains fewer arguments than in function signature.
    DOC107: Method `CpuProfilingManager.cpu_profile`: The option `--arg-type-hints-in-signature` is `True` but not all args in the signature have type hints
    DOC111: Method `CpuProfilingManager.cpu_profile`: The option `--arg-type-hints-in-docstring` is `False` but there are type hints in the docstring arg list
    DOC103: Method `CpuProfilingManager.cpu_profile`: Docstring arguments are different from function arguments. (Or could be other formatting issues: https://jsh9.github.io/pydoclint/violation_codes.html#notes-on-doc103 ). Arguments in the function signature but not in the docstring: [format: ].
    DOC101: Method `MemoryProfilingManager.get_profile_result`: Docstring contains fewer arguments than in function signature.
    DOC111: Method `MemoryProfilingManager.get_profile_result`: The option `--arg-type-hints-in-docstring` is `False` but there are type hints in the docstring arg list
    DOC103: Method `MemoryProfilingManager.get_profile_result`: Docstring arguments are different from function arguments. (Or could be other formatting issues: https://jsh9.github.io/pydoclint/violation_codes.html#notes-on-doc103 ). Arguments in the function signature but not in the docstring: [profiler_filename: str].
    DOC111: Method `MemoryProfilingManager.attach_profiler`: The option `--arg-type-hints-in-docstring` is `False` but there are type hints in the docstring arg list
    DOC111: Method `MemoryProfilingManager.detach_profiler`: The option `--arg-type-hints-in-docstring` is `False` but there are type hints in the docstring arg list
--------------------
python/ray/dashboard/modules/reporter/reporter_agent.py
    DOC103: Method `ReporterAgent.generate_worker_stats_record`: Docstring arguments are different from function arguments. (Or could be other formatting issues: https://jsh9.github.io/pydoclint/violation_codes.html#notes-on-doc103 ). Arguments in the function signature but not in the docstring: [worker_stats: List[dict]]. Arguments in the docstring but not in the function signature: [stats: ].
    DOC201: Method `ReporterAgent.generate_worker_stats_record` does not have a return section in docstring
--------------------
python/ray/dashboard/modules/reporter/reporter_head.py
    DOC102: Method `ReportHead.get_task_traceback`: Docstring contains more arguments than in function signature.
    DOC103: Method `ReportHead.get_task_traceback`: Docstring arguments are different from function arguments. (Or could be other formatting issues: https://jsh9.github.io/pydoclint/violation_codes.html#notes-on-doc103 ). Arguments in the function signature but not in the docstring: [req: aiohttp.web.Request]. Arguments in the docstring but not in the function signature: [attempt_number: , node_id: , task_id: ].
    DOC101: Method `ReportHead.get_task_cpu_profile`: Docstring contains fewer arguments than in function signature.
    DOC103: Method `ReportHead.get_task_cpu_profile`: Docstring arguments are different from function arguments. (Or could be other formatting issues: https://jsh9.github.io/pydoclint/violation_codes.html#notes-on-doc103 ). Arguments in the function signature but not in the docstring: [req: aiohttp.web.Request].
    DOC102: Method `ReportHead.get_traceback`: Docstring contains more arguments than in function signature.
    DOC103: Method `ReportHead.get_traceback`: Docstring arguments are different from function arguments. (Or could be other formatting issues: https://jsh9.github.io/pydoclint/violation_codes.html#notes-on-doc103 ). Arguments in the function signature but not in the docstring: [req: aiohttp.web.Request]. Arguments in the docstring but not in the function signature: [ip: , pid: ].
    DOC201: Method `ReportHead.get_traceback` does not have a return section in docstring
    DOC102: Method `ReportHead.cpu_profile`: Docstring contains more arguments than in function signature.
    DOC103: Method `ReportHead.cpu_profile`: Docstring arguments are different from function arguments. (Or could be other formatting issues: https://jsh9.github.io/pydoclint/violation_codes.html#notes-on-doc103 ). Arguments in the function signature but not in the docstring: [req: aiohttp.web.Request]. Arguments in the docstring but not in the function signature: [duration: , format: , ip: , native: , pid: ].
    DOC201: Method `ReportHead.cpu_profile` does not have a return section in docstring
    DOC101: Method `ReportHead.memory_profile`: Docstring contains fewer arguments than in function signature.
    DOC103: Method `ReportHead.memory_profile`: Docstring arguments are different from function arguments. (Or could be other formatting issues: https://jsh9.github.io/pydoclint/violation_codes.html#notes-on-doc103 ). Arguments in the function signature but not in the docstring: [req: aiohttp.web.Request].
--------------------
python/ray/dashboard/modules/train/train_head.py
    DOC101: Method `TrainHead._decorate_train_runs`: Docstring contains fewer arguments than in function signature.
    DOC103: Method `TrainHead._decorate_train_runs`: Docstring arguments are different from function arguments. (Or could be other formatting issues: https://jsh9.github.io/pydoclint/violation_codes.html#notes-on-doc103 ). Arguments in the function signature but not in the docstring: [train_runs: List['TrainRun']].
--------------------
python/ray/dashboard/routes.py
    DOC101: Function `rest_response`: Docstring contains fewer arguments than in function signature.
    DOC103: Function `rest_response`: Docstring arguments are different from function arguments. (Or could be other formatting issues: https://jsh9.github.io/pydoclint/violation_codes.html#notes-on-doc103 ). Arguments in the function signature but not in the docstring: [**kwargs: ].
--------------------
python/ray/dashboard/state_aggregator.py
    DOC101: Method `StateAPIManager.list_actors`: Docstring contains fewer arguments than in function signature.
    DOC103: Method `StateAPIManager.list_actors`: Docstring arguments are different from function arguments. (Or could be other formatting issues: https://jsh9.github.io/pydoclint/violation_codes.html#notes-on-doc103 ). Arguments in the function signature but not in the docstring: [option: ListApiOptions].
    DOC101: Method `StateAPIManager.list_placement_groups`: Docstring contains fewer arguments than in function signature.
    DOC103: Method `StateAPIManager.list_placement_groups`: Docstring arguments are different from function arguments. (Or could be other formatting issues: https://jsh9.github.io/pydoclint/violation_codes.html#notes-on-doc103 ). Arguments in the function signature but not in the docstring: [option: ListApiOptions].
    DOC101: Method `StateAPIManager.list_nodes`: Docstring contains fewer arguments than in function signature.
    DOC103: Method `StateAPIManager.list_nodes`: Docstring arguments are different from function arguments. (Or could be other formatting issues: https://jsh9.github.io/pydoclint/violation_codes.html#notes-on-doc103 ). Arguments in the function signature but not in the docstring: [option: ListApiOptions].
    DOC101: Method `StateAPIManager.list_workers`: Docstring contains fewer arguments than in function signature.
    DOC103: Method `StateAPIManager.list_workers`: Docstring arguments are different from function arguments. (Or could be other formatting issues: https://jsh9.github.io/pydoclint/violation_codes.html#notes-on-doc103 ). Arguments in the function signature but not in the docstring: [option: ListApiOptions].
    DOC101: Method `StateAPIManager.list_tasks`: Docstring contains fewer arguments than in function signature.
    DOC103: Method `StateAPIManager.list_tasks`: Docstring arguments are different from function arguments. (Or could be other formatting issues: https://jsh9.github.io/pydoclint/violation_codes.html#notes-on-doc103 ). Arguments in the function signature but not in the docstring: [option: ListApiOptions].
    DOC101: Method `StateAPIManager.list_objects`: Docstring contains fewer arguments than in function signature.
    DOC103: Method `StateAPIManager.list_objects`: Docstring arguments are different from function arguments. (Or could be other formatting issues: https://jsh9.github.io/pydoclint/violation_codes.html#notes-on-doc103 ). Arguments in the function signature but not in the docstring: [option: ListApiOptions].
    DOC101: Method `StateAPIManager.list_runtime_envs`: Docstring contains fewer arguments than in function signature.
    DOC103: Method `StateAPIManager.list_runtime_envs`: Docstring arguments are different from function arguments. (Or could be other formatting issues: https://jsh9.github.io/pydoclint/violation_codes.html#notes-on-doc103 ). Arguments in the function signature but not in the docstring: [option: ListApiOptions].
--------------------
python/ray/dashboard/state_api_utils.py
    DOC101: Function `do_filter`: Docstring contains fewer arguments than in function signature.
    DOC103: Function `do_filter`: Docstring arguments are different from function arguments. (Or could be other formatting issues: https://jsh9.github.io/pydoclint/violation_codes.html#notes-on-doc103 ). Arguments in the function signature but not in the docstring: [detail: bool].
--------------------
python/ray/dashboard/subprocesses/utils.py
    DOC101: Function `module_logging_filename`: Docstring contains fewer arguments than in function signature.
    DOC103: Function `module_logging_filename`: Docstring arguments are different from function arguments. (Or could be other formatting issues: https://jsh9.github.io/pydoclint/violation_codes.html#notes-on-doc103 ). Arguments in the function signature but not in the docstring: [extension: str, logging_filename: str, module_name: str].
    DOC201: Function `module_logging_filename` does not have a return section in docstring
--------------------
python/ray/dashboard/utils.py
    DOC001: Method `__init__` Potential formatting errors in docstring. Error message: No specification for "Args": ""
    DOC001: Function/method `__init__`: Potential formatting errors in docstring. Error message: No specification for "Args": "" (Note: DOC001 could trigger other unrelated violations under this function/method too. Please fix the docstring formatting first.)
    DOC101: Method `RateLimitedModule.__init__`: Docstring contains fewer arguments than in function signature.
    DOC103: Method `RateLimitedModule.__init__`: Docstring arguments are different from function arguments. (Or could be other formatting issues: https://jsh9.github.io/pydoclint/violation_codes.html#notes-on-doc103 ). Arguments in the function signature but not in the docstring: [logger: Optional[logging.Logger], max_num_call: int].
    DOC201: Function `compose_state_message` does not have a return section in docstring
--------------------
python/ray/data/_internal/arrow_ops/transform_pyarrow.py
    DOC201: Function `combine_chunks` does not have a return section in docstring
    DOC201: Function `combine_chunked_array` does not have a return section in docstring
    DOC101: Function `_try_combine_chunks_safe`: Docstring contains fewer arguments than in function signature.
    DOC107: Function `_try_combine_chunks_safe`: The option `--arg-type-hints-in-signature` is `True` but not all args in the signature have type hints
    DOC103: Function `_try_combine_chunks_safe`: Docstring arguments are different from function arguments. (Or could be other formatting issues: https://jsh9.github.io/pydoclint/violation_codes.html#notes-on-doc103 ). Arguments in the function signature but not in the docstring: [array: 'pyarrow.ChunkedArray', max_chunk_size: ].
--------------------
python/ray/data/_internal/block_batching/iter_batches.py
    DOC103: Function `_format_in_threadpool`: Docstring arguments are different from function arguments. (Or could be other formatting issues: https://jsh9.github.io/pydoclint/violation_codes.html#notes-on-doc103 ). Arguments in the function signature but not in the docstring: [batch_iter: Iterator[Batch]]. Arguments in the docstring but not in the function signature: [logical_batch_iterator: ].
    DOC201: Function `_format_in_threadpool` does not have a return section in docstring
--------------------
python/ray/data/_internal/block_batching/util.py
    DOC402: Function `resolve_block_refs` has "yield" statements, but the docstring does not have a "Yields" section
    DOC404: Function `resolve_block_refs` yield type(s) in docstring not consistent with the return annotation. Return annotation exists, but docstring "yields" section does not exist or has 0 type(s).
    DOC402: Function `blocks_to_batches` has "yield" statements, but the docstring does not have a "Yields" section
    DOC404: Function `blocks_to_batches` yield type(s) in docstring not consistent with the return annotation. Return annotation exists, but docstring "yields" section does not exist or has 0 type(s).
    DOC402: Function `format_batches` has "yield" statements, but the docstring does not have a "Yields" section
    DOC404: Function `format_batches` yield type(s) in docstring not consistent with the return annotation. Return annotation exists, but docstring "yields" section does not exist or has 0 type(s).
    DOC402: Function `collate` has "yield" statements, but the docstring does not have a "Yields" section
    DOC404: Function `collate` yield type(s) in docstring not consistent with the return annotation. Return annotation exists, but docstring "yields" section does not exist or has 0 type(s).
    DOC402: Function `finalize_batches` has "yield" statements, but the docstring does not have a "Yields" section
    DOC404: Function `finalize_batches` yield type(s) in docstring not consistent with the return annotation. Return annotation exists, but docstring "yields" section does not exist or has 0 type(s).
--------------------
python/ray/data/_internal/datasource/iceberg_datasink.py
    DOC102: Method `IcebergDatasink.__init__`: Docstring contains more arguments than in function signature.
    DOC103: Method `IcebergDatasink.__init__`: Docstring arguments are different from function arguments. (Or could be other formatting issues: https://jsh9.github.io/pydoclint/violation_codes.html#notes-on-doc103 ). Arguments in the docstring but not in the function signature: [to an iceberg table, e.g. {"commit_time": ].
--------------------
python/ray/data/_internal/datasource/lance_datasink.py
    DOC101: Method `LanceDatasink.__init__`: Docstring contains fewer arguments than in function signature.
    DOC103: Method `LanceDatasink.__init__`: Docstring arguments are different from function arguments. (Or could be other formatting issues: https://jsh9.github.io/pydoclint/violation_codes.html#notes-on-doc103 ). Arguments in the function signature but not in the docstring: [**kwargs: , *args: , max_rows_per_file: int, min_rows_per_file: int, mode: Literal['create', 'append', 'overwrite'], schema: Optional[pa.Schema], storage_options: Optional[Dict[str, Any]], uri: str]. Arguments in the docstring but not in the function signature: [max_rows_per_file : , min_rows_per_file : , mode : , schema : , storage_options : , uri : ].
--------------------
python/ray/data/_internal/datasource/sql_datasource.py
    DOC101: Method `SQLDatasource.supports_sharding`: Docstring contains fewer arguments than in function signature.
    DOC103: Method `SQLDatasource.supports_sharding`: Docstring arguments are different from function arguments. (Or could be other formatting issues: https://jsh9.github.io/pydoclint/violation_codes.html#notes-on-doc103 ). Arguments in the function signature but not in the docstring: [parallelism: int].
--------------------
python/ray/data/_internal/datasource/tfrecords_datasource.py
    DOC001: Method `__init__` Potential formatting errors in docstring. Error message: No specification for "Args": ""
    DOC001: Function/method `__init__`: Potential formatting errors in docstring. Error message: No specification for "Args": "" (Note: DOC001 could trigger other unrelated violations under this function/method too. Please fix the docstring formatting first.)
    DOC101: Method `TFRecordDatasource.__init__`: Docstring contains fewer arguments than in function signature.
    DOC103: Method `TFRecordDatasource.__init__`: Docstring arguments are different from function arguments. (Or could be other formatting issues: https://jsh9.github.io/pydoclint/violation_codes.html#notes-on-doc103 ). Arguments in the function signature but not in the docstring: [**file_based_datasource_kwargs: , paths: Union[str, List[str]], tf_schema: Optional['schema_pb2.Schema'], tfx_read_options: Optional['TFXReadOptions']].
--------------------
python/ray/data/_internal/datasource/webdataset_datasource.py
    DOC201: Function `_valid_sample` does not have a return section in docstring
    DOC201: Function `_check_suffix` does not have a return section in docstring
    DOC101: Function `_tar_file_iterator`: Docstring contains fewer arguments than in function signature.
    DOC103: Function `_tar_file_iterator`: Docstring arguments are different from function arguments. (Or could be other formatting issues: https://jsh9.github.io/pydoclint/violation_codes.html#notes-on-doc103 ). Arguments in the function signature but not in the docstring: [filerename: Optional[Union[bool, callable, list]], verbose_open: bool].
    DOC402: Function `_tar_file_iterator` has "yield" statements, but the docstring does not have a "Yields" section
    DOC404: Function `_tar_file_iterator` yield type(s) in docstring not consistent with the return annotation. Return annotation exists, but docstring "yields" section does not exist or has 0 type(s).
    DOC402: Function `_group_by_keys` has "yield" statements, but the docstring does not have a "Yields" section
    DOC404: Function `_group_by_keys` yield type(s) in docstring not consistent with the return annotation. Return annotation exists, but docstring "yields" section does not exist or has 0 type(s).
    DOC101: Function `_default_decoder`: Docstring contains fewer arguments than in function signature.
    DOC103: Function `_default_decoder`: Docstring arguments are different from function arguments. (Or could be other formatting issues: https://jsh9.github.io/pydoclint/violation_codes.html#notes-on-doc103 ). Arguments in the function signature but not in the docstring: [format: Optional[Union[bool, str]]].
    DOC201: Function `_default_decoder` does not have a return section in docstring
    DOC101: Function `_default_encoder`: Docstring contains fewer arguments than in function signature.
    DOC111: Function `_default_encoder`: The option `--arg-type-hints-in-docstring` is `False` but there are type hints in the docstring arg list
    DOC103: Function `_default_encoder`: Docstring arguments are different from function arguments. (Or could be other formatting issues: https://jsh9.github.io/pydoclint/violation_codes.html#notes-on-doc103 ). Arguments in the function signature but not in the docstring: [format: Optional[Union[str, bool]]].
    DOC201: Function `_default_encoder` does not have a return section in docstring
    DOC102: Method `WebDatasetDatasource._read_stream`: Docstring contains more arguments than in function signature.
    DOC103: Method `WebDatasetDatasource._read_stream`: Docstring arguments are different from function arguments. (Or could be other formatting issues: https://jsh9.github.io/pydoclint/violation_codes.html#notes-on-doc103 ). Arguments in the docstring but not in the function signature: [decoder: , fileselect: , suffixes: , verbose_open: ].
    DOC403: Method `WebDatasetDatasource._read_stream` has a "Yields" section in the docstring, but there are no "yield" statements, or the return annotation is not a Generator/Iterator/Iterable. (Or it could be because the function lacks a return annotation.)
    DOC404: Method `WebDatasetDatasource._read_stream` yield type(s) in docstring not consistent with the return annotation. Return annotation does not exist or is not Generator[...]/Iterator[...]/Iterable[...], but docstring "yields" section has 1 type(s).
--------------------
python/ray/data/_internal/equalize.py
    DOC101: Function `_equalize`: Docstring contains fewer arguments than in function signature.
    DOC103: Function `_equalize`: Docstring arguments are different from function arguments. (Or could be other formatting issues: https://jsh9.github.io/pydoclint/violation_codes.html#notes-on-doc103 ). Arguments in the function signature but not in the docstring: [owned_by_consumer: bool].
    DOC103: Function `_shave_all_splits`: Docstring arguments are different from function arguments. (Or could be other formatting issues: https://jsh9.github.io/pydoclint/violation_codes.html#notes-on-doc103 ). Arguments in the function signature but not in the docstring: [per_split_num_rows: List[List[int]]].
--------------------
python/ray/data/_internal/execution/bundle_queue/bundle_queue.py
    DOC201: Method `BundleQueue.pop` does not have a return section in docstring
--------------------
python/ray/data/_internal/execution/interfaces/execution_options.py
    DOC201: Method `ExecutionResources.for_limits` does not have a return section in docstring
    DOC101: Method `ExecutionResources.add`: Docstring contains fewer arguments than in function signature.
    DOC103: Method `ExecutionResources.add`: Docstring arguments are different from function arguments. (Or could be other formatting issues: https://jsh9.github.io/pydoclint/violation_codes.html#notes-on-doc103 ). Arguments in the function signature but not in the docstring: [other: 'ExecutionResources'].
    DOC101: Method `ExecutionResources.subtract`: Docstring contains fewer arguments than in function signature.
    DOC103: Method `ExecutionResources.subtract`: Docstring arguments are different from function arguments. (Or could be other formatting issues: https://jsh9.github.io/pydoclint/violation_codes.html#notes-on-doc103 ). Arguments in the function signature but not in the docstring: [other: 'ExecutionResources'].
    DOC107: Method `ExecutionResources.satisfies_limit`: The option `--arg-type-hints-in-signature` is `True` but not all args in the signature have type hints
    DOC201: Method `ExecutionResources.satisfies_limit` does not have a return section in docstring
    DOC101: Method `ExecutionOptions.__init__`: Docstring contains fewer arguments than in function signature.
    DOC103: Method `ExecutionOptions.__init__`: Docstring arguments are different from function arguments. (Or could be other formatting issues: https://jsh9.github.io/pydoclint/violation_codes.html#notes-on-doc103 ). Arguments in the function signature but not in the docstring: [actor_locality_enabled: bool, exclude_resources: Optional[ExecutionResources], locality_with_output: Union[bool, List[NodeIdStr]], preserve_order: bool, resource_limits: Optional[ExecutionResources], verbose_progress: Optional[bool]].
--------------------
python/ray/data/_internal/execution/interfaces/executor.py
    DOC201: Method `OutputIterator.get_next` does not have a return section in docstring
    DOC201: Method `Executor.execute` does not have a return section in docstring
--------------------
python/ray/data/_internal/execution/interfaces/physical_operator.py
    DOC001: Method `__init__` Potential formatting errors in docstring. Error message: No specification for "Args": ""
    DOC001: Function/method `__init__`: Potential formatting errors in docstring. Error message: No specification for "Args": "" (Note: DOC001 could trigger other unrelated violations under this function/method too. Please fix the docstring formatting first.)
    DOC101: Method `DataOpTask.__init__`: Docstring contains fewer arguments than in function signature.
    DOC103: Method `DataOpTask.__init__`: Docstring arguments are different from function arguments. (Or could be other formatting issues: https://jsh9.github.io/pydoclint/violation_codes.html#notes-on-doc103 ). Arguments in the function signature but not in the docstring: [output_ready_callback: Callable[[RefBundle], None], streaming_gen: ObjectRefGenerator, task_done_callback: Callable[[Optional[Exception]], None], task_index: int, task_resource_bundle: Optional[ExecutionResources]].
    DOC201: Method `DataOpTask.on_data_ready` does not have a return section in docstring
    DOC001: Method `__init__` Potential formatting errors in docstring. Error message: No specification for "Args": ""
    DOC001: Function/method `__init__`: Potential formatting errors in docstring. Error message: No specification for "Args": "" (Note: DOC001 could trigger other unrelated violations under this function/method too. Please fix the docstring formatting first.)
    DOC101: Method `MetadataOpTask.__init__`: Docstring contains fewer arguments than in function signature.
    DOC103: Method `MetadataOpTask.__init__`: Docstring arguments are different from function arguments. (Or could be other formatting issues: https://jsh9.github.io/pydoclint/violation_codes.html#notes-on-doc103 ). Arguments in the function signature but not in the docstring: [object_ref: ray.ObjectRef, task_done_callback: Callable[[], None], task_index: int, task_resource_bundle: Optional[ExecutionResources]].
--------------------
python/ray/data/_internal/execution/interfaces/task_context.py
    DOC106: Method `TaskContext.set_current`: The option `--arg-type-hints-in-signature` is `True` but there are no argument type hints in the signature
    DOC107: Method `TaskContext.set_current`: The option `--arg-type-hints-in-signature` is `True` but not all args in the signature have type hints
--------------------
python/ray/data/_internal/execution/legacy_compat.py
    DOC107: Function `execute_to_legacy_bundle_iterator`: The option `--arg-type-hints-in-signature` is `True` but not all args in the signature have type hints
--------------------
python/ray/data/_internal/execution/operators/actor_pool_map_operator.py
    DOC103: Method `ActorPoolMapOperator.__init__`: Docstring arguments are different from function arguments. (Or could be other formatting issues: https://jsh9.github.io/pydoclint/violation_codes.html#notes-on-doc103 ). Arguments in the function signature but not in the docstring: [data_context: DataContext, map_transformer: MapTransformer]. Arguments in the docstring but not in the function signature: [init_fn: , transform_fn: ].
    DOC201: Method `_ActorPool.pick_actor` does not have a return section in docstring
--------------------
python/ray/data/_internal/execution/operators/base_physical_operator.py
    DOC101: Method `OneToOneOperator.__init__`: Docstring contains fewer arguments than in function signature.
    DOC103: Method `OneToOneOperator.__init__`: Docstring arguments are different from function arguments. (Or could be other formatting issues: https://jsh9.github.io/pydoclint/violation_codes.html#notes-on-doc103 ). Arguments in the function signature but not in the docstring: [data_context: DataContext].
    DOC101: Method `AllToAllOperator.__init__`: Docstring contains fewer arguments than in function signature.
    DOC103: Method `AllToAllOperator.__init__`: Docstring arguments are different from function arguments. (Or could be other formatting issues: https://jsh9.github.io/pydoclint/violation_codes.html#notes-on-doc103 ). Arguments in the function signature but not in the docstring: [data_context: DataContext, target_max_block_size: Optional[int]].
    DOC103: Method `NAryOperator.__init__`: Docstring arguments are different from function arguments. (Or could be other formatting issues: https://jsh9.github.io/pydoclint/violation_codes.html#notes-on-doc103 ). Arguments in the function signature but not in the docstring: [*input_ops: LogicalOperator, data_context: DataContext]. Arguments in the docstring but not in the function signature: [input_op: , name: ].
--------------------
python/ray/data/_internal/execution/operators/hash_shuffle.py
    DOC104: Function `_shuffle_block`: Arguments are the same in the docstring and the function signature, but are in a different order.
    DOC105: Function `_shuffle_block`: Argument names match, but type hints in these args do not match: block, input_index, key_columns, pool, block_transformer, send_empty_blocks, override_partition_id
--------------------
python/ray/data/_internal/execution/operators/input_data_buffer.py
    DOC101: Method `InputDataBuffer.__init__`: Docstring contains fewer arguments than in function signature.
    DOC103: Method `InputDataBuffer.__init__`: Docstring arguments are different from function arguments. (Or could be other formatting issues: https://jsh9.github.io/pydoclint/violation_codes.html#notes-on-doc103 ). Arguments in the function signature but not in the docstring: [data_context: DataContext].
--------------------
python/ray/data/_internal/execution/operators/map_operator.py
    DOC103: Method `MapOperator.create`: Docstring arguments are different from function arguments. (Or could be other formatting issues: https://jsh9.github.io/pydoclint/violation_codes.html#notes-on-doc103 ). Arguments in the function signature but not in the docstring: [data_context: DataContext, map_transformer: MapTransformer]. Arguments in the docstring but not in the function signature: [init_fn: , transform_fn: ].
    DOC201: Method `MapOperator.create` does not have a return section in docstring
    DOC101: Function `_map_task`: Docstring contains fewer arguments than in function signature.
    DOC103: Function `_map_task`: Docstring arguments are different from function arguments. (Or could be other formatting issues: https://jsh9.github.io/pydoclint/violation_codes.html#notes-on-doc103 ). Arguments in the function signature but not in the docstring: [**kwargs: Dict[str, Any], *blocks: Block, ctx: TaskContext, data_context: DataContext, map_transformer: MapTransformer]. Arguments in the docstring but not in the function signature: [blocks: , fn: ].
    DOC402: Function `_map_task` has "yield" statements, but the docstring does not have a "Yields" section
    DOC404: Function `_map_task` yield type(s) in docstring not consistent with the return annotation. Return annotation exists, but docstring "yields" section does not exist or has 0 type(s).
--------------------
python/ray/data/_internal/execution/operators/map_transformer.py
    DOC001: Method `__init__` Potential formatting errors in docstring. Error message: No specification for "Args": ""
    DOC001: Function/method `__init__`: Potential formatting errors in docstring. Error message: No specification for "Args": "" (Note: DOC001 could trigger other unrelated violations under this function/method too. Please fix the docstring formatting first.)
    DOC101: Method `MapTransformFn.__init__`: Docstring contains fewer arguments than in function signature.
    DOC103: Method `MapTransformFn.__init__`: Docstring arguments are different from function arguments. (Or could be other formatting issues: https://jsh9.github.io/pydoclint/violation_codes.html#notes-on-doc103 ). Arguments in the function signature but not in the docstring: [category: MapTransformFnCategory, input_type: MapTransformFnDataType, is_udf: bool, output_type: MapTransformFnDataType].
    DOC001: Method `__init__` Potential formatting errors in docstring. Error message: No specification for "Args": ""
    DOC001: Function/method `__init__`: Potential formatting errors in docstring. Error message: No specification for "Args": "" (Note: DOC001 could trigger other unrelated violations under this function/method too. Please fix the docstring formatting first.)
    DOC101: Method `MapTransformer.__init__`: Docstring contains fewer arguments than in function signature.
    DOC103: Method `MapTransformer.__init__`: Docstring arguments are different from function arguments. (Or could be other formatting issues: https://jsh9.github.io/pydoclint/violation_codes.html#notes-on-doc103 ). Arguments in the function signature but not in the docstring: [init_fn: Optional[Callable[[], None]], transform_fns: List[MapTransformFn]].
    DOC001: Method `__init__` Potential formatting errors in docstring. Error message: No specification for "Args": ""
    DOC001: Function/method `__init__`: Potential formatting errors in docstring. Error message: No specification for "Args": "" (Note: DOC001 could trigger other unrelated violations under this function/method too. Please fix the docstring formatting first.)
    DOC101: Method `BuildOutputBlocksMapTransformFn.__init__`: Docstring contains fewer arguments than in function signature.
    DOC103: Method `BuildOutputBlocksMapTransformFn.__init__`: Docstring arguments are different from function arguments. (Or could be other formatting issues: https://jsh9.github.io/pydoclint/violation_codes.html#notes-on-doc103 ). Arguments in the function signature but not in the docstring: [input_type: MapTransformFnDataType].
    DOC402: Method `BuildOutputBlocksMapTransformFn.__call__` has "yield" statements, but the docstring does not have a "Yields" section
    DOC404: Method `BuildOutputBlocksMapTransformFn.__call__` yield type(s) in docstring not consistent with the return annotation. Return annotation exists, but docstring "yields" section does not exist or has 0 type(s).
    DOC001: Method `__init__` Potential formatting errors in docstring. Error message: No specification for "Args": ""
    DOC001: Function/method `__init__`: Potential formatting errors in docstring. Error message: No specification for "Args": "" (Note: DOC001 could trigger other unrelated violations under this function/method too. Please fix the docstring formatting first.)
    DOC101: Method `ApplyAdditionalSplitToOutputBlocks.__init__`: Docstring contains fewer arguments than in function signature.
    DOC103: Method `ApplyAdditionalSplitToOutputBlocks.__init__`: Docstring arguments are different from function arguments. (Or could be other formatting issues: https://jsh9.github.io/pydoclint/violation_codes.html#notes-on-doc103 ). Arguments in the function signature but not in the docstring: [additional_split_factor: int].
--------------------
python/ray/data/_internal/execution/operators/output_splitter.py
    DOC101: Method `OutputSplitter._get_locations`: Docstring contains fewer arguments than in function signature.
    DOC103: Method `OutputSplitter._get_locations`: Docstring arguments are different from function arguments. (Or could be other formatting issues: https://jsh9.github.io/pydoclint/violation_codes.html#notes-on-doc103 ). Arguments in the function signature but not in the docstring: [bundle: RefBundle].
--------------------
python/ray/data/_internal/execution/operators/task_pool_map_operator.py
    DOC101: Method `TaskPoolMapOperator.__init__`: Docstring contains fewer arguments than in function signature.
    DOC103: Method `TaskPoolMapOperator.__init__`: Docstring arguments are different from function arguments. (Or could be other formatting issues: https://jsh9.github.io/pydoclint/violation_codes.html#notes-on-doc103 ). Arguments in the function signature but not in the docstring: [data_context: DataContext, map_transformer: MapTransformer]. Arguments in the docstring but not in the function signature: [transform_fn: ].
--------------------
python/ray/data/_internal/execution/operators/union_operator.py
    DOC101: Method `UnionOperator.__init__`: Docstring contains fewer arguments than in function signature.
    DOC103: Method `UnionOperator.__init__`: Docstring arguments are different from function arguments. (Or could be other formatting issues: https://jsh9.github.io/pydoclint/violation_codes.html#notes-on-doc103 ). Arguments in the function signature but not in the docstring: [*input_ops: PhysicalOperator, data_context: DataContext]. Arguments in the docstring but not in the function signature: [input_ops: ].
--------------------
python/ray/data/_internal/execution/operators/zip_operator.py
    DOC101: Method `ZipOperator.__init__`: Docstring contains fewer arguments than in function signature.
    DOC103: Method `ZipOperator.__init__`: Docstring arguments are different from function arguments. (Or could be other formatting issues: https://jsh9.github.io/pydoclint/violation_codes.html#notes-on-doc103 ). Arguments in the function signature but not in the docstring: [data_context: DataContext, left_input_op: PhysicalOperator]. Arguments in the docstring but not in the function signature: [left_input_ops: ].
--------------------
python/ray/data/_internal/execution/streaming_executor.py
    DOC101: Method `StreamingExecutor._scheduling_loop_step`: Docstring contains fewer arguments than in function signature.
    DOC103: Method `StreamingExecutor._scheduling_loop_step`: Docstring arguments are different from function arguments. (Or could be other formatting issues: https://jsh9.github.io/pydoclint/violation_codes.html#notes-on-doc103 ). Arguments in the function signature but not in the docstring: [topology: Topology].
--------------------
python/ray/data/_internal/execution/streaming_executor_state.py
    DOC201: Method `OpBufferQueue.has_next` does not have a return section in docstring
    DOC101: Method `OpState.get_output_blocking`: Docstring contains fewer arguments than in function signature.
    DOC103: Method `OpState.get_output_blocking`: Docstring arguments are different from function arguments. (Or could be other formatting issues: https://jsh9.github.io/pydoclint/violation_codes.html#notes-on-doc103 ). Arguments in the function signature but not in the docstring: [output_split_idx: Optional[int]].
    DOC103: Function `process_completed_tasks`: Docstring arguments are different from function arguments. (Or could be other formatting issues: https://jsh9.github.io/pydoclint/violation_codes.html#notes-on-doc103 ). Arguments in the function signature but not in the docstring: [resource_manager: ResourceManager]. Arguments in the docstring but not in the function signature: [backpressure_policies: ].
--------------------
python/ray/data/_internal/iterator/stream_split_iterator.py
    DOC101: Method `SplitCoordinator.start_epoch`: Docstring contains fewer arguments than in function signature.
    DOC103: Method `SplitCoordinator.start_epoch`: Docstring arguments are different from function arguments. (Or could be other formatting issues: https://jsh9.github.io/pydoclint/violation_codes.html#notes-on-doc103 ). Arguments in the function signature but not in the docstring: [split_idx: int].
--------------------
python/ray/data/_internal/logging.py
    DOC201: Function `register_dataset_logger` does not have a return section in docstring
    DOC201: Function `unregister_dataset_logger` does not have a return section in docstring
--------------------
python/ray/data/_internal/logical/operators/all_to_all_operator.py
    DOC001: Method `__init__` Potential formatting errors in docstring. Error message: No specification for "Args": ""
    DOC001: Function/method `__init__`: Potential formatting errors in docstring. Error message: No specification for "Args": "" (Note: DOC001 could trigger other unrelated violations under this function/method too. Please fix the docstring formatting first.)
    DOC101: Method `AbstractAllToAll.__init__`: Docstring contains fewer arguments than in function signature.
    DOC103: Method `AbstractAllToAll.__init__`: Docstring arguments are different from function arguments. (Or could be other formatting issues: https://jsh9.github.io/pydoclint/violation_codes.html#notes-on-doc103 ). Arguments in the function signature but not in the docstring: [input_op: LogicalOperator, name: str, num_outputs: Optional[int], ray_remote_args: Optional[Dict[str, Any]], sub_progress_bar_names: Optional[List[str]]].
--------------------
python/ray/data/_internal/logical/operators/join_operator.py
    DOC001: Method `__init__` Potential formatting errors in docstring. Error message: No specification for "Args": ""
    DOC001: Function/method `__init__`: Potential formatting errors in docstring. Error message: No specification for "Args": "" (Note: DOC001 could trigger other unrelated violations under this function/method too. Please fix the docstring formatting first.)
    DOC101: Method `Join.__init__`: Docstring contains fewer arguments than in function signature.
    DOC103: Method `Join.__init__`: Docstring arguments are different from function arguments. (Or could be other formatting issues: https://jsh9.github.io/pydoclint/violation_codes.html#notes-on-doc103 ). Arguments in the function signature but not in the docstring: [aggregator_ray_remote_args: Optional[Dict[str, Any]], join_type: str, left_columns_suffix: Optional[str], left_input_op: LogicalOperator, left_key_columns: Tuple[str], num_partitions: int, partition_size_hint: Optional[int], right_columns_suffix: Optional[str], right_input_op: LogicalOperator, right_key_columns: Tuple[str]].
--------------------
python/ray/data/_internal/logical/operators/map_operator.py
    DOC001: Method `__init__` Potential formatting errors in docstring. Error message: No specification for "Args": ""
    DOC001: Function/method `__init__`: Potential formatting errors in docstring. Error message: No specification for "Args": "" (Note: DOC001 could trigger other unrelated violations under this function/method too. Please fix the docstring formatting first.)
    DOC101: Method `AbstractMap.__init__`: Docstring contains fewer arguments than in function signature.
    DOC103: Method `AbstractMap.__init__`: Docstring arguments are different from function arguments. (Or could be other formatting issues: https://jsh9.github.io/pydoclint/violation_codes.html#notes-on-doc103 ). Arguments in the function signature but not in the docstring: [compute: Optional[ComputeStrategy], input_op: Optional[LogicalOperator], min_rows_per_bundled_input: Optional[int], name: str, num_outputs: Optional[int], ray_remote_args: Optional[Dict[str, Any]], ray_remote_args_fn: Optional[Callable[[], Dict[str, Any]]]].
    DOC001: Method `__init__` Potential formatting errors in docstring. Error message: No specification for "Args": ""
    DOC001: Function/method `__init__`: Potential formatting errors in docstring. Error message: No specification for "Args": "" (Note: DOC001 could trigger other unrelated violations under this function/method too. Please fix the docstring formatting first.)
    DOC101: Method `AbstractUDFMap.__init__`: Docstring contains fewer arguments than in function signature.
    DOC103: Method `AbstractUDFMap.__init__`: Docstring arguments are different from function arguments. (Or could be other formatting issues: https://jsh9.github.io/pydoclint/violation_codes.html#notes-on-doc103 ). Arguments in the function signature but not in the docstring: [compute: Optional[ComputeStrategy], fn: UserDefinedFunction, fn_args: Optional[Iterable[Any]], fn_constructor_args: Optional[Iterable[Any]], fn_constructor_kwargs: Optional[Dict[str, Any]], fn_kwargs: Optional[Dict[str, Any]], input_op: LogicalOperator, min_rows_per_bundled_input: Optional[int], name: str, ray_remote_args: Optional[Dict[str, Any]], ray_remote_args_fn: Optional[Callable[[], Dict[str, Any]]]].
    DOC101: Method `StreamingRepartition.__init__`: Docstring contains fewer arguments than in function signature.
    DOC103: Method `StreamingRepartition.__init__`: Docstring arguments are different from function arguments. (Or could be other formatting issues: https://jsh9.github.io/pydoclint/violation_codes.html#notes-on-doc103 ). Arguments in the function signature but not in the docstring: [input_op: LogicalOperator].
--------------------
python/ray/data/_internal/logical/operators/n_ary_operator.py
    DOC001: Method `__init__` Potential formatting errors in docstring. Error message: No specification for "Args": ""
    DOC001: Function/method `__init__`: Potential formatting errors in docstring. Error message: No specification for "Args": "" (Note: DOC001 could trigger other unrelated violations under this function/method too. Please fix the docstring formatting first.)
    DOC101: Method `NAry.__init__`: Docstring contains fewer arguments than in function signature.
    DOC103: Method `NAry.__init__`: Docstring arguments are different from function arguments. (Or could be other formatting issues: https://jsh9.github.io/pydoclint/violation_codes.html#notes-on-doc103 ). Arguments in the function signature but not in the docstring: [*input_ops: LogicalOperator, num_outputs: Optional[int]].
    DOC001: Method `__init__` Potential formatting errors in docstring. Error message: No specification for "Args": ""
    DOC001: Function/method `__init__`: Potential formatting errors in docstring. Error message: No specification for "Args": "" (Note: DOC001 could trigger other unrelated violations under this function/method too. Please fix the docstring formatting first.)
    DOC101: Method `Zip.__init__`: Docstring contains fewer arguments than in function signature.
    DOC103: Method `Zip.__init__`: Docstring arguments are different from function arguments. (Or could be other formatting issues: https://jsh9.github.io/pydoclint/violation_codes.html#notes-on-doc103 ). Arguments in the function signature but not in the docstring: [left_input_op: LogicalOperator, right_input_op: LogicalOperator].
--------------------
python/ray/data/_internal/logical/operators/one_to_one_operator.py
    DOC001: Method `__init__` Potential formatting errors in docstring. Error message: No specification for "Args": ""
    DOC001: Function/method `__init__`: Potential formatting errors in docstring. Error message: No specification for "Args": "" (Note: DOC001 could trigger other unrelated violations under this function/method too. Please fix the docstring formatting first.)
    DOC101: Method `AbstractOneToOne.__init__`: Docstring contains fewer arguments than in function signature.
    DOC103: Method `AbstractOneToOne.__init__`: Docstring arguments are different from function arguments. (Or could be other formatting issues: https://jsh9.github.io/pydoclint/violation_codes.html#notes-on-doc103 ). Arguments in the function signature but not in the docstring: [input_op: Optional[LogicalOperator], name: str, num_outputs: Optional[int]].
--------------------
python/ray/data/_internal/metadata_exporter.py
    DOC101: Method `Topology.create_topology_metadata`: Docstring contains fewer arguments than in function signature.
    DOC103: Method `Topology.create_topology_metadata`: Docstring arguments are different from function arguments. (Or could be other formatting issues: https://jsh9.github.io/pydoclint/violation_codes.html#notes-on-doc103 ). Arguments in the function signature but not in the docstring: [op_to_id: Dict['PhysicalOperator', str]].
--------------------
python/ray/data/_internal/numpy_support.py
    DOC111: Function `_convert_datetime_to_np_datetime`: The option `--arg-type-hints-in-docstring` is `False` but there are type hints in the docstring arg list
    DOC101: Function `convert_to_numpy`: Docstring contains fewer arguments than in function signature.
    DOC103: Function `convert_to_numpy`: Docstring arguments are different from function arguments. (Or could be other formatting issues: https://jsh9.github.io/pydoclint/violation_codes.html#notes-on-doc103 ). Arguments in the function signature but not in the docstring: [column_values: Any].
--------------------
python/ray/data/_internal/output_buffer.py
    DOC101: Method `BlockOutputBuffer.__init__`: Docstring contains fewer arguments than in function signature.
    DOC103: Method `BlockOutputBuffer.__init__`: Docstring arguments are different from function arguments. (Or could be other formatting issues: https://jsh9.github.io/pydoclint/violation_codes.html#notes-on-doc103 ). Arguments in the function signature but not in the docstring: [output_block_size_option: OutputBlockSizeOption].
--------------------
python/ray/data/_internal/plan.py
    DOC101: Method `ExecutionPlan.get_plan_as_string`: Docstring contains fewer arguments than in function signature.
    DOC103: Method `ExecutionPlan.get_plan_as_string`: Docstring arguments are different from function arguments. (Or could be other formatting issues: https://jsh9.github.io/pydoclint/violation_codes.html#notes-on-doc103 ). Arguments in the function signature but not in the docstring: [dataset_cls: Type['Dataset']].
--------------------
python/ray/data/_internal/planner/exchange/interfaces.py
    DOC103: Method `ExchangeTaskSpec.reduce`: Docstring arguments are different from function arguments. (Or could be other formatting issues: https://jsh9.github.io/pydoclint/violation_codes.html#notes-on-doc103 ). Arguments in the function signature but not in the docstring: [*mapper_outputs: List[Block]]. Arguments in the docstring but not in the function signature: [mapper_outputs: ].
    DOC001: Method `__init__` Potential formatting errors in docstring. Error message: No specification for "Args": ""
    DOC001: Function/method `__init__`: Potential formatting errors in docstring. Error message: No specification for "Args": "" (Note: DOC001 could trigger other unrelated violations under this function/method too. Please fix the docstring formatting first.)
    DOC101: Method `ExchangeTaskScheduler.__init__`: Docstring contains fewer arguments than in function signature.
    DOC103: Method `ExchangeTaskScheduler.__init__`: Docstring arguments are different from function arguments. (Or could be other formatting issues: https://jsh9.github.io/pydoclint/violation_codes.html#notes-on-doc103 ). Arguments in the function signature but not in the docstring: [exchange_spec: ExchangeTaskSpec].
--------------------
python/ray/data/_internal/planner/plan_expression/expression_evaluator.py
    DOC201: Method `_ConvertToArrowExpressionVisitor.visit_UnaryOp` does not have a return section in docstring
--------------------
python/ray/data/_internal/stats.py
    DOC107: Method `DatasetStatsSummary.to_string`: The option `--arg-type-hints-in-signature` is `True` but not all args in the signature have type hints
    DOC104: Method `OperatorStatsSummary.from_block_metadata`: Arguments are the same in the docstring and the function signature, but are in a different order.
    DOC105: Method `OperatorStatsSummary.from_block_metadata`: Argument names match, but type hints in these args do not match: operator_name, block_stats, is_sub_operator
    DOC101: Method `OperatorStatsSummary.__repr__`: Docstring contains fewer arguments than in function signature.
    DOC106: Method `OperatorStatsSummary.__repr__`: The option `--arg-type-hints-in-signature` is `True` but there are no argument type hints in the signature
    DOC107: Method `OperatorStatsSummary.__repr__`: The option `--arg-type-hints-in-signature` is `True` but not all args in the signature have type hints
    DOC103: Method `OperatorStatsSummary.__repr__`: Docstring arguments are different from function arguments. (Or could be other formatting issues: https://jsh9.github.io/pydoclint/violation_codes.html#notes-on-doc103 ). Arguments in the function signature but not in the docstring: [level: ].
--------------------
python/ray/data/_internal/util.py
    DOC201: Function `_estimate_avail_cpus` does not have a return section in docstring
    DOC107: Function `_check_import`: The option `--arg-type-hints-in-signature` is `True` but not all args in the signature have type hints
    DOC402: Function `make_async_gen` has "yield" statements, but the docstring does not have a "Yields" section
    DOC404: Function `make_async_gen` yield type(s) in docstring not consistent with the return annotation. Return annotation exists, but docstring "yields" section does not exist or has 0 type(s).
    DOC103: Method `RetryingPyFileSystemHandler.__init__`: Docstring arguments are different from function arguments. (Or could be other formatting issues: https://jsh9.github.io/pydoclint/violation_codes.html#notes-on-doc103 ). Arguments in the function signature but not in the docstring: [retryable_errors: List[str]]. Arguments in the docstring but not in the function signature: [context: ].
    DOC104: Function `call_with_retry`: Arguments are the same in the docstring and the function signature, but are in a different order.
    DOC105: Function `call_with_retry`: Argument names match, but type hints in these args do not match: f, description, match, max_attempts, max_backoff_s
    DOC201: Function `call_with_retry` does not have a return section in docstring
    DOC104: Function `iterate_with_retry`: Arguments are the same in the docstring and the function signature, but are in a different order.
    DOC105: Function `iterate_with_retry`: Argument names match, but type hints in these args do not match: iterable_factory, description, match, max_attempts, max_backoff_s
    DOC001: Method `__init__` Potential formatting errors in docstring. Error message: No specification for "Args": ""
    DOC001: Function/method `__init__`: Potential formatting errors in docstring. Error message: No specification for "Args": "" (Note: DOC001 could trigger other unrelated violations under this function/method too. Please fix the docstring formatting first.)
    DOC101: Method `MemoryProfiler.__init__`: Docstring contains fewer arguments than in function signature.
    DOC103: Method `MemoryProfiler.__init__`: Docstring arguments are different from function arguments. (Or could be other formatting issues: https://jsh9.github.io/pydoclint/violation_codes.html#notes-on-doc103 ). Arguments in the function signature but not in the docstring: [poll_interval_s: Optional[float]].
--------------------
python/ray/data/block.py
    DOC201: Method `BlockAccessor.iter_rows` does not have a return section in docstring
    DOC201: Method `BlockAccessor.to_numpy` does not have a return section in docstring
    DOC102: Method `BlockAccessor._get_group_boundaries_sorted`: Docstring contains more arguments than in function signature.
    DOC103: Method `BlockAccessor._get_group_boundaries_sorted`: Docstring arguments are different from function arguments. (Or could be other formatting issues: https://jsh9.github.io/pydoclint/violation_codes.html#notes-on-doc103 ). Arguments in the docstring but not in the function signature: [block: ].
--------------------
python/ray/data/context.py
    DOC201: Method `DataContext.get_current` does not have a return section in docstring
    DOC201: Method `DataContext.get_config` does not have a return section in docstring
--------------------
python/ray/data/dataset.py
    DOC103: Method `Dataset.map`: Docstring arguments are different from function arguments. (Or could be other formatting issues: https://jsh9.github.io/pydoclint/violation_codes.html#notes-on-doc103 ). Arguments in the function signature but not in the docstring: [**ray_remote_args: ]. Arguments in the docstring but not in the function signature: [ray_remote_args: ].
    DOC201: Method `Dataset.map` does not have a return section in docstring
    DOC103: Method `Dataset.map_batches`: Docstring arguments are different from function arguments. (Or could be other formatting issues: https://jsh9.github.io/pydoclint/violation_codes.html#notes-on-doc103 ). Arguments in the function signature but not in the docstring: [**ray_remote_args: ]. Arguments in the docstring but not in the function signature: [ray_remote_args: ].
    DOC201: Method `Dataset.map_batches` does not have a return section in docstring
    DOC103: Method `Dataset.add_column`: Docstring arguments are different from function arguments. (Or could be other formatting issues: https://jsh9.github.io/pydoclint/violation_codes.html#notes-on-doc103 ). Arguments in the function signature but not in the docstring: [**ray_remote_args: ]. Arguments in the docstring but not in the function signature: [ray_remote_args: ].
    DOC201: Method `Dataset.add_column` does not have a return section in docstring
    DOC103: Method `Dataset.drop_columns`: Docstring arguments are different from function arguments. (Or could be other formatting issues: https://jsh9.github.io/pydoclint/violation_codes.html#notes-on-doc103 ). Arguments in the function signature but not in the docstring: [**ray_remote_args: ]. Arguments in the docstring but not in the function signature: [ray_remote_args: ].
    DOC201: Method `Dataset.drop_columns` does not have a return section in docstring
    DOC103: Method `Dataset.select_columns`: Docstring arguments are different from function arguments. (Or could be other formatting issues: https://jsh9.github.io/pydoclint/violation_codes.html#notes-on-doc103 ). Arguments in the function signature but not in the docstring: [**ray_remote_args: ]. Arguments in the docstring but not in the function signature: [ray_remote_args: ].
    DOC201: Method `Dataset.select_columns` does not have a return section in docstring
    DOC103: Method `Dataset.rename_columns`: Docstring arguments are different from function arguments. (Or could be other formatting issues: https://jsh9.github.io/pydoclint/violation_codes.html#notes-on-doc103 ). Arguments in the function signature but not in the docstring: [**ray_remote_args: ]. Arguments in the docstring but not in the function signature: [ray_remote_args: ].
    DOC201: Method `Dataset.rename_columns` does not have a return section in docstring
    DOC103: Method `Dataset.flat_map`: Docstring arguments are different from function arguments. (Or could be other formatting issues: https://jsh9.github.io/pydoclint/violation_codes.html#notes-on-doc103 ). Arguments in the function signature but not in the docstring: [**ray_remote_args: ]. Arguments in the docstring but not in the function signature: [ray_remote_args: ].
    DOC201: Method `Dataset.flat_map` does not have a return section in docstring
    DOC103: Method `Dataset.filter`: Docstring arguments are different from function arguments. (Or could be other formatting issues: https://jsh9.github.io/pydoclint/violation_codes.html#notes-on-doc103 ). Arguments in the function signature but not in the docstring: [**ray_remote_args: ]. Arguments in the docstring but not in the function signature: [ray_remote_args: ].
    DOC201: Method `Dataset.filter` does not have a return section in docstring
    DOC101: Method `Dataset.random_shuffle`: Docstring contains fewer arguments than in function signature.
    DOC103: Method `Dataset.random_shuffle`: Docstring arguments are different from function arguments. (Or could be other formatting issues: https://jsh9.github.io/pydoclint/violation_codes.html#notes-on-doc103 ). Arguments in the function signature but not in the docstring: [**ray_remote_args: , num_blocks: Optional[int]].
    DOC103: Method `Dataset.union`: Docstring arguments are different from function arguments. (Or could be other formatting issues: https://jsh9.github.io/pydoclint/violation_codes.html#notes-on-doc103 ). Arguments in the function signature but not in the docstring: [*other: List['Dataset']]. Arguments in the docstring but not in the function signature: [other: ].
    DOC103: Method `Dataset.write_parquet`: Docstring arguments are different from function arguments. (Or could be other formatting issues: https://jsh9.github.io/pydoclint/violation_codes.html#notes-on-doc103 ). Arguments in the function signature but not in the docstring: [**arrow_parquet_args: ]. Arguments in the docstring but not in the function signature: [arrow_parquet_args: ].
    DOC103: Method `Dataset.write_json`: Docstring arguments are different from function arguments. (Or could be other formatting issues: https://jsh9.github.io/pydoclint/violation_codes.html#notes-on-doc103 ). Arguments in the function signature but not in the docstring: [**pandas_json_args: ]. Arguments in the docstring but not in the function signature: [pandas_json_args: ].
    DOC103: Method `Dataset.write_csv`: Docstring arguments are different from function arguments. (Or could be other formatting issues: https://jsh9.github.io/pydoclint/violation_codes.html#notes-on-doc103 ). Arguments in the function signature but not in the docstring: [**arrow_csv_args: ]. Arguments in the docstring but not in the function signature: [arrow_csv_args: ].
    DOC101: Method `Dataset.write_tfrecords`: Docstring contains fewer arguments than in function signature.
    DOC103: Method `Dataset.write_tfrecords`: Docstring arguments are different from function arguments. (Or could be other formatting issues: https://jsh9.github.io/pydoclint/violation_codes.html#notes-on-doc103 ). Arguments in the function signature but not in the docstring: [tf_schema: Optional['schema_pb2.Schema']].
    DOC101: Method `Dataset.write_webdataset`: Docstring contains fewer arguments than in function signature.
    DOC103: Method `Dataset.write_webdataset`: Docstring arguments are different from function arguments. (Or could be other formatting issues: https://jsh9.github.io/pydoclint/violation_codes.html#notes-on-doc103 ). Arguments in the function signature but not in the docstring: [encoder: Optional[Union[bool, str, callable, list]]].
    DOC101: Method `Dataset.write_lance`: Docstring contains fewer arguments than in function signature.
    DOC103: Method `Dataset.write_lance`: Docstring arguments are different from function arguments. (Or could be other formatting issues: https://jsh9.github.io/pydoclint/violation_codes.html#notes-on-doc103 ). Arguments in the function signature but not in the docstring: [concurrency: Optional[int], ray_remote_args: Dict[str, Any]].
    DOC101: Method `Dataset.iter_batches`: Docstring contains fewer arguments than in function signature.
    DOC103: Method `Dataset.iter_batches`: Docstring arguments are different from function arguments. (Or could be other formatting issues: https://jsh9.github.io/pydoclint/violation_codes.html#notes-on-doc103 ). Arguments in the function signature but not in the docstring: [_collate_fn: Optional[Callable[[DataBatch], CollatedData]]].
    DOC201: Method `Dataset.to_random_access_dataset` does not have a return section in docstring
    DOC201: Method `Dataset.stats` does not have a return section in docstring
    DOC201: Method `Dataset.has_serializable_lineage` does not have a return section in docstring
    DOC101: Method `Dataset._repr_mimebundle_`: Docstring contains fewer arguments than in function signature.
    DOC106: Method `Dataset._repr_mimebundle_`: The option `--arg-type-hints-in-signature` is `True` but there are no argument type hints in the signature
    DOC103: Method `Dataset._repr_mimebundle_`: Docstring arguments are different from function arguments. (Or could be other formatting issues: https://jsh9.github.io/pydoclint/violation_codes.html#notes-on-doc103 ). Arguments in the function signature but not in the docstring: [**kwargs: ].
    DOC101: Method `Schema.__init__`: Docstring contains fewer arguments than in function signature.
    DOC103: Method `Schema.__init__`: Docstring arguments are different from function arguments. (Or could be other formatting issues: https://jsh9.github.io/pydoclint/violation_codes.html#notes-on-doc103 ). Arguments in the function signature but not in the docstring: [base_schema: Union['pyarrow.lib.Schema', 'PandasBlockSchema'], data_context: Optional[DataContext]].
--------------------
python/ray/data/datasource/datasource.py
    DOC102: Method `Reader.get_read_tasks`: Docstring contains more arguments than in function signature.
    DOC103: Method `Reader.get_read_tasks`: Docstring arguments are different from function arguments. (Or could be other formatting issues: https://jsh9.github.io/pydoclint/violation_codes.html#notes-on-doc103 ). Arguments in the docstring but not in the function signature: [read_args: ].
    DOC101: Method `RandomIntRowDatasource.__init__`: Docstring contains fewer arguments than in function signature.
    DOC103: Method `RandomIntRowDatasource.__init__`: Docstring arguments are different from function arguments. (Or could be other formatting issues: https://jsh9.github.io/pydoclint/violation_codes.html#notes-on-doc103 ). Arguments in the function signature but not in the docstring: [n: int, num_columns: int].
--------------------
python/ray/data/datasource/file_datasink.py
    DOC101: Method `_FileDatasink.__init__`: Docstring contains fewer arguments than in function signature.
    DOC103: Method `_FileDatasink.__init__`: Docstring arguments are different from function arguments. (Or could be other formatting issues: https://jsh9.github.io/pydoclint/violation_codes.html#notes-on-doc103 ). Arguments in the function signature but not in the docstring: [mode: SaveMode].
    DOC101: Method `BlockBasedFileDatasink.__init__`: Docstring contains fewer arguments than in function signature.
    DOC107: Method `BlockBasedFileDatasink.__init__`: The option `--arg-type-hints-in-signature` is `True` but not all args in the signature have type hints
    DOC103: Method `BlockBasedFileDatasink.__init__`: Docstring arguments are different from function arguments. (Or could be other formatting issues: https://jsh9.github.io/pydoclint/violation_codes.html#notes-on-doc103 ). Arguments in the function signature but not in the docstring: [**file_datasink_kwargs: , min_rows_per_file: Optional[int], path: ].
--------------------
python/ray/data/datasource/file_meta_provider.py
    DOC101: Method `FileMetadataProvider._get_block_metadata`: Docstring contains fewer arguments than in function signature.
    DOC103: Method `FileMetadataProvider._get_block_metadata`: Docstring arguments are different from function arguments. (Or could be other formatting issues: https://jsh9.github.io/pydoclint/violation_codes.html#notes-on-doc103 ). Arguments in the function signature but not in the docstring: [**kwargs: ].
    DOC101: Method `BaseFileMetadataProvider.expand_paths`: Docstring contains fewer arguments than in function signature.
    DOC103: Method `BaseFileMetadataProvider.expand_paths`: Docstring arguments are different from function arguments. (Or could be other formatting issues: https://jsh9.github.io/pydoclint/violation_codes.html#notes-on-doc103 ). Arguments in the function signature but not in the docstring: [partitioning: Optional[Partitioning]].
    DOC101: Function `_expand_directory`: Docstring contains fewer arguments than in function signature.
    DOC103: Function `_expand_directory`: Docstring arguments are different from function arguments. (Or could be other formatting issues: https://jsh9.github.io/pydoclint/violation_codes.html#notes-on-doc103 ). Arguments in the function signature but not in the docstring: [ignore_missing_path: bool].
--------------------
python/ray/data/datasource/filename_provider.py
    DOC201: Method `FilenameProvider.get_filename_for_block` does not have a return section in docstring
    DOC201: Method `FilenameProvider.get_filename_for_row` does not have a return section in docstring
--------------------
python/ray/data/datasource/parquet_meta_provider.py
    DOC101: Method `ParquetMetadataProvider.prefetch_file_metadata`: Docstring contains fewer arguments than in function signature.
    DOC103: Method `ParquetMetadataProvider.prefetch_file_metadata`: Docstring arguments are different from function arguments. (Or could be other formatting issues: https://jsh9.github.io/pydoclint/violation_codes.html#notes-on-doc103 ). Arguments in the function signature but not in the docstring: [**ray_remote_args: ].
--------------------
python/ray/data/datasource/path_util.py
    DOC201: Function `_has_file_extension` does not have a return section in docstring
    DOC201: Function `_resolve_paths_and_filesystem` does not have a return section in docstring
--------------------
python/ray/data/grouped_data.py
    DOC103: Method `GroupedData.aggregate`: Docstring arguments are different from function arguments. (Or could be other formatting issues: https://jsh9.github.io/pydoclint/violation_codes.html#notes-on-doc103 ). Arguments in the function signature but not in the docstring: [*aggs: AggregateFn]. Arguments in the docstring but not in the function signature: [aggs: ].
    DOC103: Method `GroupedData.map_groups`: Docstring arguments are different from function arguments. (Or could be other formatting issues: https://jsh9.github.io/pydoclint/violation_codes.html#notes-on-doc103 ). Arguments in the function signature but not in the docstring: [**ray_remote_args: ]. Arguments in the docstring but not in the function signature: [ray_remote_args: ].
--------------------
python/ray/data/preprocessor.py
    DOC101: Method `Preprocessor._derive_and_validate_output_columns`: Docstring contains fewer arguments than in function signature.
    DOC103: Method `Preprocessor._derive_and_validate_output_columns`: Docstring arguments are different from function arguments. (Or could be other formatting issues: https://jsh9.github.io/pydoclint/violation_codes.html#notes-on-doc103 ). Arguments in the function signature but not in the docstring: [columns: List[str], output_columns: Optional[List[str]]].
    DOC201: Method `Preprocessor._derive_and_validate_output_columns` does not have a return section in docstring
--------------------
python/ray/data/preprocessors/chain.py
    DOC103: Method `Chain.__init__`: Docstring arguments are different from function arguments. (Or could be other formatting issues: https://jsh9.github.io/pydoclint/violation_codes.html#notes-on-doc103 ). Arguments in the function signature but not in the docstring: [*preprocessors: Preprocessor]. Arguments in the docstring but not in the function signature: [preprocessors: ].
--------------------
python/ray/data/preprocessors/normalizer.py
    DOC107: Method `Normalizer.__init__`: The option `--arg-type-hints-in-signature` is `True` but not all args in the signature have type hints
--------------------
python/ray/data/read_api.py
    DOC103: Function `read_datasource`: Docstring arguments are different from function arguments. (Or could be other formatting issues: https://jsh9.github.io/pydoclint/violation_codes.html#notes-on-doc103 ). Arguments in the function signature but not in the docstring: [**read_args: ]. Arguments in the docstring but not in the function signature: [read_args: ].
    DOC101: Function `read_audio`: Docstring contains fewer arguments than in function signature.
    DOC103: Function `read_audio`: Docstring arguments are different from function arguments. (Or could be other formatting issues: https://jsh9.github.io/pydoclint/violation_codes.html#notes-on-doc103 ). Arguments in the function signature but not in the docstring: [shuffle: Union[Literal['files'], None]].
    DOC101: Function `read_videos`: Docstring contains fewer arguments than in function signature.
    DOC103: Function `read_videos`: Docstring arguments are different from function arguments. (Or could be other formatting issues: https://jsh9.github.io/pydoclint/violation_codes.html#notes-on-doc103 ). Arguments in the function signature but not in the docstring: [include_timestamps: bool, override_num_blocks: Optional[int], shuffle: Union[Literal['files'], None]]. Arguments in the docstring but not in the function signature: [include_timestmaps: ].
    DOC103: Function `read_mongo`: Docstring arguments are different from function arguments. (Or could be other formatting issues: https://jsh9.github.io/pydoclint/violation_codes.html#notes-on-doc103 ). Arguments in the function signature but not in the docstring: [**mongo_args: ]. Arguments in the docstring but not in the function signature: [mongo_args: ].
    DOC101: Function `read_bigquery`: Docstring contains fewer arguments than in function signature.
    DOC103: Function `read_bigquery`: Docstring arguments are different from function arguments. (Or could be other formatting issues: https://jsh9.github.io/pydoclint/violation_codes.html#notes-on-doc103 ). Arguments in the function signature but not in the docstring: [query: Optional[str]].
    DOC103: Function `read_parquet`: Docstring arguments are different from function arguments. (Or could be other formatting issues: https://jsh9.github.io/pydoclint/violation_codes.html#notes-on-doc103 ). Arguments in the function signature but not in the docstring: [**arrow_parquet_args: ]. Arguments in the docstring but not in the function signature: [arrow_parquet_args: ].
    DOC103: Function `read_parquet_bulk`: Docstring arguments are different from function arguments. (Or could be other formatting issues: https://jsh9.github.io/pydoclint/violation_codes.html#notes-on-doc103 ). Arguments in the function signature but not in the docstring: [**arrow_parquet_args: ]. Arguments in the docstring but not in the function signature: [arrow_parquet_args: ].
    DOC103: Function `read_json`: Docstring arguments are different from function arguments. (Or could be other formatting issues: https://jsh9.github.io/pydoclint/violation_codes.html#notes-on-doc103 ). Arguments in the function signature but not in the docstring: [**arrow_json_args: ]. Arguments in the docstring but not in the function signature: [arrow_json_args: ].
    DOC103: Function `read_csv`: Docstring arguments are different from function arguments. (Or could be other formatting issues: https://jsh9.github.io/pydoclint/violation_codes.html#notes-on-doc103 ). Arguments in the function signature but not in the docstring: [**arrow_csv_args: ]. Arguments in the docstring but not in the function signature: [arrow_csv_args: ].
    DOC101: Function `read_text`: Docstring contains fewer arguments than in function signature.
    DOC103: Function `read_text`: Docstring arguments are different from function arguments. (Or could be other formatting issues: https://jsh9.github.io/pydoclint/violation_codes.html#notes-on-doc103 ). Arguments in the function signature but not in the docstring: [drop_empty_lines: bool].
    DOC103: Function `read_numpy`: Docstring arguments are different from function arguments. (Or could be other formatting issues: https://jsh9.github.io/pydoclint/violation_codes.html#notes-on-doc103 ). Arguments in the function signature but not in the docstring: [**numpy_load_args: ]. Arguments in the docstring but not in the function signature: [numpy_load_args: ].
    DOC104: Function `read_binary_files`: Arguments are the same in the docstring and the function signature, but are in a different order.
    DOC105: Function `read_binary_files`: Argument names match, but type hints in these args do not match: paths, include_paths, filesystem, parallelism, ray_remote_args, arrow_open_stream_args, meta_provider, partition_filter, partitioning, ignore_missing_paths, shuffle, file_extensions, concurrency, override_num_blocks
--------------------
python/ray/data/tests/test_split.py
    DOC106: Function `assert_split_assignment`: The option `--arg-type-hints-in-signature` is `True` but there are no argument type hints in the signature
    DOC107: Function `assert_split_assignment`: The option `--arg-type-hints-in-signature` is `True` but not all args in the signature have type hints
--------------------
python/ray/exceptions.py
    DOC101: Method `TaskCancelledError.__init__`: Docstring contains fewer arguments than in function signature.
    DOC103: Method `TaskCancelledError.__init__`: Docstring arguments are different from function arguments. (Or could be other formatting issues: https://jsh9.github.io/pydoclint/violation_codes.html#notes-on-doc103 ). Arguments in the function signature but not in the docstring: [error_message: Optional[str]].
    DOC304: Class `ActorDiedError`: Class docstring has an argument/parameter section; please put it in the __init__() docstring
    DOC101: Method `ObjectLostError.__init__`: Docstring contains fewer arguments than in function signature.
    DOC106: Method `ObjectLostError.__init__`: The option `--arg-type-hints-in-signature` is `True` but there are no argument type hints in the signature
    DOC107: Method `ObjectLostError.__init__`: The option `--arg-type-hints-in-signature` is `True` but not all args in the signature have type hints
    DOC103: Method `ObjectLostError.__init__`: Docstring arguments are different from function arguments. (Or could be other formatting issues: https://jsh9.github.io/pydoclint/violation_codes.html#notes-on-doc103 ). Arguments in the function signature but not in the docstring: [call_site: , owner_address: ].
--------------------
python/ray/experimental/array/distributed/linalg.py
    DOC106: Function `tsqr`: The option `--arg-type-hints-in-signature` is `True` but there are no argument type hints in the signature
    DOC107: Function `tsqr`: The option `--arg-type-hints-in-signature` is `True` but not all args in the signature have type hints
    DOC106: Function `modified_lu`: The option `--arg-type-hints-in-signature` is `True` but there are no argument type hints in the signature
    DOC107: Function `modified_lu`: The option `--arg-type-hints-in-signature` is `True` but not all args in the signature have type hints
--------------------
python/ray/experimental/channel/auto_transport_type.py
    DOC001: Method `__init__` Potential formatting errors in docstring. Error message: No specification for "Args": ""
    DOC001: Function/method `__init__`: Potential formatting errors in docstring. Error message: No specification for "Args": "" (Note: DOC001 could trigger other unrelated violations under this function/method too. Please fix the docstring formatting first.)
    DOC101: Method `TypeHintResolver.__init__`: Docstring contains fewer arguments than in function signature.
    DOC103: Method `TypeHintResolver.__init__`: Docstring arguments are different from function arguments. (Or could be other formatting issues: https://jsh9.github.io/pydoclint/violation_codes.html#notes-on-doc103 ). Arguments in the function signature but not in the docstring: [actor_to_gpu_ids: Dict['ray.actor.ActorHandle', List[str]]].
    DOC101: Method `TypeHintResolver._get_gpu_ids`: Docstring contains fewer arguments than in function signature.
    DOC103: Method `TypeHintResolver._get_gpu_ids`: Docstring arguments are different from function arguments. (Or could be other formatting issues: https://jsh9.github.io/pydoclint/violation_codes.html#notes-on-doc103 ). Arguments in the function signature but not in the docstring: [actor: 'ray.actor.ActorHandle'].
--------------------
python/ray/experimental/channel/common.py
    DOC201: Method `ReaderInterface._read_list` does not have a return section in docstring
    DOC201: Method `ReaderInterface.read` does not have a return section in docstring
    DOC107: Method `WriterInterface.__init__`: The option `--arg-type-hints-in-signature` is `True` but not all args in the signature have type hints
    DOC101: Method `WriterInterface.write`: Docstring contains fewer arguments than in function signature.
    DOC103: Method `WriterInterface.write`: Docstring arguments are different from function arguments. (Or could be other formatting issues: https://jsh9.github.io/pydoclint/violation_codes.html#notes-on-doc103 ). Arguments in the function signature but not in the docstring: [val: Any].
    DOC201: Function `_adapt` does not have a return section in docstring
--------------------
python/ray/experimental/channel/communicator.py
    DOC201: Method `Communicator.get_rank` does not have a return section in docstring
    DOC201: Method `Communicator.recv` does not have a return section in docstring
--------------------
python/ray/experimental/channel/cpu_communicator.py
    DOC201: Method `CPUCommunicator.get_rank` does not have a return section in docstring
--------------------
python/ray/experimental/channel/intra_process_channel.py
    DOC101: Method `IntraProcessChannel.__init__`: Docstring contains fewer arguments than in function signature.
    DOC107: Method `IntraProcessChannel.__init__`: The option `--arg-type-hints-in-signature` is `True` but not all args in the signature have type hints
    DOC103: Method `IntraProcessChannel.__init__`: Docstring arguments are different from function arguments. (Or could be other formatting issues: https://jsh9.github.io/pydoclint/violation_codes.html#notes-on-doc103 ). Arguments in the function signature but not in the docstring: [_channel_id: Optional[str]].
--------------------
python/ray/experimental/channel/nccl_group.py
    DOC201: Method `_NcclGroup.get_rank` does not have a return section in docstring
    DOC101: Method `_NcclGroup.recv`: Docstring contains fewer arguments than in function signature.
    DOC107: Method `_NcclGroup.recv`: The option `--arg-type-hints-in-signature` is `True` but not all args in the signature have type hints
    DOC103: Method `_NcclGroup.recv`: Docstring arguments are different from function arguments. (Or could be other formatting issues: https://jsh9.github.io/pydoclint/violation_codes.html#notes-on-doc103 ). Arguments in the function signature but not in the docstring: [allocator: , dtype: 'torch.dtype', shape: Tuple[int]]. Arguments in the docstring but not in the function signature: [buf: ].
    DOC201: Method `_NcclGroup.recv` does not have a return section in docstring
--------------------
python/ray/experimental/channel/shared_memory_channel.py
    DOC101: Function `_create_channel_ref`: Docstring contains fewer arguments than in function signature.
    DOC107: Function `_create_channel_ref`: The option `--arg-type-hints-in-signature` is `True` but not all args in the signature have type hints
    DOC103: Function `_create_channel_ref`: Docstring arguments are different from function arguments. (Or could be other formatting issues: https://jsh9.github.io/pydoclint/violation_codes.html#notes-on-doc103 ). Arguments in the function signature but not in the docstring: [self: ].
    DOC001: Method `__init__` Potential formatting errors in docstring. Error message: No specification for "Args": ""
    DOC001: Function/method `__init__`: Potential formatting errors in docstring. Error message: No specification for "Args": "" (Note: DOC001 could trigger other unrelated violations under this function/method too. Please fix the docstring formatting first.)
    DOC101: Method `_ResizeChannel.__init__`: Docstring contains fewer arguments than in function signature.
    DOC103: Method `_ResizeChannel.__init__`: Docstring arguments are different from function arguments. (Or could be other formatting issues: https://jsh9.github.io/pydoclint/violation_codes.html#notes-on-doc103 ). Arguments in the function signature but not in the docstring: [_node_id_to_reader_ref_info: Dict[str, ReaderRefInfo]].
    DOC001: Method `__init__` Potential formatting errors in docstring. Error message: No specification for "Args": ""
    DOC001: Function/method `__init__`: Potential formatting errors in docstring. Error message: No specification for "Args": "" (Note: DOC001 could trigger other unrelated violations under this function/method too. Please fix the docstring formatting first.)
    DOC101: Method `SharedMemoryType.__init__`: Docstring contains fewer arguments than in function signature.
    DOC103: Method `SharedMemoryType.__init__`: Docstring arguments are different from function arguments. (Or could be other formatting issues: https://jsh9.github.io/pydoclint/violation_codes.html#notes-on-doc103 ). Arguments in the function signature but not in the docstring: [buffer_size_bytes: Optional[int], num_shm_buffers: Optional[int]].
    DOC303: Class `Channel`: The __init__() docstring does not need a "Returns" section, because it cannot return anything
    DOC101: Method `Channel.__init__`: Docstring contains fewer arguments than in function signature.
    DOC103: Method `Channel.__init__`: Docstring arguments are different from function arguments. (Or could be other formatting issues: https://jsh9.github.io/pydoclint/violation_codes.html#notes-on-doc103 ). Arguments in the function signature but not in the docstring: [_node_id_to_reader_ref_info: Optional[Dict[str, ReaderRefInfo]], _reader_registered: bool, _writer_node_id: Optional['ray.NodeID'], _writer_ref: Optional['ray.ObjectRef'], _writer_registered: bool].
    DOC302: Class `Channel`: The class docstring does not need a "Returns" section, because __init__() cannot return anything
    DOC101: Method `CompositeChannel.__init__`: Docstring contains fewer arguments than in function signature.
    DOC103: Method `CompositeChannel.__init__`: Docstring arguments are different from function arguments. (Or could be other formatting issues: https://jsh9.github.io/pydoclint/violation_codes.html#notes-on-doc103 ). Arguments in the function signature but not in the docstring: [_channel_dict: Optional[Dict[ray.ActorID, ChannelInterface]], _channels: Optional[Set[ChannelInterface]], _reader_registered: bool, _writer_registered: bool].
--------------------
python/ray/experimental/channel/torch_tensor_nccl_channel.py
    DOC201: Method `TorchTensorNcclChannel._recv_cpu_and_gpu_data` does not have a return section in docstring
    DOC201: Function `_get_ranks` does not have a return section in docstring
    DOC201: Function `_init_communicator` does not have a return section in docstring
--------------------
python/ray/experimental/channel/utils.py
    DOC103: Function `split_actors_by_node_locality`: Docstring arguments are different from function arguments. (Or could be other formatting issues: https://jsh9.github.io/pydoclint/violation_codes.html#notes-on-doc103 ). Arguments in the function signature but not in the docstring: [node: str]. Arguments in the docstring but not in the function signature: [writer_node: ].
--------------------
python/ray/experimental/compiled_dag_ref.py
    DOC001: Method `__init__` Potential formatting errors in docstring. Error message: No specification for "Args": ""
    DOC001: Function/method `__init__`: Potential formatting errors in docstring. Error message: No specification for "Args": "" (Note: DOC001 could trigger other unrelated violations under this function/method too. Please fix the docstring formatting first.)
    DOC101: Method `CompiledDAGRef.__init__`: Docstring contains fewer arguments than in function signature.
    DOC103: Method `CompiledDAGRef.__init__`: Docstring arguments are different from function arguments. (Or could be other formatting issues: https://jsh9.github.io/pydoclint/violation_codes.html#notes-on-doc103 ). Arguments in the function signature but not in the docstring: [channel_index: Optional[int], dag: 'ray.experimental.CompiledDAG', execution_index: int].
--------------------
python/ray/experimental/internal_kv.py
    DOC101: Function `_internal_kv_put`: Docstring contains fewer arguments than in function signature.
    DOC103: Function `_internal_kv_put`: Docstring arguments are different from function arguments. (Or could be other formatting issues: https://jsh9.github.io/pydoclint/violation_codes.html#notes-on-doc103 ). Arguments in the function signature but not in the docstring: [key: Union[str, bytes], namespace: Optional[Union[str, bytes]], overwrite: bool, value: Union[str, bytes]].
--------------------
python/ray/experimental/locations.py
    DOC111: Function `get_object_locations`: The option `--arg-type-hints-in-docstring` is `False` but there are type hints in the docstring arg list
    DOC103: Function `get_object_locations`: Docstring arguments are different from function arguments. (Or could be other formatting issues: https://jsh9.github.io/pydoclint/violation_codes.html#notes-on-doc103 ). Arguments in the function signature but not in the docstring: [obj_refs: List[ObjectRef]]. Arguments in the docstring but not in the function signature: [object_refs: List[ObjectRef]].
    DOC111: Function `get_local_object_locations`: The option `--arg-type-hints-in-docstring` is `False` but there are type hints in the docstring arg list
    DOC103: Function `get_local_object_locations`: Docstring arguments are different from function arguments. (Or could be other formatting issues: https://jsh9.github.io/pydoclint/violation_codes.html#notes-on-doc103 ). Arguments in the function signature but not in the docstring: [obj_refs: List[ObjectRef]]. Arguments in the docstring but not in the function signature: [object_refs: List[ObjectRef]].
--------------------
python/ray/experimental/packaging/load_package.py
    DOC201: Function `load_package` does not have a return section in docstring
--------------------
python/ray/experimental/shuffle.py
    DOC404: Function `round_robin_partitioner` yield type(s) in docstring not consistent with the return annotation. The yield type (the 0th arg in Generator[...]/Iterator[...]): Tuple[PartitionID, InType]; docstring "yields" section types:
--------------------
python/ray/job_config.py
    DOC101: Method `JobConfig.__init__`: Docstring contains fewer arguments than in function signature.
    DOC103: Method `JobConfig.__init__`: Docstring arguments are different from function arguments. (Or could be other formatting issues: https://jsh9.github.io/pydoclint/violation_codes.html#notes-on-doc103 ). Arguments in the function signature but not in the docstring: [_client_job: bool, _py_driver_sys_path: Optional[List[str]]].
    DOC106: Method `JobConfig.from_json`: The option `--arg-type-hints-in-signature` is `True` but there are no argument type hints in the signature
    DOC107: Method `JobConfig.from_json`: The option `--arg-type-hints-in-signature` is `True` but not all args in the signature have type hints
    DOC201: Method `JobConfig.from_json` does not have a return section in docstring
--------------------
python/ray/llm/_internal/batch/observability/logging/__init__.py
    DOC201: Function `_setup_logger` does not have a return section in docstring
--------------------
python/ray/llm/_internal/batch/processor/base.py
    DOC101: Method `Processor.__init__`: Docstring contains fewer arguments than in function signature.
    DOC103: Method `Processor.__init__`: Docstring arguments are different from function arguments. (Or could be other formatting issues: https://jsh9.github.io/pydoclint/violation_codes.html#notes-on-doc103 ). Arguments in the function signature but not in the docstring: [stages: List[StatefulStage]].
    DOC101: Method `ProcessorBuilder.build`: Docstring contains fewer arguments than in function signature.
    DOC103: Method `ProcessorBuilder.build`: Docstring arguments are different from function arguments. (Or could be other formatting issues: https://jsh9.github.io/pydoclint/violation_codes.html#notes-on-doc103 ). Arguments in the function signature but not in the docstring: [**kwargs: ].
--------------------
python/ray/llm/_internal/batch/processor/vllm_engine_proc.py
    DOC101: Function `build_vllm_engine_processor`: Docstring contains fewer arguments than in function signature.
    DOC103: Function `build_vllm_engine_processor`: Docstring arguments are different from function arguments. (Or could be other formatting issues: https://jsh9.github.io/pydoclint/violation_codes.html#notes-on-doc103 ). Arguments in the function signature but not in the docstring: [telemetry_agent: Optional[TelemetryAgent]].
--------------------
python/ray/llm/_internal/batch/stages/base.py
    DOC405: Method `StatefulStageUDF.__call__` has both "return" and "yield" statements. Please use Generator[YieldType, SendType, ReturnType] as the return type annotation, and put your yield type in YieldType and return type in ReturnType. More details in https://jsh9.github.io/pydoclint/notes_generator_vs_iterator.html
--------------------
python/ray/llm/_internal/batch/stages/chat_template_stage.py
    DOC404: Method `ChatTemplateUDF.udf` yield type(s) in docstring not consistent with the return annotation. The yield type (the 0th arg in Generator[...]/Iterator[...]): Dict[str, Any]; docstring "yields" section types:
--------------------
python/ray/llm/_internal/batch/stages/http_request_stage.py
    DOC404: Method `HttpRequestUDF.udf` yield type(s) in docstring not consistent with the return annotation. The yield type (the 0th arg in Generator[...]/Iterator[...]): Dict[str, Any]; docstring "yields" section types:
--------------------
python/ray/llm/_internal/batch/stages/prepare_image_stage.py
    DOC103: Method `ImageProcessor.process`: Docstring arguments are different from function arguments. (Or could be other formatting issues: https://jsh9.github.io/pydoclint/violation_codes.html#notes-on-doc103 ). Arguments in the function signature but not in the docstring: [images: List[_ImageType]]. Arguments in the docstring but not in the function signature: [image: ].
--------------------
python/ray/llm/_internal/batch/stages/sglang_engine_stage.py
    DOC103: Method `SGLangEngineWrapper.__init__`: Docstring arguments are different from function arguments. (Or could be other formatting issues: https://jsh9.github.io/pydoclint/violation_codes.html#notes-on-doc103 ). Arguments in the function signature but not in the docstring: [idx_in_batch_column: str]. Arguments in the docstring but not in the function signature: [*args: ].
    DOC103: Method `SGLangEngineWrapper.generate_async`: Docstring arguments are different from function arguments. (Or could be other formatting issues: https://jsh9.github.io/pydoclint/violation_codes.html#notes-on-doc103 ). Arguments in the function signature but not in the docstring: [row: Dict[str, Any]]. Arguments in the docstring but not in the function signature: [request: ].
    DOC402: Method `SGLangEngineStageUDF.udf` has "yield" statements, but the docstring does not have a "Yields" section
    DOC404: Method `SGLangEngineStageUDF.udf` yield type(s) in docstring not consistent with the return annotation. Return annotation exists, but docstring "yields" section does not exist or has 0 type(s).
    DOC106: Method `SGLangEngineStage.post_init`: The option `--arg-type-hints-in-signature` is `True` but there are no argument type hints in the signature
    DOC107: Method `SGLangEngineStage.post_init`: The option `--arg-type-hints-in-signature` is `True` but not all args in the signature have type hints
--------------------
python/ray/llm/_internal/batch/stages/tokenize_stage.py
    DOC404: Method `TokenizeUDF.udf` yield type(s) in docstring not consistent with the return annotation. The yield type (the 0th arg in Generator[...]/Iterator[...]): Dict[str, Any]; docstring "yields" section types:
    DOC404: Method `DetokenizeUDF.udf` yield type(s) in docstring not consistent with the return annotation. The yield type (the 0th arg in Generator[...]/Iterator[...]): Dict[str, Any]; docstring "yields" section types:
--------------------
python/ray/llm/_internal/batch/stages/vllm_engine_stage.py
    DOC103: Method `vLLMEngineWrapper.__init__`: Docstring arguments are different from function arguments. (Or could be other formatting issues: https://jsh9.github.io/pydoclint/violation_codes.html#notes-on-doc103 ). Arguments in the function signature but not in the docstring: [idx_in_batch_column: str]. Arguments in the docstring but not in the function signature: [*args: ].
    DOC103: Method `vLLMEngineWrapper.generate_async`: Docstring arguments are different from function arguments. (Or could be other formatting issues: https://jsh9.github.io/pydoclint/violation_codes.html#notes-on-doc103 ). Arguments in the function signature but not in the docstring: [row: Dict[str, Any]]. Arguments in the docstring but not in the function signature: [request: ].
    DOC101: Method `vLLMEngineStageUDF.__init__`: Docstring contains fewer arguments than in function signature.
    DOC103: Method `vLLMEngineStageUDF.__init__`: Docstring arguments are different from function arguments. (Or could be other formatting issues: https://jsh9.github.io/pydoclint/violation_codes.html#notes-on-doc103 ). Arguments in the function signature but not in the docstring: [batch_size: int, max_concurrent_batches: int].
    DOC402: Method `vLLMEngineStageUDF.udf` has "yield" statements, but the docstring does not have a "Yields" section
    DOC404: Method `vLLMEngineStageUDF.udf` yield type(s) in docstring not consistent with the return annotation. Return annotation exists, but docstring "yields" section does not exist or has 0 type(s).
    DOC106: Method `vLLMEngineStage.post_init`: The option `--arg-type-hints-in-signature` is `True` but there are no argument type hints in the signature
    DOC107: Method `vLLMEngineStage.post_init`: The option `--arg-type-hints-in-signature` is `True` but not all args in the signature have type hints
--------------------
python/ray/llm/_internal/common/observability/logging/__init__.py
    DOC201: Function `_setup_logger` does not have a return section in docstring
--------------------
python/ray/llm/_internal/common/observability/telemetry_utils.py
    DOC101: Method `Once.do_once`: Docstring contains fewer arguments than in function signature.
    DOC103: Method `Once.do_once`: Docstring arguments are different from function arguments. (Or could be other formatting issues: https://jsh9.github.io/pydoclint/violation_codes.html#notes-on-doc103 ). Arguments in the function signature but not in the docstring: [func: Callable[[], None]].
--------------------
python/ray/llm/_internal/common/utils/cloud_utils.py
    DOC101: Method `CloudObjectCache.__init__`: Docstring contains fewer arguments than in function signature.
    DOC103: Method `CloudObjectCache.__init__`: Docstring arguments are different from function arguments. (Or could be other formatting issues: https://jsh9.github.io/pydoclint/violation_codes.html#notes-on-doc103 ). Arguments in the function signature but not in the docstring: [missing_object_value: Any].
    DOC101: Method `CloudObjectCache._check_cache`: Docstring contains fewer arguments than in function signature.
    DOC103: Method `CloudObjectCache._check_cache`: Docstring arguments are different from function arguments. (Or could be other formatting issues: https://jsh9.github.io/pydoclint/violation_codes.html#notes-on-doc103 ). Arguments in the function signature but not in the docstring: [key: str].
    DOC201: Function `remote_object_cache` does not have a return section in docstring
--------------------
python/ray/llm/_internal/common/utils/download_utils.py
    DOC201: Function `get_model_location_on_disk` does not have a return section in docstring
    DOC201: Method `CloudModelDownloader.get_model` does not have a return section in docstring
--------------------
python/ray/llm/_internal/serve/configs/json_mode_utils.py
    DOC201: Method `JSONSchemaValidator.try_load_json_schema` does not have a return section in docstring
--------------------
python/ray/llm/_internal/serve/configs/openai_api_models.py
    DOC201: Function `to_model_metadata` does not have a return section in docstring
--------------------
python/ray/llm/_internal/serve/configs/prompt_formats.py
    DOC101: Method `Image.check_image_url`: Docstring contains fewer arguments than in function signature.
    DOC106: Method `Image.check_image_url`: The option `--arg-type-hints-in-signature` is `True` but there are no argument type hints in the signature
    DOC107: Method `Image.check_image_url`: The option `--arg-type-hints-in-signature` is `True` but not all args in the signature have type hints
    DOC103: Method `Image.check_image_url`: Docstring arguments are different from function arguments. (Or could be other formatting issues: https://jsh9.github.io/pydoclint/violation_codes.html#notes-on-doc103 ). Arguments in the function signature but not in the docstring: [value: ].
    DOC201: Method `Image.check_image_url` does not have a return section in docstring
--------------------
python/ray/llm/_internal/serve/deployments/llm/llm_server.py
    DOC101: Method `LLMServer.__init__`: Docstring contains fewer arguments than in function signature.
    DOC103: Method `LLMServer.__init__`: Docstring arguments are different from function arguments. (Or could be other formatting issues: https://jsh9.github.io/pydoclint/violation_codes.html#notes-on-doc103 ). Arguments in the function signature but not in the docstring: [engine_cls: Optional[Type[LLMEngine]], image_retriever_cls: Optional[Type[ImageRetriever]], model_downloader: Optional[LoraModelLoader]].
    DOC402: Method `LLMServer.embeddings` has "yield" statements, but the docstring does not have a "Yields" section
    DOC404: Method `LLMServer.embeddings` yield type(s) in docstring not consistent with the return annotation. Return annotation exists, but docstring "yields" section does not exist or has 0 type(s).
--------------------
python/ray/llm/_internal/serve/deployments/llm/multiplex/utils.py
    DOC201: Function `retry_with_exponential_backoff` does not have a return section in docstring
    DOC101: Function `get_object_from_cloud`: Docstring contains fewer arguments than in function signature.
    DOC103: Function `get_object_from_cloud`: Docstring arguments are different from function arguments. (Or could be other formatting issues: https://jsh9.github.io/pydoclint/violation_codes.html#notes-on-doc103 ). Arguments in the function signature but not in the docstring: [object_uri: str].
--------------------
python/ray/llm/_internal/serve/deployments/routers/router.py
    DOC101: Method `LLMRouter.completions`: Docstring contains fewer arguments than in function signature.
    DOC103: Method `LLMRouter.completions`: Docstring arguments are different from function arguments. (Or could be other formatting issues: https://jsh9.github.io/pydoclint/violation_codes.html#notes-on-doc103 ). Arguments in the function signature but not in the docstring: [body: CompletionRequest].
    DOC101: Method `LLMRouter.chat`: Docstring contains fewer arguments than in function signature.
    DOC103: Method `LLMRouter.chat`: Docstring arguments are different from function arguments. (Or could be other formatting issues: https://jsh9.github.io/pydoclint/violation_codes.html#notes-on-doc103 ). Arguments in the function signature but not in the docstring: [body: ChatCompletionRequest].
    DOC101: Method `LLMRouter.embeddings`: Docstring contains fewer arguments than in function signature.
    DOC103: Method `LLMRouter.embeddings`: Docstring arguments are different from function arguments. (Or could be other formatting issues: https://jsh9.github.io/pydoclint/violation_codes.html#notes-on-doc103 ). Arguments in the function signature but not in the docstring: [body: EmbeddingRequest].
    DOC101: Method `LLMRouter.as_deployment`: Docstring contains fewer arguments than in function signature.
    DOC103: Method `LLMRouter.as_deployment`: Docstring arguments are different from function arguments. (Or could be other formatting issues: https://jsh9.github.io/pydoclint/violation_codes.html#notes-on-doc103 ). Arguments in the function signature but not in the docstring: [llm_configs: Optional[List[LLMConfig]]].
--------------------
python/ray/llm/_internal/serve/observability/metrics/middleware.py
    DOC106: Function `_get_route_details`: The option `--arg-type-hints-in-signature` is `True` but there are no argument type hints in the signature
    DOC107: Function `_get_route_details`: The option `--arg-type-hints-in-signature` is `True` but not all args in the signature have type hints
--------------------
python/ray/llm/tests/conftest.py
    DOC404: Function `download_model_from_s3` yield type(s) in docstring not consistent with the return annotation. The yield type (the 0th arg in Generator[...]/Iterator[...]): str; docstring "yields" section types:
--------------------
python/ray/remote_function.py
    DOC101: Method `RemoteFunction.__init__`: Docstring contains fewer arguments than in function signature.
    DOC106: Method `RemoteFunction.__init__`: The option `--arg-type-hints-in-signature` is `True` but there are no argument type hints in the signature
    DOC107: Method `RemoteFunction.__init__`: The option `--arg-type-hints-in-signature` is `True` but not all args in the signature have type hints
    DOC103: Method `RemoteFunction.__init__`: Docstring arguments are different from function arguments. (Or could be other formatting issues: https://jsh9.github.io/pydoclint/violation_codes.html#notes-on-doc103 ). Arguments in the function signature but not in the docstring: [function: , function_descriptor: , language: , task_options: ].
    DOC102: Method `RemoteFunction.options`: Docstring contains more arguments than in function signature.
    DOC106: Method `RemoteFunction.options`: The option `--arg-type-hints-in-signature` is `True` but there are no argument type hints in the signature
    DOC111: Method `RemoteFunction.options`: The option `--arg-type-hints-in-docstring` is `False` but there are type hints in the docstring arg list
    DOC103: Method `RemoteFunction.options`: Docstring arguments are different from function arguments. (Or could be other formatting issues: https://jsh9.github.io/pydoclint/violation_codes.html#notes-on-doc103 ). Arguments in the function signature but not in the docstring: [**task_options: ]. Arguments in the docstring but not in the function signature: [_labels: , _metadata: , accelerator_type: , enable_task_events: , label_selector: Dict[str, str], max_calls: , max_retries: , memory: , num_cpus: , num_gpus: , num_returns: , object_store_memory: , resources: Dict[str, float], retry_exceptions: , runtime_env: Dict[str, Any], scheduling_strategy: ].
    DOC201: Method `RemoteFunction.options` does not have a return section in docstring
--------------------
python/ray/runtime_context.py
    DOC201: Function `get_runtime_context` does not have a return section in docstring
--------------------
python/ray/runtime_env/runtime_env.py
    DOC101: Method `RuntimeEnvConfig.__init__`: Docstring contains fewer arguments than in function signature.
    DOC103: Method `RuntimeEnvConfig.__init__`: Docstring arguments are different from function arguments. (Or could be other formatting issues: https://jsh9.github.io/pydoclint/violation_codes.html#notes-on-doc103 ). Arguments in the function signature but not in the docstring: [log_files: Optional[List[str]]].
    DOC101: Method `RuntimeEnv.__init__`: Docstring contains fewer arguments than in function signature.
    DOC103: Method `RuntimeEnv.__init__`: Docstring arguments are different from function arguments. (Or could be other formatting issues: https://jsh9.github.io/pydoclint/violation_codes.html#notes-on-doc103 ). Arguments in the function signature but not in the docstring: [**kwargs: , _validate: bool, mpi: Optional[Dict], py_executable: Optional[str]].
--------------------
python/ray/scripts/scripts.py
    DOC101: Function `kill_procs`: Docstring contains fewer arguments than in function signature.
    DOC103: Function `kill_procs`: Docstring arguments are different from function arguments. (Or could be other formatting issues: https://jsh9.github.io/pydoclint/violation_codes.html#notes-on-doc103 ). Arguments in the function signature but not in the docstring: [force: bool, grace_period: int, processes_to_kill: List[str]].
    DOC101: Function `submit`: Docstring contains fewer arguments than in function signature.
    DOC107: Function `submit`: The option `--arg-type-hints-in-signature` is `True` but not all args in the signature have type hints
    DOC103: Function `submit`: Docstring arguments are different from function arguments. (Or could be other formatting issues: https://jsh9.github.io/pydoclint/violation_codes.html#notes-on-doc103 ). Arguments in the function signature but not in the docstring: [args: , cluster_config_file: , cluster_name: , disable_usage_stats: , extra_screen_args: Optional[str], no_config_cache: , port_forward: , screen: , script: , script_args: , start: , stop: , tmux: ].
--------------------
python/ray/serve/_private/api.py
    DOC101: Function `serve_start`: Docstring contains fewer arguments than in function signature.
    DOC111: Function `serve_start`: The option `--arg-type-hints-in-docstring` is `False` but there are type hints in the docstring arg list
    DOC103: Function `serve_start`: Docstring arguments are different from function arguments. (Or could be other formatting issues: https://jsh9.github.io/pydoclint/violation_codes.html#notes-on-doc103 ). Arguments in the function signature but not in the docstring: [**kwargs: , global_logging_config: Union[None, dict, LoggingConfig]].
    DOC201: Function `serve_start` does not have a return section in docstring
--------------------
python/ray/serve/_private/application_state.py
    DOC001: Method `__init__` Potential formatting errors in docstring. Error message: No specification for "Args": ""
    DOC001: Function/method `__init__`: Potential formatting errors in docstring. Error message: No specification for "Args": "" (Note: DOC001 could trigger other unrelated violations under this function/method too. Please fix the docstring formatting first.)
    DOC101: Method `ApplicationState.__init__`: Docstring contains fewer arguments than in function signature.
    DOC103: Method `ApplicationState.__init__`: Docstring arguments are different from function arguments. (Or could be other formatting issues: https://jsh9.github.io/pydoclint/violation_codes.html#notes-on-doc103 ). Arguments in the function signature but not in the docstring: [deployment_state_manager: DeploymentStateManager, endpoint_state: EndpointState, logging_config: LoggingConfig, name: str].
    DOC103: Method `ApplicationStateManager.deploy_app`: Docstring arguments are different from function arguments. (Or could be other formatting issues: https://jsh9.github.io/pydoclint/violation_codes.html#notes-on-doc103 ). Arguments in the function signature but not in the docstring: [deployment_args: List[Dict]]. Arguments in the docstring but not in the function signature: [deployment_args_list: ].
    DOC102: Function `override_deployment_info`: Docstring contains more arguments than in function signature.
    DOC103: Function `override_deployment_info`: Docstring arguments are different from function arguments. (Or could be other formatting issues: https://jsh9.github.io/pydoclint/violation_codes.html#notes-on-doc103 ). Arguments in the docstring but not in the function signature: [app_name: ].
    DOC201: Function `override_deployment_info` does not have a return section in docstring
--------------------
python/ray/serve/_private/benchmarks/common.py
    DOC201: Function `run_throughput_benchmark` does not have a return section in docstring
--------------------
python/ray/serve/_private/benchmarks/streaming/_grpc/test_server_pb2_grpc.py
    DOC106: Method `GRPCTestServerStub.__init__`: The option `--arg-type-hints-in-signature` is `True` but there are no argument type hints in the signature
    DOC107: Method `GRPCTestServerStub.__init__`: The option `--arg-type-hints-in-signature` is `True` but not all args in the signature have type hints
--------------------
python/ray/serve/_private/client.py
    DOC101: Method `ServeControllerClient._wait_for_application_running`: Docstring contains fewer arguments than in function signature.
    DOC103: Method `ServeControllerClient._wait_for_application_running`: Docstring arguments are different from function arguments. (Or could be other formatting issues: https://jsh9.github.io/pydoclint/violation_codes.html#notes-on-doc103 ). Arguments in the function signature but not in the docstring: [name: str, timeout_s: int].
--------------------
python/ray/serve/_private/config.py
    DOC101: Method `DeploymentConfig.from_default`: Docstring contains fewer arguments than in function signature.
    DOC106: Method `DeploymentConfig.from_default`: The option `--arg-type-hints-in-signature` is `True` but there are no argument type hints in the signature
    DOC103: Method `DeploymentConfig.from_default`: Docstring arguments are different from function arguments. (Or could be other formatting issues: https://jsh9.github.io/pydoclint/violation_codes.html#notes-on-doc103 ). Arguments in the function signature but not in the docstring: [**kwargs: ].
    DOC201: Method `DeploymentConfig.from_default` does not have a return section in docstring
--------------------
python/ray/serve/_private/controller.py
    DOC111: Method `ServeController.listen_for_change`: The option `--arg-type-hints-in-docstring` is `False` but there are type hints in the docstring arg list
    DOC201: Method `ServeController.listen_for_change` does not have a return section in docstring
    DOC111: Method `ServeController.listen_for_change_java`: The option `--arg-type-hints-in-docstring` is `False` but there are type hints in the docstring arg list
    DOC201: Method `ServeController.listen_for_change_java` does not have a return section in docstring
    DOC102: Method `ServeController.deploy_applications`: Docstring contains more arguments than in function signature.
    DOC103: Method `ServeController.deploy_applications`: Docstring arguments are different from function arguments. (Or could be other formatting issues: https://jsh9.github.io/pydoclint/violation_codes.html#notes-on-doc103 ). Arguments in the function signature but not in the docstring: [name_to_deployment_args_list: Dict[str, List[bytes]]]. Arguments in the docstring but not in the function signature: [deployment_args_list: , name: ].
    DOC101: Method `ServeController.get_deployment_info`: Docstring contains fewer arguments than in function signature.
    DOC103: Method `ServeController.get_deployment_info`: Docstring arguments are different from function arguments. (Or could be other formatting issues: https://jsh9.github.io/pydoclint/violation_codes.html#notes-on-doc103 ). Arguments in the function signature but not in the docstring: [app_name: str].
    DOC201: Method `ServeController.get_serve_status` does not have a return section in docstring
    DOC201: Method `ServeController.get_deployment_status` does not have a return section in docstring
    DOC101: Method `ServeController.get_ingress_deployment_name`: Docstring contains fewer arguments than in function signature.
    DOC103: Method `ServeController.get_ingress_deployment_name`: Docstring arguments are different from function arguments. (Or could be other formatting issues: https://jsh9.github.io/pydoclint/violation_codes.html#notes-on-doc103 ). Arguments in the function signature but not in the docstring: [app_name: str].
    DOC101: Method `ServeController.graceful_shutdown`: Docstring contains fewer arguments than in function signature.
    DOC103: Method `ServeController.graceful_shutdown`: Docstring arguments are different from function arguments. (Or could be other formatting issues: https://jsh9.github.io/pydoclint/violation_codes.html#notes-on-doc103 ). Arguments in the function signature but not in the docstring: [wait: bool].
    DOC201: Method `ServeController.graceful_shutdown` does not have a return section in docstring
--------------------
python/ray/serve/_private/deploy_utils.py
    DOC201: Function `get_app_code_version` does not have a return section in docstring
--------------------
python/ray/serve/_private/deployment_scheduler.py
    DOC201: Method `DeploymentScheduler._schedule_replica` does not have a return section in docstring
--------------------
python/ray/serve/_private/deployment_state.py
    DOC201: Method `ReplicaStateContainer.get` does not have a return section in docstring
    DOC201: Method `ReplicaStateContainer.pop` does not have a return section in docstring
    DOC201: Method `ReplicaStateContainer.count` does not have a return section in docstring
    DOC102: Method `DeploymentState._set_target_state`: Docstring contains more arguments than in function signature.
    DOC103: Method `DeploymentState._set_target_state`: Docstring arguments are different from function arguments. (Or could be other formatting issues: https://jsh9.github.io/pydoclint/violation_codes.html#notes-on-doc103 ). Arguments in the docstring but not in the function signature: [status_trigger: ].
    DOC101: Method `DeploymentState.deploy`: Docstring contains fewer arguments than in function signature.
    DOC103: Method `DeploymentState.deploy`: Docstring arguments are different from function arguments. (Or could be other formatting issues: https://jsh9.github.io/pydoclint/violation_codes.html#notes-on-doc103 ). Arguments in the function signature but not in the docstring: [deployment_info: DeploymentInfo].
    DOC106: Method `DeploymentState._stop_or_update_outdated_version_replicas`: The option `--arg-type-hints-in-signature` is `True` but there are no argument type hints in the signature
    DOC107: Method `DeploymentState._stop_or_update_outdated_version_replicas`: The option `--arg-type-hints-in-signature` is `True` but not all args in the signature have type hints
    DOC201: Method `DeploymentState._stop_or_update_outdated_version_replicas` does not have a return section in docstring
    DOC101: Method `DeploymentState._check_startup_replicas`: Docstring contains fewer arguments than in function signature.
    DOC107: Method `DeploymentState._check_startup_replicas`: The option `--arg-type-hints-in-signature` is `True` but not all args in the signature have type hints
    DOC103: Method `DeploymentState._check_startup_replicas`: Docstring arguments are different from function arguments. (Or could be other formatting issues: https://jsh9.github.io/pydoclint/violation_codes.html#notes-on-doc103 ). Arguments in the function signature but not in the docstring: [original_state: ReplicaState].
    DOC201: Method `DeploymentState._check_startup_replicas` does not have a return section in docstring
    DOC201: Method `DeploymentState._choose_pending_migration_replicas_to_stop` does not have a return section in docstring
    DOC103: Method `DeploymentState.record_multiplexed_model_ids`: Docstring arguments are different from function arguments. (Or could be other formatting issues: https://jsh9.github.io/pydoclint/violation_codes.html#notes-on-doc103 ). Arguments in the function signature but not in the docstring: [replica_id: ReplicaID]. Arguments in the docstring but not in the function signature: [replica_name: ].
    DOC101: Method `DeploymentStateManager._map_actor_names_to_deployment`: Docstring contains fewer arguments than in function signature.
    DOC103: Method `DeploymentStateManager._map_actor_names_to_deployment`: Docstring arguments are different from function arguments. (Or could be other formatting issues: https://jsh9.github.io/pydoclint/violation_codes.html#notes-on-doc103 ). Arguments in the function signature but not in the docstring: [all_current_actor_names: List[str]].
    DOC201: Method `DeploymentStateManager._map_actor_names_to_deployment` does not have a return section in docstring
    DOC101: Method `DeploymentStateManager.get_deployment_details`: Docstring contains fewer arguments than in function signature.
    DOC103: Method `DeploymentStateManager.get_deployment_details`: Docstring arguments are different from function arguments. (Or could be other formatting issues: https://jsh9.github.io/pydoclint/violation_codes.html#notes-on-doc103 ). Arguments in the function signature but not in the docstring: [id: DeploymentID].
    DOC101: Method `DeploymentStateManager.deploy`: Docstring contains fewer arguments than in function signature.
    DOC103: Method `DeploymentStateManager.deploy`: Docstring arguments are different from function arguments. (Or could be other formatting issues: https://jsh9.github.io/pydoclint/violation_codes.html#notes-on-doc103 ). Arguments in the function signature but not in the docstring: [deployment_id: DeploymentID, deployment_info: DeploymentInfo].
    DOC201: Method `DeploymentStateManager.record_multiplexed_replica_info` does not have a return section in docstring
--------------------
python/ray/serve/_private/http_util.py
    DOC106: Method `Response.__init__`: The option `--arg-type-hints-in-signature` is `True` but there are no argument type hints in the signature
    DOC107: Method `Response.__init__`: The option `--arg-type-hints-in-signature` is `True` but not all args in the signature have type hints
    DOC111: Method `Response.__init__`: The option `--arg-type-hints-in-docstring` is `False` but there are type hints in the docstring arg list
    DOC201: Method `MessageQueue.get_one_message` does not have a return section in docstring
    DOC101: Function `set_socket_reuse_port`: Docstring contains fewer arguments than in function signature.
    DOC103: Function `set_socket_reuse_port`: Docstring arguments are different from function arguments. (Or could be other formatting issues: https://jsh9.github.io/pydoclint/violation_codes.html#notes-on-doc103 ). Arguments in the function signature but not in the docstring: [sock: socket.socket].
--------------------
python/ray/serve/_private/logging_utils.py
    DOC102: Method `ServeFormatter.format`: Docstring contains more arguments than in function signature.
    DOC103: Method `ServeFormatter.format`: Docstring arguments are different from function arguments. (Or could be other formatting issues: https://jsh9.github.io/pydoclint/violation_codes.html#notes-on-doc103 ). Arguments in the docstring but not in the function signature: [Returns: ].
    DOC201: Method `ServeFormatter.format` does not have a return section in docstring
    DOC101: Function `configure_component_cpu_profiler`: Docstring contains fewer arguments than in function signature.
    DOC103: Function `configure_component_cpu_profiler`: Docstring arguments are different from function arguments. (Or could be other formatting issues: https://jsh9.github.io/pydoclint/violation_codes.html#notes-on-doc103 ). Arguments in the function signature but not in the docstring: [component_id: str, component_name: str, component_type: Optional[ServeComponentType]].
--------------------
python/ray/serve/_private/long_poll.py
    DOC107: Method `LongPollClient.__init__`: The option `--arg-type-hints-in-signature` is `True` but not all args in the signature have type hints
    DOC111: Method `LongPollHost.listen_for_change_java`: The option `--arg-type-hints-in-docstring` is `False` but there are type hints in the docstring arg list
    DOC201: Method `LongPollHost.listen_for_change_java` does not have a return section in docstring
--------------------
python/ray/serve/_private/proxy_response_generator.py
    DOC103: Method `_ProxyResponseGeneratorBase.__init__`: Docstring arguments are different from function arguments. (Or could be other formatting issues: https://jsh9.github.io/pydoclint/violation_codes.html#notes-on-doc103 ). Arguments in the function signature but not in the docstring: [disconnected_task: Optional[asyncio.Task], result_callback: Optional[Callable[[Any], Any]], timeout_s: Optional[float]]. Arguments in the docstring but not in the function signature: [- disconnected_task: , - result_callback: , - timeout_s: ].
--------------------
python/ray/serve/_private/proxy_state.py
    DOC201: Method `ProxyStateManager.get_targets` does not have a return section in docstring
--------------------
python/ray/serve/_private/router.py
    DOC101: Method `SingletonThreadRouter.assign_request`: Docstring contains fewer arguments than in function signature.
    DOC103: Method `SingletonThreadRouter.assign_request`: Docstring arguments are different from function arguments. (Or could be other formatting issues: https://jsh9.github.io/pydoclint/violation_codes.html#notes-on-doc103 ). Arguments in the function signature but not in the docstring: [**request_kwargs: , *request_args: , request_meta: RequestMetadata].
--------------------
python/ray/serve/_private/storage/kv_store.py
    DOC201: Method `RayInternalKVStore.put` does not have a return section in docstring
    DOC201: Method `RayInternalKVStore.delete` does not have a return section in docstring
--------------------
python/ray/serve/_private/storage/kv_store_base.py
    DOC201: Method `KVStoreBase.put` does not have a return section in docstring
--------------------
python/ray/serve/_private/test_utils.py
    DOC201: Function `check_replica_counts` does not have a return section in docstring
--------------------
python/ray/serve/_private/utils.py
    DOC201: Function `override_runtime_envs_except_env_vars` does not have a return section in docstring
    DOC101: Function `require_packages`: Docstring contains fewer arguments than in function signature.
    DOC103: Function `require_packages`: Docstring arguments are different from function arguments. (Or could be other formatting issues: https://jsh9.github.io/pydoclint/violation_codes.html#notes-on-doc103 ). Arguments in the function signature but not in the docstring: [packages: List[str]].
    DOC201: Function `require_packages` does not have a return section in docstring
    DOC201: Function `extract_self_if_method_call` does not have a return section in docstring
--------------------
python/ray/serve/api.py
    DOC101: Function `start`: Docstring contains fewer arguments than in function signature.
    DOC103: Function `start`: Docstring arguments are different from function arguments. (Or could be other formatting issues: https://jsh9.github.io/pydoclint/violation_codes.html#notes-on-doc103 ). Arguments in the function signature but not in the docstring: [**kwargs: ].
    DOC201: Function `get_replica_context` does not have a return section in docstring
    DOC201: Function `ingress` does not have a return section in docstring
    DOC101: Function `run_many`: Docstring contains fewer arguments than in function signature.
    DOC103: Function `run_many`: Docstring arguments are different from function arguments. (Or could be other formatting issues: https://jsh9.github.io/pydoclint/violation_codes.html#notes-on-doc103 ). Arguments in the function signature but not in the docstring: [_local_testing_mode: bool].
    DOC101: Function `run`: Docstring contains fewer arguments than in function signature.
    DOC103: Function `run`: Docstring arguments are different from function arguments. (Or could be other formatting issues: https://jsh9.github.io/pydoclint/violation_codes.html#notes-on-doc103 ). Arguments in the function signature but not in the docstring: [_local_testing_mode: bool].
    DOC101: Function `multiplexed`: Docstring contains fewer arguments than in function signature.
    DOC103: Function `multiplexed`: Docstring arguments are different from function arguments. (Or could be other formatting issues: https://jsh9.github.io/pydoclint/violation_codes.html#notes-on-doc103 ). Arguments in the function signature but not in the docstring: [func: Optional[Callable[..., Any]]].
    DOC201: Function `multiplexed` does not have a return section in docstring
    DOC201: Function `get_app_handle` does not have a return section in docstring
    DOC101: Function `get_deployment_handle`: Docstring contains fewer arguments than in function signature.
    DOC103: Function `get_deployment_handle`: Docstring arguments are different from function arguments. (Or could be other formatting issues: https://jsh9.github.io/pydoclint/violation_codes.html#notes-on-doc103 ). Arguments in the function signature but not in the docstring: [_check_exists: bool, _record_telemetry: bool].
    DOC201: Function `get_deployment_handle` does not have a return section in docstring
--------------------
python/ray/serve/autoscaling_policy.py
    DOC101: Function `_calculate_desired_num_replicas`: Docstring contains fewer arguments than in function signature.
    DOC111: Function `_calculate_desired_num_replicas`: The option `--arg-type-hints-in-docstring` is `False` but there are type hints in the docstring arg list
    DOC103: Function `_calculate_desired_num_replicas`: Docstring arguments are different from function arguments. (Or could be other formatting issues: https://jsh9.github.io/pydoclint/violation_codes.html#notes-on-doc103 ). Arguments in the function signature but not in the docstring: [num_running_replicas: int, total_num_requests: int]. Arguments in the docstring but not in the function signature: [current_num_ongoing_requests: List[float]].
--------------------
python/ray/serve/batching.py
    DOC111: Method `_BatchQueue.__init__`: The option `--arg-type-hints-in-docstring` is `False` but there are type hints in the docstring arg list
    DOC103: Method `_BatchQueue.__init__`: Docstring arguments are different from function arguments. (Or could be other formatting issues: https://jsh9.github.io/pydoclint/violation_codes.html#notes-on-doc103 ). Arguments in the function signature but not in the docstring: [batch_wait_timeout_s: float]. Arguments in the docstring but not in the function signature: [timeout_s: ].
    DOC101: Function `batch`: Docstring contains fewer arguments than in function signature.
    DOC103: Function `batch`: Docstring arguments are different from function arguments. (Or could be other formatting issues: https://jsh9.github.io/pydoclint/violation_codes.html#notes-on-doc103 ). Arguments in the function signature but not in the docstring: [_func: Optional[Callable]].
    DOC201: Function `batch` does not have a return section in docstring
--------------------
python/ray/serve/context.py
    DOC101: Function `_connect`: Docstring contains fewer arguments than in function signature.
    DOC103: Function `_connect`: Docstring arguments are different from function arguments. (Or could be other formatting issues: https://jsh9.github.io/pydoclint/violation_codes.html#notes-on-doc103 ). Arguments in the function signature but not in the docstring: [raise_if_no_controller_running: bool].
--------------------
python/ray/serve/deployment.py
    DOC101: Method `Deployment.__init__`: Docstring contains fewer arguments than in function signature.
    DOC107: Method `Deployment.__init__`: The option `--arg-type-hints-in-signature` is `True` but not all args in the signature have type hints
    DOC103: Method `Deployment.__init__`: Docstring arguments are different from function arguments. (Or could be other formatting issues: https://jsh9.github.io/pydoclint/violation_codes.html#notes-on-doc103 ). Arguments in the function signature but not in the docstring: [_internal: , deployment_config: DeploymentConfig, name: str, replica_config: ReplicaConfig, version: Optional[str]].
    DOC201: Function `deployment_to_schema` does not have a return section in docstring
--------------------
python/ray/serve/handle.py
    DOC101: Method `DeploymentHandle.options`: Docstring contains fewer arguments than in function signature.
    DOC103: Method `DeploymentHandle.options`: Docstring arguments are different from function arguments. (Or could be other formatting issues: https://jsh9.github.io/pydoclint/violation_codes.html#notes-on-doc103 ). Arguments in the function signature but not in the docstring: [_prefer_local_routing: Union[bool, DEFAULT], method_name: Union[str, DEFAULT], multiplexed_model_id: Union[str, DEFAULT], stream: Union[bool, DEFAULT], use_new_handle_api: Union[bool, DEFAULT]].
    DOC201: Method `DeploymentHandle.options` does not have a return section in docstring
    DOC106: Method `DeploymentHandle.remote`: The option `--arg-type-hints-in-signature` is `True` but there are no argument type hints in the signature
    DOC201: Method `DeploymentHandle.remote` does not have a return section in docstring
--------------------
python/ray/serve/tests/conftest.py
    DOC106: Function `ray_instance`: The option `--arg-type-hints-in-signature` is `True` but there are no argument type hints in the signature
    DOC107: Function `ray_instance`: The option `--arg-type-hints-in-signature` is `True` but not all args in the signature have type hints
    DOC402: Function `ray_instance` has "yield" statements, but the docstring does not have a "Yields" section
    DOC404: Function `ray_instance` yield type(s) in docstring not consistent with the return annotation. Return annotation exists, but docstring "yields" section does not exist or has 0 type(s).
--------------------
python/ray/serve/tests/test_callback.py
    DOC106: Function `ray_instance`: The option `--arg-type-hints-in-signature` is `True` but there are no argument type hints in the signature
    DOC107: Function `ray_instance`: The option `--arg-type-hints-in-signature` is `True` but not all args in the signature have type hints
    DOC402: Function `ray_instance` has "yield" statements, but the docstring does not have a "Yields" section
    DOC404: Function `ray_instance` yield type(s) in docstring not consistent with the return annotation. Return annotation exists, but docstring "yields" section does not exist or has 0 type(s).
--------------------
python/ray/serve/tests/test_metrics.py
    DOC106: Method `TestRequestContextMetrics._generate_metrics_summary`: The option `--arg-type-hints-in-signature` is `True` but there are no argument type hints in the signature
    DOC107: Method `TestRequestContextMetrics._generate_metrics_summary`: The option `--arg-type-hints-in-signature` is `True` but not all args in the signature have type hints
--------------------
python/ray/serve/tests/test_target_capacity.py
    DOC107: Method `TestTargetCapacityUpdateAndServeStatus.check_num_replicas`: The option `--arg-type-hints-in-signature` is `True` but not all args in the signature have type hints
    DOC201: Method `TestTargetCapacityUpdateAndServeStatus.check_num_replicas` does not have a return section in docstring
--------------------
python/ray/serve/tests/unit/test_deployment_class.py
    DOC101: Function `get_random_dict_combos`: Docstring contains fewer arguments than in function signature.
    DOC103: Function `get_random_dict_combos`: Docstring arguments are different from function arguments. (Or could be other formatting issues: https://jsh9.github.io/pydoclint/violation_codes.html#notes-on-doc103 ). Arguments in the function signature but not in the docstring: [d: Dict, n: int].
--------------------
python/ray/tests/autoscaler_test_utils.py
    DOC201: Method `MockProcessRunner.assert_has_call` does not have a return section in docstring
--------------------
python/ray/tests/aws/utils/helpers.py
    DOC106: Function `node_provider_tags`: The option `--arg-type-hints-in-signature` is `True` but there are no argument type hints in the signature
    DOC107: Function `node_provider_tags`: The option `--arg-type-hints-in-signature` is `True` but not all args in the signature have type hints
    DOC106: Function `apply_node_provider_config_updates`: The option `--arg-type-hints-in-signature` is `True` but there are no argument type hints in the signature
    DOC107: Function `apply_node_provider_config_updates`: The option `--arg-type-hints-in-signature` is `True` but not all args in the signature have type hints
--------------------
python/ray/tests/conftest.py
    DOC107: Function `wait_for_redis_to_start`: The option `--arg-type-hints-in-signature` is `True` but not all args in the signature have type hints
    DOC104: Function `wait_for_redis_to_start`: Arguments are the same in the docstring and the function signature, but are in a different order.
    DOC105: Function `wait_for_redis_to_start`: Argument names match, but type hints in these args do not match: redis_ip_address, redis_port
--------------------
python/ray/tests/kuberay/test_kuberay_node_provider.py
    DOC106: Function `test_create_node_cap_at_max`: The option `--arg-type-hints-in-signature` is `True` but there are no argument type hints in the signature
    DOC107: Function `test_create_node_cap_at_max`: The option `--arg-type-hints-in-signature` is `True` but not all args in the signature have type hints
--------------------
python/ray/tests/kuberay/utils.py
    DOC404: Function `_kubectl_port_forward` yield type(s) in docstring not consistent with the return annotation. The yield type (the 0th arg in Generator[...]/Iterator[...]): int; docstring "yields" section types: The local port. The service can then be accessed at 127.0.0.1
    DOC101: Function `kubectl_delete`: Docstring contains fewer arguments than in function signature.
    DOC103: Function `kubectl_delete`: Docstring arguments are different from function arguments. (Or could be other formatting issues: https://jsh9.github.io/pydoclint/violation_codes.html#notes-on-doc103 ). Arguments in the function signature but not in the docstring: [wait: bool].
--------------------
python/ray/tests/modin/modin_test_utils.py
    DOC106: Function `df_equals`: The option `--arg-type-hints-in-signature` is `True` but there are no argument type hints in the signature
    DOC107: Function `df_equals`: The option `--arg-type-hints-in-signature` is `True` but not all args in the signature have type hints
--------------------
python/ray/tests/test_autoscaler_gcp.py
    DOC106: Function `test_gcp_broken_pipe_retry`: The option `--arg-type-hints-in-signature` is `True` but there are no argument type hints in the signature
    DOC107: Function `test_gcp_broken_pipe_retry`: The option `--arg-type-hints-in-signature` is `True` but not all args in the signature have type hints
--------------------
python/ray/tests/test_batch_node_provider_unit.py
    DOC106: Method `BatchingNodeProviderTester.update`: The option `--arg-type-hints-in-signature` is `True` but there are no argument type hints in the signature
    DOC107: Method `BatchingNodeProviderTester.update`: The option `--arg-type-hints-in-signature` is `True` but not all args in the signature have type hints
    DOC111: Method `BatchingNodeProviderTester.update`: The option `--arg-type-hints-in-docstring` is `False` but there are type hints in the docstring arg list
    DOC201: Method `BatchingNodeProviderTester.update` does not have a return section in docstring
--------------------
python/ray/tests/test_client_reconnect.py
    DOC001: Method `__init__` Potential formatting errors in docstring. Error message: No specification for "Args": ""
    DOC001: Function/method `__init__`: Potential formatting errors in docstring. Error message: No specification for "Args": "" (Note: DOC001 could trigger other unrelated violations under this function/method too. Please fix the docstring formatting first.)
    DOC101: Method `MiddlemanDataServicer.__init__`: Docstring contains fewer arguments than in function signature.
    DOC103: Method `MiddlemanDataServicer.__init__`: Docstring arguments are different from function arguments. (Or could be other formatting issues: https://jsh9.github.io/pydoclint/violation_codes.html#notes-on-doc103 ). Arguments in the function signature but not in the docstring: [on_request: Optional[Hook], on_response: Optional[Hook]].
    DOC001: Method `__init__` Potential formatting errors in docstring. Error message: No specification for "Args": ""
    DOC001: Function/method `__init__`: Potential formatting errors in docstring. Error message: No specification for "Args": "" (Note: DOC001 could trigger other unrelated violations under this function/method too. Please fix the docstring formatting first.)
    DOC101: Method `MiddlemanLogServicer.__init__`: Docstring contains fewer arguments than in function signature.
    DOC103: Method `MiddlemanLogServicer.__init__`: Docstring arguments are different from function arguments. (Or could be other formatting issues: https://jsh9.github.io/pydoclint/violation_codes.html#notes-on-doc103 ). Arguments in the function signature but not in the docstring: [on_response: Optional[Hook]].
    DOC001: Method `__init__` Potential formatting errors in docstring. Error message: No specification for "Args": ""
    DOC001: Function/method `__init__`: Potential formatting errors in docstring. Error message: No specification for "Args": "" (Note: DOC001 could trigger other unrelated violations under this function/method too. Please fix the docstring formatting first.)
    DOC101: Method `MiddlemanRayletServicer.__init__`: Docstring contains fewer arguments than in function signature.
    DOC103: Method `MiddlemanRayletServicer.__init__`: Docstring arguments are different from function arguments. (Or could be other formatting issues: https://jsh9.github.io/pydoclint/violation_codes.html#notes-on-doc103 ). Arguments in the function signature but not in the docstring: [on_request: Optional[Hook], on_response: Optional[Hook]].
    DOC001: Method `__init__` Potential formatting errors in docstring. Error message: No specification for "Args": ""
    DOC001: Function/method `__init__`: Potential formatting errors in docstring. Error message: No specification for "Args": "" (Note: DOC001 could trigger other unrelated violations under this function/method too. Please fix the docstring formatting first.)
    DOC101: Method `MiddlemanServer.__init__`: Docstring contains fewer arguments than in function signature.
    DOC107: Method `MiddlemanServer.__init__`: The option `--arg-type-hints-in-signature` is `True` but not all args in the signature have type hints
    DOC103: Method `MiddlemanServer.__init__`: Docstring arguments are different from function arguments. (Or could be other formatting issues: https://jsh9.github.io/pydoclint/violation_codes.html#notes-on-doc103 ). Arguments in the function signature but not in the docstring: [listen_addr: str, on_data_request: Optional[Hook], on_data_response: Optional[Hook], on_log_response: Optional[Hook], on_task_request: Optional[Hook], on_task_response: Optional[Hook], real_addr: ].
--------------------
python/ray/train/_checkpoint.py
    DOC402: Method `Checkpoint.as_directory` has "yield" statements, but the docstring does not have a "Yields" section
    DOC404: Method `Checkpoint.as_directory` yield type(s) in docstring not consistent with the return annotation. Return annotation exists, but docstring "yields" section does not exist or has 0 type(s).
    DOC101: Function `_get_del_lock_path`: Docstring contains fewer arguments than in function signature.
    DOC103: Function `_get_del_lock_path`: Docstring arguments are different from function arguments. (Or could be other formatting issues: https://jsh9.github.io/pydoclint/violation_codes.html#notes-on-doc103 ). Arguments in the function signature but not in the docstring: [path: str, suffix: str].
    DOC201: Function `_get_del_lock_path` does not have a return section in docstring
--------------------
python/ray/train/_internal/backend_executor.py
    DOC101: Method `BackendExecutor.__init__`: Docstring contains fewer arguments than in function signature.
    DOC111: Method `BackendExecutor.__init__`: The option `--arg-type-hints-in-docstring` is `False` but there are type hints in the docstring arg list
    DOC103: Method `BackendExecutor.__init__`: Docstring arguments are different from function arguments. (Or could be other formatting issues: https://jsh9.github.io/pydoclint/violation_codes.html#notes-on-doc103 ). Arguments in the function signature but not in the docstring: [trial_info: Optional[TrialInfo]].
    DOC201: Method `BackendExecutor._is_share_resources_enabled` does not have a return section in docstring
    DOC201: Method `BackendExecutor._create_rank_world_size_mappings` does not have a return section in docstring
    DOC101: Method `BackendExecutor.start_training`: Docstring contains fewer arguments than in function signature.
    DOC103: Method `BackendExecutor.start_training`: Docstring arguments are different from function arguments. (Or could be other formatting issues: https://jsh9.github.io/pydoclint/violation_codes.html#notes-on-doc103 ). Arguments in the function signature but not in the docstring: [metadata: Dict[str, Any], storage: StorageContext].
    DOC106: Method `BackendExecutor.get_with_failure_handling`: The option `--arg-type-hints-in-signature` is `True` but there are no argument type hints in the signature
    DOC107: Method `BackendExecutor.get_with_failure_handling`: The option `--arg-type-hints-in-signature` is `True` but not all args in the signature have type hints
--------------------
python/ray/train/_internal/checkpoint_manager.py
    DOC101: Function `_insert_into_sorted_list`: Docstring contains fewer arguments than in function signature.
    DOC103: Function `_insert_into_sorted_list`: Docstring arguments are different from function arguments. (Or could be other formatting issues: https://jsh9.github.io/pydoclint/violation_codes.html#notes-on-doc103 ). Arguments in the function signature but not in the docstring: [item: Any, key: Callable[[Any], Any], list: List[Any]].
    DOC103: Method `_CheckpointManager.register_checkpoint`: Docstring arguments are different from function arguments. (Or could be other formatting issues: https://jsh9.github.io/pydoclint/violation_codes.html#notes-on-doc103 ). Arguments in the function signature but not in the docstring: [checkpoint_result: _TrainingResult]. Arguments in the docstring but not in the function signature: [checkpoint: ].
    DOC101: Method `_CheckpointManager._get_checkpoint_score`: Docstring contains fewer arguments than in function signature.
    DOC103: Method `_CheckpointManager._get_checkpoint_score`: Docstring arguments are different from function arguments. (Or could be other formatting issues: https://jsh9.github.io/pydoclint/violation_codes.html#notes-on-doc103 ). Arguments in the function signature but not in the docstring: [checkpoint: _TrainingResult].
--------------------
python/ray/train/_internal/data_config.py
    DOC103: Method `DataConfig.configure`: Docstring arguments are different from function arguments. (Or could be other formatting issues: https://jsh9.github.io/pydoclint/violation_codes.html#notes-on-doc103 ). Arguments in the function signature but not in the docstring: [**kwargs: ]. Arguments in the docstring but not in the function signature: [kwargs: ].
--------------------
python/ray/train/_internal/dl_predictor.py
    DOC102: Method `DLPredictor._arrays_to_tensors`: Docstring contains more arguments than in function signature.
    DOC103: Method `DLPredictor._arrays_to_tensors`: Docstring arguments are different from function arguments. (Or could be other formatting issues: https://jsh9.github.io/pydoclint/violation_codes.html#notes-on-doc103 ). Arguments in the function signature but not in the docstring: [numpy_arrays: Union[np.ndarray, Dict[str, np.ndarray]]]. Arguments in the docstring but not in the function signature: [ndarray: , numpy_array: ].
--------------------
python/ray/train/_internal/session.py
    DOC101: Function `get_accelerator`: Docstring contains fewer arguments than in function signature.
    DOC103: Function `get_accelerator`: Docstring arguments are different from function arguments. (Or could be other formatting issues: https://jsh9.github.io/pydoclint/violation_codes.html#notes-on-doc103 ). Arguments in the function signature but not in the docstring: [default_accelerator_cls: Type[Accelerator]].
    DOC201: Function `get_accelerator` does not have a return section in docstring
    DOC101: Function `report`: Docstring contains fewer arguments than in function signature.
    DOC103: Function `report`: Docstring arguments are different from function arguments. (Or could be other formatting issues: https://jsh9.github.io/pydoclint/violation_codes.html#notes-on-doc103 ). Arguments in the function signature but not in the docstring: [checkpoint_dir_name: Optional[str]].
    DOC201: Function `get_local_world_size` does not have a return section in docstring
    DOC201: Function `get_node_rank` does not have a return section in docstring
--------------------
python/ray/train/_internal/storage.py
    DOC101: Method `_ExcludingLocalFilesystem.__init__`: Docstring contains fewer arguments than in function signature.
    DOC103: Method `_ExcludingLocalFilesystem.__init__`: Docstring arguments are different from function arguments. (Or could be other formatting issues: https://jsh9.github.io/pydoclint/violation_codes.html#notes-on-doc103 ). Arguments in the function signature but not in the docstring: [**kwargs: ].
    DOC101: Function `_is_directory`: Docstring contains fewer arguments than in function signature.
    DOC103: Function `_is_directory`: Docstring arguments are different from function arguments. (Or could be other formatting issues: https://jsh9.github.io/pydoclint/violation_codes.html#notes-on-doc103 ). Arguments in the function signature but not in the docstring: [fs: pyarrow.fs.FileSystem, fs_path: str].
    DOC201: Function `_is_directory` does not have a return section in docstring
    DOC201: Function `get_fs_and_path` does not have a return section in docstring
--------------------
python/ray/train/_internal/syncer.py
    DOC201: Method `Syncer.sync_up_if_needed` does not have a return section in docstring
    DOC201: Method `Syncer.sync_down_if_needed` does not have a return section in docstring
--------------------
python/ray/train/_internal/utils.py
    DOC201: Function `construct_path` does not have a return section in docstring
    DOC111: Function `construct_train_func`: The option `--arg-type-hints-in-docstring` is `False` but there are type hints in the docstring arg list
--------------------
python/ray/train/_internal/worker_group.py
    DOC101: Method `RayTrainWorker.__execute`: Docstring contains fewer arguments than in function signature.
    DOC103: Method `RayTrainWorker.__execute`: Docstring arguments are different from function arguments. (Or could be other formatting issues: https://jsh9.github.io/pydoclint/violation_codes.html#notes-on-doc103 ). Arguments in the function signature but not in the docstring: [**kwargs: , *args: ]. Arguments in the docstring but not in the function signature: [args, kwargs: ].
    DOC201: Method `RayTrainWorker.__execute` does not have a return section in docstring
    DOC101: Method `WorkerGroup.__init__`: Docstring contains fewer arguments than in function signature.
    DOC111: Method `WorkerGroup.__init__`: The option `--arg-type-hints-in-docstring` is `False` but there are type hints in the docstring arg list
    DOC103: Method `WorkerGroup.__init__`: Docstring arguments are different from function arguments. (Or could be other formatting issues: https://jsh9.github.io/pydoclint/violation_codes.html#notes-on-doc103 ). Arguments in the function signature but not in the docstring: [actor_cls_args: Optional[Tuple], actor_cls_kwargs: Optional[Dict]]. Arguments in the docstring but not in the function signature: [remote_cls_args, remote_cls_kwargs: ].
    DOC101: Method `WorkerGroup.execute_async`: Docstring contains fewer arguments than in function signature.
    DOC103: Method `WorkerGroup.execute_async`: Docstring arguments are different from function arguments. (Or could be other formatting issues: https://jsh9.github.io/pydoclint/violation_codes.html#notes-on-doc103 ). Arguments in the function signature but not in the docstring: [**kwargs: , *args: ]. Arguments in the docstring but not in the function signature: [args, kwargs: ].
    DOC101: Method `WorkerGroup.execute`: Docstring contains fewer arguments than in function signature.
    DOC103: Method `WorkerGroup.execute`: Docstring arguments are different from function arguments. (Or could be other formatting issues: https://jsh9.github.io/pydoclint/violation_codes.html#notes-on-doc103 ). Arguments in the function signature but not in the docstring: [**kwargs: , *args: ]. Arguments in the docstring but not in the function signature: [args, kwargs: ].
    DOC101: Method `WorkerGroup.execute_single_async`: Docstring contains fewer arguments than in function signature.
    DOC103: Method `WorkerGroup.execute_single_async`: Docstring arguments are different from function arguments. (Or could be other formatting issues: https://jsh9.github.io/pydoclint/violation_codes.html#notes-on-doc103 ). Arguments in the function signature but not in the docstring: [**kwargs: , *args: ]. Arguments in the docstring but not in the function signature: [args, kwargs: ].
    DOC101: Method `WorkerGroup.execute_single`: Docstring contains fewer arguments than in function signature.
    DOC103: Method `WorkerGroup.execute_single`: Docstring arguments are different from function arguments. (Or could be other formatting issues: https://jsh9.github.io/pydoclint/violation_codes.html#notes-on-doc103 ). Arguments in the function signature but not in the docstring: [**kwargs: , *args: ]. Arguments in the docstring but not in the function signature: [args, kwargs: ].
    DOC111: Method `WorkerGroup.remove_workers`: The option `--arg-type-hints-in-docstring` is `False` but there are type hints in the docstring arg list
--------------------
python/ray/train/base_trainer.py
    DOC101: Method `BaseTrainer.can_restore`: Docstring contains fewer arguments than in function signature.
    DOC103: Method `BaseTrainer.can_restore`: Docstring arguments are different from function arguments. (Or could be other formatting issues: https://jsh9.github.io/pydoclint/violation_codes.html#notes-on-doc103 ). Arguments in the function signature but not in the docstring: [storage_filesystem: Optional[pyarrow.fs.FileSystem]].
--------------------
python/ray/train/data_parallel_trainer.py
    DOC101: Method `DataParallelTrainer.restore`: Docstring contains fewer arguments than in function signature.
    DOC103: Method `DataParallelTrainer.restore`: Docstring arguments are different from function arguments. (Or could be other formatting issues: https://jsh9.github.io/pydoclint/violation_codes.html#notes-on-doc103 ). Arguments in the function signature but not in the docstring: [**kwargs: , path: str].
    DOC201: Method `DataParallelTrainer.restore` does not have a return section in docstring
    DOC101: Method `DataParallelTrainer._repr_mimebundle_`: Docstring contains fewer arguments than in function signature.
    DOC106: Method `DataParallelTrainer._repr_mimebundle_`: The option `--arg-type-hints-in-signature` is `True` but there are no argument type hints in the signature
    DOC103: Method `DataParallelTrainer._repr_mimebundle_`: Docstring arguments are different from function arguments. (Or could be other formatting issues: https://jsh9.github.io/pydoclint/violation_codes.html#notes-on-doc103 ). Arguments in the function signature but not in the docstring: [**kwargs: ].
--------------------
python/ray/train/horovod/horovod_trainer.py
    DOC104: Method `HorovodTrainer.__init__`: Arguments are the same in the docstring and the function signature, but are in a different order.
    DOC105: Method `HorovodTrainer.__init__`: Argument names match, but type hints in these args do not match: train_loop_per_worker, train_loop_config, horovod_config, scaling_config, dataset_config, run_config, datasets, metadata, resume_from_checkpoint
--------------------
python/ray/train/lightgbm/_lightgbm_utils.py
    DOC201: Method `RayTrainReportCallback.get_model` does not have a return section in docstring
--------------------
python/ray/train/lightgbm/lightgbm_predictor.py
    DOC201: Method `LightGBMPredictor.from_checkpoint` does not have a return section in docstring
--------------------
python/ray/train/lightgbm/lightgbm_trainer.py
    DOC104: Method `LightGBMTrainer.__init__`: Arguments are the same in the docstring and the function signature, but are in a different order.
    DOC105: Method `LightGBMTrainer.__init__`: Argument names match, but type hints in these args do not match: train_loop_per_worker, train_loop_config, lightgbm_config, scaling_config, run_config, datasets, dataset_config, resume_from_checkpoint, metadata, label_column, params, num_boost_round
--------------------
python/ray/train/lightgbm/v2.py
    DOC104: Method `LightGBMTrainer.__init__`: Arguments are the same in the docstring and the function signature, but are in a different order.
    DOC105: Method `LightGBMTrainer.__init__`: Argument names match, but type hints in these args do not match: train_loop_per_worker, train_loop_config, lightgbm_config, scaling_config, run_config, datasets, dataset_config, metadata, resume_from_checkpoint
--------------------
python/ray/train/predictor.py
    DOC103: Method `Predictor.from_checkpoint`: Docstring arguments are different from function arguments. (Or could be other formatting issues: https://jsh9.github.io/pydoclint/violation_codes.html#notes-on-doc103 ). Arguments in the function signature but not in the docstring: [**kwargs: ]. Arguments in the docstring but not in the function signature: [kwargs: ].
    DOC201: Method `Predictor.from_pandas_udf` does not have a return section in docstring
    DOC103: Method `Predictor.predict`: Docstring arguments are different from function arguments. (Or could be other formatting issues: https://jsh9.github.io/pydoclint/violation_codes.html#notes-on-doc103 ). Arguments in the function signature but not in the docstring: [**kwargs: ]. Arguments in the docstring but not in the function signature: [kwargs: ].
    DOC103: Method `Predictor._predict_pandas`: Docstring arguments are different from function arguments. (Or could be other formatting issues: https://jsh9.github.io/pydoclint/violation_codes.html#notes-on-doc103 ). Arguments in the function signature but not in the docstring: [**kwargs: ]. Arguments in the docstring but not in the function signature: [kwargs: ].
    DOC103: Method `Predictor._predict_numpy`: Docstring arguments are different from function arguments. (Or could be other formatting issues: https://jsh9.github.io/pydoclint/violation_codes.html#notes-on-doc103 ). Arguments in the function signature but not in the docstring: [**kwargs: ]. Arguments in the docstring but not in the function signature: [kwargs: ].
--------------------
python/ray/train/tensorflow/tensorflow_predictor.py
    DOC102: Method `TensorflowPredictor.__init__`: Docstring contains more arguments than in function signature.
    DOC103: Method `TensorflowPredictor.__init__`: Docstring arguments are different from function arguments. (Or could be other formatting issues: https://jsh9.github.io/pydoclint/violation_codes.html#notes-on-doc103 ). Arguments in the docstring but not in the function signature: [model_weights: ].
    DOC201: Method `TensorflowPredictor.from_checkpoint` does not have a return section in docstring
--------------------
python/ray/train/tensorflow/tensorflow_trainer.py
    DOC104: Method `TensorflowTrainer.__init__`: Arguments are the same in the docstring and the function signature, but are in a different order.
    DOC105: Method `TensorflowTrainer.__init__`: Argument names match, but type hints in these args do not match: train_loop_per_worker, train_loop_config, tensorflow_config, scaling_config, dataset_config, run_config, datasets, metadata, resume_from_checkpoint
--------------------
python/ray/train/tensorflow/train_loop_utils.py
    DOC111: Function `prepare_dataset_shard`: The option `--arg-type-hints-in-docstring` is `False` but there are type hints in the docstring arg list
--------------------
python/ray/train/tests/test_iter_torch_batches_gpu.py
    DOC101: Method `BasePandasBatchCollateFn.__init__`: Docstring contains fewer arguments than in function signature.
    DOC103: Method `BasePandasBatchCollateFn.__init__`: Docstring arguments are different from function arguments. (Or could be other formatting issues: https://jsh9.github.io/pydoclint/violation_codes.html#notes-on-doc103 ). Arguments in the function signature but not in the docstring: [device: Optional[Union[str, torch.device]]].
--------------------
python/ray/train/tests/test_new_persistence.py
    DOC101: Function `_get_local_inspect_dir`: Docstring contains fewer arguments than in function signature.
    DOC103: Function `_get_local_inspect_dir`: Docstring arguments are different from function arguments. (Or could be other formatting issues: https://jsh9.github.io/pydoclint/violation_codes.html#notes-on-doc103 ). Arguments in the function signature but not in the docstring: [root_local_path: Path, storage_filesystem: Optional[pyarrow.fs.FileSystem], storage_local_path: Path, storage_path: str].
--------------------
python/ray/train/tests/test_worker_group.py
    DOC106: Function `setup_and_check_worker_group`: The option `--arg-type-hints-in-signature` is `True` but there are no argument type hints in the signature
    DOC107: Function `setup_and_check_worker_group`: The option `--arg-type-hints-in-signature` is `True` but not all args in the signature have type hints
--------------------
python/ray/train/torch/torch_checkpoint.py
    DOC201: Method `TorchCheckpoint.get_model` does not have a return section in docstring
--------------------
python/ray/train/torch/torch_predictor.py
    DOC201: Method `TorchPredictor.from_checkpoint` does not have a return section in docstring
--------------------
python/ray/train/torch/torch_trainer.py
    DOC104: Method `TorchTrainer.__init__`: Arguments are the same in the docstring and the function signature, but are in a different order.
    DOC105: Method `TorchTrainer.__init__`: Argument names match, but type hints in these args do not match: train_loop_per_worker, train_loop_config, torch_config, scaling_config, run_config, datasets, dataset_config, metadata, resume_from_checkpoint
--------------------
python/ray/train/torch/train_loop_utils.py
    DOC201: Function `get_device` does not have a return section in docstring
    DOC201: Function `get_devices` does not have a return section in docstring
    DOC111: Function `prepare_model`: The option `--arg-type-hints-in-docstring` is `False` but there are type hints in the docstring arg list
    DOC201: Function `prepare_model` does not have a return section in docstring
    DOC111: Function `prepare_data_loader`: The option `--arg-type-hints-in-docstring` is `False` but there are type hints in the docstring arg list
    DOC201: Function `prepare_data_loader` does not have a return section in docstring
    DOC111: Function `prepare_optimizer`: The option `--arg-type-hints-in-docstring` is `False` but there are type hints in the docstring arg list
    DOC111: Function `backward`: The option `--arg-type-hints-in-docstring` is `False` but there are type hints in the docstring arg list
    DOC111: Method `TorchWorkerProfiler.__init__`: The option `--arg-type-hints-in-docstring` is `False` but there are type hints in the docstring arg list
    DOC111: Method `_TorchAccelerator.prepare_model`: The option `--arg-type-hints-in-docstring` is `False` but there are type hints in the docstring arg list
    DOC201: Method `_TorchAccelerator.prepare_model` does not have a return section in docstring
    DOC111: Method `_TorchAccelerator.prepare_data_loader`: The option `--arg-type-hints-in-docstring` is `False` but there are type hints in the docstring arg list
    DOC201: Method `_TorchAccelerator.prepare_data_loader` does not have a return section in docstring
    DOC111: Method `_TorchAccelerator.prepare_optimizer`: The option `--arg-type-hints-in-docstring` is `False` but there are type hints in the docstring arg list
    DOC111: Method `_TorchAccelerator.backward`: The option `--arg-type-hints-in-docstring` is `False` but there are type hints in the docstring arg list
--------------------
python/ray/train/v2/_internal/callbacks/accelerators.py
    DOC101: Function `_share_cuda_visible_devices`: Docstring contains fewer arguments than in function signature.
    DOC103: Function `_share_cuda_visible_devices`: Docstring arguments are different from function arguments. (Or could be other formatting issues: https://jsh9.github.io/pydoclint/violation_codes.html#notes-on-doc103 ). Arguments in the function signature but not in the docstring: [worker_group: WorkerGroup].
    DOC101: Function `_share_accelerator_ids`: Docstring contains fewer arguments than in function signature.
    DOC103: Function `_share_accelerator_ids`: Docstring arguments are different from function arguments. (Or could be other formatting issues: https://jsh9.github.io/pydoclint/violation_codes.html#notes-on-doc103 ). Arguments in the function signature but not in the docstring: [worker_group: WorkerGroup].
    DOC101: Function `_get_visible_accelerator_ids_per_worker`: Docstring contains fewer arguments than in function signature.
    DOC103: Function `_get_visible_accelerator_ids_per_worker`: Docstring arguments are different from function arguments. (Or could be other formatting issues: https://jsh9.github.io/pydoclint/violation_codes.html#notes-on-doc103 ). Arguments in the function signature but not in the docstring: [accelerator_name: str, worker_metadatas: List[ActorMetadata]].
--------------------
python/ray/train/v2/_internal/execution/checkpoint/checkpoint_manager.py
    DOC103: Method `CheckpointManager.register_checkpoint`: Docstring arguments are different from function arguments. (Or could be other formatting issues: https://jsh9.github.io/pydoclint/violation_codes.html#notes-on-doc103 ). Arguments in the function signature but not in the docstring: [checkpoint_result: _TrainingResult]. Arguments in the docstring but not in the function signature: [checkpoint: ].
--------------------
python/ray/train/v2/_internal/execution/context.py
    DOC101: Method `TrainContext._save_checkpoint`: Docstring contains fewer arguments than in function signature.
    DOC103: Method `TrainContext._save_checkpoint`: Docstring arguments are different from function arguments. (Or could be other formatting issues: https://jsh9.github.io/pydoclint/violation_codes.html#notes-on-doc103 ). Arguments in the function signature but not in the docstring: [checkpoint: Optional[Checkpoint], checkpoint_dir_name: str, metrics: Dict[str, Any]].
--------------------
python/ray/train/v2/_internal/execution/controller/controller.py
    DOC101: Method `TrainController._start_worker_group`: Docstring contains fewer arguments than in function signature.
    DOC103: Method `TrainController._start_worker_group`: Docstring arguments are different from function arguments. (Or could be other formatting issues: https://jsh9.github.io/pydoclint/violation_codes.html#notes-on-doc103 ). Arguments in the function signature but not in the docstring: [num_workers: int, resources_per_worker: dict].
--------------------
python/ray/train/v2/_internal/execution/storage.py
    DOC101: Method `_ExcludingLocalFilesystem.__init__`: Docstring contains fewer arguments than in function signature.
    DOC103: Method `_ExcludingLocalFilesystem.__init__`: Docstring arguments are different from function arguments. (Or could be other formatting issues: https://jsh9.github.io/pydoclint/violation_codes.html#notes-on-doc103 ). Arguments in the function signature but not in the docstring: [**kwargs: ].
    DOC101: Function `_is_directory`: Docstring contains fewer arguments than in function signature.
    DOC103: Function `_is_directory`: Docstring arguments are different from function arguments. (Or could be other formatting issues: https://jsh9.github.io/pydoclint/violation_codes.html#notes-on-doc103 ). Arguments in the function signature but not in the docstring: [fs: pyarrow.fs.FileSystem, fs_path: str].
    DOC201: Function `_is_directory` does not have a return section in docstring
    DOC201: Function `get_fs_and_path` does not have a return section in docstring
    DOC101: Method `StorageContext.persist_current_checkpoint`: Docstring contains fewer arguments than in function signature.
    DOC103: Method `StorageContext.persist_current_checkpoint`: Docstring arguments are different from function arguments. (Or could be other formatting issues: https://jsh9.github.io/pydoclint/violation_codes.html#notes-on-doc103 ). Arguments in the function signature but not in the docstring: [checkpoint_dir_name: str].
--------------------
python/ray/train/v2/_internal/execution/worker_group/worker.py
    DOC101: Method `Worker.execute_async`: Docstring contains fewer arguments than in function signature.
    DOC103: Method `Worker.execute_async`: Docstring arguments are different from function arguments. (Or could be other formatting issues: https://jsh9.github.io/pydoclint/violation_codes.html#notes-on-doc103 ). Arguments in the function signature but not in the docstring: [**fn_kwargs: , *fn_args: , fn: Callable[..., T]].
--------------------
python/ray/train/v2/_internal/execution/worker_group/worker_group.py
    DOC201: Method `WorkerGroup.poll_status` does not have a return section in docstring
    DOC101: Method `WorkerGroup._poll_workers_and_collect_errors`: Docstring contains fewer arguments than in function signature.
    DOC103: Method `WorkerGroup._poll_workers_and_collect_errors`: Docstring arguments are different from function arguments. (Or could be other formatting issues: https://jsh9.github.io/pydoclint/violation_codes.html#notes-on-doc103 ). Arguments in the function signature but not in the docstring: [timeout: Optional[float]].
    DOC101: Method `WorkerGroup.execute_async`: Docstring contains fewer arguments than in function signature.
    DOC103: Method `WorkerGroup.execute_async`: Docstring arguments are different from function arguments. (Or could be other formatting issues: https://jsh9.github.io/pydoclint/violation_codes.html#notes-on-doc103 ). Arguments in the function signature but not in the docstring: [**fn_kwargs: , *fn_args: , fn: Callable].
    DOC101: Method `WorkerGroup.execute`: Docstring contains fewer arguments than in function signature.
    DOC103: Method `WorkerGroup.execute`: Docstring arguments are different from function arguments. (Or could be other formatting issues: https://jsh9.github.io/pydoclint/violation_codes.html#notes-on-doc103 ). Arguments in the function signature but not in the docstring: [**fn_kwargs: , *fn_args: , fn: Callable[..., T]].
    DOC101: Method `WorkerGroup.execute_single_async`: Docstring contains fewer arguments than in function signature.
    DOC103: Method `WorkerGroup.execute_single_async`: Docstring arguments are different from function arguments. (Or could be other formatting issues: https://jsh9.github.io/pydoclint/violation_codes.html#notes-on-doc103 ). Arguments in the function signature but not in the docstring: [**fn_kwargs: , *fn_args: , fn: Callable[..., T], rank: int].
    DOC101: Method `WorkerGroup.execute_single`: Docstring contains fewer arguments than in function signature.
    DOC103: Method `WorkerGroup.execute_single`: Docstring arguments are different from function arguments. (Or could be other formatting issues: https://jsh9.github.io/pydoclint/violation_codes.html#notes-on-doc103 ). Arguments in the function signature but not in the docstring: [**fn_kwargs: , *fn_args: , fn: Callable[..., T], rank: int].
    DOC101: Method `WorkerGroup._assign_worker_ranks`: Docstring contains fewer arguments than in function signature.
    DOC103: Method `WorkerGroup._assign_worker_ranks`: Docstring arguments are different from function arguments. (Or could be other formatting issues: https://jsh9.github.io/pydoclint/violation_codes.html#notes-on-doc103 ). Arguments in the function signature but not in the docstring: [workers: List[Worker]].
    DOC101: Method `WorkerGroup._decorate_worker_log_file_paths`: Docstring contains fewer arguments than in function signature.
    DOC103: Method `WorkerGroup._decorate_worker_log_file_paths`: Docstring arguments are different from function arguments. (Or could be other formatting issues: https://jsh9.github.io/pydoclint/violation_codes.html#notes-on-doc103 ). Arguments in the function signature but not in the docstring: [workers: List[Worker]].
    DOC101: Method `WorkerGroup._sort_workers_by_node_id_and_gpu_id`: Docstring contains fewer arguments than in function signature.
    DOC103: Method `WorkerGroup._sort_workers_by_node_id_and_gpu_id`: Docstring arguments are different from function arguments. (Or could be other formatting issues: https://jsh9.github.io/pydoclint/violation_codes.html#notes-on-doc103 ). Arguments in the function signature but not in the docstring: [workers: List[Worker]].
    DOC201: Method `WorkerGroup._sort_workers_by_node_id_and_gpu_id` does not have a return section in docstring
--------------------
python/ray/train/v2/_internal/metrics/base.py
    DOC201: Method `EnumMetric.record` does not have a return section in docstring
--------------------
python/ray/train/v2/_internal/util.py
    DOC111: Function `construct_train_func`: The option `--arg-type-hints-in-docstring` is `False` but there are type hints in the docstring arg list
    DOC101: Function `get_callable_name`: Docstring contains fewer arguments than in function signature.
    DOC103: Function `get_callable_name`: Docstring arguments are different from function arguments. (Or could be other formatting issues: https://jsh9.github.io/pydoclint/violation_codes.html#notes-on-doc103 ). Arguments in the function signature but not in the docstring: [fn: Callable].
    DOC201: Function `get_callable_name` does not have a return section in docstring
--------------------
python/ray/train/v2/api/context.py
    DOC201: Method `TrainContext.get_local_world_size` does not have a return section in docstring
    DOC201: Method `TrainContext.get_node_rank` does not have a return section in docstring
--------------------
python/ray/train/v2/api/train_fn_utils.py
    DOC101: Function `report`: Docstring contains fewer arguments than in function signature.
    DOC103: Function `report`: Docstring arguments are different from function arguments. (Or could be other formatting issues: https://jsh9.github.io/pydoclint/violation_codes.html#notes-on-doc103 ). Arguments in the function signature but not in the docstring: [checkpoint_dir_name: Optional[str]].
--------------------
python/ray/train/v2/lightgbm/lightgbm_trainer.py
    DOC101: Method `LightGBMTrainer.__init__`: Docstring contains fewer arguments than in function signature.
    DOC103: Method `LightGBMTrainer.__init__`: Docstring arguments are different from function arguments. (Or could be other formatting issues: https://jsh9.github.io/pydoclint/violation_codes.html#notes-on-doc103 ). Arguments in the function signature but not in the docstring: [label_column: Optional[str], num_boost_round: Optional[int], params: Optional[Dict[str, Any]]].
--------------------
python/ray/train/v2/tensorflow/tensorflow_trainer.py
    DOC101: Method `TensorflowTrainer.__init__`: Docstring contains fewer arguments than in function signature.
    DOC103: Method `TensorflowTrainer.__init__`: Docstring arguments are different from function arguments. (Or could be other formatting issues: https://jsh9.github.io/pydoclint/violation_codes.html#notes-on-doc103 ). Arguments in the function signature but not in the docstring: [dataset_config: Optional[DataConfig]].
--------------------
python/ray/train/v2/tests/test_persistence.py
    DOC101: Function `_get_local_inspect_dir`: Docstring contains fewer arguments than in function signature.
    DOC103: Function `_get_local_inspect_dir`: Docstring arguments are different from function arguments. (Or could be other formatting issues: https://jsh9.github.io/pydoclint/violation_codes.html#notes-on-doc103 ). Arguments in the function signature but not in the docstring: [root_local_path: Path, storage_filesystem: Optional[pyarrow.fs.FileSystem], storage_local_path: Path, storage_path: str].
--------------------
python/ray/train/v2/tests/test_worker_group.py
    DOC106: Function `setup_and_check_worker_group`: The option `--arg-type-hints-in-signature` is `True` but there are no argument type hints in the signature
    DOC107: Function `setup_and_check_worker_group`: The option `--arg-type-hints-in-signature` is `True` but not all args in the signature have type hints
    DOC103: Function `setup_and_check_worker_group`: Docstring arguments are different from function arguments. (Or could be other formatting issues: https://jsh9.github.io/pydoclint/violation_codes.html#notes-on-doc103 ). Arguments in the function signature but not in the docstring: [node_ids: ]. Arguments in the docstring but not in the function signature: [ids: ].
--------------------
python/ray/train/v2/torch/torch_trainer.py
    DOC104: Method `TorchTrainer.__init__`: Arguments are the same in the docstring and the function signature, but are in a different order.
    DOC105: Method `TorchTrainer.__init__`: Argument names match, but type hints in these args do not match: train_loop_per_worker, train_loop_config, torch_config, scaling_config, run_config, datasets, dataset_config, metadata, resume_from_checkpoint
--------------------
python/ray/train/v2/torch/train_loop_utils.py
    DOC111: Function `prepare_model`: The option `--arg-type-hints-in-docstring` is `False` but there are type hints in the docstring arg list
    DOC201: Function `prepare_model` does not have a return section in docstring
    DOC111: Function `prepare_data_loader`: The option `--arg-type-hints-in-docstring` is `False` but there are type hints in the docstring arg list
    DOC201: Function `prepare_data_loader` does not have a return section in docstring
--------------------
python/ray/train/v2/xgboost/xgboost_trainer.py
    DOC101: Method `XGBoostTrainer.__init__`: Docstring contains fewer arguments than in function signature.
    DOC103: Method `XGBoostTrainer.__init__`: Docstring arguments are different from function arguments. (Or could be other formatting issues: https://jsh9.github.io/pydoclint/violation_codes.html#notes-on-doc103 ). Arguments in the function signature but not in the docstring: [label_column: Optional[str], num_boost_round: Optional[int], params: Optional[Dict[str, Any]]].
--------------------
python/ray/train/xgboost/_xgboost_utils.py
    DOC201: Method `RayTrainReportCallback.get_model` does not have a return section in docstring
--------------------
python/ray/train/xgboost/v2.py
    DOC104: Method `XGBoostTrainer.__init__`: Arguments are the same in the docstring and the function signature, but are in a different order.
    DOC105: Method `XGBoostTrainer.__init__`: Argument names match, but type hints in these args do not match: train_loop_per_worker, train_loop_config, xgboost_config, scaling_config, run_config, datasets, dataset_config, metadata, resume_from_checkpoint
--------------------
python/ray/train/xgboost/xgboost_predictor.py
    DOC201: Method `XGBoostPredictor.from_checkpoint` does not have a return section in docstring
--------------------
python/ray/train/xgboost/xgboost_trainer.py
    DOC104: Method `XGBoostTrainer.__init__`: Arguments are the same in the docstring and the function signature, but are in a different order.
    DOC105: Method `XGBoostTrainer.__init__`: Argument names match, but type hints in these args do not match: train_loop_per_worker, train_loop_config, xgboost_config, scaling_config, run_config, datasets, dataset_config, resume_from_checkpoint, metadata, label_column, params, num_boost_round
--------------------
python/ray/tune/analysis/experiment_analysis.py
    DOC101: Method `ExperimentAnalysis.__init__`: Docstring contains fewer arguments than in function signature.
    DOC103: Method `ExperimentAnalysis.__init__`: Docstring arguments are different from function arguments. (Or could be other formatting issues: https://jsh9.github.io/pydoclint/violation_codes.html#notes-on-doc103 ). Arguments in the function signature but not in the docstring: [storage_filesystem: Optional[pyarrow.fs.FileSystem]].
    DOC201: Method `ExperimentAnalysis.get_best_config` does not have a return section in docstring
    DOC106: Method `ExperimentAnalysis.get_last_checkpoint`: The option `--arg-type-hints-in-signature` is `True` but there are no argument type hints in the signature
    DOC107: Method `ExperimentAnalysis.get_last_checkpoint`: The option `--arg-type-hints-in-signature` is `True` but not all args in the signature have type hints
--------------------
python/ray/tune/callback.py
    DOC101: Method `CallbackList.can_restore`: Docstring contains fewer arguments than in function signature.
    DOC103: Method `CallbackList.can_restore`: Docstring arguments are different from function arguments. (Or could be other formatting issues: https://jsh9.github.io/pydoclint/violation_codes.html#notes-on-doc103 ). Arguments in the function signature but not in the docstring: [checkpoint_dir: str].
--------------------
python/ray/tune/cli/commands.py
    DOC101: Function `print_format_output`: Docstring contains fewer arguments than in function signature.
    DOC106: Function `print_format_output`: The option `--arg-type-hints-in-signature` is `True` but there are no argument type hints in the signature
    DOC107: Function `print_format_output`: The option `--arg-type-hints-in-signature` is `True` but not all args in the signature have type hints
    DOC103: Function `print_format_output`: Docstring arguments are different from function arguments. (Or could be other formatting issues: https://jsh9.github.io/pydoclint/violation_codes.html#notes-on-doc103 ). Arguments in the function signature but not in the docstring: [dataframe: ].
--------------------
python/ray/tune/examples/hyperopt_conditional_search_space_example.py
    DOC106: Function `f_unpack_dict`: The option `--arg-type-hints-in-signature` is `True` but there are no argument type hints in the signature
    DOC107: Function `f_unpack_dict`: The option `--arg-type-hints-in-signature` is `True` but not all args in the signature have type hints
--------------------
python/ray/tune/examples/xgboost_dynamic_resources_example.py
    DOC201: Function `example_resources_allocation_function` does not have a return section in docstring
--------------------
python/ray/tune/execution/experiment_state.py
    DOC101: Function `_find_newest_experiment_checkpoint`: Docstring contains fewer arguments than in function signature.
    DOC103: Function `_find_newest_experiment_checkpoint`: Docstring arguments are different from function arguments. (Or could be other formatting issues: https://jsh9.github.io/pydoclint/violation_codes.html#notes-on-doc103 ). Arguments in the function signature but not in the docstring: [fs: Optional[pyarrow.fs.FileSystem]].
    DOC201: Method `_ExperimentCheckpointManager.sync_up_experiment_state` does not have a return section in docstring
--------------------
python/ray/tune/execution/tune_controller.py
    DOC101: Method `TuneController._execute_action`: Docstring contains fewer arguments than in function signature.
    DOC103: Method `TuneController._execute_action`: Docstring arguments are different from function arguments. (Or could be other formatting issues: https://jsh9.github.io/pydoclint/violation_codes.html#notes-on-doc103 ). Arguments in the function signature but not in the docstring: [after_save: bool].
    DOC101: Method `TuneController._process_trial_save`: Docstring contains fewer arguments than in function signature.
    DOC103: Method `TuneController._process_trial_save`: Docstring arguments are different from function arguments. (Or could be other formatting issues: https://jsh9.github.io/pydoclint/violation_codes.html#notes-on-doc103 ). Arguments in the function signature but not in the docstring: [checkpoint_value: _TrainingResult].
--------------------
python/ray/tune/experiment/config_parser.py
    DOC106: Function `_make_parser`: The option `--arg-type-hints-in-signature` is `True` but there are no argument type hints in the signature
    DOC107: Function `_make_parser`: The option `--arg-type-hints-in-signature` is `True` but not all args in the signature have type hints
    DOC103: Function `_make_parser`: Docstring arguments are different from function arguments. (Or could be other formatting issues: https://jsh9.github.io/pydoclint/violation_codes.html#notes-on-doc103 ). Arguments in the function signature but not in the docstring: [**kwargs: ]. Arguments in the docstring but not in the function signature: [kwargs: ].
    DOC201: Function `_make_parser` does not have a return section in docstring
    DOC103: Function `_create_trial_from_spec`: Docstring arguments are different from function arguments. (Or could be other formatting issues: https://jsh9.github.io/pydoclint/violation_codes.html#notes-on-doc103 ). Arguments in the function signature but not in the docstring: [**trial_kwargs: ]. Arguments in the docstring but not in the function signature: [trial_kwargs: ].
--------------------
python/ray/tune/experiment/experiment.py
    DOC201: Method `Experiment.from_json` does not have a return section in docstring
--------------------
python/ray/tune/experiment/trial.py
    DOC101: Method `ExportFormat.validate`: Docstring contains fewer arguments than in function signature.
    DOC106: Method `ExportFormat.validate`: The option `--arg-type-hints-in-signature` is `True` but there are no argument type hints in the signature
    DOC107: Method `ExportFormat.validate`: The option `--arg-type-hints-in-signature` is `True` but not all args in the signature have type hints
    DOC103: Method `ExportFormat.validate`: Docstring arguments are different from function arguments. (Or could be other formatting issues: https://jsh9.github.io/pydoclint/violation_codes.html#notes-on-doc103 ). Arguments in the function signature but not in the docstring: [formats: ].
    DOC101: Method `_TrialInfo.__init__`: Docstring contains fewer arguments than in function signature.
    DOC103: Method `_TrialInfo.__init__`: Docstring arguments are different from function arguments. (Or could be other formatting issues: https://jsh9.github.io/pydoclint/violation_codes.html#notes-on-doc103 ). Arguments in the function signature but not in the docstring: [trial: 'Trial'].
    DOC101: Method `Trial.__init__`: Docstring contains fewer arguments than in function signature.
    DOC103: Method `Trial.__init__`: Docstring arguments are different from function arguments. (Or could be other formatting issues: https://jsh9.github.io/pydoclint/violation_codes.html#notes-on-doc103 ). Arguments in the function signature but not in the docstring: [checkpoint_config: Optional[CheckpointConfig], config: Optional[Dict], evaluated_params: Optional[Dict], experiment_tag: str, export_formats: Optional[List[str]], log_to_file: Union[Optional[str], Tuple[Optional[str], Optional[str]]], max_failures: int, placement_group_factory: Optional[PlacementGroupFactory], restore_path: Optional[str], stopping_criterion: Optional[Dict[str, float]], storage: Optional[StorageContext], stub: bool, trainable_name: str, trial_dirname_creator: Optional[Callable[['Trial'], str]], trial_id: Optional[str], trial_name_creator: Optional[Callable[['Trial'], str]]].
    DOC101: Method `Trial.update_resources`: Docstring contains fewer arguments than in function signature.
    DOC103: Method `Trial.update_resources`: Docstring arguments are different from function arguments. (Or could be other formatting issues: https://jsh9.github.io/pydoclint/violation_codes.html#notes-on-doc103 ). Arguments in the function signature but not in the docstring: [resources: Union[dict, PlacementGroupFactory]].
    DOC103: Method `Trial.on_checkpoint`: Docstring arguments are different from function arguments. (Or could be other formatting issues: https://jsh9.github.io/pydoclint/violation_codes.html#notes-on-doc103 ). Arguments in the function signature but not in the docstring: [checkpoint_result: _TrainingResult]. Arguments in the docstring but not in the function signature: [checkpoint: ].
--------------------
python/ray/tune/experimental/output.py
    DOC101: Function `_max_len`: Docstring contains fewer arguments than in function signature.
    DOC103: Function `_max_len`: Docstring arguments are different from function arguments. (Or could be other formatting issues: https://jsh9.github.io/pydoclint/violation_codes.html#notes-on-doc103 ). Arguments in the function signature but not in the docstring: [wrap: bool].
    DOC201: Function `_max_len` does not have a return section in docstring
    DOC201: Function `_get_trial_info` does not have a return section in docstring
    DOC001: Method `__init__` Potential formatting errors in docstring. Error message: No specification for "Args": ""
    DOC001: Function/method `__init__`: Potential formatting errors in docstring. Error message: No specification for "Args": "" (Note: DOC001 could trigger other unrelated violations under this function/method too. Please fix the docstring formatting first.)
    DOC101: Method `ProgressReporter.__init__`: Docstring contains fewer arguments than in function signature.
    DOC103: Method `ProgressReporter.__init__`: Docstring arguments are different from function arguments. (Or could be other formatting issues: https://jsh9.github.io/pydoclint/violation_codes.html#notes-on-doc103 ). Arguments in the function signature but not in the docstring: [progress_metrics: Optional[Union[List[str], List[Dict[str, str]]]], verbosity: AirVerbosity].
--------------------
python/ray/tune/impl/tuner_internal.py
    DOC101: Method `TunerInternal.__init__`: Docstring contains fewer arguments than in function signature.
    DOC103: Method `TunerInternal.__init__`: Docstring arguments are different from function arguments. (Or could be other formatting issues: https://jsh9.github.io/pydoclint/violation_codes.html#notes-on-doc103 ). Arguments in the function signature but not in the docstring: [_entrypoint: AirEntrypoint, _tuner_kwargs: Optional[Dict], storage_filesystem: Optional[pyarrow.fs.FileSystem]].
    DOC101: Method `TunerInternal._validate_trainable`: Docstring contains fewer arguments than in function signature.
    DOC103: Method `TunerInternal._validate_trainable`: Docstring arguments are different from function arguments. (Or could be other formatting issues: https://jsh9.github.io/pydoclint/violation_codes.html#notes-on-doc103 ). Arguments in the function signature but not in the docstring: [required_trainable_name: Optional[str], trainable: TrainableType].
    DOC201: Method `TunerInternal._validate_trainable` does not have a return section in docstring
    DOC101: Method `TunerInternal._validate_param_space_on_restore`: Docstring contains fewer arguments than in function signature.
    DOC103: Method `TunerInternal._validate_param_space_on_restore`: Docstring arguments are different from function arguments. (Or could be other formatting issues: https://jsh9.github.io/pydoclint/violation_codes.html#notes-on-doc103 ). Arguments in the function signature but not in the docstring: [flattened_param_space_keys: Optional[List[str]], new_param_space: Dict[str, Any]].
    DOC201: Method `TunerInternal._validate_param_space_on_restore` does not have a return section in docstring
    DOC103: Method `TunerInternal._load_tuner_state`: Docstring arguments are different from function arguments. (Or could be other formatting issues: https://jsh9.github.io/pydoclint/violation_codes.html#notes-on-doc103 ). Arguments in the function signature but not in the docstring: [tuner_state: Dict[str, Any]]. Arguments in the docstring but not in the function signature: [tuner_pkl_path: ].
    DOC201: Method `TunerInternal._choose_run_config` does not have a return section in docstring
--------------------
python/ray/tune/logger/aim.py
    DOC304: Class `AimLoggerCallback`: Class docstring has an argument/parameter section; please put it in the __init__() docstring
--------------------
python/ray/tune/logger/logger.py
    DOC101: Method `LoggerCallback.log_trial_result`: Docstring contains fewer arguments than in function signature.
    DOC103: Method `LoggerCallback.log_trial_result`: Docstring arguments are different from function arguments. (Or could be other formatting issues: https://jsh9.github.io/pydoclint/violation_codes.html#notes-on-doc103 ). Arguments in the function signature but not in the docstring: [iteration: int].
--------------------
python/ray/tune/logger/unified.py
    DOC101: Method `UnifiedLogger.__init__`: Docstring contains fewer arguments than in function signature.
    DOC103: Method `UnifiedLogger.__init__`: Docstring arguments are different from function arguments. (Or could be other formatting issues: https://jsh9.github.io/pydoclint/violation_codes.html#notes-on-doc103 ). Arguments in the function signature but not in the docstring: [trial: Optional['Trial']].
--------------------
python/ray/tune/progress_reporter.py
    DOC103: Method `ProgressReporter.report`: Docstring arguments are different from function arguments. (Or could be other formatting issues: https://jsh9.github.io/pydoclint/violation_codes.html#notes-on-doc103 ). Arguments in the function signature but not in the docstring: [*sys_info: Dict]. Arguments in the docstring but not in the function signature: [sys_info: ].
    DOC101: Method `TuneReporterBase.__init__`: Docstring contains fewer arguments than in function signature.
    DOC103: Method `TuneReporterBase.__init__`: Docstring arguments are different from function arguments. (Or could be other formatting issues: https://jsh9.github.io/pydoclint/violation_codes.html#notes-on-doc103 ). Arguments in the function signature but not in the docstring: [total_samples: Optional[int]].
    DOC101: Method `TuneReporterBase._progress_str`: Docstring contains fewer arguments than in function signature.
    DOC103: Method `TuneReporterBase._progress_str`: Docstring arguments are different from function arguments. (Or could be other formatting issues: https://jsh9.github.io/pydoclint/violation_codes.html#notes-on-doc103 ). Arguments in the function signature but not in the docstring: [*sys_info: Dict].
    DOC201: Method `TuneReporterBase._progress_str` does not have a return section in docstring
    DOC101: Method `JupyterNotebookReporter.__init__`: Docstring contains fewer arguments than in function signature.
    DOC103: Method `JupyterNotebookReporter.__init__`: Docstring arguments are different from function arguments. (Or could be other formatting issues: https://jsh9.github.io/pydoclint/violation_codes.html#notes-on-doc103 ). Arguments in the function signature but not in the docstring: [total_samples: Optional[int]].
    DOC101: Method `CLIReporter.__init__`: Docstring contains fewer arguments than in function signature.
    DOC103: Method `CLIReporter.__init__`: Docstring arguments are different from function arguments. (Or could be other formatting issues: https://jsh9.github.io/pydoclint/violation_codes.html#notes-on-doc103 ). Arguments in the function signature but not in the docstring: [total_samples: Optional[int]].
    DOC201: Function `_trial_progress_str` does not have a return section in docstring
    DOC101: Function `_max_len`: Docstring contains fewer arguments than in function signature.
    DOC103: Function `_max_len`: Docstring arguments are different from function arguments. (Or could be other formatting issues: https://jsh9.github.io/pydoclint/violation_codes.html#notes-on-doc103 ). Arguments in the function signature but not in the docstring: [wrap: bool].
    DOC201: Function `_max_len` does not have a return section in docstring
    DOC101: Function `_generate_sys_info_str`: Docstring contains fewer arguments than in function signature.
    DOC106: Function `_generate_sys_info_str`: The option `--arg-type-hints-in-signature` is `True` but there are no argument type hints in the signature
    DOC103: Function `_generate_sys_info_str`: Docstring arguments are different from function arguments. (Or could be other formatting issues: https://jsh9.github.io/pydoclint/violation_codes.html#notes-on-doc103 ). Arguments in the function signature but not in the docstring: [*sys_info: ].
    DOC201: Function `_trial_errors_str` does not have a return section in docstring
    DOC101: Function `_fair_filter_trials`: Docstring contains fewer arguments than in function signature.
    DOC103: Function `_fair_filter_trials`: Docstring arguments are different from function arguments. (Or could be other formatting issues: https://jsh9.github.io/pydoclint/violation_codes.html#notes-on-doc103 ). Arguments in the function signature but not in the docstring: [max_trials: int, sort_by_metric: bool].
    DOC201: Function `_get_trial_info` does not have a return section in docstring
    DOC201: Method `TrialProgressCallback.display_result` does not have a return section in docstring
--------------------
python/ray/tune/registry.py
    DOC101: Function `register_trainable`: Docstring contains fewer arguments than in function signature.
    DOC103: Function `register_trainable`: Docstring arguments are different from function arguments. (Or could be other formatting issues: https://jsh9.github.io/pydoclint/violation_codes.html#notes-on-doc103 ). Arguments in the function signature but not in the docstring: [warn: bool].
    DOC106: Method `_Registry.register`: The option `--arg-type-hints-in-signature` is `True` but there are no argument type hints in the signature
    DOC107: Method `_Registry.register`: The option `--arg-type-hints-in-signature` is `True` but not all args in the signature have type hints
--------------------
python/ray/tune/result_grid.py
    DOC101: Method `ResultGrid.__init__`: Docstring contains fewer arguments than in function signature.
    DOC103: Method `ResultGrid.__init__`: Docstring arguments are different from function arguments. (Or could be other formatting issues: https://jsh9.github.io/pydoclint/violation_codes.html#notes-on-doc103 ). Arguments in the function signature but not in the docstring: [experiment_analysis: ExperimentAnalysis].
    DOC201: Method `ResultGrid.get_best_result` does not have a return section in docstring
--------------------
python/ray/tune/schedulers/__init__.py
    DOC106: Function `create_scheduler`: The option `--arg-type-hints-in-signature` is `True` but there are no argument type hints in the signature
    DOC107: Function `create_scheduler`: The option `--arg-type-hints-in-signature` is `True` but not all args in the signature have type hints
--------------------
python/ray/tune/schedulers/async_hyperband.py
    DOC101: Method `_Bracket.__init__`: Docstring contains fewer arguments than in function signature.
    DOC103: Method `_Bracket.__init__`: Docstring arguments are different from function arguments. (Or could be other formatting issues: https://jsh9.github.io/pydoclint/violation_codes.html#notes-on-doc103 ). Arguments in the function signature but not in the docstring: [max_t: int, min_t: int, reduction_factor: float, s: int, stop_last_trials: bool].
--------------------
python/ray/tune/schedulers/pb2.py
    DOC201: Function `_select_config` does not have a return section in docstring
    DOC104: Method `PB2.__init__`: Arguments are the same in the docstring and the function signature, but are in a different order.
    DOC105: Method `PB2.__init__`: Argument names match, but type hints in these args do not match: time_attr, metric, mode, perturbation_interval, hyperparam_bounds, quantile_fraction, log_config, require_attrs, synch, custom_explore_fn
    DOC101: Method `PB2._validate_hyperparam_bounds`: Docstring contains fewer arguments than in function signature.
    DOC103: Method `PB2._validate_hyperparam_bounds`: Docstring arguments are different from function arguments. (Or could be other formatting issues: https://jsh9.github.io/pydoclint/violation_codes.html#notes-on-doc103 ). Arguments in the function signature but not in the docstring: [hyperparam_bounds: dict].
--------------------
python/ray/tune/schedulers/pbt.py
    DOC201: Method `PopulationBasedTraining._save_trial_state` does not have a return section in docstring
--------------------
python/ray/tune/schedulers/resource_changing_scheduler.py
    DOC201: Method `DistributeResources.__call__` does not have a return section in docstring
--------------------
python/ray/tune/schedulers/trial_scheduler.py
    DOC201: Method `TrialScheduler.set_search_properties` does not have a return section in docstring
--------------------
python/ray/tune/search/__init__.py
    DOC102: Function `create_searcher`: Docstring contains more arguments than in function signature.
    DOC106: Function `create_searcher`: The option `--arg-type-hints-in-signature` is `True` but there are no argument type hints in the signature
    DOC107: Function `create_searcher`: The option `--arg-type-hints-in-signature` is `True` but not all args in the signature have type hints
    DOC103: Function `create_searcher`: Docstring arguments are different from function arguments. (Or could be other formatting issues: https://jsh9.github.io/pydoclint/violation_codes.html#notes-on-doc103 ). Arguments in the docstring but not in the function signature: [metric: , mode: ].
--------------------
python/ray/tune/search/basic_variant.py
    DOC111: Method `_TrialIterator.__init__`: The option `--arg-type-hints-in-docstring` is `False` but there are type hints in the docstring arg list
--------------------
python/ray/tune/search/bayesopt/bayesopt_search.py
    DOC201: Method `BayesOptSearch.on_trial_complete` does not have a return section in docstring
--------------------
python/ray/tune/search/sample.py
    DOC201: Function `sample_from` does not have a return section in docstring
    DOC101: Function `loguniform`: Docstring contains fewer arguments than in function signature.
    DOC103: Function `loguniform`: Docstring arguments are different from function arguments. (Or could be other formatting issues: https://jsh9.github.io/pydoclint/violation_codes.html#notes-on-doc103 ). Arguments in the function signature but not in the docstring: [base: object].
    DOC201: Function `loguniform` does not have a return section in docstring
    DOC101: Function `qloguniform`: Docstring contains fewer arguments than in function signature.
    DOC103: Function `qloguniform`: Docstring arguments are different from function arguments. (Or could be other formatting issues: https://jsh9.github.io/pydoclint/violation_codes.html#notes-on-doc103 ). Arguments in the function signature but not in the docstring: [base: object].
    DOC201: Function `qloguniform` does not have a return section in docstring
    DOC201: Function `randn` does not have a return section in docstring
    DOC201: Function `qrandn` does not have a return section in docstring
--------------------
python/ray/tune/search/search_algorithm.py
    DOC201: Method `SearchAlgorithm.set_search_properties` does not have a return section in docstring
    DOC202: Method `SearchAlgorithm.next_trial` has a return section in docstring, but there are no return statements or annotations
--------------------
python/ray/tune/search/searcher.py
    DOC201: Method `Searcher.set_search_properties` does not have a return section in docstring
    DOC201: Method `Searcher.set_max_concurrency` does not have a return section in docstring
--------------------
python/ray/tune/search/variant_generator.py
    DOC201: Function `grid_search` does not have a return section in docstring
--------------------
python/ray/tune/search/zoopt/zoopt_search.py
    DOC101: Method `ZOOptSearch.__init__`: Docstring contains fewer arguments than in function signature.
    DOC103: Method `ZOOptSearch.__init__`: Docstring arguments are different from function arguments. (Or could be other formatting issues: https://jsh9.github.io/pydoclint/violation_codes.html#notes-on-doc103 ). Arguments in the function signature but not in the docstring: [**kwargs: ].
--------------------
python/ray/tune/stopper/trial_plateau.py
    DOC111: Method `TrialPlateauStopper.__init__`: The option `--arg-type-hints-in-docstring` is `False` but there are type hints in the docstring arg list
--------------------
python/ray/tune/trainable/trainable.py
    DOC103: Method `Trainable.default_resource_request`: Docstring arguments are different from function arguments. (Or could be other formatting issues: https://jsh9.github.io/pydoclint/violation_codes.html#notes-on-doc103 ). Arguments in the function signature but not in the docstring: [config: Dict[str, Any]]. Arguments in the docstring but not in the function signature: [config[Dict[str, Any]]: ].
    DOC201: Method `Trainable.resource_help` does not have a return section in docstring
    DOC201: Method `Trainable.train_buffered` does not have a return section in docstring
    DOC202: Method `Trainable.step` has a return section in docstring, but there are no return statements or annotations
    DOC201: Method `Trainable._export_model` does not have a return section in docstring
--------------------
python/ray/tune/trainable/util.py
    DOC201: Function `with_parameters` does not have a return section in docstring
    DOC201: Function `with_resources` does not have a return section in docstring
--------------------
python/ray/tune/tune.py
    DOC101: Function `run`: Docstring contains fewer arguments than in function signature.
    DOC103: Function `run`: Docstring arguments are different from function arguments. (Or could be other formatting issues: https://jsh9.github.io/pydoclint/violation_codes.html#notes-on-doc103 ). Arguments in the function signature but not in the docstring: [_entrypoint: AirEntrypoint, _remote_string_queue: Optional[Queue], checkpoint_config: Optional[CheckpointConfig], storage_filesystem: Optional['pyarrow.fs.FileSystem']]. Arguments in the docstring but not in the function signature: [checkpoint_keep_all_ranks: , checkpoint_upload_from_workers: ].
    DOC101: Function `run_experiments`: Docstring contains fewer arguments than in function signature.
    DOC103: Function `run_experiments`: Docstring arguments are different from function arguments. (Or could be other formatting issues: https://jsh9.github.io/pydoclint/violation_codes.html#notes-on-doc103 ). Arguments in the function signature but not in the docstring: [_remote: Optional[bool], callbacks: Optional[Sequence[Callback]], concurrent: bool, experiments: Union[Experiment, Mapping, Sequence[Union[Experiment, Mapping]]], progress_reporter: Optional[ProgressReporter], raise_on_failed_trial: bool, resume: Optional[Union[bool, str]], resume_config: Optional[ResumeConfig], reuse_actors: bool, scheduler: Optional[TrialScheduler], verbose: Optional[Union[int, AirVerbosity, Verbosity]]].
--------------------
python/ray/tune/tuner.py
    DOC304: Class `Tuner`: Class docstring has an argument/parameter section; please put it in the __init__() docstring
    DOC104: Method `Tuner.restore`: Arguments are the same in the docstring and the function signature, but are in a different order.
    DOC105: Method `Tuner.restore`: Argument names match, but type hints in these args do not match: path, trainable, resume_unfinished, resume_errored, restart_errored, param_space, storage_filesystem, _resume_config
    DOC201: Method `Tuner.restore` does not have a return section in docstring
    DOC101: Method `Tuner.can_restore`: Docstring contains fewer arguments than in function signature.
    DOC103: Method `Tuner.can_restore`: Docstring arguments are different from function arguments. (Or could be other formatting issues: https://jsh9.github.io/pydoclint/violation_codes.html#notes-on-doc103 ). Arguments in the function signature but not in the docstring: [storage_filesystem: Optional[pyarrow.fs.FileSystem]].
    DOC201: Method `Tuner.fit` does not have a return section in docstring
--------------------
python/ray/tune/utils/object_cache.py
    DOC404: Method `_ObjectCache.flush_cached_objects` yield type(s) in docstring not consistent with the return annotation. The yield type (the 0th arg in Generator[...]/Iterator[...]): U; docstring "yields" section types:
--------------------
python/ray/tune/utils/util.py
    DOC101: Method `warn_if_slow.__init__`: Docstring contains fewer arguments than in function signature.
    DOC103: Method `warn_if_slow.__init__`: Docstring arguments are different from function arguments. (Or could be other formatting issues: https://jsh9.github.io/pydoclint/violation_codes.html#notes-on-doc103 ). Arguments in the function signature but not in the docstring: [disable: bool, message: Optional[str], name: str, threshold: Optional[float]].
    DOC101: Function `wait_for_gpu`: Docstring contains fewer arguments than in function signature.
    DOC103: Function `wait_for_gpu`: Docstring arguments are different from function arguments. (Or could be other formatting issues: https://jsh9.github.io/pydoclint/violation_codes.html#notes-on-doc103 ). Arguments in the function signature but not in the docstring: [gpu_memory_limit: Optional[float]].
    DOC202: Function `wait_for_gpu` has a return section in docstring, but there are no return statements or annotations
    DOC102: Function `validate_save_restore`: Docstring contains more arguments than in function signature.
    DOC103: Function `validate_save_restore`: Docstring arguments are different from function arguments. (Or could be other formatting issues: https://jsh9.github.io/pydoclint/violation_codes.html#notes-on-doc103 ). Arguments in the docstring but not in the function signature: [use_object_store: ].
    DOC201: Function `validate_save_restore` does not have a return section in docstring
--------------------
python/ray/util/actor_group.py
    DOC101: Method `ActorGroup.__init__`: Docstring contains fewer arguments than in function signature.
    DOC111: Method `ActorGroup.__init__`: The option `--arg-type-hints-in-docstring` is `False` but there are type hints in the docstring arg list
    DOC103: Method `ActorGroup.__init__`: Docstring arguments are different from function arguments. (Or could be other formatting issues: https://jsh9.github.io/pydoclint/violation_codes.html#notes-on-doc103 ). Arguments in the function signature but not in the docstring: [init_args: Optional[Tuple], init_kwargs: Optional[Dict]]. Arguments in the docstring but not in the function signature: [init_args, init_kwargs: ].
    DOC111: Method `ActorGroup.remove_actors`: The option `--arg-type-hints-in-docstring` is `False` but there are type hints in the docstring arg list
--------------------
python/ray/util/actor_pool.py
    DOC106: Method `ActorPool.submit`: The option `--arg-type-hints-in-signature` is `True` but there are no argument type hints in the signature
    DOC107: Method `ActorPool.submit`: The option `--arg-type-hints-in-signature` is `True` but not all args in the signature have type hints
    DOC101: Method `ActorPool.get_next`: Docstring contains fewer arguments than in function signature.
    DOC106: Method `ActorPool.get_next`: The option `--arg-type-hints-in-signature` is `True` but there are no argument type hints in the signature
    DOC107: Method `ActorPool.get_next`: The option `--arg-type-hints-in-signature` is `True` but not all args in the signature have type hints
    DOC103: Method `ActorPool.get_next`: Docstring arguments are different from function arguments. (Or could be other formatting issues: https://jsh9.github.io/pydoclint/violation_codes.html#notes-on-doc103 ). Arguments in the function signature but not in the docstring: [ignore_if_timedout: , timeout: ].
    DOC101: Method `ActorPool.get_next_unordered`: Docstring contains fewer arguments than in function signature.
    DOC106: Method `ActorPool.get_next_unordered`: The option `--arg-type-hints-in-signature` is `True` but there are no argument type hints in the signature
    DOC107: Method `ActorPool.get_next_unordered`: The option `--arg-type-hints-in-signature` is `True` but not all args in the signature have type hints
    DOC103: Method `ActorPool.get_next_unordered`: Docstring arguments are different from function arguments. (Or could be other formatting issues: https://jsh9.github.io/pydoclint/violation_codes.html#notes-on-doc103 ). Arguments in the function signature but not in the docstring: [ignore_if_timedout: , timeout: ].
    DOC101: Method `ActorPool.push`: Docstring contains fewer arguments than in function signature.
    DOC106: Method `ActorPool.push`: The option `--arg-type-hints-in-signature` is `True` but there are no argument type hints in the signature
    DOC107: Method `ActorPool.push`: The option `--arg-type-hints-in-signature` is `True` but not all args in the signature have type hints
    DOC103: Method `ActorPool.push`: Docstring arguments are different from function arguments. (Or could be other formatting issues: https://jsh9.github.io/pydoclint/violation_codes.html#notes-on-doc103 ). Arguments in the function signature but not in the docstring: [actor: ].
--------------------
python/ray/util/annotations.py
    DOC106: Function `PublicAPI`: The option `--arg-type-hints-in-signature` is `True` but there are no argument type hints in the signature
    DOC103: Function `PublicAPI`: Docstring arguments are different from function arguments. (Or could be other formatting issues: https://jsh9.github.io/pydoclint/violation_codes.html#notes-on-doc103 ). Arguments in the function signature but not in the docstring: [**kwargs: , *args: ]. Arguments in the docstring but not in the function signature: [api_group: , stability: ].
    DOC201: Function `PublicAPI` does not have a return section in docstring
    DOC101: Function `DeveloperAPI`: Docstring contains fewer arguments than in function signature.
    DOC106: Function `DeveloperAPI`: The option `--arg-type-hints-in-signature` is `True` but there are no argument type hints in the signature
    DOC103: Function `DeveloperAPI`: Docstring arguments are different from function arguments. (Or could be other formatting issues: https://jsh9.github.io/pydoclint/violation_codes.html#notes-on-doc103 ). Arguments in the function signature but not in the docstring: [**kwargs: , *args: ].
    DOC201: Function `DeveloperAPI` does not have a return section in docstring
    DOC101: Function `Deprecated`: Docstring contains fewer arguments than in function signature.
    DOC106: Function `Deprecated`: The option `--arg-type-hints-in-signature` is `True` but there are no argument type hints in the signature
    DOC103: Function `Deprecated`: Docstring arguments are different from function arguments. (Or could be other formatting issues: https://jsh9.github.io/pydoclint/violation_codes.html#notes-on-doc103 ). Arguments in the function signature but not in the docstring: [**kwargs: , *args: ]. Arguments in the docstring but not in the function signature: [message: ].
    DOC201: Function `Deprecated` does not have a return section in docstring
    DOC101: Function `_get_indent`: Docstring contains fewer arguments than in function signature.
    DOC103: Function `_get_indent`: Docstring arguments are different from function arguments. (Or could be other formatting issues: https://jsh9.github.io/pydoclint/violation_codes.html#notes-on-doc103 ). Arguments in the function signature but not in the docstring: [docstring: str].
    DOC201: Function `_get_indent` does not have a return section in docstring
--------------------
python/ray/util/check_serialize.py
    DOC101: Method `FailureTuple.__init__`: Docstring contains fewer arguments than in function signature.
    DOC103: Method `FailureTuple.__init__`: Docstring arguments are different from function arguments. (Or could be other formatting issues: https://jsh9.github.io/pydoclint/violation_codes.html#notes-on-doc103 ). Arguments in the function signature but not in the docstring: [name: str, obj: Any, parent: Any].
--------------------
python/ray/util/client/__init__.py
    DOC101: Method `_ClientContext.connect`: Docstring contains fewer arguments than in function signature.
    DOC103: Method `_ClientContext.connect`: Docstring arguments are different from function arguments. (Or could be other formatting issues: https://jsh9.github.io/pydoclint/violation_codes.html#notes-on-doc103 ). Arguments in the function signature but not in the docstring: [_credentials: Optional['grpc.ChannelCredentials'], namespace: str, ray_init_kwargs: Optional[Dict[str, Any]]].
    DOC106: Method `_ClientContext.remote`: The option `--arg-type-hints-in-signature` is `True` but there are no argument type hints in the signature
    DOC103: Method `_ClientContext.remote`: Docstring arguments are different from function arguments. (Or could be other formatting issues: https://jsh9.github.io/pydoclint/violation_codes.html#notes-on-doc103 ). Arguments in the function signature but not in the docstring: [**kwargs: , *args: ]. Arguments in the docstring but not in the function signature: [args: , kwargs: ].
    DOC201: Method `_ClientContext.remote` does not have a return section in docstring
--------------------
python/ray/util/client/api.py
    DOC106: Method `_ClientAPI.get`: The option `--arg-type-hints-in-signature` is `True` but there are no argument type hints in the signature
    DOC107: Method `_ClientAPI.get`: The option `--arg-type-hints-in-signature` is `True` but not all args in the signature have type hints
    DOC201: Method `_ClientAPI.get` does not have a return section in docstring
    DOC102: Method `_ClientAPI.put`: Docstring contains more arguments than in function signature.
    DOC106: Method `_ClientAPI.put`: The option `--arg-type-hints-in-signature` is `True` but there are no argument type hints in the signature
    DOC103: Method `_ClientAPI.put`: Docstring arguments are different from function arguments. (Or could be other formatting issues: https://jsh9.github.io/pydoclint/violation_codes.html#notes-on-doc103 ). Arguments in the function signature but not in the docstring: [**kwargs: , *args: ]. Arguments in the docstring but not in the function signature: [args: , kwargs: , val: ].
    DOC201: Method `_ClientAPI.put` does not have a return section in docstring
    DOC106: Method `_ClientAPI.wait`: The option `--arg-type-hints-in-signature` is `True` but there are no argument type hints in the signature
    DOC103: Method `_ClientAPI.wait`: Docstring arguments are different from function arguments. (Or could be other formatting issues: https://jsh9.github.io/pydoclint/violation_codes.html#notes-on-doc103 ). Arguments in the function signature but not in the docstring: [**kwargs: , *args: ]. Arguments in the docstring but not in the function signature: [args: , kwargs: ].
    DOC201: Method `_ClientAPI.wait` does not have a return section in docstring
    DOC106: Method `_ClientAPI.remote`: The option `--arg-type-hints-in-signature` is `True` but there are no argument type hints in the signature
    DOC103: Method `_ClientAPI.remote`: Docstring arguments are different from function arguments. (Or could be other formatting issues: https://jsh9.github.io/pydoclint/violation_codes.html#notes-on-doc103 ). Arguments in the function signature but not in the docstring: [**kwargs: , *args: ]. Arguments in the docstring but not in the function signature: [args: , kwargs: ].
    DOC201: Method `_ClientAPI.remote` does not have a return section in docstring
    DOC103: Method `_ClientAPI.call_remote`: Docstring arguments are different from function arguments. (Or could be other formatting issues: https://jsh9.github.io/pydoclint/violation_codes.html#notes-on-doc103 ). Arguments in the function signature but not in the docstring: [**kwargs: , *args: ]. Arguments in the docstring but not in the function signature: [args: , kwargs: ].
    DOC201: Method `_ClientAPI.call_remote` does not have a return section in docstring
    DOC101: Method `_ClientAPI.get_actor`: Docstring contains fewer arguments than in function signature.
    DOC103: Method `_ClientAPI.get_actor`: Docstring arguments are different from function arguments. (Or could be other formatting issues: https://jsh9.github.io/pydoclint/violation_codes.html#notes-on-doc103 ). Arguments in the function signature but not in the docstring: [namespace: Optional[str]].
    DOC201: Method `_ClientAPI.get_actor` does not have a return section in docstring
    DOC101: Method `_ClientAPI.kill`: Docstring contains fewer arguments than in function signature.
    DOC107: Method `_ClientAPI.kill`: The option `--arg-type-hints-in-signature` is `True` but not all args in the signature have type hints
    DOC103: Method `_ClientAPI.kill`: Docstring arguments are different from function arguments. (Or could be other formatting issues: https://jsh9.github.io/pydoclint/violation_codes.html#notes-on-doc103 ). Arguments in the function signature but not in the docstring: [actor: 'ClientActorHandle'].
    DOC201: Method `_ClientAPI.kill` does not have a return section in docstring
    DOC107: Method `_ClientAPI.cancel`: The option `--arg-type-hints-in-signature` is `True` but not all args in the signature have type hints
    DOC103: Method `_ClientAPI.cancel`: Docstring arguments are different from function arguments. (Or could be other formatting issues: https://jsh9.github.io/pydoclint/violation_codes.html#notes-on-doc103 ). Arguments in the function signature but not in the docstring: [obj: 'ClientObjectRef']. Arguments in the docstring but not in the function signature: [object_ref: ].
    DOC201: Method `_ClientAPI.cancel` does not have a return section in docstring
    DOC101: Method `_ClientAPI.method`: Docstring contains fewer arguments than in function signature.
    DOC106: Method `_ClientAPI.method`: The option `--arg-type-hints-in-signature` is `True` but there are no argument type hints in the signature
    DOC103: Method `_ClientAPI.method`: Docstring arguments are different from function arguments. (Or could be other formatting issues: https://jsh9.github.io/pydoclint/violation_codes.html#notes-on-doc103 ). Arguments in the function signature but not in the docstring: [**kwargs: , *args: ]. Arguments in the docstring but not in the function signature: [num_returns: ].
    DOC201: Method `_ClientAPI.method` does not have a return section in docstring
--------------------
python/ray/util/client/common.py
    DOC102: Method `ClientRemoteFunc.__init__`: Docstring contains more arguments than in function signature.
    DOC106: Method `ClientRemoteFunc.__init__`: The option `--arg-type-hints-in-signature` is `True` but there are no argument type hints in the signature
    DOC107: Method `ClientRemoteFunc.__init__`: The option `--arg-type-hints-in-signature` is `True` but not all args in the signature have type hints
    DOC103: Method `ClientRemoteFunc.__init__`: Docstring arguments are different from function arguments. (Or could be other formatting issues: https://jsh9.github.io/pydoclint/violation_codes.html#notes-on-doc103 ). Arguments in the function signature but not in the docstring: [f: , options: ]. Arguments in the docstring but not in the function signature: [_func: , _name: , _ref: ].
    DOC102: Method `ClientActorClass.__init__`: Docstring contains more arguments than in function signature.
    DOC106: Method `ClientActorClass.__init__`: The option `--arg-type-hints-in-signature` is `True` but there are no argument type hints in the signature
    DOC107: Method `ClientActorClass.__init__`: The option `--arg-type-hints-in-signature` is `True` but not all args in the signature have type hints
    DOC103: Method `ClientActorClass.__init__`: Docstring arguments are different from function arguments. (Or could be other formatting issues: https://jsh9.github.io/pydoclint/violation_codes.html#notes-on-doc103 ). Arguments in the function signature but not in the docstring: [options: ]. Arguments in the docstring but not in the function signature: [_name: , _ref: ].
    DOC101: Method `ClientActorHandle.__init__`: Docstring contains fewer arguments than in function signature.
    DOC103: Method `ClientActorHandle.__init__`: Docstring arguments are different from function arguments. (Or could be other formatting issues: https://jsh9.github.io/pydoclint/violation_codes.html#notes-on-doc103 ). Arguments in the function signature but not in the docstring: [actor_class: Optional[ClientActorClass]].
    DOC101: Method `ClientRemoteMethod.__init__`: Docstring contains fewer arguments than in function signature.
    DOC103: Method `ClientRemoteMethod.__init__`: Docstring arguments are different from function arguments. (Or could be other formatting issues: https://jsh9.github.io/pydoclint/violation_codes.html#notes-on-doc103 ). Arguments in the function signature but not in the docstring: [num_returns: int, signature: inspect.Signature].
--------------------
>>>>>>> a24e719a
python/ray/util/client/server/server.py
    DOC107: Method `RayletServicer._put_object`: The option `--arg-type-hints-in-signature` is `True` but not all args in the signature have type hints
    DOC201: Method `RayletServicer._put_object` does not have a return section in docstring
--------------------
python/ray/util/client/worker.py
    DOC201: Method `Worker._add_ids_to_metadata` does not have a return section in docstring
--------------------<|MERGE_RESOLUTION|>--- conflicted
+++ resolved
@@ -1,5 +1,3 @@
-<<<<<<< HEAD
-=======
 python/ray/_common/utils.py
     DOC101: Function `import_attr`: Docstring contains fewer arguments than in function signature.
     DOC103: Function `import_attr`: Docstring arguments are different from function arguments. (Or could be other formatting issues: https://jsh9.github.io/pydoclint/violation_codes.html#notes-on-doc103 ). Arguments in the function signature but not in the docstring: [full_path: str, reload_module: bool].
@@ -2566,7 +2564,6 @@
     DOC101: Method `ClientRemoteMethod.__init__`: Docstring contains fewer arguments than in function signature.
     DOC103: Method `ClientRemoteMethod.__init__`: Docstring arguments are different from function arguments. (Or could be other formatting issues: https://jsh9.github.io/pydoclint/violation_codes.html#notes-on-doc103 ). Arguments in the function signature but not in the docstring: [num_returns: int, signature: inspect.Signature].
 --------------------
->>>>>>> a24e719a
 python/ray/util/client/server/server.py
     DOC107: Method `RayletServicer._put_object`: The option `--arg-type-hints-in-signature` is `True` but not all args in the signature have type hints
     DOC201: Method `RayletServicer._put_object` does not have a return section in docstring
