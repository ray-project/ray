#!/usr/bin/env python

import inspect

import ray
from ray.util.annotations import _is_annotated

IGNORE_PATHS = {
    ".impl.",
    ".backend.",
    ".experimental.",
    ".internal.",
    ".generated.",
    ".test_utils.",
    ".annotations.",
    ".deprecation.",
    ".protobuf.",
    ".cloudpickle.",
}


def _fullname(attr):
    """Fully qualified name of an attribute."""
    fullname = ""
    try:
        if hasattr(attr, "__module__"):
            fullname += attr.__module__
        if hasattr(attr, "__name__"):
            if fullname:
                fullname += "."
            fullname += attr.__name__
        if not fullname:
            fullname = str(attr)
    except Exception as e:
        print("Error qualifying", e)
    return fullname


def _ignore(attr, extra_ignore):
    """Whether an attr should be ignored from annotation checking."""
    attr = _fullname(attr)
    if "ray." not in attr or "._" in attr:
        return True
    for path in IGNORE_PATHS:
        if path in attr:
            return True
    for path in extra_ignore or []:
        if path in attr:
            return True
    return False


def verify(symbol, scanned, ok, output, prefix=None, ignore=None):
    """Recursively verify all child symbols of a given module."""
    if not prefix:
        prefix = symbol.__name__ + "."
    if symbol in scanned:
        return
    scanned.add(symbol)
    for child in dir(symbol):
        if child.startswith("_"):
            continue
        attr = getattr(symbol, child)
        if _ignore(attr, ignore):
            continue
        if (inspect.isclass(attr) or inspect.isfunction(attr)) and prefix in _fullname(
            attr
        ):
            print("Scanning class", attr)
            if _is_annotated(attr):
                if attr not in scanned:
                    print("OK:", _fullname(attr))
                    ok.add(attr)
            else:
                output.add(attr)
            scanned.add(attr)
        elif inspect.ismodule(attr):
            print("Scanning module", attr)
            verify(attr, scanned, ok, output, prefix, ignore)
        else:
            print("Not scanning", attr, type(attr))


if __name__ == "__main__":
    import ray.data
    import ray.rllib
    import ray.serve
    import ray.train
    import ray.tune
    import ray.workflow

    output = set()
    ok = set()
    verify(ray.data, set(), ok, output)
    # Sanity check the lint logic.
    assert len(ok) >= 60, len(ok)

    verify(ray.rllib, set(), ok, output)
    verify(ray.air, set(), ok, output)
    verify(ray.train, set(), ok, output)
<<<<<<< HEAD
    verify(ray.tune, set(), ok, output)
    verify(ray, set(), ok, output, ignore=["ray.workflow", "ray.serve"])
    assert len(ok) >= 400, len(ok)
=======
    verify(ray, set(), ok, output, ignore=["ray.workflow", "ray.tune", "ray.serve"])
    verify(ray.serve, set(), ok, output)
    assert len(ok) >= 500, len(ok)
>>>>>>> 1a7007e5
    # TODO(ekl) enable it for all modules.
    #    verify(ray.tune, set(), ok, output)
    #    verify(ray.workflow, set(), ok, output)

    print("Num ok", len(ok))
    print("Num bad", len(output))
    print("!!! No API stability annotation found for:")
    for x in sorted([_fullname(x) for x in output]):
        print(x)
    if output:
        exit(1)<|MERGE_RESOLUTION|>--- conflicted
+++ resolved
@@ -98,15 +98,10 @@
     verify(ray.rllib, set(), ok, output)
     verify(ray.air, set(), ok, output)
     verify(ray.train, set(), ok, output)
-<<<<<<< HEAD
     verify(ray.tune, set(), ok, output)
-    verify(ray, set(), ok, output, ignore=["ray.workflow", "ray.serve"])
-    assert len(ok) >= 400, len(ok)
-=======
     verify(ray, set(), ok, output, ignore=["ray.workflow", "ray.tune", "ray.serve"])
     verify(ray.serve, set(), ok, output)
     assert len(ok) >= 500, len(ok)
->>>>>>> 1a7007e5
     # TODO(ekl) enable it for all modules.
     #    verify(ray.tune, set(), ok, output)
     #    verify(ray.workflow, set(), ok, output)
