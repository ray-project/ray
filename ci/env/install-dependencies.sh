--- conflicted
+++ resolved
@@ -549,7 +549,6 @@
   install_thirdparty_packages
 }
 
-<<<<<<< HEAD
 # install_dependencies "$@"
 
 install_dependencies_in_codebase() {
@@ -575,9 +574,6 @@
   fi
 }
 install_dependencies_in_codebase "$@"
-=======
-install_dependencies
->>>>>>> 84ba7402
 
 # Pop caller's shell options (quietly)
 { set -vx; eval "${SHELLOPTS_STACK##*|}"; SHELLOPTS_STACK="${SHELLOPTS_STACK%|*}"; } 2> /dev/null