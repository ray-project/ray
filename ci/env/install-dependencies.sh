#!/usr/bin/env bash

# Push caller's shell options (quietly)
{ SHELLOPTS_STACK="${SHELLOPTS_STACK-}|$(set +o); set -$-"; } 2> /dev/null

set -euxo pipefail

SCRIPT_DIR=$(builtin cd "$(dirname "${BASH_SOURCE:-$0}")"; pwd)
WORKSPACE_DIR="${SCRIPT_DIR}/../.."

pkg_install_helper() {
  case "${OSTYPE}" in
    darwin*)
      brew install "$@"
      ;;
    linux*)
      sudo apt-get install -qq -o=Dpkg::Use-Pty=0 "$@" | {
        grep --line-buffered -v "^\(Preparing to unpack\|Unpacking\|Processing triggers for\) "
      }
      ;;
    *) false;;
  esac
}

install_bazel() {
  if command -v bazel; then
    if [[ -n "${BUILDKITE-}" ]] && [ "${OSTYPE}" != msys ]; then
      # Only reinstall Bazel if we need to upgrade to a different version.
      python="$(command -v python3 || command -v python || echo python)"
      current_version="$(bazel --version | grep -o "[0-9]\+.[0-9]\+.[0-9]\+")"
      new_version="$("${python}" -s -c "import runpy, sys; runpy.run_path(sys.argv.pop(), run_name='__api__')" bazel_version "${SCRIPT_DIR}/../../python/setup.py")"
      if [[ "$current_version" == "$new_version" ]]; then
        echo "Bazel of the same version already exists, skipping the install"
        export BAZEL_CONFIG_ONLY=1
      fi
    fi
  fi

  "${SCRIPT_DIR}"/install-bazel.sh
  if [ -f /etc/profile.d/bazel.sh ]; then
    . /etc/profile.d/bazel.sh
  fi
}

install_base() {
  if [ -n "${BUILDKITE-}" ]; then
    echo "Skipping install_base in Buildkite"
    return
  fi

  case "${OSTYPE}" in
    linux*)
      # Expired apt key error: https://github.com/bazelbuild/bazel/issues/11470#issuecomment-633205152
      curl -f -s -L -R https://bazel.build/bazel-release.pub.gpg | sudo apt-key add - || true
      sudo apt-get update -qq
      pkg_install_helper build-essential curl unzip libunwind-dev python3-pip python3-setuptools \
        tmux gdb
      if [ "${LINUX_WHEELS-}" = 1 ]; then
        pkg_install_helper docker
        if [ -n "${TRAVIS-}" ]; then
          sudo usermod -a -G docker travis
        fi
      fi
      if [ -n "${PYTHON-}" ]; then
        "${SCRIPT_DIR}/install-strace.sh" || true
      fi
      ;;
  esac
}

install_miniconda() {
  if [ "${OSTYPE}" = msys ]; then
    # Windows is on GitHub Actions, whose built-in Python installations we added direct support for.
    python --version
    return 0
  fi

  local conda="${CONDA_EXE-}"  # Try to get the activated conda executable
  if [ -z "${conda}" ]; then  # If no conda is found, try to find it in PATH
    conda="$(command -v conda || true)"
  fi

  if [ ! -x "${conda}" ] || [ "${MINIMAL_INSTALL-}" = 1 ]; then  # If no conda is found, install it
    local miniconda_dir  # Keep directories user-independent, to help with Bazel caching
    case "${OSTYPE}" in
      linux*) miniconda_dir="/opt/miniconda";;
      darwin*) miniconda_dir="/usr/local/opt/miniconda";;
      msys) miniconda_dir="${ALLUSERSPROFILE}\Miniconda3";;  # Avoid spaces; prefer the default path
    esac

    local miniconda_version="Miniconda3-py37_4.9.2" miniconda_platform="" exe_suffix=".sh"
    case "${OSTYPE}" in
      linux*) miniconda_platform=Linux;;
      darwin*) miniconda_platform=MacOSX;;
      msys*) miniconda_platform=Windows; exe_suffix=".exe";;
    esac

    case "${OSTYPE}" in
      # The hosttype variable is deprecated.
      darwin*) HOSTTYPE="x86_64";;
    esac

    local miniconda_url="https://repo.continuum.io/miniconda/${miniconda_version}-${miniconda_platform}-${HOSTTYPE}${exe_suffix}"
    local miniconda_target="${HOME}/${miniconda_url##*/}"
    curl -f -s -L -o "${miniconda_target}" "${miniconda_url}"
    chmod +x "${miniconda_target}"

    case "${OSTYPE}" in
      msys*)
        # We set /AddToPath=0 because
        # (1) it doesn't take care of the current shell, and
        # (2) it's consistent with -b in the UNIX installers.
        MSYS2_ARG_CONV_EXCL="*" "${miniconda_target}" \
          /RegisterPython=0 /AddToPath=0 /InstallationType=AllUsers /S /D="${miniconda_dir}"
        conda="${miniconda_dir}\Scripts\conda.exe"
        ;;
      *)
        if [ "${MINIMAL_INSTALL-}" = 1 ]; then
          rm -rf "${miniconda_dir}"
        fi
        mkdir -p -- "${miniconda_dir}"
        # We're forced to pass -b for non-interactive mode.
        # Unfortunately it inhibits PATH modifications as a side effect.
        "${WORKSPACE_DIR}"/ci/suppress_output "${miniconda_target}" -f -b -p "${miniconda_dir}"
        conda="${miniconda_dir}/bin/conda"
        ;;
    esac
  fi

  if [ ! -x "${CONDA_PYTHON_EXE-}" ]; then  # If conda isn't activated, activate it
    local restore_shell_state=""
    if [ -o xtrace ]; then set +x && restore_shell_state="set -x"; fi  # Disable set -x (noisy here)

    # TODO(mehrdadn): conda activation is buggy on MSYS2; it adds C:/... to PATH,
    # which gets split on a colon. Is it necessary to work around this?
    eval "$("${conda}" shell."${SHELL##*/}" hook)"  # Activate conda
    conda init "${SHELL##*/}"  # Add to future shells

    ${restore_shell_state}  # Restore set -x
  fi

  local python_version
  python_version="$(python -s -c "import sys; print('%s.%s' % sys.version_info[:2])")"
  if [ -n "${PYTHON-}" ] && [ "${PYTHON}" != "${python_version}" ]; then  # Update Python version
    (
      set +x
      echo "Updating Anaconda Python ${python_version} to ${PYTHON}..."
      "${WORKSPACE_DIR}"/ci/suppress_output conda install -q -y python="${PYTHON}"
    )
  elif [ "${MINIMAL_INSTALL-}" = "1" ]; then  # Reset environment
    (
      set +x
      echo "Resetting Anaconda Python ${python_version}..."
      "${WORKSPACE_DIR}"/ci/suppress_output conda install -q -y --rev 0
    )
  fi

  command -V python
  test -x "${CONDA_PYTHON_EXE}"  # make sure conda is activated
}

install_shellcheck() {
  local shellcheck_version="0.7.1"
  if [ "${shellcheck_version}" != "$(command -v shellcheck > /dev/null && shellcheck --version | sed -n "s/version: //p")" ]; then
    local osname=""
    case "${OSTYPE}" in
      linux*) osname="linux";;
      darwin*) osname="darwin";;
    esac
    local name="shellcheck-v${shellcheck_version}"
    if [ "${osname}" = linux ] || [ "${osname}" = darwin ]; then
      sudo mkdir -p /usr/local/bin || true
      curl -f -s -L "https://github.com/koalaman/shellcheck/releases/download/v${shellcheck_version}/${name}.${osname}.x86_64.tar.xz" | {
        sudo tar -C /usr/local/bin -x -v -J --strip-components=1 "${name}/shellcheck"
      }
    else
      mkdir -p /usr/local/bin
      curl -f -s -L -o "${name}.zip" "https://github.com/koalaman/shellcheck/releases/download/v${shellcheck_version}/${name}.zip"
      unzip "${name}.zip" "${name}.exe"
      mv -f "${name}.exe" "/usr/local/bin/shellcheck.exe"
    fi
    test "${shellcheck_version}" = "$(shellcheck --version | sed -n "s/version: //p")"
  fi
}

install_linters() {
  pip install -Ur "${WORKSPACE_DIR}"/python/requirements_linters.txt

  install_shellcheck
}

install_nvm() {
  local NVM_HOME="${HOME}/.nvm"
  if [ "${OSTYPE}" = msys ]; then
    local ver="1.1.7"
    if [ ! -f "${NVM_HOME}/nvm.sh" ]; then
      mkdir -p -- "${NVM_HOME}"
      export NVM_SYMLINK="${PROGRAMFILES}\nodejs"
      (
        cd "${NVM_HOME}"
        local target="./nvm-${ver}.zip"
        curl -f -s -L -o "${target}" \
          "https://github.com/coreybutler/nvm-windows/releases/download/${ver}/nvm-noinstall.zip"
        unzip -q -- "${target}"
        rm -f -- "${target}"
        printf "%s\r\n" "root: $(cygpath -w -- "${NVM_HOME}")" "path: ${NVM_SYMLINK}" > settings.txt
      )
      printf "%s\n" \
        "export NVM_HOME=\"$(cygpath -w -- "${NVM_HOME}")\"" \
        "nvm() { \"\${NVM_HOME}/nvm.exe\" \"\$@\"; }" \
        > "${NVM_HOME}/nvm.sh"
    fi
  elif [ -n "${BUILDKITE-}" ]; then
    echo "Skipping nvm on Buildkite because we will use apt-get."
  else
    test -f "${NVM_HOME}/nvm.sh"  # double-check NVM is already available on other platforms
  fi
}

install_upgrade_pip() {
  local python=python
  if command -v python3 > /dev/null; then
    python=python3
  fi

  if "${python}" -m pip --version || "${python}" -m ensurepip; then  # Configure pip if present
    "${python}" -m pip install --upgrade pip

    # If we're in a CI environment, do some configuration
    if [ "${CI-}" = true ]; then
      "${python}" -W ignore -m pip config -q --user set global.disable-pip-version-check True
      "${python}" -W ignore -m pip config -q --user set global.progress_bar off
    fi

    "${python}" -m ensurepip
  fi
}

install_node() {
  if [ "${OSTYPE}" = msys ] ; then
    { echo "WARNING: Skipping running Node.js due to incompatibilities with Windows"; } 2> /dev/null
    return
  fi

  if [ -n "${BUILDKITE-}" ] ; then
    if [[ "${OSTYPE}" = darwin* ]]; then
      curl -o- https://raw.githubusercontent.com/nvm-sh/nvm/v0.38.0/install.sh | bash
    else
      # https://github.com/nodesource/distributions/blob/master/README.md#installation-instructions
      curl -sL https://deb.nodesource.com/setup_14.x | sudo -E bash -
      sudo apt-get install -y nodejs
      return
    fi
  fi

  # Install the latest version of Node.js in order to build the dashboard.
  (
    set +x # suppress set -x since it'll get very noisy here
    . "${HOME}/.nvm/nvm.sh"
    NODE_VERSION="14"
    nvm install $NODE_VERSION
    nvm use --silent $NODE_VERSION
    npm config set loglevel warn  # make NPM quieter
  )
}

install_toolchains() {
  if [ -z "${BUILDKITE-}" ]; then
    "${SCRIPT_DIR}"/install-toolchains.sh
  fi
  if [[ "${OSTYPE}" = linux* ]]; then
    pushd "${WORKSPACE_DIR}"
      "${SCRIPT_DIR}"/install-llvm-binaries.sh
    popd
  fi
}

download_mnist() {
  if [ -d "${HOME}/data/MNIST" ]; then
    return
  fi
  mkdir -p "${HOME}/data"
  curl -o "${HOME}/data/mnist.zip" https://ray-ci-mnist.s3-us-west-2.amazonaws.com/mnist.zip
  unzip "${HOME}/data/mnist.zip" -d "${HOME}/data"
}

install_pip_packages() {

  # Install modules needed in all jobs.
  alias pip="python -m pip"

  if [ "${MINIMAL_INSTALL-}" != 1 ]; then
    pip install --no-clean dm-tree==0.1.5  # --no-clean is due to: https://github.com/deepmind/tree/issues/5
  fi

  if { [ -n "${PYTHON-}" ] || [ "${DL-}" = "1" ]; } && [ "${MINIMAL_INSTALL-}" != 1 ]; then
    # Remove this entire section once Serve dependencies are fixed.
    if { [ -z "${BUILDKITE-}" ] || [ "${DL-}" = "1" ]; } && [ "${DOC_TESTING-}" != 1 ] && [ "${TRAIN_TESTING-}" != 1 ] && [ "${TUNE_TESTING-}" != 1 ] && [ "${RLLIB_TESTING-}" != 1 ]; then
      # We want to install the CPU version only.
      pip install -Ur "${WORKSPACE_DIR}"/python/requirements/ml/requirements_dl.txt
    fi

    # Try n times; we often encounter OpenSSL.SSL.WantReadError (or others)
    # that break the entire CI job: Simply retry installation in this case
    # after n seconds.
    local status="0";
    local errmsg="";
    for _ in {1..3}; do
      errmsg=$(CC=gcc pip install -Ur "${WORKSPACE_DIR}"/python/requirements.txt 2>&1) && break;
      status=$errmsg && echo "'pip install ...' failed, will retry after n seconds!" && sleep 30;
    done
    if [ "$status" != "0" ]; then
      echo "${status}" && return 1
    fi

<<<<<<< HEAD
  # Default requirements
  if [ "${MINIMAL_INSTALL-}" != 1 ]; then
    pip install -Ur "${WORKSPACE_DIR}"/python/requirements/requirements_default.txt
=======
    # Repeat for requirements_test.txt
    local status="0";
    local errmsg="";
    for _ in {1..3}; do
      errmsg=$(CC=gcc pip install -c "${WORKSPACE_DIR}"/python/requirements.txt -r "${WORKSPACE_DIR}"/python/requirements_test.txt 2>&1) && break;
      status=$errmsg && echo "'pip install ...' failed, will retry after n seconds!" && sleep 30;
    done
    if [ "$status" != "0" ]; then
      echo "${status}" && return 1
    fi

>>>>>>> bf4894d4
  fi

  if [ "${LINT-}" = 1 ]; then
    install_linters
    # readthedocs has an antiquated build env.
    # This is a best effort to reproduce it locally to avoid doc build failures and hidden errors.
    local python_version
    python_version="$(python -s -c "import sys; print('%s.%s' % sys.version_info[:2])")"
    if [ "${OSTYPE}" = msys ] && [ "${python_version}" = "3.8" ]; then
      { echo "WARNING: Pillow binaries not available on Windows; cannot build docs"; } 2> /dev/null
    else
      pip install --use-deprecated=legacy-resolver -Ur "${WORKSPACE_DIR}"/doc/requirements-rtd.txt
      pip install --use-deprecated=legacy-resolver -Ur "${WORKSPACE_DIR}"/doc/requirements-doc.txt
    fi
  fi

  # Additional default doc testing dependencies.
  if [ "${DOC_TESTING-}" = 1 ]; then
    # For Ray Core and Ray Serve DAG visualization docs test
    sudo apt-get install -y graphviz
    pip install -U pydot  # For DAG visualization
    # For the dataset examples
    sudo apt-get install -y tesseract-ocr
    pip install -U pytesseract "spacy>=3" spacy_langdetect
    python -m spacy download en_core_web_sm
  fi

  # Additional RLlib test dependencies.
  if [ "${RLLIB_TESTING-}" = 1 ] || [ "${DOC_TESTING-}" = 1 ]; then
    pip install -Ur "${WORKSPACE_DIR}"/python/requirements/ml/requirements_rllib.txt
    #TODO(amogkam): Add this back to requirements_rllib.txt once mlagents no longer pins torch<1.9.0 version.
    pip install --no-dependencies mlagents==0.28.0
  fi

  # Additional Train test dependencies.
  if [ "${TRAIN_TESTING-}" = 1 ] || [ "${DOC_TESTING-}" = 1 ]; then
    pip install -Ur "${WORKSPACE_DIR}"/python/requirements/ml/requirements_train.txt
  fi


  # Additional Tune/Doc test dependencies.
  if [ "${TUNE_TESTING-}" = 1 ] || [ "${DOC_TESTING-}" = 1 ]; then
    pip install -Ur "${WORKSPACE_DIR}"/python/requirements/ml/requirements_tune.txt
    download_mnist
  fi

  # For Tune, install upstream dependencies.
  if [ "${TUNE_TESTING-}" = 1 ] ||  [ "${DOC_TESTING-}" = 1 ]; then
    pip install -Ur "${WORKSPACE_DIR}"/python/requirements/ml/requirements_upstream.txt
  fi

  # Additional dependency for Ludwig.
  # This cannot be included in requirements_upstream.txt as it has conflicting
  # dependencies with Modin.
  if [ "${INSTALL_LUDWIG-}" = 1 ]; then
    # TODO: eventually pin this to master.
    pip install -U "ludwig[test]>=0.4" "jsonschema>=4"
  fi

  # Additional dependency for statsforecast.
  # This cannot be included in requirements_tune.txt as it has conflicting
  # dependencies.
  if [ "${INSTALL_STATSFORECAST-}" = 1 ]; then
    pip install -U "statsforecast==1.1.0"
  fi

  # Data processing test dependencies.
  if [ "${DATA_PROCESSING_TESTING-}" = 1 ] || [ "${DOC_TESTING-}" = 1 ]; then
    pip install -Ur "${WORKSPACE_DIR}"/python/requirements/data_processing/requirements.txt
  fi
  if [ "${DATA_PROCESSING_TESTING-}" = 1 ]; then
    pip install -Ur "${WORKSPACE_DIR}"/python/requirements/data_processing/requirements_dataset.txt
  fi

  # Remove this entire section once Serve dependencies are fixed.
  if [ "${MINIMAL_INSTALL-}" != 1 ] && [ "${DOC_TESTING-}" != 1 ] && [ "${TRAIN_TESTING-}" != 1 ] && [ "${TUNE_TESTING-}" != 1 ] && [ "${RLLIB_TESTING-}" != 1 ]; then
    # If CI has deemed that a different version of Torch
    # should be installed, then upgrade/downgrade to that specific version.
    if [ -n "${TORCH_VERSION-}" ]; then
      case "${TORCH_VERSION-1.9.0}" in
        1.9.0) TORCHVISION_VERSION=0.10.0;;
        1.8.1) TORCHVISION_VERSION=0.9.1;;
        1.5) TORCHVISION_VERSION=0.6.0;;
        *) TORCHVISION_VERSION=0.5.0;;
      esac
      pip install --use-deprecated=legacy-resolver --upgrade torch=="${TORCH_VERSION-1.9.0}" torchvision=="${TORCHVISION_VERSION}"
    fi
  fi

  # RLlib testing with TF 1.x.
  if [ "${RLLIB_TESTING-}" = 1 ] && { [ -n "${TF_VERSION-}" ] || [ -n "${TFP_VERSION-}" ]; }; then
    pip install --upgrade tensorflow-probability=="${TFP_VERSION}" tensorflow=="${TF_VERSION}"
  fi

  # Inject our own mirror for the CIFAR10 dataset
  if [ "${TRAIN_TESTING-}" = 1 ] || [ "${TUNE_TESTING-}" = 1 ] ||  [ "${DOC_TESTING-}" = 1 ]; then
    SITE_PACKAGES=$(python -c 'from distutils.sysconfig import get_python_lib; print(get_python_lib())')
    TF_CIFAR="${SITE_PACKAGES}/tensorflow/python/keras/datasets/cifar10.py"
    TORCH_CIFAR="${SITE_PACKAGES}/torchvision/datasets/cifar.py"

    [ -f "$TF_CIFAR" ] && sed -i 's https://www.cs.toronto.edu/~kriz/cifar-10-python.tar.gz https://air-example-data.s3.us-west-2.amazonaws.com/cifar-10-python.tar.gz g' \
      "$TF_CIFAR"
    [ -f "$TORCH_CIFAR" ] &&sed -i 's https://www.cs.toronto.edu/~kriz/cifar-10-python.tar.gz https://air-example-data.s3.us-west-2.amazonaws.com/cifar-10-python.tar.gz g' \
      "$TORCH_CIFAR"
  fi

  # Additional Tune dependency for Horovod.
  # This must be run last (i.e., torch cannot be re-installed after this)
  if [ "${INSTALL_HOROVOD-}" = 1 ]; then
    # TODO: eventually pin this to master.
    HOROVOD_WITH_GLOO=1 HOROVOD_WITHOUT_MPI=1 HOROVOD_WITHOUT_MXNET=1 pip install -U git+https://github.com/horovod/horovod.git@a1f17d81f01543196b2c23240da692d9ae310942
  fi

  # Needed to deal with potential SSL updates from pip install -Ur
  pip install -U pyOpenSSL

  CC=gcc pip install psutil setproctitle==1.2.2 colorama --target="${WORKSPACE_DIR}/python/ray/thirdparty_files"
}

install_dependencies() {
  install_bazel

  # Only install on buildkite if requested
  if [ -z "${BUILDKITE-}" ] || [ "${BUILD-}" = "1" ]; then
    install_base
    install_toolchains
  fi

  if [ -n "${PYTHON-}" ] || [ "${LINT-}" = 1 ] || [ "${MINIMAL_INSTALL-}" = "1" ]; then
    install_miniconda
  fi

  install_upgrade_pip

  # Only install on buildkite if requested
  if [ -z "${BUILDKITE-}" ] || [ "${BUILD-}" = "1" ]; then
    install_nvm
    if [ -n "${PYTHON-}" ] || [ -n "${LINT-}" ] || [ "${MAC_WHEELS-}" = 1 ]; then
      install_node
    fi
  fi

  install_pip_packages
}

install_dependencies "$@"

# Pop caller's shell options (quietly)
{ set -vx; eval "${SHELLOPTS_STACK##*|}"; SHELLOPTS_STACK="${SHELLOPTS_STACK%|*}"; } 2> /dev/null<|MERGE_RESOLUTION|>--- conflicted
+++ resolved
@@ -313,11 +313,6 @@
       echo "${status}" && return 1
     fi
 
-<<<<<<< HEAD
-  # Default requirements
-  if [ "${MINIMAL_INSTALL-}" != 1 ]; then
-    pip install -Ur "${WORKSPACE_DIR}"/python/requirements/requirements_default.txt
-=======
     # Repeat for requirements_test.txt
     local status="0";
     local errmsg="";
@@ -329,7 +324,6 @@
       echo "${status}" && return 1
     fi
 
->>>>>>> bf4894d4
   fi
 
   if [ "${LINT-}" = 1 ]; then
@@ -443,9 +437,6 @@
     HOROVOD_WITH_GLOO=1 HOROVOD_WITHOUT_MPI=1 HOROVOD_WITHOUT_MXNET=1 pip install -U git+https://github.com/horovod/horovod.git@a1f17d81f01543196b2c23240da692d9ae310942
   fi
 
-  # Needed to deal with potential SSL updates from pip install -Ur
-  pip install -U pyOpenSSL
-
   CC=gcc pip install psutil setproctitle==1.2.2 colorama --target="${WORKSPACE_DIR}/python/ray/thirdparty_files"
 }
 
