--- conflicted
+++ resolved
@@ -333,20 +333,9 @@
 
   if [ "${LINT-}" = 1 ]; then
     install_linters
-<<<<<<< HEAD
 
     requirements_files+=("${WORKSPACE_DIR}/doc/requirements-doc.txt")
-=======
-    # readthedocs has an antiquated build env.
-    # This is a best effort to reproduce it locally to avoid doc build failures and hidden errors.
-    local python_version
-    python_version="$(python -s -c "import sys; print('%s.%s' % sys.version_info[:2])")"
-    if [ "${OSTYPE}" = msys ] && [ "${python_version}" = "3.8" ]; then
-      { echo "WARNING: Pillow binaries not available on Windows; cannot build docs"; } 2> /dev/null
-    else
-      pip install --use-deprecated=legacy-resolver -r "${WORKSPACE_DIR}"/doc/requirements-doc.txt
-    fi
->>>>>>> 86fe469b
+    requirements_files+=("${WORKSPACE_DIR}/doc/requirements-rtd.txt")
   fi
 
   # Additional default doc testing dependencies.
