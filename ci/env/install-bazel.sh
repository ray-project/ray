--- conflicted
+++ resolved
@@ -44,38 +44,15 @@
     fi
   )
 
-<<<<<<< HEAD
-if [[ -d "/opt/python/cp36-cp36m" ]];then
-  export PATH=/opt/python/cp36-cp36m/bin:$PATH
-fi
-python="$(command -v python3 || command -v python || echo python)"
-version="$("${python}" -s -c "import runpy, sys; runpy.run_path(sys.argv.pop(), run_name='__api__')" bazel_version "${ROOT_DIR}/../../python/setup.py")"
-if [ "${OSTYPE}" = "msys" ]; then
-  target="${MINGW_DIR-/usr}/bin/bazel.exe"
-  mkdir -p "${target%/*}"
-  curl -f -s -L -R -o "${target}" "https://github.com/bazelbuild/bazel/releases/download/${version}/bazel-${version}-${platform}-${achitecture}.exe"
-else
-  target="./install.sh"
-  curl -f -s -L -R -o "${target}" "https://github.com/bazelbuild/bazel/releases/download/${version}/bazel-${version}-installer-${platform}-${achitecture}.sh"
-  chmod +x "${target}"
-  if [[ -n "${BUILDKITE-}" ]] && [ "${platform}" = "darwin" ]; then
-    "${target}" --user
-    # Add bazel to the path.
-    # shellcheck disable=SC2016
-    printf '\nexport PATH="$HOME/bin:$PATH"\n' >> ~/.zshrc
-    # shellcheck disable=SC1090
-    source ~/.zshrc
-  elif [ "${CI-}" = true ] || [ "${arg1-}" = "--system" ]; then
-    "$(command -v sudo || echo command)" "${target}" > /dev/null  # system-wide install for CI
-=======
-  export PATH=/opt/python/cp36-cp36m/bin:$PATH
+  if [[ -d "/opt/python/cp36-cp36m" ]];then
+    export PATH=/opt/python/cp36-cp36m/bin:$PATH
+  fi
   python="$(command -v python3 || command -v python || echo python)"
   version="$("${python}" -s -c "import runpy, sys; runpy.run_path(sys.argv.pop(), run_name='__api__')" bazel_version "${ROOT_DIR}/../../python/setup.py")"
   if [ "${OSTYPE}" = "msys" ]; then
     target="${MINGW_DIR-/usr}/bin/bazel.exe"
     mkdir -p "${target%/*}"
     curl -f -s -L -R -o "${target}" "https://github.com/bazelbuild/bazel/releases/download/${version}/bazel-${version}-${platform}-${achitecture}.exe"
->>>>>>> 6142f52a
   else
     target="./install.sh"
     curl -f -s -L -R -o "${target}" "https://github.com/bazelbuild/bazel/releases/download/${version}/bazel-${version}-installer-${platform}-${achitecture}.sh"
