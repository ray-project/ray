--- conflicted
+++ resolved
@@ -10,16 +10,11 @@
 py_binary(
     name = "cmd_build",
     srcs = ["cmd_build.py"],
-<<<<<<< HEAD
-    exec_compatible_with = ["//:hermetic_python"],
+    exec_compatible_with = ["//bazel:py39"],
     deps = [
         ci_require("click"),
         ":doc",
     ],
-=======
-    exec_compatible_with = ["//bazel:py39"],
-    deps = [":doc"],
->>>>>>> e713b3de
 )
 
 py_library(
