import os
import subprocess
import sys
from typing import List, Tuple, Optional

from ci.ray_ci.container import Container

_DOCKER_CAP_ADD = [
    "SYS_PTRACE",
    "SYS_ADMIN",
    "NET_ADMIN",
]


class LinuxContainer(Container):
    def __init__(
        self,
        docker_tag: str,
        volumes: Optional[List[str]] = None,
        envs: Optional[List[str]] = None,
        tmp_filesystem: Optional[str] = None,
    ) -> None:
        super().__init__(docker_tag, volumes, envs)

        if tmp_filesystem is not None:
            if tmp_filesystem != "tmpfs":
                raise ValueError("Only tmpfs is supported for tmp filesystem")
        self.tmp_filesystem = tmp_filesystem

    def install_ray(
        self, build_type: Optional[str] = None, mask: Optional[str] = None
    ) -> List[str]:
        cache_readonly = os.environ.get("BUILDKITE_CACHE_READONLY", "")

        env = os.environ.copy()
        env["DOCKER_BUILDKIT"] = "1"
        build_cmd = [
            "docker",
            "build",
            "--pull",
            "--progress=plain",
            "-t",
            self._get_docker_image(),
            "--build-arg",
            f"BASE_IMAGE={self._get_docker_image()}",
            "--build-arg",
            f"BUILD_TYPE={build_type or ''}",
            "--build-arg",
            f"BUILDKITE_CACHE_READONLY={cache_readonly}",
        ]
        if mask:
            build_cmd += ["--build-arg", "RAY_INSTALL_MASK=" + mask]
        build_cmd += [
            "-f",
            "/ray/ci/ray_ci/tests.env.Dockerfile",
            "/ray",
        ]
        subprocess.check_call(
<<<<<<< HEAD
            [
                "docker",
                "build",
                "--pull",
                "--progress=plain",
                "--build-arg",
                f"BASE_IMAGE={self._get_docker_image()}",
                "--build-arg",
                f"BUILD_TYPE={build_type or ''}",
                "--build-arg",
                f"BUILDKITE_CACHE_READONLY={cache_readonly}",
                "-t",
                self._get_docker_image(),
                "-f",
                f"{os.environ.get('RAY_DIR')}/ci/ray_ci/tests.env.Dockerfile",
                os.environ.get("RAY_DIR"),
            ],
=======
            build_cmd,
>>>>>>> 584d826f
            env=env,
            stdout=sys.stdout,
            stderr=sys.stderr,
        )

    def get_run_command_shell(self) -> List[str]:
        return ["/bin/bash", "-iecuo", "pipefail", "--"]

    def get_run_command_extra_args(
        self,
        gpu_ids: Optional[List[int]] = None,
    ) -> List[str]:
        extra_args = [
            "--add-host",
            "rayci.localhost:host-gateway",
        ]
        if self.tmp_filesystem:
            extra_args += [
                "--mount",
                f"type={self.tmp_filesystem},destination=/tmp",
            ]
        for cap in _DOCKER_CAP_ADD:
            extra_args += ["--cap-add", cap]
        if gpu_ids:
            extra_args += ["--gpus", f'"device={",".join(map(str, gpu_ids))}"']
        extra_args += [
            "--workdir",
            "/rayci",
            "--shm-size=2.5gb",
        ]

        return extra_args

    def get_artifact_mount(self) -> Tuple[str, str]:
        os.makedirs(
            os.path.join(os.environ.get("BAZEL_DIR"), "artifacts"), exist_ok=True
        )
        return (
            os.path.join(os.environ.get("BAZEL_DIR"), "artifacts"),
            os.environ.get("BAZEL_DIR"),
        )<|MERGE_RESOLUTION|>--- conflicted
+++ resolved
@@ -52,31 +52,11 @@
             build_cmd += ["--build-arg", "RAY_INSTALL_MASK=" + mask]
         build_cmd += [
             "-f",
-            "/ray/ci/ray_ci/tests.env.Dockerfile",
-            "/ray",
+            f"{os.environ.get('RAY_DIR')}/ci/ray_ci/tests.env.Dockerfile",
+            os.environ.get("RAY_DIR"),
         ]
         subprocess.check_call(
-<<<<<<< HEAD
-            [
-                "docker",
-                "build",
-                "--pull",
-                "--progress=plain",
-                "--build-arg",
-                f"BASE_IMAGE={self._get_docker_image()}",
-                "--build-arg",
-                f"BUILD_TYPE={build_type or ''}",
-                "--build-arg",
-                f"BUILDKITE_CACHE_READONLY={cache_readonly}",
-                "-t",
-                self._get_docker_image(),
-                "-f",
-                f"{os.environ.get('RAY_DIR')}/ci/ray_ci/tests.env.Dockerfile",
-                os.environ.get("RAY_DIR"),
-            ],
-=======
             build_cmd,
->>>>>>> 584d826f
             env=env,
             stdout=sys.stdout,
             stderr=sys.stderr,
