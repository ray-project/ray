flaky_tests:
  # non-gpu tests
  - //python/ray/train:horovod_cifar_pbt_example
  # doc tests
<<<<<<< HEAD
  - //doc/source/train/examples/pytorch:convert_existing_pytorch_code_to_ray_train
  - //doc/source/tune/examples:tune-pytorch-cifar
  # gpu tests
=======
  # gpu tests
  - //python/ray/train:test_torch_lightning_train
>>>>>>> 19c4b782
<|MERGE_RESOLUTION|>--- conflicted
+++ resolved
@@ -2,11 +2,4 @@
   # non-gpu tests
   - //python/ray/train:horovod_cifar_pbt_example
   # doc tests
-<<<<<<< HEAD
-  - //doc/source/train/examples/pytorch:convert_existing_pytorch_code_to_ray_train
-  - //doc/source/tune/examples:tune-pytorch-cifar
-  # gpu tests
-=======
-  # gpu tests
-  - //python/ray/train:test_torch_lightning_train
->>>>>>> 19c4b782
+  # gpu tests