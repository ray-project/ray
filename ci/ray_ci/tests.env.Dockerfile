# syntax=docker/dockerfile:1.3-labs

ARG BASE_IMAGE
FROM "$BASE_IMAGE"

ARG BUILD_TYPE
ARG BUILDKITE_CACHE_READONLY
ARG RAY_INSTALL_MASK=

ENV CC=clang
ENV CXX=clang++-12

RUN mkdir /rayci
WORKDIR /rayci
COPY . .

RUN <<EOF
#!/bin/bash -i

set -euo pipefail

if [[ "$BUILDKITE_CACHE_READONLY" == "true" ]]; then
  # Disables uploading cache when it is read-only.
  echo "build --remote_upload_local_results=false" >> ~/.bazelrc
fi

if [[ "$BUILD_TYPE" == "skip" || "${BUILD_TYPE}" == "ubsan" ]]; then
  echo "Skipping building ray package"
  exit 0
fi

if [[ "$BUILD_TYPE" == "clang" || "$BUILD_TYPE" == "asan-clang" || "$BUILD_TYPE" == "tsan-clang" ]]; then
  echo "--- Install LLVM dependencies (and skip building ray package)"
  bash ci/env/install-llvm-binaries.sh
  exit 0
fi

if [[ "$RAY_INSTALL_MASK" != "" ]]; then
  echo "--- Apply mask: $RAY_INSTALL_MASK"
  if [[ "$RAY_INSTALL_MASK" =~ all-ray-libraries ]]; then
<<<<<<< HEAD
    rm -rf python/ray/air
=======
    rm -rf python/ray/data
>>>>>>> af1f7930
    rm -rf python/ray/llm
    # Remove the actual directory and the symlink.
    rm -rf rllib python/ray/rllib
    rm -rf python/ray/serve
    rm -rf python/ray/train
    rm -rf python/ray/tune
    rm -rf python/ray/workflow
  fi
fi

echo "--- Build dashboard"

(
  cd python/ray/dashboard/client
  npm ci
  npm run build
)

echo "--- Install Ray with -e"

if [[ "$BUILD_TYPE" == "debug" ]]; then
  RAY_DEBUG_BUILD=debug pip install -v -e python/
elif [[ "$BUILD_TYPE" == "asan" ]]; then
  pip install -v -e python/
  bazel build $(./ci/run/bazel_export_options) --no//:jemalloc_flag //:ray_pkg
elif [[ "$BUILD_TYPE" == "java" ]]; then
  bash java/build-jar-multiplatform.sh linux
  RAY_INSTALL_JAVA=1 pip install -v -e python/
else
  pip install -v -e python/
fi

EOF<|MERGE_RESOLUTION|>--- conflicted
+++ resolved
@@ -38,11 +38,7 @@
 if [[ "$RAY_INSTALL_MASK" != "" ]]; then
   echo "--- Apply mask: $RAY_INSTALL_MASK"
   if [[ "$RAY_INSTALL_MASK" =~ all-ray-libraries ]]; then
-<<<<<<< HEAD
-    rm -rf python/ray/air
-=======
     rm -rf python/ray/data
->>>>>>> af1f7930
     rm -rf python/ray/llm
     # Remove the actual directory and the symlink.
     rm -rf rllib python/ray/rllib
