--- conflicted
+++ resolved
@@ -30,9 +30,6 @@
         used to run tests in a distributed fashion.
         :param shard_ids: The list of shard ids to run. If none, run no shards.
         """
-<<<<<<< HEAD
-        super().__init__(docker_tag, envs=test_envs, privileged=privileged)
-=======
         super().__init__(
             docker_tag,
             envs=test_envs,
@@ -40,8 +37,8 @@
                 f"{os.environ.get('RAYCI_CHECKOUT_DIR')}:/ray-mount",
                 "/var/run/docker.sock:/var/run/docker.sock",
             ],
+            privileged=privileged,
         )
->>>>>>> 19c4b782
         self.shard_count = shard_count
         self.shard_ids = shard_ids or []
         self.test_envs = test_envs or []
