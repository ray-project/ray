load("@rules_python//python:defs.bzl", "py_binary", "py_library", "py_test")
load("@py_deps_buildkite//:requirements.bzl", ci_require = "requirement")

py_binary(
    name = "state_machine_bot",
    srcs = ["state_machine_bot.py"],
    exec_compatible_with = ["//:hermetic_python"],
    deps = [
        ci_require("click"),
        "//ci/ray_ci:ray_ci_lib",
    ],
)

py_binary(
    name = "test_db_bot",
    srcs = ["test_db_bot.py"],
    exec_compatible_with = ["//:hermetic_python"],
    deps = [
        ci_require("click"),
        "//ci/ray_ci:ray_ci_lib",
    ],
)

py_binary(
    name = "weekly_green_metric",
    srcs = ["weekly_green_metric.py"],
    exec_compatible_with = ["//:hermetic_python"],
    deps = [
        ci_require("boto3"),
        ci_require("click"),
        "//ci/ray_ci:ray_ci_lib",
    ],
)

py_binary(
    name = "filter_tests",
    srcs = ["filter_tests.py"],
    exec_compatible_with = ["//:hermetic_python"],
    deps = [
        ci_require("click"),
        "//ci/ray_ci:ray_ci_lib",
        "//release:ray_release",
    ],
)

py_library(
    name = "update_version_lib",
    srcs = ["update_version_lib.py"],
    visibility = ["//ci/ray_ci/automation:__subpackages__"],
    deps = [],
)

py_test(
    name = "test_update_version_lib",
    size = "small",
    srcs = ["test_update_version_lib.py"],
    exec_compatible_with = ["//:hermetic_python"],
    tags = [
        "ci_unit",
        "team:ci",
    ],
    deps = [
        ci_require("pytest"),
        ":update_version_lib",
    ],
)

py_binary(
    name = "update_version",
    srcs = ["update_version.py"],
    exec_compatible_with = ["//:hermetic_python"],
    deps = [
        ci_require("click"),
        ":update_version_lib",
    ],
)

py_library(
    name = "docker_tags_lib",
    srcs = ["docker_tags_lib.py"],
    data = [
        "@crane_linux_x86_64//:file",
    ],
    visibility = ["//ci/ray_ci/automation:__subpackages__"],
    deps = [
        ci_require("requests"),
        "//ci/ray_ci:ray_ci_lib",
        ci_require("bazel-runfiles"),
    ],
)

py_test(
    name = "test_docker_tags_lib",
    size = "small",
    srcs = ["test_docker_tags_lib.py"],
    exec_compatible_with = ["//:hermetic_python"],
    tags = [
        "ci_unit",
        "team:ci",
    ],
    deps = [
        ci_require("pytest"),
        ":docker_tags_lib",
    ],
)

py_library(
    name = "ray_wheels_lib",
    srcs = ["ray_wheels_lib.py"],
    visibility = ["//ci/ray_ci/automation:__subpackages__"],
    deps = [
        ci_require("boto3"),
        "//ci/ray_ci:ray_ci_lib",
    ],
)

py_test(
    name = "test_ray_wheels_lib",
    srcs = ["test_ray_wheels_lib.py"],
    exec_compatible_with = ["//:hermetic_python"],
    tags = [
        "ci_unit",
        "team:ci",
    ],
    deps = [
        ci_require("pytest"),
        ":ray_wheels_lib",
    ],
)

<<<<<<< HEAD
py_binary(
    name = "upload_wheels_pypi",
    srcs = ["upload_wheels_pypi.py"],
    exec_compatible_with = ["//:hermetic_python"],
    deps = [
        ":ray_wheels_lib",
        ":pypi_lib",
        ci_require("click"),
=======
py_library(
    name = "pypi_lib",
    srcs = ["pypi_lib.py"],
    visibility = ["//ci/ray_ci/automation:__subpackages__"],
    deps = [
        "//release:ray_release",
        ci_require("twine"),
    ],
)

py_test(
    name = "test_pypi_lib",
    srcs = ["test_pypi_lib.py"],
    exec_compatible_with = ["//:hermetic_python"],
    tags = [
        "ci_unit",
        "team:ci",
    ],
    deps = [
        ci_require("pytest"),
        ":pypi_lib",
>>>>>>> b5aee368
    ],
)<|MERGE_RESOLUTION|>--- conflicted
+++ resolved
@@ -128,16 +128,6 @@
     ],
 )
 
-<<<<<<< HEAD
-py_binary(
-    name = "upload_wheels_pypi",
-    srcs = ["upload_wheels_pypi.py"],
-    exec_compatible_with = ["//:hermetic_python"],
-    deps = [
-        ":ray_wheels_lib",
-        ":pypi_lib",
-        ci_require("click"),
-=======
 py_library(
     name = "pypi_lib",
     srcs = ["pypi_lib.py"],
@@ -159,6 +149,16 @@
     deps = [
         ci_require("pytest"),
         ":pypi_lib",
->>>>>>> b5aee368
+    ],
+)
+
+py_binary(
+    name = "upload_wheels_pypi",
+    srcs = ["upload_wheels_pypi.py"],
+    exec_compatible_with = ["//:hermetic_python"],
+    deps = [
+        ":ray_wheels_lib",
+        ":pypi_lib",
+        ci_require("click"),
     ],
 )