--- conflicted
+++ resolved
@@ -492,10 +492,7 @@
 
 docker run --rm --shm-size=${SHM_SIZE} --memory=${MEMORY_SIZE} $DOCKER_SHA \
     /ray/ci/suppress_output python /ray/rllib/examples/random_env.py
-<<<<<<< HEAD
 
 # TODO(sven): Check whether in Bazel (other PR) as well.
 docker run --rm --shm-size=${SHM_SIZE} --memory=${MEMORY_SIZE} $DOCKER_SHA \
     /ray/ci/suppress_output python /ray/rllib/tests/test_deterministic_support.py
-=======
->>>>>>> 5518a738
