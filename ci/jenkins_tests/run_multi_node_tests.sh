--- conflicted
+++ resolved
@@ -461,11 +461,7 @@
     --shm-size=60G \
     --test-script=/ray/test/jenkins_tests/multi_node_tests/large_memory_test.py
 
-<<<<<<< HEAD
-# Flaky! moved to bottom of file
-docker run --rm --shm-size=${SHM_SIZE} --memory=${MEMORY_SIZE} $DOCKER_SHA \
-    pytest /ray/python/ray/tune/test/cluster_tests.py
-=======
+
 docker run --rm --shm-size=${SHM_SIZE} --memory=${MEMORY_SIZE} $DOCKER_SHA \
     pytest /ray/python/ray/tune/test/cluster_tests.py
 
@@ -532,4 +528,4 @@
 docker run --rm --shm-size=${SHM_SIZE} --memory=${MEMORY_SIZE} $DOCKER_SHA \
     python /ray/python/ray/tune/examples/skopt_example.py \
     --smoke-test
->>>>>>> d9da183c
+
