--- conflicted
+++ resolved
@@ -17,7 +17,7 @@
 
 ######################## RAY BACKEND TESTS #################################
 
-docker run --rm --shm-size=60G --memory=60G $DOCKER_SHA \
+$SUPPRESS_OUTPUT docker run --rm --shm-size=60G --memory=60G $DOCKER_SHA \
     python /ray/ci/jenkins_tests/miscellaneous/large_memory_test.py
 
 ######################## RLLIB TESTS #################################
@@ -52,40 +52,4 @@
 
 $SUPPRESS_OUTPUT docker run --rm --shm-size=${SHM_SIZE} --memory=${MEMORY_SIZE} $DOCKER_SHA \
     python /ray/python/ray/experimental/sgd/mnist_example.py --num-iters=1 \
-<<<<<<< HEAD
-        --num-workers=1 --devices-per-worker=1 --strategy=ps --tune
-=======
-        --num-workers=1 --devices-per-worker=1 --strategy=ps --tune
-
-######################## RAY BACKEND TESTS #################################
-
-$SUPPRESS_OUTPUT python3 $ROOT_DIR/multi_node_docker_test.py \
-    --docker-image=$DOCKER_SHA \
-    --num-nodes=5 \
-    --num-redis-shards=10 \
-    --test-script=/ray/ci/jenkins_tests/multi_node_tests/test_0.py
-
-$SUPPRESS_OUTPUT python3 $ROOT_DIR/multi_node_docker_test.py \
-    --docker-image=$DOCKER_SHA \
-    --num-nodes=5 \
-    --num-redis-shards=5 \
-    --num-gpus=0,1,2,3,4 \
-    --num-drivers=7 \
-    --driver-locations=0,1,0,1,2,3,4 \
-    --test-script=/ray/ci/jenkins_tests/multi_node_tests/remove_driver_test.py
-
-$SUPPRESS_OUTPUT python3 $ROOT_DIR/multi_node_docker_test.py \
-    --docker-image=$DOCKER_SHA \
-    --num-nodes=5 \
-    --num-redis-shards=2 \
-    --num-gpus=0,0,5,6,50 \
-    --num-drivers=100 \
-    --test-script=/ray/ci/jenkins_tests/multi_node_tests/many_drivers_test.py
-
-$SUPPRESS_OUTPUT python3 $ROOT_DIR/multi_node_docker_test.py \
-    --docker-image=$DOCKER_SHA \
-    --num-nodes=1 \
-    --mem-size=60G \
-    --shm-size=60G \
-    --test-script=/ray/ci/jenkins_tests/multi_node_tests/large_memory_test.py
->>>>>>> 437459f4
+        --num-workers=1 --devices-per-worker=1 --strategy=ps --tune