#!/usr/bin/env bash

# Cause the script to exit if a single command fails.
set -e

# Show explicitly which commands are currently running.
set -x

MEMORY_SIZE="20G"
SHM_SIZE="20G"

ROOT_DIR=$(cd "$(dirname "${BASH_SOURCE:-$0}")"; pwd)

DOCKER_SHA=$($ROOT_DIR/../../build-docker.sh --output-sha --no-cache)
echo "Using Docker image" $DOCKER_SHA

<<<<<<< HEAD
docker run --rm --shm-size=${SHM_SIZE} --memory=${MEMORY_SIZE} $DOCKER_SHA \
    python /ray/python/ray/rllib/train.py \
    --env PongDeterministic-v0 \
    --run A3C \
    --stop '{"training_iteration": 2}' \
    --config '{"num_workers": 2}'

docker run --rm --shm-size=${SHM_SIZE} --memory=${MEMORY_SIZE} $DOCKER_SHA \
    python /ray/python/ray/rllib/train.py \
    --env Pong-ram-v4 \
    --run A3C \
    --stop '{"training_iteration": 2}' \
    --config '{"num_workers": 2}'

docker run --rm --shm-size=${SHM_SIZE} --memory=${MEMORY_SIZE} $DOCKER_SHA \
    python /ray/python/ray/rllib/train.py \
    --env PongDeterministic-v0 \
    --run A2C \
    --stop '{"training_iteration": 2}' \
    --config '{"num_workers": 2}'

docker run --rm --shm-size=${SHM_SIZE} --memory=${MEMORY_SIZE} $DOCKER_SHA \
    python /ray/python/ray/rllib/train.py \
    --env CartPole-v1 \
    --run PPO \
    --stop '{"training_iteration": 2}' \
    --config '{"kl_coeff": 1.0, "num_sgd_iter": 10, "lr": 1e-4, "sgd_minibatch_size": 64, "train_batch_size": 2000, "num_workers": 1, "model": {"free_log_std": true}}'

docker run --rm --shm-size=${SHM_SIZE} --memory=${MEMORY_SIZE} $DOCKER_SHA \
    python /ray/python/ray/rllib/train.py \
    --env CartPole-v1 \
    --run PPO \
    --stop '{"training_iteration": 2}' \
    --config '{"simple_optimizer": false, "num_sgd_iter": 2, "model": {"use_lstm": true}}'

docker run --rm --shm-size=${SHM_SIZE} --memory=${MEMORY_SIZE} $DOCKER_SHA \
    python /ray/python/ray/rllib/train.py \
    --env CartPole-v1 \
    --run PPO \
    --stop '{"training_iteration": 2}' \
    --config '{"simple_optimizer": true, "num_sgd_iter": 2, "model": {"use_lstm": true}}'

docker run --rm --shm-size=${SHM_SIZE} --memory=${MEMORY_SIZE} $DOCKER_SHA \
    python /ray/python/ray/rllib/train.py \
    --env CartPole-v1 \
    --run PPO \
    --stop '{"training_iteration": 2}' \
    --config '{"num_gpus": 0.1}' \
    --ray-num-gpus 1

docker run --rm --shm-size=${SHM_SIZE} --memory=${MEMORY_SIZE} $DOCKER_SHA \
    python /ray/python/ray/rllib/train.py \
    --env CartPole-v1 \
    --run PPO \
    --stop '{"training_iteration": 2}' \
    --config '{"kl_coeff": 1.0, "num_sgd_iter": 10, "lr": 1e-4, "sgd_minibatch_size": 64, "train_batch_size": 2000, "num_workers": 1, "use_gae": false, "batch_mode": "complete_episodes"}'

docker run --rm --shm-size=${SHM_SIZE} --memory=${MEMORY_SIZE} $DOCKER_SHA \
    python /ray/python/ray/rllib/train.py \
    --env CartPole-v1 \
    --run PPO \
    --stop '{"training_iteration": 2}' \
    --config '{"remote_worker_envs": true, "num_envs_per_worker": 2, "num_workers": 1, "train_batch_size": 100, "sgd_minibatch_size": 50}'

docker run --rm --shm-size=${SHM_SIZE} --memory=${MEMORY_SIZE} $DOCKER_SHA \
    python /ray/python/ray/rllib/train.py \
    --env Pendulum-v0 \
    --run ES \
    --stop '{"training_iteration": 2}' \
    --config '{"stepsize": 0.01, "episodes_per_batch": 20, "train_batch_size": 100, "num_workers": 2}'

docker run --rm --shm-size=${SHM_SIZE} --memory=${MEMORY_SIZE} $DOCKER_SHA \
    python /ray/python/ray/rllib/train.py \
    --env Pong-v0 \
    --run ES \
    --stop '{"training_iteration": 2}' \
    --config '{"stepsize": 0.01, "episodes_per_batch": 20, "train_batch_size": 100, "num_workers": 2}'

docker run --rm --shm-size=${SHM_SIZE} --memory=${MEMORY_SIZE} $DOCKER_SHA \
    python /ray/python/ray/rllib/train.py \
    --env CartPole-v0 \
    --run A3C \
    --stop '{"training_iteration": 2}' \

docker run --rm --shm-size=${SHM_SIZE} --memory=${MEMORY_SIZE} $DOCKER_SHA \
    python /ray/python/ray/rllib/train.py \
    --env CartPole-v0 \
    --run DQN \
    --stop '{"training_iteration": 2}' \
    --config '{"lr": 1e-3, "schedule_max_timesteps": 100000, "exploration_fraction": 0.1, "exploration_final_eps": 0.02, "dueling": false, "hiddens": [], "model": {"fcnet_hiddens": [64], "fcnet_activation": "relu"}}'

docker run --rm --shm-size=${SHM_SIZE} --memory=${MEMORY_SIZE} $DOCKER_SHA \
    python /ray/python/ray/rllib/train.py \
    --env CartPole-v0 \
    --run DQN \
    --stop '{"training_iteration": 2}' \
    --config '{"num_workers": 2}'

docker run --rm --shm-size=${SHM_SIZE} --memory=${MEMORY_SIZE} $DOCKER_SHA \
    python /ray/python/ray/rllib/train.py \
    --env CartPole-v0 \
    --run APEX \
    --stop '{"training_iteration": 2}' \
    --config '{"num_workers": 2, "timesteps_per_iteration": 1000, "num_gpus": 0, "min_iter_time_s": 1}'

docker run --rm --shm-size=${SHM_SIZE} --memory=${MEMORY_SIZE} $DOCKER_SHA \
    python /ray/python/ray/rllib/train.py \
    --env FrozenLake-v0 \
    --run DQN \
    --stop '{"training_iteration": 2}'

docker run --rm --shm-size=${SHM_SIZE} --memory=${MEMORY_SIZE} $DOCKER_SHA \
    python /ray/python/ray/rllib/train.py \
    --env FrozenLake-v0 \
    --run PPO \
    --stop '{"training_iteration": 2}' \
    --config '{"num_sgd_iter": 10, "sgd_minibatch_size": 64, "train_batch_size": 1000, "num_workers": 1}'

docker run --rm --shm-size=${SHM_SIZE} --memory=${MEMORY_SIZE} $DOCKER_SHA \
    python /ray/python/ray/rllib/train.py \
    --env PongDeterministic-v4 \
    --run DQN \
    --stop '{"training_iteration": 2}' \
    --config '{"lr": 1e-4, "schedule_max_timesteps": 2000000, "buffer_size": 10000, "exploration_fraction": 0.1, "exploration_final_eps": 0.01, "sample_batch_size": 4, "learning_starts": 10000, "target_network_update_freq": 1000, "gamma": 0.99, "prioritized_replay": true}'

docker run --rm --shm-size=${SHM_SIZE} --memory=${MEMORY_SIZE} $DOCKER_SHA \
    python /ray/python/ray/rllib/train.py \
    --env MontezumaRevenge-v0 \
    --run PPO \
    --stop '{"training_iteration": 2}' \
    --config '{"kl_coeff": 1.0, "num_sgd_iter": 10, "lr": 1e-4, "sgd_minibatch_size": 64, "train_batch_size": 2000, "num_workers": 1, "model": {"dim": 40, "conv_filters": [[16, [8, 8], 4], [32, [4, 4], 2], [512, [5, 5], 1]]}}'

docker run --rm --shm-size=${SHM_SIZE} --memory=${MEMORY_SIZE} $DOCKER_SHA \
    python /ray/python/ray/rllib/train.py \
    --env CartPole-v1 \
    --run A3C \
    --stop '{"training_iteration": 2}' \
    --config '{"num_workers": 2, "model": {"use_lstm": true}}'

docker run --rm --shm-size=${SHM_SIZE} --memory=${MEMORY_SIZE} $DOCKER_SHA \
    python /ray/python/ray/rllib/train.py \
    --env CartPole-v0 \
    --run DQN \
    --stop '{"training_iteration": 2}' \
    --config '{"num_workers": 2}'

docker run --rm --shm-size=${SHM_SIZE} --memory=${MEMORY_SIZE} $DOCKER_SHA \
    python /ray/python/ray/rllib/train.py \
    --env CartPole-v0 \
    --run PG \
    --stop '{"training_iteration": 2}' \
    --config '{"sample_batch_size": 500, "num_workers": 1}'

docker run --rm --shm-size=${SHM_SIZE} --memory=${MEMORY_SIZE} $DOCKER_SHA \
    python /ray/python/ray/rllib/train.py \
    --env CartPole-v0 \
    --run PG \
    --stop '{"training_iteration": 2}' \
    --config '{"sample_batch_size": 500, "use_pytorch": true}'

docker run --rm --shm-size=${SHM_SIZE} --memory=${MEMORY_SIZE} $DOCKER_SHA \
    python /ray/python/ray/rllib/train.py \
    --env CartPole-v0 \
    --run PG \
    --stop '{"training_iteration": 2}' \
    --config '{"sample_batch_size": 500, "num_workers": 1, "model": {"use_lstm": true, "max_seq_len": 100}}'

docker run --rm --shm-size=${SHM_SIZE} --memory=${MEMORY_SIZE} $DOCKER_SHA \
    python /ray/python/ray/rllib/train.py \
    --env CartPole-v0 \
    --run PG \
    --stop '{"training_iteration": 2}' \
    --config '{"sample_batch_size": 500, "num_workers": 1, "num_envs_per_worker": 10}'

docker run --rm --shm-size=${SHM_SIZE} --memory=${MEMORY_SIZE} $DOCKER_SHA \
    python /ray/python/ray/rllib/train.py \
    --env Pong-v0 \
    --run PG \
    --stop '{"training_iteration": 2}' \
    --config '{"sample_batch_size": 500, "num_workers": 1}'

docker run --rm --shm-size=${SHM_SIZE} --memory=${MEMORY_SIZE} $DOCKER_SHA \
    python /ray/python/ray/rllib/train.py \
    --env FrozenLake-v0 \
    --run PG \
    --stop '{"training_iteration": 2}' \
    --config '{"sample_batch_size": 500, "num_workers": 1}'

docker run --rm --shm-size=${SHM_SIZE} --memory=${MEMORY_SIZE} $DOCKER_SHA \
    python /ray/python/ray/rllib/train.py \
    --env Pendulum-v0 \
    --run DDPG \
    --stop '{"training_iteration": 2}' \
    --config '{"num_workers": 1}'

docker run --rm --shm-size=${SHM_SIZE} --memory=${MEMORY_SIZE} $DOCKER_SHA \
    python /ray/python/ray/rllib/agents/impala/vtrace_test.py

docker run --rm --shm-size=${SHM_SIZE} --memory=${MEMORY_SIZE} $DOCKER_SHA \
    python /ray/python/ray/rllib/train.py \
    --env CartPole-v0 \
    --run IMPALA \
    --stop '{"training_iteration": 2}' \
    --config '{"num_gpus": 0, "num_workers": 2, "min_iter_time_s": 1}'

docker run --rm --shm-size=${SHM_SIZE} --memory=${MEMORY_SIZE} $DOCKER_SHA \
    python /ray/python/ray/rllib/train.py \
    --env CartPole-v0 \
    --run IMPALA \
    --stop '{"training_iteration": 2}' \
    --config '{"num_gpus": 0, "num_workers": 2, "min_iter_time_s": 1, "model": {"use_lstm": true}}'

docker run --rm --shm-size=${SHM_SIZE} --memory=${MEMORY_SIZE} $DOCKER_SHA \
    python /ray/python/ray/rllib/train.py \
    --env CartPole-v0 \
    --run IMPALA \
    --stop '{"training_iteration": 2}' \
    --config '{"num_gpus": 0, "num_workers": 2, "min_iter_time_s": 1, "num_data_loader_buffers": 2, "replay_buffer_num_slots": 100, "replay_proportion": 1.0}'

docker run --rm --shm-size=${SHM_SIZE} --memory=${MEMORY_SIZE} $DOCKER_SHA \
    python /ray/python/ray/rllib/train.py \
    --env CartPole-v0 \
    --run IMPALA \
    --stop '{"training_iteration": 2}' \
    --config '{"num_gpus": 0, "num_workers": 2, "min_iter_time_s": 1, "num_data_loader_buffers": 2, "replay_buffer_num_slots": 100, "replay_proportion": 1.0, "model": {"use_lstm": true}}'

docker run --rm --shm-size=${SHM_SIZE} --memory=${MEMORY_SIZE} $DOCKER_SHA \
    python /ray/python/ray/rllib/train.py \
    --env MountainCarContinuous-v0 \
    --run DDPG \
    --stop '{"training_iteration": 2}' \
    --config '{"num_workers": 1}'

docker run --rm --shm-size=${SHM_SIZE} --memory=${MEMORY_SIZE} $DOCKER_SHA \
    rllib train \
    --env MountainCarContinuous-v0 \
    --run DDPG \
    --stop '{"training_iteration": 2}' \
    --config '{"num_workers": 1}'

docker run --rm --shm-size=${SHM_SIZE} --memory=${MEMORY_SIZE} $DOCKER_SHA \
    python /ray/python/ray/rllib/train.py \
    --env Pendulum-v0 \
    --run APEX_DDPG \
    --ray-num-cpus 8 \
    --stop '{"training_iteration": 2}' \
    --config '{"num_workers": 2, "optimizer": {"num_replay_buffer_shards": 1}, "learning_starts": 100, "min_iter_time_s": 1}'

docker run --rm --shm-size=${SHM_SIZE} --memory=${MEMORY_SIZE} $DOCKER_SHA \
    python /ray/python/ray/rllib/train.py \
    --env Pendulum-v0 \
    --run APEX_DDPG \
    --ray-num-cpus 8 \
    --stop '{"training_iteration": 2}' \
    --config '{"num_workers": 2, "optimizer": {"num_replay_buffer_shards": 1}, "learning_starts": 100, "min_iter_time_s": 1, "batch_mode": "complete_episodes", "parameter_noise": true}'
=======
######################## RLLIB TESTS #################################
>>>>>>> 9c48cc27

source $ROOT_DIR/run_rllib_tests.sh


######################## SGD TESTS #################################

docker run --rm --shm-size=${SHM_SIZE} --memory=${MEMORY_SIZE} $DOCKER_SHA \
    python /ray/python/ray/experimental/sgd/test_sgd.py --num-iters=2 \
        --batch-size=1 --strategy=simple

docker run --rm --shm-size=${SHM_SIZE} --memory=${MEMORY_SIZE} $DOCKER_SHA \
    python /ray/python/ray/experimental/sgd/test_sgd.py --num-iters=2 \
        --batch-size=1 --strategy=ps

docker run --rm --shm-size=${SHM_SIZE} --memory=${MEMORY_SIZE} $DOCKER_SHA \
    python /ray/python/ray/experimental/sgd/test_save_and_restore.py --num-iters=2 \
        --batch-size=1 --strategy=simple

docker run --rm --shm-size=${SHM_SIZE} --memory=${MEMORY_SIZE} $DOCKER_SHA \
    python /ray/python/ray/experimental/sgd/test_save_and_restore.py --num-iters=2 \
        --batch-size=1 --strategy=ps

docker run --rm --shm-size=${SHM_SIZE} --memory=${MEMORY_SIZE} $DOCKER_SHA \
    python /ray/python/ray/experimental/sgd/mnist_example.py --num-iters=1 \
        --num-workers=1 --devices-per-worker=1 --strategy=ps

docker run --rm --shm-size=${SHM_SIZE} --memory=${MEMORY_SIZE} $DOCKER_SHA \
    python /ray/python/ray/experimental/sgd/mnist_example.py --num-iters=1 \
        --num-workers=1 --devices-per-worker=1 --strategy=ps --tune

######################## RAY BACKEND TESTS #################################

python3 $ROOT_DIR/multi_node_docker_test.py \
    --docker-image=$DOCKER_SHA \
    --num-nodes=5 \
    --num-redis-shards=10 \
    --test-script=/ray/ci/jenkins_tests/multi_node_tests/test_0.py

python3 $ROOT_DIR/multi_node_docker_test.py \
    --docker-image=$DOCKER_SHA \
    --num-nodes=5 \
    --num-redis-shards=5 \
    --num-gpus=0,1,2,3,4 \
    --num-drivers=7 \
    --driver-locations=0,1,0,1,2,3,4 \
    --test-script=/ray/ci/jenkins_tests/multi_node_tests/remove_driver_test.py

python3 $ROOT_DIR/multi_node_docker_test.py \
    --docker-image=$DOCKER_SHA \
    --num-nodes=5 \
    --num-redis-shards=2 \
    --num-gpus=0,0,5,6,50 \
    --num-drivers=100 \
    --test-script=/ray/ci/jenkins_tests/multi_node_tests/many_drivers_test.py

python3 $ROOT_DIR/multi_node_docker_test.py \
    --docker-image=$DOCKER_SHA \
    --num-nodes=1 \
    --mem-size=60G \
    --shm-size=60G \
    --test-script=/ray/ci/jenkins_tests/multi_node_tests/large_memory_test.py

######################## TUNE TESTS #################################

docker run --rm --shm-size=${SHM_SIZE} --memory=${MEMORY_SIZE} $DOCKER_SHA \
    pytest /ray/python/ray/tune/test/cluster_tests.py

docker run --rm --shm-size=${SHM_SIZE} --memory=${MEMORY_SIZE} $DOCKER_SHA \
    python /ray/python/ray/tune/examples/tune_mnist_ray.py \
    --smoke-test

docker run --rm --shm-size=${SHM_SIZE} --memory=${MEMORY_SIZE} $DOCKER_SHA \
    python /ray/python/ray/tune/examples/pbt_example.py \
    --smoke-test

docker run --rm --shm-size=${SHM_SIZE} --memory=${MEMORY_SIZE} $DOCKER_SHA \
    python /ray/python/ray/tune/examples/hyperband_example.py \
    --smoke-test

docker run --rm --shm-size=${SHM_SIZE} --memory=${MEMORY_SIZE} $DOCKER_SHA \
    python /ray/python/ray/tune/examples/async_hyperband_example.py \
    --smoke-test

docker run --rm --shm-size=${SHM_SIZE} --memory=${MEMORY_SIZE} $DOCKER_SHA \
    python /ray/python/ray/tune/examples/tune_mnist_ray_hyperband.py \
    --smoke-test

docker run --rm --shm-size=${SHM_SIZE} --memory=${MEMORY_SIZE} $DOCKER_SHA \
    python /ray/python/ray/tune/examples/tune_mnist_async_hyperband.py \
    --smoke-test

docker run --rm --shm-size=${SHM_SIZE} --memory=${MEMORY_SIZE} $DOCKER_SHA \
    python /ray/python/ray/tune/examples/logging_example.py \
    --smoke-test

docker run --rm --shm-size=${SHM_SIZE} --memory=${MEMORY_SIZE} $DOCKER_SHA \
    python /ray/python/ray/tune/examples/bayesopt_example.py \
    --smoke-test

docker run --rm --shm-size=${SHM_SIZE} --memory=${MEMORY_SIZE} $DOCKER_SHA \
    python /ray/python/ray/tune/examples/hyperopt_example.py \
    --smoke-test

docker run --rm --shm-size=${SHM_SIZE} --memory=${MEMORY_SIZE} -e SIGOPT_KEY $DOCKER_SHA \
    python /ray/python/ray/tune/examples/sigopt_example.py \
    --smoke-test

# Runs only on Python3
# docker run --rm --shm-size=${SHM_SIZE} --memory=${MEMORY_SIZE} $DOCKER_SHA \
#     python /ray/python/ray/tune/examples/nevergrad_example.py \
#     --smoke-test

docker run --rm --shm-size=${SHM_SIZE} --memory=${MEMORY_SIZE} $DOCKER_SHA \
    python /ray/python/ray/tune/examples/tune_mnist_keras.py \
    --smoke-test

docker run --rm --shm-size=${SHM_SIZE} --memory=${MEMORY_SIZE} $DOCKER_SHA \
    python /ray/python/ray/tune/examples/mnist_pytorch.py --smoke-test --no-cuda

docker run --rm --shm-size=${SHM_SIZE} --memory=${MEMORY_SIZE} $DOCKER_SHA \
    python /ray/python/ray/tune/examples/mnist_pytorch_trainable.py \
    --smoke-test --no-cuda

docker run --rm --shm-size=${SHM_SIZE} --memory=${MEMORY_SIZE} $DOCKER_SHA \
    python /ray/python/ray/tune/examples/genetic_example.py \
    --smoke-test

docker run --rm --shm-size=${SHM_SIZE} --memory=${MEMORY_SIZE} $DOCKER_SHA \
    python /ray/python/ray/tune/examples/skopt_example.py \
    --smoke-test<|MERGE_RESOLUTION|>--- conflicted
+++ resolved
@@ -14,265 +14,7 @@
 DOCKER_SHA=$($ROOT_DIR/../../build-docker.sh --output-sha --no-cache)
 echo "Using Docker image" $DOCKER_SHA
 
-<<<<<<< HEAD
-docker run --rm --shm-size=${SHM_SIZE} --memory=${MEMORY_SIZE} $DOCKER_SHA \
-    python /ray/python/ray/rllib/train.py \
-    --env PongDeterministic-v0 \
-    --run A3C \
-    --stop '{"training_iteration": 2}' \
-    --config '{"num_workers": 2}'
-
-docker run --rm --shm-size=${SHM_SIZE} --memory=${MEMORY_SIZE} $DOCKER_SHA \
-    python /ray/python/ray/rllib/train.py \
-    --env Pong-ram-v4 \
-    --run A3C \
-    --stop '{"training_iteration": 2}' \
-    --config '{"num_workers": 2}'
-
-docker run --rm --shm-size=${SHM_SIZE} --memory=${MEMORY_SIZE} $DOCKER_SHA \
-    python /ray/python/ray/rllib/train.py \
-    --env PongDeterministic-v0 \
-    --run A2C \
-    --stop '{"training_iteration": 2}' \
-    --config '{"num_workers": 2}'
-
-docker run --rm --shm-size=${SHM_SIZE} --memory=${MEMORY_SIZE} $DOCKER_SHA \
-    python /ray/python/ray/rllib/train.py \
-    --env CartPole-v1 \
-    --run PPO \
-    --stop '{"training_iteration": 2}' \
-    --config '{"kl_coeff": 1.0, "num_sgd_iter": 10, "lr": 1e-4, "sgd_minibatch_size": 64, "train_batch_size": 2000, "num_workers": 1, "model": {"free_log_std": true}}'
-
-docker run --rm --shm-size=${SHM_SIZE} --memory=${MEMORY_SIZE} $DOCKER_SHA \
-    python /ray/python/ray/rllib/train.py \
-    --env CartPole-v1 \
-    --run PPO \
-    --stop '{"training_iteration": 2}' \
-    --config '{"simple_optimizer": false, "num_sgd_iter": 2, "model": {"use_lstm": true}}'
-
-docker run --rm --shm-size=${SHM_SIZE} --memory=${MEMORY_SIZE} $DOCKER_SHA \
-    python /ray/python/ray/rllib/train.py \
-    --env CartPole-v1 \
-    --run PPO \
-    --stop '{"training_iteration": 2}' \
-    --config '{"simple_optimizer": true, "num_sgd_iter": 2, "model": {"use_lstm": true}}'
-
-docker run --rm --shm-size=${SHM_SIZE} --memory=${MEMORY_SIZE} $DOCKER_SHA \
-    python /ray/python/ray/rllib/train.py \
-    --env CartPole-v1 \
-    --run PPO \
-    --stop '{"training_iteration": 2}' \
-    --config '{"num_gpus": 0.1}' \
-    --ray-num-gpus 1
-
-docker run --rm --shm-size=${SHM_SIZE} --memory=${MEMORY_SIZE} $DOCKER_SHA \
-    python /ray/python/ray/rllib/train.py \
-    --env CartPole-v1 \
-    --run PPO \
-    --stop '{"training_iteration": 2}' \
-    --config '{"kl_coeff": 1.0, "num_sgd_iter": 10, "lr": 1e-4, "sgd_minibatch_size": 64, "train_batch_size": 2000, "num_workers": 1, "use_gae": false, "batch_mode": "complete_episodes"}'
-
-docker run --rm --shm-size=${SHM_SIZE} --memory=${MEMORY_SIZE} $DOCKER_SHA \
-    python /ray/python/ray/rllib/train.py \
-    --env CartPole-v1 \
-    --run PPO \
-    --stop '{"training_iteration": 2}' \
-    --config '{"remote_worker_envs": true, "num_envs_per_worker": 2, "num_workers": 1, "train_batch_size": 100, "sgd_minibatch_size": 50}'
-
-docker run --rm --shm-size=${SHM_SIZE} --memory=${MEMORY_SIZE} $DOCKER_SHA \
-    python /ray/python/ray/rllib/train.py \
-    --env Pendulum-v0 \
-    --run ES \
-    --stop '{"training_iteration": 2}' \
-    --config '{"stepsize": 0.01, "episodes_per_batch": 20, "train_batch_size": 100, "num_workers": 2}'
-
-docker run --rm --shm-size=${SHM_SIZE} --memory=${MEMORY_SIZE} $DOCKER_SHA \
-    python /ray/python/ray/rllib/train.py \
-    --env Pong-v0 \
-    --run ES \
-    --stop '{"training_iteration": 2}' \
-    --config '{"stepsize": 0.01, "episodes_per_batch": 20, "train_batch_size": 100, "num_workers": 2}'
-
-docker run --rm --shm-size=${SHM_SIZE} --memory=${MEMORY_SIZE} $DOCKER_SHA \
-    python /ray/python/ray/rllib/train.py \
-    --env CartPole-v0 \
-    --run A3C \
-    --stop '{"training_iteration": 2}' \
-
-docker run --rm --shm-size=${SHM_SIZE} --memory=${MEMORY_SIZE} $DOCKER_SHA \
-    python /ray/python/ray/rllib/train.py \
-    --env CartPole-v0 \
-    --run DQN \
-    --stop '{"training_iteration": 2}' \
-    --config '{"lr": 1e-3, "schedule_max_timesteps": 100000, "exploration_fraction": 0.1, "exploration_final_eps": 0.02, "dueling": false, "hiddens": [], "model": {"fcnet_hiddens": [64], "fcnet_activation": "relu"}}'
-
-docker run --rm --shm-size=${SHM_SIZE} --memory=${MEMORY_SIZE} $DOCKER_SHA \
-    python /ray/python/ray/rllib/train.py \
-    --env CartPole-v0 \
-    --run DQN \
-    --stop '{"training_iteration": 2}' \
-    --config '{"num_workers": 2}'
-
-docker run --rm --shm-size=${SHM_SIZE} --memory=${MEMORY_SIZE} $DOCKER_SHA \
-    python /ray/python/ray/rllib/train.py \
-    --env CartPole-v0 \
-    --run APEX \
-    --stop '{"training_iteration": 2}' \
-    --config '{"num_workers": 2, "timesteps_per_iteration": 1000, "num_gpus": 0, "min_iter_time_s": 1}'
-
-docker run --rm --shm-size=${SHM_SIZE} --memory=${MEMORY_SIZE} $DOCKER_SHA \
-    python /ray/python/ray/rllib/train.py \
-    --env FrozenLake-v0 \
-    --run DQN \
-    --stop '{"training_iteration": 2}'
-
-docker run --rm --shm-size=${SHM_SIZE} --memory=${MEMORY_SIZE} $DOCKER_SHA \
-    python /ray/python/ray/rllib/train.py \
-    --env FrozenLake-v0 \
-    --run PPO \
-    --stop '{"training_iteration": 2}' \
-    --config '{"num_sgd_iter": 10, "sgd_minibatch_size": 64, "train_batch_size": 1000, "num_workers": 1}'
-
-docker run --rm --shm-size=${SHM_SIZE} --memory=${MEMORY_SIZE} $DOCKER_SHA \
-    python /ray/python/ray/rllib/train.py \
-    --env PongDeterministic-v4 \
-    --run DQN \
-    --stop '{"training_iteration": 2}' \
-    --config '{"lr": 1e-4, "schedule_max_timesteps": 2000000, "buffer_size": 10000, "exploration_fraction": 0.1, "exploration_final_eps": 0.01, "sample_batch_size": 4, "learning_starts": 10000, "target_network_update_freq": 1000, "gamma": 0.99, "prioritized_replay": true}'
-
-docker run --rm --shm-size=${SHM_SIZE} --memory=${MEMORY_SIZE} $DOCKER_SHA \
-    python /ray/python/ray/rllib/train.py \
-    --env MontezumaRevenge-v0 \
-    --run PPO \
-    --stop '{"training_iteration": 2}' \
-    --config '{"kl_coeff": 1.0, "num_sgd_iter": 10, "lr": 1e-4, "sgd_minibatch_size": 64, "train_batch_size": 2000, "num_workers": 1, "model": {"dim": 40, "conv_filters": [[16, [8, 8], 4], [32, [4, 4], 2], [512, [5, 5], 1]]}}'
-
-docker run --rm --shm-size=${SHM_SIZE} --memory=${MEMORY_SIZE} $DOCKER_SHA \
-    python /ray/python/ray/rllib/train.py \
-    --env CartPole-v1 \
-    --run A3C \
-    --stop '{"training_iteration": 2}' \
-    --config '{"num_workers": 2, "model": {"use_lstm": true}}'
-
-docker run --rm --shm-size=${SHM_SIZE} --memory=${MEMORY_SIZE} $DOCKER_SHA \
-    python /ray/python/ray/rllib/train.py \
-    --env CartPole-v0 \
-    --run DQN \
-    --stop '{"training_iteration": 2}' \
-    --config '{"num_workers": 2}'
-
-docker run --rm --shm-size=${SHM_SIZE} --memory=${MEMORY_SIZE} $DOCKER_SHA \
-    python /ray/python/ray/rllib/train.py \
-    --env CartPole-v0 \
-    --run PG \
-    --stop '{"training_iteration": 2}' \
-    --config '{"sample_batch_size": 500, "num_workers": 1}'
-
-docker run --rm --shm-size=${SHM_SIZE} --memory=${MEMORY_SIZE} $DOCKER_SHA \
-    python /ray/python/ray/rllib/train.py \
-    --env CartPole-v0 \
-    --run PG \
-    --stop '{"training_iteration": 2}' \
-    --config '{"sample_batch_size": 500, "use_pytorch": true}'
-
-docker run --rm --shm-size=${SHM_SIZE} --memory=${MEMORY_SIZE} $DOCKER_SHA \
-    python /ray/python/ray/rllib/train.py \
-    --env CartPole-v0 \
-    --run PG \
-    --stop '{"training_iteration": 2}' \
-    --config '{"sample_batch_size": 500, "num_workers": 1, "model": {"use_lstm": true, "max_seq_len": 100}}'
-
-docker run --rm --shm-size=${SHM_SIZE} --memory=${MEMORY_SIZE} $DOCKER_SHA \
-    python /ray/python/ray/rllib/train.py \
-    --env CartPole-v0 \
-    --run PG \
-    --stop '{"training_iteration": 2}' \
-    --config '{"sample_batch_size": 500, "num_workers": 1, "num_envs_per_worker": 10}'
-
-docker run --rm --shm-size=${SHM_SIZE} --memory=${MEMORY_SIZE} $DOCKER_SHA \
-    python /ray/python/ray/rllib/train.py \
-    --env Pong-v0 \
-    --run PG \
-    --stop '{"training_iteration": 2}' \
-    --config '{"sample_batch_size": 500, "num_workers": 1}'
-
-docker run --rm --shm-size=${SHM_SIZE} --memory=${MEMORY_SIZE} $DOCKER_SHA \
-    python /ray/python/ray/rllib/train.py \
-    --env FrozenLake-v0 \
-    --run PG \
-    --stop '{"training_iteration": 2}' \
-    --config '{"sample_batch_size": 500, "num_workers": 1}'
-
-docker run --rm --shm-size=${SHM_SIZE} --memory=${MEMORY_SIZE} $DOCKER_SHA \
-    python /ray/python/ray/rllib/train.py \
-    --env Pendulum-v0 \
-    --run DDPG \
-    --stop '{"training_iteration": 2}' \
-    --config '{"num_workers": 1}'
-
-docker run --rm --shm-size=${SHM_SIZE} --memory=${MEMORY_SIZE} $DOCKER_SHA \
-    python /ray/python/ray/rllib/agents/impala/vtrace_test.py
-
-docker run --rm --shm-size=${SHM_SIZE} --memory=${MEMORY_SIZE} $DOCKER_SHA \
-    python /ray/python/ray/rllib/train.py \
-    --env CartPole-v0 \
-    --run IMPALA \
-    --stop '{"training_iteration": 2}' \
-    --config '{"num_gpus": 0, "num_workers": 2, "min_iter_time_s": 1}'
-
-docker run --rm --shm-size=${SHM_SIZE} --memory=${MEMORY_SIZE} $DOCKER_SHA \
-    python /ray/python/ray/rllib/train.py \
-    --env CartPole-v0 \
-    --run IMPALA \
-    --stop '{"training_iteration": 2}' \
-    --config '{"num_gpus": 0, "num_workers": 2, "min_iter_time_s": 1, "model": {"use_lstm": true}}'
-
-docker run --rm --shm-size=${SHM_SIZE} --memory=${MEMORY_SIZE} $DOCKER_SHA \
-    python /ray/python/ray/rllib/train.py \
-    --env CartPole-v0 \
-    --run IMPALA \
-    --stop '{"training_iteration": 2}' \
-    --config '{"num_gpus": 0, "num_workers": 2, "min_iter_time_s": 1, "num_data_loader_buffers": 2, "replay_buffer_num_slots": 100, "replay_proportion": 1.0}'
-
-docker run --rm --shm-size=${SHM_SIZE} --memory=${MEMORY_SIZE} $DOCKER_SHA \
-    python /ray/python/ray/rllib/train.py \
-    --env CartPole-v0 \
-    --run IMPALA \
-    --stop '{"training_iteration": 2}' \
-    --config '{"num_gpus": 0, "num_workers": 2, "min_iter_time_s": 1, "num_data_loader_buffers": 2, "replay_buffer_num_slots": 100, "replay_proportion": 1.0, "model": {"use_lstm": true}}'
-
-docker run --rm --shm-size=${SHM_SIZE} --memory=${MEMORY_SIZE} $DOCKER_SHA \
-    python /ray/python/ray/rllib/train.py \
-    --env MountainCarContinuous-v0 \
-    --run DDPG \
-    --stop '{"training_iteration": 2}' \
-    --config '{"num_workers": 1}'
-
-docker run --rm --shm-size=${SHM_SIZE} --memory=${MEMORY_SIZE} $DOCKER_SHA \
-    rllib train \
-    --env MountainCarContinuous-v0 \
-    --run DDPG \
-    --stop '{"training_iteration": 2}' \
-    --config '{"num_workers": 1}'
-
-docker run --rm --shm-size=${SHM_SIZE} --memory=${MEMORY_SIZE} $DOCKER_SHA \
-    python /ray/python/ray/rllib/train.py \
-    --env Pendulum-v0 \
-    --run APEX_DDPG \
-    --ray-num-cpus 8 \
-    --stop '{"training_iteration": 2}' \
-    --config '{"num_workers": 2, "optimizer": {"num_replay_buffer_shards": 1}, "learning_starts": 100, "min_iter_time_s": 1}'
-
-docker run --rm --shm-size=${SHM_SIZE} --memory=${MEMORY_SIZE} $DOCKER_SHA \
-    python /ray/python/ray/rllib/train.py \
-    --env Pendulum-v0 \
-    --run APEX_DDPG \
-    --ray-num-cpus 8 \
-    --stop '{"training_iteration": 2}' \
-    --config '{"num_workers": 2, "optimizer": {"num_replay_buffer_shards": 1}, "learning_starts": 100, "min_iter_time_s": 1, "batch_mode": "complete_episodes", "parameter_noise": true}'
-=======
 ######################## RLLIB TESTS #################################
->>>>>>> 9c48cc27
 
 source $ROOT_DIR/run_rllib_tests.sh
 
