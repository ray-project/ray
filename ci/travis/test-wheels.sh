#!/usr/bin/env bash

# Cause the script to exit if a single command fails.
set -e

# Show explicitly which commands are currently running.
set -x

ROOT_DIR=$(cd "$(dirname "${BASH_SOURCE:-$0}")"; pwd)

platform="unknown"
unamestr="$(uname)"
if [[ "$unamestr" == "Linux" ]]; then
  echo "Platform is linux."
  platform="linux"
elif [[ "$unamestr" == "Darwin" ]]; then
  echo "Platform is macosx."
  platform="macosx"
else
  echo "Unrecognized platform."
  exit 1
fi

<<<<<<< HEAD
TEST_SCRIPT=$ROOT_DIR/../../python/ray/tests/test_microbenchmarks.py
UI_TEST_SCRIPT=$ROOT_DIR/../../python/ray/tests/test_webui.py
=======
TEST_SCRIPT="tests/test_microbenchmarks.py"
>>>>>>> 1cfadf03

if [[ "$platform" == "linux" ]]; then
  # First test Python 2.7.

  # Install miniconda.
  wget https://repo.continuum.io/miniconda/Miniconda2-4.5.4-Linux-x86_64.sh -O miniconda2.sh
  bash miniconda2.sh -b -p "$HOME/miniconda2"

  PYTHON_EXE=$HOME/miniconda2/bin/python
  PIP_CMD=$HOME/miniconda2/bin/pip

  # Find the right wheel by grepping for the Python version.
  PYTHON_WHEEL=$(find "$ROOT_DIR/../../.whl" -type f -maxdepth 1 -print | grep -m1 '27')

  # Install the wheel.
  $PIP_CMD install -q "$PYTHON_WHEEL"

  # Run a simple test script to make sure that the wheel works.
<<<<<<< HEAD
  $HOME/miniconda2/bin/python -m pytest -v $TEST_SCRIPT
=======
  INSTALLED_RAY_DIRECTORY=$(dirname "$($PYTHON_EXE -u -c "import ray; print(ray.__file__)" | tail -n1)")
  $PYTHON_EXE -m pytest -v "$INSTALLED_RAY_DIRECTORY/$TEST_SCRIPT"
>>>>>>> 1cfadf03

  # Now test Python 3.6.

  # Install miniconda.
  wget https://repo.continuum.io/miniconda/Miniconda3-4.5.4-Linux-x86_64.sh -O miniconda3.sh
  bash miniconda3.sh -b -p "$HOME/miniconda3"

  PYTHON_EXE=$HOME/miniconda3/bin/python
  PIP_CMD=$HOME/miniconda3/bin/pip

  # Find the right wheel by grepping for the Python version.
  PYTHON_WHEEL=$(find "$ROOT_DIR/../../.whl" -type f -maxdepth 1 -print | grep -m1 '36')

  # Install the wheel.
  $PIP_CMD install -q "$PYTHON_WHEEL"

  # Run a simple test script to make sure that the wheel works.
<<<<<<< HEAD
  $HOME/miniconda3/bin/python -m pytest -v $TEST_SCRIPT

  # Run the UI test to make sure that the packaged UI works.
  $HOME/miniconda3/bin/pip install aiohttp psutil requests setproctitle
  $HOME/miniconda3/bin/python -m pytest -v $UI_TEST_SCRIPT
=======
  INSTALLED_RAY_DIRECTORY=$(dirname "$($PYTHON_EXE -u -c "import ray; print(ray.__file__)" | tail -n1)")
  $PYTHON_EXE -m pytest -v "$INSTALLED_RAY_DIRECTORY/$TEST_SCRIPT"
>>>>>>> 1cfadf03

  # Check that the other wheels are present.
  NUMBER_OF_WHEELS=$(ls -1q "$ROOT_DIR"/../../.whl/*.whl | wc -l)
  if [[ "$NUMBER_OF_WHEELS" != "4" ]]; then
    echo "Wrong number of wheels found."
    ls -l "$ROOT_DIR/../.whl/"
    exit 2
  fi

elif [[ "$platform" == "macosx" ]]; then
  MACPYTHON_PY_PREFIX=/Library/Frameworks/Python.framework/Versions
  PY_MMS=("2.7"
          "3.5"
          "3.6"
          "3.7")
  # This array is just used to find the right wheel.
  PY_WHEEL_VERSIONS=("27"
                     "35"
                     "36"
                     "37")

  for ((i=0; i<${#PY_MMS[@]}; ++i)); do
    PY_MM=${PY_MMS[i]}
    PY_WHEEL_VERSION=${PY_WHEEL_VERSIONS[i]}

    PYTHON_EXE=$MACPYTHON_PY_PREFIX/$PY_MM/bin/python$PY_MM
    PIP_CMD="$(dirname "$PYTHON_EXE")/pip$PY_MM"

    # Find the appropriate wheel by grepping for the Python version.
    PYTHON_WHEEL=$(find "$ROOT_DIR/../../.whl" -type f -maxdepth 1 -print | grep -m1 "$PY_WHEEL_VERSION")

    # Install the wheel.
    $PIP_CMD install -q "$PYTHON_WHEEL"

    # Run a simple test script to make sure that the wheel works.
<<<<<<< HEAD
    $PYTHON_EXE -m pytest -v $TEST_SCRIPT

    if (( $(echo "$PY_MM >= 3.0" | bc) )); then
      # Run the UI test to make sure that the packaged UI works.
      $PIP_CMD install aiohttp psutil requests setproctitle
      $PYTHON_EXE -m pytest -v $UI_TEST_SCRIPT
    fi
=======
    INSTALLED_RAY_DIRECTORY=$(dirname "$($PYTHON_EXE -u -c "import ray; print(ray.__file__)" | tail -n1)")
    $PYTHON_EXE -m pytest -v "$INSTALLED_RAY_DIRECTORY/$TEST_SCRIPT"
>>>>>>> 1cfadf03
  done
else
  echo "Unrecognized environment."
  exit 3
fi<|MERGE_RESOLUTION|>--- conflicted
+++ resolved
@@ -21,12 +21,8 @@
   exit 1
 fi
 
-<<<<<<< HEAD
-TEST_SCRIPT=$ROOT_DIR/../../python/ray/tests/test_microbenchmarks.py
-UI_TEST_SCRIPT=$ROOT_DIR/../../python/ray/tests/test_webui.py
-=======
-TEST_SCRIPT="tests/test_microbenchmarks.py"
->>>>>>> 1cfadf03
+TEST_SCRIPT=tests/test_microbenchmarks.py
+UI_TEST_SCRIPT=tests/test_webui.py
 
 if [[ "$platform" == "linux" ]]; then
   # First test Python 2.7.
@@ -45,12 +41,8 @@
   $PIP_CMD install -q "$PYTHON_WHEEL"
 
   # Run a simple test script to make sure that the wheel works.
-<<<<<<< HEAD
-  $HOME/miniconda2/bin/python -m pytest -v $TEST_SCRIPT
-=======
   INSTALLED_RAY_DIRECTORY=$(dirname "$($PYTHON_EXE -u -c "import ray; print(ray.__file__)" | tail -n1)")
   $PYTHON_EXE -m pytest -v "$INSTALLED_RAY_DIRECTORY/$TEST_SCRIPT"
->>>>>>> 1cfadf03
 
   # Now test Python 3.6.
 
@@ -68,16 +60,12 @@
   $PIP_CMD install -q "$PYTHON_WHEEL"
 
   # Run a simple test script to make sure that the wheel works.
-<<<<<<< HEAD
-  $HOME/miniconda3/bin/python -m pytest -v $TEST_SCRIPT
+  INSTALLED_RAY_DIRECTORY=$(dirname "$($PYTHON_EXE -u -c "import ray; print(ray.__file__)" | tail -n1)")
+  $PYTHON_EXE -m pytest -v "$INSTALLED_RAY_DIRECTORY/$TEST_SCRIPT"
 
   # Run the UI test to make sure that the packaged UI works.
-  $HOME/miniconda3/bin/pip install aiohttp psutil requests setproctitle
-  $HOME/miniconda3/bin/python -m pytest -v $UI_TEST_SCRIPT
-=======
-  INSTALLED_RAY_DIRECTORY=$(dirname "$($PYTHON_EXE -u -c "import ray; print(ray.__file__)" | tail -n1)")
-  $PYTHON_EXE -m pytest -v "$INSTALLED_RAY_DIRECTORY/$TEST_SCRIPT"
->>>>>>> 1cfadf03
+  $PIP_CMD install aiohttp psutil requests setproctitle
+  $PYTHON_EXE -m pytest -v "$INSTALLED_RAY_DIRECTORY/$UI_TEST_SCRIPT"
 
   # Check that the other wheels are present.
   NUMBER_OF_WHEELS=$(ls -1q "$ROOT_DIR"/../../.whl/*.whl | wc -l)
@@ -113,18 +101,14 @@
     $PIP_CMD install -q "$PYTHON_WHEEL"
 
     # Run a simple test script to make sure that the wheel works.
-<<<<<<< HEAD
-    $PYTHON_EXE -m pytest -v $TEST_SCRIPT
+    INSTALLED_RAY_DIRECTORY=$(dirname "$($PYTHON_EXE -u -c "import ray; print(ray.__file__)" | tail -n1)")
+    $PYTHON_EXE -m pytest -v "$INSTALLED_RAY_DIRECTORY/$TEST_SCRIPT"
 
     if (( $(echo "$PY_MM >= 3.0" | bc) )); then
       # Run the UI test to make sure that the packaged UI works.
       $PIP_CMD install aiohttp psutil requests setproctitle
-      $PYTHON_EXE -m pytest -v $UI_TEST_SCRIPT
+      $PYTHON_EXE -m pytest -v "$INSTALLED_RAY_DIRECTORY/$UI_TEST_SCRIPT"
     fi
-=======
-    INSTALLED_RAY_DIRECTORY=$(dirname "$($PYTHON_EXE -u -c "import ray; print(ray.__file__)" | tail -n1)")
-    $PYTHON_EXE -m pytest -v "$INSTALLED_RAY_DIRECTORY/$TEST_SCRIPT"
->>>>>>> 1cfadf03
   done
 else
   echo "Unrecognized environment."
