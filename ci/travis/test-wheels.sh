--- conflicted
+++ resolved
@@ -83,13 +83,8 @@
   done
 
   # Check that the other wheels are present.
-<<<<<<< HEAD
   NUMBER_OF_WHEELS="$(find "$ROOT_DIR"/../../.whl/ -mindepth 1 -maxdepth 1 -name "*.whl" | wc -l)"
-  if [[ "$NUMBER_OF_WHEELS" != "4" ]]; then
-=======
-  NUMBER_OF_WHEELS=$(ls -1q "$ROOT_DIR"/../../.whl/*.whl | wc -l)
   if [[ "$NUMBER_OF_WHEELS" != "3" ]]; then
->>>>>>> 58a38e81
     echo "Wrong number of wheels found."
     ls -l "$ROOT_DIR/../.whl/"
     exit 2
