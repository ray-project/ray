#!/usr/bin/env bash

# Cause the script to exit if a single command fails.
set -e

# Show explicitly which commands are currently running.
set -x

ROOT_DIR=$(cd "$(dirname "${BASH_SOURCE:-$0}")"; pwd)

platform="unknown"
unamestr="$(uname)"
if [[ "$unamestr" == "Linux" ]]; then
  echo "Platform is linux."
  platform="linux"
elif [[ "$unamestr" == "Darwin" ]]; then
  echo "Platform is macosx."
  platform="macosx"
else
  echo "Unrecognized platform."
  exit 1
fi

<<<<<<< HEAD
TEST_SCRIPT=tests/test_microbenchmarks.py
UI_TEST_SCRIPT=tests/test_webui.py
=======
TEST_SCRIPT="tests/test_microbenchmarks.py"
UI_TEST_SCRIPT="tests/test_webui.py"
>>>>>>> 154c5b77

if [[ "$platform" == "linux" ]]; then
  # First test Python 2.7.

  # Install miniconda.
  wget https://repo.continuum.io/miniconda/Miniconda2-4.5.4-Linux-x86_64.sh -O miniconda2.sh
  bash miniconda2.sh -b -p "$HOME/miniconda2"

  PYTHON_EXE=$HOME/miniconda2/bin/python
  PIP_CMD=$HOME/miniconda2/bin/pip

  # Find the right wheel by grepping for the Python version.
  PYTHON_WHEEL=$(find "$ROOT_DIR/../../.whl" -type f -maxdepth 1 -print | grep -m1 '27')

  # Install the wheel.
  $PIP_CMD install -q "$PYTHON_WHEEL"

  # Run a simple test script to make sure that the wheel works.
  INSTALLED_RAY_DIRECTORY=$(dirname "$($PYTHON_EXE -u -c "import ray; print(ray.__file__)" | tail -n1)")
  $PYTHON_EXE -m pytest -v "$INSTALLED_RAY_DIRECTORY/$TEST_SCRIPT"

  # Now test Python 3.6.

  # Install miniconda.
  wget https://repo.continuum.io/miniconda/Miniconda3-4.5.4-Linux-x86_64.sh -O miniconda3.sh
  bash miniconda3.sh -b -p "$HOME/miniconda3"

  PYTHON_EXE=$HOME/miniconda3/bin/python
  PIP_CMD=$HOME/miniconda3/bin/pip

  # Find the right wheel by grepping for the Python version.
  PYTHON_WHEEL=$(find "$ROOT_DIR/../../.whl" -type f -maxdepth 1 -print | grep -m1 '36')

  # Install the wheel.
  $PIP_CMD install -q "$PYTHON_WHEEL"

  # Run a simple test script to make sure that the wheel works.
  INSTALLED_RAY_DIRECTORY=$(dirname "$($PYTHON_EXE -u -c "import ray; print(ray.__file__)" | tail -n1)")
  $PYTHON_EXE -m pytest -v "$INSTALLED_RAY_DIRECTORY/$TEST_SCRIPT"

  # Run the UI test to make sure that the packaged UI works.
<<<<<<< HEAD
  $PIP_CMD install aiohttp psutil requests setproctitle
  $PYTHON_EXE -m pytest -v "$INSTALLED_RAY_DIRECTORY/$UI_TEST_SCRIPT"
=======
  $HOME/miniconda3/bin/pip install aiohttp psutil requests setproctitle
  $HOME/miniconda3/bin/python -m pytest -v $UI_TEST_SCRIPT
>>>>>>> 154c5b77

  # Check that the other wheels are present.
  NUMBER_OF_WHEELS=$(ls -1q "$ROOT_DIR"/../../.whl/*.whl | wc -l)
  if [[ "$NUMBER_OF_WHEELS" != "4" ]]; then
    echo "Wrong number of wheels found."
    ls -l "$ROOT_DIR/../.whl/"
    exit 2
  fi

elif [[ "$platform" == "macosx" ]]; then
  MACPYTHON_PY_PREFIX=/Library/Frameworks/Python.framework/Versions
  PY_MMS=("2.7"
          "3.5"
          "3.6"
          "3.7")
  # This array is just used to find the right wheel.
  PY_WHEEL_VERSIONS=("27"
                     "35"
                     "36"
                     "37")

  for ((i=0; i<${#PY_MMS[@]}; ++i)); do
    PY_MM=${PY_MMS[i]}
    PY_WHEEL_VERSION=${PY_WHEEL_VERSIONS[i]}

    PYTHON_EXE=$MACPYTHON_PY_PREFIX/$PY_MM/bin/python$PY_MM
    PIP_CMD="$(dirname "$PYTHON_EXE")/pip$PY_MM"

    # Find the appropriate wheel by grepping for the Python version.
    PYTHON_WHEEL=$(find "$ROOT_DIR/../../.whl" -type f -maxdepth 1 -print | grep -m1 "$PY_WHEEL_VERSION")

    # Install the wheel.
    $PIP_CMD install -q "$PYTHON_WHEEL"

    # Run a simple test script to make sure that the wheel works.
    INSTALLED_RAY_DIRECTORY=$(dirname "$($PYTHON_EXE -u -c "import ray; print(ray.__file__)" | tail -n1)")
    $PYTHON_EXE -m pytest -v "$INSTALLED_RAY_DIRECTORY/$TEST_SCRIPT"
<<<<<<< HEAD

=======
>>>>>>> 154c5b77
    if (( $(echo "$PY_MM >= 3.0" | bc) )); then
      # Run the UI test to make sure that the packaged UI works.
      $PIP_CMD install aiohttp psutil requests setproctitle
      $PYTHON_EXE -m pytest -v "$INSTALLED_RAY_DIRECTORY/$UI_TEST_SCRIPT"
    fi
  done
else
  echo "Unrecognized environment."
  exit 3
fi<|MERGE_RESOLUTION|>--- conflicted
+++ resolved
@@ -21,13 +21,8 @@
   exit 1
 fi
 
-<<<<<<< HEAD
-TEST_SCRIPT=tests/test_microbenchmarks.py
-UI_TEST_SCRIPT=tests/test_webui.py
-=======
 TEST_SCRIPT="tests/test_microbenchmarks.py"
 UI_TEST_SCRIPT="tests/test_webui.py"
->>>>>>> 154c5b77
 
 if [[ "$platform" == "linux" ]]; then
   # First test Python 2.7.
@@ -69,13 +64,8 @@
   $PYTHON_EXE -m pytest -v "$INSTALLED_RAY_DIRECTORY/$TEST_SCRIPT"
 
   # Run the UI test to make sure that the packaged UI works.
-<<<<<<< HEAD
-  $PIP_CMD install aiohttp psutil requests setproctitle
+  $PIP_CMD install -q aiohttp psutil requests setproctitle
   $PYTHON_EXE -m pytest -v "$INSTALLED_RAY_DIRECTORY/$UI_TEST_SCRIPT"
-=======
-  $HOME/miniconda3/bin/pip install aiohttp psutil requests setproctitle
-  $HOME/miniconda3/bin/python -m pytest -v $UI_TEST_SCRIPT
->>>>>>> 154c5b77
 
   # Check that the other wheels are present.
   NUMBER_OF_WHEELS=$(ls -1q "$ROOT_DIR"/../../.whl/*.whl | wc -l)
@@ -113,13 +103,10 @@
     # Run a simple test script to make sure that the wheel works.
     INSTALLED_RAY_DIRECTORY=$(dirname "$($PYTHON_EXE -u -c "import ray; print(ray.__file__)" | tail -n1)")
     $PYTHON_EXE -m pytest -v "$INSTALLED_RAY_DIRECTORY/$TEST_SCRIPT"
-<<<<<<< HEAD
 
-=======
->>>>>>> 154c5b77
     if (( $(echo "$PY_MM >= 3.0" | bc) )); then
       # Run the UI test to make sure that the packaged UI works.
-      $PIP_CMD install aiohttp psutil requests setproctitle
+      $PIP_CMD install -q aiohttp psutil requests setproctitle
       $PYTHON_EXE -m pytest -v "$INSTALLED_RAY_DIRECTORY/$UI_TEST_SCRIPT"
     fi
   done
