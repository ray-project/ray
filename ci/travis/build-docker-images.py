--- conflicted
+++ resolved
@@ -1,1437 +1,718 @@
-<<<<<<< HEAD
-import argparse
-import datetime
-import json
-import functools
-import glob
-import itertools
-import os
-import re
-import shutil
-import subprocess
-import sys
-from collections import defaultdict
-from typing import List, Tuple
-
-import docker
-
-print = functools.partial(print, file=sys.stderr, flush=True)
-DOCKER_USERNAME = "raytravisbot"
-DOCKER_CLIENT = None
-PYTHON_WHL_VERSION = "cp3"
-
-DOCKER_HUB_DESCRIPTION = {
-    "base-deps": (
-        "Internal Image, refer to " "https://hub.docker.com/r/rayproject/ray"
-    ),
-    "ray-deps": ("Internal Image, refer to " "https://hub.docker.com/r/rayproject/ray"),
-    "ray": "Official Docker Images for Ray, the distributed computing API.",
-    "ray-ml": "Developer ready Docker Image for Ray.",
-    "ray-worker-container": "Internal Image for CI test",
-}
-
-PY_MATRIX = {"py36": "3.6.12", "py37": "3.7.7", "py38": "3.8.5", "py39": "3.9.5"}
-
-BASE_IMAGES = {
-    "cu112": "nvidia/cuda:11.2.0-cudnn8-devel-ubuntu18.04",
-    "cu111": "nvidia/cuda:11.1.1-cudnn8-devel-ubuntu18.04",
-    "cu110": "nvidia/cuda:11.0.3-cudnn8-devel-ubuntu18.04",
-    "cu102": "nvidia/cuda:10.2-cudnn8-devel-ubuntu18.04",
-    "cu101": "nvidia/cuda:10.1-cudnn8-devel-ubuntu18.04",
-    "cpu": "ubuntu:focal",
-}
-
-CUDA_FULL = {
-    "cu112": "CUDA 11.2",
-    "cu111": "CUDA 11.1",
-    "cu110": "CUDA 11.0",
-    "cu102": "CUDA 10.2",
-    "cu101": "CUDA 10.1",
-}
-
-# The CUDA version to use for the ML Docker image.
-ML_CUDA_VERSION = "cu112"
-
-DEFAULT_PYTHON_VERSION = "py37"
-
-IMAGE_NAMES = list(DOCKER_HUB_DESCRIPTION.keys())
-
-
-def _get_branch():
-    branch = os.environ.get("TRAVIS_BRANCH") or os.environ.get("BUILDKITE_BRANCH")
-    if not branch:
-        print("Branch not found!")
-        print(os.environ)
-        print("Environment is above ^^")
-    return branch
-
-
-def _release_build():
-    branch = _get_branch()
-    if branch is None:
-        return False
-    return branch != "master" and branch.startswith("releases")
-
-
-def _valid_branch():
-    branch = _get_branch()
-    if branch is None:
-        return False
-    return branch == "master" or _release_build()
-
-
-def _get_curr_dir():
-    return os.path.dirname(os.path.realpath(__file__))
-
-
-def _get_root_dir():
-    return os.path.join(_get_curr_dir(), "../../")
-
-
-def _get_commit_sha():
-    sha = os.environ.get("TRAVIS_COMMIT") or os.environ.get("BUILDKITE_COMMIT") or ""
-    if len(sha) < 6:
-        print("INVALID SHA FOUND")
-        return "ERROR"
-    return sha[:6]
-
-
-def _configure_human_version():
-    global _get_branch
-    global _get_commit_sha
-    fake_branch_name = input(
-        "Provide a 'branch name'. For releases, it " "should be `releases/x.x.x`"
-    )
-    _get_branch = lambda: fake_branch_name  # noqa: E731
-    fake_sha = input("Provide a SHA (used for tag value)")
-    _get_commit_sha = lambda: fake_sha  # noqa: E731
-
-
-def _get_wheel_name(minor_version_number):
-    if minor_version_number:
-        matches = [
-            file
-            for file in glob.glob(
-                f"{_get_root_dir()}/.whl/ray-*{PYTHON_WHL_VERSION}"
-                f"{minor_version_number}*-manylinux*"
-            )
-            if "+" not in file  # Exclude dbg, asan  builds
-        ]
-        assert len(matches) == 1, (
-            f"Found ({len(matches)}) matches for 'ray-*{PYTHON_WHL_VERSION}"
-            f"{minor_version_number}*-manylinux*' instead of 1.\n"
-            f"wheel matches: {matches}"
-        )
-        return os.path.basename(matches[0])
-    else:
-        matches = glob.glob(f"{_get_root_dir()}/.whl/*{PYTHON_WHL_VERSION}*-manylinux*")
-        return [os.path.basename(i) for i in matches]
-
-
-def _check_if_docker_files_modified():
-    stdout = subprocess.check_output(
-        [
-            sys.executable,
-            f"{_get_curr_dir()}/determine_tests_to_run.py",
-            "--output=json",
-        ]
-    )
-    affected_env_var_list = json.loads(stdout)
-    affected = (
-        "RAY_CI_DOCKER_AFFECTED" in affected_env_var_list
-        or "RAY_CI_PYTHON_DEPENDENCIES_AFFECTED" in affected_env_var_list
-    )
-    print(f"Docker affected: {affected}")
-    return affected
-
-
-def _build_docker_image(
-    image_name: str, py_version: str, image_type: str, no_cache=True
-):
-    """Builds Docker image with the provided info.
-
-    image_name (str): The name of the image to build. Must be one of
-        IMAGE_NAMES.
-    py_version (str): The Python version to build the image for.
-        Must be one of PY_MATRIX.keys()
-    image_type (str): The image type to build. Must be one of
-        BASE_IMAGES.keys()
-    no_cache (bool): If True, don't use caching when building the image.
-    """
-
-    if image_name not in IMAGE_NAMES:
-        raise ValueError(
-            f"The provided image name {image_name} is not "
-            f"recognized. Image names must be one of {IMAGE_NAMES}"
-        )
-
-    if py_version not in PY_MATRIX.keys():
-        raise ValueError(
-            f"The provided python version {py_version} is not "
-            f"recognized. Python version must be one of"
-            f" {PY_MATRIX.keys()}"
-        )
-
-    if image_type not in BASE_IMAGES.keys():
-        raise ValueError(
-            f"The provided CUDA version {image_type} is not "
-            f"recognized. CUDA version must be one of"
-            f" {image_type.keys()}"
-        )
-
-    # TODO(https://github.com/ray-project/ray/issues/16599):
-    # remove below after supporting ray-ml images with Python 3.9
-    if image_name == "ray-ml" and py_version == "py39":
-        print(f"{image_name} image is currently unsupported with " "Python 3.9")
-        return
-
-    build_args = {}
-    build_args["PYTHON_VERSION"] = PY_MATRIX[py_version]
-    # I.e. "py36"[-1] == 6
-    build_args["PYTHON_MINOR_VERSION"] = py_version[-1]
-
-    device_tag = f"{image_type}"
-
-    if image_name == "base-deps":
-        base_image = BASE_IMAGES[image_type]
-    else:
-        base_image = f"-{py_version}-{device_tag}"
-
-    if image_name != "ray-worker-container":
-        build_args["BASE_IMAGE"] = base_image
-
-    if image_name in ["ray", "ray-deps", "ray-worker-container"]:
-        wheel = _get_wheel_name(build_args["PYTHON_MINOR_VERSION"])
-        build_args["WHEEL_PATH"] = f".whl/{wheel}"
-        # Add pip option "--find-links .whl/" to ensure ray-cpp wheel
-        # can be found.
-        build_args["FIND_LINKS_PATH"] = ".whl"
-
-    tagged_name = f"rayproject/{image_name}:nightly-{py_version}-{device_tag}"
-
-    for i in range(2):
-        cleanup = DOCKER_CLIENT.containers.prune().get("SpaceReclaimed")
-        if cleanup is not None:
-            print(f"Cleaned up {cleanup / (2 ** 20)}MB")
-
-        labels = {
-            "image-name": image_name,
-            "python-version": PY_MATRIX[py_version],
-            "ray-commit": _get_commit_sha(),
-        }
-        if image_type in CUDA_FULL:
-            labels["cuda-version"] = CUDA_FULL[image_type]
-
-        output = DOCKER_CLIENT.api.build(
-            path=os.path.join(_get_root_dir(), "docker", image_name),
-            tag=tagged_name,
-            nocache=no_cache,
-            labels=labels,
-            buildargs=build_args,
-        )
-
-        cmd_output = []
-        try:
-            start = datetime.datetime.now()
-            current_iter = start
-            for line in output:
-                cmd_output.append(line.decode("utf-8"))
-                if datetime.datetime.now() - current_iter >= datetime.timedelta(
-                    minutes=5
-                ):
-                    current_iter = datetime.datetime.now()
-                    elapsed = datetime.datetime.now() - start
-                    print(
-                        f"Still building {tagged_name} after "
-                        f"{elapsed.seconds} seconds"
-                    )
-                    if elapsed >= datetime.timedelta(minutes=15):
-                        print("Additional build output:")
-                        print(*cmd_output, sep="\n")
-                        # Clear cmd_output after printing, so the next
-                        # iteration will not print out the same lines.
-                        cmd_output = []
-        except Exception as e:
-            print(f"FAILURE with error {e}")
-
-        if len(DOCKER_CLIENT.api.images(tagged_name)) == 0:
-            print(f"ERROR building: {tagged_name}. Output below:")
-            print(*cmd_output, sep="\n")
-            if i == 1:
-                raise Exception("FAILED TO BUILD IMAGE")
-            print("TRYING AGAIN")
-        else:
-            break
-
-    print("BUILT: ", tagged_name)
-
-
-def copy_wheels(human_build):
-    if human_build:
-        print(
-            "Please download images using:\n"
-            "`pip download --python-version <py_version> ray==<ray_version>"
-        )
-    root_dir = _get_root_dir()
-    wheels = _get_wheel_name(None)
-    for wheel in wheels:
-        source = os.path.join(root_dir, ".whl", wheel)
-        ray_dst = os.path.join(root_dir, "docker/ray/.whl/")
-        ray_dep_dst = os.path.join(root_dir, "docker/ray-deps/.whl/")
-        ray_worker_container_dst = os.path.join(
-            root_dir, "docker/ray-worker-container/.whl/"
-        )
-        os.makedirs(ray_dst, exist_ok=True)
-        shutil.copy(source, ray_dst)
-        os.makedirs(ray_dep_dst, exist_ok=True)
-        shutil.copy(source, ray_dep_dst)
-        os.makedirs(ray_worker_container_dst, exist_ok=True)
-        shutil.copy(source, ray_worker_container_dst)
-
-
-def check_staleness(repository, tag):
-    DOCKER_CLIENT.api.pull(repository=repository, tag=tag)
-
-    age = DOCKER_CLIENT.api.inspect_image(f"{repository}:{tag}")["Created"]
-    short_date = datetime.datetime.strptime(age.split("T")[0], "%Y-%m-%d")
-    is_stale = (datetime.datetime.now() - short_date) > datetime.timedelta(days=14)
-    return is_stale
-
-
-def build_for_all_versions(image_name, py_versions, image_types, **kwargs):
-    """Builds the given Docker image for all Python & CUDA versions"""
-    for py_version in py_versions:
-        for image_type in image_types:
-            _build_docker_image(
-                image_name, py_version=py_version, image_type=image_type, **kwargs
-            )
-
-
-def build_base_images(py_versions, image_types):
-    build_for_all_versions("base-deps", py_versions, image_types, no_cache=False)
-    build_for_all_versions("ray-deps", py_versions, image_types, no_cache=False)
-
-
-def build_or_pull_base_images(
-    py_versions: List[str], image_types: List[str], rebuild_base_images: bool = True
-) -> bool:
-    """Returns images to tag and build."""
-    repositories = ["rayproject/base-deps", "rayproject/ray-deps"]
-    tags = [
-        f"nightly-{py_version}-{image_type}"
-        for py_version, image_type in itertools.product(py_versions, image_types)
-    ]
-
-    try:
-        is_stale = check_staleness(repositories[0], tags[0])
-
-        # We still pull even if we have to rebuild the base images to help with
-        # caching.
-        for repository in repositories:
-            for tag in tags:
-                DOCKER_CLIENT.api.pull(repository=repository, tag=tag)
-    except Exception as e:
-        print(e)
-        is_stale = True
-
-    if rebuild_base_images or _release_build() or is_stale:
-        build_base_images(py_versions, image_types)
-        return True
-    else:
-        print("Just pulling images!")
-        return False
-
-
-def prep_ray_ml():
-    root_dir = _get_root_dir()
-    requirement_files = glob.glob(
-        f"{_get_root_dir()}/python/**/requirements*.txt", recursive=True
-    )
-    for fl in requirement_files:
-        shutil.copy(fl, os.path.join(root_dir, "docker/ray-ml/"))
-    # Install atari roms script
-    shutil.copy(
-        f"{_get_root_dir()}/rllib/utils/install_atari_roms.sh",
-        os.path.join(root_dir, "docker/ray-ml/"),
-    )
-
-
-def _get_docker_creds() -> Tuple[str, str]:
-    docker_password = os.environ.get("DOCKER_PASSWORD")
-    assert docker_password, "DOCKER_PASSWORD not set."
-    return DOCKER_USERNAME, docker_password
-
-
-def _docker_push(image, tag):
-    print(f"PUSHING: {image}:{tag}, result:")
-    # This docker API is janky. Without "stream=True" it returns a
-    # massive string filled with every progress bar update, which can
-    # cause CI to back up.
-    #
-    # With stream=True, it's a line-at-a-time generator of the same
-    # info. So we can slow it down by printing every couple hundred
-    # lines
-    i = 0
-    for progress_line in DOCKER_CLIENT.api.push(image, tag=tag, stream=True):
-        if i % 100 == 0:
-            print(progress_line)
-
-
-def _tag_and_push(full_image_name, old_tag, new_tag, merge_build=False):
-    # Do not tag release builds because they are no longer up to
-    # date after the branch cut.
-    if "nightly" in new_tag and _release_build():
-        return
-    if old_tag != new_tag:
-        DOCKER_CLIENT.api.tag(
-            image=f"{full_image_name}:{old_tag}",
-            repository=full_image_name,
-            tag=new_tag,
-        )
-    if not merge_build:
-        print(
-            "This is a PR Build! On a merge build, we would normally push"
-            f"to: {full_image_name}:{new_tag}"
-        )
-    else:
-        _docker_push(full_image_name, new_tag)
-
-
-def _create_new_tags(all_tags, old_str, new_str):
-    new_tags = []
-    for full_tag in all_tags:
-        new_tag = full_tag.replace(old_str, new_str)
-        new_tags.append(new_tag)
-    return new_tags
-
-
-# For non-release builds, push "nightly" & "sha"
-# For release builds, push "nightly" & "latest" & "x.x.x"
-def push_and_tag_images(
-    py_versions: List[str],
-    image_types: List[str],
-    push_base_images: bool,
-    merge_build: bool = False,
-):
-
-    date_tag = datetime.datetime.now().strftime("%Y-%m-%d")
-    sha_tag = _get_commit_sha()
-    if _release_build():
-        release_name = re.search("[0-9]\.[0-9]\.[0-9].*", _get_branch()).group(0)
-        date_tag = release_name
-        sha_tag = release_name
-
-    image_list = ["ray", "ray-ml"]
-    if push_base_images:
-        image_list.extend(["base-deps", "ray-deps"])
-
-    for image_name in image_list:
-        full_image_name = f"rayproject/{image_name}"
-
-        # Mapping from old tags to new tags.
-        # These are the tags we will push.
-        # The key is the full image name, and the values are all the tags
-        # for that image.
-        tag_mapping = defaultdict(list)
-        for py_name in py_versions:
-            for image_type in image_types:
-                if image_name == "ray-ml" and image_type != ML_CUDA_VERSION:
-                    print(
-                        "ML Docker image is not built for the following "
-                        f"device type: {image_type}"
-                    )
-                    continue
-
-                # TODO(https://github.com/ray-project/ray/issues/16599):
-                # remove below after supporting ray-ml images with Python 3.9
-                if image_name in ["ray-ml"] and PY_MATRIX[py_name].startswith("3.9"):
-                    print(
-                        f"{image_name} image is currently "
-                        f"unsupported with Python 3.9"
-                    )
-                    continue
-
-                tag = f"nightly-{py_name}-{image_type}"
-                tag_mapping[tag].append(tag)
-
-        # If no device is specified, it should map to CPU image.
-        # For ray-ml image, if no device specified, it should map to GPU image.
-        # There is no CPU image for ray-ml.
-        # "-gpu" tag should refer to the ML_CUDA_VERSION
-        for old_tag in tag_mapping.keys():
-            if "cpu" in old_tag:
-                new_tags = _create_new_tags(
-                    tag_mapping[old_tag], old_str="-cpu", new_str=""
-                )
-                tag_mapping[old_tag].extend(new_tags)
-            elif ML_CUDA_VERSION in old_tag:
-                new_tags = _create_new_tags(
-                    tag_mapping[old_tag], old_str=f"-{ML_CUDA_VERSION}", new_str="-gpu"
-                )
-                tag_mapping[old_tag].extend(new_tags)
-
-                if image_name == "ray-ml":
-                    new_tags = _create_new_tags(
-                        tag_mapping[old_tag], old_str=f"-{ML_CUDA_VERSION}", new_str=""
-                    )
-                    tag_mapping[old_tag].extend(new_tags)
-
-        # No Python version specified should refer to DEFAULT_PYTHON_VERSION
-        for old_tag in tag_mapping.keys():
-            if DEFAULT_PYTHON_VERSION in old_tag:
-                new_tags = _create_new_tags(
-                    tag_mapping[old_tag],
-                    old_str=f"-{DEFAULT_PYTHON_VERSION}",
-                    new_str="",
-                )
-                tag_mapping[old_tag].extend(new_tags)
-
-        # For all tags, create Date/Sha tags
-        for old_tag in tag_mapping.keys():
-            new_tags = _create_new_tags(
-                tag_mapping[old_tag],
-                old_str="nightly",
-                new_str=date_tag if "-deps" in image_name else sha_tag,
-            )
-            tag_mapping[old_tag].extend(new_tags)
-
-        # Sanity checking.
-        for old_tag in tag_mapping.keys():
-            if DEFAULT_PYTHON_VERSION in old_tag:
-                if "-cpu" in old_tag:
-                    assert "nightly-cpu" in tag_mapping[old_tag]
-                    assert "nightly" in tag_mapping[old_tag]
-                    if "-deps" in image_name:
-                        assert f"{date_tag}-cpu" in tag_mapping[old_tag]
-                        assert f"{date_tag}" in tag_mapping[old_tag]
-                    else:
-                        assert f"{sha_tag}-cpu" in tag_mapping[old_tag]
-                        assert f"{sha_tag}" in tag_mapping[old_tag]
-
-                elif ML_CUDA_VERSION in old_tag:
-                    assert "nightly-gpu" in tag_mapping[old_tag]
-                    if "-deps" in image_name:
-                        assert f"{date_tag}-gpu" in tag_mapping[old_tag]
-                    else:
-                        assert f"{sha_tag}-gpu" in tag_mapping[old_tag]
-
-                    if image_name == "ray-ml":
-                        assert "nightly" in tag_mapping[old_tag]
-                        assert f"{sha_tag}" in tag_mapping[old_tag]
-
-        print(f"These tags will be created for {image_name}: ", tag_mapping)
-
-        # Tag and push all images.
-        for old_tag in tag_mapping.keys():
-            for new_tag in tag_mapping[old_tag]:
-                _tag_and_push(
-                    full_image_name,
-                    old_tag=old_tag,
-                    new_tag=new_tag,
-                    merge_build=merge_build,
-                )
-
-
-# Push infra here:
-# https://github.com/christian-korneck/docker-pushrm/blob/master/README-containers.md#push-a-readme-file-to-dockerhub # noqa
-def push_readmes(merge_build: bool):
-    if not merge_build:
-        print("Not pushing README because this is a PR build.")
-        return
-    username, password = _get_docker_creds()
-    for image, tag_line in DOCKER_HUB_DESCRIPTION.items():
-        environment = {
-            "DOCKER_USER": username,
-            "DOCKER_PASS": password,
-            "PUSHRM_FILE": f"/myvol/docker/{image}/README.md",
-            "PUSHRM_DEBUG": 1,
-            "PUSHRM_SHORT": tag_line,
-        }
-        cmd_string = f"rayproject/{image}"
-
-        print(
-            DOCKER_CLIENT.containers.run(
-                "chko/docker-pushrm:1",
-                command=cmd_string,
-                volumes={
-                    os.path.abspath(_get_root_dir()): {
-                        "bind": "/myvol",
-                        "mode": "rw",
-                    }
-                },
-                environment=environment,
-                remove=True,
-                detach=False,
-                stderr=True,
-                stdout=True,
-                tty=False,
-            )
-        )
-
-
-# Build base-deps/ray-deps only on file change, 2 weeks, per release
-# Build ray, ray-ml every time
-# build-docker-images.py --py-versions PY37 --build-type PR --rebuild-all
-MERGE = "MERGE"
-HUMAN = "HUMAN"
-PR = "PR"
-BUILDKITE = "BUILDKITE"
-BUILD_TYPES = [MERGE, HUMAN, PR, BUILDKITE]
-
-if __name__ == "__main__":
-    parser = argparse.ArgumentParser()
-    parser.add_argument(
-        "--py-versions",
-        choices=list(PY_MATRIX.keys()),
-        default="py37",
-        nargs="*",
-        help="Which python versions to build. " "Must be in (py36, py37, py38, py39)",
-    )
-    parser.add_argument(
-        "--device-types",
-        choices=list(BASE_IMAGES.keys()),
-        default=None,
-        nargs="*",
-        help="Which device types (CPU/CUDA versions) to build images for. "
-        "If not specified, images will be built for all device types.",
-    )
-    parser.add_argument(
-        "--build-type",
-        choices=BUILD_TYPES,
-        required=True,
-        help="Whether to bypass checking if docker is affected",
-    )
-    parser.add_argument(
-        "--build-base",
-        dest="base",
-        action="store_true",
-        help="Whether to build base-deps & ray-deps",
-    )
-    parser.add_argument("--no-build-base", dest="base", action="store_false")
-    parser.set_defaults(base=True)
-    parser.add_argument(
-        "--only-build-worker-container",
-        dest="only_build_worker_container",
-        action="store_true",
-        help="Whether only to build ray-worker-container",
-    )
-    parser.set_defaults(only_build_worker_container=False)
-
-    args = parser.parse_args()
-    py_versions = args.py_versions
-    py_versions = py_versions if isinstance(py_versions, list) else [py_versions]
-
-    image_types = args.device_types if args.device_types else list(BASE_IMAGES.keys())
-
-    assert set(list(CUDA_FULL.keys()) + ["cpu"]) == set(BASE_IMAGES.keys())
-
-    # Make sure the python images and cuda versions we build here are
-    # consistent with the ones used with fix-latest-docker.sh script.
-    py_version_file = os.path.join(
-        _get_root_dir(), "docker/retag-lambda", "python_versions.txt"
-    )
-    with open(py_version_file) as f:
-        py_file_versions = f.read().splitlines()
-        assert set(PY_MATRIX.keys()) == set(py_file_versions), (
-            PY_MATRIX.keys(),
-            py_file_versions,
-        )
-
-    cuda_version_file = os.path.join(
-        _get_root_dir(), "docker/retag-lambda", "cuda_versions.txt"
-    )
-
-    with open(cuda_version_file) as f:
-        cuda_file_versions = f.read().splitlines()
-        assert set(BASE_IMAGES.keys()) == set(cuda_file_versions + ["cpu"]), (
-            BASE_IMAGES.keys(),
-            cuda_file_versions + ["cpu"],
-        )
-
-    print(
-        "Building the following python versions: ",
-        [PY_MATRIX[py_version] for py_version in py_versions],
-    )
-    print("Building images for the following devices: ", image_types)
-    print("Building base images: ", args.base)
-
-    build_type = args.build_type
-    is_buildkite = build_type == BUILDKITE
-
-    if build_type == BUILDKITE:
-        if os.environ.get("BUILDKITE_PULL_REQUEST", "") == "false":
-            build_type = MERGE
-        else:
-            build_type = PR
-
-    if build_type == HUMAN:
-        # If manually triggered, request user for branch and SHA value to use.
-        _configure_human_version()
-    if (
-        build_type in {HUMAN, MERGE, BUILDKITE}
-        or _check_if_docker_files_modified()
-        or args.only_build_worker_container
-    ):
-        DOCKER_CLIENT = docker.from_env()
-        is_merge = build_type == MERGE
-        # Buildkite is authenticated in the background.
-        if is_merge and not is_buildkite:
-            # We do this here because we want to be authenticated for
-            # Docker pulls as well as pushes (to avoid rate-limits).
-            username, password = _get_docker_creds()
-            DOCKER_CLIENT.api.login(username=username, password=password)
-        copy_wheels(build_type == HUMAN)
-        is_base_images_built = build_or_pull_base_images(
-            py_versions, image_types, args.base
-        )
-
-        if args.only_build_worker_container:
-            build_for_all_versions("ray-worker-container", py_versions, image_types)
-            # TODO Currently don't push ray_worker_container
-        else:
-            # Build Ray Docker images.
-            build_for_all_versions("ray", py_versions, image_types)
-
-            if ML_CUDA_VERSION in image_types:
-                # Build Ray ML Docker images only if ML_CUDA_VERSION is
-                # specified.
-                prep_ray_ml()
-                # Only build ML Docker for the ML_CUDA_VERSION
-                build_for_all_versions(
-                    "ray-ml", py_versions, image_types=[ML_CUDA_VERSION]
-                )
-
-            if build_type in {MERGE, PR}:
-                valid_branch = _valid_branch()
-                if (not valid_branch) and is_merge:
-                    print(f"Invalid Branch found: {_get_branch()}")
-                push_and_tag_images(
-                    py_versions,
-                    image_types,
-                    is_base_images_built,
-                    valid_branch and is_merge,
-                )
-
-        # TODO(ilr) Re-Enable Push READMEs by using a normal password
-        # (not auth token :/)
-        # push_readmes(build_type is MERGE)
-=======
-import argparse
-import datetime
-import json
-import functools
-import glob
-import itertools
-import os
-import re
-import shutil
-import subprocess
-import sys
-from collections import defaultdict
-from typing import List, Tuple
-
-import docker
-
-print = functools.partial(print, file=sys.stderr, flush=True)
-DOCKER_USERNAME = "raytravisbot"
-DOCKER_CLIENT = None
-PYTHON_WHL_VERSION = "cp3"
-
-DOCKER_HUB_DESCRIPTION = {
-    "base-deps": (
-        "Internal Image, refer to " "https://hub.docker.com/r/rayproject/ray"
-    ),
-    "ray-deps": ("Internal Image, refer to " "https://hub.docker.com/r/rayproject/ray"),
-    "ray": "Official Docker Images for Ray, the distributed computing API.",
-    "ray-ml": "Developer ready Docker Image for Ray.",
-    "ray-worker-container": "Internal Image for CI test",
-}
-
-PY_MATRIX = {"py36": "3.6.12", "py37": "3.7.7", "py38": "3.8.5", "py39": "3.9.5"}
-
-BASE_IMAGES = {
-    "cu112": "nvidia/cuda:11.2.0-cudnn8-devel-ubuntu18.04",
-    "cu111": "nvidia/cuda:11.1.1-cudnn8-devel-ubuntu18.04",
-    "cu110": "nvidia/cuda:11.0.3-cudnn8-devel-ubuntu18.04",
-    "cu102": "nvidia/cuda:10.2-cudnn8-devel-ubuntu18.04",
-    "cu101": "nvidia/cuda:10.1-cudnn8-devel-ubuntu18.04",
-    "cpu": "ubuntu:focal",
-}
-
-CUDA_FULL = {
-    "cu112": "CUDA 11.2",
-    "cu111": "CUDA 11.1",
-    "cu110": "CUDA 11.0",
-    "cu102": "CUDA 10.2",
-    "cu101": "CUDA 10.1",
-}
-
-# The CUDA version to use for the ML Docker image.
-ML_CUDA_VERSION = "cu112"
-
-DEFAULT_PYTHON_VERSION = "py37"
-
-IMAGE_NAMES = list(DOCKER_HUB_DESCRIPTION.keys())
-
-
-def _get_branch():
-    branch = os.environ.get("TRAVIS_BRANCH") or os.environ.get("BUILDKITE_BRANCH")
-    if not branch:
-        print("Branch not found!")
-        print(os.environ)
-        print("Environment is above ^^")
-    return branch
-
-
-def _release_build():
-    branch = _get_branch()
-    if branch is None:
-        return False
-    return branch != "master" and branch.startswith("releases")
-
-
-def _valid_branch():
-    branch = _get_branch()
-    if branch is None:
-        return False
-    return branch == "master" or _release_build()
-
-
-def _get_curr_dir():
-    return os.path.dirname(os.path.realpath(__file__))
-
-
-def _get_root_dir():
-    return os.path.join(_get_curr_dir(), "../../")
-
-
-def _get_commit_sha():
-    sha = os.environ.get("TRAVIS_COMMIT") or os.environ.get("BUILDKITE_COMMIT") or ""
-    if len(sha) < 6:
-        print("INVALID SHA FOUND")
-        return "ERROR"
-    return sha[:6]
-
-
-def _configure_human_version():
-    global _get_branch
-    global _get_commit_sha
-    fake_branch_name = input(
-        "Provide a 'branch name'. For releases, it " "should be `releases/x.x.x`"
-    )
-    _get_branch = lambda: fake_branch_name  # noqa: E731
-    fake_sha = input("Provide a SHA (used for tag value)")
-    _get_commit_sha = lambda: fake_sha  # noqa: E731
-
-
-def _get_wheel_name(minor_version_number):
-    if minor_version_number:
-        matches = [
-            file
-            for file in glob.glob(
-                f"{_get_root_dir()}/.whl/ray-*{PYTHON_WHL_VERSION}"
-                f"{minor_version_number}*-manylinux*"
-            )
-            if "+" not in file  # Exclude dbg, asan  builds
-        ]
-        assert len(matches) == 1, (
-            f"Found ({len(matches)}) matches for 'ray-*{PYTHON_WHL_VERSION}"
-            f"{minor_version_number}*-manylinux*' instead of 1.\n"
-            f"wheel matches: {matches}"
-        )
-        return os.path.basename(matches[0])
-    else:
-        matches = glob.glob(f"{_get_root_dir()}/.whl/*{PYTHON_WHL_VERSION}*-manylinux*")
-        return [os.path.basename(i) for i in matches]
-
-
-def _check_if_docker_files_modified():
-    stdout = subprocess.check_output(
-        [
-            sys.executable,
-            f"{_get_curr_dir()}/determine_tests_to_run.py",
-            "--output=json",
-        ]
-    )
-    affected_env_var_list = json.loads(stdout)
-    affected = (
-        "RAY_CI_DOCKER_AFFECTED" in affected_env_var_list
-        or "RAY_CI_PYTHON_DEPENDENCIES_AFFECTED" in affected_env_var_list
-    )
-    print(f"Docker affected: {affected}")
-    return affected
-
-
-def _build_docker_image(
-    image_name: str, py_version: str, image_type: str, no_cache=True
-):
-    """Builds Docker image with the provided info.
-
-    image_name (str): The name of the image to build. Must be one of
-        IMAGE_NAMES.
-    py_version (str): The Python version to build the image for.
-        Must be one of PY_MATRIX.keys()
-    image_type (str): The image type to build. Must be one of
-        BASE_IMAGES.keys()
-    no_cache (bool): If True, don't use caching when building the image.
-    """
-
-    if image_name not in IMAGE_NAMES:
-        raise ValueError(
-            f"The provided image name {image_name} is not "
-            f"recognized. Image names must be one of {IMAGE_NAMES}"
-        )
-
-    if py_version not in PY_MATRIX.keys():
-        raise ValueError(
-            f"The provided python version {py_version} is not "
-            f"recognized. Python version must be one of"
-            f" {PY_MATRIX.keys()}"
-        )
-
-    if image_type not in BASE_IMAGES.keys():
-        raise ValueError(
-            f"The provided CUDA version {image_type} is not "
-            f"recognized. CUDA version must be one of"
-            f" {image_type.keys()}"
-        )
-
-    # TODO(https://github.com/ray-project/ray/issues/16599):
-    # remove below after supporting ray-ml images with Python 3.9
-    if image_name == "ray-ml" and py_version == "py39":
-        print(f"{image_name} image is currently unsupported with " "Python 3.9")
-        return
-
-    build_args = {}
-    build_args["PYTHON_VERSION"] = PY_MATRIX[py_version]
-    # I.e. "py36"[-1] == 6
-    build_args["PYTHON_MINOR_VERSION"] = py_version[-1]
-
-    device_tag = f"{image_type}"
-
-    if image_name == "base-deps":
-        base_image = BASE_IMAGES[image_type]
-    else:
-        base_image = f"-{py_version}-{device_tag}"
-
-    if image_name != "ray-worker-container":
-        build_args["BASE_IMAGE"] = base_image
-
-    if image_name in ["ray", "ray-deps", "ray-worker-container"]:
-        wheel = _get_wheel_name(build_args["PYTHON_MINOR_VERSION"])
-        build_args["WHEEL_PATH"] = f".whl/{wheel}"
-        # Add pip option "--find-links .whl/" to ensure ray-cpp wheel
-        # can be found.
-        build_args["FIND_LINKS_PATH"] = ".whl"
-
-    tagged_name = f"rayproject/{image_name}:nightly-{py_version}-{device_tag}"
-
-    for i in range(2):
-        cleanup = DOCKER_CLIENT.containers.prune().get("SpaceReclaimed")
-        if cleanup is not None:
-            print(f"Cleaned up {cleanup / (2 ** 20)}MB")
-
-        labels = {
-            "image-name": image_name,
-            "python-version": PY_MATRIX[py_version],
-            "ray-commit": _get_commit_sha(),
-        }
-        if image_type in CUDA_FULL:
-            labels["cuda-version"] = CUDA_FULL[image_type]
-
-        output = DOCKER_CLIENT.api.build(
-            path=os.path.join(_get_root_dir(), "docker", image_name),
-            tag=tagged_name,
-            nocache=no_cache,
-            labels=labels,
-            buildargs=build_args,
-        )
-
-        cmd_output = []
-        try:
-            start = datetime.datetime.now()
-            current_iter = start
-            for line in output:
-                cmd_output.append(line.decode("utf-8"))
-                if datetime.datetime.now() - current_iter >= datetime.timedelta(
-                    minutes=5
-                ):
-                    current_iter = datetime.datetime.now()
-                    elapsed = datetime.datetime.now() - start
-                    print(
-                        f"Still building {tagged_name} after "
-                        f"{elapsed.seconds} seconds"
-                    )
-                    if elapsed >= datetime.timedelta(minutes=15):
-                        print("Additional build output:")
-                        print(*cmd_output, sep="\n")
-                        # Clear cmd_output after printing, so the next
-                        # iteration will not print out the same lines.
-                        cmd_output = []
-        except Exception as e:
-            print(f"FAILURE with error {e}")
-
-        if len(DOCKER_CLIENT.api.images(tagged_name)) == 0:
-            print(f"ERROR building: {tagged_name}. Output below:")
-            print(*cmd_output, sep="\n")
-            if i == 1:
-                raise Exception("FAILED TO BUILD IMAGE")
-            print("TRYING AGAIN")
-        else:
-            break
-
-    print("BUILT: ", tagged_name)
-
-
-def copy_wheels(human_build):
-    if human_build:
-        print(
-            "Please download images using:\n"
-            "`pip download --python-version <py_version> ray==<ray_version>"
-        )
-    root_dir = _get_root_dir()
-    wheels = _get_wheel_name(None)
-    for wheel in wheels:
-        source = os.path.join(root_dir, ".whl", wheel)
-        ray_dst = os.path.join(root_dir, "docker/ray/.whl/")
-        ray_dep_dst = os.path.join(root_dir, "docker/ray-deps/.whl/")
-        ray_worker_container_dst = os.path.join(
-            root_dir, "docker/ray-worker-container/.whl/"
-        )
-        os.makedirs(ray_dst, exist_ok=True)
-        shutil.copy(source, ray_dst)
-        os.makedirs(ray_dep_dst, exist_ok=True)
-        shutil.copy(source, ray_dep_dst)
-        os.makedirs(ray_worker_container_dst, exist_ok=True)
-        shutil.copy(source, ray_worker_container_dst)
-
-
-def check_staleness(repository, tag):
-    DOCKER_CLIENT.api.pull(repository=repository, tag=tag)
-
-    age = DOCKER_CLIENT.api.inspect_image(f"{repository}:{tag}")["Created"]
-    short_date = datetime.datetime.strptime(age.split("T")[0], "%Y-%m-%d")
-    is_stale = (datetime.datetime.now() - short_date) > datetime.timedelta(days=14)
-    return is_stale
-
-
-def build_for_all_versions(image_name, py_versions, image_types, **kwargs):
-    """Builds the given Docker image for all Python & CUDA versions"""
-    for py_version in py_versions:
-        for image_type in image_types:
-            _build_docker_image(
-                image_name, py_version=py_version, image_type=image_type, **kwargs
-            )
-
-
-def build_base_images(py_versions, image_types):
-    build_for_all_versions("base-deps", py_versions, image_types, no_cache=False)
-    build_for_all_versions("ray-deps", py_versions, image_types, no_cache=False)
-
-
-def build_or_pull_base_images(
-    py_versions: List[str], image_types: List[str], rebuild_base_images: bool = True
-) -> bool:
-    """Returns images to tag and build."""
-    repositories = ["rayproject/base-deps", "rayproject/ray-deps"]
-    tags = [
-        f"nightly-{py_version}-{image_type}"
-        for py_version, image_type in itertools.product(py_versions, image_types)
-    ]
-
-    try:
-        is_stale = check_staleness(repositories[0], tags[0])
-
-        # We still pull even if we have to rebuild the base images to help with
-        # caching.
-        for repository in repositories:
-            for tag in tags:
-                DOCKER_CLIENT.api.pull(repository=repository, tag=tag)
-    except Exception as e:
-        print(e)
-        is_stale = True
-
-    if rebuild_base_images or _release_build() or is_stale:
-        build_base_images(py_versions, image_types)
-        return True
-    else:
-        print("Just pulling images!")
-        return False
-
-
-def prep_ray_ml():
-    root_dir = _get_root_dir()
-    requirement_files = glob.glob(
-        f"{_get_root_dir()}/python/**/requirements*.txt", recursive=True
-    )
-    for fl in requirement_files:
-        shutil.copy(fl, os.path.join(root_dir, "docker/ray-ml/"))
-    # Install atari roms script
-    shutil.copy(
-        f"{_get_root_dir()}/rllib/utils/install_atari_roms.sh",
-        os.path.join(root_dir, "docker/ray-ml/"),
-    )
-
-
-def _get_docker_creds() -> Tuple[str, str]:
-    docker_password = os.environ.get("DOCKER_PASSWORD")
-    assert docker_password, "DOCKER_PASSWORD not set."
-    return DOCKER_USERNAME, docker_password
-
-
-def _docker_push(image, tag):
-    print(f"PUSHING: {image}:{tag}, result:")
-    # This docker API is janky. Without "stream=True" it returns a
-    # massive string filled with every progress bar update, which can
-    # cause CI to back up.
-    #
-    # With stream=True, it's a line-at-a-time generator of the same
-    # info. So we can slow it down by printing every couple hundred
-    # lines
-    i = 0
-    for progress_line in DOCKER_CLIENT.api.push(image, tag=tag, stream=True):
-        if i % 100 == 0:
-            print(progress_line)
-
-
-def _tag_and_push(full_image_name, old_tag, new_tag, merge_build=False):
-    # Do not tag release builds because they are no longer up to
-    # date after the branch cut.
-    if "nightly" in new_tag and _release_build():
-        return
-    if old_tag != new_tag:
-        DOCKER_CLIENT.api.tag(
-            image=f"{full_image_name}:{old_tag}",
-            repository=full_image_name,
-            tag=new_tag,
-        )
-    if not merge_build:
-        print(
-            "This is a PR Build! On a merge build, we would normally push"
-            f"to: {full_image_name}:{new_tag}"
-        )
-    else:
-        _docker_push(full_image_name, new_tag)
-
-
-def _create_new_tags(all_tags, old_str, new_str):
-    new_tags = []
-    for full_tag in all_tags:
-        new_tag = full_tag.replace(old_str, new_str)
-        new_tags.append(new_tag)
-    return new_tags
-
-
-# For non-release builds, push "nightly" & "sha"
-# For release builds, push "nightly" & "latest" & "x.x.x"
-def push_and_tag_images(
-    py_versions: List[str],
-    image_types: List[str],
-    push_base_images: bool,
-    merge_build: bool = False,
-):
-
-    date_tag = datetime.datetime.now().strftime("%Y-%m-%d")
-    sha_tag = _get_commit_sha()
-    if _release_build():
-        release_name = re.search("[0-9]+\.[0-9]+\.[0-9].*", _get_branch()).group(0)
-        date_tag = release_name
-        sha_tag = release_name
-
-    image_list = ["ray", "ray-ml"]
-    if push_base_images:
-        image_list.extend(["base-deps", "ray-deps"])
-
-    for image_name in image_list:
-        full_image_name = f"rayproject/{image_name}"
-
-        # Mapping from old tags to new tags.
-        # These are the tags we will push.
-        # The key is the full image name, and the values are all the tags
-        # for that image.
-        tag_mapping = defaultdict(list)
-        for py_name in py_versions:
-            for image_type in image_types:
-                if image_name == "ray-ml" and image_type != ML_CUDA_VERSION:
-                    print(
-                        "ML Docker image is not built for the following "
-                        f"device type: {image_type}"
-                    )
-                    continue
-
-                # TODO(https://github.com/ray-project/ray/issues/16599):
-                # remove below after supporting ray-ml images with Python 3.9
-                if image_name in ["ray-ml"] and PY_MATRIX[py_name].startswith("3.9"):
-                    print(
-                        f"{image_name} image is currently "
-                        f"unsupported with Python 3.9"
-                    )
-                    continue
-
-                tag = f"nightly-{py_name}-{image_type}"
-                tag_mapping[tag].append(tag)
-
-        # If no device is specified, it should map to CPU image.
-        # For ray-ml image, if no device specified, it should map to GPU image.
-        # There is no CPU image for ray-ml.
-        # "-gpu" tag should refer to the ML_CUDA_VERSION
-        for old_tag in tag_mapping.keys():
-            if "cpu" in old_tag:
-                new_tags = _create_new_tags(
-                    tag_mapping[old_tag], old_str="-cpu", new_str=""
-                )
-                tag_mapping[old_tag].extend(new_tags)
-            elif ML_CUDA_VERSION in old_tag:
-                new_tags = _create_new_tags(
-                    tag_mapping[old_tag], old_str=f"-{ML_CUDA_VERSION}", new_str="-gpu"
-                )
-                tag_mapping[old_tag].extend(new_tags)
-
-                if image_name == "ray-ml":
-                    new_tags = _create_new_tags(
-                        tag_mapping[old_tag], old_str=f"-{ML_CUDA_VERSION}", new_str=""
-                    )
-                    tag_mapping[old_tag].extend(new_tags)
-
-        # No Python version specified should refer to DEFAULT_PYTHON_VERSION
-        for old_tag in tag_mapping.keys():
-            if DEFAULT_PYTHON_VERSION in old_tag:
-                new_tags = _create_new_tags(
-                    tag_mapping[old_tag],
-                    old_str=f"-{DEFAULT_PYTHON_VERSION}",
-                    new_str="",
-                )
-                tag_mapping[old_tag].extend(new_tags)
-
-        # For all tags, create Date/Sha tags
-        for old_tag in tag_mapping.keys():
-            new_tags = _create_new_tags(
-                tag_mapping[old_tag],
-                old_str="nightly",
-                new_str=date_tag if "-deps" in image_name else sha_tag,
-            )
-            tag_mapping[old_tag].extend(new_tags)
-
-        # Sanity checking.
-        for old_tag in tag_mapping.keys():
-            if DEFAULT_PYTHON_VERSION in old_tag:
-                if "-cpu" in old_tag:
-                    assert "nightly-cpu" in tag_mapping[old_tag]
-                    assert "nightly" in tag_mapping[old_tag]
-                    if "-deps" in image_name:
-                        assert f"{date_tag}-cpu" in tag_mapping[old_tag]
-                        assert f"{date_tag}" in tag_mapping[old_tag]
-                    else:
-                        assert f"{sha_tag}-cpu" in tag_mapping[old_tag]
-                        assert f"{sha_tag}" in tag_mapping[old_tag]
-
-                elif ML_CUDA_VERSION in old_tag:
-                    assert "nightly-gpu" in tag_mapping[old_tag]
-                    if "-deps" in image_name:
-                        assert f"{date_tag}-gpu" in tag_mapping[old_tag]
-                    else:
-                        assert f"{sha_tag}-gpu" in tag_mapping[old_tag]
-
-                    if image_name == "ray-ml":
-                        assert "nightly" in tag_mapping[old_tag]
-                        assert f"{sha_tag}" in tag_mapping[old_tag]
-
-        print(f"These tags will be created for {image_name}: ", tag_mapping)
-
-        # Tag and push all images.
-        for old_tag in tag_mapping.keys():
-            for new_tag in tag_mapping[old_tag]:
-                _tag_and_push(
-                    full_image_name,
-                    old_tag=old_tag,
-                    new_tag=new_tag,
-                    merge_build=merge_build,
-                )
-
-
-# Push infra here:
-# https://github.com/christian-korneck/docker-pushrm/blob/master/README-containers.md#push-a-readme-file-to-dockerhub # noqa
-def push_readmes(merge_build: bool):
-    if not merge_build:
-        print("Not pushing README because this is a PR build.")
-        return
-    username, password = _get_docker_creds()
-    for image, tag_line in DOCKER_HUB_DESCRIPTION.items():
-        environment = {
-            "DOCKER_USER": username,
-            "DOCKER_PASS": password,
-            "PUSHRM_FILE": f"/myvol/docker/{image}/README.md",
-            "PUSHRM_DEBUG": 1,
-            "PUSHRM_SHORT": tag_line,
-        }
-        cmd_string = f"rayproject/{image}"
-
-        print(
-            DOCKER_CLIENT.containers.run(
-                "chko/docker-pushrm:1",
-                command=cmd_string,
-                volumes={
-                    os.path.abspath(_get_root_dir()): {
-                        "bind": "/myvol",
-                        "mode": "rw",
-                    }
-                },
-                environment=environment,
-                remove=True,
-                detach=False,
-                stderr=True,
-                stdout=True,
-                tty=False,
-            )
-        )
-
-
-# Build base-deps/ray-deps only on file change, 2 weeks, per release
-# Build ray, ray-ml every time
-# build-docker-images.py --py-versions PY37 --build-type PR --rebuild-all
-MERGE = "MERGE"
-HUMAN = "HUMAN"
-PR = "PR"
-BUILDKITE = "BUILDKITE"
-LOCAL = "LOCAL"
-BUILD_TYPES = [MERGE, HUMAN, PR, BUILDKITE, LOCAL]
-
-if __name__ == "__main__":
-    parser = argparse.ArgumentParser()
-    parser.add_argument(
-        "--py-versions",
-        choices=list(PY_MATRIX.keys()),
-        default="py37",
-        nargs="*",
-        help="Which python versions to build. " "Must be in (py36, py37, py38, py39)",
-    )
-    parser.add_argument(
-        "--device-types",
-        choices=list(BASE_IMAGES.keys()),
-        default=None,
-        nargs="*",
-        help="Which device types (CPU/CUDA versions) to build images for. "
-        "If not specified, images will be built for all device types.",
-    )
-    parser.add_argument(
-        "--build-type",
-        choices=BUILD_TYPES,
-        required=True,
-        help="Whether to bypass checking if docker is affected",
-    )
-    parser.add_argument(
-        "--build-base",
-        dest="base",
-        action="store_true",
-        help="Whether to build base-deps & ray-deps",
-    )
-    parser.add_argument("--no-build-base", dest="base", action="store_false")
-    parser.set_defaults(base=True)
-    parser.add_argument(
-        "--only-build-worker-container",
-        dest="only_build_worker_container",
-        action="store_true",
-        help="Whether only to build ray-worker-container",
-    )
-    parser.set_defaults(only_build_worker_container=False)
-
-    args = parser.parse_args()
-    py_versions = args.py_versions
-    py_versions = py_versions if isinstance(py_versions, list) else [py_versions]
-
-    image_types = args.device_types if args.device_types else list(BASE_IMAGES.keys())
-
-    assert set(list(CUDA_FULL.keys()) + ["cpu"]) == set(BASE_IMAGES.keys())
-
-    # Make sure the python images and cuda versions we build here are
-    # consistent with the ones used with fix-latest-docker.sh script.
-    py_version_file = os.path.join(
-        _get_root_dir(), "docker/retag-lambda", "python_versions.txt"
-    )
-    with open(py_version_file) as f:
-        py_file_versions = f.read().splitlines()
-        assert set(PY_MATRIX.keys()) == set(py_file_versions), (
-            PY_MATRIX.keys(),
-            py_file_versions,
-        )
-
-    cuda_version_file = os.path.join(
-        _get_root_dir(), "docker/retag-lambda", "cuda_versions.txt"
-    )
-
-    with open(cuda_version_file) as f:
-        cuda_file_versions = f.read().splitlines()
-        assert set(BASE_IMAGES.keys()) == set(cuda_file_versions + ["cpu"]), (
-            BASE_IMAGES.keys(),
-            cuda_file_versions + ["cpu"],
-        )
-
-    print(
-        "Building the following python versions: ",
-        [PY_MATRIX[py_version] for py_version in py_versions],
-    )
-    print("Building images for the following devices: ", image_types)
-    print("Building base images: ", args.base)
-
-    build_type = args.build_type
-    is_buildkite = build_type == BUILDKITE
-    is_local = build_type == LOCAL
-
-    if build_type == BUILDKITE:
-        if os.environ.get("BUILDKITE_PULL_REQUEST", "") == "false":
-            build_type = MERGE
-        else:
-            build_type = PR
-
-    if build_type == HUMAN:
-        # If manually triggered, request user for branch and SHA value to use.
-        _configure_human_version()
-    if (
-        build_type in {HUMAN, MERGE, BUILDKITE, LOCAL}
-        or _check_if_docker_files_modified()
-        or args.only_build_worker_container
-    ):
-        DOCKER_CLIENT = docker.from_env()
-        is_merge = build_type == MERGE
-        # Buildkite is authenticated in the background.
-        if is_merge and not is_buildkite and not is_local:
-            # We do this here because we want to be authenticated for
-            # Docker pulls as well as pushes (to avoid rate-limits).
-            username, password = _get_docker_creds()
-            DOCKER_CLIENT.api.login(username=username, password=password)
-        copy_wheels(build_type == HUMAN)
-        is_base_images_built = build_or_pull_base_images(
-            py_versions, image_types, args.base
-        )
-
-        if args.only_build_worker_container:
-            build_for_all_versions("ray-worker-container", py_versions, image_types)
-            # TODO Currently don't push ray_worker_container
-        else:
-            # Build Ray Docker images.
-            build_for_all_versions("ray", py_versions, image_types)
-
-            if ML_CUDA_VERSION in image_types:
-                # Build Ray ML Docker images only if ML_CUDA_VERSION is
-                # specified.
-                prep_ray_ml()
-                # Only build ML Docker for the ML_CUDA_VERSION
-                build_for_all_versions(
-                    "ray-ml", py_versions, image_types=[ML_CUDA_VERSION]
-                )
-
-            if build_type in {MERGE, PR}:
-                valid_branch = _valid_branch()
-                if (not valid_branch) and is_merge:
-                    print(f"Invalid Branch found: {_get_branch()}")
-                push_and_tag_images(
-                    py_versions,
-                    image_types,
-                    is_base_images_built,
-                    valid_branch and is_merge,
-                )
-
-        # TODO(ilr) Re-Enable Push READMEs by using a normal password
-        # (not auth token :/)
-        # push_readmes(build_type is MERGE)
->>>>>>> 19672688
+import argparse
+import datetime
+import json
+import functools
+import glob
+import itertools
+import os
+import re
+import shutil
+import subprocess
+import sys
+from collections import defaultdict
+from typing import List, Tuple
+
+import docker
+
+print = functools.partial(print, file=sys.stderr, flush=True)
+DOCKER_USERNAME = "raytravisbot"
+DOCKER_CLIENT = None
+PYTHON_WHL_VERSION = "cp3"
+
+DOCKER_HUB_DESCRIPTION = {
+    "base-deps": (
+        "Internal Image, refer to " "https://hub.docker.com/r/rayproject/ray"
+    ),
+    "ray-deps": ("Internal Image, refer to " "https://hub.docker.com/r/rayproject/ray"),
+    "ray": "Official Docker Images for Ray, the distributed computing API.",
+    "ray-ml": "Developer ready Docker Image for Ray.",
+    "ray-worker-container": "Internal Image for CI test",
+}
+
+PY_MATRIX = {"py36": "3.6.12", "py37": "3.7.7", "py38": "3.8.5", "py39": "3.9.5"}
+
+BASE_IMAGES = {
+    "cu112": "nvidia/cuda:11.2.0-cudnn8-devel-ubuntu18.04",
+    "cu111": "nvidia/cuda:11.1.1-cudnn8-devel-ubuntu18.04",
+    "cu110": "nvidia/cuda:11.0.3-cudnn8-devel-ubuntu18.04",
+    "cu102": "nvidia/cuda:10.2-cudnn8-devel-ubuntu18.04",
+    "cu101": "nvidia/cuda:10.1-cudnn8-devel-ubuntu18.04",
+    "cpu": "ubuntu:focal",
+}
+
+CUDA_FULL = {
+    "cu112": "CUDA 11.2",
+    "cu111": "CUDA 11.1",
+    "cu110": "CUDA 11.0",
+    "cu102": "CUDA 10.2",
+    "cu101": "CUDA 10.1",
+}
+
+# The CUDA version to use for the ML Docker image.
+ML_CUDA_VERSION = "cu112"
+
+DEFAULT_PYTHON_VERSION = "py37"
+
+IMAGE_NAMES = list(DOCKER_HUB_DESCRIPTION.keys())
+
+
+def _get_branch():
+    branch = os.environ.get("TRAVIS_BRANCH") or os.environ.get("BUILDKITE_BRANCH")
+    if not branch:
+        print("Branch not found!")
+        print(os.environ)
+        print("Environment is above ^^")
+    return branch
+
+
+def _release_build():
+    branch = _get_branch()
+    if branch is None:
+        return False
+    return branch != "master" and branch.startswith("releases")
+
+
+def _valid_branch():
+    branch = _get_branch()
+    if branch is None:
+        return False
+    return branch == "master" or _release_build()
+
+
+def _get_curr_dir():
+    return os.path.dirname(os.path.realpath(__file__))
+
+
+def _get_root_dir():
+    return os.path.join(_get_curr_dir(), "../../")
+
+
+def _get_commit_sha():
+    sha = os.environ.get("TRAVIS_COMMIT") or os.environ.get("BUILDKITE_COMMIT") or ""
+    if len(sha) < 6:
+        print("INVALID SHA FOUND")
+        return "ERROR"
+    return sha[:6]
+
+
+def _configure_human_version():
+    global _get_branch
+    global _get_commit_sha
+    fake_branch_name = input(
+        "Provide a 'branch name'. For releases, it " "should be `releases/x.x.x`"
+    )
+    _get_branch = lambda: fake_branch_name  # noqa: E731
+    fake_sha = input("Provide a SHA (used for tag value)")
+    _get_commit_sha = lambda: fake_sha  # noqa: E731
+
+
+def _get_wheel_name(minor_version_number):
+    if minor_version_number:
+        matches = [
+            file
+            for file in glob.glob(
+                f"{_get_root_dir()}/.whl/ray-*{PYTHON_WHL_VERSION}"
+                f"{minor_version_number}*-manylinux*"
+            )
+            if "+" not in file  # Exclude dbg, asan  builds
+        ]
+        assert len(matches) == 1, (
+            f"Found ({len(matches)}) matches for 'ray-*{PYTHON_WHL_VERSION}"
+            f"{minor_version_number}*-manylinux*' instead of 1.\n"
+            f"wheel matches: {matches}"
+        )
+        return os.path.basename(matches[0])
+    else:
+        matches = glob.glob(f"{_get_root_dir()}/.whl/*{PYTHON_WHL_VERSION}*-manylinux*")
+        return [os.path.basename(i) for i in matches]
+
+
+def _check_if_docker_files_modified():
+    stdout = subprocess.check_output(
+        [
+            sys.executable,
+            f"{_get_curr_dir()}/determine_tests_to_run.py",
+            "--output=json",
+        ]
+    )
+    affected_env_var_list = json.loads(stdout)
+    affected = (
+        "RAY_CI_DOCKER_AFFECTED" in affected_env_var_list
+        or "RAY_CI_PYTHON_DEPENDENCIES_AFFECTED" in affected_env_var_list
+    )
+    print(f"Docker affected: {affected}")
+    return affected
+
+
+def _build_docker_image(
+    image_name: str, py_version: str, image_type: str, no_cache=True
+):
+    """Builds Docker image with the provided info.
+
+    image_name (str): The name of the image to build. Must be one of
+        IMAGE_NAMES.
+    py_version (str): The Python version to build the image for.
+        Must be one of PY_MATRIX.keys()
+    image_type (str): The image type to build. Must be one of
+        BASE_IMAGES.keys()
+    no_cache (bool): If True, don't use caching when building the image.
+    """
+
+    if image_name not in IMAGE_NAMES:
+        raise ValueError(
+            f"The provided image name {image_name} is not "
+            f"recognized. Image names must be one of {IMAGE_NAMES}"
+        )
+
+    if py_version not in PY_MATRIX.keys():
+        raise ValueError(
+            f"The provided python version {py_version} is not "
+            f"recognized. Python version must be one of"
+            f" {PY_MATRIX.keys()}"
+        )
+
+    if image_type not in BASE_IMAGES.keys():
+        raise ValueError(
+            f"The provided CUDA version {image_type} is not "
+            f"recognized. CUDA version must be one of"
+            f" {image_type.keys()}"
+        )
+
+    # TODO(https://github.com/ray-project/ray/issues/16599):
+    # remove below after supporting ray-ml images with Python 3.9
+    if image_name == "ray-ml" and py_version == "py39":
+        print(f"{image_name} image is currently unsupported with " "Python 3.9")
+        return
+
+    build_args = {}
+    build_args["PYTHON_VERSION"] = PY_MATRIX[py_version]
+    # I.e. "py36"[-1] == 6
+    build_args["PYTHON_MINOR_VERSION"] = py_version[-1]
+
+    device_tag = f"{image_type}"
+
+    if image_name == "base-deps":
+        base_image = BASE_IMAGES[image_type]
+    else:
+        base_image = f"-{py_version}-{device_tag}"
+
+    if image_name != "ray-worker-container":
+        build_args["BASE_IMAGE"] = base_image
+
+    if image_name in ["ray", "ray-deps", "ray-worker-container"]:
+        wheel = _get_wheel_name(build_args["PYTHON_MINOR_VERSION"])
+        build_args["WHEEL_PATH"] = f".whl/{wheel}"
+        # Add pip option "--find-links .whl/" to ensure ray-cpp wheel
+        # can be found.
+        build_args["FIND_LINKS_PATH"] = ".whl"
+
+    tagged_name = f"rayproject/{image_name}:nightly-{py_version}-{device_tag}"
+
+    for i in range(2):
+        cleanup = DOCKER_CLIENT.containers.prune().get("SpaceReclaimed")
+        if cleanup is not None:
+            print(f"Cleaned up {cleanup / (2 ** 20)}MB")
+
+        labels = {
+            "image-name": image_name,
+            "python-version": PY_MATRIX[py_version],
+            "ray-commit": _get_commit_sha(),
+        }
+        if image_type in CUDA_FULL:
+            labels["cuda-version"] = CUDA_FULL[image_type]
+
+        output = DOCKER_CLIENT.api.build(
+            path=os.path.join(_get_root_dir(), "docker", image_name),
+            tag=tagged_name,
+            nocache=no_cache,
+            labels=labels,
+            buildargs=build_args,
+        )
+
+        cmd_output = []
+        try:
+            start = datetime.datetime.now()
+            current_iter = start
+            for line in output:
+                cmd_output.append(line.decode("utf-8"))
+                if datetime.datetime.now() - current_iter >= datetime.timedelta(
+                    minutes=5
+                ):
+                    current_iter = datetime.datetime.now()
+                    elapsed = datetime.datetime.now() - start
+                    print(
+                        f"Still building {tagged_name} after "
+                        f"{elapsed.seconds} seconds"
+                    )
+                    if elapsed >= datetime.timedelta(minutes=15):
+                        print("Additional build output:")
+                        print(*cmd_output, sep="\n")
+                        # Clear cmd_output after printing, so the next
+                        # iteration will not print out the same lines.
+                        cmd_output = []
+        except Exception as e:
+            print(f"FAILURE with error {e}")
+
+        if len(DOCKER_CLIENT.api.images(tagged_name)) == 0:
+            print(f"ERROR building: {tagged_name}. Output below:")
+            print(*cmd_output, sep="\n")
+            if i == 1:
+                raise Exception("FAILED TO BUILD IMAGE")
+            print("TRYING AGAIN")
+        else:
+            break
+
+    print("BUILT: ", tagged_name)
+
+
+def copy_wheels(human_build):
+    if human_build:
+        print(
+            "Please download images using:\n"
+            "`pip download --python-version <py_version> ray==<ray_version>"
+        )
+    root_dir = _get_root_dir()
+    wheels = _get_wheel_name(None)
+    for wheel in wheels:
+        source = os.path.join(root_dir, ".whl", wheel)
+        ray_dst = os.path.join(root_dir, "docker/ray/.whl/")
+        ray_dep_dst = os.path.join(root_dir, "docker/ray-deps/.whl/")
+        ray_worker_container_dst = os.path.join(
+            root_dir, "docker/ray-worker-container/.whl/"
+        )
+        os.makedirs(ray_dst, exist_ok=True)
+        shutil.copy(source, ray_dst)
+        os.makedirs(ray_dep_dst, exist_ok=True)
+        shutil.copy(source, ray_dep_dst)
+        os.makedirs(ray_worker_container_dst, exist_ok=True)
+        shutil.copy(source, ray_worker_container_dst)
+
+
+def check_staleness(repository, tag):
+    DOCKER_CLIENT.api.pull(repository=repository, tag=tag)
+
+    age = DOCKER_CLIENT.api.inspect_image(f"{repository}:{tag}")["Created"]
+    short_date = datetime.datetime.strptime(age.split("T")[0], "%Y-%m-%d")
+    is_stale = (datetime.datetime.now() - short_date) > datetime.timedelta(days=14)
+    return is_stale
+
+
+def build_for_all_versions(image_name, py_versions, image_types, **kwargs):
+    """Builds the given Docker image for all Python & CUDA versions"""
+    for py_version in py_versions:
+        for image_type in image_types:
+            _build_docker_image(
+                image_name, py_version=py_version, image_type=image_type, **kwargs
+            )
+
+
+def build_base_images(py_versions, image_types):
+    build_for_all_versions("base-deps", py_versions, image_types, no_cache=False)
+    build_for_all_versions("ray-deps", py_versions, image_types, no_cache=False)
+
+
+def build_or_pull_base_images(
+    py_versions: List[str], image_types: List[str], rebuild_base_images: bool = True
+) -> bool:
+    """Returns images to tag and build."""
+    repositories = ["rayproject/base-deps", "rayproject/ray-deps"]
+    tags = [
+        f"nightly-{py_version}-{image_type}"
+        for py_version, image_type in itertools.product(py_versions, image_types)
+    ]
+
+    try:
+        is_stale = check_staleness(repositories[0], tags[0])
+
+        # We still pull even if we have to rebuild the base images to help with
+        # caching.
+        for repository in repositories:
+            for tag in tags:
+                DOCKER_CLIENT.api.pull(repository=repository, tag=tag)
+    except Exception as e:
+        print(e)
+        is_stale = True
+
+    if rebuild_base_images or _release_build() or is_stale:
+        build_base_images(py_versions, image_types)
+        return True
+    else:
+        print("Just pulling images!")
+        return False
+
+
+def prep_ray_ml():
+    root_dir = _get_root_dir()
+    requirement_files = glob.glob(
+        f"{_get_root_dir()}/python/**/requirements*.txt", recursive=True
+    )
+    for fl in requirement_files:
+        shutil.copy(fl, os.path.join(root_dir, "docker/ray-ml/"))
+    # Install atari roms script
+    shutil.copy(
+        f"{_get_root_dir()}/rllib/utils/install_atari_roms.sh",
+        os.path.join(root_dir, "docker/ray-ml/"),
+    )
+
+
+def _get_docker_creds() -> Tuple[str, str]:
+    docker_password = os.environ.get("DOCKER_PASSWORD")
+    assert docker_password, "DOCKER_PASSWORD not set."
+    return DOCKER_USERNAME, docker_password
+
+
+def _docker_push(image, tag):
+    print(f"PUSHING: {image}:{tag}, result:")
+    # This docker API is janky. Without "stream=True" it returns a
+    # massive string filled with every progress bar update, which can
+    # cause CI to back up.
+    #
+    # With stream=True, it's a line-at-a-time generator of the same
+    # info. So we can slow it down by printing every couple hundred
+    # lines
+    i = 0
+    for progress_line in DOCKER_CLIENT.api.push(image, tag=tag, stream=True):
+        if i % 100 == 0:
+            print(progress_line)
+
+
+def _tag_and_push(full_image_name, old_tag, new_tag, merge_build=False):
+    # Do not tag release builds because they are no longer up to
+    # date after the branch cut.
+    if "nightly" in new_tag and _release_build():
+        return
+    if old_tag != new_tag:
+        DOCKER_CLIENT.api.tag(
+            image=f"{full_image_name}:{old_tag}",
+            repository=full_image_name,
+            tag=new_tag,
+        )
+    if not merge_build:
+        print(
+            "This is a PR Build! On a merge build, we would normally push"
+            f"to: {full_image_name}:{new_tag}"
+        )
+    else:
+        _docker_push(full_image_name, new_tag)
+
+
+def _create_new_tags(all_tags, old_str, new_str):
+    new_tags = []
+    for full_tag in all_tags:
+        new_tag = full_tag.replace(old_str, new_str)
+        new_tags.append(new_tag)
+    return new_tags
+
+
+# For non-release builds, push "nightly" & "sha"
+# For release builds, push "nightly" & "latest" & "x.x.x"
+def push_and_tag_images(
+    py_versions: List[str],
+    image_types: List[str],
+    push_base_images: bool,
+    merge_build: bool = False,
+):
+
+    date_tag = datetime.datetime.now().strftime("%Y-%m-%d")
+    sha_tag = _get_commit_sha()
+    if _release_build():
+        release_name = re.search("[0-9]+\.[0-9]+\.[0-9].*", _get_branch()).group(0)
+        date_tag = release_name
+        sha_tag = release_name
+
+    image_list = ["ray", "ray-ml"]
+    if push_base_images:
+        image_list.extend(["base-deps", "ray-deps"])
+
+    for image_name in image_list:
+        full_image_name = f"rayproject/{image_name}"
+
+        # Mapping from old tags to new tags.
+        # These are the tags we will push.
+        # The key is the full image name, and the values are all the tags
+        # for that image.
+        tag_mapping = defaultdict(list)
+        for py_name in py_versions:
+            for image_type in image_types:
+                if image_name == "ray-ml" and image_type != ML_CUDA_VERSION:
+                    print(
+                        "ML Docker image is not built for the following "
+                        f"device type: {image_type}"
+                    )
+                    continue
+
+                # TODO(https://github.com/ray-project/ray/issues/16599):
+                # remove below after supporting ray-ml images with Python 3.9
+                if image_name in ["ray-ml"] and PY_MATRIX[py_name].startswith("3.9"):
+                    print(
+                        f"{image_name} image is currently "
+                        f"unsupported with Python 3.9"
+                    )
+                    continue
+
+                tag = f"nightly-{py_name}-{image_type}"
+                tag_mapping[tag].append(tag)
+
+        # If no device is specified, it should map to CPU image.
+        # For ray-ml image, if no device specified, it should map to GPU image.
+        # There is no CPU image for ray-ml.
+        # "-gpu" tag should refer to the ML_CUDA_VERSION
+        for old_tag in tag_mapping.keys():
+            if "cpu" in old_tag:
+                new_tags = _create_new_tags(
+                    tag_mapping[old_tag], old_str="-cpu", new_str=""
+                )
+                tag_mapping[old_tag].extend(new_tags)
+            elif ML_CUDA_VERSION in old_tag:
+                new_tags = _create_new_tags(
+                    tag_mapping[old_tag], old_str=f"-{ML_CUDA_VERSION}", new_str="-gpu"
+                )
+                tag_mapping[old_tag].extend(new_tags)
+
+                if image_name == "ray-ml":
+                    new_tags = _create_new_tags(
+                        tag_mapping[old_tag], old_str=f"-{ML_CUDA_VERSION}", new_str=""
+                    )
+                    tag_mapping[old_tag].extend(new_tags)
+
+        # No Python version specified should refer to DEFAULT_PYTHON_VERSION
+        for old_tag in tag_mapping.keys():
+            if DEFAULT_PYTHON_VERSION in old_tag:
+                new_tags = _create_new_tags(
+                    tag_mapping[old_tag],
+                    old_str=f"-{DEFAULT_PYTHON_VERSION}",
+                    new_str="",
+                )
+                tag_mapping[old_tag].extend(new_tags)
+
+        # For all tags, create Date/Sha tags
+        for old_tag in tag_mapping.keys():
+            new_tags = _create_new_tags(
+                tag_mapping[old_tag],
+                old_str="nightly",
+                new_str=date_tag if "-deps" in image_name else sha_tag,
+            )
+            tag_mapping[old_tag].extend(new_tags)
+
+        # Sanity checking.
+        for old_tag in tag_mapping.keys():
+            if DEFAULT_PYTHON_VERSION in old_tag:
+                if "-cpu" in old_tag:
+                    assert "nightly-cpu" in tag_mapping[old_tag]
+                    assert "nightly" in tag_mapping[old_tag]
+                    if "-deps" in image_name:
+                        assert f"{date_tag}-cpu" in tag_mapping[old_tag]
+                        assert f"{date_tag}" in tag_mapping[old_tag]
+                    else:
+                        assert f"{sha_tag}-cpu" in tag_mapping[old_tag]
+                        assert f"{sha_tag}" in tag_mapping[old_tag]
+
+                elif ML_CUDA_VERSION in old_tag:
+                    assert "nightly-gpu" in tag_mapping[old_tag]
+                    if "-deps" in image_name:
+                        assert f"{date_tag}-gpu" in tag_mapping[old_tag]
+                    else:
+                        assert f"{sha_tag}-gpu" in tag_mapping[old_tag]
+
+                    if image_name == "ray-ml":
+                        assert "nightly" in tag_mapping[old_tag]
+                        assert f"{sha_tag}" in tag_mapping[old_tag]
+
+        print(f"These tags will be created for {image_name}: ", tag_mapping)
+
+        # Tag and push all images.
+        for old_tag in tag_mapping.keys():
+            for new_tag in tag_mapping[old_tag]:
+                _tag_and_push(
+                    full_image_name,
+                    old_tag=old_tag,
+                    new_tag=new_tag,
+                    merge_build=merge_build,
+                )
+
+
+# Push infra here:
+# https://github.com/christian-korneck/docker-pushrm/blob/master/README-containers.md#push-a-readme-file-to-dockerhub # noqa
+def push_readmes(merge_build: bool):
+    if not merge_build:
+        print("Not pushing README because this is a PR build.")
+        return
+    username, password = _get_docker_creds()
+    for image, tag_line in DOCKER_HUB_DESCRIPTION.items():
+        environment = {
+            "DOCKER_USER": username,
+            "DOCKER_PASS": password,
+            "PUSHRM_FILE": f"/myvol/docker/{image}/README.md",
+            "PUSHRM_DEBUG": 1,
+            "PUSHRM_SHORT": tag_line,
+        }
+        cmd_string = f"rayproject/{image}"
+
+        print(
+            DOCKER_CLIENT.containers.run(
+                "chko/docker-pushrm:1",
+                command=cmd_string,
+                volumes={
+                    os.path.abspath(_get_root_dir()): {
+                        "bind": "/myvol",
+                        "mode": "rw",
+                    }
+                },
+                environment=environment,
+                remove=True,
+                detach=False,
+                stderr=True,
+                stdout=True,
+                tty=False,
+            )
+        )
+
+
+# Build base-deps/ray-deps only on file change, 2 weeks, per release
+# Build ray, ray-ml every time
+# build-docker-images.py --py-versions PY37 --build-type PR --rebuild-all
+MERGE = "MERGE"
+HUMAN = "HUMAN"
+PR = "PR"
+BUILDKITE = "BUILDKITE"
+LOCAL = "LOCAL"
+BUILD_TYPES = [MERGE, HUMAN, PR, BUILDKITE, LOCAL]
+
+if __name__ == "__main__":
+    parser = argparse.ArgumentParser()
+    parser.add_argument(
+        "--py-versions",
+        choices=list(PY_MATRIX.keys()),
+        default="py37",
+        nargs="*",
+        help="Which python versions to build. " "Must be in (py36, py37, py38, py39)",
+    )
+    parser.add_argument(
+        "--device-types",
+        choices=list(BASE_IMAGES.keys()),
+        default=None,
+        nargs="*",
+        help="Which device types (CPU/CUDA versions) to build images for. "
+        "If not specified, images will be built for all device types.",
+    )
+    parser.add_argument(
+        "--build-type",
+        choices=BUILD_TYPES,
+        required=True,
+        help="Whether to bypass checking if docker is affected",
+    )
+    parser.add_argument(
+        "--build-base",
+        dest="base",
+        action="store_true",
+        help="Whether to build base-deps & ray-deps",
+    )
+    parser.add_argument("--no-build-base", dest="base", action="store_false")
+    parser.set_defaults(base=True)
+    parser.add_argument(
+        "--only-build-worker-container",
+        dest="only_build_worker_container",
+        action="store_true",
+        help="Whether only to build ray-worker-container",
+    )
+    parser.set_defaults(only_build_worker_container=False)
+
+    args = parser.parse_args()
+    py_versions = args.py_versions
+    py_versions = py_versions if isinstance(py_versions, list) else [py_versions]
+
+    image_types = args.device_types if args.device_types else list(BASE_IMAGES.keys())
+
+    assert set(list(CUDA_FULL.keys()) + ["cpu"]) == set(BASE_IMAGES.keys())
+
+    # Make sure the python images and cuda versions we build here are
+    # consistent with the ones used with fix-latest-docker.sh script.
+    py_version_file = os.path.join(
+        _get_root_dir(), "docker/retag-lambda", "python_versions.txt"
+    )
+    with open(py_version_file) as f:
+        py_file_versions = f.read().splitlines()
+        assert set(PY_MATRIX.keys()) == set(py_file_versions), (
+            PY_MATRIX.keys(),
+            py_file_versions,
+        )
+
+    cuda_version_file = os.path.join(
+        _get_root_dir(), "docker/retag-lambda", "cuda_versions.txt"
+    )
+
+    with open(cuda_version_file) as f:
+        cuda_file_versions = f.read().splitlines()
+        assert set(BASE_IMAGES.keys()) == set(cuda_file_versions + ["cpu"]), (
+            BASE_IMAGES.keys(),
+            cuda_file_versions + ["cpu"],
+        )
+
+    print(
+        "Building the following python versions: ",
+        [PY_MATRIX[py_version] for py_version in py_versions],
+    )
+    print("Building images for the following devices: ", image_types)
+    print("Building base images: ", args.base)
+
+    build_type = args.build_type
+    is_buildkite = build_type == BUILDKITE
+    is_local = build_type == LOCAL
+
+    if build_type == BUILDKITE:
+        if os.environ.get("BUILDKITE_PULL_REQUEST", "") == "false":
+            build_type = MERGE
+        else:
+            build_type = PR
+
+    if build_type == HUMAN:
+        # If manually triggered, request user for branch and SHA value to use.
+        _configure_human_version()
+    if (
+        build_type in {HUMAN, MERGE, BUILDKITE, LOCAL}
+        or _check_if_docker_files_modified()
+        or args.only_build_worker_container
+    ):
+        DOCKER_CLIENT = docker.from_env()
+        is_merge = build_type == MERGE
+        # Buildkite is authenticated in the background.
+        if is_merge and not is_buildkite and not is_local:
+            # We do this here because we want to be authenticated for
+            # Docker pulls as well as pushes (to avoid rate-limits).
+            username, password = _get_docker_creds()
+            DOCKER_CLIENT.api.login(username=username, password=password)
+        copy_wheels(build_type == HUMAN)
+        is_base_images_built = build_or_pull_base_images(
+            py_versions, image_types, args.base
+        )
+
+        if args.only_build_worker_container:
+            build_for_all_versions("ray-worker-container", py_versions, image_types)
+            # TODO Currently don't push ray_worker_container
+        else:
+            # Build Ray Docker images.
+            build_for_all_versions("ray", py_versions, image_types)
+
+            if ML_CUDA_VERSION in image_types:
+                # Build Ray ML Docker images only if ML_CUDA_VERSION is
+                # specified.
+                prep_ray_ml()
+                # Only build ML Docker for the ML_CUDA_VERSION
+                build_for_all_versions(
+                    "ray-ml", py_versions, image_types=[ML_CUDA_VERSION]
+                )
+
+            if build_type in {MERGE, PR}:
+                valid_branch = _valid_branch()
+                if (not valid_branch) and is_merge:
+                    print(f"Invalid Branch found: {_get_branch()}")
+                push_and_tag_images(
+                    py_versions,
+                    image_types,
+                    is_base_images_built,
+                    valid_branch and is_merge,
+                )
+
+        # TODO(ilr) Re-Enable Push READMEs by using a normal password
+        # (not auth token :/)
+        # push_readmes(build_type is MERGE)