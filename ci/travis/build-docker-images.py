import datetime
import functools
import glob
import os
import re
import runpy
import shutil
import sys
from contextlib import redirect_stdout
from io import StringIO
from typing import List, Tuple

import docker

print = functools.partial(print, file=sys.stderr, flush=True)
DOCKER_USERNAME = "raytravisbot"
DOCKER_CLIENT = None
PYTHON_WHL_VERSION = "cp3"

DOCKER_HUB_DESCRIPTION = {
    "base-deps": ("Internal Image, refer to "
                  "https://hub.docker.com/r/rayproject/ray"),
    "ray-deps": ("Internal Image, refer to "
                 "https://hub.docker.com/r/rayproject/ray"),
    "ray": "Official Docker Images for Ray, the distributed computing API.",
    "ray-ml": "Developer ready Docker Image for Ray.",
    "autoscaler": (
        "Deprecated image, please use: "
        "https://hub.docker.com/repository/docker/rayproject/ray-ml")
}

PY_MATRIX = {"-py36": "3.6.12", "-py37": "3.7.7", "-py38": "3.8.5"}


def _merge_build():
    return os.environ.get("TRAVIS_PULL_REQUEST").lower() == "false"


def _release_build():
    branch = os.environ.get("TRAVIS_BRANCH")
    if not branch:
        print("Branch not found!")
        print(os.environ)
        print("Environment is above ^^")
        return False
    return branch != "master" and branch.startswith("releases")


def _get_curr_dir():
    return os.path.dirname(os.path.realpath(__file__))


def _get_root_dir():
    return os.path.join(_get_curr_dir(), "../../")


def _get_wheel_name(minor_version_number):
    if minor_version_number:
        matches = glob.glob(f"{_get_root_dir()}/.whl/*{PYTHON_WHL_VERSION}"
                            f"{minor_version_number}*-manylinux*")
        assert len(matches) == 1, (
            f"Found ({len(matches)}) matches for '*{PYTHON_WHL_VERSION}"
            f"{minor_version_number}*-manylinux*' instead of 1")
        return os.path.basename(matches[0])
    else:
        matches = glob.glob(
            f"{_get_root_dir()}/.whl/*{PYTHON_WHL_VERSION}*-manylinux*")
        return [os.path.basename(i) for i in matches]


def _docker_affected():
    result = StringIO()
    with redirect_stdout(result):
        runpy.run_path(
            f"{_get_curr_dir()}/determine_tests_to_run.py",
            run_name="__main__")
    variable_definitions = result.getvalue().split()
    env_var_dict = {
        x.split("=")[0]: x.split("=")[1]
        for x in variable_definitions
    }
    affected = env_var_dict["RAY_CI_DOCKER_AFFECTED"] == "1" or \
        env_var_dict["RAY_CI_PYTHON_DEPENDENCIES_AFFECTED"] == "1"
    print(f"Docker affected: {affected}")
    return affected


def _build_cpu_gpu_images(image_name, no_cache=True) -> List[str]:
    built_images = []
    for gpu in ["-cpu", "-gpu"]:
<<<<<<< HEAD
        for py_name, py_version in PY_MATRIX.items():
            build_args = {}
            build_args["PYTHON_VERSION"] = py_version
            # I.e. "-py36"[-1] == 6
            build_args["PYTHON_MINOR_VERSION"] = py_name[-1]

            if image_name == "base-deps":
                build_args["BASE_IMAGE"] = (
                    "nvidia/cuda:10.1-cudnn7-runtime-ubuntu18.04"
                    if gpu == "-gpu" else "ubuntu:focal")
=======
        build_args = {}
        if image_name == "base-deps":
            build_args["BASE_IMAGE"] = (
                "nvidia/cuda:11.0-cudnn8-runtime-ubuntu18.04"
                if gpu == "-gpu" else "ubuntu:focal")
        else:
            build_args["GPU"] = gpu

        if "ray" in image_name:
            build_args["WHEEL_PATH"] = f".whl/{_get_wheel_name()}"

        tagged_name = f"rayproject/{image_name}:nightly{gpu}"
        for i in range(2):
            output = DOCKER_CLIENT.api.build(
                path=os.path.join(_get_root_dir(), "docker", image_name),
                tag=tagged_name,
                nocache=no_cache,
                buildargs=build_args)

            full_output = ""
            try:
                start = datetime.datetime.now()
                current_iter = start
                for line in output:
                    if datetime.datetime.now(
                    ) - current_iter >= datetime.timedelta(minutes=5):
                        current_iter = datetime.datetime.now()
                        elapsed = datetime.datetime.now() - start
                        print(f"Still building {tagged_name} after "
                              f"{elapsed.seconds} seconds")
                    full_output += line.decode("utf-8")
            except Exception as e:
                print(f"FAILURE with error {e}")

            if len(DOCKER_CLIENT.api.images(tagged_name)) == 0:
                print(f"ERROR building: {tagged_name} & error below:")
                print(full_output)
                if (i == 1):
                    raise Exception("FAILED TO BUILD IMAGE")
                print("TRYING AGAIN")
>>>>>>> cb771f26
            else:
                # NOTE(ilr) This is a bit of an abuse of the name "GPU"
                build_args["GPU"] = f"{py_name}{gpu}"

            if image_name in ["ray", "ray-deps"]:
                wheel = _get_wheel_name(build_args["PYTHON_MINOR_VERSION"])
                build_args["WHEEL_PATH"] = f".whl/{wheel}"

            tagged_name = f"rayproject/{image_name}:nightly{py_name}{gpu}"
            for i in range(2):
                cleanup = DOCKER_CLIENT.containers.prune().get(
                    "SpaceReclaimed")
                if cleanup is not None:
                    print(f"Cleaned up {cleanup / (2**20)}MB")
                output = DOCKER_CLIENT.api.build(
                    path=os.path.join(_get_root_dir(), "docker", image_name),
                    tag=tagged_name,
                    nocache=no_cache,
                    buildargs=build_args)

                full_output = ""
                try:
                    start = datetime.datetime.now()
                    current_iter = start
                    for line in output:
                        if datetime.datetime.now(
                        ) - current_iter >= datetime.timedelta(minutes=5):
                            current_iter = datetime.datetime.now()
                            elapsed = datetime.datetime.now() - start
                            print(f"Still building {tagged_name} after "
                                  f"{elapsed.seconds} seconds")
                        full_output += line.decode("utf-8")
                except Exception as e:
                    print(f"FAILURE with error {e}")

                if len(DOCKER_CLIENT.api.images(tagged_name)) == 0:
                    print(f"ERROR building: {tagged_name} & error below:")
                    print(full_output)
                    if (i == 1):
                        raise Exception("FAILED TO BUILD IMAGE")
                    print("TRYING AGAIN")
                else:
                    break

            print("BUILT: ", tagged_name)
            built_images.append(tagged_name)
    return built_images


def copy_wheels():
    root_dir = _get_root_dir()
    wheels = _get_wheel_name(None)
    for wheel in wheels:
        source = os.path.join(root_dir, ".whl", wheel)
        ray_dst = os.path.join(root_dir, "docker/ray/.whl/")
        ray_dep_dst = os.path.join(root_dir, "docker/ray-deps/.whl/")
        os.makedirs(ray_dst, exist_ok=True)
        shutil.copy(source, ray_dst)
        os.makedirs(ray_dep_dst, exist_ok=True)
        shutil.copy(source, ray_dep_dst)


def build_or_pull_base_images(is_docker_affected: bool) -> List[str]:
    """Returns images to tag and build"""
    DOCKER_CLIENT.api.pull(repository="rayproject/base-deps", tag="nightly")

    age = DOCKER_CLIENT.api.inspect_image("rayproject/base-deps:nightly")[
        "Created"]
    short_date = datetime.datetime.strptime(age.split("T")[0], "%Y-%m-%d")
    is_stale = (
        datetime.datetime.now() - short_date) > datetime.timedelta(days=14)

    print("Pulling images for caching")

    DOCKER_CLIENT.api.pull(
        repository="rayproject/base-deps", tag="nightly-cpu")
    DOCKER_CLIENT.api.pull(
        repository="rayproject/base-deps", tag="nightly-gpu")

    DOCKER_CLIENT.api.pull(repository="rayproject/ray-deps", tag="nightly-gpu")
    DOCKER_CLIENT.api.pull(repository="rayproject/ray-deps", tag="nightly-cpu")

    # TODO(ilr) See if any caching happens
    if True or (is_stale or is_docker_affected or _release_build()):
        for image in ["base-deps", "ray-deps"]:
            _build_cpu_gpu_images(image, no_cache=False)
        return True
    else:
        print("Just pulling images!")
        return False


def build_ray():
    return _build_cpu_gpu_images("ray")


def build_ray_ml():
    root_dir = _get_root_dir()
    requirement_files = glob.glob(
        f"{_get_root_dir()}/python/requirements*.txt")
    requirement_files.extend(
        glob.glob(f"{_get_root_dir()}/python/requirements/*.txt"))
    for fl in requirement_files:
        shutil.copy(fl, os.path.join(root_dir, "docker/ray-ml/"))
    ray_ml_images = _build_cpu_gpu_images("ray-ml")
    for img in ray_ml_images:
        tag = img.split(":")[-1]
        DOCKER_CLIENT.api.tag(
            image=img, repository="rayproject/autoscaler", tag=tag)


def _get_docker_creds() -> Tuple[str, str]:
    docker_password = os.environ.get("DOCKER_PASSWORD")
    assert docker_password, "DOCKER_PASSWORD not set."
    return DOCKER_USERNAME, docker_password


# For non-release builds, push "nightly" & "sha"
# For release builds, push "nightly" & "latest" & "x.x.x"
def push_and_tag_images(push_base_images: bool):
    if _merge_build():
        username, password = _get_docker_creds()
        DOCKER_CLIENT.api.login(username=username, password=password)

    def docker_push(image, tag):
        if _merge_build():
            print(f"PUSHING: {image}:{tag}, result:")
            # This docker API is janky. Without "stream=True" it returns a
            # massive string filled with every progress bar update, which can
            # cause CI to back up.
            #
            # With stream=True, it's a line-at-a-time generator of the same
            # info. So we can slow it down by printing every couple hundred
            # lines
            i = 0
            for progress_line in DOCKER_CLIENT.api.push(
                    image, tag=tag, stream=True):
                if i % 100 == 0:
                    print(progress_line)
        else:
            print(
                "This is a PR Build! On a merge build, we would normally push "
                f"to: {image}:{tag}")

    def get_new_tag(old_tag, new_tag):
        return old_tag.replace("nightly", new_tag)

    date_tag = datetime.datetime.now().strftime("%Y-%m-%d")
    sha_tag = os.environ.get("TRAVIS_COMMIT")[:6]
    if _release_build():
        release_name = re.search("[0-9]\.[0-9]\.[0-9].*",
                                 os.environ.get("TRAVIS_BRANCH")).group(0)
        date_tag = release_name
        sha_tag = release_name

    image_list = ["ray", "ray-ml", "autoscaler"]
    if push_base_images:
        image_list.extend(["base-deps", "ray-deps"])

    for image in image_list:
        for py_version in PY_MATRIX.keys():
            full_image = f"rayproject/{image}"

            # Tag "nightly-py3x" from "nightly-py3x-cpu"
            DOCKER_CLIENT.api.tag(
                image=f"{full_image}:nightly{py_version}-cpu",
                repository=full_image,
                tag=f"nightly{py_version}")

            for arch_tag in ["-cpu", "-gpu", ""]:
                full_arch_tag = f"nightly{py_version}{arch_tag}"
                # Do not tag release builds because they are no longer up to
                # date after the branch cut.
                if not _release_build():
                    # Tag and push rayproject/<image>:nightly<arch_tag>
                    docker_push(full_image, full_arch_tag)

                # Ex: specific_tag == "1.0.1" or "<sha>" or "<date>"
                specific_tag = get_new_tag(
                    full_arch_tag, date_tag if "-deps" in image else sha_tag)

                # Tag and push rayproject/<image>:<sha/date><py_tag><arch_tag>
                DOCKER_CLIENT.api.tag(
                    image=f"{full_image}:{full_arch_tag}",
                    repository=full_image,
                    tag=specific_tag)
                docker_push(full_image, specific_tag)

                if "-py37" in py_version:
                    non_python_specific_tag = specific_tag.replace("-py37", "")
                    DOCKER_CLIENT.api.tag(
                        image=f"{full_image}:{full_arch_tag}",
                        repository=full_image,
                        tag=non_python_specific_tag)
                    docker_push(full_image, non_python_specific_tag)

                    non_python_nightly_tag = full_arch_tag.replace("-py37", "")
                    DOCKER_CLIENT.api.tag(
                        image=f"{full_image}:{full_arch_tag}",
                        repository=full_image,
                        tag=non_python_nightly_tag)
                    docker_push(full_image, non_python_nightly_tag)


# Push infra here:
# https://github.com/christian-korneck/docker-pushrm/blob/master/README-containers.md#push-a-readme-file-to-dockerhub # noqa
def push_readmes():
    if not _merge_build():
        print("Not pushing README because this is a PR build.")
        return
    username, password = _get_docker_creds()
    for image, tag_line in DOCKER_HUB_DESCRIPTION.items():
        environment = {
            "DOCKER_USER": username,
            "DOCKER_PASS": password,
            "PUSHRM_FILE": f"/myvol/docker/{image}/README.md",
            "PUSHRM_DEBUG": 1,
            "PUSHRM_SHORT": tag_line
        }
        cmd_string = (f"rayproject/{image}")

        print(
            DOCKER_CLIENT.containers.run(
                "chko/docker-pushrm:1",
                command=cmd_string,
                volumes={
                    os.path.abspath(_get_root_dir()): {
                        "bind": "/myvol",
                        "mode": "rw",
                    }
                },
                environment=environment,
                remove=True,
                detach=False,
                stderr=True,
                stdout=True,
                tty=False))


# Build base-deps/ray-deps only on file change, 2 weeks, per release
# Build ray, ray-ml, autoscaler every time

if __name__ == "__main__":
    print("RUNNING WITH: ", sys.version)
    if len(sys.argv) == 2:
        version_to_drop = sys.argv[1]
        if version_to_drop == "PY37":
            PY_MATRIX.pop("-py36")
            PY_MATRIX.pop("-py38")
        else:
            PY_MATRIX.pop("-py37")
    print("Building the following python versions: ", PY_MATRIX)
    if os.environ.get("TRAVIS") == "true":
        is_docker_affected = _docker_affected()
        if _merge_build() or is_docker_affected:
            DOCKER_CLIENT = docker.from_env()
            copy_wheels()
            freshly_built = build_or_pull_base_images(is_docker_affected)
            build_ray()
            build_ray_ml()
            push_and_tag_images(freshly_built)
            # TODO(ilr) Re-Enable Push READMEs by using a normal password
            # (not auth token :/)
            # push_readmes()<|MERGE_RESOLUTION|>--- conflicted
+++ resolved
@@ -88,7 +88,6 @@
 def _build_cpu_gpu_images(image_name, no_cache=True) -> List[str]:
     built_images = []
     for gpu in ["-cpu", "-gpu"]:
-<<<<<<< HEAD
         for py_name, py_version in PY_MATRIX.items():
             build_args = {}
             build_args["PYTHON_VERSION"] = py_version
@@ -97,50 +96,8 @@
 
             if image_name == "base-deps":
                 build_args["BASE_IMAGE"] = (
-                    "nvidia/cuda:10.1-cudnn7-runtime-ubuntu18.04"
+                    "nvidia/cuda:11.0-cudnn8-runtime-ubuntu18.04"
                     if gpu == "-gpu" else "ubuntu:focal")
-=======
-        build_args = {}
-        if image_name == "base-deps":
-            build_args["BASE_IMAGE"] = (
-                "nvidia/cuda:11.0-cudnn8-runtime-ubuntu18.04"
-                if gpu == "-gpu" else "ubuntu:focal")
-        else:
-            build_args["GPU"] = gpu
-
-        if "ray" in image_name:
-            build_args["WHEEL_PATH"] = f".whl/{_get_wheel_name()}"
-
-        tagged_name = f"rayproject/{image_name}:nightly{gpu}"
-        for i in range(2):
-            output = DOCKER_CLIENT.api.build(
-                path=os.path.join(_get_root_dir(), "docker", image_name),
-                tag=tagged_name,
-                nocache=no_cache,
-                buildargs=build_args)
-
-            full_output = ""
-            try:
-                start = datetime.datetime.now()
-                current_iter = start
-                for line in output:
-                    if datetime.datetime.now(
-                    ) - current_iter >= datetime.timedelta(minutes=5):
-                        current_iter = datetime.datetime.now()
-                        elapsed = datetime.datetime.now() - start
-                        print(f"Still building {tagged_name} after "
-                              f"{elapsed.seconds} seconds")
-                    full_output += line.decode("utf-8")
-            except Exception as e:
-                print(f"FAILURE with error {e}")
-
-            if len(DOCKER_CLIENT.api.images(tagged_name)) == 0:
-                print(f"ERROR building: {tagged_name} & error below:")
-                print(full_output)
-                if (i == 1):
-                    raise Exception("FAILED TO BUILD IMAGE")
-                print("TRYING AGAIN")
->>>>>>> cb771f26
             else:
                 # NOTE(ilr) This is a bit of an abuse of the name "GPU"
                 build_args["GPU"] = f"{py_name}{gpu}"
