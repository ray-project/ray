--- conflicted
+++ resolved
@@ -24,13 +24,8 @@
   wget https://repo.continuum.io/miniconda/Miniconda2-4.5.4-Linux-x86_64.sh -O miniconda.sh -nv
   bash miniconda.sh -b -p $HOME/miniconda
   export PATH="$HOME/miniconda/bin:$PATH"
-<<<<<<< HEAD
   pip install -q cython==0.29.0 gym==0.10.11 opencv-python-headless pyyaml pandas==0.23.4 requests \
-    feather-format lxml openpyxl xlrd py-spy setproctitle faulthandler pytest-timeout mock flaky
-=======
-  pip install -q cython==0.29.0 cmake gym==0.10.11 opencv-python-headless pyyaml pandas==0.23.4 requests \
     feather-format lxml openpyxl xlrd py-spy setproctitle faulthandler pytest-timeout mock flaky networkx
->>>>>>> 89ce4c56
   conda install -y scipy tensorflow
 elif [[ "$PYTHON" == "3.5" ]] && [[ "$platform" == "linux" ]]; then
   sudo apt-get update
@@ -39,13 +34,8 @@
   wget https://repo.continuum.io/miniconda/Miniconda3-4.5.4-Linux-x86_64.sh -O miniconda.sh -nv
   bash miniconda.sh -b -p $HOME/miniconda
   export PATH="$HOME/miniconda/bin:$PATH"
-<<<<<<< HEAD
   pip install -q cython==0.29.0 gym opencv-python-headless pyyaml pandas==0.23.4 requests \
-    feather-format lxml openpyxl xlrd py-spy setproctitle pytest-timeout flaky
-=======
-  pip install -q cython==0.29.0 cmake gym opencv-python-headless pyyaml pandas==0.23.4 requests \
     feather-format lxml openpyxl xlrd py-spy setproctitle pytest-timeout flaky networkx
->>>>>>> 89ce4c56
   conda install -y scipy tensorflow
 elif [[ "$PYTHON" == "2.7" ]] && [[ "$platform" == "macosx" ]]; then
   # check that brew is installed
@@ -61,13 +51,8 @@
   wget https://repo.continuum.io/miniconda/Miniconda2-4.5.4-MacOSX-x86_64.sh -O miniconda.sh -nv
   bash miniconda.sh -b -p $HOME/miniconda
   export PATH="$HOME/miniconda/bin:$PATH"
-<<<<<<< HEAD
   pip install -q cython==0.29.0 tensorflow gym==0.10.11 opencv-python-headless pyyaml pandas==0.23.4 requests \
-    feather-format lxml openpyxl xlrd py-spy setproctitle faulthandler pytest-timeout mock flaky
-=======
-  pip install -q cython==0.29.0 cmake tensorflow gym==0.10.11 opencv-python-headless pyyaml pandas==0.23.4 requests \
     feather-format lxml openpyxl xlrd py-spy setproctitle faulthandler pytest-timeout mock flaky networkx
->>>>>>> 89ce4c56
 elif [[ "$PYTHON" == "3.5" ]] && [[ "$platform" == "macosx" ]]; then
   # check that brew is installed
   which -s brew
@@ -82,13 +67,8 @@
   wget https://repo.continuum.io/miniconda/Miniconda3-4.5.4-MacOSX-x86_64.sh -O miniconda.sh -nv
   bash miniconda.sh -b -p $HOME/miniconda
   export PATH="$HOME/miniconda/bin:$PATH"
-<<<<<<< HEAD
   pip install -q cython==0.29.0 tensorflow gym opencv-python-headless pyyaml pandas==0.23.4 requests \
-    feather-format lxml openpyxl xlrd py-spy setproctitle pytest-timeout flaky
-=======
-  pip install -q cython==0.29.0 cmake tensorflow gym opencv-python-headless pyyaml pandas==0.23.4 requests \
     feather-format lxml openpyxl xlrd py-spy setproctitle pytest-timeout flaky networkx
->>>>>>> 89ce4c56
 elif [[ "$LINT" == "1" ]]; then
   sudo apt-get update
   sudo apt-get install -y build-essential curl unzip
