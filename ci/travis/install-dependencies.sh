--- conflicted
+++ resolved
@@ -1,858 +1,428 @@
-<<<<<<< HEAD
-#!/usr/bin/env bash
-
-# Push caller's shell options (quietly)
-{ SHELLOPTS_STACK="${SHELLOPTS_STACK-}|$(set +o); set -$-"; } 2> /dev/null
-
-set -euxo pipefail
-
-ROOT_DIR=$(builtin cd "$(dirname "${BASH_SOURCE:-$0}")"; pwd)
-WORKSPACE_DIR="${ROOT_DIR}/../.."
-
-pkg_install_helper() {
-  case "${OSTYPE}" in
-    darwin*)
-      brew install "$@"
-      ;;
-    linux*)
-      sudo apt-get install -qq -o=Dpkg::Use-Pty=0 "$@" | {
-        grep --line-buffered -v "^\(Preparing to unpack\|Unpacking\|Processing triggers for\) "
-      }
-      ;;
-    *) false;;
-  esac
-}
-
-install_bazel() {
-  if command -v bazel; then
-    if [[ -n "${BUILDKITE-}" ]]; then
-      # Only reinstall Bazel if we need to upgrade to a different version.
-      python="$(command -v python3 || command -v python || echo python)"
-      current_version="$(bazel --version | grep -o "[0-9]\+.[0-9]\+.[0-9]\+")"
-      new_version="$("${python}" -s -c "import runpy, sys; runpy.run_path(sys.argv.pop(), run_name='__api__')" bazel_version "${ROOT_DIR}/../../python/setup.py")"
-      if [[ "$current_version" == "$new_version" ]]; then
-        echo "Bazel of the same version already exists, skipping the install"
-        return
-      fi
-    fi
-  fi
-
-  "${ROOT_DIR}"/install-bazel.sh
-  if [ -f /etc/profile.d/bazel.sh ]; then
-    . /etc/profile.d/bazel.sh
-  fi
-}
-
-install_base() {
-  if [ -n "${BUILDKITE-}" ]; then
-    echo "Skipping install_base in Buildkite"
-    return
-  fi
-
-  case "${OSTYPE}" in
-    linux*)
-      # Expired apt key error: https://github.com/bazelbuild/bazel/issues/11470#issuecomment-633205152
-      curl -f -s -L -R https://bazel.build/bazel-release.pub.gpg | sudo apt-key add - || true
-      sudo apt-get update -qq
-      pkg_install_helper build-essential curl unzip libunwind-dev python3-pip python3-setuptools \
-        tmux gdb
-      if [ "${LINUX_WHEELS-}" = 1 ]; then
-        pkg_install_helper docker
-        if [ -n "${TRAVIS-}" ]; then
-          sudo usermod -a -G docker travis
-        fi
-      fi
-      if [ -n "${PYTHON-}" ]; then
-        "${ROOT_DIR}/install-strace.sh" || true
-      fi
-      ;;
-  esac
-}
-
-install_miniconda() {
-  if [ "${OSTYPE}" = msys ]; then
-    # Windows is on GitHub Actions, whose built-in Python installations we added direct support for.
-    python --version
-    return 0
-  fi
-
-  local conda="${CONDA_EXE-}"  # Try to get the activated conda executable
-  if [ -z "${conda}" ]; then  # If no conda is found, try to find it in PATH
-    conda="$(command -v conda || true)"
-  fi
-
-  if [ ! -x "${conda}" ]; then  # If no conda is found, install it
-    local miniconda_dir  # Keep directories user-independent, to help with Bazel caching
-    case "${OSTYPE}" in
-      linux*) miniconda_dir="/opt/miniconda";;
-      darwin*) miniconda_dir="/usr/local/opt/miniconda";;
-      msys) miniconda_dir="${ALLUSERSPROFILE}\Miniconda3";;  # Avoid spaces; prefer the default path
-    esac
-
-    local miniconda_version="Miniconda3-py37_4.9.2" miniconda_platform="" exe_suffix=".sh"
-    case "${OSTYPE}" in
-      linux*) miniconda_platform=Linux;;
-      darwin*) miniconda_platform=MacOSX;;
-      msys*) miniconda_platform=Windows; exe_suffix=".exe";;
-    esac
-
-    case "${OSTYPE}" in
-      # The hosttype variable is deprecated.
-      darwin*) HOSTTYPE="x86_64";;
-    esac
-
-    local miniconda_url="https://repo.continuum.io/miniconda/${miniconda_version}-${miniconda_platform}-${HOSTTYPE}${exe_suffix}"
-    local miniconda_target="${HOME}/${miniconda_url##*/}"
-    curl -f -s -L -o "${miniconda_target}" "${miniconda_url}"
-    chmod +x "${miniconda_target}"
-
-    case "${OSTYPE}" in
-      msys*)
-        # We set /AddToPath=0 because
-        # (1) it doesn't take care of the current shell, and
-        # (2) it's consistent with -b in the UNIX installers.
-        MSYS2_ARG_CONV_EXCL="*" "${miniconda_target}" \
-          /RegisterPython=0 /AddToPath=0 /InstallationType=AllUsers /S /D="${miniconda_dir}"
-        conda="${miniconda_dir}\Scripts\conda.exe"
-        ;;
-      *)
-        mkdir -p -- "${miniconda_dir}"
-        # We're forced to pass -b for non-interactive mode.
-        # Unfortunately it inhibits PATH modifications as a side effect.
-        "${WORKSPACE_DIR}"/ci/suppress_output "${miniconda_target}" -f -b -p "${miniconda_dir}"
-        conda="${miniconda_dir}/bin/conda"
-        ;;
-    esac
-  fi
-
-  if [ ! -x "${CONDA_PYTHON_EXE-}" ]; then  # If conda isn't activated, activate it
-    local restore_shell_state=""
-    if [ -o xtrace ]; then set +x && restore_shell_state="set -x"; fi  # Disable set -x (noisy here)
-
-    # TODO(mehrdadn): conda activation is buggy on MSYS2; it adds C:/... to PATH,
-    # which gets split on a colon. Is it necessary to work around this?
-    eval "$("${conda}" shell."${SHELL##*/}" hook)"  # Activate conda
-    conda init "${SHELL##*/}"  # Add to future shells
-
-    ${restore_shell_state}  # Restore set -x
-  fi
-
-  local python_version
-  python_version="$(python -s -c "import sys; print('%s.%s' % sys.version_info[:2])")"
-  if [ -n "${PYTHON-}" ] && [ "${PYTHON}" != "${python_version}" ]; then  # Update Python version
-    (
-      set +x
-      echo "Updating Anaconda Python ${python_version} to ${PYTHON}..."
-      "${WORKSPACE_DIR}"/ci/suppress_output conda install -q -y python="${PYTHON}"
-    )
-  elif [ "${MINIMAL_INSTALL-}" = "1" ]; then  # Reset environment
-    (
-      set +x
-      echo "Resetting Anaconda Python ${python_version}..."
-      "${WORKSPACE_DIR}"/ci/suppress_output conda install -q -y --rev 0
-    )
-  fi
-
-  command -V python
-  test -x "${CONDA_PYTHON_EXE}"  # make sure conda is activated
-}
-
-install_shellcheck() {
-  local shellcheck_version="0.7.1"
-  if [ "${shellcheck_version}" != "$(command -v shellcheck > /dev/null && shellcheck --version | sed -n "s/version: //p")" ]; then
-    local osname=""
-    case "${OSTYPE}" in
-      linux*) osname="linux";;
-      darwin*) osname="darwin";;
-    esac
-    local name="shellcheck-v${shellcheck_version}"
-    if [ "${osname}" = linux ] || [ "${osname}" = darwin ]; then
-      sudo mkdir -p /usr/local/bin || true
-      curl -f -s -L "https://github.com/koalaman/shellcheck/releases/download/v${shellcheck_version}/${name}.${osname}.x86_64.tar.xz" | {
-        sudo tar -C /usr/local/bin -x -v -J --strip-components=1 "${name}/shellcheck"
-      }
-    else
-      mkdir -p /usr/local/bin
-      curl -f -s -L -o "${name}.zip" "https://github.com/koalaman/shellcheck/releases/download/v${shellcheck_version}/${name}.zip"
-      unzip "${name}.zip" "${name}.exe"
-      mv -f "${name}.exe" "/usr/local/bin/shellcheck.exe"
-    fi
-    test "${shellcheck_version}" = "$(shellcheck --version | sed -n "s/version: //p")"
-  fi
-}
-
-install_linters() {
-  pip install -r "${WORKSPACE_DIR}"/python/requirements_linters.txt
-
-  install_shellcheck
-}
-
-install_nvm() {
-  local NVM_HOME="${HOME}/.nvm"
-  if [ "${OSTYPE}" = msys ]; then
-    local ver="1.1.7"
-    if [ ! -f "${NVM_HOME}/nvm.sh" ]; then
-      mkdir -p -- "${NVM_HOME}"
-      export NVM_SYMLINK="${PROGRAMFILES}\nodejs"
-      (
-        cd "${NVM_HOME}"
-        local target="./nvm-${ver}.zip"
-        curl -f -s -L -o "${target}" \
-          "https://github.com/coreybutler/nvm-windows/releases/download/${ver}/nvm-noinstall.zip"
-        unzip -q -- "${target}"
-        rm -f -- "${target}"
-        printf "%s\r\n" "root: $(cygpath -w -- "${NVM_HOME}")" "path: ${NVM_SYMLINK}" > settings.txt
-      )
-      printf "%s\n" \
-        "export NVM_HOME=\"$(cygpath -w -- "${NVM_HOME}")\"" \
-        "nvm() { \"\${NVM_HOME}/nvm.exe\" \"\$@\"; }" \
-        > "${NVM_HOME}/nvm.sh"
-    fi
-  elif [ -n "${BUILDKITE-}" ]; then
-    echo "Skipping nvm on Buildkite because we will use apt-get."
-  else
-    test -f "${NVM_HOME}/nvm.sh"  # double-check NVM is already available on other platforms
-  fi
-}
-
-install_upgrade_pip() {
-  local python=python
-  if command -v python3 > /dev/null; then
-    python=python3
-  fi
-
-  if "${python}" -m pip --version || "${python}" -m ensurepip; then  # Configure pip if present
-    "${python}" -m pip install --quiet pip==21.0.1
-
-    # If we're in a CI environment, do some configuration
-    if [ "${CI-}" = true ]; then
-      "${python}" -W ignore -m pip config -q --user set global.disable-pip-version-check True
-      "${python}" -W ignore -m pip config -q --user set global.no-color True
-      "${python}" -W ignore -m pip config -q --user set global.progress_bar off
-      "${python}" -W ignore -m pip config -q --user set global.quiet True
-    fi
-
-    "${python}" -m ensurepip
-  fi
-}
-
-install_node() {
-  if [ "${OSTYPE}" = msys ] ; then
-    { echo "WARNING: Skipping running Node.js due to incompatibilities with Windows"; } 2> /dev/null
-    return
-  fi
-
-  if [ -n "${BUILDKITE-}" ] ; then
-    if [[ "${OSTYPE}" = darwin* ]]; then
-      curl -o- https://raw.githubusercontent.com/nvm-sh/nvm/v0.38.0/install.sh | bash
-    else
-      # https://github.com/nodesource/distributions/blob/master/README.md#installation-instructions
-      curl -sL https://deb.nodesource.com/setup_14.x | sudo -E bash -
-      sudo apt-get install -y nodejs
-      return
-    fi
-  fi
-
-  # Install the latest version of Node.js in order to build the dashboard.
-  (
-    set +x # suppress set -x since it'll get very noisy here
-    . "${HOME}/.nvm/nvm.sh"
-    NODE_VERSION="14"
-    nvm install $NODE_VERSION
-    nvm use --silent $NODE_VERSION
-    npm config set loglevel warn  # make NPM quieter
-  )
-}
-
-install_toolchains() {
-  if [ -z "${BUILDKITE-}" ]; then
-    "${ROOT_DIR}"/install-toolchains.sh
-  fi
-  if [[ "${OSTYPE}" = linux* ]]; then
-    pushd "${WORKSPACE_DIR}"
-      "${ROOT_DIR}"/install-llvm-binaries.sh
-    popd
-  fi
-}
-
-download_mnist() {
-  mkdir -p "${HOME}/data"
-  curl -o "${HOME}/data/mnist.zip" https://ray-ci-mnist.s3-us-west-2.amazonaws.com/mnist.zip
-  unzip "${HOME}/data/mnist.zip" -d "${HOME}/data"
-}
-
-install_dependencies() {
-
-  install_bazel
-  install_base
-  install_toolchains
-
-  install_upgrade_pip
-  if [ -n "${PYTHON-}" ] || [ "${LINT-}" = 1 ] || [ "${MINIMAL_INSTALL-}" = "1" ]; then
-    install_miniconda
-    # Upgrade the miniconda pip.
-    install_upgrade_pip
-  fi
-
-  install_nvm
-  if [ -n "${PYTHON-}" ] || [ -n "${LINT-}" ] || [ "${MAC_WHEELS-}" = 1 ]; then
-    install_node
-  fi
-
-  # Install modules needed in all jobs.
-  alias pip="python -m pip"
-
-  if [ "${MINIMAL_INSTALL-}" != 1 ]; then
-    pip install --no-clean dm-tree==0.1.5  # --no-clean is due to: https://github.com/deepmind/tree/issues/5
-  fi
-
-  if [ -n "${PYTHON-}" ] && [ "${MINIMAL_INSTALL-}" != 1 ]; then
-    # Remove this entire section once Serve dependencies are fixed.
-    if [ "${DOC_TESTING-}" != 1 ] && [ "${SGD_TESTING-}" != 1 ] && [ "${TRAIN_TESTING-}" != 1 ] && [ "${TUNE_TESTING-}" != 1 ] && [ "${RLLIB_TESTING-}" != 1 ]; then
-      # PyTorch is installed first since we are using a "-f" directive to find the wheels.
-      # We want to install the CPU version only.
-      local torch_url="https://download.pytorch.org/whl/torch_stable.html"
-      case "${OSTYPE}" in
-        darwin*) pip install torch torchvision;;
-        *) pip install torch==1.8.1+cpu torchvision==0.9.1+cpu -f "${torch_url}";;
-      esac
-    fi
-
-    # Try n times; we often encounter OpenSSL.SSL.WantReadError (or others)
-    # that break the entire CI job: Simply retry installation in this case
-    # after n seconds.
-    local status="0";
-    local errmsg="";
-    for _ in {1..3}; do
-      errmsg=$(CC=gcc pip install -r "${WORKSPACE_DIR}"/python/requirements.txt 2>&1) && break;
-      status=$errmsg && echo "'pip install ...' failed, will retry after n seconds!" && sleep 30;
-    done
-    if [ "$status" != "0" ]; then
-      echo "${status}" && return 1
-    fi
-  fi
-
-  # Default requirements
-  if [ "${MINIMAL_INSTALL-}" != 1 ]; then
-    pip install -r "${WORKSPACE_DIR}"/python/requirements/requirements_default.txt
-  fi
-
-  if [ "${LINT-}" = 1 ]; then
-    install_linters
-    # readthedocs has an antiquated build env.
-    # This is a best effort to reproduce it locally to avoid doc build failures and hidden errors.
-    local python_version
-    python_version="$(python -s -c "import sys; print('%s.%s' % sys.version_info[:2])")"
-    if [ "${OSTYPE}" = msys ] && [ "${python_version}" = "3.8" ]; then
-      { echo "WARNING: Pillow binaries not available on Windows; cannot build docs"; } 2> /dev/null
-    else
-      pip install --use-deprecated=legacy-resolver -r "${WORKSPACE_DIR}"/doc/requirements-rtd.txt
-      pip install --use-deprecated=legacy-resolver -r "${WORKSPACE_DIR}"/doc/requirements-doc.txt
-    fi
-  fi
-
-  # Additional RLlib test dependencies.
-  if [ "${RLLIB_TESTING-}" = 1 ] || [ "${DOC_TESTING-}" = 1 ]; then
-    pip install -r "${WORKSPACE_DIR}"/python/requirements/ml/requirements_rllib.txt
-    #TODO(amogkam): Add this back to requirements_rllib.txt once mlagents no longer pins torch version.
-    pip install mlagents==0.27
-    # install the following packages for testing on travis only
-    pip install 'recsim>=0.2.4'
-  fi
-
-  # Additional Train test dependencies.
-  if [ "${TRAIN_TESTING-}" = 1 ] || [ "${DOC_TESTING-}" = 1 ]; then
-    pip install -r "${WORKSPACE_DIR}"/python/requirements/ml/requirements_train.txt
-  fi
-
-
-  # Additional Tune/SGD/Doc test dependencies.
-  if [ "${TUNE_TESTING-}" = 1 ] || [ "${SGD_TESTING-}" = 1 ] || [ "${DOC_TESTING-}" = 1 ]; then
-    pip install -r "${WORKSPACE_DIR}"/python/requirements/ml/requirements_tune.txt
-    download_mnist
-  fi
-
-  # For Tune, install upstream dependencies.
-  if [ "${TUNE_TESTING-}" = 1 ] ||  [ "${DOC_TESTING-}" = 1 ]; then
-    pip install -r "${WORKSPACE_DIR}"/python/requirements/ml/requirements_upstream.txt
-  fi
-
-  # Additional dependency for Ludwig.
-  # This cannot be included in requirements_upstream.txt as it has conflicting
-  # dependencies with Modin.
-  if [ "${INSTALL_LUDWIG-}" = 1 ]; then
-    # TODO: eventually pin this to master.
-    pip install -U "ludwig[test]">=0.4
-  fi
-
-  # Data processing test dependencies.
-  if [ "${DATA_PROCESSING_TESTING-}" = 1 ] || [ "${DOC_TESTING-}" = 1 ]; then
-    pip install -r "${WORKSPACE_DIR}"/python/requirements/data_processing/requirements.txt
-  fi
-  if [ "${DATA_PROCESSING_TESTING-}" = 1 ]; then
-    pip install -r "${WORKSPACE_DIR}"/python/requirements/data_processing/requirements_dataset.txt
-  fi
-
-  # Remove this entire section once Serve dependencies are fixed.
-  if [ "${MINIMAL_INSTALL-}" != 1 ] && [ "${DOC_TESTING-}" != 1 ] && [ "${SGD_TESTING-}" != 1 ] && [ "${TRAIN_TESTING-}" != 1 ] && [ "${TUNE_TESTING-}" != 1 ] && [ "${RLLIB_TESTING-}" != 1 ]; then
-    # If CI has deemed that a different version of Torch
-    # should be installed, then upgrade/downgrade to that specific version.
-    if [ -n "${TORCH_VERSION-}" ]; then
-      case "${TORCH_VERSION-1.8.1}" in
-        1.8.1) TORCHVISION_VERSION=0.9.1;;
-        1.5) TORCHVISION_VERSION=0.6.0;;
-        *) TORCHVISION_VERSION=0.5.0;;
-      esac
-      pip install --use-deprecated=legacy-resolver --upgrade torch=="${TORCH_VERSION-1.8.1}" torchvision=="${TORCHVISION_VERSION}"
-    fi
-  fi
-
-  # RLlib testing with TF 1.x.
-  if [ "${RLLIB_TESTING-}" = 1 ] && { [ -n "${TF_VERSION-}" ] || [ -n "${TFP_VERSION-}" ]; }; then
-    pip install --upgrade tensorflow-probability=="${TFP_VERSION}" tensorflow=="${TF_VERSION}"
-  fi
-
-  # Additional Tune dependency for Horovod.
-  # This must be run last (i.e., torch cannot be re-installed after this)
-  if [ "${INSTALL_HOROVOD-}" = 1 ]; then
-    # TODO: eventually pin this to master.
-    HOROVOD_WITH_GLOO=1 HOROVOD_WITHOUT_MPI=1 HOROVOD_WITHOUT_MXNET=1 pip install -U git+https://github.com/horovod/horovod.git@06aa579c9966035453f92208706157dee14c14ab
-  fi
-
-  CC=gcc pip install psutil setproctitle==1.2.2 colorama --target="${WORKSPACE_DIR}/python/ray/thirdparty_files"
-}
-
-install_dependencies "$@"
-
-# Pop caller's shell options (quietly)
-{ set -vx; eval "${SHELLOPTS_STACK##*|}"; SHELLOPTS_STACK="${SHELLOPTS_STACK%|*}"; } 2> /dev/null
-=======
-#!/usr/bin/env bash
-
-# Push caller's shell options (quietly)
-{ SHELLOPTS_STACK="${SHELLOPTS_STACK-}|$(set +o); set -$-"; } 2> /dev/null
-
-set -euxo pipefail
-
-ROOT_DIR=$(builtin cd "$(dirname "${BASH_SOURCE:-$0}")"; pwd)
-WORKSPACE_DIR="${ROOT_DIR}/../.."
-
-pkg_install_helper() {
-  case "${OSTYPE}" in
-    darwin*)
-      brew install "$@"
-      ;;
-    linux*)
-      sudo apt-get install -qq -o=Dpkg::Use-Pty=0 "$@" | {
-        grep --line-buffered -v "^\(Preparing to unpack\|Unpacking\|Processing triggers for\) "
-      }
-      ;;
-    *) false;;
-  esac
-}
-
-install_bazel() {
-  if command -v bazel; then
-    if [[ -n "${BUILDKITE-}" ]] && [ "${OSTYPE}" != msys ]; then
-      # Only reinstall Bazel if we need to upgrade to a different version.
-      python="$(command -v python3 || command -v python || echo python)"
-      current_version="$(bazel --version | grep -o "[0-9]\+.[0-9]\+.[0-9]\+")"
-      new_version="$("${python}" -s -c "import runpy, sys; runpy.run_path(sys.argv.pop(), run_name='__api__')" bazel_version "${ROOT_DIR}/../../python/setup.py")"
-      if [[ "$current_version" == "$new_version" ]]; then
-        echo "Bazel of the same version already exists, skipping the install"
-        return
-      fi
-    fi
-  fi
-
-  "${ROOT_DIR}"/install-bazel.sh
-  if [ -f /etc/profile.d/bazel.sh ]; then
-    . /etc/profile.d/bazel.sh
-  fi
-}
-
-install_base() {
-  if [ -n "${BUILDKITE-}" ]; then
-    echo "Skipping install_base in Buildkite"
-    return
-  fi
-
-  case "${OSTYPE}" in
-    linux*)
-      # Expired apt key error: https://github.com/bazelbuild/bazel/issues/11470#issuecomment-633205152
-      curl -f -s -L -R https://bazel.build/bazel-release.pub.gpg | sudo apt-key add - || true
-      sudo apt-get update -qq
-      pkg_install_helper build-essential curl unzip libunwind-dev python3-pip python3-setuptools \
-        tmux gdb
-      if [ "${LINUX_WHEELS-}" = 1 ]; then
-        pkg_install_helper docker
-        if [ -n "${TRAVIS-}" ]; then
-          sudo usermod -a -G docker travis
-        fi
-      fi
-      if [ -n "${PYTHON-}" ]; then
-        "${ROOT_DIR}/install-strace.sh" || true
-      fi
-      ;;
-  esac
-}
-
-install_miniconda() {
-  if [ "${OSTYPE}" = msys ]; then
-    # Windows is on GitHub Actions, whose built-in Python installations we added direct support for.
-    python --version
-    return 0
-  fi
-
-  local conda="${CONDA_EXE-}"  # Try to get the activated conda executable
-  if [ -z "${conda}" ]; then  # If no conda is found, try to find it in PATH
-    conda="$(command -v conda || true)"
-  fi
-
-  if [ ! -x "${conda}" ]; then  # If no conda is found, install it
-    local miniconda_dir  # Keep directories user-independent, to help with Bazel caching
-    case "${OSTYPE}" in
-      linux*) miniconda_dir="/opt/miniconda";;
-      darwin*) miniconda_dir="/usr/local/opt/miniconda";;
-      msys) miniconda_dir="${ALLUSERSPROFILE}\Miniconda3";;  # Avoid spaces; prefer the default path
-    esac
-
-    local miniconda_version="Miniconda3-py37_4.9.2" miniconda_platform="" exe_suffix=".sh"
-    case "${OSTYPE}" in
-      linux*) miniconda_platform=Linux;;
-      darwin*) miniconda_platform=MacOSX;;
-      msys*) miniconda_platform=Windows; exe_suffix=".exe";;
-    esac
-
-    case "${OSTYPE}" in
-      # The hosttype variable is deprecated.
-      darwin*) HOSTTYPE="x86_64";;
-    esac
-
-    local miniconda_url="https://repo.continuum.io/miniconda/${miniconda_version}-${miniconda_platform}-${HOSTTYPE}${exe_suffix}"
-    local miniconda_target="${HOME}/${miniconda_url##*/}"
-    curl -f -s -L -o "${miniconda_target}" "${miniconda_url}"
-    chmod +x "${miniconda_target}"
-
-    case "${OSTYPE}" in
-      msys*)
-        # We set /AddToPath=0 because
-        # (1) it doesn't take care of the current shell, and
-        # (2) it's consistent with -b in the UNIX installers.
-        MSYS2_ARG_CONV_EXCL="*" "${miniconda_target}" \
-          /RegisterPython=0 /AddToPath=0 /InstallationType=AllUsers /S /D="${miniconda_dir}"
-        conda="${miniconda_dir}\Scripts\conda.exe"
-        ;;
-      *)
-        mkdir -p -- "${miniconda_dir}"
-        # We're forced to pass -b for non-interactive mode.
-        # Unfortunately it inhibits PATH modifications as a side effect.
-        "${WORKSPACE_DIR}"/ci/suppress_output "${miniconda_target}" -f -b -p "${miniconda_dir}"
-        conda="${miniconda_dir}/bin/conda"
-        ;;
-    esac
-  fi
-
-  if [ ! -x "${CONDA_PYTHON_EXE-}" ]; then  # If conda isn't activated, activate it
-    local restore_shell_state=""
-    if [ -o xtrace ]; then set +x && restore_shell_state="set -x"; fi  # Disable set -x (noisy here)
-
-    # TODO(mehrdadn): conda activation is buggy on MSYS2; it adds C:/... to PATH,
-    # which gets split on a colon. Is it necessary to work around this?
-    eval "$("${conda}" shell."${SHELL##*/}" hook)"  # Activate conda
-    conda init "${SHELL##*/}"  # Add to future shells
-
-    ${restore_shell_state}  # Restore set -x
-  fi
-
-  local python_version
-  python_version="$(python -s -c "import sys; print('%s.%s' % sys.version_info[:2])")"
-  if [ -n "${PYTHON-}" ] && [ "${PYTHON}" != "${python_version}" ]; then  # Update Python version
-    (
-      set +x
-      echo "Updating Anaconda Python ${python_version} to ${PYTHON}..."
-      "${WORKSPACE_DIR}"/ci/suppress_output conda install -q -y python="${PYTHON}"
-    )
-  elif [ "${MINIMAL_INSTALL-}" = "1" ]; then  # Reset environment
-    (
-      set +x
-      echo "Resetting Anaconda Python ${python_version}..."
-      "${WORKSPACE_DIR}"/ci/suppress_output conda install -q -y --rev 0
-    )
-  fi
-
-  command -V python
-  test -x "${CONDA_PYTHON_EXE}"  # make sure conda is activated
-}
-
-install_shellcheck() {
-  local shellcheck_version="0.7.1"
-  if [ "${shellcheck_version}" != "$(command -v shellcheck > /dev/null && shellcheck --version | sed -n "s/version: //p")" ]; then
-    local osname=""
-    case "${OSTYPE}" in
-      linux*) osname="linux";;
-      darwin*) osname="darwin";;
-    esac
-    local name="shellcheck-v${shellcheck_version}"
-    if [ "${osname}" = linux ] || [ "${osname}" = darwin ]; then
-      sudo mkdir -p /usr/local/bin || true
-      curl -f -s -L "https://github.com/koalaman/shellcheck/releases/download/v${shellcheck_version}/${name}.${osname}.x86_64.tar.xz" | {
-        sudo tar -C /usr/local/bin -x -v -J --strip-components=1 "${name}/shellcheck"
-      }
-    else
-      mkdir -p /usr/local/bin
-      curl -f -s -L -o "${name}.zip" "https://github.com/koalaman/shellcheck/releases/download/v${shellcheck_version}/${name}.zip"
-      unzip "${name}.zip" "${name}.exe"
-      mv -f "${name}.exe" "/usr/local/bin/shellcheck.exe"
-    fi
-    test "${shellcheck_version}" = "$(shellcheck --version | sed -n "s/version: //p")"
-  fi
-}
-
-install_linters() {
-  pip install -r "${WORKSPACE_DIR}"/python/requirements_linters.txt
-
-  install_shellcheck
-}
-
-install_nvm() {
-  local NVM_HOME="${HOME}/.nvm"
-  if [ "${OSTYPE}" = msys ]; then
-    local ver="1.1.7"
-    if [ ! -f "${NVM_HOME}/nvm.sh" ]; then
-      mkdir -p -- "${NVM_HOME}"
-      export NVM_SYMLINK="${PROGRAMFILES}\nodejs"
-      (
-        cd "${NVM_HOME}"
-        local target="./nvm-${ver}.zip"
-        curl -f -s -L -o "${target}" \
-          "https://github.com/coreybutler/nvm-windows/releases/download/${ver}/nvm-noinstall.zip"
-        unzip -q -- "${target}"
-        rm -f -- "${target}"
-        printf "%s\r\n" "root: $(cygpath -w -- "${NVM_HOME}")" "path: ${NVM_SYMLINK}" > settings.txt
-      )
-      printf "%s\n" \
-        "export NVM_HOME=\"$(cygpath -w -- "${NVM_HOME}")\"" \
-        "nvm() { \"\${NVM_HOME}/nvm.exe\" \"\$@\"; }" \
-        > "${NVM_HOME}/nvm.sh"
-    fi
-  elif [ -n "${BUILDKITE-}" ]; then
-    echo "Skipping nvm on Buildkite because we will use apt-get."
-  else
-    test -f "${NVM_HOME}/nvm.sh"  # double-check NVM is already available on other platforms
-  fi
-}
-
-install_upgrade_pip() {
-  local python=python
-  if command -v python3 > /dev/null; then
-    python=python3
-  fi
-
-  if "${python}" -m pip --version || "${python}" -m ensurepip; then  # Configure pip if present
-    "${python}" -m pip install --quiet pip==21.3.1
-
-    # If we're in a CI environment, do some configuration
-    if [ "${CI-}" = true ]; then
-      "${python}" -W ignore -m pip config -q --user set global.disable-pip-version-check True
-      "${python}" -W ignore -m pip config -q --user set global.progress_bar off
-    fi
-
-    "${python}" -m ensurepip
-  fi
-}
-
-install_node() {
-  if [ "${OSTYPE}" = msys ] ; then
-    { echo "WARNING: Skipping running Node.js due to incompatibilities with Windows"; } 2> /dev/null
-    return
-  fi
-
-  if [ -n "${BUILDKITE-}" ] ; then
-    if [[ "${OSTYPE}" = darwin* ]]; then
-      curl -o- https://raw.githubusercontent.com/nvm-sh/nvm/v0.38.0/install.sh | bash
-    else
-      # https://github.com/nodesource/distributions/blob/master/README.md#installation-instructions
-      curl -sL https://deb.nodesource.com/setup_14.x | sudo -E bash -
-      sudo apt-get install -y nodejs
-      return
-    fi
-  fi
-
-  # Install the latest version of Node.js in order to build the dashboard.
-  (
-    set +x # suppress set -x since it'll get very noisy here
-    . "${HOME}/.nvm/nvm.sh"
-    NODE_VERSION="14"
-    nvm install $NODE_VERSION
-    nvm use --silent $NODE_VERSION
-    npm config set loglevel warn  # make NPM quieter
-  )
-}
-
-install_toolchains() {
-  if [ -z "${BUILDKITE-}" ]; then
-    "${ROOT_DIR}"/install-toolchains.sh
-  fi
-  if [[ "${OSTYPE}" = linux* ]]; then
-    pushd "${WORKSPACE_DIR}"
-      "${ROOT_DIR}"/install-llvm-binaries.sh
-    popd
-  fi
-}
-
-download_mnist() {
-  if [ -d "${HOME}/data/MNIST" ]; then
-    return
-  fi
-  mkdir -p "${HOME}/data"
-  curl -o "${HOME}/data/mnist.zip" https://ray-ci-mnist.s3-us-west-2.amazonaws.com/mnist.zip
-  unzip "${HOME}/data/mnist.zip" -d "${HOME}/data"
-}
-
-install_dependencies() {
-
-  install_bazel
-  install_base
-  install_toolchains
-
-  install_upgrade_pip
-  if [ -n "${PYTHON-}" ] || [ "${LINT-}" = 1 ] || [ "${MINIMAL_INSTALL-}" = "1" ]; then
-    install_miniconda
-    # Upgrade the miniconda pip.
-    install_upgrade_pip
-  fi
-
-  install_nvm
-  if [ -n "${PYTHON-}" ] || [ -n "${LINT-}" ] || [ "${MAC_WHEELS-}" = 1 ]; then
-    install_node
-  fi
-
-  # Install modules needed in all jobs.
-  alias pip="python -m pip"
-
-  if [ "${MINIMAL_INSTALL-}" != 1 ]; then
-    pip install --no-clean dm-tree==0.1.5  # --no-clean is due to: https://github.com/deepmind/tree/issues/5
-  fi
-
-  if [ -n "${PYTHON-}" ] && [ "${MINIMAL_INSTALL-}" != 1 ]; then
-    # Remove this entire section once Serve dependencies are fixed.
-    if [ "${DOC_TESTING-}" != 1 ] && [ "${SGD_TESTING-}" != 1 ] && [ "${TRAIN_TESTING-}" != 1 ] && [ "${TUNE_TESTING-}" != 1 ] && [ "${RLLIB_TESTING-}" != 1 ]; then
-      # PyTorch is installed first since we are using a "-f" directive to find the wheels.
-      # We want to install the CPU version only.
-      local torch_url="https://download.pytorch.org/whl/torch_stable.html"
-      case "${OSTYPE}" in
-        darwin*) pip install torch torchvision;;
-        *) pip install torch==1.8.1+cpu torchvision==0.9.1+cpu -f "${torch_url}";;
-      esac
-    fi
-
-    # Try n times; we often encounter OpenSSL.SSL.WantReadError (or others)
-    # that break the entire CI job: Simply retry installation in this case
-    # after n seconds.
-    local status="0";
-    local errmsg="";
-    for _ in {1..3}; do
-      errmsg=$(CC=gcc pip install -r "${WORKSPACE_DIR}"/python/requirements.txt 2>&1) && break;
-      status=$errmsg && echo "'pip install ...' failed, will retry after n seconds!" && sleep 30;
-    done
-    if [ "$status" != "0" ]; then
-      echo "${status}" && return 1
-    fi
-  fi
-
-  # Default requirements
-  if [ "${MINIMAL_INSTALL-}" != 1 ]; then
-    pip install -r "${WORKSPACE_DIR}"/python/requirements/requirements_default.txt
-  fi
-
-  if [ "${LINT-}" = 1 ]; then
-    install_linters
-    # readthedocs has an antiquated build env.
-    # This is a best effort to reproduce it locally to avoid doc build failures and hidden errors.
-    local python_version
-    python_version="$(python -s -c "import sys; print('%s.%s' % sys.version_info[:2])")"
-    if [ "${OSTYPE}" = msys ] && [ "${python_version}" = "3.8" ]; then
-      { echo "WARNING: Pillow binaries not available on Windows; cannot build docs"; } 2> /dev/null
-    else
-      pip install --use-deprecated=legacy-resolver -r "${WORKSPACE_DIR}"/doc/requirements-rtd.txt
-      pip install --use-deprecated=legacy-resolver -r "${WORKSPACE_DIR}"/doc/requirements-doc.txt
-    fi
-  fi
-
-  # Additional RLlib test dependencies.
-  if [ "${RLLIB_TESTING-}" = 1 ] || [ "${DOC_TESTING-}" = 1 ]; then
-    pip install -r "${WORKSPACE_DIR}"/python/requirements/ml/requirements_rllib.txt
-    #TODO(amogkam): Add this back to requirements_rllib.txt once mlagents no longer pins torch version.
-    pip install mlagents==0.27
-    # install the following packages for testing on travis only
-    pip install 'recsim>=0.2.4'
-  fi
-
-  # Additional Train test dependencies.
-  if [ "${TRAIN_TESTING-}" = 1 ] || [ "${DOC_TESTING-}" = 1 ]; then
-    pip install -r "${WORKSPACE_DIR}"/python/requirements/ml/requirements_train.txt
-  fi
-
-
-  # Additional Tune/SGD/Doc test dependencies.
-  if [ "${TUNE_TESTING-}" = 1 ] || [ "${SGD_TESTING-}" = 1 ] || [ "${DOC_TESTING-}" = 1 ]; then
-    pip install -r "${WORKSPACE_DIR}"/python/requirements/ml/requirements_tune.txt
-    download_mnist
-  fi
-
-  # For Tune, install upstream dependencies.
-  if [ "${TUNE_TESTING-}" = 1 ] ||  [ "${DOC_TESTING-}" = 1 ]; then
-    pip install -r "${WORKSPACE_DIR}"/python/requirements/ml/requirements_upstream.txt
-  fi
-
-  # Additional dependency for Ludwig.
-  # This cannot be included in requirements_upstream.txt as it has conflicting
-  # dependencies with Modin.
-  if [ "${INSTALL_LUDWIG-}" = 1 ]; then
-    # TODO: eventually pin this to master.
-    pip install -U "ludwig[test]">=0.4
-  fi
-
-  # Data processing test dependencies.
-  if [ "${DATA_PROCESSING_TESTING-}" = 1 ] || [ "${DOC_TESTING-}" = 1 ]; then
-    pip install -r "${WORKSPACE_DIR}"/python/requirements/data_processing/requirements.txt
-  fi
-  if [ "${DATA_PROCESSING_TESTING-}" = 1 ]; then
-    pip install -r "${WORKSPACE_DIR}"/python/requirements/data_processing/requirements_dataset.txt
-  fi
-
-  # Remove this entire section once Serve dependencies are fixed.
-  if [ "${MINIMAL_INSTALL-}" != 1 ] && [ "${DOC_TESTING-}" != 1 ] && [ "${SGD_TESTING-}" != 1 ] && [ "${TRAIN_TESTING-}" != 1 ] && [ "${TUNE_TESTING-}" != 1 ] && [ "${RLLIB_TESTING-}" != 1 ]; then
-    # If CI has deemed that a different version of Torch
-    # should be installed, then upgrade/downgrade to that specific version.
-    if [ -n "${TORCH_VERSION-}" ]; then
-      case "${TORCH_VERSION-1.8.1}" in
-        1.8.1) TORCHVISION_VERSION=0.9.1;;
-        1.5) TORCHVISION_VERSION=0.6.0;;
-        *) TORCHVISION_VERSION=0.5.0;;
-      esac
-      pip install --use-deprecated=legacy-resolver --upgrade torch=="${TORCH_VERSION-1.8.1}" torchvision=="${TORCHVISION_VERSION}"
-    fi
-  fi
-
-  # RLlib testing with TF 1.x.
-  if [ "${RLLIB_TESTING-}" = 1 ] && { [ -n "${TF_VERSION-}" ] || [ -n "${TFP_VERSION-}" ]; }; then
-    pip install --upgrade tensorflow-probability=="${TFP_VERSION}" tensorflow=="${TF_VERSION}"
-  fi
-
-  # Additional Tune dependency for Horovod.
-  # This must be run last (i.e., torch cannot be re-installed after this)
-  if [ "${INSTALL_HOROVOD-}" = 1 ]; then
-    # TODO: eventually pin this to master.
-    HOROVOD_WITH_GLOO=1 HOROVOD_WITHOUT_MPI=1 HOROVOD_WITHOUT_MXNET=1 pip install -U git+https://github.com/horovod/horovod.git@06aa579c9966035453f92208706157dee14c14ab
-  fi
-
-  CC=gcc pip install psutil setproctitle==1.2.2 colorama --target="${WORKSPACE_DIR}/python/ray/thirdparty_files"
-}
-
-install_dependencies "$@"
-
-# Pop caller's shell options (quietly)
-{ set -vx; eval "${SHELLOPTS_STACK##*|}"; SHELLOPTS_STACK="${SHELLOPTS_STACK%|*}"; } 2> /dev/null
->>>>>>> 19672688
+#!/usr/bin/env bash
+
+# Push caller's shell options (quietly)
+{ SHELLOPTS_STACK="${SHELLOPTS_STACK-}|$(set +o); set -$-"; } 2> /dev/null
+
+set -euxo pipefail
+
+ROOT_DIR=$(builtin cd "$(dirname "${BASH_SOURCE:-$0}")"; pwd)
+WORKSPACE_DIR="${ROOT_DIR}/../.."
+
+pkg_install_helper() {
+  case "${OSTYPE}" in
+    darwin*)
+      brew install "$@"
+      ;;
+    linux*)
+      sudo apt-get install -qq -o=Dpkg::Use-Pty=0 "$@" | {
+        grep --line-buffered -v "^\(Preparing to unpack\|Unpacking\|Processing triggers for\) "
+      }
+      ;;
+    *) false;;
+  esac
+}
+
+install_bazel() {
+  if command -v bazel; then
+    if [[ -n "${BUILDKITE-}" ]] && [ "${OSTYPE}" != msys ]; then
+      # Only reinstall Bazel if we need to upgrade to a different version.
+      python="$(command -v python3 || command -v python || echo python)"
+      current_version="$(bazel --version | grep -o "[0-9]\+.[0-9]\+.[0-9]\+")"
+      new_version="$("${python}" -s -c "import runpy, sys; runpy.run_path(sys.argv.pop(), run_name='__api__')" bazel_version "${ROOT_DIR}/../../python/setup.py")"
+      if [[ "$current_version" == "$new_version" ]]; then
+        echo "Bazel of the same version already exists, skipping the install"
+        return
+      fi
+    fi
+  fi
+
+  "${ROOT_DIR}"/install-bazel.sh
+  if [ -f /etc/profile.d/bazel.sh ]; then
+    . /etc/profile.d/bazel.sh
+  fi
+}
+
+install_base() {
+  if [ -n "${BUILDKITE-}" ]; then
+    echo "Skipping install_base in Buildkite"
+    return
+  fi
+
+  case "${OSTYPE}" in
+    linux*)
+      # Expired apt key error: https://github.com/bazelbuild/bazel/issues/11470#issuecomment-633205152
+      curl -f -s -L -R https://bazel.build/bazel-release.pub.gpg | sudo apt-key add - || true
+      sudo apt-get update -qq
+      pkg_install_helper build-essential curl unzip libunwind-dev python3-pip python3-setuptools \
+        tmux gdb
+      if [ "${LINUX_WHEELS-}" = 1 ]; then
+        pkg_install_helper docker
+        if [ -n "${TRAVIS-}" ]; then
+          sudo usermod -a -G docker travis
+        fi
+      fi
+      if [ -n "${PYTHON-}" ]; then
+        "${ROOT_DIR}/install-strace.sh" || true
+      fi
+      ;;
+  esac
+}
+
+install_miniconda() {
+  if [ "${OSTYPE}" = msys ]; then
+    # Windows is on GitHub Actions, whose built-in Python installations we added direct support for.
+    python --version
+    return 0
+  fi
+
+  local conda="${CONDA_EXE-}"  # Try to get the activated conda executable
+  if [ -z "${conda}" ]; then  # If no conda is found, try to find it in PATH
+    conda="$(command -v conda || true)"
+  fi
+
+  if [ ! -x "${conda}" ]; then  # If no conda is found, install it
+    local miniconda_dir  # Keep directories user-independent, to help with Bazel caching
+    case "${OSTYPE}" in
+      linux*) miniconda_dir="/opt/miniconda";;
+      darwin*) miniconda_dir="/usr/local/opt/miniconda";;
+      msys) miniconda_dir="${ALLUSERSPROFILE}\Miniconda3";;  # Avoid spaces; prefer the default path
+    esac
+
+    local miniconda_version="Miniconda3-py37_4.9.2" miniconda_platform="" exe_suffix=".sh"
+    case "${OSTYPE}" in
+      linux*) miniconda_platform=Linux;;
+      darwin*) miniconda_platform=MacOSX;;
+      msys*) miniconda_platform=Windows; exe_suffix=".exe";;
+    esac
+
+    case "${OSTYPE}" in
+      # The hosttype variable is deprecated.
+      darwin*) HOSTTYPE="x86_64";;
+    esac
+
+    local miniconda_url="https://repo.continuum.io/miniconda/${miniconda_version}-${miniconda_platform}-${HOSTTYPE}${exe_suffix}"
+    local miniconda_target="${HOME}/${miniconda_url##*/}"
+    curl -f -s -L -o "${miniconda_target}" "${miniconda_url}"
+    chmod +x "${miniconda_target}"
+
+    case "${OSTYPE}" in
+      msys*)
+        # We set /AddToPath=0 because
+        # (1) it doesn't take care of the current shell, and
+        # (2) it's consistent with -b in the UNIX installers.
+        MSYS2_ARG_CONV_EXCL="*" "${miniconda_target}" \
+          /RegisterPython=0 /AddToPath=0 /InstallationType=AllUsers /S /D="${miniconda_dir}"
+        conda="${miniconda_dir}\Scripts\conda.exe"
+        ;;
+      *)
+        mkdir -p -- "${miniconda_dir}"
+        # We're forced to pass -b for non-interactive mode.
+        # Unfortunately it inhibits PATH modifications as a side effect.
+        "${WORKSPACE_DIR}"/ci/suppress_output "${miniconda_target}" -f -b -p "${miniconda_dir}"
+        conda="${miniconda_dir}/bin/conda"
+        ;;
+    esac
+  fi
+
+  if [ ! -x "${CONDA_PYTHON_EXE-}" ]; then  # If conda isn't activated, activate it
+    local restore_shell_state=""
+    if [ -o xtrace ]; then set +x && restore_shell_state="set -x"; fi  # Disable set -x (noisy here)
+
+    # TODO(mehrdadn): conda activation is buggy on MSYS2; it adds C:/... to PATH,
+    # which gets split on a colon. Is it necessary to work around this?
+    eval "$("${conda}" shell."${SHELL##*/}" hook)"  # Activate conda
+    conda init "${SHELL##*/}"  # Add to future shells
+
+    ${restore_shell_state}  # Restore set -x
+  fi
+
+  local python_version
+  python_version="$(python -s -c "import sys; print('%s.%s' % sys.version_info[:2])")"
+  if [ -n "${PYTHON-}" ] && [ "${PYTHON}" != "${python_version}" ]; then  # Update Python version
+    (
+      set +x
+      echo "Updating Anaconda Python ${python_version} to ${PYTHON}..."
+      "${WORKSPACE_DIR}"/ci/suppress_output conda install -q -y python="${PYTHON}"
+    )
+  elif [ "${MINIMAL_INSTALL-}" = "1" ]; then  # Reset environment
+    (
+      set +x
+      echo "Resetting Anaconda Python ${python_version}..."
+      "${WORKSPACE_DIR}"/ci/suppress_output conda install -q -y --rev 0
+    )
+  fi
+
+  command -V python
+  test -x "${CONDA_PYTHON_EXE}"  # make sure conda is activated
+}
+
+install_shellcheck() {
+  local shellcheck_version="0.7.1"
+  if [ "${shellcheck_version}" != "$(command -v shellcheck > /dev/null && shellcheck --version | sed -n "s/version: //p")" ]; then
+    local osname=""
+    case "${OSTYPE}" in
+      linux*) osname="linux";;
+      darwin*) osname="darwin";;
+    esac
+    local name="shellcheck-v${shellcheck_version}"
+    if [ "${osname}" = linux ] || [ "${osname}" = darwin ]; then
+      sudo mkdir -p /usr/local/bin || true
+      curl -f -s -L "https://github.com/koalaman/shellcheck/releases/download/v${shellcheck_version}/${name}.${osname}.x86_64.tar.xz" | {
+        sudo tar -C /usr/local/bin -x -v -J --strip-components=1 "${name}/shellcheck"
+      }
+    else
+      mkdir -p /usr/local/bin
+      curl -f -s -L -o "${name}.zip" "https://github.com/koalaman/shellcheck/releases/download/v${shellcheck_version}/${name}.zip"
+      unzip "${name}.zip" "${name}.exe"
+      mv -f "${name}.exe" "/usr/local/bin/shellcheck.exe"
+    fi
+    test "${shellcheck_version}" = "$(shellcheck --version | sed -n "s/version: //p")"
+  fi
+}
+
+install_linters() {
+  pip install -r "${WORKSPACE_DIR}"/python/requirements_linters.txt
+
+  install_shellcheck
+}
+
+install_nvm() {
+  local NVM_HOME="${HOME}/.nvm"
+  if [ "${OSTYPE}" = msys ]; then
+    local ver="1.1.7"
+    if [ ! -f "${NVM_HOME}/nvm.sh" ]; then
+      mkdir -p -- "${NVM_HOME}"
+      export NVM_SYMLINK="${PROGRAMFILES}\nodejs"
+      (
+        cd "${NVM_HOME}"
+        local target="./nvm-${ver}.zip"
+        curl -f -s -L -o "${target}" \
+          "https://github.com/coreybutler/nvm-windows/releases/download/${ver}/nvm-noinstall.zip"
+        unzip -q -- "${target}"
+        rm -f -- "${target}"
+        printf "%s\r\n" "root: $(cygpath -w -- "${NVM_HOME}")" "path: ${NVM_SYMLINK}" > settings.txt
+      )
+      printf "%s\n" \
+        "export NVM_HOME=\"$(cygpath -w -- "${NVM_HOME}")\"" \
+        "nvm() { \"\${NVM_HOME}/nvm.exe\" \"\$@\"; }" \
+        > "${NVM_HOME}/nvm.sh"
+    fi
+  elif [ -n "${BUILDKITE-}" ]; then
+    echo "Skipping nvm on Buildkite because we will use apt-get."
+  else
+    test -f "${NVM_HOME}/nvm.sh"  # double-check NVM is already available on other platforms
+  fi
+}
+
+install_upgrade_pip() {
+  local python=python
+  if command -v python3 > /dev/null; then
+    python=python3
+  fi
+
+  if "${python}" -m pip --version || "${python}" -m ensurepip; then  # Configure pip if present
+    "${python}" -m pip install --quiet pip==21.3.1
+
+    # If we're in a CI environment, do some configuration
+    if [ "${CI-}" = true ]; then
+      "${python}" -W ignore -m pip config -q --user set global.disable-pip-version-check True
+      "${python}" -W ignore -m pip config -q --user set global.progress_bar off
+    fi
+
+    "${python}" -m ensurepip
+  fi
+}
+
+install_node() {
+  if [ "${OSTYPE}" = msys ] ; then
+    { echo "WARNING: Skipping running Node.js due to incompatibilities with Windows"; } 2> /dev/null
+    return
+  fi
+
+  if [ -n "${BUILDKITE-}" ] ; then
+    if [[ "${OSTYPE}" = darwin* ]]; then
+      curl -o- https://raw.githubusercontent.com/nvm-sh/nvm/v0.38.0/install.sh | bash
+    else
+      # https://github.com/nodesource/distributions/blob/master/README.md#installation-instructions
+      curl -sL https://deb.nodesource.com/setup_14.x | sudo -E bash -
+      sudo apt-get install -y nodejs
+      return
+    fi
+  fi
+
+  # Install the latest version of Node.js in order to build the dashboard.
+  (
+    set +x # suppress set -x since it'll get very noisy here
+    . "${HOME}/.nvm/nvm.sh"
+    NODE_VERSION="14"
+    nvm install $NODE_VERSION
+    nvm use --silent $NODE_VERSION
+    npm config set loglevel warn  # make NPM quieter
+  )
+}
+
+install_toolchains() {
+  if [ -z "${BUILDKITE-}" ]; then
+    "${ROOT_DIR}"/install-toolchains.sh
+  fi
+  if [[ "${OSTYPE}" = linux* ]]; then
+    pushd "${WORKSPACE_DIR}"
+      "${ROOT_DIR}"/install-llvm-binaries.sh
+    popd
+  fi
+}
+
+download_mnist() {
+  if [ -d "${HOME}/data/MNIST" ]; then
+    return
+  fi
+  mkdir -p "${HOME}/data"
+  curl -o "${HOME}/data/mnist.zip" https://ray-ci-mnist.s3-us-west-2.amazonaws.com/mnist.zip
+  unzip "${HOME}/data/mnist.zip" -d "${HOME}/data"
+}
+
+install_dependencies() {
+
+  install_bazel
+  install_base
+  install_toolchains
+
+  install_upgrade_pip
+  if [ -n "${PYTHON-}" ] || [ "${LINT-}" = 1 ] || [ "${MINIMAL_INSTALL-}" = "1" ]; then
+    install_miniconda
+    # Upgrade the miniconda pip.
+    install_upgrade_pip
+  fi
+
+  install_nvm
+  if [ -n "${PYTHON-}" ] || [ -n "${LINT-}" ] || [ "${MAC_WHEELS-}" = 1 ]; then
+    install_node
+  fi
+
+  # Install modules needed in all jobs.
+  alias pip="python -m pip"
+
+  if [ "${MINIMAL_INSTALL-}" != 1 ]; then
+    pip install --no-clean dm-tree==0.1.5  # --no-clean is due to: https://github.com/deepmind/tree/issues/5
+  fi
+
+  if [ -n "${PYTHON-}" ] && [ "${MINIMAL_INSTALL-}" != 1 ]; then
+    # Remove this entire section once Serve dependencies are fixed.
+    if [ "${DOC_TESTING-}" != 1 ] && [ "${SGD_TESTING-}" != 1 ] && [ "${TRAIN_TESTING-}" != 1 ] && [ "${TUNE_TESTING-}" != 1 ] && [ "${RLLIB_TESTING-}" != 1 ]; then
+      # PyTorch is installed first since we are using a "-f" directive to find the wheels.
+      # We want to install the CPU version only.
+      local torch_url="https://download.pytorch.org/whl/torch_stable.html"
+      case "${OSTYPE}" in
+        darwin*) pip install torch torchvision;;
+        *) pip install torch==1.8.1+cpu torchvision==0.9.1+cpu -f "${torch_url}";;
+      esac
+    fi
+
+    # Try n times; we often encounter OpenSSL.SSL.WantReadError (or others)
+    # that break the entire CI job: Simply retry installation in this case
+    # after n seconds.
+    local status="0";
+    local errmsg="";
+    for _ in {1..3}; do
+      errmsg=$(CC=gcc pip install -r "${WORKSPACE_DIR}"/python/requirements.txt 2>&1) && break;
+      status=$errmsg && echo "'pip install ...' failed, will retry after n seconds!" && sleep 30;
+    done
+    if [ "$status" != "0" ]; then
+      echo "${status}" && return 1
+    fi
+  fi
+
+  # Default requirements
+  if [ "${MINIMAL_INSTALL-}" != 1 ]; then
+    pip install -r "${WORKSPACE_DIR}"/python/requirements/requirements_default.txt
+  fi
+
+  if [ "${LINT-}" = 1 ]; then
+    install_linters
+    # readthedocs has an antiquated build env.
+    # This is a best effort to reproduce it locally to avoid doc build failures and hidden errors.
+    local python_version
+    python_version="$(python -s -c "import sys; print('%s.%s' % sys.version_info[:2])")"
+    if [ "${OSTYPE}" = msys ] && [ "${python_version}" = "3.8" ]; then
+      { echo "WARNING: Pillow binaries not available on Windows; cannot build docs"; } 2> /dev/null
+    else
+      pip install --use-deprecated=legacy-resolver -r "${WORKSPACE_DIR}"/doc/requirements-rtd.txt
+      pip install --use-deprecated=legacy-resolver -r "${WORKSPACE_DIR}"/doc/requirements-doc.txt
+    fi
+  fi
+
+  # Additional RLlib test dependencies.
+  if [ "${RLLIB_TESTING-}" = 1 ] || [ "${DOC_TESTING-}" = 1 ]; then
+    pip install -r "${WORKSPACE_DIR}"/python/requirements/ml/requirements_rllib.txt
+    #TODO(amogkam): Add this back to requirements_rllib.txt once mlagents no longer pins torch version.
+    pip install mlagents==0.27
+    # install the following packages for testing on travis only
+    pip install 'recsim>=0.2.4'
+  fi
+
+  # Additional Train test dependencies.
+  if [ "${TRAIN_TESTING-}" = 1 ] || [ "${DOC_TESTING-}" = 1 ]; then
+    pip install -r "${WORKSPACE_DIR}"/python/requirements/ml/requirements_train.txt
+  fi
+
+
+  # Additional Tune/SGD/Doc test dependencies.
+  if [ "${TUNE_TESTING-}" = 1 ] || [ "${SGD_TESTING-}" = 1 ] || [ "${DOC_TESTING-}" = 1 ]; then
+    pip install -r "${WORKSPACE_DIR}"/python/requirements/ml/requirements_tune.txt
+    download_mnist
+  fi
+
+  # For Tune, install upstream dependencies.
+  if [ "${TUNE_TESTING-}" = 1 ] ||  [ "${DOC_TESTING-}" = 1 ]; then
+    pip install -r "${WORKSPACE_DIR}"/python/requirements/ml/requirements_upstream.txt
+  fi
+
+  # Additional dependency for Ludwig.
+  # This cannot be included in requirements_upstream.txt as it has conflicting
+  # dependencies with Modin.
+  if [ "${INSTALL_LUDWIG-}" = 1 ]; then
+    # TODO: eventually pin this to master.
+    pip install -U "ludwig[test]">=0.4
+  fi
+
+  # Data processing test dependencies.
+  if [ "${DATA_PROCESSING_TESTING-}" = 1 ] || [ "${DOC_TESTING-}" = 1 ]; then
+    pip install -r "${WORKSPACE_DIR}"/python/requirements/data_processing/requirements.txt
+  fi
+  if [ "${DATA_PROCESSING_TESTING-}" = 1 ]; then
+    pip install -r "${WORKSPACE_DIR}"/python/requirements/data_processing/requirements_dataset.txt
+  fi
+
+  # Remove this entire section once Serve dependencies are fixed.
+  if [ "${MINIMAL_INSTALL-}" != 1 ] && [ "${DOC_TESTING-}" != 1 ] && [ "${SGD_TESTING-}" != 1 ] && [ "${TRAIN_TESTING-}" != 1 ] && [ "${TUNE_TESTING-}" != 1 ] && [ "${RLLIB_TESTING-}" != 1 ]; then
+    # If CI has deemed that a different version of Torch
+    # should be installed, then upgrade/downgrade to that specific version.
+    if [ -n "${TORCH_VERSION-}" ]; then
+      case "${TORCH_VERSION-1.8.1}" in
+        1.8.1) TORCHVISION_VERSION=0.9.1;;
+        1.5) TORCHVISION_VERSION=0.6.0;;
+        *) TORCHVISION_VERSION=0.5.0;;
+      esac
+      pip install --use-deprecated=legacy-resolver --upgrade torch=="${TORCH_VERSION-1.8.1}" torchvision=="${TORCHVISION_VERSION}"
+    fi
+  fi
+
+  # RLlib testing with TF 1.x.
+  if [ "${RLLIB_TESTING-}" = 1 ] && { [ -n "${TF_VERSION-}" ] || [ -n "${TFP_VERSION-}" ]; }; then
+    pip install --upgrade tensorflow-probability=="${TFP_VERSION}" tensorflow=="${TF_VERSION}"
+  fi
+
+  # Additional Tune dependency for Horovod.
+  # This must be run last (i.e., torch cannot be re-installed after this)
+  if [ "${INSTALL_HOROVOD-}" = 1 ]; then
+    # TODO: eventually pin this to master.
+    HOROVOD_WITH_GLOO=1 HOROVOD_WITHOUT_MPI=1 HOROVOD_WITHOUT_MXNET=1 pip install -U git+https://github.com/horovod/horovod.git@06aa579c9966035453f92208706157dee14c14ab
+  fi
+
+  CC=gcc pip install psutil setproctitle==1.2.2 colorama --target="${WORKSPACE_DIR}/python/ray/thirdparty_files"
+}
+
+install_dependencies "$@"
+
+# Pop caller's shell options (quietly)
+{ set -vx; eval "${SHELLOPTS_STACK##*|}"; SHELLOPTS_STACK="${SHELLOPTS_STACK%|*}"; } 2> /dev/null