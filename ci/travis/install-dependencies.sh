--- conflicted
+++ resolved
@@ -161,13 +161,9 @@
 }
 
 install_linters() {
-<<<<<<< HEAD
-  pip install flake8==3.7.7 flake8-comprehensions flake8-quotes==2.0.0 yapf==0.23.0
+  pip install -r "${WORKSPACE_DIR}"/python/requirements_linters.txt
 
   install_shellcheck
-=======
-  pip install -r "${WORKSPACE_DIR}"/python/requirements_linters.txt
->>>>>>> 68f3fec7
 }
 
 install_nvm() {
@@ -304,13 +300,7 @@
 
   # Additional Doc test dependencies.
   if [ "${DOC_TESTING-}" = 1 ]; then
-<<<<<<< HEAD
-    pip install tensorflow-probability=="${TFP_VERSION-0.8}" \
-      torch=="${TORCH_VERSION-1.4}" torchvision atari_py "gym[atari]" lz4 smart_open
-    pip install -r "${WORKSPACE_DIR}"/docker/tune_test/requirements.txt
-=======
     pip install -r "${WORKSPACE_DIR}"/python/requirements_tune.txt
->>>>>>> 68f3fec7
   fi
 
   # If CI has deemed that a different version of Tensorflow or Torch 
