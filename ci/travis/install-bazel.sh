--- conflicted
+++ resolved
@@ -80,25 +80,8 @@
 if [ "${GITHUB_ACTIONS-}" = true ]; then
   echo "build --config=ci-github" >> ~/.bazelrc
 fi
-<<<<<<< HEAD
-if [ "${TRAVIS-}" = true ] || [ -n "${GITHUB_WORKFLOW-}" ]; then
-  cat <<EOF >> "${HOME}/.bazelrc"
-# CI output doesn't scroll, so don't use curses
-build --color=yes
-build --config=ci
-build --curses=no
-build --disk_cache="$(test "${OSTYPE}" = msys || echo ~/ray-bazel-cache)"
-# Use ray google cloud cache
-build --remote_cache="https://storage.googleapis.com/ray-bazel-cache"
-build --show_progress_rate_limit=15
-build --show_task_finish
-build --ui_actions_shown=1024
-build --verbose_failures
-EOF
-=======
 if [ "${CI-}" = true ]; then
   echo "build --config=ci" >> ~/.bazelrc
->>>>>>> 4afa2b30
   # If we are in master build, we can write to the cache as well.
   upload=0
   if [ "${TRAVIS_PULL_REQUEST-false}" = false ]; then
