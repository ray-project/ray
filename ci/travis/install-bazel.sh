--- conflicted
+++ resolved
@@ -1,316 +1,158 @@
-<<<<<<< HEAD
-#!/usr/bin/env bash
-set -x
-set -euo pipefail
-
-ROOT_DIR=$(cd "$(dirname "${BASH_SOURCE:-$0}")"; pwd)
-
-arg1="${1-}"
-
-achitecture="${HOSTTYPE}"
-platform="unknown"
-case "${OSTYPE}" in
-  msys)
-    echo "Platform is Windows."
-    platform="windows"
-    # No installer for Windows
-    ;;
-  darwin*)
-    echo "Platform is Mac OS X."
-    platform="darwin"
-    ;;
-  linux*)
-    echo "Platform is Linux (or WSL)."
-    platform="linux"
-    ;;
-  *)
-    echo "Unrecognized platform."
-    exit 1
-esac
-
-# Sanity check: Verify we have symlinks where we expect them, or Bazel can produce weird "missing input file" errors.
-# This is most likely to occur on Windows, where symlinks are sometimes disabled by default.
-{ git ls-files -s 2>/dev/null || true; } | (
-  set +x
-  missing_symlinks=()
-  while read -r mode _ _ path; do
-    if [ "${mode}" = 120000 ]; then
-      test -L "${path}" || missing_symlinks+=("${path}")
-    fi
-  done
-  if [ ! 0 -eq "${#missing_symlinks[@]}" ]; then
-    echo "error: expected symlink: ${missing_symlinks[*]}" 1>&2
-    echo "For a correct build, please run 'git config --local core.symlinks true' and re-run git checkout." 1>&2
-    false
-  fi
-)
-
-export PATH=/opt/python/cp36-cp36m/bin:$PATH
-python="$(command -v python3 || command -v python || echo python)"
-version="$("${python}" -s -c "import runpy, sys; runpy.run_path(sys.argv.pop(), run_name='__api__')" bazel_version "${ROOT_DIR}/../../python/setup.py")"
-if [ "${OSTYPE}" = "msys" ]; then
-  target="${MINGW_DIR-/usr}/bin/bazel.exe"
-  mkdir -p "${target%/*}"
-  curl -f -s -L -R -o "${target}" "https://github.com/bazelbuild/bazel/releases/download/${version}/bazel-${version}-${platform}-${achitecture}.exe"
-else
-  target="./install.sh"
-  curl -f -s -L -R -o "${target}" "https://github.com/bazelbuild/bazel/releases/download/${version}/bazel-${version}-installer-${platform}-${achitecture}.sh"
-  chmod +x "${target}"
-  if [[ -n "${BUILDKITE-}" ]] && [ "${platform}" = "darwin" ]; then
-    "${target}" --user
-    # Add bazel to the path.
-    # shellcheck disable=SC2016
-    printf '\nexport PATH="$HOME/bin:$PATH"\n' >> ~/.zshrc
-    # shellcheck disable=SC1090
-    source ~/.zshrc
-  elif [ "${CI-}" = true ] || [ "${arg1-}" = "--system" ]; then
-    "$(command -v sudo || echo command)" "${target}" > /dev/null  # system-wide install for CI
-  else
-    "${target}" --user > /dev/null
-    export PATH=$PATH:"$HOME/bin"
-  fi
-  which bazel
-  rm -f "${target}"
-fi
-
-for bazel_cfg in ${BAZEL_CONFIG-}; do
-  echo "build --config=${bazel_cfg}" >> ~/.bazelrc
-done
-if [ "${TRAVIS-}" = true ]; then
-  echo "build --config=ci-travis" >> ~/.bazelrc
-
-  # If we are in Travis, most of the compilation result will be cached.
-  # This means we are I/O bounded. By default, Bazel set the number of concurrent
-  # jobs to the the number cores on the machine, which are not efficient for
-  # network bounded cache downloading workload. Therefore we increase the number
-  # of jobs to 50
-  # NOTE: Normally --jobs should be under 'build:ci-travis' in .bazelrc, but we put
-  # it under 'build' here avoid conflicts with other --config options.
-  echo "build --jobs=50" >> ~/.bazelrc
-fi
-if [ "${GITHUB_ACTIONS-}" = true ]; then
-  echo "build --config=ci-github" >> ~/.bazelrc
-  echo "build --jobs="$(($(nproc)+2)) >> ~/.bazelrc
-fi
-if [ "${CI-}" = true ]; then
-  echo "build --config=ci" >> ~/.bazelrc
-
-  # In Windows CI we want to use this to avoid long path issue
-  # https://docs.bazel.build/versions/main/windows.html#avoid-long-path-issues
-  if [ "${OSTYPE}" = msys ]; then
-    echo "startup --output_user_root=c:/tmp" >> ~/.bazelrc
-  fi
-
-  # If we are in master build, we can write to the cache as well.
-  upload=0
-  if [ "${TRAVIS_PULL_REQUEST-false}" = false ]; then
-    # shellcheck disable=SC2154
-    if [ -n "${BAZEL_CACHE_CREDENTIAL_B64:+x}" ]; then
-      {
-        printf "%s" "${BAZEL_CACHE_CREDENTIAL_B64}" | base64 -d - >> "${HOME}/bazel_cache_credential.json"
-      } 2>&-  # avoid printing secrets
-      upload=1
-    elif [ -n "${encrypted_1c30b31fe1ee_key:+x}" ]; then
-      {
-        # shellcheck disable=SC2154
-        openssl aes-256-cbc -K "${encrypted_1c30b31fe1ee_key}" \
-            -iv "${encrypted_1c30b31fe1ee_iv}" \
-            -in "${ROOT_DIR}/bazel_cache_credential.json.enc" \
-            -out "${HOME}/bazel_cache_credential.json" -d
-      } 2>&-  # avoid printing secrets
-      # shellcheck disable=SC2181
-      if [ 0 -eq $? ]; then
-        upload=1
-      fi
-    fi
-  fi
-  if [ 0 -ne "${upload}" ]; then
-    translated_path=~/bazel_cache_credential.json
-    if [ "${OSTYPE}" = msys ]; then  # On Windows, we need path translation
-      translated_path="$(cygpath -m -- "${translated_path}")"
-    fi
-    cat <<EOF >> ~/.bazelrc
-build --google_credentials="${translated_path}"
-EOF
-  elif [ -n "${BUILDKITE-}" ]; then
-
-    if [ "${platform}" = "darwin" ]; then
-      echo "Using local disk cache on mac"
-    cat <<EOF >> ~/.bazelrc
-build --disk_cache=/tmp/bazel-cache
-build --repository_cache=/tmp/bazel-repo-cache
-EOF
-    else
-      echo "Using buildkite secret store to communicate with cache address"
-      cat <<EOF >> ~/.bazelrc
-build --remote_cache=${BUILDKITE_BAZEL_CACHE_URL}
-EOF
-    fi
-
-  else
-    echo "Using remote build cache in read-only mode." 1>&2
-    cat <<EOF >> ~/.bazelrc
-build --remote_upload_local_results=false
-EOF
-  fi
-fi
-=======
-#!/usr/bin/env bash
-set -x
-set -euo pipefail
-
-ROOT_DIR=$(cd "$(dirname "${BASH_SOURCE:-$0}")"; pwd)
-
-arg1="${1-}"
-
-achitecture="${HOSTTYPE}"
-platform="unknown"
-case "${OSTYPE}" in
-  msys)
-    echo "Platform is Windows."
-    platform="windows"
-    # No installer for Windows
-    ;;
-  darwin*)
-    echo "Platform is Mac OS X."
-    platform="darwin"
-    ;;
-  linux*)
-    echo "Platform is Linux (or WSL)."
-    platform="linux"
-    ;;
-  *)
-    echo "Unrecognized platform."
-    exit 1
-esac
-
-# Sanity check: Verify we have symlinks where we expect them, or Bazel can produce weird "missing input file" errors.
-# This is most likely to occur on Windows, where symlinks are sometimes disabled by default.
-{ git ls-files -s 2>/dev/null || true; } | (
-  set +x
-  missing_symlinks=()
-  while read -r mode _ _ path; do
-    if [ "${mode}" = 120000 ]; then
-      test -L "${path}" || missing_symlinks+=("${path}")
-    fi
-  done
-  if [ ! 0 -eq "${#missing_symlinks[@]}" ]; then
-    echo "error: expected symlink: ${missing_symlinks[*]}" 1>&2
-    echo "For a correct build, please run 'git config --local core.symlinks true' and re-run git checkout." 1>&2
-    false
-  fi
-)
-
-export PATH=/opt/python/cp36-cp36m/bin:$PATH
-python="$(command -v python3 || command -v python || echo python)"
-version="$("${python}" -s -c "import runpy, sys; runpy.run_path(sys.argv.pop(), run_name='__api__')" bazel_version "${ROOT_DIR}/../../python/setup.py")"
-if [ "${OSTYPE}" = "msys" ]; then
-  target="${MINGW_DIR-/usr}/bin/bazel.exe"
-  mkdir -p "${target%/*}"
-  curl -f -s -L -R -o "${target}" "https://github.com/bazelbuild/bazel/releases/download/${version}/bazel-${version}-${platform}-${achitecture}.exe"
-else
-  target="./install.sh"
-  curl -f -s -L -R -o "${target}" "https://github.com/bazelbuild/bazel/releases/download/${version}/bazel-${version}-installer-${platform}-${achitecture}.sh"
-  chmod +x "${target}"
-  if [[ -n "${BUILDKITE-}" ]] && [ "${platform}" = "darwin" ]; then
-    "${target}" --user
-    # Add bazel to the path.
-    # shellcheck disable=SC2016
-    printf '\nexport PATH="$HOME/bin:$PATH"\n' >> ~/.zshrc
-    # shellcheck disable=SC1090
-    source ~/.zshrc
-  elif [ "${CI-}" = true ] || [ "${arg1-}" = "--system" ]; then
-    "$(command -v sudo || echo command)" "${target}" > /dev/null  # system-wide install for CI
-  else
-    "${target}" --user > /dev/null
-    export PATH=$PATH:"$HOME/bin"
-  fi
-  which bazel
-  rm -f "${target}"
-fi
-
-for bazel_cfg in ${BAZEL_CONFIG-}; do
-  echo "build --config=${bazel_cfg}" >> ~/.bazelrc
-done
-if [ "${TRAVIS-}" = true ]; then
-  echo "build --config=ci-travis" >> ~/.bazelrc
-
-  # If we are in Travis, most of the compilation result will be cached.
-  # This means we are I/O bounded. By default, Bazel set the number of concurrent
-  # jobs to the the number cores on the machine, which are not efficient for
-  # network bounded cache downloading workload. Therefore we increase the number
-  # of jobs to 50
-  # NOTE: Normally --jobs should be under 'build:ci-travis' in .bazelrc, but we put
-  # it under 'build' here avoid conflicts with other --config options.
-  echo "build --jobs=50" >> ~/.bazelrc
-fi
-if [ "${GITHUB_ACTIONS-}" = true ]; then
-  echo "build --config=ci-github" >> ~/.bazelrc
-  echo "build --jobs="$(($(nproc)+2)) >> ~/.bazelrc
-fi
-if [ "${CI-}" = true ]; then
-  echo "build --config=ci" >> ~/.bazelrc
-
-  # In Windows CI we want to use this to avoid long path issue
-  # https://docs.bazel.build/versions/main/windows.html#avoid-long-path-issues
-  if [ "${OSTYPE}" = msys ]; then
-    echo "startup --output_user_root=c:/tmp" >> ~/.bazelrc
-  fi
-
-  # If we are in master build, we can write to the cache as well.
-  upload=0
-  if [ "${TRAVIS_PULL_REQUEST-false}" = false ]; then
-    # shellcheck disable=SC2154
-    if [ -n "${BAZEL_CACHE_CREDENTIAL_B64:+x}" ]; then
-      {
-        printf "%s" "${BAZEL_CACHE_CREDENTIAL_B64}" | base64 -d - >> "${HOME}/bazel_cache_credential.json"
-      } 2>&-  # avoid printing secrets
-      upload=1
-    elif [ -n "${encrypted_1c30b31fe1ee_key:+x}" ]; then
-      {
-        # shellcheck disable=SC2154
-        openssl aes-256-cbc -K "${encrypted_1c30b31fe1ee_key}" \
-            -iv "${encrypted_1c30b31fe1ee_iv}" \
-            -in "${ROOT_DIR}/bazel_cache_credential.json.enc" \
-            -out "${HOME}/bazel_cache_credential.json" -d
-      } 2>&-  # avoid printing secrets
-      # shellcheck disable=SC2181
-      if [ 0 -eq $? ]; then
-        upload=1
-      fi
-    fi
-  fi
-  if [ 0 -ne "${upload}" ]; then
-    translated_path=~/bazel_cache_credential.json
-    if [ "${OSTYPE}" = msys ]; then  # On Windows, we need path translation
-      translated_path="$(cygpath -m -- "${translated_path}")"
-    fi
-    cat <<EOF >> ~/.bazelrc
-build --google_credentials="${translated_path}"
-EOF
-  elif [ -n "${BUILDKITE-}" ]; then
-
-    if [ "${platform}" = "darwin" ]; then
-      echo "Using local disk cache on mac"
-    cat <<EOF >> ~/.bazelrc
-build --disk_cache=/tmp/bazel-cache
-build --repository_cache=/tmp/bazel-repo-cache
-EOF
-    else
-      echo "Using buildkite secret store to communicate with cache address"
-      cat <<EOF >> ~/.bazelrc
-build --remote_cache=${BUILDKITE_BAZEL_CACHE_URL}
-EOF
-      if [ "${BUILDKITE_PULL_REQUEST}" != "false" ]; then
-        echo "build --remote_upload_local_results=false" >> ~/.bazelrc
-      fi
-    fi
-
-  else
-    echo "Using remote build cache in read-only mode." 1>&2
-    cat <<EOF >> ~/.bazelrc
-build --remote_upload_local_results=false
-EOF
-  fi
-fi
->>>>>>> 19672688
+#!/usr/bin/env bash
+set -x
+set -euo pipefail
+
+ROOT_DIR=$(cd "$(dirname "${BASH_SOURCE:-$0}")"; pwd)
+
+arg1="${1-}"
+
+achitecture="${HOSTTYPE}"
+platform="unknown"
+case "${OSTYPE}" in
+  msys)
+    echo "Platform is Windows."
+    platform="windows"
+    # No installer for Windows
+    ;;
+  darwin*)
+    echo "Platform is Mac OS X."
+    platform="darwin"
+    ;;
+  linux*)
+    echo "Platform is Linux (or WSL)."
+    platform="linux"
+    ;;
+  *)
+    echo "Unrecognized platform."
+    exit 1
+esac
+
+# Sanity check: Verify we have symlinks where we expect them, or Bazel can produce weird "missing input file" errors.
+# This is most likely to occur on Windows, where symlinks are sometimes disabled by default.
+{ git ls-files -s 2>/dev/null || true; } | (
+  set +x
+  missing_symlinks=()
+  while read -r mode _ _ path; do
+    if [ "${mode}" = 120000 ]; then
+      test -L "${path}" || missing_symlinks+=("${path}")
+    fi
+  done
+  if [ ! 0 -eq "${#missing_symlinks[@]}" ]; then
+    echo "error: expected symlink: ${missing_symlinks[*]}" 1>&2
+    echo "For a correct build, please run 'git config --local core.symlinks true' and re-run git checkout." 1>&2
+    false
+  fi
+)
+
+export PATH=/opt/python/cp36-cp36m/bin:$PATH
+python="$(command -v python3 || command -v python || echo python)"
+version="$("${python}" -s -c "import runpy, sys; runpy.run_path(sys.argv.pop(), run_name='__api__')" bazel_version "${ROOT_DIR}/../../python/setup.py")"
+if [ "${OSTYPE}" = "msys" ]; then
+  target="${MINGW_DIR-/usr}/bin/bazel.exe"
+  mkdir -p "${target%/*}"
+  curl -f -s -L -R -o "${target}" "https://github.com/bazelbuild/bazel/releases/download/${version}/bazel-${version}-${platform}-${achitecture}.exe"
+else
+  target="./install.sh"
+  curl -f -s -L -R -o "${target}" "https://github.com/bazelbuild/bazel/releases/download/${version}/bazel-${version}-installer-${platform}-${achitecture}.sh"
+  chmod +x "${target}"
+  if [[ -n "${BUILDKITE-}" ]] && [ "${platform}" = "darwin" ]; then
+    "${target}" --user
+    # Add bazel to the path.
+    # shellcheck disable=SC2016
+    printf '\nexport PATH="$HOME/bin:$PATH"\n' >> ~/.zshrc
+    # shellcheck disable=SC1090
+    source ~/.zshrc
+  elif [ "${CI-}" = true ] || [ "${arg1-}" = "--system" ]; then
+    "$(command -v sudo || echo command)" "${target}" > /dev/null  # system-wide install for CI
+  else
+    "${target}" --user > /dev/null
+    export PATH=$PATH:"$HOME/bin"
+  fi
+  which bazel
+  rm -f "${target}"
+fi
+
+for bazel_cfg in ${BAZEL_CONFIG-}; do
+  echo "build --config=${bazel_cfg}" >> ~/.bazelrc
+done
+if [ "${TRAVIS-}" = true ]; then
+  echo "build --config=ci-travis" >> ~/.bazelrc
+
+  # If we are in Travis, most of the compilation result will be cached.
+  # This means we are I/O bounded. By default, Bazel set the number of concurrent
+  # jobs to the the number cores on the machine, which are not efficient for
+  # network bounded cache downloading workload. Therefore we increase the number
+  # of jobs to 50
+  # NOTE: Normally --jobs should be under 'build:ci-travis' in .bazelrc, but we put
+  # it under 'build' here avoid conflicts with other --config options.
+  echo "build --jobs=50" >> ~/.bazelrc
+fi
+if [ "${GITHUB_ACTIONS-}" = true ]; then
+  echo "build --config=ci-github" >> ~/.bazelrc
+  echo "build --jobs="$(($(nproc)+2)) >> ~/.bazelrc
+fi
+if [ "${CI-}" = true ]; then
+  echo "build --config=ci" >> ~/.bazelrc
+
+  # In Windows CI we want to use this to avoid long path issue
+  # https://docs.bazel.build/versions/main/windows.html#avoid-long-path-issues
+  if [ "${OSTYPE}" = msys ]; then
+    echo "startup --output_user_root=c:/tmp" >> ~/.bazelrc
+  fi
+
+  # If we are in master build, we can write to the cache as well.
+  upload=0
+  if [ "${TRAVIS_PULL_REQUEST-false}" = false ]; then
+    # shellcheck disable=SC2154
+    if [ -n "${BAZEL_CACHE_CREDENTIAL_B64:+x}" ]; then
+      {
+        printf "%s" "${BAZEL_CACHE_CREDENTIAL_B64}" | base64 -d - >> "${HOME}/bazel_cache_credential.json"
+      } 2>&-  # avoid printing secrets
+      upload=1
+    elif [ -n "${encrypted_1c30b31fe1ee_key:+x}" ]; then
+      {
+        # shellcheck disable=SC2154
+        openssl aes-256-cbc -K "${encrypted_1c30b31fe1ee_key}" \
+            -iv "${encrypted_1c30b31fe1ee_iv}" \
+            -in "${ROOT_DIR}/bazel_cache_credential.json.enc" \
+            -out "${HOME}/bazel_cache_credential.json" -d
+      } 2>&-  # avoid printing secrets
+      # shellcheck disable=SC2181
+      if [ 0 -eq $? ]; then
+        upload=1
+      fi
+    fi
+  fi
+  if [ 0 -ne "${upload}" ]; then
+    translated_path=~/bazel_cache_credential.json
+    if [ "${OSTYPE}" = msys ]; then  # On Windows, we need path translation
+      translated_path="$(cygpath -m -- "${translated_path}")"
+    fi
+    cat <<EOF >> ~/.bazelrc
+build --google_credentials="${translated_path}"
+EOF
+  elif [ -n "${BUILDKITE-}" ]; then
+
+    if [ "${platform}" = "darwin" ]; then
+      echo "Using local disk cache on mac"
+    cat <<EOF >> ~/.bazelrc
+build --disk_cache=/tmp/bazel-cache
+build --repository_cache=/tmp/bazel-repo-cache
+EOF
+    else
+      echo "Using buildkite secret store to communicate with cache address"
+      cat <<EOF >> ~/.bazelrc
+build --remote_cache=${BUILDKITE_BAZEL_CACHE_URL}
+EOF
+      if [ "${BUILDKITE_PULL_REQUEST}" != "false" ]; then
+        echo "build --remote_upload_local_results=false" >> ~/.bazelrc
+      fi
+    fi
+
+  else
+    echo "Using remote build cache in read-only mode." 1>&2
+    cat <<EOF >> ~/.bazelrc
+build --remote_upload_local_results=false
+EOF
+  fi
+fi