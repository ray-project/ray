<<<<<<< HEAD
#!/usr/bin/env bash

# Before running this script, please make sure golang is installed
# and buildifier is also installed. The example is showed in .travis.yml.
set -e

ROOT_DIR=$(cd "$(dirname "${BASH_SOURCE:-$0}")"; pwd)

function usage()
{
  echo "Usage: bazel-format.sh [<args>]"
  echo
  echo "Options:"
  echo "  -h|--help               print the help info"
  echo "  -c|--check              check whether there are format issues in bazel files"
  echo "  -f|--fix                fix all the format issue directly"
  echo
}

RUN_TYPE="diff"

# Parse options
while [ $# -gt 0 ]; do
  key="$1"
  case $key in
    -h|--help)
      usage
      exit 0
      ;;
    -c|--check)
      RUN_TYPE="diff"
      ;;
    -f|--fix)
      RUN_TYPE=fix
      ;;
    *)
      echo "ERROR: unknown option \"$key\""
      echo
      usage
      exit 1
      ;;
  esac
  shift
done

pushd "$ROOT_DIR"/../..
BAZEL_FILES=(bazel/BUILD bazel/ray.bzl BUILD.bazel java/BUILD.bazel \
 cpp/BUILD.bazel cpp/example/BUILD.bazel streaming/BUILD.bazel streaming/java/BUILD.bazel WORKSPACE)
buildifier -mode=$RUN_TYPE -diff_command="diff -u" "${BAZEL_FILES[@]}"
popd
=======
#!/usr/bin/env bash

# Before running this script, please make sure golang is installed
# and buildifier is also installed. The example is showed in .travis.yml.
set -e

ROOT_DIR=$(cd "$(dirname "${BASH_SOURCE:-$0}")"; pwd)

function usage()
{
  echo "Usage: bazel-format.sh [<args>]"
  echo
  echo "Options:"
  echo "  -h|--help               print the help info"
  echo "  -c|--check              check whether there are format issues in bazel files"
  echo "  -f|--fix                fix all the format issue directly"
  echo
}

RUN_TYPE="diff"

# Parse options
while [ $# -gt 0 ]; do
  key="$1"
  case $key in
    -h|--help)
      usage
      exit 0
      ;;
    -c|--check)
      RUN_TYPE="diff"
      ;;
    -f|--fix)
      RUN_TYPE=fix
      ;;
    *)
      echo "ERROR: unknown option \"$key\""
      echo
      usage
      exit 1
      ;;
  esac
  shift
done

pushd "$ROOT_DIR"/../..
BAZEL_FILES=(bazel/BUILD bazel/ray.bzl BUILD.bazel java/BUILD.bazel \
 cpp/BUILD.bazel cpp/example/BUILD.bazel WORKSPACE)
buildifier -mode=$RUN_TYPE -diff_command="diff -u" "${BAZEL_FILES[@]}"
popd
>>>>>>> 19672688
<|MERGE_RESOLUTION|>--- conflicted
+++ resolved
@@ -1,103 +1,50 @@
-<<<<<<< HEAD
-#!/usr/bin/env bash
-
-# Before running this script, please make sure golang is installed
-# and buildifier is also installed. The example is showed in .travis.yml.
-set -e
-
-ROOT_DIR=$(cd "$(dirname "${BASH_SOURCE:-$0}")"; pwd)
-
-function usage()
-{
-  echo "Usage: bazel-format.sh [<args>]"
-  echo
-  echo "Options:"
-  echo "  -h|--help               print the help info"
-  echo "  -c|--check              check whether there are format issues in bazel files"
-  echo "  -f|--fix                fix all the format issue directly"
-  echo
-}
-
-RUN_TYPE="diff"
-
-# Parse options
-while [ $# -gt 0 ]; do
-  key="$1"
-  case $key in
-    -h|--help)
-      usage
-      exit 0
-      ;;
-    -c|--check)
-      RUN_TYPE="diff"
-      ;;
-    -f|--fix)
-      RUN_TYPE=fix
-      ;;
-    *)
-      echo "ERROR: unknown option \"$key\""
-      echo
-      usage
-      exit 1
-      ;;
-  esac
-  shift
-done
-
-pushd "$ROOT_DIR"/../..
-BAZEL_FILES=(bazel/BUILD bazel/ray.bzl BUILD.bazel java/BUILD.bazel \
- cpp/BUILD.bazel cpp/example/BUILD.bazel streaming/BUILD.bazel streaming/java/BUILD.bazel WORKSPACE)
-buildifier -mode=$RUN_TYPE -diff_command="diff -u" "${BAZEL_FILES[@]}"
-popd
-=======
-#!/usr/bin/env bash
-
-# Before running this script, please make sure golang is installed
-# and buildifier is also installed. The example is showed in .travis.yml.
-set -e
-
-ROOT_DIR=$(cd "$(dirname "${BASH_SOURCE:-$0}")"; pwd)
-
-function usage()
-{
-  echo "Usage: bazel-format.sh [<args>]"
-  echo
-  echo "Options:"
-  echo "  -h|--help               print the help info"
-  echo "  -c|--check              check whether there are format issues in bazel files"
-  echo "  -f|--fix                fix all the format issue directly"
-  echo
-}
-
-RUN_TYPE="diff"
-
-# Parse options
-while [ $# -gt 0 ]; do
-  key="$1"
-  case $key in
-    -h|--help)
-      usage
-      exit 0
-      ;;
-    -c|--check)
-      RUN_TYPE="diff"
-      ;;
-    -f|--fix)
-      RUN_TYPE=fix
-      ;;
-    *)
-      echo "ERROR: unknown option \"$key\""
-      echo
-      usage
-      exit 1
-      ;;
-  esac
-  shift
-done
-
-pushd "$ROOT_DIR"/../..
-BAZEL_FILES=(bazel/BUILD bazel/ray.bzl BUILD.bazel java/BUILD.bazel \
- cpp/BUILD.bazel cpp/example/BUILD.bazel WORKSPACE)
-buildifier -mode=$RUN_TYPE -diff_command="diff -u" "${BAZEL_FILES[@]}"
-popd
->>>>>>> 19672688
+#!/usr/bin/env bash
+
+# Before running this script, please make sure golang is installed
+# and buildifier is also installed. The example is showed in .travis.yml.
+set -e
+
+ROOT_DIR=$(cd "$(dirname "${BASH_SOURCE:-$0}")"; pwd)
+
+function usage()
+{
+  echo "Usage: bazel-format.sh [<args>]"
+  echo
+  echo "Options:"
+  echo "  -h|--help               print the help info"
+  echo "  -c|--check              check whether there are format issues in bazel files"
+  echo "  -f|--fix                fix all the format issue directly"
+  echo
+}
+
+RUN_TYPE="diff"
+
+# Parse options
+while [ $# -gt 0 ]; do
+  key="$1"
+  case $key in
+    -h|--help)
+      usage
+      exit 0
+      ;;
+    -c|--check)
+      RUN_TYPE="diff"
+      ;;
+    -f|--fix)
+      RUN_TYPE=fix
+      ;;
+    *)
+      echo "ERROR: unknown option \"$key\""
+      echo
+      usage
+      exit 1
+      ;;
+  esac
+  shift
+done
+
+pushd "$ROOT_DIR"/../..
+BAZEL_FILES=(bazel/BUILD bazel/ray.bzl BUILD.bazel java/BUILD.bazel \
+ cpp/BUILD.bazel cpp/example/BUILD.bazel WORKSPACE)
+buildifier -mode=$RUN_TYPE -diff_command="diff -u" "${BAZEL_FILES[@]}"
+popd