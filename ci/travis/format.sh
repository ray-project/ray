<<<<<<< HEAD
#!/usr/bin/env bash
# YAPF + Clang formatter (if installed). This script formats all changed files from the last mergebase.
# You are encouraged to run this locally before pushing changes for review.

# Cause the script to exit if a single command fails
set -euo pipefail

FLAKE8_VERSION_REQUIRED="3.9.1"
YAPF_VERSION_REQUIRED="0.23.0"
SHELLCHECK_VERSION_REQUIRED="0.7.1"
MYPY_VERSION_REQUIRED="0.782"

check_command_exist() {
    VERSION=""
    case "$1" in
        yapf)
            VERSION=$YAPF_VERSION_REQUIRED
            ;;
        flake8)
            VERSION=$FLAKE8_VERSION_REQUIRED
            ;;
        shellcheck)
            VERSION=$SHELLCHECK_VERSION_REQUIRED
            ;;
        mypy)
            VERSION=$MYPY_VERSION_REQUIRED
            ;;
        *)
            echo "$1 is not a required dependency"
            exit 1
    esac
    if ! [ -x "$(command -v "$1")" ]; then
        echo "$1 not installed. pip install $1==$VERSION"
        exit 1
    fi
}

check_command_exist yapf
check_command_exist flake8
check_command_exist mypy

# this stops git rev-parse from failing if we run this from the .git directory
builtin cd "$(dirname "${BASH_SOURCE:-$0}")"

ROOT="$(git rev-parse --show-toplevel)"
builtin cd "$ROOT" || exit 1

FLAKE8_VERSION=$(flake8 --version | head -n 1 | awk '{print $1}')
YAPF_VERSION=$(yapf --version | awk '{print $2}')
SHELLCHECK_VERSION=$(shellcheck --version | awk '/^version:/ {print $2}')
MYPY_VERSION=$(mypy --version | awk '{print $2}')
GOOGLE_JAVA_FORMAT_JAR=/tmp/google-java-format-1.7-all-deps.jar

# params: tool name, tool version, required version
tool_version_check() {
    if [ "$2" != "$3" ]; then
        echo "WARNING: Ray uses $1 $3, You currently are using $2. This might generate different results."
    fi
}

tool_version_check "flake8" "$FLAKE8_VERSION" "$FLAKE8_VERSION_REQUIRED"
tool_version_check "yapf" "$YAPF_VERSION" "$YAPF_VERSION_REQUIRED"
tool_version_check "shellcheck" "$SHELLCHECK_VERSION" "$SHELLCHECK_VERSION_REQUIRED"
tool_version_check "mypy" "$MYPY_VERSION" "$MYPY_VERSION_REQUIRED"

if which clang-format >/dev/null; then
  CLANG_FORMAT_VERSION=$(clang-format --version | awk '{print $3}')
  tool_version_check "clang-format" "$CLANG_FORMAT_VERSION" "12.0.0"
else
    echo "WARNING: clang-format is not installed!"
fi

if command -v java >/dev/null; then
  if [ ! -f "$GOOGLE_JAVA_FORMAT_JAR" ]; then
    echo "Java code format tool google-java-format.jar is not installed, start to install it."
    wget https://github.com/google/google-java-format/releases/download/google-java-format-1.7/google-java-format-1.7-all-deps.jar -O "$GOOGLE_JAVA_FORMAT_JAR"
  fi
else
    echo "WARNING:java is not installed, skip format java files!"
fi

if [[ $(flake8 --version) != *"flake8_quotes"* ]]; then
    echo "WARNING: Ray uses flake8 with flake8_quotes. Might error without it. Install with: pip install flake8-quotes"
fi

if [[ $(flake8 --version) != *"flake8-bugbear"* ]]; then
    echo "WARNING: Ray uses flake8 with flake8-bugbear. Might error without it. Install with: pip install flake8-bugbear"
fi

SHELLCHECK_FLAGS=(
  --exclude=1090  # "Can't follow non-constant source. Use a directive to specify location."
  --exclude=1091  # "Not following {file} due to some error"
  --exclude=2207  # "Prefer mapfile or read -a to split command output (or quote to avoid splitting)." -- these aren't compatible with macOS's old Bash
)

YAPF_FLAGS=(
    '--style' "$ROOT/.style.yapf"
    '--recursive'
    '--parallel'
)

# TODO(dmitri): When more of the codebase is typed properly, the mypy flags
# should be set to do a more stringent check.
MYPY_FLAGS=(
    '--follow-imports=skip'
    '--ignore-missing-imports'
)

MYPY_FILES=(
    # Relative to python/ray
    'autoscaler/node_provider.py'
    'autoscaler/sdk.py'
    'autoscaler/_private/commands.py'
    # TODO(dmitri) Fails with meaningless error, maybe due to a bug in the mypy version
    # in the CI. Type check once we get serious about type checking:
    #'ray_operator/operator.py'
    'ray_operator/operator_utils.py'
)

YAPF_EXCLUDES=(
    '--exclude' 'python/ray/cloudpickle/*'
    '--exclude' 'python/build/*'
    '--exclude' 'python/ray/core/src/ray/gcs/*'
    '--exclude' 'python/ray/thirdparty_files/*'
    '--exclude' 'python/ray/_private/thirdparty/*'
)

GIT_LS_EXCLUDES=(
  ':(exclude)python/ray/cloudpickle/'
)

JAVA_EXCLUDES=(
  'java/api/src/main/java/io/ray/api/ActorCall.java'
  'java/api/src/main/java/io/ray/api/PyActorCall.java'
  'java/api/src/main/java/io/ray/api/RayCall.java'
)

JAVA_EXCLUDES_REGEX=""
for f in "${JAVA_EXCLUDES[@]}"; do
  JAVA_EXCLUDES_REGEX="$JAVA_EXCLUDES_REGEX|(${f//\//\/})"
done
JAVA_EXCLUDES_REGEX=${JAVA_EXCLUDES_REGEX#|}

# TODO(barakmich): This should be cleaned up. I've at least excised the copies
# of these arguments to this location, but the long-term answer is to actually
# make a flake8 config file
FLAKE8_PYX_IGNORES="--ignore=C408,E121,E123,E126,E211,E225,E226,E227,E24,E704,E999,W503,W504,W605"

shellcheck_scripts() {
  shellcheck "${SHELLCHECK_FLAGS[@]}" "$@"
}

# Runs mypy on each argument in sequence. This is different than running mypy
# once on the list of arguments.
mypy_on_each() {
    pushd python/ray
    for file in "$@"; do
       echo "Running mypy on $file"
       mypy ${MYPY_FLAGS[@]+"${MYPY_FLAGS[@]}"} "$file"
    done
    popd
}

# Format specified files
format_files() {
    local shell_files=() python_files=() bazel_files=()

    local name
    for name in "$@"; do
      local base="${name%.*}"
      local suffix="${name#${base}}"

      local shebang=""
      read -r shebang < "${name}" || true
      case "${shebang}" in
        '#!'*)
          shebang="${shebang#/usr/bin/env }"
          shebang="${shebang%% *}"
          shebang="${shebang##*/}"
          ;;
      esac

      if [ "${base}" = "WORKSPACE" ] || [ "${base}" = "BUILD" ] || [ "${suffix}" = ".BUILD" ] || [ "${suffix}" = ".bazel" ] || [ "${suffix}" = ".bzl" ]; then
        bazel_files+=("${name}")
      elif [ -z "${suffix}" ] && [ "${shebang}" != "${shebang#python}" ] || [ "${suffix}" != "${suffix#.py}" ]; then
        python_files+=("${name}")
      elif [ -z "${suffix}" ] && [ "${shebang}" != "${shebang%sh}" ] || [ "${suffix}" != "${suffix#.sh}" ]; then
        shell_files+=("${name}")
      else
        echo "error: failed to determine file type: ${name}" 1>&2
        return 1
      fi
    done

    if [ 0 -lt "${#python_files[@]}" ]; then
      yapf --in-place "${YAPF_FLAGS[@]}" -- "${python_files[@]}"
    fi

    if shellcheck --shell=sh --format=diff - < /dev/null; then
      if [ 0 -lt "${#shell_files[@]}" ]; then
        local difference
        difference="$(shellcheck_scripts --format=diff "${shell_files[@]}" || true && printf "-")"
        difference="${difference%-}"
        printf "%s" "${difference}" | patch -p1
      fi
    else
      echo "error: this version of shellcheck does not support diffs"
    fi
}

format_all_scripts() {
    command -v flake8 &> /dev/null;
    HAS_FLAKE8=$?

    echo "$(date)" "YAPF...."
    git ls-files -- '*.py' "${GIT_LS_EXCLUDES[@]}" | xargs -P 10 \
      yapf --in-place "${YAPF_EXCLUDES[@]}" "${YAPF_FLAGS[@]}"
    echo "$(date)" "MYPY...."
    mypy_on_each "${MYPY_FILES[@]}"
    if [ $HAS_FLAKE8 ]; then
      echo "$(date)" "Flake8...."
      git ls-files -- '*.py' "${GIT_LS_EXCLUDES[@]}" | xargs -P 5 \
        flake8 --config=.flake8

      git ls-files -- '*.pyx' '*.pxd' '*.pxi' "${GIT_LS_EXCLUDES[@]}" | xargs -P 5 \
        flake8 --config=.flake8 "$FLAKE8_PYX_IGNORES"
    fi

    if command -v shellcheck >/dev/null; then
      local shell_files non_shell_files
      non_shell_files=($(git ls-files -- ':(exclude)*.sh'))
      shell_files=($(git ls-files -- '*.sh'))
      if [ 0 -lt "${#non_shell_files[@]}" ]; then
        shell_files+=($(git --no-pager grep -l -- '^#!\(/usr\)\?/bin/\(env \+\)\?\(ba\)\?sh' "${non_shell_files[@]}" || true))
      fi
      if [ 0 -lt "${#shell_files[@]}" ]; then
        echo "$(date)" "shellcheck scripts...."
        shellcheck_scripts "${shell_files[@]}"
      fi
    fi
}

# Format all files, and print the diff to stdout for travis.
# Mypy is run only on files specified in the array MYPY_FILES.
format_all() {
    format_all_scripts "${@}"

    echo "$(date)" "clang-format...."
    if command -v clang-format >/dev/null; then
      git ls-files -- '*.cc' '*.h' '*.proto' "${GIT_LS_EXCLUDES[@]}" | xargs -P 5 clang-format -i
    fi

    echo "$(date)" "format java...."
    if command -v java >/dev/null & [ -f "$GOOGLE_JAVA_FORMAT_JAR" ]; then
      git ls-files -- '*.java' "${GIT_LS_EXCLUDES[@]}" | sed -E "\:$JAVA_EXCLUDES_REGEX:d" | xargs -P 5 java -jar "$GOOGLE_JAVA_FORMAT_JAR" -i
    fi

    echo "$(date)" "done!"
}

# Format files that differ from main branch. Ignores dirs that are not slated
# for autoformat yet.
format_changed() {
    # The `if` guard ensures that the list of filenames is not empty, which
    # could cause yapf to receive 0 positional arguments, making it hang
    # waiting for STDIN.
    #
    # `diff-filter=ACRM` and $MERGEBASE is to ensure we only format files that
    # exist on both branches.
    MERGEBASE="$(git merge-base upstream/master HEAD)"

    if ! git diff --diff-filter=ACRM --quiet --exit-code "$MERGEBASE" -- '*.py' &>/dev/null; then
        git diff --name-only --diff-filter=ACRM "$MERGEBASE" -- '*.py' | xargs -P 5 \
             yapf --in-place "${YAPF_EXCLUDES[@]}" "${YAPF_FLAGS[@]}"
        if which flake8 >/dev/null; then
            git diff --name-only --diff-filter=ACRM "$MERGEBASE" -- '*.py' | xargs -P 5 \
                 flake8 --config=.flake8
        fi
    fi

    if ! git diff --diff-filter=ACRM --quiet --exit-code "$MERGEBASE" -- '*.pyx' '*.pxd' '*.pxi' &>/dev/null; then
        if which flake8 >/dev/null; then
            git diff --name-only --diff-filter=ACRM "$MERGEBASE" -- '*.pyx' '*.pxd' '*.pxi' | xargs -P 5 \
                 flake8 --config=.flake8 "$FLAKE8_PYX_IGNORES"
        fi
    fi

    if which clang-format >/dev/null; then
        if ! git diff --diff-filter=ACRM --quiet --exit-code "$MERGEBASE" -- '*.cc' '*.h' &>/dev/null; then
            git diff --name-only --diff-filter=ACRM "$MERGEBASE" -- '*.cc' '*.h' | xargs -P 5 \
                 clang-format -i
        fi
    fi

    if command -v java >/dev/null & [ -f "$GOOGLE_JAVA_FORMAT_JAR" ]; then
       if ! git diff --diff-filter=ACRM --quiet --exit-code "$MERGEBASE" -- '*.java' &>/dev/null; then
            git diff --name-only --diff-filter=ACRM "$MERGEBASE" -- '*.java' | sed -E "\:$JAVA_EXCLUDES_REGEX:d" | xargs -P 5 java -jar "$GOOGLE_JAVA_FORMAT_JAR" -i
        fi
    fi

    if command -v shellcheck >/dev/null; then
        local shell_files non_shell_files
        non_shell_files=($(git diff --name-only --diff-filter=ACRM "$MERGEBASE" -- ':(exclude)*.sh'))
        shell_files=($(git diff --name-only --diff-filter=ACRM "$MERGEBASE" -- '*.sh'))
        if [ 0 -lt "${#non_shell_files[@]}" ]; then
            shell_files+=($(git --no-pager grep -l -- '^#!\(/usr\)\?/bin/\(env \+\)\?\(ba\)\?sh' "${non_shell_files[@]}" || true))
        fi
        if [ 0 -lt "${#shell_files[@]}" ]; then
            shellcheck_scripts "${shell_files[@]}"
        fi
    fi
}


# This flag formats individual files. --files *must* be the first command line
# arg to use this option.
if [ "${1-}" == '--files' ]; then
    format_files "${@:2}"
# If `--all` or `--scripts` are passed, then any further arguments are ignored.
# Format the entire python directory and other scripts.
elif [ "${1-}" == '--all-scripts' ]; then
    format_all_scripts "${@}"
    if [ -n "${FORMAT_SH_PRINT_DIFF-}" ]; then git --no-pager diff; fi
# Format the all Python, C++, Java and other script files.
elif [ "${1-}" == '--all' ]; then
    format_all "${@}"
    if [ -n "${FORMAT_SH_PRINT_DIFF-}" ]; then git --no-pager diff; fi
else
    # Add the upstream remote if it doesn't exist
    if ! git remote -v | grep -q upstream; then
        git remote add 'upstream' 'https://github.com/ray-project/ray.git'
    fi

    # Only fetch master since that's the branch we're diffing against.
    git fetch upstream master || true

    # Format only the files that changed in last commit.
    format_changed
fi

# Ensure import ordering
# Make sure that for every import psutil; import setproctitle
# There's a import ray above it.

PYTHON_EXECUTABLE=${PYTHON_EXECUTABLE:-python}

$PYTHON_EXECUTABLE ci/travis/check_import_order.py . -s ci -s python/ray/thirdparty_files -s python/build -s lib

if ! git diff --quiet &>/dev/null; then
    echo 'Reformatted changed files. Please review and stage the changes.'
    echo 'Files updated:'
    echo

    git --no-pager diff --name-only

    exit 1
fi
=======
#!/usr/bin/env bash
# YAPF + Clang formatter (if installed). This script formats all changed files from the last mergebase.
# You are encouraged to run this locally before pushing changes for review.

# Cause the script to exit if a single command fails
set -euo pipefail

BLACK_IS_ENABLED=true

FLAKE8_VERSION_REQUIRED="3.9.1"
BLACK_VERSION_REQUIRED="21.12b0"
YAPF_VERSION_REQUIRED="0.23.0"
SHELLCHECK_VERSION_REQUIRED="0.7.1"
MYPY_VERSION_REQUIRED="0.782"

check_command_exist() {
    VERSION=""
    case "$1" in
        black)
            VERSION=$BLACK_VERSION_REQUIRED
            ;;
        yapf)
            VERSION=$YAPF_VERSION_REQUIRED
            ;;
        flake8)
            VERSION=$FLAKE8_VERSION_REQUIRED
            ;;
        shellcheck)
            VERSION=$SHELLCHECK_VERSION_REQUIRED
            ;;
        mypy)
            VERSION=$MYPY_VERSION_REQUIRED
            ;;
        *)
            echo "$1 is not a required dependency"
            exit 1
    esac
    if ! [ -x "$(command -v "$1")" ]; then
        echo "$1 not installed. pip install $1==$VERSION"
        exit 1
    fi
}

if [ "$BLACK_IS_ENABLED" = true ]; then
  check_command_exist black
else
  check_command_exist yapf
fi
check_command_exist flake8
check_command_exist mypy

# this stops git rev-parse from failing if we run this from the .git directory
builtin cd "$(dirname "${BASH_SOURCE:-$0}")"

ROOT="$(git rev-parse --show-toplevel)"
builtin cd "$ROOT" || exit 1

FLAKE8_VERSION=$(flake8 --version | head -n 1 | awk '{print $1}')
if [ "$BLACK_IS_ENABLED" = true ]; then
  BLACK_VERSION=$(black --version | awk '{print $2}')
else
  YAPF_VERSION=$(yapf --version | awk '{print $2}')
fi
SHELLCHECK_VERSION=$(shellcheck --version | awk '/^version:/ {print $2}')
MYPY_VERSION=$(mypy --version | awk '{print $2}')
GOOGLE_JAVA_FORMAT_JAR=/tmp/google-java-format-1.7-all-deps.jar

# params: tool name, tool version, required version
tool_version_check() {
    if [ "$2" != "$3" ]; then
        echo "WARNING: Ray uses $1 $3, You currently are using $2. This might generate different results."
    fi
}

tool_version_check "flake8" "$FLAKE8_VERSION" "$FLAKE8_VERSION_REQUIRED"
if [ "$BLACK_IS_ENABLED" = true ]; then
  tool_version_check "black" "$BLACK_VERSION" "$BLACK_VERSION_REQUIRED"
else
  tool_version_check "yapf" "$YAPF_VERSION" "$YAPF_VERSION_REQUIRED"
fi
tool_version_check "shellcheck" "$SHELLCHECK_VERSION" "$SHELLCHECK_VERSION_REQUIRED"
tool_version_check "mypy" "$MYPY_VERSION" "$MYPY_VERSION_REQUIRED"

if which clang-format >/dev/null; then
  CLANG_FORMAT_VERSION=$(clang-format --version | awk '{print $3}')
  tool_version_check "clang-format" "$CLANG_FORMAT_VERSION" "12.0.0"
else
    echo "WARNING: clang-format is not installed!"
fi

if command -v java >/dev/null; then
  if [ ! -f "$GOOGLE_JAVA_FORMAT_JAR" ]; then
    echo "Java code format tool google-java-format.jar is not installed, start to install it."
    wget https://github.com/google/google-java-format/releases/download/google-java-format-1.7/google-java-format-1.7-all-deps.jar -O "$GOOGLE_JAVA_FORMAT_JAR"
  fi
else
    echo "WARNING:java is not installed, skip format java files!"
fi

if [[ $(flake8 --version) != *"flake8_quotes"* ]]; then
    echo "WARNING: Ray uses flake8 with flake8_quotes. Might error without it. Install with: pip install flake8-quotes"
fi

if [[ $(flake8 --version) != *"flake8-bugbear"* ]]; then
    echo "WARNING: Ray uses flake8 with flake8-bugbear. Might error without it. Install with: pip install flake8-bugbear"
fi

SHELLCHECK_FLAGS=(
  --exclude=1090  # "Can't follow non-constant source. Use a directive to specify location."
  --exclude=1091  # "Not following {file} due to some error"
  --exclude=2207  # "Prefer mapfile or read -a to split command output (or quote to avoid splitting)." -- these aren't compatible with macOS's old Bash
)

YAPF_FLAGS=(
    '--style' "$ROOT/.style.yapf"
    '--recursive'
    '--parallel'
)

# TODO(dmitri): When more of the codebase is typed properly, the mypy flags
# should be set to do a more stringent check.
MYPY_FLAGS=(
    '--follow-imports=skip'
    '--ignore-missing-imports'
)

MYPY_FILES=(
    # Relative to python/ray
    'autoscaler/node_provider.py'
    'autoscaler/sdk/__init__.py'
    'autoscaler/sdk/sdk.py'
    'autoscaler/_private/commands.py'
    # TODO(dmitri) Fails with meaningless error, maybe due to a bug in the mypy version
    # in the CI. Type check once we get serious about type checking:
    #'ray_operator/operator.py'
    'ray_operator/operator_utils.py'
)

BLACK_EXCLUDES=(
    '--extend-exclude' 'python/ray/cloudpickle/*'
    '--extend-exclude' 'python/build/*'
    '--extend-exclude' 'python/ray/core/src/ray/gcs/*'
    '--extend-exclude' 'python/ray/thirdparty_files/*'
    '--extend-exclude' 'python/ray/_private/thirdparty/*'
)

YAPF_EXCLUDES=(
    '--exclude' 'python/ray/cloudpickle/*'
    '--exclude' 'python/build/*'
    '--exclude' 'python/ray/core/src/ray/gcs/*'
    '--exclude' 'python/ray/thirdparty_files/*'
    '--exclude' 'python/ray/_private/thirdparty/*'
)

GIT_LS_EXCLUDES=(
  ':(exclude)python/ray/cloudpickle/'
)

JAVA_EXCLUDES=(
  'java/api/src/main/java/io/ray/api/ActorCall.java'
  'java/api/src/main/java/io/ray/api/PyActorCall.java'
  'java/api/src/main/java/io/ray/api/RayCall.java'
)

JAVA_EXCLUDES_REGEX=""
for f in "${JAVA_EXCLUDES[@]}"; do
  JAVA_EXCLUDES_REGEX="$JAVA_EXCLUDES_REGEX|(${f//\//\/})"
done
JAVA_EXCLUDES_REGEX=${JAVA_EXCLUDES_REGEX#|}

# TODO(barakmich): This should be cleaned up. I've at least excised the copies
# of these arguments to this location, but the long-term answer is to actually
# make a flake8 config file
FLAKE8_PYX_IGNORES="--ignore=C408,E121,E123,E126,E211,E225,E226,E227,E24,E704,E999,W503,W504,W605"

shellcheck_scripts() {
  shellcheck "${SHELLCHECK_FLAGS[@]}" "$@"
}

# Runs mypy on each argument in sequence. This is different than running mypy
# once on the list of arguments.
mypy_on_each() {
    pushd python/ray
    for file in "$@"; do
       echo "Running mypy on $file"
       mypy ${MYPY_FLAGS[@]+"${MYPY_FLAGS[@]}"} "$file"
    done
    popd
}

# Format specified files
format_files() {
    local shell_files=() python_files=() bazel_files=()

    local name
    for name in "$@"; do
      local base="${name%.*}"
      local suffix="${name#${base}}"

      local shebang=""
      read -r shebang < "${name}" || true
      case "${shebang}" in
        '#!'*)
          shebang="${shebang#/usr/bin/env }"
          shebang="${shebang%% *}"
          shebang="${shebang##*/}"
          ;;
      esac

      if [ "${base}" = "WORKSPACE" ] || [ "${base}" = "BUILD" ] || [ "${suffix}" = ".BUILD" ] || [ "${suffix}" = ".bazel" ] || [ "${suffix}" = ".bzl" ]; then
        bazel_files+=("${name}")
      elif [ -z "${suffix}" ] && [ "${shebang}" != "${shebang#python}" ] || [ "${suffix}" != "${suffix#.py}" ]; then
        python_files+=("${name}")
      elif [ -z "${suffix}" ] && [ "${shebang}" != "${shebang%sh}" ] || [ "${suffix}" != "${suffix#.sh}" ]; then
        shell_files+=("${name}")
      else
        echo "error: failed to determine file type: ${name}" 1>&2
        return 1
      fi
    done

    if [ 0 -lt "${#python_files[@]}" ]; then
      if [ "$BLACK_IS_ENABLED" = true ]; then
        black "${python_files[@]}"
      else
        yapf --in-place "${YAPF_FLAGS[@]}" -- "${python_files[@]}"
      fi
    fi

    if shellcheck --shell=sh --format=diff - < /dev/null; then
      if [ 0 -lt "${#shell_files[@]}" ]; then
        local difference
        difference="$(shellcheck_scripts --format=diff "${shell_files[@]}" || true && printf "-")"
        difference="${difference%-}"
        printf "%s" "${difference}" | patch -p1
      fi
    else
      echo "error: this version of shellcheck does not support diffs"
    fi
}

format_all_scripts() {
    command -v flake8 &> /dev/null;
    HAS_FLAKE8=$?

    if [ "$BLACK_IS_ENABLED" = true ]; then
      echo "$(date)" "Black...."
      git ls-files -- '*.py' "${GIT_LS_EXCLUDES[@]}" | xargs -P 10 \
        black "${BLACK_EXCLUDES[@]}"
    else
      echo "$(date)" "YAPF...."
      git ls-files -- '*.py' "${GIT_LS_EXCLUDES[@]}" | xargs -P 10 \
        yapf --in-place "${YAPF_EXCLUDES[@]}" "${YAPF_FLAGS[@]}"
    fi
    echo "$(date)" "MYPY...."
    mypy_on_each "${MYPY_FILES[@]}"
    if [ $HAS_FLAKE8 ]; then
      echo "$(date)" "Flake8...."
      git ls-files -- '*.py' "${GIT_LS_EXCLUDES[@]}" | xargs -P 5 \
        flake8 --config=.flake8

      git ls-files -- '*.pyx' '*.pxd' '*.pxi' "${GIT_LS_EXCLUDES[@]}" | xargs -P 5 \
        flake8 --config=.flake8 "$FLAKE8_PYX_IGNORES"
    fi

    if command -v shellcheck >/dev/null; then
      local shell_files non_shell_files
      non_shell_files=($(git ls-files -- ':(exclude)*.sh'))
      shell_files=($(git ls-files -- '*.sh'))
      if [ 0 -lt "${#non_shell_files[@]}" ]; then
        shell_files+=($(git --no-pager grep -l -- '^#!\(/usr\)\?/bin/\(env \+\)\?\(ba\)\?sh' "${non_shell_files[@]}" || true))
      fi
      if [ 0 -lt "${#shell_files[@]}" ]; then
        echo "$(date)" "shellcheck scripts...."
        shellcheck_scripts "${shell_files[@]}"
      fi
    fi
}

# Format all files, and print the diff to stdout for travis.
# Mypy is run only on files specified in the array MYPY_FILES.
format_all() {
    format_all_scripts "${@}"

    echo "$(date)" "clang-format...."
    if command -v clang-format >/dev/null; then
      git ls-files -- '*.cc' '*.h' '*.proto' "${GIT_LS_EXCLUDES[@]}" | xargs -P 5 clang-format -i
    fi

    echo "$(date)" "format java...."
    if command -v java >/dev/null & [ -f "$GOOGLE_JAVA_FORMAT_JAR" ]; then
      git ls-files -- '*.java' "${GIT_LS_EXCLUDES[@]}" | sed -E "\:$JAVA_EXCLUDES_REGEX:d" | xargs -P 5 java -jar "$GOOGLE_JAVA_FORMAT_JAR" -i
    fi

    echo "$(date)" "done!"
}

# Format files that differ from main branch. Ignores dirs that are not slated
# for autoformat yet.
format_changed() {
    # The `if` guard ensures that the list of filenames is not empty, which
    # could cause the formatter to receive 0 positional arguments, making
    # Black error and yapf hang waiting for STDIN.
    #
    # `diff-filter=ACRM` and $MERGEBASE is to ensure we only format files that
    # exist on both branches.
    MERGEBASE="$(git merge-base upstream/master HEAD)"

    if ! git diff --diff-filter=ACRM --quiet --exit-code "$MERGEBASE" -- '*.py' &>/dev/null; then
        if [ "$BLACK_IS_ENABLED" = true ]; then
            git diff --name-only --diff-filter=ACRM "$MERGEBASE" -- '*.py' | xargs -P 5 \
                black "${BLACK_EXCLUDES[@]}"
        else
            git diff --name-only --diff-filter=ACRM "$MERGEBASE" -- '*.py' | xargs -P 5 \
                yapf --in-place "${YAPF_EXCLUDES[@]}" "${YAPF_FLAGS[@]}"
        fi
        if which flake8 >/dev/null; then
            git diff --name-only --diff-filter=ACRM "$MERGEBASE" -- '*.py' | xargs -P 5 \
                 flake8 --config=.flake8
        fi
    fi

    if ! git diff --diff-filter=ACRM --quiet --exit-code "$MERGEBASE" -- '*.pyx' '*.pxd' '*.pxi' &>/dev/null; then
        if which flake8 >/dev/null; then
            git diff --name-only --diff-filter=ACRM "$MERGEBASE" -- '*.pyx' '*.pxd' '*.pxi' | xargs -P 5 \
                 flake8 --config=.flake8 "$FLAKE8_PYX_IGNORES"
        fi
    fi

    if which clang-format >/dev/null; then
        if ! git diff --diff-filter=ACRM --quiet --exit-code "$MERGEBASE" -- '*.cc' '*.h' &>/dev/null; then
            git diff --name-only --diff-filter=ACRM "$MERGEBASE" -- '*.cc' '*.h' | xargs -P 5 \
                 clang-format -i
        fi
    fi

    if command -v java >/dev/null & [ -f "$GOOGLE_JAVA_FORMAT_JAR" ]; then
       if ! git diff --diff-filter=ACRM --quiet --exit-code "$MERGEBASE" -- '*.java' &>/dev/null; then
            git diff --name-only --diff-filter=ACRM "$MERGEBASE" -- '*.java' | sed -E "\:$JAVA_EXCLUDES_REGEX:d" | xargs -P 5 java -jar "$GOOGLE_JAVA_FORMAT_JAR" -i
        fi
    fi

    if command -v shellcheck >/dev/null; then
        local shell_files non_shell_files
        non_shell_files=($(git diff --name-only --diff-filter=ACRM "$MERGEBASE" -- ':(exclude)*.sh'))
        shell_files=($(git diff --name-only --diff-filter=ACRM "$MERGEBASE" -- '*.sh'))
        if [ 0 -lt "${#non_shell_files[@]}" ]; then
            shell_files+=($(git --no-pager grep -l -- '^#!\(/usr\)\?/bin/\(env \+\)\?\(ba\)\?sh' "${non_shell_files[@]}" || true))
        fi
        if [ 0 -lt "${#shell_files[@]}" ]; then
            shellcheck_scripts "${shell_files[@]}"
        fi
    fi
}


# This flag formats individual files. --files *must* be the first command line
# arg to use this option.
if [ "${1-}" == '--files' ]; then
    format_files "${@:2}"
# If `--all` or `--scripts` are passed, then any further arguments are ignored.
# Format the entire python directory and other scripts.
elif [ "${1-}" == '--all-scripts' ]; then
    format_all_scripts "${@}"
    if [ -n "${FORMAT_SH_PRINT_DIFF-}" ]; then git --no-pager diff; fi
# Format the all Python, C++, Java and other script files.
elif [ "${1-}" == '--all' ]; then
    format_all "${@}"
    if [ -n "${FORMAT_SH_PRINT_DIFF-}" ]; then git --no-pager diff; fi
else
    # Add the upstream remote if it doesn't exist
    if ! git remote -v | grep -q upstream; then
        git remote add 'upstream' 'https://github.com/ray-project/ray.git'
    fi

    # Only fetch master since that's the branch we're diffing against.
    git fetch upstream master || true

    # Format only the files that changed in last commit.
    format_changed
fi

# Ensure import ordering
# Make sure that for every import psutil; import setproctitle
# There's a import ray above it.

PYTHON_EXECUTABLE=${PYTHON_EXECUTABLE:-python}

$PYTHON_EXECUTABLE ci/travis/check_import_order.py . -s ci -s python/ray/thirdparty_files -s python/build -s lib

if ! git diff --quiet &>/dev/null; then
    echo 'Reformatted changed files. Please review and stage the changes.'
    echo 'Files updated:'
    echo

    git --no-pager diff --name-only

    exit 1
fi
>>>>>>> 19672688
<|MERGE_RESOLUTION|>--- conflicted
+++ resolved
@@ -1,759 +1,399 @@
-<<<<<<< HEAD
-#!/usr/bin/env bash
-# YAPF + Clang formatter (if installed). This script formats all changed files from the last mergebase.
-# You are encouraged to run this locally before pushing changes for review.
-
-# Cause the script to exit if a single command fails
-set -euo pipefail
-
-FLAKE8_VERSION_REQUIRED="3.9.1"
-YAPF_VERSION_REQUIRED="0.23.0"
-SHELLCHECK_VERSION_REQUIRED="0.7.1"
-MYPY_VERSION_REQUIRED="0.782"
-
-check_command_exist() {
-    VERSION=""
-    case "$1" in
-        yapf)
-            VERSION=$YAPF_VERSION_REQUIRED
-            ;;
-        flake8)
-            VERSION=$FLAKE8_VERSION_REQUIRED
-            ;;
-        shellcheck)
-            VERSION=$SHELLCHECK_VERSION_REQUIRED
-            ;;
-        mypy)
-            VERSION=$MYPY_VERSION_REQUIRED
-            ;;
-        *)
-            echo "$1 is not a required dependency"
-            exit 1
-    esac
-    if ! [ -x "$(command -v "$1")" ]; then
-        echo "$1 not installed. pip install $1==$VERSION"
-        exit 1
-    fi
-}
-
-check_command_exist yapf
-check_command_exist flake8
-check_command_exist mypy
-
-# this stops git rev-parse from failing if we run this from the .git directory
-builtin cd "$(dirname "${BASH_SOURCE:-$0}")"
-
-ROOT="$(git rev-parse --show-toplevel)"
-builtin cd "$ROOT" || exit 1
-
-FLAKE8_VERSION=$(flake8 --version | head -n 1 | awk '{print $1}')
-YAPF_VERSION=$(yapf --version | awk '{print $2}')
-SHELLCHECK_VERSION=$(shellcheck --version | awk '/^version:/ {print $2}')
-MYPY_VERSION=$(mypy --version | awk '{print $2}')
-GOOGLE_JAVA_FORMAT_JAR=/tmp/google-java-format-1.7-all-deps.jar
-
-# params: tool name, tool version, required version
-tool_version_check() {
-    if [ "$2" != "$3" ]; then
-        echo "WARNING: Ray uses $1 $3, You currently are using $2. This might generate different results."
-    fi
-}
-
-tool_version_check "flake8" "$FLAKE8_VERSION" "$FLAKE8_VERSION_REQUIRED"
-tool_version_check "yapf" "$YAPF_VERSION" "$YAPF_VERSION_REQUIRED"
-tool_version_check "shellcheck" "$SHELLCHECK_VERSION" "$SHELLCHECK_VERSION_REQUIRED"
-tool_version_check "mypy" "$MYPY_VERSION" "$MYPY_VERSION_REQUIRED"
-
-if which clang-format >/dev/null; then
-  CLANG_FORMAT_VERSION=$(clang-format --version | awk '{print $3}')
-  tool_version_check "clang-format" "$CLANG_FORMAT_VERSION" "12.0.0"
-else
-    echo "WARNING: clang-format is not installed!"
-fi
-
-if command -v java >/dev/null; then
-  if [ ! -f "$GOOGLE_JAVA_FORMAT_JAR" ]; then
-    echo "Java code format tool google-java-format.jar is not installed, start to install it."
-    wget https://github.com/google/google-java-format/releases/download/google-java-format-1.7/google-java-format-1.7-all-deps.jar -O "$GOOGLE_JAVA_FORMAT_JAR"
-  fi
-else
-    echo "WARNING:java is not installed, skip format java files!"
-fi
-
-if [[ $(flake8 --version) != *"flake8_quotes"* ]]; then
-    echo "WARNING: Ray uses flake8 with flake8_quotes. Might error without it. Install with: pip install flake8-quotes"
-fi
-
-if [[ $(flake8 --version) != *"flake8-bugbear"* ]]; then
-    echo "WARNING: Ray uses flake8 with flake8-bugbear. Might error without it. Install with: pip install flake8-bugbear"
-fi
-
-SHELLCHECK_FLAGS=(
-  --exclude=1090  # "Can't follow non-constant source. Use a directive to specify location."
-  --exclude=1091  # "Not following {file} due to some error"
-  --exclude=2207  # "Prefer mapfile or read -a to split command output (or quote to avoid splitting)." -- these aren't compatible with macOS's old Bash
-)
-
-YAPF_FLAGS=(
-    '--style' "$ROOT/.style.yapf"
-    '--recursive'
-    '--parallel'
-)
-
-# TODO(dmitri): When more of the codebase is typed properly, the mypy flags
-# should be set to do a more stringent check.
-MYPY_FLAGS=(
-    '--follow-imports=skip'
-    '--ignore-missing-imports'
-)
-
-MYPY_FILES=(
-    # Relative to python/ray
-    'autoscaler/node_provider.py'
-    'autoscaler/sdk.py'
-    'autoscaler/_private/commands.py'
-    # TODO(dmitri) Fails with meaningless error, maybe due to a bug in the mypy version
-    # in the CI. Type check once we get serious about type checking:
-    #'ray_operator/operator.py'
-    'ray_operator/operator_utils.py'
-)
-
-YAPF_EXCLUDES=(
-    '--exclude' 'python/ray/cloudpickle/*'
-    '--exclude' 'python/build/*'
-    '--exclude' 'python/ray/core/src/ray/gcs/*'
-    '--exclude' 'python/ray/thirdparty_files/*'
-    '--exclude' 'python/ray/_private/thirdparty/*'
-)
-
-GIT_LS_EXCLUDES=(
-  ':(exclude)python/ray/cloudpickle/'
-)
-
-JAVA_EXCLUDES=(
-  'java/api/src/main/java/io/ray/api/ActorCall.java'
-  'java/api/src/main/java/io/ray/api/PyActorCall.java'
-  'java/api/src/main/java/io/ray/api/RayCall.java'
-)
-
-JAVA_EXCLUDES_REGEX=""
-for f in "${JAVA_EXCLUDES[@]}"; do
-  JAVA_EXCLUDES_REGEX="$JAVA_EXCLUDES_REGEX|(${f//\//\/})"
-done
-JAVA_EXCLUDES_REGEX=${JAVA_EXCLUDES_REGEX#|}
-
-# TODO(barakmich): This should be cleaned up. I've at least excised the copies
-# of these arguments to this location, but the long-term answer is to actually
-# make a flake8 config file
-FLAKE8_PYX_IGNORES="--ignore=C408,E121,E123,E126,E211,E225,E226,E227,E24,E704,E999,W503,W504,W605"
-
-shellcheck_scripts() {
-  shellcheck "${SHELLCHECK_FLAGS[@]}" "$@"
-}
-
-# Runs mypy on each argument in sequence. This is different than running mypy
-# once on the list of arguments.
-mypy_on_each() {
-    pushd python/ray
-    for file in "$@"; do
-       echo "Running mypy on $file"
-       mypy ${MYPY_FLAGS[@]+"${MYPY_FLAGS[@]}"} "$file"
-    done
-    popd
-}
-
-# Format specified files
-format_files() {
-    local shell_files=() python_files=() bazel_files=()
-
-    local name
-    for name in "$@"; do
-      local base="${name%.*}"
-      local suffix="${name#${base}}"
-
-      local shebang=""
-      read -r shebang < "${name}" || true
-      case "${shebang}" in
-        '#!'*)
-          shebang="${shebang#/usr/bin/env }"
-          shebang="${shebang%% *}"
-          shebang="${shebang##*/}"
-          ;;
-      esac
-
-      if [ "${base}" = "WORKSPACE" ] || [ "${base}" = "BUILD" ] || [ "${suffix}" = ".BUILD" ] || [ "${suffix}" = ".bazel" ] || [ "${suffix}" = ".bzl" ]; then
-        bazel_files+=("${name}")
-      elif [ -z "${suffix}" ] && [ "${shebang}" != "${shebang#python}" ] || [ "${suffix}" != "${suffix#.py}" ]; then
-        python_files+=("${name}")
-      elif [ -z "${suffix}" ] && [ "${shebang}" != "${shebang%sh}" ] || [ "${suffix}" != "${suffix#.sh}" ]; then
-        shell_files+=("${name}")
-      else
-        echo "error: failed to determine file type: ${name}" 1>&2
-        return 1
-      fi
-    done
-
-    if [ 0 -lt "${#python_files[@]}" ]; then
-      yapf --in-place "${YAPF_FLAGS[@]}" -- "${python_files[@]}"
-    fi
-
-    if shellcheck --shell=sh --format=diff - < /dev/null; then
-      if [ 0 -lt "${#shell_files[@]}" ]; then
-        local difference
-        difference="$(shellcheck_scripts --format=diff "${shell_files[@]}" || true && printf "-")"
-        difference="${difference%-}"
-        printf "%s" "${difference}" | patch -p1
-      fi
-    else
-      echo "error: this version of shellcheck does not support diffs"
-    fi
-}
-
-format_all_scripts() {
-    command -v flake8 &> /dev/null;
-    HAS_FLAKE8=$?
-
-    echo "$(date)" "YAPF...."
-    git ls-files -- '*.py' "${GIT_LS_EXCLUDES[@]}" | xargs -P 10 \
-      yapf --in-place "${YAPF_EXCLUDES[@]}" "${YAPF_FLAGS[@]}"
-    echo "$(date)" "MYPY...."
-    mypy_on_each "${MYPY_FILES[@]}"
-    if [ $HAS_FLAKE8 ]; then
-      echo "$(date)" "Flake8...."
-      git ls-files -- '*.py' "${GIT_LS_EXCLUDES[@]}" | xargs -P 5 \
-        flake8 --config=.flake8
-
-      git ls-files -- '*.pyx' '*.pxd' '*.pxi' "${GIT_LS_EXCLUDES[@]}" | xargs -P 5 \
-        flake8 --config=.flake8 "$FLAKE8_PYX_IGNORES"
-    fi
-
-    if command -v shellcheck >/dev/null; then
-      local shell_files non_shell_files
-      non_shell_files=($(git ls-files -- ':(exclude)*.sh'))
-      shell_files=($(git ls-files -- '*.sh'))
-      if [ 0 -lt "${#non_shell_files[@]}" ]; then
-        shell_files+=($(git --no-pager grep -l -- '^#!\(/usr\)\?/bin/\(env \+\)\?\(ba\)\?sh' "${non_shell_files[@]}" || true))
-      fi
-      if [ 0 -lt "${#shell_files[@]}" ]; then
-        echo "$(date)" "shellcheck scripts...."
-        shellcheck_scripts "${shell_files[@]}"
-      fi
-    fi
-}
-
-# Format all files, and print the diff to stdout for travis.
-# Mypy is run only on files specified in the array MYPY_FILES.
-format_all() {
-    format_all_scripts "${@}"
-
-    echo "$(date)" "clang-format...."
-    if command -v clang-format >/dev/null; then
-      git ls-files -- '*.cc' '*.h' '*.proto' "${GIT_LS_EXCLUDES[@]}" | xargs -P 5 clang-format -i
-    fi
-
-    echo "$(date)" "format java...."
-    if command -v java >/dev/null & [ -f "$GOOGLE_JAVA_FORMAT_JAR" ]; then
-      git ls-files -- '*.java' "${GIT_LS_EXCLUDES[@]}" | sed -E "\:$JAVA_EXCLUDES_REGEX:d" | xargs -P 5 java -jar "$GOOGLE_JAVA_FORMAT_JAR" -i
-    fi
-
-    echo "$(date)" "done!"
-}
-
-# Format files that differ from main branch. Ignores dirs that are not slated
-# for autoformat yet.
-format_changed() {
-    # The `if` guard ensures that the list of filenames is not empty, which
-    # could cause yapf to receive 0 positional arguments, making it hang
-    # waiting for STDIN.
-    #
-    # `diff-filter=ACRM` and $MERGEBASE is to ensure we only format files that
-    # exist on both branches.
-    MERGEBASE="$(git merge-base upstream/master HEAD)"
-
-    if ! git diff --diff-filter=ACRM --quiet --exit-code "$MERGEBASE" -- '*.py' &>/dev/null; then
-        git diff --name-only --diff-filter=ACRM "$MERGEBASE" -- '*.py' | xargs -P 5 \
-             yapf --in-place "${YAPF_EXCLUDES[@]}" "${YAPF_FLAGS[@]}"
-        if which flake8 >/dev/null; then
-            git diff --name-only --diff-filter=ACRM "$MERGEBASE" -- '*.py' | xargs -P 5 \
-                 flake8 --config=.flake8
-        fi
-    fi
-
-    if ! git diff --diff-filter=ACRM --quiet --exit-code "$MERGEBASE" -- '*.pyx' '*.pxd' '*.pxi' &>/dev/null; then
-        if which flake8 >/dev/null; then
-            git diff --name-only --diff-filter=ACRM "$MERGEBASE" -- '*.pyx' '*.pxd' '*.pxi' | xargs -P 5 \
-                 flake8 --config=.flake8 "$FLAKE8_PYX_IGNORES"
-        fi
-    fi
-
-    if which clang-format >/dev/null; then
-        if ! git diff --diff-filter=ACRM --quiet --exit-code "$MERGEBASE" -- '*.cc' '*.h' &>/dev/null; then
-            git diff --name-only --diff-filter=ACRM "$MERGEBASE" -- '*.cc' '*.h' | xargs -P 5 \
-                 clang-format -i
-        fi
-    fi
-
-    if command -v java >/dev/null & [ -f "$GOOGLE_JAVA_FORMAT_JAR" ]; then
-       if ! git diff --diff-filter=ACRM --quiet --exit-code "$MERGEBASE" -- '*.java' &>/dev/null; then
-            git diff --name-only --diff-filter=ACRM "$MERGEBASE" -- '*.java' | sed -E "\:$JAVA_EXCLUDES_REGEX:d" | xargs -P 5 java -jar "$GOOGLE_JAVA_FORMAT_JAR" -i
-        fi
-    fi
-
-    if command -v shellcheck >/dev/null; then
-        local shell_files non_shell_files
-        non_shell_files=($(git diff --name-only --diff-filter=ACRM "$MERGEBASE" -- ':(exclude)*.sh'))
-        shell_files=($(git diff --name-only --diff-filter=ACRM "$MERGEBASE" -- '*.sh'))
-        if [ 0 -lt "${#non_shell_files[@]}" ]; then
-            shell_files+=($(git --no-pager grep -l -- '^#!\(/usr\)\?/bin/\(env \+\)\?\(ba\)\?sh' "${non_shell_files[@]}" || true))
-        fi
-        if [ 0 -lt "${#shell_files[@]}" ]; then
-            shellcheck_scripts "${shell_files[@]}"
-        fi
-    fi
-}
-
-
-# This flag formats individual files. --files *must* be the first command line
-# arg to use this option.
-if [ "${1-}" == '--files' ]; then
-    format_files "${@:2}"
-# If `--all` or `--scripts` are passed, then any further arguments are ignored.
-# Format the entire python directory and other scripts.
-elif [ "${1-}" == '--all-scripts' ]; then
-    format_all_scripts "${@}"
-    if [ -n "${FORMAT_SH_PRINT_DIFF-}" ]; then git --no-pager diff; fi
-# Format the all Python, C++, Java and other script files.
-elif [ "${1-}" == '--all' ]; then
-    format_all "${@}"
-    if [ -n "${FORMAT_SH_PRINT_DIFF-}" ]; then git --no-pager diff; fi
-else
-    # Add the upstream remote if it doesn't exist
-    if ! git remote -v | grep -q upstream; then
-        git remote add 'upstream' 'https://github.com/ray-project/ray.git'
-    fi
-
-    # Only fetch master since that's the branch we're diffing against.
-    git fetch upstream master || true
-
-    # Format only the files that changed in last commit.
-    format_changed
-fi
-
-# Ensure import ordering
-# Make sure that for every import psutil; import setproctitle
-# There's a import ray above it.
-
-PYTHON_EXECUTABLE=${PYTHON_EXECUTABLE:-python}
-
-$PYTHON_EXECUTABLE ci/travis/check_import_order.py . -s ci -s python/ray/thirdparty_files -s python/build -s lib
-
-if ! git diff --quiet &>/dev/null; then
-    echo 'Reformatted changed files. Please review and stage the changes.'
-    echo 'Files updated:'
-    echo
-
-    git --no-pager diff --name-only
-
-    exit 1
-fi
-=======
-#!/usr/bin/env bash
-# YAPF + Clang formatter (if installed). This script formats all changed files from the last mergebase.
-# You are encouraged to run this locally before pushing changes for review.
-
-# Cause the script to exit if a single command fails
-set -euo pipefail
-
-BLACK_IS_ENABLED=true
-
-FLAKE8_VERSION_REQUIRED="3.9.1"
-BLACK_VERSION_REQUIRED="21.12b0"
-YAPF_VERSION_REQUIRED="0.23.0"
-SHELLCHECK_VERSION_REQUIRED="0.7.1"
-MYPY_VERSION_REQUIRED="0.782"
-
-check_command_exist() {
-    VERSION=""
-    case "$1" in
-        black)
-            VERSION=$BLACK_VERSION_REQUIRED
-            ;;
-        yapf)
-            VERSION=$YAPF_VERSION_REQUIRED
-            ;;
-        flake8)
-            VERSION=$FLAKE8_VERSION_REQUIRED
-            ;;
-        shellcheck)
-            VERSION=$SHELLCHECK_VERSION_REQUIRED
-            ;;
-        mypy)
-            VERSION=$MYPY_VERSION_REQUIRED
-            ;;
-        *)
-            echo "$1 is not a required dependency"
-            exit 1
-    esac
-    if ! [ -x "$(command -v "$1")" ]; then
-        echo "$1 not installed. pip install $1==$VERSION"
-        exit 1
-    fi
-}
-
-if [ "$BLACK_IS_ENABLED" = true ]; then
-  check_command_exist black
-else
-  check_command_exist yapf
-fi
-check_command_exist flake8
-check_command_exist mypy
-
-# this stops git rev-parse from failing if we run this from the .git directory
-builtin cd "$(dirname "${BASH_SOURCE:-$0}")"
-
-ROOT="$(git rev-parse --show-toplevel)"
-builtin cd "$ROOT" || exit 1
-
-FLAKE8_VERSION=$(flake8 --version | head -n 1 | awk '{print $1}')
-if [ "$BLACK_IS_ENABLED" = true ]; then
-  BLACK_VERSION=$(black --version | awk '{print $2}')
-else
-  YAPF_VERSION=$(yapf --version | awk '{print $2}')
-fi
-SHELLCHECK_VERSION=$(shellcheck --version | awk '/^version:/ {print $2}')
-MYPY_VERSION=$(mypy --version | awk '{print $2}')
-GOOGLE_JAVA_FORMAT_JAR=/tmp/google-java-format-1.7-all-deps.jar
-
-# params: tool name, tool version, required version
-tool_version_check() {
-    if [ "$2" != "$3" ]; then
-        echo "WARNING: Ray uses $1 $3, You currently are using $2. This might generate different results."
-    fi
-}
-
-tool_version_check "flake8" "$FLAKE8_VERSION" "$FLAKE8_VERSION_REQUIRED"
-if [ "$BLACK_IS_ENABLED" = true ]; then
-  tool_version_check "black" "$BLACK_VERSION" "$BLACK_VERSION_REQUIRED"
-else
-  tool_version_check "yapf" "$YAPF_VERSION" "$YAPF_VERSION_REQUIRED"
-fi
-tool_version_check "shellcheck" "$SHELLCHECK_VERSION" "$SHELLCHECK_VERSION_REQUIRED"
-tool_version_check "mypy" "$MYPY_VERSION" "$MYPY_VERSION_REQUIRED"
-
-if which clang-format >/dev/null; then
-  CLANG_FORMAT_VERSION=$(clang-format --version | awk '{print $3}')
-  tool_version_check "clang-format" "$CLANG_FORMAT_VERSION" "12.0.0"
-else
-    echo "WARNING: clang-format is not installed!"
-fi
-
-if command -v java >/dev/null; then
-  if [ ! -f "$GOOGLE_JAVA_FORMAT_JAR" ]; then
-    echo "Java code format tool google-java-format.jar is not installed, start to install it."
-    wget https://github.com/google/google-java-format/releases/download/google-java-format-1.7/google-java-format-1.7-all-deps.jar -O "$GOOGLE_JAVA_FORMAT_JAR"
-  fi
-else
-    echo "WARNING:java is not installed, skip format java files!"
-fi
-
-if [[ $(flake8 --version) != *"flake8_quotes"* ]]; then
-    echo "WARNING: Ray uses flake8 with flake8_quotes. Might error without it. Install with: pip install flake8-quotes"
-fi
-
-if [[ $(flake8 --version) != *"flake8-bugbear"* ]]; then
-    echo "WARNING: Ray uses flake8 with flake8-bugbear. Might error without it. Install with: pip install flake8-bugbear"
-fi
-
-SHELLCHECK_FLAGS=(
-  --exclude=1090  # "Can't follow non-constant source. Use a directive to specify location."
-  --exclude=1091  # "Not following {file} due to some error"
-  --exclude=2207  # "Prefer mapfile or read -a to split command output (or quote to avoid splitting)." -- these aren't compatible with macOS's old Bash
-)
-
-YAPF_FLAGS=(
-    '--style' "$ROOT/.style.yapf"
-    '--recursive'
-    '--parallel'
-)
-
-# TODO(dmitri): When more of the codebase is typed properly, the mypy flags
-# should be set to do a more stringent check.
-MYPY_FLAGS=(
-    '--follow-imports=skip'
-    '--ignore-missing-imports'
-)
-
-MYPY_FILES=(
-    # Relative to python/ray
-    'autoscaler/node_provider.py'
-    'autoscaler/sdk/__init__.py'
-    'autoscaler/sdk/sdk.py'
-    'autoscaler/_private/commands.py'
-    # TODO(dmitri) Fails with meaningless error, maybe due to a bug in the mypy version
-    # in the CI. Type check once we get serious about type checking:
-    #'ray_operator/operator.py'
-    'ray_operator/operator_utils.py'
-)
-
-BLACK_EXCLUDES=(
-    '--extend-exclude' 'python/ray/cloudpickle/*'
-    '--extend-exclude' 'python/build/*'
-    '--extend-exclude' 'python/ray/core/src/ray/gcs/*'
-    '--extend-exclude' 'python/ray/thirdparty_files/*'
-    '--extend-exclude' 'python/ray/_private/thirdparty/*'
-)
-
-YAPF_EXCLUDES=(
-    '--exclude' 'python/ray/cloudpickle/*'
-    '--exclude' 'python/build/*'
-    '--exclude' 'python/ray/core/src/ray/gcs/*'
-    '--exclude' 'python/ray/thirdparty_files/*'
-    '--exclude' 'python/ray/_private/thirdparty/*'
-)
-
-GIT_LS_EXCLUDES=(
-  ':(exclude)python/ray/cloudpickle/'
-)
-
-JAVA_EXCLUDES=(
-  'java/api/src/main/java/io/ray/api/ActorCall.java'
-  'java/api/src/main/java/io/ray/api/PyActorCall.java'
-  'java/api/src/main/java/io/ray/api/RayCall.java'
-)
-
-JAVA_EXCLUDES_REGEX=""
-for f in "${JAVA_EXCLUDES[@]}"; do
-  JAVA_EXCLUDES_REGEX="$JAVA_EXCLUDES_REGEX|(${f//\//\/})"
-done
-JAVA_EXCLUDES_REGEX=${JAVA_EXCLUDES_REGEX#|}
-
-# TODO(barakmich): This should be cleaned up. I've at least excised the copies
-# of these arguments to this location, but the long-term answer is to actually
-# make a flake8 config file
-FLAKE8_PYX_IGNORES="--ignore=C408,E121,E123,E126,E211,E225,E226,E227,E24,E704,E999,W503,W504,W605"
-
-shellcheck_scripts() {
-  shellcheck "${SHELLCHECK_FLAGS[@]}" "$@"
-}
-
-# Runs mypy on each argument in sequence. This is different than running mypy
-# once on the list of arguments.
-mypy_on_each() {
-    pushd python/ray
-    for file in "$@"; do
-       echo "Running mypy on $file"
-       mypy ${MYPY_FLAGS[@]+"${MYPY_FLAGS[@]}"} "$file"
-    done
-    popd
-}
-
-# Format specified files
-format_files() {
-    local shell_files=() python_files=() bazel_files=()
-
-    local name
-    for name in "$@"; do
-      local base="${name%.*}"
-      local suffix="${name#${base}}"
-
-      local shebang=""
-      read -r shebang < "${name}" || true
-      case "${shebang}" in
-        '#!'*)
-          shebang="${shebang#/usr/bin/env }"
-          shebang="${shebang%% *}"
-          shebang="${shebang##*/}"
-          ;;
-      esac
-
-      if [ "${base}" = "WORKSPACE" ] || [ "${base}" = "BUILD" ] || [ "${suffix}" = ".BUILD" ] || [ "${suffix}" = ".bazel" ] || [ "${suffix}" = ".bzl" ]; then
-        bazel_files+=("${name}")
-      elif [ -z "${suffix}" ] && [ "${shebang}" != "${shebang#python}" ] || [ "${suffix}" != "${suffix#.py}" ]; then
-        python_files+=("${name}")
-      elif [ -z "${suffix}" ] && [ "${shebang}" != "${shebang%sh}" ] || [ "${suffix}" != "${suffix#.sh}" ]; then
-        shell_files+=("${name}")
-      else
-        echo "error: failed to determine file type: ${name}" 1>&2
-        return 1
-      fi
-    done
-
-    if [ 0 -lt "${#python_files[@]}" ]; then
-      if [ "$BLACK_IS_ENABLED" = true ]; then
-        black "${python_files[@]}"
-      else
-        yapf --in-place "${YAPF_FLAGS[@]}" -- "${python_files[@]}"
-      fi
-    fi
-
-    if shellcheck --shell=sh --format=diff - < /dev/null; then
-      if [ 0 -lt "${#shell_files[@]}" ]; then
-        local difference
-        difference="$(shellcheck_scripts --format=diff "${shell_files[@]}" || true && printf "-")"
-        difference="${difference%-}"
-        printf "%s" "${difference}" | patch -p1
-      fi
-    else
-      echo "error: this version of shellcheck does not support diffs"
-    fi
-}
-
-format_all_scripts() {
-    command -v flake8 &> /dev/null;
-    HAS_FLAKE8=$?
-
-    if [ "$BLACK_IS_ENABLED" = true ]; then
-      echo "$(date)" "Black...."
-      git ls-files -- '*.py' "${GIT_LS_EXCLUDES[@]}" | xargs -P 10 \
-        black "${BLACK_EXCLUDES[@]}"
-    else
-      echo "$(date)" "YAPF...."
-      git ls-files -- '*.py' "${GIT_LS_EXCLUDES[@]}" | xargs -P 10 \
-        yapf --in-place "${YAPF_EXCLUDES[@]}" "${YAPF_FLAGS[@]}"
-    fi
-    echo "$(date)" "MYPY...."
-    mypy_on_each "${MYPY_FILES[@]}"
-    if [ $HAS_FLAKE8 ]; then
-      echo "$(date)" "Flake8...."
-      git ls-files -- '*.py' "${GIT_LS_EXCLUDES[@]}" | xargs -P 5 \
-        flake8 --config=.flake8
-
-      git ls-files -- '*.pyx' '*.pxd' '*.pxi' "${GIT_LS_EXCLUDES[@]}" | xargs -P 5 \
-        flake8 --config=.flake8 "$FLAKE8_PYX_IGNORES"
-    fi
-
-    if command -v shellcheck >/dev/null; then
-      local shell_files non_shell_files
-      non_shell_files=($(git ls-files -- ':(exclude)*.sh'))
-      shell_files=($(git ls-files -- '*.sh'))
-      if [ 0 -lt "${#non_shell_files[@]}" ]; then
-        shell_files+=($(git --no-pager grep -l -- '^#!\(/usr\)\?/bin/\(env \+\)\?\(ba\)\?sh' "${non_shell_files[@]}" || true))
-      fi
-      if [ 0 -lt "${#shell_files[@]}" ]; then
-        echo "$(date)" "shellcheck scripts...."
-        shellcheck_scripts "${shell_files[@]}"
-      fi
-    fi
-}
-
-# Format all files, and print the diff to stdout for travis.
-# Mypy is run only on files specified in the array MYPY_FILES.
-format_all() {
-    format_all_scripts "${@}"
-
-    echo "$(date)" "clang-format...."
-    if command -v clang-format >/dev/null; then
-      git ls-files -- '*.cc' '*.h' '*.proto' "${GIT_LS_EXCLUDES[@]}" | xargs -P 5 clang-format -i
-    fi
-
-    echo "$(date)" "format java...."
-    if command -v java >/dev/null & [ -f "$GOOGLE_JAVA_FORMAT_JAR" ]; then
-      git ls-files -- '*.java' "${GIT_LS_EXCLUDES[@]}" | sed -E "\:$JAVA_EXCLUDES_REGEX:d" | xargs -P 5 java -jar "$GOOGLE_JAVA_FORMAT_JAR" -i
-    fi
-
-    echo "$(date)" "done!"
-}
-
-# Format files that differ from main branch. Ignores dirs that are not slated
-# for autoformat yet.
-format_changed() {
-    # The `if` guard ensures that the list of filenames is not empty, which
-    # could cause the formatter to receive 0 positional arguments, making
-    # Black error and yapf hang waiting for STDIN.
-    #
-    # `diff-filter=ACRM` and $MERGEBASE is to ensure we only format files that
-    # exist on both branches.
-    MERGEBASE="$(git merge-base upstream/master HEAD)"
-
-    if ! git diff --diff-filter=ACRM --quiet --exit-code "$MERGEBASE" -- '*.py' &>/dev/null; then
-        if [ "$BLACK_IS_ENABLED" = true ]; then
-            git diff --name-only --diff-filter=ACRM "$MERGEBASE" -- '*.py' | xargs -P 5 \
-                black "${BLACK_EXCLUDES[@]}"
-        else
-            git diff --name-only --diff-filter=ACRM "$MERGEBASE" -- '*.py' | xargs -P 5 \
-                yapf --in-place "${YAPF_EXCLUDES[@]}" "${YAPF_FLAGS[@]}"
-        fi
-        if which flake8 >/dev/null; then
-            git diff --name-only --diff-filter=ACRM "$MERGEBASE" -- '*.py' | xargs -P 5 \
-                 flake8 --config=.flake8
-        fi
-    fi
-
-    if ! git diff --diff-filter=ACRM --quiet --exit-code "$MERGEBASE" -- '*.pyx' '*.pxd' '*.pxi' &>/dev/null; then
-        if which flake8 >/dev/null; then
-            git diff --name-only --diff-filter=ACRM "$MERGEBASE" -- '*.pyx' '*.pxd' '*.pxi' | xargs -P 5 \
-                 flake8 --config=.flake8 "$FLAKE8_PYX_IGNORES"
-        fi
-    fi
-
-    if which clang-format >/dev/null; then
-        if ! git diff --diff-filter=ACRM --quiet --exit-code "$MERGEBASE" -- '*.cc' '*.h' &>/dev/null; then
-            git diff --name-only --diff-filter=ACRM "$MERGEBASE" -- '*.cc' '*.h' | xargs -P 5 \
-                 clang-format -i
-        fi
-    fi
-
-    if command -v java >/dev/null & [ -f "$GOOGLE_JAVA_FORMAT_JAR" ]; then
-       if ! git diff --diff-filter=ACRM --quiet --exit-code "$MERGEBASE" -- '*.java' &>/dev/null; then
-            git diff --name-only --diff-filter=ACRM "$MERGEBASE" -- '*.java' | sed -E "\:$JAVA_EXCLUDES_REGEX:d" | xargs -P 5 java -jar "$GOOGLE_JAVA_FORMAT_JAR" -i
-        fi
-    fi
-
-    if command -v shellcheck >/dev/null; then
-        local shell_files non_shell_files
-        non_shell_files=($(git diff --name-only --diff-filter=ACRM "$MERGEBASE" -- ':(exclude)*.sh'))
-        shell_files=($(git diff --name-only --diff-filter=ACRM "$MERGEBASE" -- '*.sh'))
-        if [ 0 -lt "${#non_shell_files[@]}" ]; then
-            shell_files+=($(git --no-pager grep -l -- '^#!\(/usr\)\?/bin/\(env \+\)\?\(ba\)\?sh' "${non_shell_files[@]}" || true))
-        fi
-        if [ 0 -lt "${#shell_files[@]}" ]; then
-            shellcheck_scripts "${shell_files[@]}"
-        fi
-    fi
-}
-
-
-# This flag formats individual files. --files *must* be the first command line
-# arg to use this option.
-if [ "${1-}" == '--files' ]; then
-    format_files "${@:2}"
-# If `--all` or `--scripts` are passed, then any further arguments are ignored.
-# Format the entire python directory and other scripts.
-elif [ "${1-}" == '--all-scripts' ]; then
-    format_all_scripts "${@}"
-    if [ -n "${FORMAT_SH_PRINT_DIFF-}" ]; then git --no-pager diff; fi
-# Format the all Python, C++, Java and other script files.
-elif [ "${1-}" == '--all' ]; then
-    format_all "${@}"
-    if [ -n "${FORMAT_SH_PRINT_DIFF-}" ]; then git --no-pager diff; fi
-else
-    # Add the upstream remote if it doesn't exist
-    if ! git remote -v | grep -q upstream; then
-        git remote add 'upstream' 'https://github.com/ray-project/ray.git'
-    fi
-
-    # Only fetch master since that's the branch we're diffing against.
-    git fetch upstream master || true
-
-    # Format only the files that changed in last commit.
-    format_changed
-fi
-
-# Ensure import ordering
-# Make sure that for every import psutil; import setproctitle
-# There's a import ray above it.
-
-PYTHON_EXECUTABLE=${PYTHON_EXECUTABLE:-python}
-
-$PYTHON_EXECUTABLE ci/travis/check_import_order.py . -s ci -s python/ray/thirdparty_files -s python/build -s lib
-
-if ! git diff --quiet &>/dev/null; then
-    echo 'Reformatted changed files. Please review and stage the changes.'
-    echo 'Files updated:'
-    echo
-
-    git --no-pager diff --name-only
-
-    exit 1
-fi
->>>>>>> 19672688
+#!/usr/bin/env bash
+# YAPF + Clang formatter (if installed). This script formats all changed files from the last mergebase.
+# You are encouraged to run this locally before pushing changes for review.
+
+# Cause the script to exit if a single command fails
+set -euo pipefail
+
+BLACK_IS_ENABLED=true
+
+FLAKE8_VERSION_REQUIRED="3.9.1"
+BLACK_VERSION_REQUIRED="21.12b0"
+YAPF_VERSION_REQUIRED="0.23.0"
+SHELLCHECK_VERSION_REQUIRED="0.7.1"
+MYPY_VERSION_REQUIRED="0.782"
+
+check_command_exist() {
+    VERSION=""
+    case "$1" in
+        black)
+            VERSION=$BLACK_VERSION_REQUIRED
+            ;;
+        yapf)
+            VERSION=$YAPF_VERSION_REQUIRED
+            ;;
+        flake8)
+            VERSION=$FLAKE8_VERSION_REQUIRED
+            ;;
+        shellcheck)
+            VERSION=$SHELLCHECK_VERSION_REQUIRED
+            ;;
+        mypy)
+            VERSION=$MYPY_VERSION_REQUIRED
+            ;;
+        *)
+            echo "$1 is not a required dependency"
+            exit 1
+    esac
+    if ! [ -x "$(command -v "$1")" ]; then
+        echo "$1 not installed. pip install $1==$VERSION"
+        exit 1
+    fi
+}
+
+if [ "$BLACK_IS_ENABLED" = true ]; then
+  check_command_exist black
+else
+  check_command_exist yapf
+fi
+check_command_exist flake8
+check_command_exist mypy
+
+# this stops git rev-parse from failing if we run this from the .git directory
+builtin cd "$(dirname "${BASH_SOURCE:-$0}")"
+
+ROOT="$(git rev-parse --show-toplevel)"
+builtin cd "$ROOT" || exit 1
+
+FLAKE8_VERSION=$(flake8 --version | head -n 1 | awk '{print $1}')
+if [ "$BLACK_IS_ENABLED" = true ]; then
+  BLACK_VERSION=$(black --version | awk '{print $2}')
+else
+  YAPF_VERSION=$(yapf --version | awk '{print $2}')
+fi
+SHELLCHECK_VERSION=$(shellcheck --version | awk '/^version:/ {print $2}')
+MYPY_VERSION=$(mypy --version | awk '{print $2}')
+GOOGLE_JAVA_FORMAT_JAR=/tmp/google-java-format-1.7-all-deps.jar
+
+# params: tool name, tool version, required version
+tool_version_check() {
+    if [ "$2" != "$3" ]; then
+        echo "WARNING: Ray uses $1 $3, You currently are using $2. This might generate different results."
+    fi
+}
+
+tool_version_check "flake8" "$FLAKE8_VERSION" "$FLAKE8_VERSION_REQUIRED"
+if [ "$BLACK_IS_ENABLED" = true ]; then
+  tool_version_check "black" "$BLACK_VERSION" "$BLACK_VERSION_REQUIRED"
+else
+  tool_version_check "yapf" "$YAPF_VERSION" "$YAPF_VERSION_REQUIRED"
+fi
+tool_version_check "shellcheck" "$SHELLCHECK_VERSION" "$SHELLCHECK_VERSION_REQUIRED"
+tool_version_check "mypy" "$MYPY_VERSION" "$MYPY_VERSION_REQUIRED"
+
+if which clang-format >/dev/null; then
+  CLANG_FORMAT_VERSION=$(clang-format --version | awk '{print $3}')
+  tool_version_check "clang-format" "$CLANG_FORMAT_VERSION" "12.0.0"
+else
+    echo "WARNING: clang-format is not installed!"
+fi
+
+if command -v java >/dev/null; then
+  if [ ! -f "$GOOGLE_JAVA_FORMAT_JAR" ]; then
+    echo "Java code format tool google-java-format.jar is not installed, start to install it."
+    wget https://github.com/google/google-java-format/releases/download/google-java-format-1.7/google-java-format-1.7-all-deps.jar -O "$GOOGLE_JAVA_FORMAT_JAR"
+  fi
+else
+    echo "WARNING:java is not installed, skip format java files!"
+fi
+
+if [[ $(flake8 --version) != *"flake8_quotes"* ]]; then
+    echo "WARNING: Ray uses flake8 with flake8_quotes. Might error without it. Install with: pip install flake8-quotes"
+fi
+
+if [[ $(flake8 --version) != *"flake8-bugbear"* ]]; then
+    echo "WARNING: Ray uses flake8 with flake8-bugbear. Might error without it. Install with: pip install flake8-bugbear"
+fi
+
+SHELLCHECK_FLAGS=(
+  --exclude=1090  # "Can't follow non-constant source. Use a directive to specify location."
+  --exclude=1091  # "Not following {file} due to some error"
+  --exclude=2207  # "Prefer mapfile or read -a to split command output (or quote to avoid splitting)." -- these aren't compatible with macOS's old Bash
+)
+
+YAPF_FLAGS=(
+    '--style' "$ROOT/.style.yapf"
+    '--recursive'
+    '--parallel'
+)
+
+# TODO(dmitri): When more of the codebase is typed properly, the mypy flags
+# should be set to do a more stringent check.
+MYPY_FLAGS=(
+    '--follow-imports=skip'
+    '--ignore-missing-imports'
+)
+
+MYPY_FILES=(
+    # Relative to python/ray
+    'autoscaler/node_provider.py'
+    'autoscaler/sdk/__init__.py'
+    'autoscaler/sdk/sdk.py'
+    'autoscaler/_private/commands.py'
+    # TODO(dmitri) Fails with meaningless error, maybe due to a bug in the mypy version
+    # in the CI. Type check once we get serious about type checking:
+    #'ray_operator/operator.py'
+    'ray_operator/operator_utils.py'
+)
+
+BLACK_EXCLUDES=(
+    '--extend-exclude' 'python/ray/cloudpickle/*'
+    '--extend-exclude' 'python/build/*'
+    '--extend-exclude' 'python/ray/core/src/ray/gcs/*'
+    '--extend-exclude' 'python/ray/thirdparty_files/*'
+    '--extend-exclude' 'python/ray/_private/thirdparty/*'
+)
+
+YAPF_EXCLUDES=(
+    '--exclude' 'python/ray/cloudpickle/*'
+    '--exclude' 'python/build/*'
+    '--exclude' 'python/ray/core/src/ray/gcs/*'
+    '--exclude' 'python/ray/thirdparty_files/*'
+    '--exclude' 'python/ray/_private/thirdparty/*'
+)
+
+GIT_LS_EXCLUDES=(
+  ':(exclude)python/ray/cloudpickle/'
+)
+
+JAVA_EXCLUDES=(
+  'java/api/src/main/java/io/ray/api/ActorCall.java'
+  'java/api/src/main/java/io/ray/api/PyActorCall.java'
+  'java/api/src/main/java/io/ray/api/RayCall.java'
+)
+
+JAVA_EXCLUDES_REGEX=""
+for f in "${JAVA_EXCLUDES[@]}"; do
+  JAVA_EXCLUDES_REGEX="$JAVA_EXCLUDES_REGEX|(${f//\//\/})"
+done
+JAVA_EXCLUDES_REGEX=${JAVA_EXCLUDES_REGEX#|}
+
+# TODO(barakmich): This should be cleaned up. I've at least excised the copies
+# of these arguments to this location, but the long-term answer is to actually
+# make a flake8 config file
+FLAKE8_PYX_IGNORES="--ignore=C408,E121,E123,E126,E211,E225,E226,E227,E24,E704,E999,W503,W504,W605"
+
+shellcheck_scripts() {
+  shellcheck "${SHELLCHECK_FLAGS[@]}" "$@"
+}
+
+# Runs mypy on each argument in sequence. This is different than running mypy
+# once on the list of arguments.
+mypy_on_each() {
+    pushd python/ray
+    for file in "$@"; do
+       echo "Running mypy on $file"
+       mypy ${MYPY_FLAGS[@]+"${MYPY_FLAGS[@]}"} "$file"
+    done
+    popd
+}
+
+# Format specified files
+format_files() {
+    local shell_files=() python_files=() bazel_files=()
+
+    local name
+    for name in "$@"; do
+      local base="${name%.*}"
+      local suffix="${name#${base}}"
+
+      local shebang=""
+      read -r shebang < "${name}" || true
+      case "${shebang}" in
+        '#!'*)
+          shebang="${shebang#/usr/bin/env }"
+          shebang="${shebang%% *}"
+          shebang="${shebang##*/}"
+          ;;
+      esac
+
+      if [ "${base}" = "WORKSPACE" ] || [ "${base}" = "BUILD" ] || [ "${suffix}" = ".BUILD" ] || [ "${suffix}" = ".bazel" ] || [ "${suffix}" = ".bzl" ]; then
+        bazel_files+=("${name}")
+      elif [ -z "${suffix}" ] && [ "${shebang}" != "${shebang#python}" ] || [ "${suffix}" != "${suffix#.py}" ]; then
+        python_files+=("${name}")
+      elif [ -z "${suffix}" ] && [ "${shebang}" != "${shebang%sh}" ] || [ "${suffix}" != "${suffix#.sh}" ]; then
+        shell_files+=("${name}")
+      else
+        echo "error: failed to determine file type: ${name}" 1>&2
+        return 1
+      fi
+    done
+
+    if [ 0 -lt "${#python_files[@]}" ]; then
+      if [ "$BLACK_IS_ENABLED" = true ]; then
+        black "${python_files[@]}"
+      else
+        yapf --in-place "${YAPF_FLAGS[@]}" -- "${python_files[@]}"
+      fi
+    fi
+
+    if shellcheck --shell=sh --format=diff - < /dev/null; then
+      if [ 0 -lt "${#shell_files[@]}" ]; then
+        local difference
+        difference="$(shellcheck_scripts --format=diff "${shell_files[@]}" || true && printf "-")"
+        difference="${difference%-}"
+        printf "%s" "${difference}" | patch -p1
+      fi
+    else
+      echo "error: this version of shellcheck does not support diffs"
+    fi
+}
+
+format_all_scripts() {
+    command -v flake8 &> /dev/null;
+    HAS_FLAKE8=$?
+
+    if [ "$BLACK_IS_ENABLED" = true ]; then
+      echo "$(date)" "Black...."
+      git ls-files -- '*.py' "${GIT_LS_EXCLUDES[@]}" | xargs -P 10 \
+        black "${BLACK_EXCLUDES[@]}"
+    else
+      echo "$(date)" "YAPF...."
+      git ls-files -- '*.py' "${GIT_LS_EXCLUDES[@]}" | xargs -P 10 \
+        yapf --in-place "${YAPF_EXCLUDES[@]}" "${YAPF_FLAGS[@]}"
+    fi
+    echo "$(date)" "MYPY...."
+    mypy_on_each "${MYPY_FILES[@]}"
+    if [ $HAS_FLAKE8 ]; then
+      echo "$(date)" "Flake8...."
+      git ls-files -- '*.py' "${GIT_LS_EXCLUDES[@]}" | xargs -P 5 \
+        flake8 --config=.flake8
+
+      git ls-files -- '*.pyx' '*.pxd' '*.pxi' "${GIT_LS_EXCLUDES[@]}" | xargs -P 5 \
+        flake8 --config=.flake8 "$FLAKE8_PYX_IGNORES"
+    fi
+
+    if command -v shellcheck >/dev/null; then
+      local shell_files non_shell_files
+      non_shell_files=($(git ls-files -- ':(exclude)*.sh'))
+      shell_files=($(git ls-files -- '*.sh'))
+      if [ 0 -lt "${#non_shell_files[@]}" ]; then
+        shell_files+=($(git --no-pager grep -l -- '^#!\(/usr\)\?/bin/\(env \+\)\?\(ba\)\?sh' "${non_shell_files[@]}" || true))
+      fi
+      if [ 0 -lt "${#shell_files[@]}" ]; then
+        echo "$(date)" "shellcheck scripts...."
+        shellcheck_scripts "${shell_files[@]}"
+      fi
+    fi
+}
+
+# Format all files, and print the diff to stdout for travis.
+# Mypy is run only on files specified in the array MYPY_FILES.
+format_all() {
+    format_all_scripts "${@}"
+
+    echo "$(date)" "clang-format...."
+    if command -v clang-format >/dev/null; then
+      git ls-files -- '*.cc' '*.h' '*.proto' "${GIT_LS_EXCLUDES[@]}" | xargs -P 5 clang-format -i
+    fi
+
+    echo "$(date)" "format java...."
+    if command -v java >/dev/null & [ -f "$GOOGLE_JAVA_FORMAT_JAR" ]; then
+      git ls-files -- '*.java' "${GIT_LS_EXCLUDES[@]}" | sed -E "\:$JAVA_EXCLUDES_REGEX:d" | xargs -P 5 java -jar "$GOOGLE_JAVA_FORMAT_JAR" -i
+    fi
+
+    echo "$(date)" "done!"
+}
+
+# Format files that differ from main branch. Ignores dirs that are not slated
+# for autoformat yet.
+format_changed() {
+    # The `if` guard ensures that the list of filenames is not empty, which
+    # could cause the formatter to receive 0 positional arguments, making
+    # Black error and yapf hang waiting for STDIN.
+    #
+    # `diff-filter=ACRM` and $MERGEBASE is to ensure we only format files that
+    # exist on both branches.
+    MERGEBASE="$(git merge-base upstream/master HEAD)"
+
+    if ! git diff --diff-filter=ACRM --quiet --exit-code "$MERGEBASE" -- '*.py' &>/dev/null; then
+        if [ "$BLACK_IS_ENABLED" = true ]; then
+            git diff --name-only --diff-filter=ACRM "$MERGEBASE" -- '*.py' | xargs -P 5 \
+                black "${BLACK_EXCLUDES[@]}"
+        else
+            git diff --name-only --diff-filter=ACRM "$MERGEBASE" -- '*.py' | xargs -P 5 \
+                yapf --in-place "${YAPF_EXCLUDES[@]}" "${YAPF_FLAGS[@]}"
+        fi
+        if which flake8 >/dev/null; then
+            git diff --name-only --diff-filter=ACRM "$MERGEBASE" -- '*.py' | xargs -P 5 \
+                 flake8 --config=.flake8
+        fi
+    fi
+
+    if ! git diff --diff-filter=ACRM --quiet --exit-code "$MERGEBASE" -- '*.pyx' '*.pxd' '*.pxi' &>/dev/null; then
+        if which flake8 >/dev/null; then
+            git diff --name-only --diff-filter=ACRM "$MERGEBASE" -- '*.pyx' '*.pxd' '*.pxi' | xargs -P 5 \
+                 flake8 --config=.flake8 "$FLAKE8_PYX_IGNORES"
+        fi
+    fi
+
+    if which clang-format >/dev/null; then
+        if ! git diff --diff-filter=ACRM --quiet --exit-code "$MERGEBASE" -- '*.cc' '*.h' &>/dev/null; then
+            git diff --name-only --diff-filter=ACRM "$MERGEBASE" -- '*.cc' '*.h' | xargs -P 5 \
+                 clang-format -i
+        fi
+    fi
+
+    if command -v java >/dev/null & [ -f "$GOOGLE_JAVA_FORMAT_JAR" ]; then
+       if ! git diff --diff-filter=ACRM --quiet --exit-code "$MERGEBASE" -- '*.java' &>/dev/null; then
+            git diff --name-only --diff-filter=ACRM "$MERGEBASE" -- '*.java' | sed -E "\:$JAVA_EXCLUDES_REGEX:d" | xargs -P 5 java -jar "$GOOGLE_JAVA_FORMAT_JAR" -i
+        fi
+    fi
+
+    if command -v shellcheck >/dev/null; then
+        local shell_files non_shell_files
+        non_shell_files=($(git diff --name-only --diff-filter=ACRM "$MERGEBASE" -- ':(exclude)*.sh'))
+        shell_files=($(git diff --name-only --diff-filter=ACRM "$MERGEBASE" -- '*.sh'))
+        if [ 0 -lt "${#non_shell_files[@]}" ]; then
+            shell_files+=($(git --no-pager grep -l -- '^#!\(/usr\)\?/bin/\(env \+\)\?\(ba\)\?sh' "${non_shell_files[@]}" || true))
+        fi
+        if [ 0 -lt "${#shell_files[@]}" ]; then
+            shellcheck_scripts "${shell_files[@]}"
+        fi
+    fi
+}
+
+
+# This flag formats individual files. --files *must* be the first command line
+# arg to use this option.
+if [ "${1-}" == '--files' ]; then
+    format_files "${@:2}"
+# If `--all` or `--scripts` are passed, then any further arguments are ignored.
+# Format the entire python directory and other scripts.
+elif [ "${1-}" == '--all-scripts' ]; then
+    format_all_scripts "${@}"
+    if [ -n "${FORMAT_SH_PRINT_DIFF-}" ]; then git --no-pager diff; fi
+# Format the all Python, C++, Java and other script files.
+elif [ "${1-}" == '--all' ]; then
+    format_all "${@}"
+    if [ -n "${FORMAT_SH_PRINT_DIFF-}" ]; then git --no-pager diff; fi
+else
+    # Add the upstream remote if it doesn't exist
+    if ! git remote -v | grep -q upstream; then
+        git remote add 'upstream' 'https://github.com/ray-project/ray.git'
+    fi
+
+    # Only fetch master since that's the branch we're diffing against.
+    git fetch upstream master || true
+
+    # Format only the files that changed in last commit.
+    format_changed
+fi
+
+# Ensure import ordering
+# Make sure that for every import psutil; import setproctitle
+# There's a import ray above it.
+
+PYTHON_EXECUTABLE=${PYTHON_EXECUTABLE:-python}
+
+$PYTHON_EXECUTABLE ci/travis/check_import_order.py . -s ci -s python/ray/thirdparty_files -s python/build -s lib
+
+if ! git diff --quiet &>/dev/null; then
+    echo 'Reformatted changed files. Please review and stage the changes.'
+    echo 'Files updated:'
+    echo
+
+    git --no-pager diff --name-only
+
+    exit 1
+fi