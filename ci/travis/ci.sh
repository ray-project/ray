#!/usr/bin/env bash

# Push caller's shell options (quietly)
{ SHELLOPTS_STACK="${SHELLOPTS_STACK-}|$(set +o); set -$-"; } 2> /dev/null

set -eo pipefail
if [ -z "${TRAVIS_PULL_REQUEST-}" ] || [ -n "${OSTYPE##darwin*}" ]; then set -ux; fi

ROOT_DIR="$(cd "$(dirname "${BASH_SOURCE:-$0}")"; pwd)"
WORKSPACE_DIR="${ROOT_DIR}/../.."

suppress_output() {
  "${WORKSPACE_DIR}"/ci/suppress_output "$@"
}

keep_alive() {
  "${WORKSPACE_DIR}"/ci/keep_alive "$@"
}

bazel_preclean() {
  "${ROOT_DIR}"/bazel.py preclean "mnemonic(\"Genrule\", deps(//:*))"
}

# Calls the provided command with set -x temporarily suppressed
suppress_xtrace() {
  {
    local restore_shell_state=""
    if [ -o xtrace ]; then set +x; restore_shell_state="set -x"; fi
  } 2> /dev/null
  local status=0
  "$@" || status=$?
  ${restore_shell_state}
  { return "${status}"; } 2> /dev/null
}

# If provided the names of one or more environment variables, returns 0 if any of them is triggered.
# Usage: should_run_job [VAR_NAME]...
should_run_job() {
  local skip=0
  if [ -n "${1-}" ]; then  # were any triggers provided? (if not, then the job will always run)
    local envvar active_triggers=()
    for envvar in "$@"; do
      if [ "${!envvar}" = 1 ]; then
        # success! we found at least one of the given triggers is occurring
        active_triggers+=("${envvar}=${!envvar}")
      fi
    done
    if [ 0 -eq "${#active_triggers[@]}" ]; then
      echo "Job is not triggered by any of $1; skipping job."
      sleep 15  # make sure output is flushed
      skip=1
    else
      echo "Job is triggered by: ${active_triggers[*]}"
    fi
  fi
  return "${skip}"
}

# Idempotent environment loading
reload_env() {
  # Try to only modify CI-specific environment variables here (TRAVIS_... or GITHUB_...),
  # e.g. for CI cross-compatibility.
  # Normal environment variables should be set up at software installation time, not here.

  if [ -n "${GITHUB_PULL_REQUEST-}" ]; then
    case "${GITHUB_PULL_REQUEST}" in
      [1-9]*) TRAVIS_PULL_REQUEST="${GITHUB_PULL_REQUEST}";;
      *) TRAVIS_PULL_REQUEST=false;;
    esac
    export TRAVIS_PULL_REQUEST
  fi

  if [ "${GITHUB_ACTIONS-}" = true ] && [ -z "${TRAVIS_BRANCH-}" ]; then
    # Define TRAVIS_BRANCH to make Travis scripts run on GitHub Actions.
    TRAVIS_BRANCH="${GITHUB_BASE_REF:-${GITHUB_REF}}"  # For pull requests, the base branch name
    TRAVIS_BRANCH="${TRAVIS_BRANCH#refs/heads/}"  # Remove refs/... prefix
    # TODO(mehrdadn): Make TRAVIS_BRANCH be a named ref (e.g. 'master') like it's supposed to be.
    # For now we use a hash because GitHub Actions doesn't clone refs the same way as Travis does.
    TRAVIS_BRANCH="${GITHUB_HEAD_SHA:-${TRAVIS_BRANCH}}"
    export TRAVIS_BRANCH
  fi
}

need_wheels() {
  local error_code=1
  case "${OSTYPE}" in
    linux*) if [ "${LINUX_WHEELS-}" = 1 ]; then error_code=0; fi;;
    darwin*) if [ "${MAC_WHEELS-}" = 1 ]; then error_code=0; fi;;
    msys*) if [ "${WINDOWS_WHEELS-}" = 1 ]; then error_code=0; fi;;
  esac
  return "${error_code}"
}

upload_wheels() {
  local branch="" commit
  commit="$(git rev-parse --verify HEAD)"
  if [ -z "${branch}" ]; then branch="${GITHUB_BASE_REF-}"; fi
  if [ -z "${branch}" ]; then branch="${GITHUB_REF#refs/heads/}"; fi
  if [ -z "${branch}" ]; then branch="${TRAVIS_BRANCH-}"; fi
  if [ -z "${branch}" ]; then echo "Unable to detect branch name" 1>&2; return 1; fi
  local local_dir="python/dist"
  if [ -d "${local_dir}" ]; then
    ls -a -l -- "${local_dir}"
    local remote_dir
    for remote_dir in latest "${branch}/${commit}"; do
      if command -V aws; then
        aws s3 sync --acl public-read --no-progress "${local_dir}" "s3://ray-wheels/${remote_dir}"
      fi
    done
  fi
  (
    cd "${WORKSPACE_DIR}"/python
    if ! python -s -c "import ray, sys; sys.exit(0 if ray._raylet.OPTIMIZED else 1)"; then
      echo "ERROR: Uploading non-optimized wheels! Performance will suffer for users!"
      false
    fi
  )
}

test_core() {
  local args=(
    "//:*"
  )
  case "${OSTYPE}" in
    msys)
      args+=(
        -//:redis_gcs_client_test
        -//:core_worker_test
        -//:gcs_pub_sub_test
        -//:gcs_server_test
        -//:gcs_server_rpc_test
        -//:subscription_executor_test
      )
      ;;
  esac
  bazel test --config=ci --build_tests_only -- "${args[@]}"
}

test_python() {
  if [ "${OSTYPE}" = msys ]; then
    local args=(python/ray/tests/...)
    args+=(
      -python/ray/tests:test_advanced_2
      -python/ray/tests:test_advanced_3  # test_invalid_unicode_in_worker_log() fails on Windows
      -python/ray/tests:test_autoscaler_aws
      -python/ray/tests:test_component_failures
      -python/ray/tests:test_cython
      -python/ray/tests:test_failure
      -python/ray/tests:test_global_gc
      -python/ray/tests:test_job
      -python/ray/tests:test_memstat
      -python/ray/tests:test_metrics
      -python/ray/tests:test_multi_node
      -python/ray/tests:test_multi_node_2
      -python/ray/tests:test_multiprocessing  # test_connect_to_ray() fails to connect to raylet
      -python/ray/tests:test_node_manager
      -python/ray/tests:test_object_manager
      -python/ray/tests:test_projects
      -python/ray/tests:test_ray_init  # test_redis_port() seems to fail here, but pass in isolation
      -python/ray/tests:test_stress  # timeout
      -python/ray/tests:test_stress_sharded  # timeout
      -python/ray/tests:test_webui
    )
    bazel test -k --config=ci --test_timeout=600 --build_tests_only -- "${args[@]}";
  fi
}

test_cpp() {
  bazel test --config=ci //cpp:all --build_tests_only --test_output=streamed
}

test_wheels() {
  local result=0 flush_logs=0

  if need_wheels; then
    "${WORKSPACE_DIR}"/ci/travis/test-wheels.sh || { result=$? && flush_logs=1; }
  fi

  if [ 0 -ne "${flush_logs}" ]; then
    cat -- /tmp/ray/session_latest/logs/* || true
    sleep 60  # Explicitly sleep 60 seconds for logs to go through
  fi

  return "${result}"
}

install_npm_project() {
  if [ "${OSTYPE}" = msys ]; then
    # Not Windows-compatible: https://github.com/npm/cli/issues/558#issuecomment-584673763
    { echo "WARNING: Skipping NPM due to module incompatibilities with Windows"; } 2> /dev/null
  else
    npm ci -q
  fi
}

build_dashboard_front_end() {
  if [ "${OSTYPE}" = msys ]; then
    { echo "WARNING: Skipping dashboard due to NPM incompatibilities with Windows"; } 2> /dev/null
  else
    (
      cd ray/dashboard/client
      set +x  # suppress set -x since it'll get very noisy here
      . "${HOME}/.nvm/nvm.sh"
      nvm use --silent node
      install_npm_project
      npm run -s build
    )
  fi
}

build_sphinx_docs() {
  (
    cd "${WORKSPACE_DIR}"/doc
    if [ "${OSTYPE}" = msys ]; then
      echo "WARNING: Documentation not built on Windows due to currently-unresolved issues"
    else
      sphinx-build -q -E -W -T -b html source _build/html
    fi
  )
}

install_cython_examples() {
  (
    cd "${WORKSPACE_DIR}"/doc/examples/cython
    pip install scipy
    python setup.py install --user
  )
}

install_go() {
  local gimme_url="https://raw.githubusercontent.com/travis-ci/gimme/master/gimme"
  suppress_xtrace eval "$(curl -f -s -L "${gimme_url}" | GIMME_GO_VERSION=1.14.2 bash)"

  if [ -z "${GOPATH-}" ]; then
    GOPATH="${GOPATH:-${HOME}/go_dir}"
    export GOPATH
  fi
}

bazel_ensure_buildable_on_windows() {
  if [ "${OSTYPE}" = msys ]; then
    # This performs as full of a build as possible, to ensure the repository always remains buildable on Windows.
    # (Pip install will not perform a full build.)
    # NOTE: Do not add build flags here. Use .bazelrc and --config instead.
    bazel build -k "//:*"
  fi
}

install_ray() {
  # TODO(mehrdadn): This function should be unified with the one in python/build-wheel-windows.sh.
  (
    cd "${WORKSPACE_DIR}"/python
    build_dashboard_front_end
    pip install -v -v -e .
  )
}

build_wheels() {
  case "${OSTYPE}" in
    linux*)
      # Mount bazel cache dir to the docker container.
      # For the linux wheel build, we use a shared cache between all
      # wheels, but not between different travis runs, because that
      # caused timeouts in the past. See the "cache: false" line below.
      local MOUNT_BAZEL_CACHE=(
        -v "${HOME}/ray-bazel-cache":/root/ray-bazel-cache
        -e TRAVIS=true
        -e TRAVIS_PULL_REQUEST="${TRAVIS_PULL_REQUEST:-false}"
        -e encrypted_1c30b31fe1ee_key="${encrypted_1c30b31fe1ee_key-}"
        -e encrypted_1c30b31fe1ee_iv="${encrypted_1c30b31fe1ee_iv-}"
      )

      # This command should be kept in sync with ray/python/README-building-wheels.md,
      # except the "${MOUNT_BAZEL_CACHE[@]}" part.
      suppress_output docker run --rm -w /ray -v "${PWD}":/ray "${MOUNT_BAZEL_CACHE[@]}" \
        -e TRAVIS_COMMIT="${TRAVIS_COMMIT}" \
        rayproject/arrow_linux_x86_64_base:python-3.8.0 /ray/python/build-wheel-manylinux1.sh
      ;;
    darwin*)
      # This command should be kept in sync with ray/python/README-building-wheels.md.
      suppress_output "${WORKSPACE_DIR}"/python/build-wheel-macos.sh
      ;;
    msys*)
<<<<<<< HEAD
      (
        local backup_conda="${CONDA_PREFIX}.bak" ray_uninstall_status=0
        test ! -d "${backup_conda}"
        pip uninstall -y ray || ray_uninstall_status=1
        mv -n -T -- "${CONDA_PREFIX}" "${backup_conda}"  # Back up conda

        local pyversion pyversions=()
        for pyversion in 3.6 3.7 3.8; do
          if [ "${pyversion}" = "${PYTHON-}" ]; then continue; fi  # we'll build ${PYTHON} last
          pyversions+=("${pyversion}")
        done

        pyversions+=("${PYTHON-}")  # build this last so any subsequent steps use the right version
        local local_dir="python/dist"
        for pyversion in "${pyversions[@]}"; do
          if [ -z "${pyversion}" ]; then continue; fi
          bazel_preclean
          git clean -q -f -f -x -d -e "${local_dir}" -e python/ray/dashboard/client
          git checkout -q -f -- .
          cp -R -f -a -T -- "${backup_conda}" "${CONDA_PREFIX}"
          local existing_version
          existing_version="$(python -s -c "import sys; print('%s.%s' % sys.version_info[:2])")"
          if [ "${pyversion}" != "${existing_version}" ]; then
            suppress_output conda install python="${pyversion}"
          fi
          install_ray
          (cd "${WORKSPACE_DIR}"/python && python setup.py --quiet bdist_wheel)
          pip uninstall -y ray
          rm -r -f -- "${CONDA_PREFIX}"
        done

        mv -n -T -- "${backup_conda}" "${CONDA_PREFIX}"
        bazel_preclean
        if [ 0 -eq "${ray_uninstall_status}" ]; then  # If Ray was previously installed, restore it
          install_ray
        fi
      )
=======
      suppress_output "${WORKSPACE_DIR}"/python/build-wheel-windows.sh
>>>>>>> 9318e76b
      ;;
  esac
}

lint_readme() {
  if python -s -c "import docutils" >/dev/null 2>/dev/null; then
    (
      cd "${WORKSPACE_DIR}"/python
      python setup.py check --restructuredtext --strict --metadata
    )
  else
    echo "Skipping README lint because the docutils package is not installed" 1>&2
  fi
}

lint_scripts() {
  "${ROOT_DIR}"/format.sh --all
}

lint_bazel() {
  # Run buildifier without affecting external environment variables
  (
    mkdir -p -- "${GOPATH}"
    export PATH="${GOPATH}/bin":"${GOROOT}/bin":"${PATH}"

    # Build buildifier
    go get github.com/bazelbuild/buildtools/buildifier

    # Now run buildifier
    "${ROOT_DIR}"/bazel-format.sh
  )
}

lint_web() {
  (
    cd "${WORKSPACE_DIR}"/python/ray/dashboard/client
    set +x # suppress set -x since it'll get very noisy here
    . "${HOME}/.nvm/nvm.sh"
    install_npm_project
    nvm use --silent node
    node_modules/.bin/eslint --max-warnings 0 $(find src -name "*.ts" -or -name "*.tsx")
    node_modules/.bin/prettier --check $(find src -name "*.ts" -or -name "*.tsx")
    node_modules/.bin/prettier --check public/index.html
  )
}

_lint() {
  local platform=""
  case "${OSTYPE}" in
    linux*) platform=linux;;
  esac

  if command -v clang-format > /dev/null; then
    "${ROOT_DIR}"/check-git-clang-format-output.sh
  else
    { echo "WARNING: Skipping linting C/C++ as clang-format is not installed."; } 2> /dev/null
  fi

  # Run script linting
  lint_scripts

  # Make sure that the README is formatted properly.
  lint_readme

  if [ "${platform}" = linux ]; then
    # Run Bazel linter Buildifier.
    lint_bazel

    # Run TypeScript and HTML linting.
    lint_web
  fi
}

lint() {
  install_go
  # Checkout a clean copy of the repo to avoid seeing changes that have been made to the current one
  (
    WORKSPACE_DIR="$(TMPDIR="${WORKSPACE_DIR}/.." mktemp -d)"
    ROOT_DIR="${WORKSPACE_DIR}"/ci/travis
    git worktree add -q "${WORKSPACE_DIR}"
    pushd "${WORKSPACE_DIR}"
      . "${ROOT_DIR}"/ci.sh _lint
    popd  # this is required so we can remove the worktree when we're done
    git worktree remove --force "${WORKSPACE_DIR}"
  )
}

_check_job_triggers() {
  local job_names
  job_names="$1"

  local variable_definitions
  variable_definitions=($(python "${ROOT_DIR}"/determine_tests_to_run.py))
  if [ 0 -lt "${#variable_definitions[@]}" ]; then
    local expression restore_shell_state=""
    if [ -o xtrace ]; then set +x; restore_shell_state="set -x;"; fi  # Disable set -x (noisy here)
    {
      expression="$(printf "%q " "${variable_definitions[@]}")"
      printf "%s\n" "${expression}" >> ~/.bashrc
    }
    eval "${restore_shell_state}" "${expression}"  # Restore set -x, then evaluate expression
  fi

  if ! (set +x && should_run_job ${job_names//,/ }); then
    if [ "${GITHUB_ACTIONS-}" = true ]; then
      # If this job is to be skipped, emit 'exit' into .bashrc to quickly exit all following steps.
      # This isn't needed on Travis (since everything runs in one shell), but is on GitHub Actions.
      cat <<EOF1 >> ~/.bashrc
      cat <<EOF2 1>&2
Exiting shell as no triggers were active for this job:
  ${job_names//,/}
The active triggers during job initialization were the following:
  ${variable_definitions[*]}
EOF2
      exit 0
EOF1
    fi
    exit 0
  fi
}

configure_system() {
  git config --global advice.detachedHead false
  git config --global core.askpass ""
  git config --global credential.helper ""
  git config --global credential.modalprompt false
}

# Initializes the environment for the current job. Performs the following tasks:
# - Calls 'exit 0' in this job step and all subsequent steps to quickly exit if provided a list of
#   job names and none of them has been triggered.
# - Sets variables to indicate the job names that have been triggered.
#   Note: Please avoid exporting these variables. Instead, source any callees that need to use them.
#   This helps reduce implicit coupling of callees to their parents, as they will be unable to run
#   when not sourced, (especially with set -u).
# - Installs dependencies for the current job.
# - Exports any environment variables necessary to run the build.
# Usage: init [JOB_NAMES]
# - JOB_NAMES (optional): Comma-separated list of job names to trigger on.
init() {
  _check_job_triggers "${1-}"

  configure_system

  . "${ROOT_DIR}"/install-dependencies.sh  # Script is sourced to propagate up environment changes
}

build() {
  bazel_ensure_buildable_on_windows

  if ! need_wheels; then
    install_ray
    if [ "${LINT-}" = 1 ]; then
      # Try generating Sphinx documentation. To do this, we need to install Ray first.
      build_sphinx_docs
    fi
  fi

  if [ "${RAY_CYTHON_EXAMPLES-}" = 1 ]; then
    install_cython_examples
  fi

  if [ "${RAY_DEFAULT_BUILD-}" = 1 ] || [ "${LINT-}" = 1 ]; then
    install_go
  fi

  if need_wheels; then
    build_wheels
  fi
}

_main() {
  if [ "${GITHUB_ACTIONS-}" = true ]; then
    exec 2>&1  # Merge stdout and stderr to prevent out-of-order buffering issues
    reload_env
  fi
  "$@"
}

_main "$@"

# Pop caller's shell options (quietly)
{ set -vx; eval "${SHELLOPTS_STACK##*|}"; SHELLOPTS_STACK="${SHELLOPTS_STACK%|*}"; } 2> /dev/null<|MERGE_RESOLUTION|>--- conflicted
+++ resolved
@@ -15,10 +15,6 @@
 
 keep_alive() {
   "${WORKSPACE_DIR}"/ci/keep_alive "$@"
-}
-
-bazel_preclean() {
-  "${ROOT_DIR}"/bazel.py preclean "mnemonic(\"Genrule\", deps(//:*))"
 }
 
 # Calls the provided command with set -x temporarily suppressed
@@ -281,47 +277,7 @@
       suppress_output "${WORKSPACE_DIR}"/python/build-wheel-macos.sh
       ;;
     msys*)
-<<<<<<< HEAD
-      (
-        local backup_conda="${CONDA_PREFIX}.bak" ray_uninstall_status=0
-        test ! -d "${backup_conda}"
-        pip uninstall -y ray || ray_uninstall_status=1
-        mv -n -T -- "${CONDA_PREFIX}" "${backup_conda}"  # Back up conda
-
-        local pyversion pyversions=()
-        for pyversion in 3.6 3.7 3.8; do
-          if [ "${pyversion}" = "${PYTHON-}" ]; then continue; fi  # we'll build ${PYTHON} last
-          pyversions+=("${pyversion}")
-        done
-
-        pyversions+=("${PYTHON-}")  # build this last so any subsequent steps use the right version
-        local local_dir="python/dist"
-        for pyversion in "${pyversions[@]}"; do
-          if [ -z "${pyversion}" ]; then continue; fi
-          bazel_preclean
-          git clean -q -f -f -x -d -e "${local_dir}" -e python/ray/dashboard/client
-          git checkout -q -f -- .
-          cp -R -f -a -T -- "${backup_conda}" "${CONDA_PREFIX}"
-          local existing_version
-          existing_version="$(python -s -c "import sys; print('%s.%s' % sys.version_info[:2])")"
-          if [ "${pyversion}" != "${existing_version}" ]; then
-            suppress_output conda install python="${pyversion}"
-          fi
-          install_ray
-          (cd "${WORKSPACE_DIR}"/python && python setup.py --quiet bdist_wheel)
-          pip uninstall -y ray
-          rm -r -f -- "${CONDA_PREFIX}"
-        done
-
-        mv -n -T -- "${backup_conda}" "${CONDA_PREFIX}"
-        bazel_preclean
-        if [ 0 -eq "${ray_uninstall_status}" ]; then  # If Ray was previously installed, restore it
-          install_ray
-        fi
-      )
-=======
       suppress_output "${WORKSPACE_DIR}"/python/build-wheel-windows.sh
->>>>>>> 9318e76b
       ;;
   esac
 }
