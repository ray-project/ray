#!/usr/bin/env bash

# Push caller's shell options (quietly)
{ SHELLOPTS_STACK="${SHELLOPTS_STACK-}|$(set +o); set -$-"; } 2> /dev/null

set -eo pipefail
if [ -z "${TRAVIS_PULL_REQUEST-}" ] || [ -n "${OSTYPE##darwin*}" ]; then set -ux; fi

ROOT_DIR="$(cd "$(dirname "${BASH_SOURCE:-$0}")"; pwd)"
WORKSPACE_DIR="${ROOT_DIR}/../.."

suppress_output() {
  "${WORKSPACE_DIR}"/ci/suppress_output "$@"
}

keep_alive() {
  "${WORKSPACE_DIR}"/ci/keep_alive "$@"
}

# Calls the provided command with set -x temporarily suppressed
suppress_xtrace() {
  {
    local restore_shell_state=""
    if [ -o xtrace ]; then set +x; restore_shell_state="set -x"; fi
  } 2> /dev/null
  local status=0
  "$@" || status=$?
  ${restore_shell_state}
  { return "${status}"; } 2> /dev/null
}

# If provided the names of one or more environment variables, returns 0 if any of them is triggered.
# Usage: should_run_job [VAR_NAME]...
should_run_job() {
  local skip=0
  if [ -n "${1-}" ]; then  # were any triggers provided? (if not, then the job will always run)
    local envvar active_triggers=()
    for envvar in "$@"; do
      if [ "${!envvar}" = 1 ]; then
        # success! we found at least one of the given triggers is occurring
        active_triggers+=("${envvar}=${!envvar}")
      fi
    done
    if [ 0 -eq "${#active_triggers[@]}" ]; then
      echo "Job is not triggered by any of $1; skipping job."
      sleep 15  # make sure output is flushed
      skip=1
    else
      echo "Job is triggered by: ${active_triggers[*]}"
    fi
  fi
  return "${skip}"
}

# Idempotent environment loading
reload_env() {
  # Try to only modify CI-specific environment variables here (TRAVIS_... or GITHUB_...),
  # e.g. for CI cross-compatibility.
  # Normal environment variables should be set up at software installation time, not here.

  if [ -n "${GITHUB_PULL_REQUEST-}" ]; then
    case "${GITHUB_PULL_REQUEST}" in
      [1-9]*) TRAVIS_PULL_REQUEST="${GITHUB_PULL_REQUEST}";;
      *) TRAVIS_PULL_REQUEST=false;;
    esac
    export TRAVIS_PULL_REQUEST
  fi

  if [ "${GITHUB_ACTIONS-}" = true ] && [ -z "${TRAVIS_BRANCH-}" ]; then
    # Define TRAVIS_BRANCH to make Travis scripts run on GitHub Actions.
    TRAVIS_BRANCH="${GITHUB_BASE_REF:-${GITHUB_REF}}"  # For pull requests, the base branch name
    TRAVIS_BRANCH="${TRAVIS_BRANCH#refs/heads/}"  # Remove refs/... prefix
    # TODO(mehrdadn): Make TRAVIS_BRANCH be a named ref (e.g. 'master') like it's supposed to be.
    # For now we use a hash because GitHub Actions doesn't clone refs the same way as Travis does.
    TRAVIS_BRANCH="${GITHUB_HEAD_SHA:-${TRAVIS_BRANCH}}"
    export TRAVIS_BRANCH
  fi
}

need_wheels() {
  local error_code=1
  case "${OSTYPE}" in
    linux*) if [ "${LINUX_WHEELS-}" = 1 ]; then error_code=0; fi;;
    darwin*) if [ "${MAC_WHEELS-}" = 1 ]; then error_code=0; fi;;
    msys*) if [ "${WINDOWS_WHEELS-}" = 1 ]; then error_code=0; fi;;
  esac
  return "${error_code}"
}

upload_wheels() {
  local branch="" commit
  commit="$(git rev-parse --verify HEAD)"
  if [ -z "${branch}" ]; then branch="${GITHUB_BASE_REF-}"; fi
  if [ -z "${branch}" ]; then branch="${GITHUB_REF#refs/heads/}"; fi
  if [ -z "${branch}" ]; then branch="${TRAVIS_BRANCH-}"; fi
  if [ -z "${branch}" ]; then echo "Unable to detect branch name" 1>&2; return 1; fi
  local local_dir="python/dist"
  if [ -d "${local_dir}" ]; then
    ls -a -l -- "${local_dir}"
    local remote_dir
    for remote_dir in latest "${branch}/${commit}"; do
      if command -V aws; then
        aws s3 sync --acl public-read --no-progress "${local_dir}" "s3://ray-wheels/${remote_dir}"
      fi
    done
  fi
  (
    cd "${WORKSPACE_DIR}"/python
    if ! python -s -c "import ray, sys; sys.exit(0 if ray._raylet.OPTIMIZED else 1)"; then
      echo "ERROR: Uploading non-optimized wheels! Performance will suffer for users!"
      false
    fi
  )
}

test_core() {
  local args=(
    "//:*"
  )
  case "${OSTYPE}" in
    msys)
      args+=(
        -//:core_worker_test
        -//:event_test
        -//:gcs_pub_sub_test
        -//:gcs_server_test
        -//:gcs_server_rpc_test
      )
      ;;
  esac
  # shellcheck disable=SC2046
  bazel test --config=ci --build_tests_only $(./scripts/bazel_export_options) -- "${args[@]}"
}

test_python() {
  local pathsep=":" args=()
  if [ "${OSTYPE}" = msys ]; then
    pathsep=";"
    args+=(
      python/ray/serve/...
      python/ray/tests/...
      -python/ray/serve:test_api # segfault on windows? https://github.com/ray-project/ray/issues/12541
      -python/ray/serve:test_router # timeout
      -python/ray/serve:test_handle # "fatal error" (?) https://github.com/ray-project/ray/pull/13695
      -python/ray/serve:test_backend_worker # memory error
<<<<<<< HEAD
      python/ray/tests:test_actor_advanced
=======
      -python/ray/serve:test_controller_crashes # timeout
      -python/ray/tests:test_actor_advanced # timeout
>>>>>>> ea0ee860
      -python/ray/tests:test_actor_failures # flaky
      -python/ray/tests:test_advanced_2
      -python/ray/tests:test_advanced_3  # test_invalid_unicode_in_worker_log() fails on Windows
      -python/ray/tests:test_autoscaler # We don't support Autoscaler on Windows
      -python/ray/tests:test_component_failures
      -python/ray/tests:test_component_failures_3 # timeout
      -python/ray/tests:test_basic_2  # hangs on shared cluster tests
      -python/ray/tests:test_basic_3  # timeout
      -python/ray/tests:test_cli
      -python/ray/tests:test_client_init # timeout
      -python/ray/tests:test_command_runner # We don't support Autoscaler on Windows
      -python/ray/tests:test_failure
      -python/ray/tests:test_failure_2
      -python/ray/tests:test_gcs_fault_tolerance # flaky
      -python/ray/tests:test_global_gc
      -python/ray/tests:test_job
      -python/ray/tests:test_memstat
      -python/ray/tests:test_metrics
      -python/ray/tests:test_metrics_agent # timeout
      -python/ray/tests:test_multi_node
      -python/ray/tests:test_multi_node_2
      -python/ray/tests:test_multi_node_3
      -python/ray/tests:test_multiprocessing  # test_connect_to_ray() fails to connect to raylet
      -python/ray/tests:test_node_manager
      -python/ray/tests:test_object_manager
      -python/ray/tests:test_placement_group # timeout and OOM
      -python/ray/tests:test_ray_init  # test_redis_port() seems to fail here, but pass in isolation
      -python/ray/tests:test_resource_demand_scheduler
      -python/ray/tests:test_stress  # timeout
      -python/ray/tests:test_stress_sharded  # timeout
      -python/ray/tests:test_k8s_operator_unit_tests
      -python/ray/tests:test_tracing  # tracing not enabled on windows
    )
  fi
  if [ 0 -lt "${#args[@]}" ]; then  # Any targets to test?
    install_ray
    # TODO(mehrdadn): We set PYTHONPATH here to let Python find our pickle5 under pip install -e.
    # It's unclear to me if this should be necessary, but this is to make tests run for now.
    # Check why this issue doesn't arise on Linux/Mac.
    # Ideally importing ray.cloudpickle should import pickle5 automatically.
    # shellcheck disable=SC2046
    bazel test --config=ci --build_tests_only $(./scripts/bazel_export_options) \
      --test_env=PYTHONPATH="${PYTHONPATH-}${pathsep}${WORKSPACE_DIR}/python/ray/pickle5_files" -- \
      "${args[@]}";
  fi
}

test_cpp() {
  bazel build --config=ci //cpp:all
  # shellcheck disable=SC2046
  bazel test --config=ci $(./scripts/bazel_export_options) --test_strategy=exclusive //cpp:all --build_tests_only
  # run the cpp example
  bazel run //cpp/example:example

}

test_wheels() {
  local result=0 flush_logs=0

  if need_wheels; then
    "${WORKSPACE_DIR}"/ci/travis/test-wheels.sh || { result=$? && flush_logs=1; }
  fi

  if [ 0 -ne "${flush_logs}" ]; then
    cat -- /tmp/ray/session_latest/logs/* || true
    sleep 60  # Explicitly sleep 60 seconds for logs to go through
  fi

  return "${result}"
}

install_npm_project() {
  if [ "${OSTYPE}" = msys ]; then
    # Not Windows-compatible: https://github.com/npm/cli/issues/558#issuecomment-584673763
    { echo "WARNING: Skipping NPM due to module incompatibilities with Windows"; } 2> /dev/null
  else
    npm i -g yarn
    yarn
  fi
}

build_dashboard_front_end() {
  if [ "${OSTYPE}" = msys ]; then
    { echo "WARNING: Skipping dashboard due to NPM incompatibilities with Windows"; } 2> /dev/null
  else
    (
      cd ray/new_dashboard/client

      if [ -z "${BUILDKITE-}" ]; then
        set +x  # suppress set -x since it'll get very noisy here
        . "${HOME}/.nvm/nvm.sh"
        nvm use --silent node
      fi
      install_npm_project
      yarn build
    )
  fi
}

build_sphinx_docs() {
  (
    cd "${WORKSPACE_DIR}"/doc
    if [ "${OSTYPE}" = msys ]; then
      echo "WARNING: Documentation not built on Windows due to currently-unresolved issues"
    else
      sphinx-build -q -E -W -T -b html source _build/html
    fi
  )
}

install_cython_examples() {
  (
    cd "${WORKSPACE_DIR}"/doc/examples/cython
    pip install scipy
    python setup.py install --user
  )
}

install_go() {
  local gimme_url="https://raw.githubusercontent.com/travis-ci/gimme/master/gimme"
  suppress_xtrace eval "$(curl -f -s -L "${gimme_url}" | GIMME_GO_VERSION=1.14.2 bash)"

  if [ -z "${GOPATH-}" ]; then
    GOPATH="${GOPATH:-${HOME}/go_dir}"
    export GOPATH
  fi
}

_bazel_build_before_install() {
  local target
  if [ "${OSTYPE}" = msys ]; then
    # On Windows, we perform as full of a build as possible, to ensure the repository always remains buildable on Windows.
    # (Pip install will not perform a full build.)
    target="//:*"
  else
    # Just build Python on other platforms.
    # This because pip install captures & suppresses the build output, which causes a timeout on CI.
    target="//:ray_pkg"
  fi
  # NOTE: Do not add build flags here. Use .bazelrc and --config instead.
  bazel build "${target}"
}


_bazel_build_protobuf() {
  bazel build "//:install_py_proto"
}

install_ray() {
  # TODO(mehrdadn): This function should be unified with the one in python/build-wheel-windows.sh.
  (
    cd "${WORKSPACE_DIR}"/python
    build_dashboard_front_end
    keep_alive pip install -v -e .
  )
}

build_wheels() {
  case "${OSTYPE}" in
    linux*)
      # Mount bazel cache dir to the docker container.
      # For the linux wheel build, we use a shared cache between all
      # wheels, but not between different travis runs, because that
      # caused timeouts in the past. See the "cache: false" line below.
      local MOUNT_BAZEL_CACHE=(
        -v "${HOME}/ray-bazel-cache":/root/ray-bazel-cache
        -e "TRAVIS=true"
        -e "TRAVIS_PULL_REQUEST=${TRAVIS_PULL_REQUEST:-false}"
        -e "encrypted_1c30b31fe1ee_key=${encrypted_1c30b31fe1ee_key-}"
        -e "encrypted_1c30b31fe1ee_iv=${encrypted_1c30b31fe1ee_iv-}"
        -e "TRAVIS_COMMIT=${TRAVIS_COMMIT}"
        -e "CI=${CI}"
        -e "RAY_INSTALL_JAVA=${RAY_INSTALL_JAVA:-}"
        -e "BUILDKITE=${BUILDKITE:-}"
        -e "BUILDKITE_BAZEL_CACHE_URL=${BUILDKITE_BAZEL_CACHE_URL:-}"
      )


      if [ -z "${BUILDKITE-}" ]; then
        # This command should be kept in sync with ray/python/README-building-wheels.md,
        # except the "${MOUNT_BAZEL_CACHE[@]}" part.
        docker run --rm -w /ray -v "${PWD}":/ray "${MOUNT_BAZEL_CACHE[@]}" \
        quay.io/pypa/manylinux2014_x86_64 /ray/python/build-wheel-manylinux2014.sh
      else
        cp -rT /ray /ray-mount
        ls /ray-mount
        docker run --rm -v /ray:/ray-mounted ubuntu:focal ls /
        docker run --rm -v /ray:/ray-mounted ubuntu:focal ls /ray-mounted
        docker run --rm -w /ray -v /ray:/ray "${MOUNT_BAZEL_CACHE[@]}" \
          quay.io/pypa/manylinux2014_x86_64 /ray/python/build-wheel-manylinux2014.sh
        cp -rT /ray-mount /ray # copy new files back here
        find . | grep whl # testing
      fi
      ;;
    darwin*)
      # This command should be kept in sync with ray/python/README-building-wheels.md.
      # Remove suppress_output for now to avoid timeout
      "${WORKSPACE_DIR}"/python/build-wheel-macos.sh
      ;;
    msys*)
      keep_alive "${WORKSPACE_DIR}"/python/build-wheel-windows.sh
      ;;
  esac
}

lint_readme() {
  if python -s -c "import docutils" >/dev/null 2>/dev/null; then
    (
      cd "${WORKSPACE_DIR}"/python
      python setup.py check --restructuredtext --strict --metadata
    )
  else
    echo "Skipping README lint because the docutils package is not installed" 1>&2
  fi
}

lint_scripts() {
  FORMAT_SH_PRINT_DIFF=1 "${ROOT_DIR}"/format.sh --all
}

lint_bazel() {
  # Run buildifier without affecting external environment variables
  (
    mkdir -p -- "${GOPATH}"
    export PATH="${GOPATH}/bin:${GOROOT}/bin:${PATH}"

    # Build buildifier
    go get github.com/bazelbuild/buildtools/buildifier

    # Now run buildifier
    "${ROOT_DIR}"/bazel-format.sh
  )
}

lint_web() {
  (
    cd "${WORKSPACE_DIR}"/python/ray/new_dashboard/client
    set +x # suppress set -x since it'll get very noisy here

    if [ -z "${BUILDKITE-}" ]; then
      . "${HOME}/.nvm/nvm.sh"
      nvm use --silent node
    fi

    install_npm_project
    local filenames
    # shellcheck disable=SC2207
    filenames=($(find src -name "*.ts" -or -name "*.tsx"))
    node_modules/.bin/eslint --max-warnings 0 "${filenames[@]}"
    node_modules/.bin/prettier --check "${filenames[@]}"
    node_modules/.bin/prettier --check public/index.html
  )
}

_lint() {
  local platform=""
  case "${OSTYPE}" in
    linux*) platform=linux;;
  esac

  if command -v clang-format > /dev/null; then
    "${ROOT_DIR}"/check-git-clang-format-output.sh
  else
    { echo "WARNING: Skipping linting C/C++ as clang-format is not installed."; } 2> /dev/null
  fi

  # Run script linting
  lint_scripts

  # Make sure that the README is formatted properly.
  lint_readme

  if [ "${platform}" = linux ]; then
    # Run Bazel linter Buildifier.
    lint_bazel

    # Run TypeScript and HTML linting.
    lint_web
  fi
}

lint() {
  install_go
  # Checkout a clean copy of the repo to avoid seeing changes that have been made to the current one
  (
    WORKSPACE_DIR="$(TMPDIR="${WORKSPACE_DIR}/.." mktemp -d)"
    # shellcheck disable=SC2030
    ROOT_DIR="${WORKSPACE_DIR}"/ci/travis
    git worktree add -q "${WORKSPACE_DIR}"
    pushd "${WORKSPACE_DIR}"
      . "${ROOT_DIR}"/ci.sh _lint
    popd  # this is required so we can remove the worktree when we're done
    git worktree remove --force "${WORKSPACE_DIR}"
  )
}

_check_job_triggers() {
  local job_names
  job_names="$1"

  local variable_definitions
  # shellcheck disable=SC2031
  variable_definitions=($(python "${ROOT_DIR}"/determine_tests_to_run.py))
  if [ 0 -lt "${#variable_definitions[@]}" ]; then
    local expression restore_shell_state=""
    if [ -o xtrace ]; then set +x; restore_shell_state="set -x;"; fi  # Disable set -x (noisy here)
    {
      expression="$(printf "%q " "${variable_definitions[@]}")"
      printf "%s\n" "${expression}" >> ~/.bashrc
    }
    eval "${restore_shell_state}" "${expression}"  # Restore set -x, then evaluate expression
  fi

  # shellcheck disable=SC2086
  if ! (set +x && should_run_job ${job_names//,/ }); then
    if [ "${GITHUB_ACTIONS-}" = true ]; then
      # If this job is to be skipped, emit 'exit' into .bashrc to quickly exit all following steps.
      # This isn't needed on Travis (since everything runs in one shell), but is on GitHub Actions.
      cat <<EOF1 >> ~/.bashrc
      cat <<EOF2 1>&2
Exiting shell as no triggers were active for this job:
  ${job_names//,/}
The active triggers during job initialization were the following:
  ${variable_definitions[*]}
EOF2
      exit 0
EOF1
    fi
    exit 0
  fi
}

configure_system() {
  git config --global advice.detachedHead false
  git config --global core.askpass ""
  git config --global credential.helper ""
  git config --global credential.modalprompt false
}

# Initializes the environment for the current job. Performs the following tasks:
# - Calls 'exit 0' in this job step and all subsequent steps to quickly exit if provided a list of
#   job names and none of them has been triggered.
# - Sets variables to indicate the job names that have been triggered.
#   Note: Please avoid exporting these variables. Instead, source any callees that need to use them.
#   This helps reduce implicit coupling of callees to their parents, as they will be unable to run
#   when not sourced, (especially with set -u).
# - Installs dependencies for the current job.
# - Exports any environment variables necessary to run the build.
# Usage: init [JOB_NAMES]
# - JOB_NAMES (optional): Comma-separated list of job names to trigger on.
init() {
  _check_job_triggers "${1-}"

  configure_system

  # shellcheck disable=SC2031
  . "${ROOT_DIR}"/install-dependencies.sh  # Script is sourced to propagate up environment changes
}

build() {
  if [ "${LINT-}" != 1 ]; then
    _bazel_build_before_install
  else
    _bazel_build_protobuf
  fi

  if ! need_wheels; then
    install_ray
    if [ "${LINT-}" = 1 ]; then
      # Try generating Sphinx documentation. To do this, we need to install Ray first.
      build_sphinx_docs
    fi
  fi

  if [ "${RAY_CYTHON_EXAMPLES-}" = 1 ]; then
    install_cython_examples
  fi

  if [ "${RAY_DEFAULT_BUILD-}" = 1 ] || [ "${LINT-}" = 1 ]; then
    install_go
  fi

  if need_wheels; then
    build_wheels
  fi
}

_main() {
  if [ "${GITHUB_ACTIONS-}" = true ]; then
    exec 2>&1  # Merge stdout and stderr to prevent out-of-order buffering issues
    reload_env
  fi
  "$@"
}

_main "$@"

# Pop caller's shell options (quietly)
{ set -vx; eval "${SHELLOPTS_STACK##*|}"; SHELLOPTS_STACK="${SHELLOPTS_STACK%|*}"; } 2> /dev/null<|MERGE_RESOLUTION|>--- conflicted
+++ resolved
@@ -143,12 +143,8 @@
       -python/ray/serve:test_router # timeout
       -python/ray/serve:test_handle # "fatal error" (?) https://github.com/ray-project/ray/pull/13695
       -python/ray/serve:test_backend_worker # memory error
-<<<<<<< HEAD
       python/ray/tests:test_actor_advanced
-=======
       -python/ray/serve:test_controller_crashes # timeout
-      -python/ray/tests:test_actor_advanced # timeout
->>>>>>> ea0ee860
       -python/ray/tests:test_actor_failures # flaky
       -python/ray/tests:test_advanced_2
       -python/ray/tests:test_advanced_3  # test_invalid_unicode_in_worker_log() fails on Windows
