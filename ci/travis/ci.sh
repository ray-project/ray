#!/usr/bin/env bash

# Push caller's shell options (quietly)
{ SHELLOPTS_STACK="${SHELLOPTS_STACK-}|$(set +o); set -$-"; } 2> /dev/null

set -eo pipefail
if [ -z "${TRAVIS_PULL_REQUEST-}" ] || [ -n "${OSTYPE##darwin*}" ]; then set -ux; fi

if [ "${OSTYPE}" = msys ]; then OUTDIR='--output_user_root=c:/tmp'; else OUTDIR=''; fi

ROOT_DIR="$(cd "$(dirname "${BASH_SOURCE:-$0}")"; pwd)"
WORKSPACE_DIR="${ROOT_DIR}/../.."

suppress_output() {
  "${WORKSPACE_DIR}"/ci/suppress_output "$@"
}

keep_alive() {
  "${WORKSPACE_DIR}"/ci/keep_alive "$@"
}

# Calls the provided command with set -x temporarily suppressed
suppress_xtrace() {
  {
    local restore_shell_state=""
    if [ -o xtrace ]; then set +x; restore_shell_state="set -x"; fi
  } 2> /dev/null
  local status=0
  "$@" || status=$?
  ${restore_shell_state}
  { return "${status}"; } 2> /dev/null
}

# If provided the names of one or more environment variables, returns 0 if any of them is triggered.
# Usage: should_run_job [VAR_NAME]...
should_run_job() {
  local skip=0
  if [ -n "${1-}" ]; then  # were any triggers provided? (if not, then the job will always run)
    local envvar active_triggers=()
    for envvar in "$@"; do
      if [ "${!envvar}" = 1 ]; then
        # success! we found at least one of the given triggers is occurring
        active_triggers+=("${envvar}=${!envvar}")
      fi
    done
    if [ 0 -eq "${#active_triggers[@]}" ]; then
      echo "Job is not triggered by any of $1; skipping job."
      sleep 15  # make sure output is flushed
      skip=1
    else
      echo "Job is triggered by: ${active_triggers[*]}"
    fi
  fi
  return "${skip}"
}

# Idempotent environment loading
reload_env() {
  # Try to only modify CI-specific environment variables here (TRAVIS_... or GITHUB_...),
  # e.g. for CI cross-compatibility.
  # Normal environment variables should be set up at software installation time, not here.

  if [ -n "${GITHUB_PULL_REQUEST-}" ]; then
    case "${GITHUB_PULL_REQUEST}" in
      [1-9]*) TRAVIS_PULL_REQUEST="${GITHUB_PULL_REQUEST}";;
      *) TRAVIS_PULL_REQUEST=false;;
    esac
    export TRAVIS_PULL_REQUEST
  fi

  if [ "${GITHUB_ACTIONS-}" = true ] && [ -z "${TRAVIS_BRANCH-}" ]; then
    # Define TRAVIS_BRANCH to make Travis scripts run on GitHub Actions.
    TRAVIS_BRANCH="${GITHUB_BASE_REF:-${GITHUB_REF}}"  # For pull requests, the base branch name
    TRAVIS_BRANCH="${TRAVIS_BRANCH#refs/heads/}"  # Remove refs/... prefix
    # TODO(mehrdadn): Make TRAVIS_BRANCH be a named ref (e.g. 'master') like it's supposed to be.
    # For now we use a hash because GitHub Actions doesn't clone refs the same way as Travis does.
    TRAVIS_BRANCH="${GITHUB_HEAD_SHA:-${TRAVIS_BRANCH}}"
    export TRAVIS_BRANCH
  fi
}

need_wheels() {
  local error_code=1
  case "${OSTYPE}" in
    linux*) if [ "${LINUX_WHEELS-}" = 1 ]; then error_code=0; fi;;
    darwin*) if [ "${MAC_WHEELS-}" = 1 ]; then error_code=0; fi;;
    msys*) if [ "${WINDOWS_WHEELS-}" = 1 ]; then error_code=0; fi;;
  esac
  return "${error_code}"
}

upload_wheels() {
  local branch="" commit
  commit="$(git rev-parse --verify HEAD)"
  if [ -z "${branch}" ]; then branch="${GITHUB_BASE_REF-}"; fi
  if [ -z "${branch}" ]; then branch="${GITHUB_REF#refs/heads/}"; fi
  if [ -z "${branch}" ]; then branch="${TRAVIS_BRANCH-}"; fi
  if [ -z "${branch}" ]; then echo "Unable to detect branch name" 1>&2; return 1; fi
  local local_dir="python/dist"
  if [ -d "${local_dir}" ]; then
    ls -a -l -- "${local_dir}"
    local remote_dir
    for remote_dir in latest "${branch}/${commit}"; do
      if command -V aws; then
        aws s3 sync --acl public-read --no-progress "${local_dir}" "s3://ray-wheels/${remote_dir}"
      fi
    done
  fi
  (
    cd "${WORKSPACE_DIR}"/python
    if ! python -s -c "import ray, sys; sys.exit(0 if ray._raylet.OPTIMIZED else 1)"; then
      echo "ERROR: Uploading non-optimized wheels! Performance will suffer for users!"
      false
    fi
  )
}

test_core() {
  local args=(
    "//:*"
  )
  case "${OSTYPE}" in
    msys)
      args+=(
        -//:core_worker_test
        -//:event_test
        -//:gcs_pub_sub_test
        -//:gcs_server_test
        -//:gcs_server_rpc_test
      )
      ;;
  esac
  # shellcheck disable=SC2046
  bazel ${OUTDIR} test --config=ci --build_tests_only $(./scripts/bazel_export_options) -- "${args[@]}"
}

test_python() {
  local pathsep=":" args=()
  if [ "${OSTYPE}" = msys ]; then
    pathsep=";"
    args+=(
      python/ray/serve/...
      python/ray/tests/...
      -python/ray/serve:test_api # segfault on windows? https://github.com/ray-project/ray/issues/12541
      -python/ray/serve:test_router # timeout
      -python/ray/serve:test_handle # "fatal error" (?) https://github.com/ray-project/ray/pull/13695
      -python/ray/serve:test_controller_crashes # timeout
      -python/ray/tests:test_actor_advanced # timeout
      -python/ray/tests:test_actor_failures # flaky
      -python/ray/tests:test_advanced_2
      -python/ray/tests:test_advanced_3  # test_invalid_unicode_in_worker_log() fails on Windows
      -python/ray/tests:test_autoscaler # We don't support Autoscaler on Windows
      -python/ray/tests:test_autoscaler_aws
      -python/ray/tests:test_component_failures
      -python/ray/tests:test_component_failures_3 # timeout
      -python/ray/tests:test_basic_2  # hangs on shared cluster tests
      -python/ray/tests:test_basic_2_client_mode
      -python/ray/tests:test_basic_3  # timeout
      -python/ray/tests:test_basic_3_client_mode
      -python/ray/tests:test_cli
      -python/ray/tests:test_client_init # timeout
      -python/ray/tests:test_command_runner # We don't support Autoscaler on Windows
      -python/ray/tests:test_failure
      -python/ray/tests:test_failure_2
      -python/ray/tests:test_gcs_fault_tolerance # flaky
      -python/ray/serve:test_get_deployment # address violation
      -python/ray/tests:test_global_gc
      -python/ray/tests:test_job
      -python/ray/tests:test_memstat
      -python/ray/tests:test_metrics
      -python/ray/tests:test_metrics_agent # timeout
      -python/ray/tests:test_multi_node
      -python/ray/tests:test_multi_node_2
      -python/ray/tests:test_multi_node_3
      -python/ray/tests:test_multiprocessing  # test_connect_to_ray() fails to connect to raylet
      -python/ray/tests:test_multiprocessing_client_mode  # timeout
      -python/ray/tests:test_node_manager
      -python/ray/tests:test_object_manager
      -python/ray/tests:test_placement_group # timeout and OOM
      -python/ray/tests:test_ray_init  # test_redis_port() seems to fail here, but pass in isolation
      -python/ray/tests:test_resource_demand_scheduler
      -python/ray/tests:test_runtime_env_env_vars # runtime_env not supported on Windows
      -python/ray/tests:test_runtime_env_complicated # conda install slow leading to timeout
      -python/ray/tests:test_stress  # timeout
      -python/ray/tests:test_stress_sharded  # timeout
      -python/ray/tests:test_k8s_operator_unit_tests
      -python/ray/tests:test_tracing  # tracing not enabled on windows
    )
  fi
  if [ 0 -lt "${#args[@]}" ]; then  # Any targets to test?
    install_ray
    # TODO(mehrdadn): We set PYTHONPATH here to let Python find our pickle5 under pip install -e.
    # It's unclear to me if this should be necessary, but this is to make tests run for now.
    # Check why this issue doesn't arise on Linux/Mac.
    # Ideally importing ray.cloudpickle should import pickle5 automatically.
    # shellcheck disable=SC2046
    bazel ${OUTDIR} test --config=ci --build_tests_only $(./scripts/bazel_export_options) \
      --test_env=PYTHONPATH="${PYTHONPATH-}${pathsep}${WORKSPACE_DIR}/python/ray/pickle5_files" -- \
      "${args[@]}";
  fi
}

test_cpp() {
  bazel ${OUTDIR} build --config=ci //cpp:all
  # shellcheck disable=SC2046
  bazel ${OUTDIR} test --config=ci $(./scripts/bazel_export_options) --test_strategy=exclusive //cpp:all --build_tests_only
  # run cluster mode test with external cluster
<<<<<<< HEAD
  bazel ${OUTDIR} test //cpp:cluster_mode_test --test_arg=--external-cluster=true --test_arg=--redis-password="1234" \
    --test_arg=--ray-redis-password="1234"
  # run the cpp example
  bazel ${OUTDIR} run //cpp/example:example
=======
  bazel test //cpp:cluster_mode_test --test_arg=--external_cluster=true --test_arg=--redis_password="1234" \
    --test_arg=--ray_redis_password="1234"
>>>>>>> 01adf030

  # run the cpp example
  cd cpp/example && sh run.sh
}

test_wheels() {
  local result=0 flush_logs=0

  if need_wheels; then
    "${WORKSPACE_DIR}"/ci/travis/test-wheels.sh || { result=$? && flush_logs=1; }
  fi

  if [ 0 -ne "${flush_logs}" ]; then
    cat -- /tmp/ray/session_latest/logs/* || true
    sleep 60  # Explicitly sleep 60 seconds for logs to go through
  fi

  return "${result}"
}

install_npm_project() {
  if [ "${OSTYPE}" = msys ]; then
    # Not Windows-compatible: https://github.com/npm/cli/issues/558#issuecomment-584673763
    { echo "WARNING: Skipping NPM due to module incompatibilities with Windows"; } 2> /dev/null
  else
    npm i -g yarn
    yarn
  fi
}

build_dashboard_front_end() {
  if [ "${OSTYPE}" = msys ]; then
    { echo "WARNING: Skipping dashboard due to NPM incompatibilities with Windows"; } 2> /dev/null
  else
    (
      cd ray/new_dashboard/client

      # skip nvm activation on buildkite linux instances.
      if [ -z "${BUILDKITE-}" ] || [[ "${OSTYPE}" != linux* ]]; then
        set +x  # suppress set -x since it'll get very noisy here
        . "${HOME}/.nvm/nvm.sh"
        nvm use --silent node
      fi
      install_npm_project
      yarn build
    )
  fi
}

build_sphinx_docs() {
  (
    cd "${WORKSPACE_DIR}"/doc
    if [ "${OSTYPE}" = msys ]; then
      echo "WARNING: Documentation not built on Windows due to currently-unresolved issues"
    else
      sphinx-build -q -E -W -T -b html source _build/html
    fi
  )
}

install_cython_examples() {
  (
    cd "${WORKSPACE_DIR}"/doc/examples/cython
    pip install scipy
    python setup.py install --user
  )
}

install_go() {
  local gimme_url="https://raw.githubusercontent.com/travis-ci/gimme/master/gimme"
  suppress_xtrace eval "$(curl -f -s -L "${gimme_url}" | GIMME_GO_VERSION=1.14.2 bash)"

  if [ -z "${GOPATH-}" ]; then
    GOPATH="${GOPATH:-${HOME}/go_dir}"
    export GOPATH
  fi
}

_bazel_build_before_install() {
  local target
  if [ "${OSTYPE}" = msys ]; then
    # On Windows, we perform as full of a build as possible, to ensure the repository always remains buildable on Windows.
    # (Pip install will not perform a full build.)
    target="//:*"
  else
    # Just build Python on other platforms.
    # This because pip install captures & suppresses the build output, which causes a timeout on CI.
    target="//:ray_pkg"
  fi
  # NOTE: Do not add build flags here. Use .bazelrc and --config instead.
<<<<<<< HEAD
  bazel ${OUTDIR} build "${target}"
=======

  if [ -z "${RAY_DEBUG_BUILD-}" ]; then
    bazel build "${target}"
  elif [ "${RAY_DEBUG_BUILD}" = "asan" ]; then
    # bazel build --config asan "${target}"
    echo "Not needed"
  elif [ "${RAY_DEBUG_BUILD}" = "debug" ]; then
    bazel build --config debug "${target}"
  else
    echo "Invalid config given"
    exit 1
  fi
>>>>>>> 01adf030
}


_bazel_build_protobuf() {
  bazel ${OUTDIR} build "//:install_py_proto"
}

install_ray() {
  # TODO(mehrdadn): This function should be unified with the one in python/build-wheel-windows.sh.
  (
    cd "${WORKSPACE_DIR}"/python
    build_dashboard_front_end
    keep_alive pip install -v -e .
  )
}

build_wheels() {
  case "${OSTYPE}" in
    linux*)
      # Mount bazel cache dir to the docker container.
      # For the linux wheel build, we use a shared cache between all
      # wheels, but not between different travis runs, because that
      # caused timeouts in the past. See the "cache: false" line below.
      local MOUNT_BAZEL_CACHE=(
        -v "${HOME}/ray-bazel-cache":/root/ray-bazel-cache
        -e "TRAVIS=true"
        -e "TRAVIS_PULL_REQUEST=${TRAVIS_PULL_REQUEST:-false}"
        -e "encrypted_1c30b31fe1ee_key=${encrypted_1c30b31fe1ee_key-}"
        -e "encrypted_1c30b31fe1ee_iv=${encrypted_1c30b31fe1ee_iv-}"
        -e "TRAVIS_COMMIT=${TRAVIS_COMMIT}"
        -e "CI=${CI}"
        -e "RAY_INSTALL_JAVA=${RAY_INSTALL_JAVA:-}"
        -e "BUILDKITE=${BUILDKITE:-}"
        -e "BUILDKITE_BAZEL_CACHE_URL=${BUILDKITE_BAZEL_CACHE_URL:-}"
        -e "RAY_DEBUG_BUILD=${RAY_DEBUG_BUILD:-}"
      )


      if [ -z "${BUILDKITE-}" ]; then
        # This command should be kept in sync with ray/python/README-building-wheels.md,
        # except the "${MOUNT_BAZEL_CACHE[@]}" part.
        docker run --rm -w /ray -v "${PWD}":/ray "${MOUNT_BAZEL_CACHE[@]}" \
        quay.io/pypa/manylinux2014_x86_64 /ray/python/build-wheel-manylinux2014.sh
      else
        rm -rf /ray-mount/*
        cp -rT /ray /ray-mount
        ls /ray-mount
        docker run --rm -v /ray:/ray-mounted ubuntu:focal ls /
        docker run --rm -v /ray:/ray-mounted ubuntu:focal ls /ray-mounted
        docker run --rm -w /ray -v /ray:/ray "${MOUNT_BAZEL_CACHE[@]}" \
          quay.io/pypa/manylinux2014_x86_64 /ray/python/build-wheel-manylinux2014.sh
        cp -rT /ray-mount /ray # copy new files back here
        find . | grep whl # testing
      fi
      ;;
    darwin*)
      # This command should be kept in sync with ray/python/README-building-wheels.md.
      "${WORKSPACE_DIR}"/python/build-wheel-macos.sh
      ;;
    msys*)
      keep_alive "${WORKSPACE_DIR}"/python/build-wheel-windows.sh
      ;;
  esac
}

lint_readme() {
  if python -s -c "import docutils" >/dev/null 2>/dev/null; then
    (
      cd "${WORKSPACE_DIR}"/python
      python setup.py check --restructuredtext --strict --metadata
    )
  else
    echo "Skipping README lint because the docutils package is not installed" 1>&2
  fi
}

lint_scripts() {
  FORMAT_SH_PRINT_DIFF=1 "${ROOT_DIR}"/format.sh --all
}

lint_bazel() {
  # Run buildifier without affecting external environment variables
  (
    mkdir -p -- "${GOPATH}"
    export PATH="${GOPATH}/bin:${GOROOT}/bin:${PATH}"

    # Build buildifier
    go get github.com/bazelbuild/buildtools/buildifier

    # Now run buildifier
    "${ROOT_DIR}"/bazel-format.sh
  )
}

lint_web() {
  (
    cd "${WORKSPACE_DIR}"/python/ray/new_dashboard/client
    set +x # suppress set -x since it'll get very noisy here

    if [ -z "${BUILDKITE-}" ]; then
      . "${HOME}/.nvm/nvm.sh"
      nvm use --silent node
    fi

    install_npm_project
    local filenames
    # shellcheck disable=SC2207
    filenames=($(find src -name "*.ts" -or -name "*.tsx"))
    node_modules/.bin/eslint --max-warnings 0 "${filenames[@]}"
    node_modules/.bin/prettier --check "${filenames[@]}"
    node_modules/.bin/prettier --check public/index.html
  )
}

lint_copyright() {
  (
    "${ROOT_DIR}"/copyright-format.sh -c
  )
}

_lint() {
  local platform=""
  case "${OSTYPE}" in
    linux*) platform=linux;;
  esac

  if command -v clang-format > /dev/null; then
    "${ROOT_DIR}"/check-git-clang-format-output.sh
  else
    { echo "WARNING: Skipping linting C/C++ as clang-format is not installed."; } 2> /dev/null
  fi

  # Run script linting
  lint_scripts

  # Make sure that the README is formatted properly.
  lint_readme

  if [ "${platform}" = linux ]; then
    # Run Bazel linter Buildifier.
    lint_bazel

    # Run TypeScript and HTML linting.
    lint_web

    # lint copyright
    lint_copyright

    # lint test script
    pushd "${WORKSPACE_DIR}"
       bazel query 'kind("cc_test", //...)' --output=xml | python "${ROOT_DIR}"/check-bazel-team-owner.py
       bazel query 'kind("py_test", //...)' --output=xml | python "${ROOT_DIR}"/check-bazel-team-owner.py
    popd
  fi
}

lint() {
  install_go
  # Checkout a clean copy of the repo to avoid seeing changes that have been made to the current one
  (
    WORKSPACE_DIR="$(TMPDIR="${WORKSPACE_DIR}/.." mktemp -d)"
    # shellcheck disable=SC2030
    ROOT_DIR="${WORKSPACE_DIR}"/ci/travis
    git worktree add -q "${WORKSPACE_DIR}"
    pushd "${WORKSPACE_DIR}"
      . "${ROOT_DIR}"/ci.sh _lint
    popd  # this is required so we can remove the worktree when we're done
    git worktree remove --force "${WORKSPACE_DIR}"
  )
}

_check_job_triggers() {
  local job_names
  job_names="$1"

  local variable_definitions
  # shellcheck disable=SC2031
  variable_definitions=($(python "${ROOT_DIR}"/determine_tests_to_run.py))
  if [ 0 -lt "${#variable_definitions[@]}" ]; then
    local expression restore_shell_state=""
    if [ -o xtrace ]; then set +x; restore_shell_state="set -x;"; fi  # Disable set -x (noisy here)
    {
      expression="$(printf "%q " "${variable_definitions[@]}")"
      printf "%s\n" "${expression}" >> ~/.bashrc
    }
    eval "${restore_shell_state}" "${expression}"  # Restore set -x, then evaluate expression
  fi

  # shellcheck disable=SC2086
  if ! (set +x && should_run_job ${job_names//,/ }); then
    if [ "${GITHUB_ACTIONS-}" = true ]; then
      # If this job is to be skipped, emit 'exit' into .bashrc to quickly exit all following steps.
      # This isn't needed on Travis (since everything runs in one shell), but is on GitHub Actions.
      cat <<EOF1 >> ~/.bashrc
      cat <<EOF2 1>&2
Exiting shell as no triggers were active for this job:
  ${job_names//,/}
The active triggers during job initialization were the following:
  ${variable_definitions[*]}
EOF2
      exit 0
EOF1
    fi
    exit 0
  fi
}

configure_system() {
  git config --global advice.detachedHead false
  git config --global core.askpass ""
  git config --global credential.helper ""
  git config --global credential.modalprompt false
}

# Initializes the environment for the current job. Performs the following tasks:
# - Calls 'exit 0' in this job step and all subsequent steps to quickly exit if provided a list of
#   job names and none of them has been triggered.
# - Sets variables to indicate the job names that have been triggered.
#   Note: Please avoid exporting these variables. Instead, source any callees that need to use them.
#   This helps reduce implicit coupling of callees to their parents, as they will be unable to run
#   when not sourced, (especially with set -u).
# - Installs dependencies for the current job.
# - Exports any environment variables necessary to run the build.
# Usage: init [JOB_NAMES]
# - JOB_NAMES (optional): Comma-separated list of job names to trigger on.
init() {
  _check_job_triggers "${1-}"

  configure_system

  # shellcheck disable=SC2031
  . "${ROOT_DIR}"/install-dependencies.sh  # Script is sourced to propagate up environment changes
}

build() {
  if [ "${LINT-}" != 1 ]; then
    _bazel_build_before_install
  else
    _bazel_build_protobuf
  fi

  if ! need_wheels; then
    install_ray
    if [ "${LINT-}" = 1 ]; then
      # Try generating Sphinx documentation. To do this, we need to install Ray first.
      build_sphinx_docs
    fi
  fi

  if [ "${RAY_CYTHON_EXAMPLES-}" = 1 ]; then
    install_cython_examples
  fi

  if [ "${LINT-}" = 1 ]; then
    install_go
  fi

  if need_wheels; then
    build_wheels
  fi
}

_main() {
  if [ "${GITHUB_ACTIONS-}" = true ]; then
    exec 2>&1  # Merge stdout and stderr to prevent out-of-order buffering issues
    reload_env
  fi
  "$@"
}

_main "$@"

# Pop caller's shell options (quietly)
{ set -vx; eval "${SHELLOPTS_STACK##*|}"; SHELLOPTS_STACK="${SHELLOPTS_STACK%|*}"; } 2> /dev/null<|MERGE_RESOLUTION|>--- conflicted
+++ resolved
@@ -205,15 +205,8 @@
   # shellcheck disable=SC2046
   bazel ${OUTDIR} test --config=ci $(./scripts/bazel_export_options) --test_strategy=exclusive //cpp:all --build_tests_only
   # run cluster mode test with external cluster
-<<<<<<< HEAD
-  bazel ${OUTDIR} test //cpp:cluster_mode_test --test_arg=--external-cluster=true --test_arg=--redis-password="1234" \
-    --test_arg=--ray-redis-password="1234"
-  # run the cpp example
-  bazel ${OUTDIR} run //cpp/example:example
-=======
-  bazel test //cpp:cluster_mode_test --test_arg=--external_cluster=true --test_arg=--redis_password="1234" \
+  bazel ${OUTDIR} test //cpp:cluster_mode_test --test_arg=--external_cluster=true --test_arg=--redis_password="1234" \
     --test_arg=--ray_redis_password="1234"
->>>>>>> 01adf030
 
   # run the cpp example
   cd cpp/example && sh run.sh
@@ -304,22 +297,18 @@
     target="//:ray_pkg"
   fi
   # NOTE: Do not add build flags here. Use .bazelrc and --config instead.
-<<<<<<< HEAD
-  bazel ${OUTDIR} build "${target}"
-=======
 
   if [ -z "${RAY_DEBUG_BUILD-}" ]; then
-    bazel build "${target}"
+    bazel ${OUTDIR} build "${target}"
   elif [ "${RAY_DEBUG_BUILD}" = "asan" ]; then
     # bazel build --config asan "${target}"
     echo "Not needed"
   elif [ "${RAY_DEBUG_BUILD}" = "debug" ]; then
-    bazel build --config debug "${target}"
+    bazel ${OUTDIR} build --config debug "${target}"
   else
     echo "Invalid config given"
     exit 1
   fi
->>>>>>> 01adf030
 }
 
 
