#!/usr/bin/env bash

# Push caller's shell options (quietly)
{ SHELLOPTS_STACK="${SHELLOPTS_STACK-}|$(set +o); set -$-"; } 2> /dev/null

set -eo pipefail
if [ -z "${TRAVIS_PULL_REQUEST-}" ] || [ -n "${OSTYPE##darwin*}" ]; then set -ux; fi

ROOT_DIR="$(cd "$(dirname "${BASH_SOURCE:-$0}")"; pwd)"
WORKSPACE_DIR="${ROOT_DIR}/.."

suppress_output() {
  "${WORKSPACE_DIR}"/ci/suppress_output "$@"
}

keep_alive() {
  "${WORKSPACE_DIR}"/ci/keep_alive "$@"
}

# Calls the provided command with set -x temporarily suppressed
suppress_xtrace() {
  {
    local restore_shell_state=""
    if [ -o xtrace ]; then set +x; restore_shell_state="set -x"; fi
  } 2> /dev/null
  local status=0
  "$@" || status=$?
  ${restore_shell_state}
  { return "${status}"; } 2> /dev/null
}

# If provided the names of one or more environment variables, returns 0 if any of them is triggered.
# Usage: should_run_job [VAR_NAME]...
should_run_job() {
  local skip=0
  if [ -n "${1-}" ]; then  # were any triggers provided? (if not, then the job will always run)
    local envvar active_triggers=()
    for envvar in "$@"; do
      if [ "${!envvar}" = 1 ]; then
        # success! we found at least one of the given triggers is occurring
        active_triggers+=("${envvar}=${!envvar}")
      fi
    done
    if [ 0 -eq "${#active_triggers[@]}" ]; then
      echo "Job is not triggered by any of $1; skipping job."
      sleep 15  # make sure output is flushed
      skip=1
    else
      echo "Job is triggered by: ${active_triggers[*]}"
    fi
  fi
  return "${skip}"
}

# Idempotent environment loading
reload_env() {
  # Try to only modify CI-specific environment variables here (TRAVIS_... or GITHUB_...),
  # e.g. for CI cross-compatibility.
  # Normal environment variables should be set up at software installation time, not here.

  if [ -n "${GITHUB_PULL_REQUEST-}" ]; then
    case "${GITHUB_PULL_REQUEST}" in
      [1-9]*) TRAVIS_PULL_REQUEST="${GITHUB_PULL_REQUEST}";;
      *) TRAVIS_PULL_REQUEST=false;;
    esac
    export TRAVIS_PULL_REQUEST
  fi

  if [ "${GITHUB_ACTIONS-}" = true ] && [ -z "${TRAVIS_BRANCH-}" ]; then
    # Define TRAVIS_BRANCH to make Travis scripts run on GitHub Actions.
    TRAVIS_BRANCH="${GITHUB_BASE_REF:-${GITHUB_REF}}"  # For pull requests, the base branch name
    TRAVIS_BRANCH="${TRAVIS_BRANCH#refs/heads/}"  # Remove refs/... prefix
    # TODO(mehrdadn): Make TRAVIS_BRANCH be a named ref (e.g. 'master') like it's supposed to be.
    # For now we use a hash because GitHub Actions doesn't clone refs the same way as Travis does.
    TRAVIS_BRANCH="${GITHUB_HEAD_SHA:-${TRAVIS_BRANCH}}"
    export TRAVIS_BRANCH
  fi
}

need_wheels() {
  local error_code=1
  case "${OSTYPE}" in
    linux*) if [ "${LINUX_WHEELS-}" = 1 ]; then error_code=0; fi;;
    darwin*) if [ "${MAC_WHEELS-}" = 1 ]; then error_code=0; fi;;
    msys*) if [ "${WINDOWS_WHEELS-}" = 1 ]; then error_code=0; fi;;
  esac
  return "${error_code}"
}

upload_wheels() {
  local branch="" commit
  commit="$(git rev-parse --verify HEAD)"
  if [ -z "${branch}" ]; then branch="${GITHUB_BASE_REF-}"; fi
  if [ -z "${branch}" ]; then branch="${GITHUB_REF#refs/heads/}"; fi
  if [ -z "${branch}" ]; then branch="${TRAVIS_BRANCH-}"; fi
  if [ -z "${branch}" ]; then echo "Unable to detect branch name" 1>&2; return 1; fi
  local local_dir="python/dist"
  if [ -d "${local_dir}" ]; then
    ls -a -l -- "${local_dir}"
    local remote_dir
    for remote_dir in latest "${branch}/${commit}"; do
      if command -V aws; then
        aws s3 sync --acl public-read --no-progress "${local_dir}" "s3://ray-wheels/${remote_dir}"
      fi
    done
  fi
  (
    cd "${WORKSPACE_DIR}"/python
    if ! python -s -c "import ray, sys; sys.exit(0 if ray._raylet.OPTIMIZED else 1)"; then
      echo "ERROR: Uploading non-optimized wheels! Performance will suffer for users!"
      false
    fi
  )
}

test_core() {
  local args=(
    "//:*"
  )
  case "${OSTYPE}" in
    msys)
      args+=(
        -//:core_worker_test
        -//:event_test
        -//:gcs_server_rpc_test
        -//:ray_syncer_test # TODO (iycheng): it's flaky on windows. Add it back once we figure out the cause
        -//:gcs_client_reconnection_test
      )
      ;;
  esac
  # shellcheck disable=SC2046
  bazel test --config=ci --build_tests_only $(./ci/run/bazel_export_options) -- "${args[@]}"
}

prepare_docker() {
    rm "${WORKSPACE_DIR}"/python/dist/* ||:
    pushd "${WORKSPACE_DIR}/python"
    pip install -e . --verbose
    python setup.py bdist_wheel
    tmp_dir="/tmp/prepare_docker_$RANDOM"
    mkdir -p $tmp_dir
    cp "${WORKSPACE_DIR}"/python/dist/*.whl $tmp_dir
    wheel=$(ls "${WORKSPACE_DIR}"/python/dist/)
    base_image=$(python -c "import sys; print(f'rayproject/ray-deps:nightly-py{sys.version_info[0]}{sys.version_info[1]}-cpu')")
    echo "
    FROM $base_image

    ENV LC_ALL=C.UTF-8
    ENV LANG=C.UTF-8
    COPY ./*.whl /
    EXPOSE 8000
    EXPOSE 10001
    RUN pip install /${wheel}[serve]
    RUN sudo apt update && sudo apt install curl -y
    " > $tmp_dir/Dockerfile

    pushd $tmp_dir
    docker build . -t ray_ci:v1
    popd

    popd
}

# For running Python tests on Windows.
test_python() {
  local pathsep=":" args=()
  if [ "${OSTYPE}" = msys ]; then
    pathsep=";"
    args+=(
      python/ray/serve/...
      python/ray/tests/...
      -python/ray/serve:conda_env # pip field in runtime_env not supported
      -python/ray/serve:test_cross_language # Ray java not built on Windows yet.
      -python/ray/serve:test_gcs_failure # Fork not supported in windows
      -python/ray/serve:test_standalone2 # Multinode not supported on Windows
      -python/ray/serve:test_gradio
      -python/ray/serve:test_gradio_visualization
      -python/ray/serve:test_air_integrations_gpu
      -python/ray/tests:test_actor_advanced  # crashes in shutdown
      -python/ray/tests:test_autoscaler # We don't support Autoscaler on Windows
      -python/ray/tests:test_autoscaler_aws
      -python/ray/tests:test_cli
      -python/ray/tests:test_client_init # timeout
      -python/ray/tests:test_command_runner # We don't support Autoscaler on Windows
      -python/ray/tests:test_gcs_fault_tolerance # flaky
      -python/ray/serve:test_get_deployment # address violation
      -python/ray/tests:test_global_gc
      -python/ray/tests:test_job
      -python/ray/tests:test_memstat
      -python/ray/tests:test_multi_node_3
      -python/ray/tests:test_object_manager # OOM on test_object_directory_basic
      -python/ray/tests:test_resource_demand_scheduler
      -python/ray/tests:test_stress  # timeout
      -python/ray/tests:test_stress_sharded  # timeout
      -python/ray/tests:test_k8s_operator_unit_tests
      -python/ray/tests:test_tracing  # tracing not enabled on windows
      -python/ray/tests:kuberay/test_autoscaling_e2e # irrelevant on windows
      -python/ray/tests/xgboost/... # Requires ML dependencies, should not be run on Windows
      -python/ray/tests/lightgbm/... # Requires ML dependencies, should not be run on Windows
      -python/ray/tests/horovod/... # Requires ML dependencies, should not be run on Windows
      -python/ray/tests/ray_lightning/... # Requires ML dependencies, should not be run on Windows
      -python/ray/tests/ml_py36_compat/... # Required ML dependencies, should not be run on Windows
    )
  fi
  if [ 0 -lt "${#args[@]}" ]; then  # Any targets to test?
    install_ray

    # Shard the args.
    BUILDKITE_PARALLEL_JOB=${BUILDKITE_PARALLEL_JOB:-'0'}
    BUILDKITE_PARALLEL_JOB_COUNT=${BUILDKITE_PARALLEL_JOB_COUNT:-'1'}
    test_shard_selection=$(python ./ci/run/bazel_sharding/bazel_sharding.py --exclude_manual --index "${BUILDKITE_PARALLEL_JOB}" --count "${BUILDKITE_PARALLEL_JOB_COUNT}" "${args[@]}")

    # TODO(mehrdadn): We set PYTHONPATH here to let Python find our pickle5 under pip install -e.
    # It's unclear to me if this should be necessary, but this is to make tests run for now.
    # Check why this issue doesn't arise on Linux/Mac.
    # Ideally importing ray.cloudpickle should import pickle5 automatically.
    # shellcheck disable=SC2046,SC2086
    bazel test --config=ci \
      --build_tests_only $(./ci/run/bazel_export_options) \
      --test_env=PYTHONPATH="${PYTHONPATH-}${pathsep}${WORKSPACE_DIR}/python/ray/pickle5_files" \
      --test_env=CI="1" \
      --test_env=RAY_CI_POST_WHEEL_TESTS="1" \
      --test_env=USERPROFILE="${USERPROFILE}" \
      --test_output=streamed \
      -- \
      ${test_shard_selection};
  fi
}

# For running large Python tests on Linux and MacOS.
test_large() {
  # shellcheck disable=SC2046
  bazel test --config=ci $(./ci/run/bazel_export_options) --test_env=CONDA_EXE --test_env=CONDA_PYTHON_EXE \
      --test_env=CONDA_SHLVL --test_env=CONDA_PREFIX --test_env=CONDA_DEFAULT_ENV --test_env=CONDA_PROMPT_MODIFIER \
      --test_env=CI --test_tag_filters="large_size_python_tests_shard_${BUILDKITE_PARALLEL_JOB}"  "$@" \
      -- python/ray/tests/...
}

test_cpp() {
  # C++ worker example need _GLIBCXX_USE_CXX11_ABI flag, but if we put the flag into .bazelrc, the linux ci can't pass.
  # So only set the flag in c++ worker example. More details: https://github.com/ray-project/ray/pull/18273
  echo build --cxxopt="-D_GLIBCXX_USE_CXX11_ABI=0" >> ~/.bazelrc
  bazel build --config=ci //cpp:all
  # shellcheck disable=SC2046
  bazel test --config=ci $(./ci/run/bazel_export_options) --test_strategy=exclusive //cpp:all --build_tests_only
  # run cluster mode test with external cluster
  bazel test //cpp:cluster_mode_test --test_arg=--external_cluster=true --test_arg=--redis_password="1234" \
    --test_arg=--ray_redis_password="1234"
  bazel test --test_output=all //cpp:test_python_call_cpp

  # run the cpp example
  rm -rf ray-template && mkdir ray-template
  ray cpp --generate-bazel-project-template-to ray-template
  pushd ray-template && bash run.sh
}

test_wheels() {
  local result=0 flush_logs=0

  if need_wheels; then
    "${WORKSPACE_DIR}"/ci/build/test-wheels.sh || { result=$? && flush_logs=1; }
  fi

  if [ 0 -ne "${flush_logs}" ]; then
    cat -- /tmp/ray/session_latest/logs/* || true
    sleep 60  # Explicitly sleep 60 seconds for logs to go through
  fi

  return "${result}"
}

install_npm_project() {
  if [ "${OSTYPE}" = msys ]; then
    # Not Windows-compatible: https://github.com/npm/cli/issues/558#issuecomment-584673763
    { echo "WARNING: Skipping NPM due to module incompatibilities with Windows"; } 2> /dev/null
  else
    npm i -g yarn
    yarn
  fi
}

build_dashboard_front_end() {
  if [ "${OSTYPE}" = msys ]; then
    { echo "WARNING: Skipping dashboard due to NPM incompatibilities with Windows"; } 2> /dev/null
  else
    (
      cd ray/dashboard/client

      # skip nvm activation on buildkite linux instances.
      if [ -z "${BUILDKITE-}" ] || [[ "${OSTYPE}" != linux* ]]; then
        set +x  # suppress set -x since it'll get very noisy here
        . "${HOME}/.nvm/nvm.sh"
        NODE_VERSION="14"
        nvm install $NODE_VERSION
        nvm use --silent $NODE_VERSION
      fi
      install_npm_project
      yarn build
    )
  fi
}

build_sphinx_docs() {
  (
    cd "${WORKSPACE_DIR}"/doc
    if [ "${OSTYPE}" = msys ]; then
      echo "WARNING: Documentation not built on Windows due to currently-unresolved issues"
    else
      make html
<<<<<<< HEAD
    fi
  )
}

doctest_sphinx_docs() {
  (
    cd "${WORKSPACE_DIR}"/doc
    if [ "${OSTYPE}" = msys ]; then
      echo "WARNING: Documentation not built on Windows due to currently-unresolved issues"
    else
      mv ./custom_directives.py _disabled_custom_directives.txt # Get rid of mocks
      make doctest
      mv ./_disabled_custom_directives.txt _disabled_custom_directives.txt
=======
      pip install datasets==2.0.0
      RAY_MOCK_MODULES=0 make doctest
>>>>>>> d1662d68
    fi
  )
}

check_sphinx_links() {
  (
    cd "${WORKSPACE_DIR}"/doc
    if [ "${OSTYPE}" = msys ]; then
      echo "WARNING: Documentation not built on Windows due to currently-unresolved issues"
    else
      make linkcheck
    fi
  )
}

install_cython_examples() {
  (
    cd "${WORKSPACE_DIR}"/doc/examples/cython
    pip install scipy
    python setup.py install --user
  )
}

install_go() {
  local gimme_url="https://raw.githubusercontent.com/travis-ci/gimme/master/gimme"
  suppress_xtrace eval "$(curl -f -s -L "${gimme_url}" | GIMME_GO_VERSION=1.18.3 bash)"

  if [ -z "${GOPATH-}" ]; then
    GOPATH="${GOPATH:-${HOME}/go_dir}"
    export GOPATH
  fi
}

_bazel_build_before_install() {
  local target
  if [ "${OSTYPE}" = msys ]; then
    # On Windows, we perform as full of a build as possible, to ensure the repository always remains buildable on Windows.
    # (Pip install will not perform a full build.)
    target="//:*"
  else
    # Just build Python on other platforms.
    # This because pip install captures & suppresses the build output, which causes a timeout on CI.
    target="//:ray_pkg"
  fi
  # NOTE: Do not add build flags here. Use .bazelrc and --config instead.

  if [ -z "${RAY_DEBUG_BUILD-}" ]; then
    bazel build "${target}"
  elif [ "${RAY_DEBUG_BUILD}" = "asan" ]; then
    # bazel build --config asan "${target}"
    echo "Not needed"
  elif [ "${RAY_DEBUG_BUILD}" = "debug" ]; then
    bazel build --config debug "${target}"
  else
    echo "Invalid config given"
    exit 1
  fi
}


_bazel_build_protobuf() {
  bazel build "//:install_py_proto"
}

install_ray() {
  # TODO(mehrdadn): This function should be unified with the one in python/build-wheel-windows.sh.
  (
    cd "${WORKSPACE_DIR}"/python
    build_dashboard_front_end
    keep_alive pip install -v -e .
  )
  (
    # For runtime_env tests, wheels are needed
    cd "${WORKSPACE_DIR}"
    keep_alive pip wheel -e python -w .whl
  )
}

validate_wheels_commit_str() {
  if [ "${OSTYPE}" = msys ]; then
    echo "Windows builds do not set the commit string, skipping wheel commit validity check."
    return 0
  fi

  if [ -n "${BUILDKITE_COMMIT}" ]; then
    EXPECTED_COMMIT=${BUILDKITE_COMMIT:-}
  else
    EXPECTED_COMMIT=${TRAVIS_COMMIT:-}
  fi

  if [ -z "$EXPECTED_COMMIT" ]; then
    echo "Could not validate expected wheel commits: TRAVIS_COMMIT is empty."
    return 0
  fi

  for whl in .whl/*.whl; do
    basename=${whl##*/}

    if [[ "$basename" =~ "_cpp" ]]; then
      # cpp wheels cannot be checked this way
      echo "Skipping CPP wheel ${basename} for wheel commit validation."
      continue
    fi

    folder=${basename%%-cp*}
    WHL_COMMIT=$(unzip -p "$whl" "${folder}.data/purelib/ray/__init__.py" | grep "__commit__" | awk -F'"' '{print $2}')

    if [ "${WHL_COMMIT}" != "${EXPECTED_COMMIT}" ]; then
      echo "Error: Observed wheel commit (${WHL_COMMIT}) is not expected commit (${EXPECTED_COMMIT}). Aborting."
      exit 1
    fi

    echo "Wheel ${basename} has the correct commit: ${WHL_COMMIT}"
  done

  echo "All wheels passed the sanity check and have the correct wheel commit set."
}

build_wheels() {
  # Create wheel output directory and empty contents
  # If buildkite runners are re-used, wheels from previous builds might be here, so we delete them.
  mkdir -p .whl
  rm -rf .whl/* || true

  case "${OSTYPE}" in
    linux*)
      # Mount bazel cache dir to the docker container.
      # For the linux wheel build, we use a shared cache between all
      # wheels, but not between different travis runs, because that
      # caused timeouts in the past. See the "cache: false" line below.
      local MOUNT_BAZEL_CACHE=(
        -v "${HOME}/ray-bazel-cache":/root/ray-bazel-cache
        -e "TRAVIS=true"
        -e "TRAVIS_PULL_REQUEST=${TRAVIS_PULL_REQUEST:-false}"
        -e "encrypted_1c30b31fe1ee_key=${encrypted_1c30b31fe1ee_key-}"
        -e "encrypted_1c30b31fe1ee_iv=${encrypted_1c30b31fe1ee_iv-}"
        -e "TRAVIS_COMMIT=${TRAVIS_COMMIT}"
        -e "CI=${CI}"
        -e "RAY_INSTALL_JAVA=${RAY_INSTALL_JAVA:-}"
        -e "BUILDKITE=${BUILDKITE:-}"
        -e "BUILDKITE_PULL_REQUEST=${BUILDKITE_PULL_REQUEST:-}"
        -e "BUILDKITE_BAZEL_CACHE_URL=${BUILDKITE_BAZEL_CACHE_URL:-}"
        -e "RAY_DEBUG_BUILD=${RAY_DEBUG_BUILD:-}"
      )

      if [ -z "${BUILDKITE-}" ]; then
        # This command should be kept in sync with ray/python/README-building-wheels.md,
        # except the "${MOUNT_BAZEL_CACHE[@]}" part.
        docker run --rm -w /ray -v "${PWD}":/ray "${MOUNT_BAZEL_CACHE[@]}" \
        quay.io/pypa/manylinux2014_x86_64:2021-11-07-28723f3 /ray/python/build-wheel-manylinux2014.sh
      else
        rm -rf /ray-mount/*
        rm -rf /ray-mount/.whl || true
        rm -rf /ray/.whl || true
        cp -rT /ray /ray-mount
        ls -a /ray-mount
        docker run --rm -v /ray:/ray-mounted ubuntu:focal ls /
        docker run --rm -v /ray:/ray-mounted ubuntu:focal ls /ray-mounted
        docker run --rm -w /ray -v /ray:/ray "${MOUNT_BAZEL_CACHE[@]}" \
          quay.io/pypa/manylinux2014_x86_64:2021-11-07-28723f3 /ray/python/build-wheel-manylinux2014.sh
        cp -rT /ray-mount /ray # copy new files back here
        find . | grep whl # testing

        # Sync the directory to buildkite artifacts
        rm -rf /artifact-mount/.whl || true

        if [ "${UPLOAD_WHEELS_AS_ARTIFACTS-}" = "1" ]; then
          cp -r .whl /artifact-mount/.whl
          chmod -R 777 /artifact-mount/.whl
        fi

        validate_wheels_commit_str
      fi
      ;;
    darwin*)
      # This command should be kept in sync with ray/python/README-building-wheels.md.
      "${WORKSPACE_DIR}"/python/build-wheel-macos.sh
      mkdir -p /tmp/artifacts/.whl
      rm -rf /tmp/artifacts/.whl || true

      if [ "${UPLOAD_WHEELS_AS_ARTIFACTS-}" = "1" ]; then
        cp -r .whl /tmp/artifacts/.whl
        chmod -R 777 /tmp/artifacts/.whl
      fi

      validate_wheels_commit_str
      ;;
    msys*)
      keep_alive "${WORKSPACE_DIR}"/python/build-wheel-windows.sh
      ;;
  esac
}

lint_readme() {
  if python -s -c "import docutils" >/dev/null 2>/dev/null; then
    (
      cd "${WORKSPACE_DIR}"/python
      python setup.py check --restructuredtext --strict --metadata
    )
  else
    echo "Skipping README lint because the docutils package is not installed" 1>&2
  fi
}

lint_scripts() {
  FORMAT_SH_PRINT_DIFF=1 "${ROOT_DIR}"/lint/format.sh --all-scripts
}

lint_banned_words() {
  "${ROOT_DIR}"/lint/check-banned-words.sh
}

lint_annotations() {
  "${ROOT_DIR}"/lint/check_api_annotations.py
}

lint_bazel() {
  # Run buildifier without affecting external environment variables
  (
    mkdir -p -- "${GOPATH}"
    export PATH="${GOPATH}/bin:${GOROOT}/bin:${PATH}"

    # Build buildifier
    go install github.com/bazelbuild/buildtools/buildifier@latest

    # Now run buildifier
    "${ROOT_DIR}"/lint/bazel-format.sh
  )
}

lint_bazel_pytest() {
  pip install yq
  cd "${WORKSPACE_DIR}"
  for team in "team:ml" "team:rllib" "team:serve"; do
    # this does the following:
    # - find all py_test rules in bazel that have the specified team tag EXCEPT ones with "no_main" tag and outputs them as xml
    # - converts the xml to json
    # - feeds the json into pytest_checker.py
    bazel query "kind(py_test.*, tests(python/...) intersect attr(tags, \"\b$team\b\", python/...) except attr(tags, \"\bno_main\b\", python/...))" --output xml | xq | python scripts/pytest_checker.py
  done
}

lint_web() {
  (
    cd "${WORKSPACE_DIR}"/python/ray/dashboard/client
    set +x # suppress set -x since it'll get very noisy here

    if [ -z "${BUILDKITE-}" ]; then
      . "${HOME}/.nvm/nvm.sh"
      NODE_VERSION="14"
      nvm install $NODE_VERSION
      nvm use --silent $NODE_VERSION
    fi

    install_npm_project
    local filenames
    # shellcheck disable=SC2207
    filenames=($(find src -name "*.ts" -or -name "*.tsx"))
    node_modules/.bin/eslint --max-warnings 0 "${filenames[@]}"
    node_modules/.bin/prettier --check "${filenames[@]}"
    node_modules/.bin/prettier --check public/index.html
  )
}

lint_copyright() {
  (
    "${ROOT_DIR}"/lint/copyright-format.sh -c
  )
}

_lint() {
  local platform=""
  case "${OSTYPE}" in
    linux*) platform=linux;;
  esac

  if command -v clang-format > /dev/null; then
    "${ROOT_DIR}"/lint/check-git-clang-format-output.sh
  else
    { echo "WARNING: Skipping linting C/C++ as clang-format is not installed."; } 2> /dev/null
  fi

  if command -v clang-tidy > /dev/null; then
    pushd "${WORKSPACE_DIR}"
      "${ROOT_DIR}"/env/install-llvm-binaries.sh
    popd
    # Disable clang-tidy until ergonomic issues are resolved.
    # "${ROOT_DIR}"/lint/check-git-clang-tidy-output.sh
  else
    { echo "WARNING: Skipping running clang-tidy which is not installed."; } 2> /dev/null
  fi

  # Run script linting
  lint_scripts

  # Run banned words check.
  lint_banned_words

  # Run annotations check.
  lint_annotations

  # Make sure that the README is formatted properly.
  lint_readme

  if [ "${platform}" = linux ]; then
    # Run Bazel linter Buildifier.
    lint_bazel

    # Check if py_test files have the if __name__... snippet
    lint_bazel_pytest

    # Run TypeScript and HTML linting.
    lint_web

    # lint copyright
    lint_copyright

    # lint test script
    pushd "${WORKSPACE_DIR}"
       bazel query 'kind("cc_test", //...)' --output=xml | python "${ROOT_DIR}"/lint/check-bazel-team-owner.py
       bazel query 'kind("py_test", //...)' --output=xml | python "${ROOT_DIR}"/lint/check-bazel-team-owner.py
    popd

    # Make sure tests will be run by CI.
    python "${ROOT_DIR}"/pipeline/check-test-run.py
  fi
}

lint() {
  install_go
  # Checkout a clean copy of the repo to avoid seeing changes that have been made to the current one
  (
    WORKSPACE_DIR="$(TMPDIR="${WORKSPACE_DIR}/.." mktemp -d)"
    # shellcheck disable=SC2030
    ROOT_DIR="${WORKSPACE_DIR}"/ci
    git worktree add -q "${WORKSPACE_DIR}"
    pushd "${WORKSPACE_DIR}"
      . "${ROOT_DIR}"/ci.sh _lint
    popd  # this is required so we can remove the worktree when we're done
    git worktree remove --force "${WORKSPACE_DIR}"
  )
}

_check_job_triggers() {
  local job_names
  job_names="$1"

  local variable_definitions
  if command -v python3; then
    # shellcheck disable=SC2031
    variable_definitions=($(python3 "${ROOT_DIR}"/pipeline/determine_tests_to_run.py))
  else
    # shellcheck disable=SC2031
    variable_definitions=($(python "${ROOT_DIR}"/pipeline/determine_tests_to_run.py))
  fi
  if [ 0 -lt "${#variable_definitions[@]}" ]; then
    local expression restore_shell_state=""
    if [ -o xtrace ]; then set +x; restore_shell_state="set -x;"; fi  # Disable set -x (noisy here)
    {
      expression="$(printf "%q " "${variable_definitions[@]}")"
      printf "%s\n" "${expression}" >> ~/.bashrc
    }
    eval "${restore_shell_state}" "${expression}"  # Restore set -x, then evaluate expression
  fi

  # shellcheck disable=SC2086
  if ! (set +x && should_run_job ${job_names//,/ }); then
    if [ "${GITHUB_ACTIONS-}" = true ]; then
      # If this job is to be skipped, emit 'exit' into .bashrc to quickly exit all following steps.
      # This isn't needed on Travis (since everything runs in one shell), but is on GitHub Actions.
      cat <<EOF1 >> ~/.bashrc
      cat <<EOF2 1>&2
Exiting shell as no triggers were active for this job:
  ${job_names//,/}
The active triggers during job initialization were the following:
  ${variable_definitions[*]}
EOF2
      exit 0
EOF1
    fi
    exit 0
  fi
}

configure_system() {
  git config --global advice.detachedHead false
  git config --global core.askpass ""
  git config --global credential.helper ""
  git config --global credential.modalprompt false

  # Requests library need root certificates.
  if [ "${OSTYPE}" = msys ]; then
    certutil -generateSSTFromWU roots.sst && certutil -addstore -f root roots.sst && rm roots.sst
  fi
}

# Initializes the environment for the current job. Performs the following tasks:
# - Calls 'exit 0' in this job step and all subsequent steps to quickly exit if provided a list of
#   job names and none of them has been triggered.
# - Sets variables to indicate the job names that have been triggered.
#   Note: Please avoid exporting these variables. Instead, source any callees that need to use them.
#   This helps reduce implicit coupling of callees to their parents, as they will be unable to run
#   when not sourced, (especially with set -u).
# - Installs dependencies for the current job.
# - Exports any environment variables necessary to run the build.
# Usage: init [JOB_NAMES]
# - JOB_NAMES (optional): Comma-separated list of job names to trigger on.
init() {
  # TODO(jjyao): fix it for windows
  if [ "${OSTYPE}" != msys ]; then
    _check_job_triggers "${1-}"
  fi

  configure_system

  # shellcheck disable=SC2031
  . "${ROOT_DIR}"/env/install-dependencies.sh  # Script is sourced to propagate up environment changes
}

build() {
  if [ "${LINT-}" != 1 ]; then
    _bazel_build_before_install
  else
    _bazel_build_protobuf
  fi

  if ! need_wheels; then
    install_ray
    if [ "${LINT-}" = 1 ]; then
      # Try generating Sphinx documentation. To do this, we need to install Ray first.
      build_sphinx_docs
    fi
  fi

  if [ "${RAY_CYTHON_EXAMPLES-}" = 1 ]; then
    install_cython_examples
  fi

  if [ "${LINT-}" = 1 ]; then
    install_go
  fi

  if need_wheels; then
    build_wheels
  fi
}

run_minimal_test() {
  BAZEL_EXPORT_OPTIONS="$(./ci/run/bazel_export_options)"
  # Ignoring shellcheck is necessary because if ${BAZEL_EXPORT_OPTIONS} is wrapped by the double quotation,
  # bazel test cannot recognize the option.
  # shellcheck disable=SC2086
  bazel test --test_output=streamed --config=ci --test_env=RAY_MINIMAL=1 ${BAZEL_EXPORT_OPTIONS} python/ray/tests/test_basic
  # shellcheck disable=SC2086
  bazel test --test_output=streamed --config=ci --test_env=RAY_MINIMAL=1 --test_env=TEST_EXTERNAL_REDIS=1 ${BAZEL_EXPORT_OPTIONS} python/ray/tests/test_basic
  # shellcheck disable=SC2086
  bazel test --test_output=streamed --config=ci ${BAZEL_EXPORT_OPTIONS} python/ray/tests/test_basic_2
  # shellcheck disable=SC2086
  bazel test --test_output=streamed --config=ci --test_env=RAY_MINIMAL=1 --test_env=TEST_EXTERNAL_REDIS=1 ${BAZEL_EXPORT_OPTIONS} python/ray/tests/test_basic_2
  # shellcheck disable=SC2086
  bazel test --test_output=streamed --config=ci ${BAZEL_EXPORT_OPTIONS} python/ray/tests/test_basic_3
  # shellcheck disable=SC2086
  bazel test --test_output=streamed --config=ci --test_env=RAY_MINIMAL=1 --test_env=TEST_EXTERNAL_REDIS=1 ${BAZEL_EXPORT_OPTIONS} python/ray/tests/test_basic_3
  # shellcheck disable=SC2086
  bazel test --test_output=streamed --config=ci ${BAZEL_EXPORT_OPTIONS} python/ray/tests/test_basic_4
  # shellcheck disable=SC2086
  bazel test --test_output=streamed --config=ci --test_env=RAY_MINIMAL=1 --test_env=TEST_EXTERNAL_REDIS=1 ${BAZEL_EXPORT_OPTIONS} python/ray/tests/test_basic_4
  # shellcheck disable=SC2086
  bazel test --test_output=streamed --config=ci ${BAZEL_EXPORT_OPTIONS} python/ray/tests/test_basic_5
  # shellcheck disable=SC2086
  bazel test --test_output=streamed --config=ci --test_env=RAY_MINIMAL=1 --test_env=TEST_EXTERNAL_REDIS=1 ${BAZEL_EXPORT_OPTIONS} python/ray/tests/test_basic_5
  # shellcheck disable=SC2086
  bazel test --test_output=streamed --config=ci --test_env=RAY_MINIMAL=1 ${BAZEL_EXPORT_OPTIONS} python/ray/tests/test_output
  # shellcheck disable=SC2086
  bazel test --test_output=streamed --config=ci --test_env=RAY_MINIMAL=1 ${BAZEL_EXPORT_OPTIONS} python/ray/tests/test_runtime_env_ray_minimal
  # shellcheck disable=SC2086
  bazel test --test_output=streamed --config=ci ${BAZEL_EXPORT_OPTIONS} python/ray/tests/test_runtime_env
  # shellcheck disable=SC2086
  bazel test --test_output=streamed --config=ci ${BAZEL_EXPORT_OPTIONS} python/ray/tests/test_runtime_env_2

  # Todo: Make compatible with python 3.9/3.10
  if [ "$1" != "3.9" ] && [ "$1" != "3.10" ]; then
    # shellcheck disable=SC2086
    bazel test --test_output=streamed --config=ci ${BAZEL_EXPORT_OPTIONS} python/ray/tests/test_runtime_env_complicated
  fi

  # shellcheck disable=SC2086
  bazel test --test_output=streamed --config=ci ${BAZEL_EXPORT_OPTIONS} python/ray/tests/test_runtime_env_validation
  # shellcheck disable=SC2086
  bazel test --test_output=streamed --config=ci --test_env=RAY_MINIMAL=1 ${BAZEL_EXPORT_OPTIONS} python/ray/tests/test_serve_ray_minimal
  # shellcheck disable=SC2086
  bazel test --test_output=streamed --config=ci --test_env=RAY_MINIMAL=1 ${BAZEL_EXPORT_OPTIONS} python/ray/dashboard/test_dashboard
  # shellcheck disable=SC2086
  bazel test --test_output=streamed --config=ci --test_env=RAY_MINIMAL=1 ${BAZEL_EXPORT_OPTIONS} python/ray/tests/test_usage_stats
  # shellcheck disable=SC2086
  bazel test --test_output=streamed --config=ci --test_env=RAY_MINIMAL=1 --test_env=TEST_EXTERNAL_REDIS=1 ${BAZEL_EXPORT_OPTIONS} python/ray/tests/test_usage_stats
}

test_minimal() {
  ./ci/env/install-minimal.sh "$1"
  ./ci/env/env_info.sh
  python ./ci/env/check_minimal_install.py
  run_minimal_test "$1"
}


test_latest_core_dependencies() {
  ./ci/env/install-minimal.sh "$1"
  ./ci/env/env_info.sh
  ./ci/env/install-core-prerelease-dependencies.sh
  run_minimal_test "$1"
}

_main() {
  if [ "${GITHUB_ACTIONS-}" = true ]; then
    exec 2>&1  # Merge stdout and stderr to prevent out-of-order buffering issues
    reload_env
  fi
  "$@"
}

_main "$@"

# Pop caller's shell options (quietly)
{ set -vx; eval "${SHELLOPTS_STACK##*|}"; SHELLOPTS_STACK="${SHELLOPTS_STACK%|*}"; } 2> /dev/null<|MERGE_RESOLUTION|>--- conflicted
+++ resolved
@@ -307,7 +307,6 @@
       echo "WARNING: Documentation not built on Windows due to currently-unresolved issues"
     else
       make html
-<<<<<<< HEAD
     fi
   )
 }
@@ -319,12 +318,9 @@
       echo "WARNING: Documentation not built on Windows due to currently-unresolved issues"
     else
       mv ./custom_directives.py _disabled_custom_directives.txt # Get rid of mocks
-      make doctest
-      mv ./_disabled_custom_directives.txt _disabled_custom_directives.txt
-=======
       pip install datasets==2.0.0
       RAY_MOCK_MODULES=0 make doctest
->>>>>>> d1662d68
+      mv ./_disabled_custom_directives.txt _disabled_custom_directives.txt
     fi
   )
 }
