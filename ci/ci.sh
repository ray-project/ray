#!/usr/bin/env bash

# Push caller's shell options (quietly)
{ SHELLOPTS_STACK="${SHELLOPTS_STACK-}|$(set +o); set -$-"; } 2> /dev/null

set -eo pipefail
if [ -z "${TRAVIS_PULL_REQUEST-}" ] || [ -n "${OSTYPE##darwin*}" ]; then set -ux; fi

ROOT_DIR="$(cd "$(dirname "${BASH_SOURCE:-$0}")"; pwd)"
WORKSPACE_DIR="${ROOT_DIR}/.."

suppress_output() {
  "${WORKSPACE_DIR}"/ci/suppress_output "$@"
}

keep_alive() {
  "${WORKSPACE_DIR}"/ci/keep_alive "$@"
}

# Calls the provided command with set -x temporarily suppressed
suppress_xtrace() {
  {
    local restore_shell_state=""
    if [ -o xtrace ]; then set +x; restore_shell_state="set -x"; fi
  } 2> /dev/null
  local status=0
  "$@" || status=$?
  ${restore_shell_state}
  { return "${status}"; } 2> /dev/null
}

# If provided the names of one or more environment variables, returns 0 if any of them is triggered.
# Usage: should_run_job [VAR_NAME]...
should_run_job() {
  local skip=0
  if [ -n "${1-}" ]; then  # were any triggers provided? (if not, then the job will always run)
    local envvar active_triggers=()
    for envvar in "$@"; do
      if [ "${!envvar}" = 1 ]; then
        # success! we found at least one of the given triggers is occurring
        active_triggers+=("${envvar}=${!envvar}")
      fi
    done
    if [ 0 -eq "${#active_triggers[@]}" ]; then
      echo "Job is not triggered by any of $1; skipping job."
      sleep 15  # make sure output is flushed
      skip=1
    else
      echo "Job is triggered by: ${active_triggers[*]}"
    fi
  fi
  return "${skip}"
}

# Idempotent environment loading
reload_env() {
  # Try to only modify CI-specific environment variables here (TRAVIS_... or GITHUB_...),
  # e.g. for CI cross-compatibility.
  # Normal environment variables should be set up at software installation time, not here.

  if [ -n "${GITHUB_PULL_REQUEST-}" ]; then
    case "${GITHUB_PULL_REQUEST}" in
      [1-9]*) TRAVIS_PULL_REQUEST="${GITHUB_PULL_REQUEST}";;
      *) TRAVIS_PULL_REQUEST=false;;
    esac
    export TRAVIS_PULL_REQUEST
  fi

  if [ "${GITHUB_ACTIONS-}" = true ] && [ -z "${TRAVIS_BRANCH-}" ]; then
    # Define TRAVIS_BRANCH to make Travis scripts run on GitHub Actions.
    TRAVIS_BRANCH="${GITHUB_BASE_REF:-${GITHUB_REF}}"  # For pull requests, the base branch name
    TRAVIS_BRANCH="${TRAVIS_BRANCH#refs/heads/}"  # Remove refs/... prefix
    # TODO(mehrdadn): Make TRAVIS_BRANCH be a named ref (e.g. 'master') like it's supposed to be.
    # For now we use a hash because GitHub Actions doesn't clone refs the same way as Travis does.
    TRAVIS_BRANCH="${GITHUB_HEAD_SHA:-${TRAVIS_BRANCH}}"
    export TRAVIS_BRANCH
  fi
}

need_wheels() {
  local error_code=1
  case "${OSTYPE}" in
    linux*) if [ "${LINUX_WHEELS-}" = 1 ]; then error_code=0; fi;;
    darwin*) if [ "${MAC_WHEELS-}" = 1 ]; then error_code=0; fi;;
    msys*) if [ "${WINDOWS_WHEELS-}" = 1 ]; then error_code=0; fi;;
  esac
  return "${error_code}"
}

upload_wheels() {
  local branch="" commit
  commit="$(git rev-parse --verify HEAD)"
  if [ -z "${branch}" ]; then branch="${GITHUB_BASE_REF-}"; fi
  if [ -z "${branch}" ]; then branch="${GITHUB_REF#refs/heads/}"; fi
  if [ -z "${branch}" ]; then branch="${TRAVIS_BRANCH-}"; fi
  if [ -z "${branch}" ]; then echo "Unable to detect branch name" 1>&2; return 1; fi
  local local_dir="python/dist"
  if [ -d "${local_dir}" ]; then
    ls -a -l -- "${local_dir}"
    local remote_dir
    for remote_dir in latest "${branch}/${commit}"; do
      if command -V aws; then
        aws s3 sync --acl public-read --no-progress "${local_dir}" "s3://ray-wheels/${remote_dir}"
      fi
    done
  fi
  (
    cd "${WORKSPACE_DIR}"/python
    if ! python -s -c "import ray, sys; sys.exit(0 if ray._raylet.OPTIMIZED else 1)"; then
      echo "ERROR: Uploading non-optimized wheels! Performance will suffer for users!"
      false
    fi
  )
}

test_core() {
  local args=(
    "//:*"
  )
  case "${OSTYPE}" in
    msys)
      args+=(
        -//:core_worker_test
        -//:event_test
        -//:gcs_server_rpc_test
        -//:ray_syncer_test # TODO (iycheng): it's flaky on windows. Add it back once we figure out the cause
        -//:gcs_client_reconnection_test
      )
      ;;
  esac
  # shellcheck disable=SC2046
  bazel test --config=ci --build_tests_only $(./ci/run/bazel_export_options) -- "${args[@]}"
}

prepare_docker() {
    rm "${WORKSPACE_DIR}"/python/dist/* ||:
    pushd "${WORKSPACE_DIR}/python"
    pip install -e . --verbose
    python setup.py bdist_wheel
    tmp_dir="/tmp/prepare_docker_$RANDOM"
    mkdir -p $tmp_dir
    cp "${WORKSPACE_DIR}"/python/dist/*.whl $tmp_dir
    wheel=$(ls "${WORKSPACE_DIR}"/python/dist/)
    base_image=$(python -c "import sys; print(f'rayproject/ray-deps:nightly-py{sys.version_info[0]}{sys.version_info[1]}-cpu')")
    echo "
    FROM $base_image

    ENV LC_ALL=C.UTF-8
    ENV LANG=C.UTF-8
    COPY ./*.whl /
    EXPOSE 8000
    EXPOSE 10001
    RUN pip install /${wheel}[serve]
    RUN sudo apt update && sudo apt install curl -y
    " > $tmp_dir/Dockerfile

    pushd $tmp_dir
    docker build . -t ray_ci:v1
    popd

    popd
}

# For running Python tests on Windows.
test_python() {
  local pathsep=":" args=()
  if [ "${OSTYPE}" = msys ]; then
    pathsep=";"
    args+=(
      python/ray/serve/...
      python/ray/tests/...
      -python/ray/serve:conda_env # pip field in runtime_env not supported
      -python/ray/serve:test_cross_language # Ray java not built on Windows yet.
      -python/ray/serve:test_gcs_failure # Fork not supported in windows
      -python/ray/serve:test_standalone2 # Multinode not supported on Windows
      -python/ray/serve:test_gradio
      -python/ray/serve:test_gradio_visualization
      -python/ray/serve:test_air_integrations_gpu
      -python/ray/serve:test_fastapi
      -python/ray/tests:test_actor_advanced  # crashes in shutdown
      -python/ray/tests:test_autoscaler # We don't support Autoscaler on Windows
      -python/ray/tests:test_autoscaler_aws
      -python/ray/tests:test_cli
      -python/ray/tests:test_client_init # timeout
      -python/ray/tests:test_command_runner # We don't support Autoscaler on Windows
      -python/ray/tests:test_gcs_fault_tolerance # flaky
      -python/ray/serve:test_get_deployment # address violation
      -python/ray/tests:test_global_gc
      -python/ray/tests:test_job
      -python/ray/tests:test_memstat
      -python/ray/tests:test_multi_node_3
      -python/ray/tests:test_object_manager # OOM on test_object_directory_basic
      -python/ray/tests:test_resource_demand_scheduler
      -python/ray/tests:test_stress  # timeout
      -python/ray/tests:test_stress_sharded  # timeout
      -python/ray/tests:test_tracing  # tracing not enabled on windows
      -python/ray/tests:kuberay/test_autoscaling_e2e # irrelevant on windows
      -python/ray/tests/xgboost/... # Requires ML dependencies, should not be run on Windows
      -python/ray/tests/lightgbm/... # Requires ML dependencies, should not be run on Windows
      -python/ray/tests/horovod/... # Requires ML dependencies, should not be run on Windows
      -python/ray/tests/ray_lightning/... # Requires ML dependencies, should not be run on Windows
      -python/ray/tests/ml_py36_compat/... # Required ML dependencies, should not be run on Windows
      -python/ray/tests:test_batch_node_provider_unit.py # irrelevant on windows
      -python/ray/tests:test_batch_node_provider_integration.py # irrelevant on windows
    )
  fi
  if [ 0 -lt "${#args[@]}" ]; then  # Any targets to test?
    install_ray

    # Shard the args.
    BUILDKITE_PARALLEL_JOB=${BUILDKITE_PARALLEL_JOB:-'0'}
    BUILDKITE_PARALLEL_JOB_COUNT=${BUILDKITE_PARALLEL_JOB_COUNT:-'1'}
    test_shard_selection=$(python ./ci/run/bazel_sharding/bazel_sharding.py --exclude_manual --index "${BUILDKITE_PARALLEL_JOB}" --count "${BUILDKITE_PARALLEL_JOB_COUNT}" "${args[@]}")

    # TODO(mehrdadn): We set PYTHONPATH here to let Python find our pickle5 under pip install -e.
    # It's unclear to me if this should be necessary, but this is to make tests run for now.
    # Check why this issue doesn't arise on Linux/Mac.
    # Ideally importing ray.cloudpickle should import pickle5 automatically.
    # shellcheck disable=SC2046,SC2086
    bazel test --config=ci \
      --build_tests_only $(./ci/run/bazel_export_options) \
      --test_env=PYTHONPATH="${PYTHONPATH-}${pathsep}${WORKSPACE_DIR}/python/ray/pickle5_files" \
      --test_env=CI="1" \
      --test_env=RAY_CI_POST_WHEEL_TESTS="1" \
      --test_env=USERPROFILE="${USERPROFILE}" \
      --test_output=streamed \
      -- \
      ${test_shard_selection};
  fi
}

# For running large Python tests on Linux and MacOS.
test_large() {
  # shellcheck disable=SC2046
  bazel test --config=ci $(./ci/run/bazel_export_options) --test_env=CONDA_EXE --test_env=CONDA_PYTHON_EXE \
      --test_env=CONDA_SHLVL --test_env=CONDA_PREFIX --test_env=CONDA_DEFAULT_ENV --test_env=CONDA_PROMPT_MODIFIER \
      --test_env=CI --test_tag_filters="large_size_python_tests_shard_${BUILDKITE_PARALLEL_JOB}"  "$@" \
      -- python/ray/tests/...
}

test_cpp() {
  # C++ worker example need _GLIBCXX_USE_CXX11_ABI flag, but if we put the flag into .bazelrc, the linux ci can't pass.
  # So only set the flag in c++ worker example. More details: https://github.com/ray-project/ray/pull/18273
  echo build --cxxopt="-D_GLIBCXX_USE_CXX11_ABI=0" >> ~/.bazelrc
  bazel build --config=ci //cpp:all
  # shellcheck disable=SC2046
  bazel test --config=ci $(./ci/run/bazel_export_options) --test_strategy=exclusive //cpp:all --build_tests_only
  # run cluster mode test with external cluster
  bazel test //cpp:cluster_mode_test --test_arg=--external_cluster=true --test_arg=--redis_password="1234" \
    --test_arg=--ray_redis_password="1234"
  bazel test --test_output=all //cpp:test_python_call_cpp

  # run the cpp example
  rm -rf ray-template
  ray cpp --generate-bazel-project-template-to ray-template
  pushd ray-template && bash run.sh
}

test_wheels() {
  local result=0 flush_logs=0

  if need_wheels; then
    "${WORKSPACE_DIR}"/ci/build/test-wheels.sh || { result=$? && flush_logs=1; }
  fi

  if [ 0 -ne "${flush_logs}" ]; then
    cat -- /tmp/ray/session_latest/logs/* || true
    sleep 60  # Explicitly sleep 60 seconds for logs to go through
  fi

  return "${result}"
}

install_npm_project() {
  if [ "${OSTYPE}" = msys ]; then
    # Not Windows-compatible: https://github.com/npm/cli/issues/558#issuecomment-584673763
    { echo "WARNING: Skipping NPM due to module incompatibilities with Windows"; } 2> /dev/null
  else
    npm ci
  fi
}

build_dashboard_front_end() {
  if [ "${OSTYPE}" = msys ]; then
    { echo "WARNING: Skipping dashboard due to NPM incompatibilities with Windows"; } 2> /dev/null
  else
    (
      cd ray/dashboard/client

      # skip nvm activation on buildkite linux instances.
      if [ -z "${BUILDKITE-}" ] || [[ "${OSTYPE}" != linux* ]]; then
        set +x  # suppress set -x since it'll get very noisy here
        . "${HOME}/.nvm/nvm.sh"
        NODE_VERSION="14"
        nvm install $NODE_VERSION
        nvm use --silent $NODE_VERSION
      fi
      install_npm_project
      npm run build
    )
  fi
}

build_sphinx_docs() {
  (
    cd "${WORKSPACE_DIR}"/doc
    if [ "${OSTYPE}" = msys ]; then
      echo "WARNING: Documentation not built on Windows due to currently-unresolved issues"
    else
      make html
      pip install datasets==2.0.0
      RAY_MOCK_MODULES=0 make doctest
    fi
  )
}

check_sphinx_links() {
  (
    cd "${WORKSPACE_DIR}"/doc
    if [ "${OSTYPE}" = msys ]; then
      echo "WARNING: Documentation not built on Windows due to currently-unresolved issues"
    else
      make linkcheck
    fi
  )
}

install_cython_examples() {
  (
    cd "${WORKSPACE_DIR}"/doc/examples/cython
    pip install scipy
    python setup.py install --user
  )
}

install_go() {
  local gimme_url="https://raw.githubusercontent.com/travis-ci/gimme/master/gimme"
  suppress_xtrace eval "$(curl -f -s -L "${gimme_url}" | GIMME_GO_VERSION=1.18.3 bash)"

  if [ -z "${GOPATH-}" ]; then
    GOPATH="${GOPATH:-${HOME}/go_dir}"
    export GOPATH
  fi
}

_bazel_build_before_install() {
  local target
  if [ "${OSTYPE}" = msys ]; then
    # On Windows, we perform as full of a build as possible, to ensure the repository always remains buildable on Windows.
    # (Pip install will not perform a full build.)
    target="//:*"
  else
    # Just build Python on other platforms.
    # This because pip install captures & suppresses the build output, which causes a timeout on CI.
    target="//:ray_pkg"
  fi
  # NOTE: Do not add build flags here. Use .bazelrc and --config instead.

  if [ -z "${RAY_DEBUG_BUILD-}" ]; then
    bazel build "${target}"
  elif [ "${RAY_DEBUG_BUILD}" = "asan" ]; then
    # bazel build --config asan "${target}"
    echo "Not needed"
  elif [ "${RAY_DEBUG_BUILD}" = "debug" ]; then
    bazel build --config debug "${target}"
  else
    echo "Invalid config given"
    exit 1
  fi
}


_bazel_build_protobuf() {
  bazel build "//:install_py_proto"
}

install_ray() {
  # TODO(mehrdadn): This function should be unified with the one in python/build-wheel-windows.sh.
  (
    cd "${WORKSPACE_DIR}"/python
    build_dashboard_front_end
    keep_alive pip install -v -e .
  )
  (
    # For runtime_env tests, wheels are needed
    cd "${WORKSPACE_DIR}"
    keep_alive pip wheel -e python -w .whl
  )
}

validate_wheels_commit_str() {
  if [ "${OSTYPE}" = msys ]; then
    echo "Windows builds do not set the commit string, skipping wheel commit validity check."
    return 0
  fi

  if [ -n "${BUILDKITE_COMMIT}" ]; then
    EXPECTED_COMMIT=${BUILDKITE_COMMIT:-}
  else
    EXPECTED_COMMIT=${TRAVIS_COMMIT:-}
  fi

  if [ -z "$EXPECTED_COMMIT" ]; then
    echo "Could not validate expected wheel commits: TRAVIS_COMMIT is empty."
    return 0
  fi

  for whl in .whl/*.whl; do
    basename=${whl##*/}

    if [[ "$basename" =~ "_cpp" ]]; then
      # cpp wheels cannot be checked this way
      echo "Skipping CPP wheel ${basename} for wheel commit validation."
      continue
    fi

    WHL_COMMIT=$(unzip -p "$whl" | grep "^__commit__" | awk -F'"' '{print $2}')

    if [ "${WHL_COMMIT}" != "${EXPECTED_COMMIT}" ]; then
      echo "Error: Observed wheel commit (${WHL_COMMIT}) is not expected commit (${EXPECTED_COMMIT}). Aborting."
      exit 1
    fi

    echo "Wheel ${basename} has the correct commit: ${WHL_COMMIT}"
  done

  echo "All wheels passed the sanity check and have the correct wheel commit set."
}

build_wheels() {
  # Create wheel output directory and empty contents
  # If buildkite runners are re-used, wheels from previous builds might be here, so we delete them.
  mkdir -p .whl
  rm -rf .whl/* || true

  case "${OSTYPE}" in
    linux*)
      # Mount bazel cache dir to the docker container.
      # For the linux wheel build, we use a shared cache between all
      # wheels, but not between different travis runs, because that
      # caused timeouts in the past. See the "cache: false" line below.
      local MOUNT_BAZEL_CACHE=(
        -v "${HOME}/ray-bazel-cache":/root/ray-bazel-cache
        -e "TRAVIS=true"
        -e "TRAVIS_PULL_REQUEST=${TRAVIS_PULL_REQUEST:-false}"
        -e "encrypted_1c30b31fe1ee_key=${encrypted_1c30b31fe1ee_key-}"
        -e "encrypted_1c30b31fe1ee_iv=${encrypted_1c30b31fe1ee_iv-}"
        -e "TRAVIS_COMMIT=${TRAVIS_COMMIT}"
        -e "CI=${CI}"
        -e "RAY_INSTALL_JAVA=${RAY_INSTALL_JAVA:-}"
        -e "BUILDKITE=${BUILDKITE:-}"
        -e "BUILDKITE_PULL_REQUEST=${BUILDKITE_PULL_REQUEST:-}"
        -e "BUILDKITE_BAZEL_CACHE_URL=${BUILDKITE_BAZEL_CACHE_URL:-}"
        -e "RAY_DEBUG_BUILD=${RAY_DEBUG_BUILD:-}"
      )

      IMAGE_NAME="quay.io/pypa/manylinux2014_${HOSTTYPE}"
      IMAGE_TAG="2021-11-07-28723f3"

      if [ -z "${BUILDKITE-}" ]; then
        # This command should be kept in sync with ray/python/README-building-wheels.md,
        # except the "${MOUNT_BAZEL_CACHE[@]}" part.
        docker run --rm -w /ray -v "${PWD}":/ray "${MOUNT_BAZEL_CACHE[@]}" \
<<<<<<< HEAD
        "${IMAGE_NAME}:${IMAGE_TAG}" /ray/python/build-wheel-manylinux2014.sh
=======
        quay.io/pypa/manylinux2014_x86_64:2022-12-20-b4884d9 /ray/python/build-wheel-manylinux2014.sh
>>>>>>> 0c8b59d2
      else
        rm -rf /ray-mount/*
        rm -rf /ray-mount/.whl || true
        rm -rf /ray/.whl || true
        cp -rT /ray /ray-mount
        ls -a /ray-mount
        docker run --rm -v /ray:/ray-mounted ubuntu:focal ls /
        docker run --rm -v /ray:/ray-mounted ubuntu:focal ls /ray-mounted
        docker run --rm -w /ray -v /ray:/ray "${MOUNT_BAZEL_CACHE[@]}" \
<<<<<<< HEAD
          "${IMAGE_NAME}:${IMAGE_TAG}" /ray/python/build-wheel-manylinux2014.sh
=======
          quay.io/pypa/manylinux2014_x86_64:2022-12-20-b4884d9 /ray/python/build-wheel-manylinux2014.sh
>>>>>>> 0c8b59d2
        cp -rT /ray-mount /ray # copy new files back here
        find . | grep whl # testing

        # Sync the directory to buildkite artifacts
        rm -rf /artifact-mount/.whl || true

        if [ "${UPLOAD_WHEELS_AS_ARTIFACTS-}" = "1" ]; then
          cp -r .whl /artifact-mount/.whl
          chmod -R 777 /artifact-mount/.whl
        fi

        validate_wheels_commit_str
      fi
      ;;
    darwin*)
      # This command should be kept in sync with ray/python/README-building-wheels.md.
      "${WORKSPACE_DIR}"/python/build-wheel-macos.sh
      mkdir -p /tmp/artifacts/.whl
      rm -rf /tmp/artifacts/.whl || true

      if [ "${UPLOAD_WHEELS_AS_ARTIFACTS-}" = "1" ]; then
        cp -r .whl /tmp/artifacts/.whl
        chmod -R 777 /tmp/artifacts/.whl
      fi

      validate_wheels_commit_str
      ;;
    msys*)
      keep_alive "${WORKSPACE_DIR}"/python/build-wheel-windows.sh
      ;;
  esac
}

lint_readme() {
  if python -s -c "import docutils" >/dev/null 2>/dev/null; then
    (
      cd "${WORKSPACE_DIR}"/python
      python setup.py check --restructuredtext --strict --metadata
    )
  else
    echo "Skipping README lint because the docutils package is not installed" 1>&2
  fi
}

lint_scripts() {
  FORMAT_SH_PRINT_DIFF=1 "${ROOT_DIR}"/lint/format.sh --all-scripts
}

lint_banned_words() {
  "${ROOT_DIR}"/lint/check-banned-words.sh
}

lint_annotations() {
  "${ROOT_DIR}"/lint/check_api_annotations.py
}

lint_bazel() {
  # Run buildifier without affecting external environment variables
  (
    mkdir -p -- "${GOPATH}"
    export PATH="${GOPATH}/bin:${GOROOT}/bin:${PATH}"

    # Build buildifier
    go install github.com/bazelbuild/buildtools/buildifier@latest

    # Now run buildifier
    "${ROOT_DIR}"/lint/bazel-format.sh
  )
}

lint_bazel_pytest() {
  pip install yq
  cd "${WORKSPACE_DIR}"
  for team in "team:ml" "team:rllib" "team:serve"; do
    # this does the following:
    # - find all py_test rules in bazel that have the specified team tag EXCEPT ones with "no_main" tag and outputs them as xml
    # - converts the xml to json
    # - feeds the json into pytest_checker.py
    bazel query "kind(py_test.*, tests(python/...) intersect attr(tags, \"\b$team\b\", python/...) except attr(tags, \"\bno_main\b\", python/...))" --output xml | xq | python scripts/pytest_checker.py
  done
}

lint_web() {
  (
    cd "${WORKSPACE_DIR}"/python/ray/dashboard/client
    set +x # suppress set -x since it'll get very noisy here

    if [ -z "${BUILDKITE-}" ]; then
      . "${HOME}/.nvm/nvm.sh"
      NODE_VERSION="14"
      nvm install $NODE_VERSION
      nvm use --silent $NODE_VERSION
    fi

    install_npm_project
    local filenames
    # shellcheck disable=SC2207
    filenames=($(find src -name "*.ts" -or -name "*.tsx"))
    node_modules/.bin/eslint --max-warnings 0 "${filenames[@]}"
    node_modules/.bin/prettier --check "${filenames[@]}"
    node_modules/.bin/prettier --check public/index.html
  )
}

lint_copyright() {
  (
    "${ROOT_DIR}"/lint/copyright-format.sh -c
  )
}

_lint() {
  local platform=""
  case "${OSTYPE}" in
    linux*) platform=linux;;
  esac

  if command -v clang-format > /dev/null; then
    "${ROOT_DIR}"/lint/check-git-clang-format-output.sh
  else
    { echo "WARNING: Skipping linting C/C++ as clang-format is not installed."; } 2> /dev/null
  fi

  if command -v clang-tidy > /dev/null; then
    pushd "${WORKSPACE_DIR}"
      "${ROOT_DIR}"/env/install-llvm-binaries.sh
    popd
    # Disable clang-tidy until ergonomic issues are resolved.
    # "${ROOT_DIR}"/lint/check-git-clang-tidy-output.sh
  else
    { echo "WARNING: Skipping running clang-tidy which is not installed."; } 2> /dev/null
  fi

  # Run script linting
  lint_scripts

  # Run banned words check.
  lint_banned_words

  # Run annotations check.
  lint_annotations

  # Make sure that the README is formatted properly.
  lint_readme

  if [ "${platform}" = linux ]; then
    # Run Bazel linter Buildifier.
    lint_bazel

    # Check if py_test files have the if __name__... snippet
    lint_bazel_pytest

    # Run TypeScript and HTML linting.
    lint_web

    # lint copyright
    lint_copyright

    # lint test script
    pushd "${WORKSPACE_DIR}"
       bazel query 'kind("cc_test", //...)' --output=xml | python "${ROOT_DIR}"/lint/check-bazel-team-owner.py
       bazel query 'kind("py_test", //...)' --output=xml | python "${ROOT_DIR}"/lint/check-bazel-team-owner.py
    popd

    # Make sure tests will be run by CI.
    python "${ROOT_DIR}"/pipeline/check-test-run.py
  fi
}

lint() {
  install_go
  # Checkout a clean copy of the repo to avoid seeing changes that have been made to the current one
  (
    WORKSPACE_DIR="$(TMPDIR="${WORKSPACE_DIR}/.." mktemp -d)"
    # shellcheck disable=SC2030
    ROOT_DIR="${WORKSPACE_DIR}"/ci
    git worktree add -q "${WORKSPACE_DIR}"
    pushd "${WORKSPACE_DIR}"
      . "${ROOT_DIR}"/ci.sh _lint
    popd  # this is required so we can remove the worktree when we're done
    git worktree remove --force "${WORKSPACE_DIR}"
  )
}

_check_job_triggers() {
  local job_names
  job_names="$1"

  local variable_definitions
  if command -v python3; then
    # shellcheck disable=SC2031
    variable_definitions=($(python3 "${ROOT_DIR}"/pipeline/determine_tests_to_run.py))
  else
    # shellcheck disable=SC2031
    variable_definitions=($(python "${ROOT_DIR}"/pipeline/determine_tests_to_run.py))
  fi
  if [ 0 -lt "${#variable_definitions[@]}" ]; then
    local expression restore_shell_state=""
    if [ -o xtrace ]; then set +x; restore_shell_state="set -x;"; fi  # Disable set -x (noisy here)
    {
      expression="$(printf "%q " "${variable_definitions[@]}")"
      printf "%s\n" "${expression}" >> ~/.bashrc
    }
    eval "${restore_shell_state}" "${expression}"  # Restore set -x, then evaluate expression
  fi

  # shellcheck disable=SC2086
  if ! (set +x && should_run_job ${job_names//,/ }); then
    if [ "${GITHUB_ACTIONS-}" = true ]; then
      # If this job is to be skipped, emit 'exit' into .bashrc to quickly exit all following steps.
      # This isn't needed on Travis (since everything runs in one shell), but is on GitHub Actions.
      cat <<EOF1 >> ~/.bashrc
      cat <<EOF2 1>&2
Exiting shell as no triggers were active for this job:
  ${job_names//,/}
The active triggers during job initialization were the following:
  ${variable_definitions[*]}
EOF2
      exit 0
EOF1
    fi
    exit 0
  fi
}

configure_system() {
  git config --global advice.detachedHead false
  git config --global core.askpass ""
  git config --global credential.helper ""
  git config --global credential.modalprompt false

  # Requests library need root certificates.
  if [ "${OSTYPE}" = msys ]; then
    certutil -generateSSTFromWU roots.sst && certutil -addstore -f root roots.sst && rm roots.sst
  fi
}

# Initializes the environment for the current job. Performs the following tasks:
# - Calls 'exit 0' in this job step and all subsequent steps to quickly exit if provided a list of
#   job names and none of them has been triggered.
# - Sets variables to indicate the job names that have been triggered.
#   Note: Please avoid exporting these variables. Instead, source any callees that need to use them.
#   This helps reduce implicit coupling of callees to their parents, as they will be unable to run
#   when not sourced, (especially with set -u).
# - Installs dependencies for the current job.
# - Exports any environment variables necessary to run the build.
# Usage: init [JOB_NAMES]
# - JOB_NAMES (optional): Comma-separated list of job names to trigger on.
init() {
  # TODO(jjyao): fix it for windows
  if [ "${OSTYPE}" != msys ]; then
    _check_job_triggers "${1-}"
  fi

  configure_system

  # shellcheck disable=SC2031
  . "${ROOT_DIR}"/env/install-dependencies.sh  # Script is sourced to propagate up environment changes
}

build() {
  if [ "${LINT-}" != 1 ]; then
    _bazel_build_before_install
  else
    _bazel_build_protobuf
  fi

  if ! need_wheels; then
    install_ray
    if [ "${LINT-}" = 1 ]; then
      # Try generating Sphinx documentation. To do this, we need to install Ray first.
      build_sphinx_docs
    fi
  fi

  if [ "${RAY_CYTHON_EXAMPLES-}" = 1 ]; then
    install_cython_examples
  fi

  if [ "${LINT-}" = 1 ]; then
    install_go
  fi

  if need_wheels; then
    build_wheels
  fi
}

run_minimal_test() {
  BAZEL_EXPORT_OPTIONS="$(./ci/run/bazel_export_options)"
  # Ignoring shellcheck is necessary because if ${BAZEL_EXPORT_OPTIONS} is wrapped by the double quotation,
  # bazel test cannot recognize the option.
  # shellcheck disable=SC2086
  bazel test --test_output=streamed --config=ci --test_env=RAY_MINIMAL=1 ${BAZEL_EXPORT_OPTIONS} python/ray/tests/test_basic
  # shellcheck disable=SC2086
  bazel test --test_output=streamed --config=ci --test_env=RAY_MINIMAL=1 --test_env=TEST_EXTERNAL_REDIS=1 ${BAZEL_EXPORT_OPTIONS} python/ray/tests/test_basic
  # shellcheck disable=SC2086
  bazel test --test_output=streamed --config=ci ${BAZEL_EXPORT_OPTIONS} python/ray/tests/test_basic_2
  # shellcheck disable=SC2086
  bazel test --test_output=streamed --config=ci --test_env=RAY_MINIMAL=1 --test_env=TEST_EXTERNAL_REDIS=1 ${BAZEL_EXPORT_OPTIONS} python/ray/tests/test_basic_2
  # shellcheck disable=SC2086
  bazel test --test_output=streamed --config=ci ${BAZEL_EXPORT_OPTIONS} python/ray/tests/test_basic_3
  # shellcheck disable=SC2086
  bazel test --test_output=streamed --config=ci --test_env=RAY_MINIMAL=1 --test_env=TEST_EXTERNAL_REDIS=1 ${BAZEL_EXPORT_OPTIONS} python/ray/tests/test_basic_3
  # shellcheck disable=SC2086
  bazel test --test_output=streamed --config=ci ${BAZEL_EXPORT_OPTIONS} python/ray/tests/test_basic_4
  # shellcheck disable=SC2086
  bazel test --test_output=streamed --config=ci --test_env=RAY_MINIMAL=1 --test_env=TEST_EXTERNAL_REDIS=1 ${BAZEL_EXPORT_OPTIONS} python/ray/tests/test_basic_4
  # shellcheck disable=SC2086
  bazel test --test_output=streamed --config=ci ${BAZEL_EXPORT_OPTIONS} python/ray/tests/test_basic_5
  # shellcheck disable=SC2086
  bazel test --test_output=streamed --config=ci --test_env=RAY_MINIMAL=1 --test_env=TEST_EXTERNAL_REDIS=1 ${BAZEL_EXPORT_OPTIONS} python/ray/tests/test_basic_5
  # shellcheck disable=SC2086
  bazel test --test_output=streamed --config=ci --test_env=RAY_MINIMAL=1 ${BAZEL_EXPORT_OPTIONS} python/ray/tests/test_output
  # shellcheck disable=SC2086
  bazel test --test_output=streamed --config=ci --test_env=RAY_MINIMAL=1 ${BAZEL_EXPORT_OPTIONS} python/ray/tests/test_runtime_env_ray_minimal
  # shellcheck disable=SC2086
  bazel test --test_output=streamed --config=ci --test_env=RAY_MINIMAL=1 ${BAZEL_EXPORT_OPTIONS} python/ray/tests/test_runtime_env
  # shellcheck disable=SC2086
  bazel test --test_output=streamed --config=ci --test_env=RAY_MINIMAL=1 ${BAZEL_EXPORT_OPTIONS} python/ray/tests/test_runtime_env_2
  # shellcheck disable=SC2086
  bazel test --test_output=streamed --config=ci ${BAZEL_EXPORT_OPTIONS} python/ray/tests/test_utils

  # Todo: Make compatible with python 3.9/3.10
  if [ "$1" != "3.9" ] && [ "$1" != "3.10" ]; then
    # shellcheck disable=SC2086
    bazel test --test_output=streamed --config=ci ${BAZEL_EXPORT_OPTIONS} python/ray/tests/test_runtime_env_complicated
  fi

  # shellcheck disable=SC2086
  bazel test --test_output=streamed --config=ci ${BAZEL_EXPORT_OPTIONS} python/ray/tests/test_runtime_env_validation
  # shellcheck disable=SC2086
  bazel test --test_output=streamed --config=ci --test_env=RAY_MINIMAL=1 ${BAZEL_EXPORT_OPTIONS} python/ray/tests/test_serve_ray_minimal
  # shellcheck disable=SC2086
  bazel test --test_output=streamed --config=ci --test_env=RAY_MINIMAL=1 ${BAZEL_EXPORT_OPTIONS} python/ray/dashboard/test_dashboard
  # shellcheck disable=SC2086
  bazel test --test_output=streamed --config=ci --test_env=RAY_MINIMAL=1 ${BAZEL_EXPORT_OPTIONS} python/ray/tests/test_usage_stats
  # shellcheck disable=SC2086
  bazel test --test_output=streamed --config=ci --test_env=RAY_MINIMAL=1 --test_env=TEST_EXTERNAL_REDIS=1 ${BAZEL_EXPORT_OPTIONS} python/ray/tests/test_usage_stats
}

test_minimal() {
  ./ci/env/install-minimal.sh "$1"
  ./ci/env/env_info.sh
  python ./ci/env/check_minimal_install.py
  run_minimal_test "$1"
}


test_latest_core_dependencies() {
  ./ci/env/install-minimal.sh "$1"
  ./ci/env/env_info.sh
  ./ci/env/install-core-prerelease-dependencies.sh
  run_minimal_test "$1"
}

_main() {
  if [ "${GITHUB_ACTIONS-}" = true ]; then
    exec 2>&1  # Merge stdout and stderr to prevent out-of-order buffering issues
    reload_env
  fi
  "$@"
}

_main "$@"

# Pop caller's shell options (quietly)
{ set -vx; eval "${SHELLOPTS_STACK##*|}"; SHELLOPTS_STACK="${SHELLOPTS_STACK%|*}"; } 2> /dev/null<|MERGE_RESOLUTION|>--- conflicted
+++ resolved
@@ -455,17 +455,13 @@
       )
 
       IMAGE_NAME="quay.io/pypa/manylinux2014_${HOSTTYPE}"
-      IMAGE_TAG="2021-11-07-28723f3"
+      IMAGE_TAG="2022-12-20-b4884d9"
 
       if [ -z "${BUILDKITE-}" ]; then
         # This command should be kept in sync with ray/python/README-building-wheels.md,
         # except the "${MOUNT_BAZEL_CACHE[@]}" part.
         docker run --rm -w /ray -v "${PWD}":/ray "${MOUNT_BAZEL_CACHE[@]}" \
-<<<<<<< HEAD
         "${IMAGE_NAME}:${IMAGE_TAG}" /ray/python/build-wheel-manylinux2014.sh
-=======
-        quay.io/pypa/manylinux2014_x86_64:2022-12-20-b4884d9 /ray/python/build-wheel-manylinux2014.sh
->>>>>>> 0c8b59d2
       else
         rm -rf /ray-mount/*
         rm -rf /ray-mount/.whl || true
@@ -475,11 +471,7 @@
         docker run --rm -v /ray:/ray-mounted ubuntu:focal ls /
         docker run --rm -v /ray:/ray-mounted ubuntu:focal ls /ray-mounted
         docker run --rm -w /ray -v /ray:/ray "${MOUNT_BAZEL_CACHE[@]}" \
-<<<<<<< HEAD
           "${IMAGE_NAME}:${IMAGE_TAG}" /ray/python/build-wheel-manylinux2014.sh
-=======
-          quay.io/pypa/manylinux2014_x86_64:2022-12-20-b4884d9 /ray/python/build-wheel-manylinux2014.sh
->>>>>>> 0c8b59d2
         cp -rT /ray-mount /ray # copy new files back here
         find . | grep whl # testing
 
