#!/usr/bin/env bash

# Push caller's shell options (quietly)
{ SHELLOPTS_STACK="${SHELLOPTS_STACK-}|$(set +o); set -$-"; } 2> /dev/null

set -eo pipefail
if [ -z "${TRAVIS_PULL_REQUEST-}" ] || [ -n "${OSTYPE##darwin*}" ]; then set -ux; fi

ROOT_DIR="$(cd "$(dirname "${BASH_SOURCE:-$0}")"; pwd)"
WORKSPACE_DIR="${ROOT_DIR}/.."

suppress_output() {
  "${WORKSPACE_DIR}"/ci/suppress_output "$@"
}

keep_alive() {
  "${WORKSPACE_DIR}"/ci/keep_alive "$@"
}

# Calls the provided command with set -x temporarily suppressed
suppress_xtrace() {
  {
    local restore_shell_state=""
    if [ -o xtrace ]; then set +x; restore_shell_state="set -x"; fi
  } 2> /dev/null
  local status=0
  "$@" || status=$?
  ${restore_shell_state}
  { return "${status}"; } 2> /dev/null
}

# If provided the names of one or more environment variables, returns 0 if any of them is triggered.
# Usage: should_run_job [VAR_NAME]...
should_run_job() {
  local skip=0
  if [ -n "${1-}" ]; then  # were any triggers provided? (if not, then the job will always run)
    local envvar active_triggers=()
    for envvar in "$@"; do
      if [ "${!envvar}" = 1 ]; then
        # success! we found at least one of the given triggers is occurring
        active_triggers+=("${envvar}=${!envvar}")
      fi
    done
    if [ 0 -eq "${#active_triggers[@]}" ]; then
      echo "Job is not triggered by any of $1; skipping job."
      sleep 15  # make sure output is flushed
      skip=1
    else
      echo "Job is triggered by: ${active_triggers[*]}"
    fi
  fi
  return "${skip}"
}

# Idempotent environment loading
reload_env() {
  # Try to only modify CI-specific environment variables here (TRAVIS_... or GITHUB_...),
  # e.g. for CI cross-compatibility.
  # Normal environment variables should be set up at software installation time, not here.

  if [ -n "${GITHUB_PULL_REQUEST-}" ]; then
    case "${GITHUB_PULL_REQUEST}" in
      [1-9]*) TRAVIS_PULL_REQUEST="${GITHUB_PULL_REQUEST}";;
      *) TRAVIS_PULL_REQUEST=false;;
    esac
    export TRAVIS_PULL_REQUEST
  fi

  if [ "${GITHUB_ACTIONS-}" = true ] && [ -z "${TRAVIS_BRANCH-}" ]; then
    # Define TRAVIS_BRANCH to make Travis scripts run on GitHub Actions.
    TRAVIS_BRANCH="${GITHUB_BASE_REF:-${GITHUB_REF}}"  # For pull requests, the base branch name
    TRAVIS_BRANCH="${TRAVIS_BRANCH#refs/heads/}"  # Remove refs/... prefix
    # TODO(mehrdadn): Make TRAVIS_BRANCH be a named ref (e.g. 'master') like it's supposed to be.
    # For now we use a hash because GitHub Actions doesn't clone refs the same way as Travis does.
    TRAVIS_BRANCH="${GITHUB_HEAD_SHA:-${TRAVIS_BRANCH}}"
    export TRAVIS_BRANCH
  fi
}

_need_wheels() {
  local result="false"
  case "${OSTYPE}" in
    linux*) if [[ "${LINUX_WHEELS-}" == "1" ]]; then result="true"; fi;;
    darwin*) if [[ "${MAC_WHEELS-}" == "1" ]]; then result="true"; fi;;
    msys*) if [[ "${WINDOWS_WHEELS-}" == "1" ]]; then result="true"; fi;;
  esac
  echo "${result}"
}

NEED_WHEELS="$(_need_wheels)"

upload_wheels() {
  local branch="" commit
  commit="$(git rev-parse --verify HEAD)"
  if [ -z "${branch}" ]; then branch="${GITHUB_BASE_REF-}"; fi
  if [ -z "${branch}" ]; then branch="${GITHUB_REF#refs/heads/}"; fi
  if [ -z "${branch}" ]; then branch="${TRAVIS_BRANCH-}"; fi
  if [ -z "${branch}" ]; then echo "Unable to detect branch name" 1>&2; return 1; fi
  local local_dir="python/dist"
  if [ -d "${local_dir}" ]; then
    ls -a -l -- "${local_dir}"
    local remote_dir
    for remote_dir in latest "${branch}/${commit}"; do
      if command -V aws; then
        aws s3 sync --acl public-read --no-progress "${local_dir}" "s3://ray-wheels/${remote_dir}"
      fi
    done
  fi
  (
    cd "${WORKSPACE_DIR}"/python
    if ! python -s -c "import ray, sys; sys.exit(0 if ray._raylet.OPTIMIZED else 1)"; then
      echo "ERROR: Uploading non-optimized wheels! Performance will suffer for users!"
      false
    fi
  )
}

test_core() {
  local args=(
    "//:*"
  )
  case "${OSTYPE}" in
    msys)
      args+=(
        -//:core_worker_test
        -//:event_test
        -//:gcs_server_rpc_test
        -//:ray_syncer_test # TODO (iycheng): it's flaky on windows. Add it back once we figure out the cause
        -//:gcs_health_check_manager_test
        -//:gcs_client_reconnection_test
      )
      ;;
  esac
  # shellcheck disable=SC2046
  bazel test --config=ci --build_tests_only $(./ci/run/bazel_export_options) -- "${args[@]}"
}

prepare_docker() {
    rm "${WORKSPACE_DIR}"/python/dist/* ||:
    pushd "${WORKSPACE_DIR}/python"
    pip install -e . --verbose
    python setup.py bdist_wheel
    tmp_dir="/tmp/prepare_docker_$RANDOM"
    mkdir -p $tmp_dir
    cp "${WORKSPACE_DIR}"/python/dist/*.whl $tmp_dir
    wheel=$(ls "${WORKSPACE_DIR}"/python/dist/)
    base_image=$(python -c "import sys; print(f'rayproject/ray-deps:nightly-py{sys.version_info[0]}{sys.version_info[1]}-cpu')")
    echo "
    FROM $base_image

    ENV LC_ALL=C.UTF-8
    ENV LANG=C.UTF-8
    COPY ./*.whl /
    EXPOSE 8000
    EXPOSE 10001
    RUN pip install /${wheel}[serve]
    RUN (sudo apt update || true) && sudo apt install curl -y
    " > $tmp_dir/Dockerfile

    pushd $tmp_dir
    docker build . -t ray_ci:v1
    popd

    popd
}

# For running Python tests on Windows.
test_python() {
  local pathsep=":" args=()
  if [ "${OSTYPE}" = msys ]; then
    pathsep=";"
    args+=(
      python/ray/serve/...
      python/ray/tests/...
      -python/ray/serve:conda_env # pip field in runtime_env not supported
      -python/ray/serve:test_cross_language # Ray java not built on Windows yet.
      -python/ray/serve:test_gcs_failure # Fork not supported in windows
      -python/ray/serve:test_standalone2 # Multinode not supported on Windows
      -python/ray/serve:test_gradio
      -python/ray/serve:test_gradio_visualization
      -python/ray/serve:test_air_integrations_gpu
      -python/ray/serve:test_fastapi
      -python/ray/tests:test_actor_advanced  # crashes in shutdown
      -python/ray/tests:test_autoscaler # We don't support Autoscaler on Windows
      -python/ray/tests:test_autoscaler_aws
      -python/ray/tests:test_cli
      -python/ray/tests:test_client_init # timeout
      -python/ray/tests:test_command_runner # We don't support Autoscaler on Windows
      -python/ray/tests:test_gcs_fault_tolerance # flaky
      -python/ray/serve:test_get_deployment # address violation
      -python/ray/tests:test_global_gc
      -python/ray/tests:test_job
      -python/ray/tests:test_memstat
      -python/ray/tests:test_multi_node_3
      -python/ray/tests:test_multiprocessing_client_mode # Flaky on Windows
      -python/ray/tests:test_object_manager # OOM on test_object_directory_basic
      -python/ray/tests:test_resource_demand_scheduler
      -python/ray/tests:test_stress  # timeout
      -python/ray/tests:test_stress_sharded  # timeout
      -python/ray/tests:test_tracing  # tracing not enabled on windows
      -python/ray/tests:kuberay/test_autoscaling_e2e # irrelevant on windows
      -python/ray/tests/xgboost/... # Requires ML dependencies, should not be run on Windows
      -python/ray/tests/lightgbm/... # Requires ML dependencies, should not be run on Windows
      -python/ray/tests/horovod/... # Requires ML dependencies, should not be run on Windows
      -python/ray/tests/ray_lightning/... # Requires ML dependencies, should not be run on Windows
      -python/ray/tests/ml_py36_compat/... # Required ML dependencies, should not be run on Windows
      -python/ray/tests:test_batch_node_provider_unit.py # irrelevant on windows
      -python/ray/tests:test_batch_node_provider_integration.py # irrelevant on windows
    )
  fi
  if [ 0 -lt "${#args[@]}" ]; then  # Any targets to test?
    install_ray

    # Shard the args.
    BUILDKITE_PARALLEL_JOB=${BUILDKITE_PARALLEL_JOB:-'0'}
    BUILDKITE_PARALLEL_JOB_COUNT=${BUILDKITE_PARALLEL_JOB_COUNT:-'1'}
    test_shard_selection=$(python ./ci/run/bazel_sharding/bazel_sharding.py --exclude_manual --index "${BUILDKITE_PARALLEL_JOB}" --count "${BUILDKITE_PARALLEL_JOB_COUNT}" "${args[@]}")

    # TODO(mehrdadn): We set PYTHONPATH here to let Python find our pickle5 under pip install -e.
    # It's unclear to me if this should be necessary, but this is to make tests run for now.
    # Check why this issue doesn't arise on Linux/Mac.
    # Ideally importing ray.cloudpickle should import pickle5 automatically.
    # shellcheck disable=SC2046,SC2086
    bazel test --config=ci \
      --build_tests_only $(./ci/run/bazel_export_options) \
      --test_env=PYTHONPATH="${PYTHONPATH-}${pathsep}${WORKSPACE_DIR}/python/ray/pickle5_files" \
      --test_env=CI="1" \
      --test_env=RAY_CI_POST_WHEEL_TESTS="1" \
      --test_env=USERPROFILE="${USERPROFILE}" \
      --test_output=streamed \
      -- \
      ${test_shard_selection};
  fi
}

# For running large Python tests on Linux and MacOS.
test_large() {
  # shellcheck disable=SC2046
  bazel test --config=ci $(./ci/run/bazel_export_options) --test_env=CONDA_EXE --test_env=CONDA_PYTHON_EXE \
      --test_env=CONDA_SHLVL --test_env=CONDA_PREFIX --test_env=CONDA_DEFAULT_ENV --test_env=CONDA_PROMPT_MODIFIER \
      --test_env=CI --test_tag_filters="large_size_python_tests_shard_${BUILDKITE_PARALLEL_JOB}"  "$@" \
      -- python/ray/tests/...
}

test_cpp() {
  # C++ worker example need _GLIBCXX_USE_CXX11_ABI flag, but if we put the flag into .bazelrc, the linux ci can't pass.
  # So only set the flag in c++ worker example. More details: https://github.com/ray-project/ray/pull/18273
  echo build --cxxopt="-D_GLIBCXX_USE_CXX11_ABI=0" >> ~/.bazelrc
  bazel build --config=ci //cpp:all
  # shellcheck disable=SC2046
  bazel test --config=ci $(./ci/run/bazel_export_options) --test_strategy=exclusive //cpp:all --build_tests_only
  # run cluster mode test with external cluster
  bazel test //cpp:cluster_mode_test --test_arg=--external_cluster=true --test_arg=--redis_password="1234" \
    --test_arg=--ray_redis_password="1234"
  bazel test --test_output=all //cpp:test_python_call_cpp

  # run the cpp example
  rm -rf ray-template
  ray cpp --generate-bazel-project-template-to ray-template
  pushd ray-template && bash run.sh
}

test_wheels() {
  local result=0
  local flush_logs=0

  if [[ "${NEED_WHEELS}" == "true" ]]; then
    "${WORKSPACE_DIR}"/ci/build/test-wheels.sh || { result=$? && flush_logs=1; }
  fi

  if [[ 0 -ne "${flush_logs}" ]]; then
    cat -- /tmp/ray/session_latest/logs/* || true
    sleep 60  # Explicitly sleep 60 seconds for logs to go through
  fi

  return "${result}"
}

install_npm_project() {
  if [ "${OSTYPE}" = msys ]; then
    # Not Windows-compatible: https://github.com/npm/cli/issues/558#issuecomment-584673763
    { echo "WARNING: Skipping NPM due to module incompatibilities with Windows"; } 2> /dev/null
  else
    npm ci
  fi
}

build_dashboard_front_end() {
  if [ "${OSTYPE}" = msys ]; then
    { echo "WARNING: Skipping dashboard due to NPM incompatibilities with Windows"; } 2> /dev/null
  elif [ "${NO_DASHBOARD-}" = "1" ]; then
    echo "Skipping dashboard build"
  else
    (
      cd ray/dashboard/client

      # skip nvm activation on buildkite linux instances.
      if [ -z "${BUILDKITE-}" ] || [[ "${OSTYPE}" != linux* ]]; then
        set +x  # suppress set -x since it'll get very noisy here
        . "${HOME}/.nvm/nvm.sh"
        NODE_VERSION="14"
        nvm install $NODE_VERSION
        nvm use --silent $NODE_VERSION
      fi
      install_npm_project
      npm run build
    )
  fi
}

build_sphinx_docs() {
  (
    cd "${WORKSPACE_DIR}"/doc
    if [ "${OSTYPE}" = msys ]; then
      echo "WARNING: Documentation not built on Windows due to currently-unresolved issues"
    else
      FAST=True make html
      pip install datasets==2.0.0
    fi
  )
}

check_sphinx_links() {
  (
    cd "${WORKSPACE_DIR}"/doc
    if [ "${OSTYPE}" = msys ]; then
      echo "WARNING: Documentation not built on Windows due to currently-unresolved issues"
    else
      FAST=True make linkcheck
    fi
  )
}

<<<<<<< HEAD
install_cython_examples() {
  (
    cd "${WORKSPACE_DIR}"/doc/examples/cython
    pip install scipy
    python setup.py install --user
  )
=======
install_go() {
  local gimme_url="https://raw.githubusercontent.com/travis-ci/gimme/master/gimme"
  suppress_xtrace eval "$(curl -f -s -L "${gimme_url}" | GIMME_GO_VERSION=1.18.3 bash)"

  if [ -z "${GOPATH-}" ]; then
    GOPATH="${GOPATH:-${HOME}/go_dir}"
    export GOPATH
  fi
>>>>>>> 82698f71
}

_bazel_build_before_install() {
  local target
  if [ "${OSTYPE}" = msys ]; then
    # On Windows, we perform as full of a build as possible, to ensure the repository always remains buildable on Windows.
    # (Pip install will not perform a full build.)
    target="//:*"
  else
    # Just build Python on other platforms.
    # This because pip install captures & suppresses the build output, which causes a timeout on CI.
    target="//:ray_pkg"
  fi
  # NOTE: Do not add build flags here. Use .bazelrc and --config instead.

  if [ -z "${RAY_DEBUG_BUILD-}" ]; then
    bazel build "${target}"
  elif [ "${RAY_DEBUG_BUILD}" = "asan" ]; then
    # bazel build --config asan "${target}"
    echo "Not needed"
  elif [ "${RAY_DEBUG_BUILD}" = "debug" ]; then
    bazel build --config debug "${target}"
  else
    echo "Invalid config given"
    exit 1
  fi
}


_bazel_build_protobuf() {
  bazel build "//:install_py_proto"
}

install_ray() {
  # TODO(mehrdadn): This function should be unified with the one in python/build-wheel-windows.sh.
  (
    cd "${WORKSPACE_DIR}"/python
    build_dashboard_front_end
    keep_alive pip install -v -e .
  )
  (
    # For runtime_env tests, wheels are needed
    cd "${WORKSPACE_DIR}"
    keep_alive pip wheel -e python -w .whl
  )
}

validate_wheels_commit_str() {
  if [ "${OSTYPE}" = msys ]; then
    echo "Windows builds do not set the commit string, skipping wheel commit validity check."
    return 0
  fi

  if [ -n "${BUILDKITE_COMMIT}" ]; then
    EXPECTED_COMMIT=${BUILDKITE_COMMIT:-}
  else
    EXPECTED_COMMIT=${TRAVIS_COMMIT:-}
  fi

  if [ -z "$EXPECTED_COMMIT" ]; then
    echo "Could not validate expected wheel commits: TRAVIS_COMMIT is empty."
    return 0
  fi

  for whl in .whl/*.whl; do
    basename=${whl##*/}

    if [[ "$basename" =~ "_cpp" ]]; then
      # cpp wheels cannot be checked this way
      echo "Skipping CPP wheel ${basename} for wheel commit validation."
      continue
    fi

    WHL_COMMIT=$(unzip -p "$whl" "*ray/__init__.py" | grep "^__commit__" | awk -F'"' '{print $2}')

    if [ "${WHL_COMMIT}" != "${EXPECTED_COMMIT}" ]; then
      echo "Wheel ${basename} has incorrect commit: (${WHL_COMMIT}) is not expected commit (${EXPECTED_COMMIT}). Aborting."
      exit 1
    fi

    echo "Wheel ${basename} has the correct commit: ${WHL_COMMIT}"
  done

  echo "All wheels passed the sanity check and have the correct wheel commit set."
}

build_wheels_and_jars() {
  # Create wheel output directory and empty contents
  # If buildkite runners are re-used, wheels from previous builds might be here, so we delete them.
  mkdir -p .whl
  rm -rf .whl/* || true

  case "${OSTYPE}" in
    linux*)
      # Mount bazel cache dir to the docker container.
      # For the linux wheel build, we use a shared cache between all
      # wheels, but not between different travis runs, because that
      # caused timeouts in the past. See the "cache: false" line below.
      local MOUNT_BAZEL_CACHE=(
        -v "${HOME}/ray-bazel-cache":/root/ray-bazel-cache
        -e "TRAVIS=true"
        -e "TRAVIS_PULL_REQUEST=${TRAVIS_PULL_REQUEST:-false}"
        -e "encrypted_1c30b31fe1ee_key=${encrypted_1c30b31fe1ee_key-}"
        -e "encrypted_1c30b31fe1ee_iv=${encrypted_1c30b31fe1ee_iv-}"
        -e "TRAVIS_COMMIT=${TRAVIS_COMMIT}"
        -e "CI=${CI}"
        -e "RAY_INSTALL_JAVA=${RAY_INSTALL_JAVA:-}"
        -e "BUILDKITE=${BUILDKITE:-}"
        -e "BUILDKITE_PULL_REQUEST=${BUILDKITE_PULL_REQUEST:-}"
        -e "BUILDKITE_BAZEL_CACHE_URL=${BUILDKITE_BAZEL_CACHE_URL:-}"
        -e "RAY_DEBUG_BUILD=${RAY_DEBUG_BUILD:-}"
        -e "BUILD_ONE_PYTHON_ONLY=${BUILD_ONE_PYTHON_ONLY:-}"
      )

      IMAGE_NAME="quay.io/pypa/manylinux2014_${HOSTTYPE}"
      IMAGE_TAG="2022-12-20-b4884d9"

      local MOUNT_ENV=()
      if [ "${LINUX_JARS-}" == "1" ]; then
        MOUNT_ENV+=(
          -e "BUILD_JAR=1"
        )
      fi

      if [ -z "${BUILDKITE-}" ]; then
        # This command should be kept in sync with ray/python/README-building-wheels.md,
        # except the "${MOUNT_BAZEL_CACHE[@]}" part.
        docker run --rm -w /ray -v "${PWD}":/ray "${MOUNT_BAZEL_CACHE[@]}" \
          "${MOUNT_ENV[@]}" "${IMAGE_NAME}:${IMAGE_TAG}" /ray/python/build-wheel-manylinux2014.sh
      else
        rm -rf /ray-mount/*
        rm -rf /ray-mount/.whl || true
        rm -rf /ray/.whl || true
        cp -rT /ray /ray-mount
        ls -a /ray-mount
        docker run --rm -v /ray:/ray-mounted ubuntu:focal ls /
        docker run --rm -v /ray:/ray-mounted ubuntu:focal ls /ray-mounted
        docker run --rm -w /ray -v /ray:/ray "${MOUNT_BAZEL_CACHE[@]}" \
          "${MOUNT_ENV[@]}" "${IMAGE_NAME}:${IMAGE_TAG}" /ray/python/build-wheel-manylinux2014.sh
        cp -rT /ray-mount /ray # copy new files back here
        find . | grep whl # testing

        # Sync the directory to buildkite artifacts
        rm -rf /artifact-mount/.whl || true

        if [ "${UPLOAD_WHEELS_AS_ARTIFACTS-}" = "1" ]; then
          cp -r .whl /artifact-mount/.whl
          chmod -R 777 /artifact-mount/.whl
        fi

        validate_wheels_commit_str
      fi
      ;;
    darwin*)
      # This command should be kept in sync with ray/python/README-building-wheels.md.
      "${WORKSPACE_DIR}"/python/build-wheel-macos.sh
      mkdir -p /tmp/artifacts/.whl
      rm -rf /tmp/artifacts/.whl || true

      if [ "${UPLOAD_WHEELS_AS_ARTIFACTS-}" = "1" ]; then
        cp -r .whl /tmp/artifacts/.whl
        chmod -R 777 /tmp/artifacts/.whl
      fi

      validate_wheels_commit_str
      ;;
    msys*)
      keep_alive "${WORKSPACE_DIR}"/python/build-wheel-windows.sh
      ;;
  esac
}

lint_readme() {
  if python -s -c "import docutils" >/dev/null 2>/dev/null; then
    (
      cd "${WORKSPACE_DIR}"/python
      python setup.py check --restructuredtext --strict --metadata
    )
  else
    echo "Skipping README lint because the docutils package is not installed" 1>&2
  fi
}

lint_scripts() {
  FORMAT_SH_PRINT_DIFF=1 "${ROOT_DIR}"/lint/format.sh --all-scripts
}

lint_banned_words() {
  "${ROOT_DIR}"/lint/check-banned-words.sh
}

lint_annotations() {
  "${ROOT_DIR}"/lint/check_api_annotations.py
}

lint_bazel() {
  if [[ ! "${OSTYPE}" =~ ^linux ]]; then
    echo "Bazel lint not supported on non-linux systems."
    exit 1
  fi
  if [[ "$(uname -m)" != "x86_64" ]]; then
    echo "Bazel lint only supported on x86_64."
    exit 1
  fi

  LINT_BAZEL_TMP="$(mktemp -d)"
  curl -sl "https://github.com/bazelbuild/buildtools/releases/download/v6.1.2/buildifier-linux-amd64" \
    -o "${LINT_BAZEL_TMP}/buildifier"
  chmod +x "${LINT_BAZEL_TMP}/buildifier"
  BUILDIFIER="${LINT_BAZEL_TMP}/buildifier" "${ROOT_DIR}/lint/bazel-format.sh"

  rm -rf "${LINT_BAZEL_TMP}"  # Clean up
}

lint_bazel_pytest() {
  pip install yq
  cd "${WORKSPACE_DIR}"
  for team in "team:core" "team:ml" "team:rllib" "team:serve"; do
    # this does the following:
    # - find all py_test rules in bazel that have the specified team tag EXCEPT ones with "no_main" tag and outputs them as xml
    # - converts the xml to json
    # - feeds the json into pytest_checker.py
    bazel query "kind(py_test.*, tests(python/...) intersect attr(tags, \"\b$team\b\", python/...) except attr(tags, \"\bno_main\b\", python/...))" --output xml | xq | python ci/lint/pytest_checker.py
  done
}

lint_web() {
  (
    cd "${WORKSPACE_DIR}"/python/ray/dashboard/client
    set +x # suppress set -x since it'll get very noisy here

    if [ -z "${BUILDKITE-}" ]; then
      . "${HOME}/.nvm/nvm.sh"
      NODE_VERSION="14"
      nvm install $NODE_VERSION
      nvm use --silent $NODE_VERSION
    fi

    install_npm_project
    local filenames
    # shellcheck disable=SC2207
    filenames=($(find src -name "*.ts" -or -name "*.tsx"))
    node_modules/.bin/eslint --max-warnings 0 "${filenames[@]}"
    node_modules/.bin/prettier --check "${filenames[@]}"
    node_modules/.bin/prettier --check public/index.html
  )
}

lint_copyright() {
  (
    "${ROOT_DIR}"/lint/copyright-format.sh -c
  )
}

_lint() {
  local platform=""
  case "${OSTYPE}" in
    linux*) platform=linux;;
  esac

  if command -v clang-format > /dev/null; then
    "${ROOT_DIR}"/lint/check-git-clang-format-output.sh
  else
    { echo "WARNING: Skipping linting C/C++ as clang-format is not installed."; } 2> /dev/null
  fi

  if command -v clang-tidy > /dev/null; then
    pushd "${WORKSPACE_DIR}"
      "${ROOT_DIR}"/env/install-llvm-binaries.sh
    popd
    # Disable clang-tidy until ergonomic issues are resolved.
    # "${ROOT_DIR}"/lint/check-git-clang-tidy-output.sh
  else
    { echo "WARNING: Skipping running clang-tidy which is not installed."; } 2> /dev/null
  fi

  # Run script linting
  lint_scripts

  # Run banned words check.
  lint_banned_words

  # Run annotations check.
  lint_annotations

  # Make sure that the README is formatted properly.
  lint_readme

  if [ "${platform}" = linux ]; then
    # Run Bazel linter Buildifier.
    lint_bazel

    # Check if py_test files have the if __name__... snippet
    lint_bazel_pytest

    # Run TypeScript and HTML linting.
    lint_web

    # lint copyright
    lint_copyright

    # lint test script
    pushd "${WORKSPACE_DIR}"
       bazel query 'kind("cc_test", //...)' --output=xml | python "${ROOT_DIR}"/lint/check-bazel-team-owner.py
       bazel query 'kind("py_test", //...)' --output=xml | python "${ROOT_DIR}"/lint/check-bazel-team-owner.py
    popd

    # Make sure tests will be run by CI.
    python "${ROOT_DIR}"/pipeline/check-test-run.py
  fi
}

lint() {
  # Checkout a clean copy of the repo to avoid seeing changes that have been made to the current one
  (
    WORKSPACE_DIR="$(TMPDIR="${WORKSPACE_DIR}/.." mktemp -d)"
    # shellcheck disable=SC2030
    ROOT_DIR="${WORKSPACE_DIR}"/ci
    git worktree add -q "${WORKSPACE_DIR}"
    pushd "${WORKSPACE_DIR}"
      . "${ROOT_DIR}"/ci.sh _lint
    popd  # this is required so we can remove the worktree when we're done
    git worktree remove --force "${WORKSPACE_DIR}"
  )
}

_check_job_triggers() {
  local job_names
  job_names="$1"

  local variable_definitions
  if command -v python3; then
    # shellcheck disable=SC2031
    variable_definitions=($(python3 "${ROOT_DIR}"/pipeline/determine_tests_to_run.py))
  else
    # shellcheck disable=SC2031
    variable_definitions=($(python "${ROOT_DIR}"/pipeline/determine_tests_to_run.py))
  fi
  if [ 0 -lt "${#variable_definitions[@]}" ]; then
    local expression restore_shell_state=""
    if [ -o xtrace ]; then set +x; restore_shell_state="set -x;"; fi  # Disable set -x (noisy here)
    {
      expression="$(printf "%q " "${variable_definitions[@]}")"
      printf "%s\n" "${expression}" >> ~/.bashrc
    }
    eval "${restore_shell_state}" "${expression}"  # Restore set -x, then evaluate expression
  fi

  # shellcheck disable=SC2086
  if ! (set +x && should_run_job ${job_names//,/ }); then
    if [ "${GITHUB_ACTIONS-}" = true ]; then
      # If this job is to be skipped, emit 'exit' into .bashrc to quickly exit all following steps.
      # This isn't needed on Travis (since everything runs in one shell), but is on GitHub Actions.
      cat <<EOF1 >> ~/.bashrc
      cat <<EOF2 1>&2
Exiting shell as no triggers were active for this job:
  ${job_names//,/}
The active triggers during job initialization were the following:
  ${variable_definitions[*]}
EOF2
      exit 0
EOF1
    fi
    exit 0
  fi
}

configure_system() {
  git config --global advice.detachedHead false
  git config --global core.askpass ""
  git config --global credential.helper ""
  git config --global credential.modalprompt false

  # Requests library need root certificates.
  if [ "${OSTYPE}" = msys ]; then
    certutil -generateSSTFromWU roots.sst && certutil -addstore -f root roots.sst && rm roots.sst
  fi
}

# Initializes the environment for the current job. Performs the following tasks:
# - Calls 'exit 0' in this job step and all subsequent steps to quickly exit if provided a list of
#   job names and none of them has been triggered.
# - Sets variables to indicate the job names that have been triggered.
#   Note: Please avoid exporting these variables. Instead, source any callees that need to use them.
#   This helps reduce implicit coupling of callees to their parents, as they will be unable to run
#   when not sourced, (especially with set -u).
# - Installs dependencies for the current job.
# - Exports any environment variables necessary to run the build.
# Usage: init [JOB_NAMES]
# - JOB_NAMES (optional): Comma-separated list of job names to trigger on.
init() {
  # TODO(jjyao): fix it for windows
  if [ "${OSTYPE}" != msys ]; then
    _check_job_triggers "${1-}"
  fi

  configure_system

  # shellcheck disable=SC2031
  . "${ROOT_DIR}"/env/install-dependencies.sh  # Script is sourced to propagate up environment changes
}

build() {
  if [ "${LINT-}" != 1 ]; then
    _bazel_build_before_install
  else
    _bazel_build_protobuf
  fi

  if [[ "${NEED_WHEELS}" != "true" ]]; then
    install_ray
    if [ "${LINT-}" = 1 ]; then
      # Try generating Sphinx documentation. To do this, we need to install Ray first.
      build_sphinx_docs
    fi
  fi

<<<<<<< HEAD
  if [ "${RAY_CYTHON_EXAMPLES-}" = 1 ]; then
    install_cython_examples
=======
  if [ "${LINT-}" = 1 ]; then
    install_go
>>>>>>> 82698f71
  fi

  if [[ "${NEED_WHEELS}" == "true" ]]; then
    build_wheels_and_jars
  fi
}

run_minimal_test() {
  BAZEL_EXPORT_OPTIONS="$(./ci/run/bazel_export_options)"
  # Ignoring shellcheck is necessary because if ${BAZEL_EXPORT_OPTIONS} is wrapped by the double quotation,
  # bazel test cannot recognize the option.
  # shellcheck disable=SC2086
  bazel test --test_output=streamed --config=ci --test_env=RAY_MINIMAL=1 ${BAZEL_EXPORT_OPTIONS} python/ray/tests/test_basic
  # shellcheck disable=SC2086
  bazel test --test_output=streamed --config=ci --test_env=RAY_MINIMAL=1 --test_env=TEST_EXTERNAL_REDIS=1 ${BAZEL_EXPORT_OPTIONS} python/ray/tests/test_basic
  # shellcheck disable=SC2086
  bazel test --test_output=streamed --config=ci ${BAZEL_EXPORT_OPTIONS} python/ray/tests/test_basic_2
  # shellcheck disable=SC2086
  bazel test --test_output=streamed --config=ci --test_env=RAY_MINIMAL=1 --test_env=TEST_EXTERNAL_REDIS=1 ${BAZEL_EXPORT_OPTIONS} python/ray/tests/test_basic_2
  # shellcheck disable=SC2086
  bazel test --test_output=streamed --config=ci ${BAZEL_EXPORT_OPTIONS} python/ray/tests/test_basic_3
  # shellcheck disable=SC2086
  bazel test --test_output=streamed --config=ci --test_env=RAY_MINIMAL=1 --test_env=TEST_EXTERNAL_REDIS=1 ${BAZEL_EXPORT_OPTIONS} python/ray/tests/test_basic_3
  # shellcheck disable=SC2086
  bazel test --test_output=streamed --config=ci ${BAZEL_EXPORT_OPTIONS} python/ray/tests/test_basic_4
  # shellcheck disable=SC2086
  bazel test --test_output=streamed --config=ci --test_env=RAY_MINIMAL=1 --test_env=TEST_EXTERNAL_REDIS=1 ${BAZEL_EXPORT_OPTIONS} python/ray/tests/test_basic_4
  # shellcheck disable=SC2086
  bazel test --test_output=streamed --config=ci ${BAZEL_EXPORT_OPTIONS} python/ray/tests/test_basic_5
  # shellcheck disable=SC2086
  bazel test --test_output=streamed --config=ci --test_env=RAY_MINIMAL=1 --test_env=TEST_EXTERNAL_REDIS=1 ${BAZEL_EXPORT_OPTIONS} python/ray/tests/test_basic_5
  # shellcheck disable=SC2086
  bazel test --test_output=streamed --config=ci --test_env=RAY_MINIMAL=1 ${BAZEL_EXPORT_OPTIONS} python/ray/tests/test_output
  # shellcheck disable=SC2086
  bazel test --test_output=streamed --config=ci --test_env=RAY_MINIMAL=1 ${BAZEL_EXPORT_OPTIONS} python/ray/tests/test_runtime_env_ray_minimal
  # shellcheck disable=SC2086
  bazel test --test_output=streamed --config=ci ${BAZEL_EXPORT_OPTIONS} python/ray/tests/test_utils

  # shellcheck disable=SC2086
  bazel test --test_output=streamed --config=ci --test_env=RAY_MINIMAL=1 ${BAZEL_EXPORT_OPTIONS} python/ray/tests/test_serve_ray_minimal
  # shellcheck disable=SC2086
  bazel test --test_output=streamed --config=ci --test_env=RAY_MINIMAL=1 ${BAZEL_EXPORT_OPTIONS} python/ray/dashboard/test_dashboard
  # shellcheck disable=SC2086
  bazel test --test_output=streamed --config=ci --test_env=RAY_MINIMAL=1 ${BAZEL_EXPORT_OPTIONS} python/ray/tests/test_usage_stats
  # shellcheck disable=SC2086
  bazel test --test_output=streamed --config=ci --test_env=RAY_MINIMAL=1 --test_env=TEST_EXTERNAL_REDIS=1 ${BAZEL_EXPORT_OPTIONS} python/ray/tests/test_usage_stats
}

test_minimal() {
  ./ci/env/install-minimal.sh "$1"
  echo "Installed minimal dependencies."
  ./ci/env/env_info.sh
  python ./ci/env/check_minimal_install.py
  run_minimal_test "$1"
}


test_latest_core_dependencies() {
  ./ci/env/install-minimal.sh "$1"
  echo "Installed minimal dependencies."
  ./ci/env/env_info.sh
  ./ci/env/install-core-prerelease-dependencies.sh
  echo "Installed Core prerelease dependencies."
  ./ci/env/env_info.sh
  run_minimal_test "$1"
}

_main() {
  if [ "${GITHUB_ACTIONS-}" = true ]; then
    exec 2>&1  # Merge stdout and stderr to prevent out-of-order buffering issues
    reload_env
  fi
  "$@"
}

_main "$@"

# Pop caller's shell options (quietly)
{ set -vx; eval "${SHELLOPTS_STACK##*|}"; SHELLOPTS_STACK="${SHELLOPTS_STACK%|*}"; } 2> /dev/null<|MERGE_RESOLUTION|>--- conflicted
+++ resolved
@@ -331,25 +331,6 @@
   )
 }
 
-<<<<<<< HEAD
-install_cython_examples() {
-  (
-    cd "${WORKSPACE_DIR}"/doc/examples/cython
-    pip install scipy
-    python setup.py install --user
-  )
-=======
-install_go() {
-  local gimme_url="https://raw.githubusercontent.com/travis-ci/gimme/master/gimme"
-  suppress_xtrace eval "$(curl -f -s -L "${gimme_url}" | GIMME_GO_VERSION=1.18.3 bash)"
-
-  if [ -z "${GOPATH-}" ]; then
-    GOPATH="${GOPATH:-${HOME}/go_dir}"
-    export GOPATH
-  fi
->>>>>>> 82698f71
-}
-
 _bazel_build_before_install() {
   local target
   if [ "${OSTYPE}" = msys ]; then
@@ -765,15 +746,6 @@
     fi
   fi
 
-<<<<<<< HEAD
-  if [ "${RAY_CYTHON_EXAMPLES-}" = 1 ]; then
-    install_cython_examples
-=======
-  if [ "${LINT-}" = 1 ]; then
-    install_go
->>>>>>> 82698f71
-  fi
-
   if [[ "${NEED_WHEELS}" == "true" ]]; then
     build_wheels_and_jars
   fi
