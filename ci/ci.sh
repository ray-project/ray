--- conflicted
+++ resolved
@@ -133,14 +133,11 @@
 }
 
 prepare_docker() {
-    rm "${WORKSPACE_DIR}"/python/dist/* ||:
     pushd "${WORKSPACE_DIR}/python"
-    pip install -e . --verbose
     python setup.py bdist_wheel
     tmp_dir="/tmp/prepare_docker_$RANDOM"
     mkdir -p $tmp_dir
     cp "${WORKSPACE_DIR}"/python/dist/*.whl $tmp_dir
-    wheel=$(ls "${WORKSPACE_DIR}"/python/dist/)
     base_image=$(python -c "import sys; print(f'rayproject/ray-deps:nightly-py{sys.version_info[0]}{sys.version_info[1]}-cpu')")
     echo "
     FROM $base_image
@@ -150,7 +147,7 @@
     COPY ./*.whl /
     EXPOSE 8000
     EXPOSE 10001
-    RUN pip install /${wheel}[serve]
+    RUN pip install ray[serve] --no-index --find-links=/ && pip install redis
     RUN sudo apt update && sudo apt install curl -y
     " > $tmp_dir/Dockerfile
 
@@ -173,9 +170,6 @@
       -python/ray/serve:test_cross_language # Ray java not built on Windows yet.
       -python/ray/serve:test_gcs_failure # Fork not supported in windows
       -python/ray/serve:test_standalone2 # Multinode not supported on Windows
-      -python/ray/serve:test_gradio
-      -python/ray/serve:test_gradio_visualization
-      -python/ray/serve:test_air_integrations_gpu
       -python/ray/tests:test_actor_advanced  # crashes in shutdown
       -python/ray/tests:test_autoscaler # We don't support Autoscaler on Windows
       -python/ray/tests:test_autoscaler_aws
@@ -195,11 +189,6 @@
       -python/ray/tests:test_k8s_operator_unit_tests
       -python/ray/tests:test_tracing  # tracing not enabled on windows
       -python/ray/tests:kuberay/test_autoscaling_e2e # irrelevant on windows
-      -python/ray/tests/xgboost/... # Requires ML dependencies, should not be run on Windows
-      -python/ray/tests/lightgbm/... # Requires ML dependencies, should not be run on Windows
-      -python/ray/tests/horovod/... # Requires ML dependencies, should not be run on Windows
-      -python/ray/tests/ray_lightning/... # Requires ML dependencies, should not be run on Windows
-      -python/ray/tests/ml_py36_compat/... # Required ML dependencies, should not be run on Windows
     )
   fi
   if [ 0 -lt "${#args[@]}" ]; then  # Any targets to test?
@@ -208,7 +197,7 @@
     # Shard the args.
     BUILDKITE_PARALLEL_JOB=${BUILDKITE_PARALLEL_JOB:-'0'}
     BUILDKITE_PARALLEL_JOB_COUNT=${BUILDKITE_PARALLEL_JOB_COUNT:-'1'}
-    test_shard_selection=$(python ./ci/run/bazel_sharding/bazel_sharding.py --exclude_manual --index "${BUILDKITE_PARALLEL_JOB}" --count "${BUILDKITE_PARALLEL_JOB_COUNT}" "${args[@]}")
+    test_shard_selection=$(python ./ci/run/bazel-sharding.py --exclude_manual --index "${BUILDKITE_PARALLEL_JOB}" --count "${BUILDKITE_PARALLEL_JOB_COUNT}" "${args[@]}")
 
     # TODO(mehrdadn): We set PYTHONPATH here to let Python find our pickle5 under pip install -e.
     # It's unclear to me if this should be necessary, but this is to make tests run for now.
@@ -317,14 +306,8 @@
     if [ "${OSTYPE}" = msys ]; then
       echo "WARNING: Documentation not built on Windows due to currently-unresolved issues"
     else
-<<<<<<< HEAD
       pip install datasets==2.0.0
       RAY_MOCK_MODULES=0 make doctest
-=======
-      mv source/custom_directives.py _disabled_custom_directives.txt # Get rid of mocks
-      make doctest
-      mv ./_disabled_custom_directives.txt source/custom_directives
->>>>>>> c5741969
     fi
   )
 }
@@ -772,70 +755,51 @@
   fi
 }
 
-run_minimal_test() {
-  BAZEL_EXPORT_OPTIONS="$(./ci/run/bazel_export_options)"
-  # Ignoring shellcheck is necessary because if ${BAZEL_EXPORT_OPTIONS} is wrapped by the double quotation,
-  # bazel test cannot recognize the option.
-  # shellcheck disable=SC2086
-  bazel test --test_output=streamed --config=ci --test_env=RAY_MINIMAL=1 ${BAZEL_EXPORT_OPTIONS} python/ray/tests/test_basic
-  # shellcheck disable=SC2086
-  bazel test --test_output=streamed --config=ci --test_env=RAY_MINIMAL=1 --test_env=TEST_EXTERNAL_REDIS=1 ${BAZEL_EXPORT_OPTIONS} python/ray/tests/test_basic
-  # shellcheck disable=SC2086
-  bazel test --test_output=streamed --config=ci ${BAZEL_EXPORT_OPTIONS} python/ray/tests/test_basic_2
-  # shellcheck disable=SC2086
-  bazel test --test_output=streamed --config=ci --test_env=RAY_MINIMAL=1 --test_env=TEST_EXTERNAL_REDIS=1 ${BAZEL_EXPORT_OPTIONS} python/ray/tests/test_basic_2
-  # shellcheck disable=SC2086
-  bazel test --test_output=streamed --config=ci ${BAZEL_EXPORT_OPTIONS} python/ray/tests/test_basic_3
-  # shellcheck disable=SC2086
-  bazel test --test_output=streamed --config=ci --test_env=RAY_MINIMAL=1 --test_env=TEST_EXTERNAL_REDIS=1 ${BAZEL_EXPORT_OPTIONS} python/ray/tests/test_basic_3
-  # shellcheck disable=SC2086
-  bazel test --test_output=streamed --config=ci ${BAZEL_EXPORT_OPTIONS} python/ray/tests/test_basic_4
-  # shellcheck disable=SC2086
-  bazel test --test_output=streamed --config=ci --test_env=RAY_MINIMAL=1 --test_env=TEST_EXTERNAL_REDIS=1 ${BAZEL_EXPORT_OPTIONS} python/ray/tests/test_basic_4
-  # shellcheck disable=SC2086
-  bazel test --test_output=streamed --config=ci ${BAZEL_EXPORT_OPTIONS} python/ray/tests/test_basic_5
-  # shellcheck disable=SC2086
-  bazel test --test_output=streamed --config=ci --test_env=RAY_MINIMAL=1 --test_env=TEST_EXTERNAL_REDIS=1 ${BAZEL_EXPORT_OPTIONS} python/ray/tests/test_basic_5
-  # shellcheck disable=SC2086
-  bazel test --test_output=streamed --config=ci --test_env=RAY_MINIMAL=1 ${BAZEL_EXPORT_OPTIONS} python/ray/tests/test_output
-  # shellcheck disable=SC2086
-  bazel test --test_output=streamed --config=ci --test_env=RAY_MINIMAL=1 ${BAZEL_EXPORT_OPTIONS} python/ray/tests/test_runtime_env_ray_minimal
-  # shellcheck disable=SC2086
-  bazel test --test_output=streamed --config=ci ${BAZEL_EXPORT_OPTIONS} python/ray/tests/test_runtime_env
-  # shellcheck disable=SC2086
-  bazel test --test_output=streamed --config=ci ${BAZEL_EXPORT_OPTIONS} python/ray/tests/test_runtime_env_2
-
-  # Todo: Make compatible with python 3.9/3.10
-  if [ "$1" != "3.9" ] && [ "$1" != "3.10" ]; then
-    # shellcheck disable=SC2086
-    bazel test --test_output=streamed --config=ci ${BAZEL_EXPORT_OPTIONS} python/ray/tests/test_runtime_env_complicated
-  fi
-
-  # shellcheck disable=SC2086
-  bazel test --test_output=streamed --config=ci ${BAZEL_EXPORT_OPTIONS} python/ray/tests/test_runtime_env_validation
-  # shellcheck disable=SC2086
-  bazel test --test_output=streamed --config=ci --test_env=RAY_MINIMAL=1 ${BAZEL_EXPORT_OPTIONS} python/ray/tests/test_serve_ray_minimal
-  # shellcheck disable=SC2086
-  bazel test --test_output=streamed --config=ci --test_env=RAY_MINIMAL=1 ${BAZEL_EXPORT_OPTIONS} python/ray/dashboard/test_dashboard
-  # shellcheck disable=SC2086
-  bazel test --test_output=streamed --config=ci --test_env=RAY_MINIMAL=1 ${BAZEL_EXPORT_OPTIONS} python/ray/tests/test_usage_stats
-  # shellcheck disable=SC2086
-  bazel test --test_output=streamed --config=ci --test_env=RAY_MINIMAL=1 --test_env=TEST_EXTERNAL_REDIS=1 ${BAZEL_EXPORT_OPTIONS} python/ray/tests/test_usage_stats
-}
-
 test_minimal() {
   ./ci/env/install-minimal.sh "$1"
   ./ci/env/env_info.sh
   python ./ci/env/check_minimal_install.py
-  run_minimal_test "$1"
-}
-
-
-test_latest_core_dependencies() {
-  ./ci/env/install-minimal.sh "$1"
-  ./ci/env/env_info.sh
-  ./ci/env/install-core-prerelease-dependencies.sh
-  run_minimal_test "$1"
+  BAZEL_EXPORT_OPTIONS="$(./ci/run/bazel_export_options)"
+  # Ignoring shellcheck is necessary because if ${BAZEL_EXPORT_OPTIONS} is wrapped by the double quotation,
+  # bazel test cannot recognize the option.
+  # shellcheck disable=SC2086
+  bazel test --test_output=streamed --config=ci --test_env=RAY_MINIMAL=1 ${BAZEL_EXPORT_OPTIONS} python/ray/tests/test_basic
+  # shellcheck disable=SC2086
+  bazel test --test_output=streamed --config=ci --test_env=RAY_MINIMAL=1 --test_env=TEST_EXTERNAL_REDIS=1 ${BAZEL_EXPORT_OPTIONS} python/ray/tests/test_basic
+  # shellcheck disable=SC2086
+  bazel test --test_output=streamed --config=ci ${BAZEL_EXPORT_OPTIONS} python/ray/tests/test_basic_2
+  # shellcheck disable=SC2086
+  bazel test --test_output=streamed --config=ci --test_env=RAY_MINIMAL=1 --test_env=TEST_EXTERNAL_REDIS=1 ${BAZEL_EXPORT_OPTIONS} python/ray/tests/test_basic_2
+  # shellcheck disable=SC2086
+  bazel test --test_output=streamed --config=ci ${BAZEL_EXPORT_OPTIONS} python/ray/tests/test_basic_3
+  # shellcheck disable=SC2086
+  bazel test --test_output=streamed --config=ci --test_env=RAY_MINIMAL=1 --test_env=TEST_EXTERNAL_REDIS=1 ${BAZEL_EXPORT_OPTIONS} python/ray/tests/test_basic_3
+  # shellcheck disable=SC2086
+  bazel test --test_output=streamed --config=ci ${BAZEL_EXPORT_OPTIONS} python/ray/tests/test_basic_4
+  # shellcheck disable=SC2086
+  bazel test --test_output=streamed --config=ci --test_env=RAY_MINIMAL=1 --test_env=TEST_EXTERNAL_REDIS=1 ${BAZEL_EXPORT_OPTIONS} python/ray/tests/test_basic_4
+  # shellcheck disable=SC2086
+  bazel test --test_output=streamed --config=ci ${BAZEL_EXPORT_OPTIONS} python/ray/tests/test_basic_5
+  # shellcheck disable=SC2086
+  bazel test --test_output=streamed --config=ci --test_env=RAY_MINIMAL=1 --test_env=TEST_EXTERNAL_REDIS=1 ${BAZEL_EXPORT_OPTIONS} python/ray/tests/test_basic_5
+  # shellcheck disable=SC2086
+  bazel test --test_output=streamed --config=ci --test_env=RAY_MINIMAL=1 ${BAZEL_EXPORT_OPTIONS} python/ray/tests/test_output
+  # shellcheck disable=SC2086
+  bazel test --test_output=streamed --config=ci --test_env=RAY_MINIMAL=1 ${BAZEL_EXPORT_OPTIONS} python/ray/tests/test_runtime_env_ray_minimal
+  # shellcheck disable=SC2086
+  bazel test --test_output=streamed --config=ci ${BAZEL_EXPORT_OPTIONS} python/ray/tests/test_runtime_env
+  # shellcheck disable=SC2086
+  bazel test --test_output=streamed --config=ci ${BAZEL_EXPORT_OPTIONS} python/ray/tests/test_runtime_env_2
+  # shellcheck disable=SC2086
+  bazel test --test_output=streamed --config=ci ${BAZEL_EXPORT_OPTIONS} python/ray/tests/test_runtime_env_complicated
+  # shellcheck disable=SC2086
+  bazel test --test_output=streamed --config=ci ${BAZEL_EXPORT_OPTIONS} python/ray/tests/test_runtime_env_validation
+  # shellcheck disable=SC2086
+  bazel test --test_output=streamed --config=ci --test_env=RAY_MINIMAL=1 ${BAZEL_EXPORT_OPTIONS} python/ray/tests/test_serve_ray_minimal
+  # shellcheck disable=SC2086
+  bazel test --test_output=streamed --config=ci --test_env=RAY_MINIMAL=1 ${BAZEL_EXPORT_OPTIONS} python/ray/dashboard/test_dashboard
+  # shellcheck disable=SC2086
+  bazel test --test_output=streamed --config=ci --test_env=RAY_MINIMAL=1 ${BAZEL_EXPORT_OPTIONS} python/ray/tests/test_usage_stats
 }
 
 _main() {
