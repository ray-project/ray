#!/usr/bin/env bash

# Push caller's shell options (quietly)
{ SHELLOPTS_STACK="${SHELLOPTS_STACK-}|$(set +o); set -$-"; } 2> /dev/null

set -eo pipefail
if [ -z "${TRAVIS_PULL_REQUEST-}" ] || [ -n "${OSTYPE##darwin*}" ]; then set -ux; fi

ROOT_DIR="$(cd "$(dirname "${BASH_SOURCE:-$0}")"; pwd)"
WORKSPACE_DIR="${ROOT_DIR}/.."

suppress_output() {
  "${WORKSPACE_DIR}"/ci/suppress_output "$@"
}

keep_alive() {
  "${WORKSPACE_DIR}"/ci/keep_alive "$@"
}

# Calls the provided command with set -x temporarily suppressed
suppress_xtrace() {
  {
    local restore_shell_state=""
    if [ -o xtrace ]; then set +x; restore_shell_state="set -x"; fi
  } 2> /dev/null
  local status=0
  "$@" || status=$?
  ${restore_shell_state}
  { return "${status}"; } 2> /dev/null
}

# If provided the names of one or more environment variables, returns 0 if any of them is triggered.
# Usage: should_run_job [VAR_NAME]...
should_run_job() {
  local skip=0
  if [ -n "${1-}" ]; then  # were any triggers provided? (if not, then the job will always run)
    local envvar active_triggers=()
    for envvar in "$@"; do
      if [ "${!envvar}" = 1 ]; then
        # success! we found at least one of the given triggers is occurring
        active_triggers+=("${envvar}=${!envvar}")
      fi
    done
    if [ 0 -eq "${#active_triggers[@]}" ]; then
      echo "Job is not triggered by any of $1; skipping job."
      sleep 15  # make sure output is flushed
      skip=1
    else
      echo "Job is triggered by: ${active_triggers[*]}"
    fi
  fi
  return "${skip}"
}

# Idempotent environment loading
reload_env() {
  # Try to only modify CI-specific environment variables here (TRAVIS_... or GITHUB_...),
  # e.g. for CI cross-compatibility.
  # Normal environment variables should be set up at software installation time, not here.

  if [ -n "${GITHUB_PULL_REQUEST-}" ]; then
    case "${GITHUB_PULL_REQUEST}" in
      [1-9]*) TRAVIS_PULL_REQUEST="${GITHUB_PULL_REQUEST}";;
      *) TRAVIS_PULL_REQUEST=false;;
    esac
    export TRAVIS_PULL_REQUEST
  fi

  if [ "${GITHUB_ACTIONS-}" = true ] && [ -z "${TRAVIS_BRANCH-}" ]; then
    # Define TRAVIS_BRANCH to make Travis scripts run on GitHub Actions.
    TRAVIS_BRANCH="${GITHUB_BASE_REF:-${GITHUB_REF}}"  # For pull requests, the base branch name
    TRAVIS_BRANCH="${TRAVIS_BRANCH#refs/heads/}"  # Remove refs/... prefix
    # TODO(mehrdadn): Make TRAVIS_BRANCH be a named ref (e.g. 'master') like it's supposed to be.
    # For now we use a hash because GitHub Actions doesn't clone refs the same way as Travis does.
    TRAVIS_BRANCH="${GITHUB_HEAD_SHA:-${TRAVIS_BRANCH}}"
    export TRAVIS_BRANCH
  fi
}

_need_wheels() {
  local result="false"
  case "${OSTYPE}" in
    linux*) if [[ "${LINUX_WHEELS-}" == "1" ]]; then result="true"; fi;;
    darwin*) if [[ "${MAC_WHEELS-}" == "1" ]]; then result="true"; fi;;
    msys*) if [[ "${WINDOWS_WHEELS-}" == "1" ]]; then result="true"; fi;;
  esac
  echo "${result}"
}

NEED_WHEELS="$(_need_wheels)"

upload_wheels() {
  local branch="" commit
  commit="$(git rev-parse --verify HEAD)"
  if [ -z "${branch}" ]; then branch="${GITHUB_BASE_REF-}"; fi
  if [ -z "${branch}" ]; then branch="${GITHUB_REF#refs/heads/}"; fi
  if [ -z "${branch}" ]; then branch="${TRAVIS_BRANCH-}"; fi
  if [ -z "${branch}" ]; then echo "Unable to detect branch name" 1>&2; return 1; fi
  local local_dir="python/dist"
  if [ -d "${local_dir}" ]; then
    ls -a -l -- "${local_dir}"
    local remote_dir
    for remote_dir in latest "${branch}/${commit}"; do
      if command -V aws; then
        aws s3 sync --acl public-read --no-progress "${local_dir}" "s3://ray-wheels/${remote_dir}"
      fi
    done
  fi
  (
    cd "${WORKSPACE_DIR}"/python
    if ! python -s -c "import ray, sys; sys.exit(0 if ray._raylet.OPTIMIZED else 1)"; then
      echo "ERROR: Uploading non-optimized wheels! Performance will suffer for users!"
      false
    fi
  )
}


compile_pip_dependencies() {
  # Compile boundaries

  if [[ "${HOSTTYPE}" == "aarch64" || "${HOSTTYPE}" = "arm64" ]]; then
    # Resolution currently does not work on aarch64 as some pinned packages
    # are not available. Once they are reasonably upgraded we should be able
    # to enable this here.p
    echo "Skipping for aarch64"
    return 0
  fi

  # shellcheck disable=SC2262
  alias pip="python -m pip"
  pip install pip-tools

<<<<<<< HEAD
  # Required packages to lookup, e.g. dragonfly-opt
=======
  # Required packages to lookup e.g. dragonfly-opt
>>>>>>> 37a9b431
  HAS_TORCH=0
  python -c "import torch" 2>/dev/null && HAS_TORCH=1
  pip install --no-cache-dir numpy torch

  if [ -f "${WORKSPACE_DIR}/python/requirements_compiled.txt" ]; then
    echo requirements_compiled already exists
  else
    pip-compile --resolver=backtracking -q \
       --pip-args --no-deps --strip-extras --no-annotate --no-header -o \
      "${WORKSPACE_DIR}/python/requirements_compiled.txt" \
      "${WORKSPACE_DIR}/python/requirements.txt" \
      "${WORKSPACE_DIR}/python/requirements/lint-requirements.txt" \
      "${WORKSPACE_DIR}/python/requirements/test-requirements.txt" \
      "${WORKSPACE_DIR}/python/requirements/docker/ray-docker-requirements.txt" \
      "${WORKSPACE_DIR}/python/requirements/ml/core-requirements.txt" \
      "${WORKSPACE_DIR}/python/requirements/ml/data-requirements.txt" \
      "${WORKSPACE_DIR}/python/requirements/ml/data-test-requirements.txt" \
      "${WORKSPACE_DIR}/python/requirements/ml/dl-cpu-requirements.txt" \
      "${WORKSPACE_DIR}/python/requirements/ml/rllib-requirements.txt" \
      "${WORKSPACE_DIR}/python/requirements/ml/rllib-test-requirements.txt" \
      "${WORKSPACE_DIR}/python/requirements/ml/train-requirements.txt" \
      "${WORKSPACE_DIR}/python/requirements/ml/train-test-requirements.txt" \
      "${WORKSPACE_DIR}/python/requirements/ml/tune-requirements.txt" \
      "${WORKSPACE_DIR}/python/requirements/ml/tune-test-requirements.txt"
  fi

  cat "${WORKSPACE_DIR}/python/requirements_compiled.txt"

  if [ "$HAS_TORCH" -eq 0 ]; then
    pip uninstall -y torch
  fi
}

test_core() {
  local args=(
    "//:*"
  )
  case "${OSTYPE}" in
    msys)
      args+=(
        -//:core_worker_test
        -//src/ray/util/tests:event_test
        -//:gcs_server_rpc_test
        -//:ray_syncer_test # TODO (iycheng): it's flaky on windows. Add it back once we figure out the cause
        -//:gcs_health_check_manager_test
        -//:gcs_client_reconnection_test
      )
      ;;
  esac
  # shellcheck disable=SC2046
  bazel test --config=ci --build_tests_only $(./ci/run/bazel_export_options) -- "${args[@]}"
}

prepare_docker() {
    rm "${WORKSPACE_DIR}"/python/dist/* ||:
    pushd "${WORKSPACE_DIR}/python"
    pip install -e . --verbose
    python setup.py bdist_wheel
    tmp_dir="/tmp/prepare_docker_$RANDOM"
    mkdir -p $tmp_dir
    cp "${WORKSPACE_DIR}"/python/dist/*.whl $tmp_dir
    wheel=$(ls "${WORKSPACE_DIR}"/python/dist/)
    base_image=$(python -c "import sys; print(f'rayproject/ray-deps:nightly-py{sys.version_info[0]}{sys.version_info[1]}-cpu')")
    echo "
    FROM $base_image

    ENV LC_ALL=C.UTF-8
    ENV LANG=C.UTF-8
    COPY ./*.whl /
    EXPOSE 8000
    EXPOSE 10001
    RUN pip install /${wheel}[serve]
    RUN (sudo apt update || true) && sudo apt install curl -y
    " > $tmp_dir/Dockerfile

    pushd $tmp_dir
    docker build . -t ray_ci:v1
    popd

    popd
}

# For running Python tests on Windows.
test_python() {
  local pathsep=":" args=()
  if [ "${OSTYPE}" = msys ]; then
    pathsep=";"
    args+=(
      python/ray/serve/...
      python/ray/tests/...
      -python/ray/serve:conda_env # pip field in runtime_env not supported
      -python/ray/serve:test_cross_language # Ray java not built on Windows yet.
      -python/ray/serve:test_gcs_failure # Fork not supported in windows
      -python/ray/serve:test_standalone2 # Multinode not supported on Windows
      -python/ray/serve:test_gradio
      -python/ray/serve:test_gradio_visualization
      -python/ray/serve:test_air_integrations_gpu
      -python/ray/serve:test_fastapi
      -python/ray/tests:test_actor_advanced  # crashes in shutdown
      -python/ray/tests:test_autoscaler # We don't support Autoscaler on Windows
      -python/ray/tests:test_autoscaler_aws
      -python/ray/tests:test_cli
      -python/ray/tests:test_client_init # timeout
      -python/ray/tests:test_command_runner # We don't support Autoscaler on Windows
      -python/ray/tests:test_gcs_fault_tolerance # flaky
      -python/ray/serve:test_get_deployment # address violation
      -python/ray/tests:test_global_gc
      -python/ray/tests:test_job
      -python/ray/tests:test_memstat
      -python/ray/tests:test_multi_node_3
      -python/ray/tests:test_multiprocessing_client_mode # Flaky on Windows
      -python/ray/tests:test_object_manager # OOM on test_object_directory_basic
      -python/ray/tests:test_resource_demand_scheduler
      -python/ray/tests:test_stress  # timeout
      -python/ray/tests:test_stress_sharded  # timeout
      -python/ray/tests:test_tracing  # tracing not enabled on windows
      -python/ray/tests:kuberay/test_autoscaling_e2e # irrelevant on windows
      -python/ray/tests/xgboost/... # Requires ML dependencies, should not be run on Windows
      -python/ray/tests/lightgbm/... # Requires ML dependencies, should not be run on Windows
      -python/ray/tests/horovod/... # Requires ML dependencies, should not be run on Windows
      -python/ray/tests/ml_py37_compat/... # Required ML dependencies, should not be run on Windows
      -python/ray/tests:test_batch_node_provider_unit.py # irrelevant on windows
      -python/ray/tests:test_batch_node_provider_integration.py # irrelevant on windows
    )
  fi
  if [ 0 -lt "${#args[@]}" ]; then  # Any targets to test?
    install_ray

    # Shard the args.
    BUILDKITE_PARALLEL_JOB=${BUILDKITE_PARALLEL_JOB:-'0'}
    BUILDKITE_PARALLEL_JOB_COUNT=${BUILDKITE_PARALLEL_JOB_COUNT:-'1'}
    test_shard_selection=$(python ./ci/run/bazel_sharding/bazel_sharding.py --exclude_manual --index "${BUILDKITE_PARALLEL_JOB}" --count "${BUILDKITE_PARALLEL_JOB_COUNT}" "${args[@]}")

    # TODO(mehrdadn): We set PYTHONPATH here to let Python find our pickle5 under pip install -e.
    # It's unclear to me if this should be necessary, but this is to make tests run for now.
    # Check why this issue doesn't arise on Linux/Mac.
    # Ideally importing ray.cloudpickle should import pickle5 automatically.
    # shellcheck disable=SC2046,SC2086
    bazel test --config=ci \
      --build_tests_only $(./ci/run/bazel_export_options) \
      --test_env=PYTHONPATH="${PYTHONPATH-}${pathsep}${WORKSPACE_DIR}/python/ray/pickle5_files" \
      --test_env=CI="1" \
      --test_env=RAY_CI_POST_WHEEL_TESTS="1" \
      --test_env=USERPROFILE="${USERPROFILE}" \
      --test_output=streamed \
      -- \
      ${test_shard_selection};
  fi
}

# For running large Python tests on Linux and MacOS.
test_large() {
  # shellcheck disable=SC2046
  bazel test --config=ci $(./ci/run/bazel_export_options) --test_env=CONDA_EXE --test_env=CONDA_PYTHON_EXE \
      --test_env=CONDA_SHLVL --test_env=CONDA_PREFIX --test_env=CONDA_DEFAULT_ENV --test_env=CONDA_PROMPT_MODIFIER \
      --test_env=CI --test_tag_filters="large_size_python_tests_shard_${BUILDKITE_PARALLEL_JOB}"  "$@" \
      -- python/ray/tests/...
}

test_cpp() {
  # C++ worker example need _GLIBCXX_USE_CXX11_ABI flag, but if we put the flag into .bazelrc, the linux ci can't pass.
  # So only set the flag in c++ worker example. More details: https://github.com/ray-project/ray/pull/18273
  echo build --cxxopt="-D_GLIBCXX_USE_CXX11_ABI=0" >> ~/.bazelrc
  bazel build --config=ci //cpp:all
  # shellcheck disable=SC2046
  bazel test --config=ci $(./ci/run/bazel_export_options) --test_strategy=exclusive //cpp:all --build_tests_only
  # run cluster mode test with external cluster
  bazel test //cpp:cluster_mode_test --test_arg=--external_cluster=true --test_arg=--redis_password="1234" \
    --test_arg=--ray_redis_password="1234"
  bazel test --test_output=all //cpp:test_python_call_cpp

  # run the cpp example
  rm -rf ray-template
  ray cpp --generate-bazel-project-template-to ray-template
  pushd ray-template && bash run.sh
}

test_wheels() {
  local TEST_WHEEL_RESULT=0

  "${WORKSPACE_DIR}"/ci/build/test-wheels.sh || TEST_WHEEL_RESULT=$?

  if [[ "${TEST_WHEEL_RESULT}" != 0 ]]; then
    cat -- /tmp/ray/session_latest/logs/* || true
    sleep 60  # Explicitly sleep 60 seconds for logs to go through
  fi

  return "${TEST_WHEEL_RESULT}"
}

install_npm_project() {
  if [ "${OSTYPE}" = msys ]; then
    # Not Windows-compatible: https://github.com/npm/cli/issues/558#issuecomment-584673763
    { echo "WARNING: Skipping NPM due to module incompatibilities with Windows"; } 2> /dev/null
  else
    npm ci
  fi
}

build_dashboard_front_end() {
  if [ "${OSTYPE}" = msys ]; then
    { echo "WARNING: Skipping dashboard due to NPM incompatibilities with Windows"; } 2> /dev/null
  elif [ "${NO_DASHBOARD-}" = "1" ]; then
    echo "Skipping dashboard build"
  else
    (
      cd ray/dashboard/client

      # skip nvm activation on buildkite linux instances.
      if [ -z "${BUILDKITE-}" ] || [[ "${OSTYPE}" != linux* ]]; then
        set +x  # suppress set -x since it'll get very noisy here
        . "${HOME}/.nvm/nvm.sh"
        NODE_VERSION="14"
        nvm install $NODE_VERSION
        nvm use --silent $NODE_VERSION
      fi
      install_npm_project
      npm run build
    )
  fi
}

build_sphinx_docs() {
  _bazel_build_protobuf
  install_ray

  (
    cd "${WORKSPACE_DIR}"/doc
    if [ "${OSTYPE}" = msys ]; then
      echo "WARNING: Documentation not built on Windows due to currently-unresolved issues"
    else
      FAST=True make html
      pip install datasets==2.0.0
    fi
  )
}

check_sphinx_links() {
  (
    cd "${WORKSPACE_DIR}"/doc
    if [ "${OSTYPE}" = msys ]; then
      echo "WARNING: Documentation not built on Windows due to currently-unresolved issues"
    else
      FAST=True make linkcheck
    fi
  )
}

_bazel_build_before_install() {
  local target
  if [ "${OSTYPE}" = msys ]; then
    # On Windows, we perform as full of a build as possible, to ensure the repository always remains buildable on Windows.
    # (Pip install will not perform a full build.)
    target="//:*"
  else
    # Just build Python on other platforms.
    # This because pip install captures & suppresses the build output, which causes a timeout on CI.
    target="//:ray_pkg"
  fi
  # NOTE: Do not add build flags here. Use .bazelrc and --config instead.

  if [ -z "${RAY_DEBUG_BUILD-}" ]; then
    bazel build "${target}"
  elif [ "${RAY_DEBUG_BUILD}" = "asan" ]; then
    # bazel build --config asan "${target}"
    echo "Not needed"
  elif [ "${RAY_DEBUG_BUILD}" = "debug" ]; then
    bazel build --config debug "${target}"
  else
    echo "Invalid config given"
    exit 1
  fi
}


_bazel_build_protobuf() {
  bazel build "//:install_py_proto"
}

install_ray() {
  # TODO(mehrdadn): This function should be unified with the one in python/build-wheel-windows.sh.
  (
    cd "${WORKSPACE_DIR}"/python
    build_dashboard_front_end
    keep_alive pip install -v -e .
  )
  (
    # For runtime_env tests, wheels are needed
    cd "${WORKSPACE_DIR}"
    keep_alive pip wheel -e python -w .whl
  )
}

validate_wheels_commit_str() {
  if [ "${OSTYPE}" = msys ]; then
    echo "Windows builds do not set the commit string, skipping wheel commit validity check."
    return 0
  fi

  if [ -n "${BUILDKITE_COMMIT}" ]; then
    EXPECTED_COMMIT=${BUILDKITE_COMMIT:-}
  else
    EXPECTED_COMMIT=${TRAVIS_COMMIT:-}
  fi

  if [ -z "$EXPECTED_COMMIT" ]; then
    echo "Could not validate expected wheel commits: TRAVIS_COMMIT is empty."
    return 0
  fi

  for whl in .whl/*.whl; do
    basename=${whl##*/}

    if [[ "$basename" =~ "_cpp" ]]; then
      # cpp wheels cannot be checked this way
      echo "Skipping CPP wheel ${basename} for wheel commit validation."
      continue
    fi

    WHL_COMMIT=$(unzip -p "$whl" "*ray/__init__.py" | grep "^__commit__" | awk -F'"' '{print $2}')

    if [ "${WHL_COMMIT}" != "${EXPECTED_COMMIT}" ]; then
      echo "Wheel ${basename} has incorrect commit: (${WHL_COMMIT}) is not expected commit (${EXPECTED_COMMIT}). Aborting."
      exit 1
    fi

    echo "Wheel ${basename} has the correct commit: ${WHL_COMMIT}"
  done

  echo "All wheels passed the sanity check and have the correct wheel commit set."
}

build_wheels_and_jars() {
  _bazel_build_before_install

  # Create wheel output directory and empty contents
  # If buildkite runners are re-used, wheels from previous builds might be here, so we delete them.
  mkdir -p .whl
  rm -rf .whl/* || true

  case "${OSTYPE}" in
    linux*)
      # Mount bazel cache dir to the docker container.
      # For the linux wheel build, we use a shared cache between all
      # wheels, but not between different travis runs, because that
      # caused timeouts in the past. See the "cache: false" line below.
      local MOUNT_BAZEL_CACHE=(
        -v "${HOME}/ray-bazel-cache":/root/ray-bazel-cache
        -e "TRAVIS=true"
        -e "TRAVIS_PULL_REQUEST=${TRAVIS_PULL_REQUEST:-false}"
        -e "TRAVIS_COMMIT=${TRAVIS_COMMIT}"
        -e "CI=${CI}"
        -e "RAY_INSTALL_JAVA=${RAY_INSTALL_JAVA:-}"
        -e "BUILDKITE=${BUILDKITE:-}"
        -e "BUILDKITE_PULL_REQUEST=${BUILDKITE_PULL_REQUEST:-}"
        -e "BUILDKITE_BAZEL_CACHE_URL=${BUILDKITE_BAZEL_CACHE_URL:-}"
        -e "RAY_DEBUG_BUILD=${RAY_DEBUG_BUILD:-}"
        -e "BUILD_ONE_PYTHON_ONLY=${BUILD_ONE_PYTHON_ONLY:-}"
      )

      IMAGE_NAME="quay.io/pypa/manylinux2014_${HOSTTYPE}"
      IMAGE_TAG="2022-12-20-b4884d9"

      local MOUNT_ENV=()
      if [ "${LINUX_JARS-}" == "1" ]; then
        MOUNT_ENV+=(
          -e "BUILD_JAR=1"
        )
      fi

      if [ -z "${BUILDKITE-}" ]; then
        # This command should be kept in sync with ray/python/README-building-wheels.md,
        # except the "${MOUNT_BAZEL_CACHE[@]}" part.
        docker run --rm -w /ray -v "${PWD}":/ray "${MOUNT_BAZEL_CACHE[@]}" \
          "${MOUNT_ENV[@]}" "${IMAGE_NAME}:${IMAGE_TAG}" /ray/python/build-wheel-manylinux2014.sh
      else
        rm -rf /ray-mount/*
        rm -rf /ray-mount/.whl || true
        rm -rf /ray/.whl || true
        cp -rT /ray /ray-mount
        ls -a /ray-mount
        docker run --rm -v /ray:/ray-mounted ubuntu:focal ls /
        docker run --rm -v /ray:/ray-mounted ubuntu:focal ls /ray-mounted
        docker run --rm -w /ray -v /ray:/ray "${MOUNT_BAZEL_CACHE[@]}" \
          "${MOUNT_ENV[@]}" "${IMAGE_NAME}:${IMAGE_TAG}" /ray/python/build-wheel-manylinux2014.sh
        cp -rT /ray-mount /ray # copy new files back here
        find . | grep whl # testing

        # Sync the directory to buildkite artifacts
        rm -rf /artifact-mount/.whl || true

        if [ "${UPLOAD_WHEELS_AS_ARTIFACTS-}" = "1" ]; then
          cp -r .whl /artifact-mount/.whl
          chmod -R 777 /artifact-mount/.whl
        fi

        validate_wheels_commit_str
      fi
      ;;
    darwin*)
      # This command should be kept in sync with ray/python/README-building-wheels.md.
      "${WORKSPACE_DIR}"/python/build-wheel-macos.sh
      mkdir -p /tmp/artifacts/.whl
      rm -rf /tmp/artifacts/.whl || true

      if [ "${UPLOAD_WHEELS_AS_ARTIFACTS-}" = "1" ]; then
        cp -r .whl /tmp/artifacts/.whl
        chmod -R 777 /tmp/artifacts/.whl
      fi

      validate_wheels_commit_str
      ;;
    msys*)
      keep_alive "${WORKSPACE_DIR}"/python/build-wheel-windows.sh
      ;;
  esac
}

lint_readme() {
  if python -s -c "import docutils" >/dev/null 2>/dev/null; then
    (
      cd "${WORKSPACE_DIR}"/python
      python setup.py check --restructuredtext --strict --metadata
    )
  else
    echo "Skipping README lint because the docutils package is not installed" 1>&2
  fi
}

lint_scripts() {
  FORMAT_SH_PRINT_DIFF=1 "${ROOT_DIR}"/lint/format.sh --all-scripts
}

lint_banned_words() {
  "${ROOT_DIR}"/lint/check-banned-words.sh
}

lint_annotations() {
  "${ROOT_DIR}"/lint/check_api_annotations.py
}

lint_bazel() {
  if [[ ! "${OSTYPE}" =~ ^linux ]]; then
    echo "Bazel lint not supported on non-linux systems."
    exit 1
  fi
  if [[ "$(uname -m)" != "x86_64" ]]; then
    echo "Bazel lint only supported on x86_64."
    exit 1
  fi

  LINT_BAZEL_TMP="$(mktemp -d)"
  curl -sl "https://github.com/bazelbuild/buildtools/releases/download/v6.1.2/buildifier-linux-amd64" \
    -o "${LINT_BAZEL_TMP}/buildifier"
  chmod +x "${LINT_BAZEL_TMP}/buildifier"
  BUILDIFIER="${LINT_BAZEL_TMP}/buildifier" "${ROOT_DIR}/lint/bazel-format.sh"

  rm -rf "${LINT_BAZEL_TMP}"  # Clean up
}

lint_bazel_pytest() {
  pip install yq
  cd "${WORKSPACE_DIR}"
  for team in "team:core" "team:ml" "team:rllib" "team:serve"; do
    # this does the following:
    # - find all py_test rules in bazel that have the specified team tag EXCEPT ones with "no_main" tag and outputs them as xml
    # - converts the xml to json
    # - feeds the json into pytest_checker.py
    bazel query "kind(py_test.*, tests(python/...) intersect attr(tags, \"\b$team\b\", python/...) except attr(tags, \"\bno_main\b\", python/...))" --output xml | xq | python ci/lint/pytest_checker.py
  done
}

lint_web() {
  (
    cd "${WORKSPACE_DIR}"/python/ray/dashboard/client
    set +x # suppress set -x since it'll get very noisy here

    if [ -z "${BUILDKITE-}" ]; then
      . "${HOME}/.nvm/nvm.sh"
      NODE_VERSION="14"
      nvm install $NODE_VERSION
      nvm use --silent $NODE_VERSION
    fi

    install_npm_project
    local filenames
    # shellcheck disable=SC2207
    filenames=($(find src -name "*.ts" -or -name "*.tsx"))
    node_modules/.bin/eslint --max-warnings 0 "${filenames[@]}"
    node_modules/.bin/prettier --check "${filenames[@]}"
    node_modules/.bin/prettier --check public/index.html
  )
}

lint_copyright() {
  (
    "${ROOT_DIR}"/lint/copyright-format.sh -c
  )
}

_lint() {
  local platform=""
  case "${OSTYPE}" in
    linux*) platform=linux;;
  esac

  if command -v clang-format > /dev/null; then
    "${ROOT_DIR}"/lint/check-git-clang-format-output.sh
  else
    { echo "WARNING: Skipping linting C/C++ as clang-format is not installed."; } 2> /dev/null
  fi

  if command -v clang-tidy > /dev/null; then
    pushd "${WORKSPACE_DIR}"
      "${ROOT_DIR}"/env/install-llvm-binaries.sh
    popd
    # Disable clang-tidy until ergonomic issues are resolved.
    # "${ROOT_DIR}"/lint/check-git-clang-tidy-output.sh
  else
    { echo "WARNING: Skipping running clang-tidy which is not installed."; } 2> /dev/null
  fi

  # Run script linting
  lint_scripts

  # Run banned words check.
  lint_banned_words

  # Run annotations check.
  lint_annotations

  # Make sure that the README is formatted properly.
  lint_readme

  if [ "${platform}" = linux ]; then
    # Run Bazel linter Buildifier.
    lint_bazel

    # Check if py_test files have the if __name__... snippet
    lint_bazel_pytest

    # Run TypeScript and HTML linting.
    lint_web

    # lint copyright
    lint_copyright

    # lint test script
    pushd "${WORKSPACE_DIR}"
       bazel query 'kind("cc_test", //...)' --output=xml | python "${ROOT_DIR}"/lint/check-bazel-team-owner.py
       bazel query 'kind("py_test", //...)' --output=xml | python "${ROOT_DIR}"/lint/check-bazel-team-owner.py
    popd

    # Make sure tests will be run by CI.
    python "${ROOT_DIR}"/pipeline/check-test-run.py
  fi
}

lint() {
  # Checkout a clean copy of the repo to avoid seeing changes that have been made to the current one
  (
    WORKSPACE_DIR="$(TMPDIR="${WORKSPACE_DIR}/.." mktemp -d)"
    # shellcheck disable=SC2030
    ROOT_DIR="${WORKSPACE_DIR}"/ci
    git worktree add -q "${WORKSPACE_DIR}"
    pushd "${WORKSPACE_DIR}"
      . "${ROOT_DIR}"/ci.sh _lint
    popd  # this is required so we can remove the worktree when we're done
    git worktree remove --force "${WORKSPACE_DIR}"
  )
}

_check_job_triggers() {
  local job_names
  job_names="$1"

  local variable_definitions
  if command -v python3; then
    # shellcheck disable=SC2031
    variable_definitions=($(python3 "${ROOT_DIR}"/pipeline/determine_tests_to_run.py))
  else
    # shellcheck disable=SC2031
    variable_definitions=($(python "${ROOT_DIR}"/pipeline/determine_tests_to_run.py))
  fi
  if [ 0 -lt "${#variable_definitions[@]}" ]; then
    local expression restore_shell_state=""
    if [ -o xtrace ]; then set +x; restore_shell_state="set -x;"; fi  # Disable set -x (noisy here)
    {
      expression="$(printf "%q " "${variable_definitions[@]}")"
      printf "%s\n" "${expression}" >> ~/.bashrc
    }
    eval "${restore_shell_state}" "${expression}"  # Restore set -x, then evaluate expression
  fi

  # shellcheck disable=SC2086
  if ! (set +x && should_run_job ${job_names//,/ }); then
    if [ "${GITHUB_ACTIONS-}" = true ]; then
      # If this job is to be skipped, emit 'exit' into .bashrc to quickly exit all following steps.
      # This isn't needed on Travis (since everything runs in one shell), but is on GitHub Actions.
      cat <<EOF1 >> ~/.bashrc
      cat <<EOF2 1>&2
Exiting shell as no triggers were active for this job:
  ${job_names//,/}
The active triggers during job initialization were the following:
  ${variable_definitions[*]}
EOF2
      exit 0
EOF1
    fi
    exit 0
  fi
}

configure_system() {
  git config --global advice.detachedHead false
  git config --global core.askpass ""
  git config --global credential.helper ""
  git config --global credential.modalprompt false

  # Requests library need root certificates.
  if [ "${OSTYPE}" = msys ]; then
    certutil -generateSSTFromWU roots.sst && certutil -addstore -f root roots.sst && rm roots.sst
  fi
}

# Initializes the environment for the current job. Performs the following tasks:
# - Calls 'exit 0' in this job step and all subsequent steps to quickly exit if provided a list of
#   job names and none of them has been triggered.
# - Sets variables to indicate the job names that have been triggered.
#   Note: Please avoid exporting these variables. Instead, source any callees that need to use them.
#   This helps reduce implicit coupling of callees to their parents, as they will be unable to run
#   when not sourced, (especially with set -u).
# - Installs dependencies for the current job.
# - Exports any environment variables necessary to run the build.
# Usage: init [JOB_NAMES]
# - JOB_NAMES (optional): Comma-separated list of job names to trigger on.
init() {
  # TODO(jjyao): fix it for windows
  if [ "${OSTYPE}" != msys ]; then
    _check_job_triggers "${1-}"
  fi

  configure_system

  # shellcheck disable=SC2031
  . "${ROOT_DIR}"/env/install-dependencies.sh  # Script is sourced to propagate up environment changes
}

build() {
  if [[ "${NEED_WHEELS}" == "true" ]]; then
    build_wheels_and_jars
    return
  fi

  # Build and install ray into the system.
  # For building the wheel, see build_wheels_and_jars.
  _bazel_build_before_install
  install_ray
}

run_minimal_test() {
  EXPECTED_PYTHON_VERSION=$1
  BAZEL_EXPORT_OPTIONS="$(./ci/run/bazel_export_options)"
  # Ignoring shellcheck is necessary because if ${BAZEL_EXPORT_OPTIONS} is wrapped by the double quotation,
  # bazel test cannot recognize the option.
  # shellcheck disable=SC2086
  bazel test --test_output=streamed --config=ci --test_env=RAY_MINIMAL=1 --test_env=EXPECTED_PYTHON_VERSION=$EXPECTED_PYTHON_VERSION ${BAZEL_EXPORT_OPTIONS} python/ray/tests/test_minimal_install
  # shellcheck disable=SC2086
  bazel test --test_output=streamed --config=ci --test_env=RAY_MINIMAL=1 ${BAZEL_EXPORT_OPTIONS} python/ray/tests/test_basic
  # shellcheck disable=SC2086
  bazel test --test_output=streamed --config=ci --test_env=RAY_MINIMAL=1 --test_env=TEST_EXTERNAL_REDIS=1 ${BAZEL_EXPORT_OPTIONS} python/ray/tests/test_basic
  # shellcheck disable=SC2086
  bazel test --test_output=streamed --config=ci ${BAZEL_EXPORT_OPTIONS} python/ray/tests/test_basic_2
  # shellcheck disable=SC2086
  bazel test --test_output=streamed --config=ci --test_env=RAY_MINIMAL=1 --test_env=TEST_EXTERNAL_REDIS=1 ${BAZEL_EXPORT_OPTIONS} python/ray/tests/test_basic_2
  # shellcheck disable=SC2086
  bazel test --test_output=streamed --config=ci ${BAZEL_EXPORT_OPTIONS} python/ray/tests/test_basic_3
  # shellcheck disable=SC2086
  bazel test --test_output=streamed --config=ci --test_env=RAY_MINIMAL=1 --test_env=TEST_EXTERNAL_REDIS=1 ${BAZEL_EXPORT_OPTIONS} python/ray/tests/test_basic_3
  # shellcheck disable=SC2086
  bazel test --test_output=streamed --config=ci ${BAZEL_EXPORT_OPTIONS} python/ray/tests/test_basic_4
  # shellcheck disable=SC2086
  bazel test --test_output=streamed --config=ci --test_env=RAY_MINIMAL=1 --test_env=TEST_EXTERNAL_REDIS=1 ${BAZEL_EXPORT_OPTIONS} python/ray/tests/test_basic_4
  # shellcheck disable=SC2086
  bazel test --test_output=streamed --config=ci ${BAZEL_EXPORT_OPTIONS} python/ray/tests/test_basic_5
  # shellcheck disable=SC2086
  bazel test --test_output=streamed --config=ci --test_env=RAY_MINIMAL=1 --test_env=TEST_EXTERNAL_REDIS=1 ${BAZEL_EXPORT_OPTIONS} python/ray/tests/test_basic_5
  # shellcheck disable=SC2086
  bazel test --test_output=streamed --config=ci --test_env=RAY_MINIMAL=1 ${BAZEL_EXPORT_OPTIONS} python/ray/tests/test_output
  # shellcheck disable=SC2086
  bazel test --test_output=streamed --config=ci --test_env=RAY_MINIMAL=1 ${BAZEL_EXPORT_OPTIONS} python/ray/tests/test_runtime_env_ray_minimal
  # shellcheck disable=SC2086
  bazel test --test_output=streamed --config=ci ${BAZEL_EXPORT_OPTIONS} python/ray/tests/test_utils

  # shellcheck disable=SC2086
  bazel test --test_output=streamed --config=ci --test_env=RAY_MINIMAL=1 ${BAZEL_EXPORT_OPTIONS} python/ray/tests/test_serve_ray_minimal
  # shellcheck disable=SC2086
  bazel test --test_output=streamed --config=ci --test_env=RAY_MINIMAL=1 ${BAZEL_EXPORT_OPTIONS} python/ray/dashboard/test_dashboard
  # shellcheck disable=SC2086
  bazel test --test_output=streamed --config=ci --test_env=RAY_MINIMAL=1 ${BAZEL_EXPORT_OPTIONS} python/ray/tests/test_usage_stats
  # shellcheck disable=SC2086
  bazel test --test_output=streamed --config=ci --test_env=RAY_MINIMAL=1 --test_env=TEST_EXTERNAL_REDIS=1 ${BAZEL_EXPORT_OPTIONS} python/ray/tests/test_usage_stats
}

test_minimal() {
  ./ci/env/install-minimal.sh "$1"
  echo "Installed minimal dependencies."
  ./ci/env/env_info.sh
  python ./ci/env/check_minimal_install.py --expected-python-version "$1"
  run_minimal_test "$1"
}


test_latest_core_dependencies() {
  ./ci/env/install-minimal.sh "$1"
  echo "Installed minimal dependencies."
  ./ci/env/env_info.sh
  ./ci/env/install-core-prerelease-dependencies.sh
  echo "Installed Core prerelease dependencies."
  ./ci/env/env_info.sh
  run_minimal_test "$1"
}

_main() {
  if [ "${GITHUB_ACTIONS-}" = true ]; then
    exec 2>&1  # Merge stdout and stderr to prevent out-of-order buffering issues
    reload_env
  fi
  "$@"
}

_main "$@"

# Pop caller's shell options (quietly)
{ set -vx; eval "${SHELLOPTS_STACK##*|}"; SHELLOPTS_STACK="${SHELLOPTS_STACK%|*}"; } 2> /dev/null<|MERGE_RESOLUTION|>--- conflicted
+++ resolved
@@ -131,11 +131,7 @@
   alias pip="python -m pip"
   pip install pip-tools
 
-<<<<<<< HEAD
-  # Required packages to lookup, e.g. dragonfly-opt
-=======
   # Required packages to lookup e.g. dragonfly-opt
->>>>>>> 37a9b431
   HAS_TORCH=0
   python -c "import torch" 2>/dev/null && HAS_TORCH=1
   pip install --no-cache-dir numpy torch
