--- conflicted
+++ resolved
@@ -373,13 +373,7 @@
 _bazel_build_before_install() {
   local target
   if [ "${OSTYPE}" = msys ]; then
-<<<<<<< HEAD
-    # On Windows, we perform as full of a build as possible, to ensure the repository always remains buildable on Windows.
-    # (Pip install will not perform a full build.)
-   target="//:ray_pkg"
-=======
     target="//:ray_pkg"
->>>>>>> cb27d9ab
   else
     # Just build Python on other platforms.
     # This because pip install captures & suppresses the build output, which causes a timeout on CI.
