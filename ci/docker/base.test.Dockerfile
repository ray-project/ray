<<<<<<< HEAD
ARG DOCKER_IMAGE_BASE_UBUNTU=ubuntu:22.04
FROM $DOCKER_IMAGE_BASE_UBUNTU
=======
# syntax=docker/dockerfile:1.3-labs
>>>>>>> f3114952

FROM ubuntu:focal

ARG BUILDKITE_BAZEL_CACHE_URL
ARG PYTHON=3.8

ENV DEBIAN_FRONTEND=noninteractive
ENV TZ=America/Los_Angeles

ENV BUILDKITE=true
ENV CI=true
ENV PYTHON=$PYTHON
ENV RAY_USE_RANDOM_PORTS=1
ENV RAY_DEFAULT_BUILD=1
ENV RAY_INSTALL_JAVA=0
<<<<<<< HEAD
ENV BUILDKITE_PULL_REQUEST=${BUILDKITE_PULL_REQUEST}
ENV BUILDKITE_COMMIT=${BUILDKITE_COMMIT}
ENV BUILDKITE_PULL_REQUEST_BASE_BRANCH=${BUILDKITE_PULL_REQUEST_BASE_BRANCH}
# For wheel build:
=======
# For wheel build
>>>>>>> f3114952
# https://github.com/docker-library/docker/blob/master/20.10/docker-entrypoint.sh
ENV DOCKER_TLS_CERTDIR=/certs
ENV DOCKER_HOST=tcp://docker:2376
ENV DOCKER_TLS_VERIFY=1
ENV DOCKER_CERT_PATH=/certs/client
ENV BUILDKITE_BAZEL_CACHE_URL=${BUILDKITE_BAZEL_CACHE_URL}

RUN <<EOF
#!/bin/bash

<<<<<<< HEAD
RUN apt-get update -qq && apt-get upgrade -qq
RUN apt-get install -y -qq \
    software-properties-common \
=======
apt-get update -qq && apt-get upgrade -qq
apt-get install -y -qq \
>>>>>>> f3114952
    curl python-is-python3 git build-essential \
    sudo unzip unrar apt-utils dialog tzdata wget rsync \
    language-pack-en tmux cmake gdb vim htop graphviz \
    libgtk2.0-dev zlib1g-dev libgl1-mesa-dev \
    liblz4-dev libunwind-dev libncurses5 \
<<<<<<< HEAD
    clang-format-14 clang-tidy-14 clang-14 \
    gcc-11 g++-11 \
    jq libomp-dev

# Make using GCC 11 explicit.
RUN update-alternatives --install /usr/bin/gcc gcc /usr/bin/gcc-11 90 --slave /usr/bin/g++ g++ /usr/bin/g++-11 \
    --slave /usr/bin/gcov gcov /usr/bin/gcov-11

RUN ln -s /usr/bin/clang-format-14 /usr/bin/clang-format && \
    ln -s /usr/bin/clang-tidy-14 /usr/bin/clang-tidy && \
    ln -s /usr/bin/clang-14 /usr/bin/clang
=======
    clang-format-12 jq \
    clang-tidy-12 clang-12

# Make using GCC 9 explicit.
update-alternatives --install /usr/bin/gcc gcc /usr/bin/gcc-9 90 --slave /usr/bin/g++ g++ /usr/bin/g++-9 \
    --slave /usr/bin/gcov gcov /usr/bin/gcov-9
ln -s /usr/bin/clang-format-12 /usr/bin/clang-format && \
ln -s /usr/bin/clang-tidy-12 /usr/bin/clang-tidy && \
ln -s /usr/bin/clang-12 /usr/bin/clang

EOF
>>>>>>> f3114952

RUN curl -o- https://get.docker.com | sh

# System conf for tests
RUN locale -a
ENV LC_ALL=en_US.utf8
ENV LANG=en_US.utf8
RUN echo "ulimit -c 0" >> /root/.bashrc

# Install some dependencies (miniconda, pip dependencies, etc)
RUN mkdir /ray
WORKDIR /ray

# Below should be re-run each time
COPY . .

RUN ./ci/env/install-bazel.sh<|MERGE_RESOLUTION|>--- conflicted
+++ resolved
@@ -1,11 +1,6 @@
-<<<<<<< HEAD
-ARG DOCKER_IMAGE_BASE_UBUNTU=ubuntu:22.04
-FROM $DOCKER_IMAGE_BASE_UBUNTU
-=======
 # syntax=docker/dockerfile:1.3-labs
->>>>>>> f3114952
 
-FROM ubuntu:focal
+FROM ubuntu:22.04
 
 ARG BUILDKITE_BAZEL_CACHE_URL
 ARG PYTHON=3.8
@@ -19,14 +14,7 @@
 ENV RAY_USE_RANDOM_PORTS=1
 ENV RAY_DEFAULT_BUILD=1
 ENV RAY_INSTALL_JAVA=0
-<<<<<<< HEAD
-ENV BUILDKITE_PULL_REQUEST=${BUILDKITE_PULL_REQUEST}
-ENV BUILDKITE_COMMIT=${BUILDKITE_COMMIT}
-ENV BUILDKITE_PULL_REQUEST_BASE_BRANCH=${BUILDKITE_PULL_REQUEST_BASE_BRANCH}
-# For wheel build:
-=======
 # For wheel build
->>>>>>> f3114952
 # https://github.com/docker-library/docker/blob/master/20.10/docker-entrypoint.sh
 ENV DOCKER_TLS_CERTDIR=/certs
 ENV DOCKER_HOST=tcp://docker:2376
@@ -37,44 +25,25 @@
 RUN <<EOF
 #!/bin/bash
 
-<<<<<<< HEAD
-RUN apt-get update -qq && apt-get upgrade -qq
-RUN apt-get install -y -qq \
-    software-properties-common \
-=======
 apt-get update -qq && apt-get upgrade -qq
 apt-get install -y -qq \
->>>>>>> f3114952
     curl python-is-python3 git build-essential \
     sudo unzip unrar apt-utils dialog tzdata wget rsync \
     language-pack-en tmux cmake gdb vim htop graphviz \
     libgtk2.0-dev zlib1g-dev libgl1-mesa-dev \
     liblz4-dev libunwind-dev libncurses5 \
-<<<<<<< HEAD
     clang-format-14 clang-tidy-14 clang-14 \
     gcc-11 g++-11 \
     jq libomp-dev
 
 # Make using GCC 11 explicit.
-RUN update-alternatives --install /usr/bin/gcc gcc /usr/bin/gcc-11 90 --slave /usr/bin/g++ g++ /usr/bin/g++-11 \
+update-alternatives --install /usr/bin/gcc gcc /usr/bin/gcc-11 90 --slave /usr/bin/g++ g++ /usr/bin/g++-11 \
     --slave /usr/bin/gcov gcov /usr/bin/gcov-11
-
-RUN ln -s /usr/bin/clang-format-14 /usr/bin/clang-format && \
-    ln -s /usr/bin/clang-tidy-14 /usr/bin/clang-tidy && \
-    ln -s /usr/bin/clang-14 /usr/bin/clang
-=======
-    clang-format-12 jq \
-    clang-tidy-12 clang-12
-
-# Make using GCC 9 explicit.
-update-alternatives --install /usr/bin/gcc gcc /usr/bin/gcc-9 90 --slave /usr/bin/g++ g++ /usr/bin/g++-9 \
-    --slave /usr/bin/gcov gcov /usr/bin/gcov-9
-ln -s /usr/bin/clang-format-12 /usr/bin/clang-format && \
-ln -s /usr/bin/clang-tidy-12 /usr/bin/clang-tidy && \
-ln -s /usr/bin/clang-12 /usr/bin/clang
+ln -s /usr/bin/clang-format-14 /usr/bin/clang-format && \
+ln -s /usr/bin/clang-tidy-14 /usr/bin/clang-tidy && \
+ln -s /usr/bin/clang-14 /usr/bin/clang
 
 EOF
->>>>>>> f3114952
 
 RUN curl -o- https://get.docker.com | sh
 
