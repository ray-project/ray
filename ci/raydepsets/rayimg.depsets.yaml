build_arg_sets:
  py39:
    PYTHON_VERSION: "3.9"
    PYTHON_SHORT: "39"
  py310:
    PYTHON_VERSION: "3.10"
    PYTHON_SHORT: "310"
  py311:
    PYTHON_VERSION: "3.11"
    PYTHON_SHORT: "311"
  py312:
    PYTHON_VERSION: "3.12"
    PYTHON_SHORT: "312"


depsets:
  - name: ray_img_depset_${PYTHON_SHORT}
    packages:
      - ray[all]==100.0.0.dev0
    constraints:
      - /tmp/ray-deps/requirements_compiled.txt
    output: python/deplocks/ray_img/ray_img_py${PYTHON_SHORT}.lock
    operation: compile
    append_flags:
      - --python-version=${PYTHON_VERSION}
      - --find-links=.whl/
      - --python-platform=linux
    build_arg_sets:
      - py39
      - py310
      - py311
      - py312
    pre_hooks:
      - ci/raydepsets/pre_hooks/build-placeholder-wheel.sh ${PYTHON_VERSION}
<<<<<<< HEAD

  - name: ray_base_extra_testdeps_${PYTHON_SHORT}
    operation: expand
    requirements:
      - release/ray_release/byod/requirements_byod_${PYTHON_VERSION}.in
      - docker/base-deps/requirements.in
      - docker/base-extra/requirements.in
    constraints:
      - python/requirements_compiled.txt
    depsets:
      - ray_img_depset_${PYTHON_SHORT}
    output: release/ray_release/byod/ray_base_extra_testdeps_py${PYTHON_VERSION}.lock
    append_flags:
      - --python-version=${PYTHON_VERSION}
      - --python-platform=linux
    build_arg_sets:
      - py39
      - py310
      - py311
      - py312

  - name: ray_ml_base_extra_testdeps_${PYTHON_SHORT}
    operation: expand
    requirements:
      - release/ray_release/byod/requirements_ml_byod_${PYTHON_VERSION}.in
      - docker/base-deps/requirements.in
      - docker/base-extra/requirements.in
    constraints:
      - python/requirements_compiled.txt
    depsets:
      - ray_img_depset_${PYTHON_SHORT}
    output: release/ray_release/byod/ray_ml_base_extra_testdeps_py${PYTHON_VERSION}.lock
    append_flags:
      - --python-version=${PYTHON_VERSION}
      - --python-platform=linux
    build_arg_sets:
      - py39
      - py310
=======
      - ci/raydepsets/pre_hooks/remove-compiled-headers.sh
>>>>>>> aeaa1f4a
<|MERGE_RESOLUTION|>--- conflicted
+++ resolved
@@ -32,7 +32,6 @@
       - py312
     pre_hooks:
       - ci/raydepsets/pre_hooks/build-placeholder-wheel.sh ${PYTHON_VERSION}
-<<<<<<< HEAD
 
   - name: ray_base_extra_testdeps_${PYTHON_SHORT}
     operation: expand
@@ -70,7 +69,4 @@
       - --python-platform=linux
     build_arg_sets:
       - py39
-      - py310
-=======
-      - ci/raydepsets/pre_hooks/remove-compiled-headers.sh
->>>>>>> aeaa1f4a
+      - py310