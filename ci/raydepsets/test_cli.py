--- conflicted
+++ resolved
@@ -64,7 +64,7 @@
                 workspace_dir=tmpdir,
             )
             with self.assertRaises(KeyError):
-                manager.get_depset("fake_depset", None)
+                manager.get_depset("fake_depset", manager.config.envs[0])
 
     def test_uv_binary_exists(self):
         assert uv_binary() is not None
@@ -186,7 +186,7 @@
             manager.subset(
                 source_depset="general_depset",
                 requirements=["requirements_test.txt"],
-                env=None,
+                env=manager.config.envs[0],
                 args=["--no-annotate", "--no-header"] + DEFAULT_UV_FLAGS.copy(),
                 name="subset_general_depset",
                 output="requirements_compiled_subset_general.txt",
@@ -222,7 +222,7 @@
                 manager.subset(
                     source_depset="general_depset",
                     requirements=["requirements_compiled_test.txt"],
-                    env=None,
+                    env=manager.config.envs[0],
                     args=["--no-annotate", "--no-header"] + DEFAULT_UV_FLAGS.copy(),
                     name="subset_general_depset",
                     output="requirements_compiled_subset_general.txt",
@@ -276,9 +276,6 @@
                 == f"{tmpdir}/requirements_test.txt"
             )
 
-<<<<<<< HEAD
-    def test_env(self):
-=======
     def test_expand(self):
         with tempfile.TemporaryDirectory() as tmpdir:
             _copy_data_to_tmpdir(tmpdir)
@@ -317,6 +314,7 @@
                 constraints=["requirement_constraints_expand.txt"],
                 args=["--no-annotate", "--no-header"] + DEFAULT_UV_FLAGS.copy(),
                 name="expand_general_depset",
+                env=manager.config.envs[0],
                 output="requirements_compiled_expand_general.txt",
             )
             output_file = Path(tmpdir) / "requirements_compiled_expand_general.txt"
@@ -326,10 +324,8 @@
             assert output_text == output_text_valid
 
     def test_env_substitution(self):
->>>>>>> 8619bc44
-        with tempfile.TemporaryDirectory() as tmpdir:
-            _copy_data_to_tmpdir(tmpdir)
-<<<<<<< HEAD
+        with tempfile.TemporaryDirectory() as tmpdir:
+            _copy_data_to_tmpdir(tmpdir)
             manager = DependencySetManager(
                 config_path="test.config.yaml",
                 workspace_dir=tmpdir,
@@ -337,31 +333,21 @@
             assert (
                 "requirements_compiled_general_py311_cpu.txt"
                 == manager.get_depset("env_test_depset", manager.config.envs[0]).output
-=======
-            output_fp = Path(tmpdir) / "test.config.yaml"
-            _replace_in_file(
-                output_fp,
-                "requirements_compiled_general_py311.txt",
-                "requirements_compiled_general_$PY_VERSION.txt",
->>>>>>> 8619bc44
-            )
-
-    def test_env_substitution_with_brackets(self):
+            )
+
+    def test_env_substitution_without_brackets(self):
         with tempfile.TemporaryDirectory() as tmpdir:
             _copy_data_to_tmpdir(tmpdir)
             _replace_in_file(
                 Path(tmpdir) / "test.config.yaml",
                 "requirements_compiled_general_${PYTHON_VERSION}_${CUDA_VERSION}.txt",
-                "requirements_compiled_general_${PYTHON_VERSION}_$CUDA_VERSION.txt",
-            )
-            manager = DependencySetManager(
-                config_path="test.config.yaml",
-                workspace_dir=tmpdir,
-            )
-            assert (
-                "requirements_compiled_general_py311_cpu.txt"
-                == manager.get_depset("env_test_depset", manager.config.envs[0]).output
-            )
+                "requirements_compiled_general_$PYTHON_VERSION_$CUDA_VERSION.txt",
+            )
+            with self.assertRaises(KeyError):
+                DependencySetManager(
+                    config_path="test.config.yaml",
+                    workspace_dir=tmpdir,
+                )
 
 
 def _copy_data_to_tmpdir(tmpdir):
