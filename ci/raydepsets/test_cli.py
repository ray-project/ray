import pytest
import sys
import unittest
import tempfile
import subprocess
import shutil
import runfiles
from ci.raydepsets.cli import load, DependencySetManager, uv_binary
from ci.raydepsets.workspace import Workspace
from click.testing import CliRunner
from pathlib import Path
<<<<<<< HEAD
import os
=======
from ci.raydepsets.cli import DEFAULT_UV_FLAGS
>>>>>>> 1bc94289

_REPO_NAME = "com_github_ray_project_ray"
_runfiles = runfiles.Create()


class TestCli(unittest.TestCase):
    def setUp(self):
        uv_path = uv_binary()
        if uv_path:
            uv_dir = str(Path(uv_path).parent)
            current_path = os.environ.get("PATH", "")
            if uv_dir not in current_path:
                os.environ["PATH"] = f"{uv_dir}:{current_path}"

    def test_workspace_init(self):
        with tempfile.TemporaryDirectory() as tmpdir:
            workspace = Workspace(tmpdir)
            assert workspace.dir is not None

    def test_cli_load_fail_no_config(self):
        result = CliRunner().invoke(
            load,
            [
                "fake_path/test.config.yaml",
                "--workspace-dir",
                "/ci/raydepsets/test_data",
            ],
        )
        assert result.exit_code == 1
        assert isinstance(result.exception, FileNotFoundError)
        assert "No such file or directory" in str(result.exception)

    def test_dependency_set_manager_init(self):
        with tempfile.TemporaryDirectory() as tmpdir:
            _copy_data_to_tmpdir(tmpdir)
            manager = DependencySetManager(
                config_path="test.config.yaml",
                workspace_dir=tmpdir,
            )
            assert manager is not None
            assert manager.workspace.dir == tmpdir
            assert manager.config.depsets[0].name == "ray_base_test_depset"
            assert manager.config.depsets[0].operation == "compile"
            assert manager.config.depsets[0].requirements == ["requirements_test.txt"]
            assert manager.config.depsets[0].constraints == [
                "requirement_constraints_test.txt"
            ]
            assert manager.config.depsets[0].output == "requirements_compiled.txt"

    def test_dependency_set_manager_get_depset(self):
        with tempfile.TemporaryDirectory() as tmpdir:
            _copy_data_to_tmpdir(tmpdir)
            manager = DependencySetManager(
                config_path="test.config.yaml",
                workspace_dir=tmpdir,
            )
            with self.assertRaises(KeyError):
                manager.get_depset("fake_depset")

    def test_uv_binary_exists(self):
        assert uv_binary() is not None

    def test_uv_version(self):
        result = subprocess.run(
            [uv_binary(), "--version"],
            stdout=subprocess.PIPE,
            stderr=subprocess.PIPE,
        )
        assert result.returncode == 0
        assert "uv 0.7.20" in result.stdout.decode("utf-8")
        assert result.stderr.decode("utf-8") == ""

<<<<<<< HEAD
=======
    def test_compile(self):
        compiled_file = Path(
            _runfiles.Rlocation(
                f"{_REPO_NAME}/ci/raydepsets/test_data/requirements_compiled_test.txt"
            )
        )
        output_file = Path(
            _runfiles.Rlocation(
                f"{_REPO_NAME}/ci/raydepsets/test_data/requirements_compiled.txt"
            )
        )
        shutil.copy(compiled_file, output_file)

        with tempfile.TemporaryDirectory() as tmpdir:
            _copy_data_to_tmpdir(tmpdir)
            manager = DependencySetManager(
                config_path="test.config.yaml",
                workspace_dir=tmpdir,
            )
            manager.compile(
                constraints=["requirement_constraints_test.txt"],
                requirements=["requirements_test.txt"],
                args=["--no-annotate", "--no-header"] + DEFAULT_UV_FLAGS.copy(),
                name="ray_base_test_depset",
                output="requirements_compiled.txt",
            )
            output_file = Path(tmpdir) / "requirements_compiled.txt"
            output_text = output_file.read_text()
            output_file_valid = Path(tmpdir) / "requirements_compiled_test.txt"
            output_text_valid = output_file_valid.read_text()
            assert output_text == output_text_valid

    def test_compile_update_package(self):
        with tempfile.TemporaryDirectory() as tmpdir:
            _copy_data_to_tmpdir(tmpdir)
            compiled_file = Path(
                _runfiles.Rlocation(f"{tmpdir}/requirement_constraints_test.txt")
            )
            _replace_in_file(compiled_file, "emoji==2.9.0", "emoji==2.10.0")
            output_file = Path(
                _runfiles.Rlocation(f"{tmpdir}/requirements_compiled.txt")
            )
            shutil.copy(compiled_file, output_file)
            manager = DependencySetManager(
                config_path="test.config.yaml",
                workspace_dir=tmpdir,
            )
            manager.compile(
                constraints=["requirement_constraints_test.txt"],
                requirements=["requirements_test.txt"],
                args=["--no-annotate", "--no-header"] + DEFAULT_UV_FLAGS.copy(),
                name="ray_base_test_depset",
                output="requirements_compiled.txt",
            )
            output_file = Path(tmpdir) / "requirements_compiled.txt"
            output_text = output_file.read_text()
            output_file_valid = Path(tmpdir) / "requirements_compiled_test_update.txt"
            output_text_valid = output_file_valid.read_text()
            assert output_text == output_text_valid

>>>>>>> 1bc94289
    def test_compile_by_depset_name(self):
        with tempfile.TemporaryDirectory() as tmpdir:
            _copy_data_to_tmpdir(tmpdir)
            result = CliRunner().invoke(
                load,
                [
                    "test.config.yaml",
                    "--workspace-dir",
                    tmpdir,
                    "--name",
                    "ray_base_test_depset",
                ],
            )

            output_fp = Path(tmpdir) / "requirements_compiled.txt"
<<<<<<< HEAD
            assert result.exit_code == 0
            assert Path(output_fp).is_file()
=======
            assert output_fp.is_file()
            assert result.exit_code == 0

>>>>>>> 1bc94289
            assert (
                "Dependency set ray_base_test_depset compiled successfully"
                in result.output
            )

<<<<<<< HEAD
    def test_subset_by_depset_name(self):
        with tempfile.TemporaryDirectory() as tmpdir:
            _copy_data_to_tmpdir(tmpdir)
            result = CliRunner().invoke(
                load,
                [
                    "test.config.yaml",
                    "--workspace-dir",
                    tmpdir,
                    "--name",
                    "general_depset",
                ],
            )

            output_fp = Path(tmpdir) / "requirements_compiled_general.txt"
            assert result.exit_code == 0
            assert Path(output_fp).is_file()

            result = CliRunner().invoke(
                load,
                [
                    "test.config.yaml",
                    "--workspace-dir",
                    tmpdir,
                    "--name",
                    "subset_general_depset",
                ],
            )

            output_fp = Path(tmpdir) / "requirements_compiled_subset_general.txt"
            assert result.exit_code == 0
            assert Path(output_fp).is_file()
            assert (
                "Dependency set subset_general_depset compiled successfully"
                in result.output
=======
    def test_compile_bad_requirements(self):
        with tempfile.TemporaryDirectory() as tmpdir:
            _copy_data_to_tmpdir(tmpdir)
            manager = DependencySetManager(
                config_path="test.config.yaml",
                workspace_dir=tmpdir,
            )
            with self.assertRaises(RuntimeError):
                manager.compile(
                    constraints=[],
                    requirements=["requirements_test_bad.txt"],
                    args=[],
                    name="general_depset",
                    output="requirements_compiled_general.txt",
                )

    def test_get_path(self):
        with tempfile.TemporaryDirectory() as tmpdir:
            _copy_data_to_tmpdir(tmpdir)
            manager = DependencySetManager(
                config_path="test.config.yaml",
                workspace_dir=tmpdir,
            )
            assert (
                manager.get_path("requirements_test.txt")
                == f"{tmpdir}/requirements_test.txt"
>>>>>>> 1bc94289
            )


def _copy_data_to_tmpdir(tmpdir):
    shutil.copytree(
        _runfiles.Rlocation(f"{_REPO_NAME}/ci/raydepsets/test_data"),
        tmpdir,
        dirs_exist_ok=True,
    )


def _replace_in_file(filepath, old, new):
    with open(filepath, "r") as f:
        contents = f.read()

    contents = contents.replace(old, new)

    with open(filepath, "w") as f:
        f.write(contents)


if __name__ == "__main__":
    sys.exit(pytest.main(["-vv", __file__]))<|MERGE_RESOLUTION|>--- conflicted
+++ resolved
@@ -9,25 +9,13 @@
 from ci.raydepsets.workspace import Workspace
 from click.testing import CliRunner
 from pathlib import Path
-<<<<<<< HEAD
-import os
-=======
 from ci.raydepsets.cli import DEFAULT_UV_FLAGS
->>>>>>> 1bc94289
 
 _REPO_NAME = "com_github_ray_project_ray"
 _runfiles = runfiles.Create()
 
 
 class TestCli(unittest.TestCase):
-    def setUp(self):
-        uv_path = uv_binary()
-        if uv_path:
-            uv_dir = str(Path(uv_path).parent)
-            current_path = os.environ.get("PATH", "")
-            if uv_dir not in current_path:
-                os.environ["PATH"] = f"{uv_dir}:{current_path}"
-
     def test_workspace_init(self):
         with tempfile.TemporaryDirectory() as tmpdir:
             workspace = Workspace(tmpdir)
@@ -86,8 +74,6 @@
         assert "uv 0.7.20" in result.stdout.decode("utf-8")
         assert result.stderr.decode("utf-8") == ""
 
-<<<<<<< HEAD
-=======
     def test_compile(self):
         compiled_file = Path(
             _runfiles.Rlocation(
@@ -148,7 +134,6 @@
             output_text_valid = output_file_valid.read_text()
             assert output_text == output_text_valid
 
->>>>>>> 1bc94289
     def test_compile_by_depset_name(self):
         with tempfile.TemporaryDirectory() as tmpdir:
             _copy_data_to_tmpdir(tmpdir)
@@ -164,20 +149,14 @@
             )
 
             output_fp = Path(tmpdir) / "requirements_compiled.txt"
-<<<<<<< HEAD
-            assert result.exit_code == 0
-            assert Path(output_fp).is_file()
-=======
             assert output_fp.is_file()
             assert result.exit_code == 0
 
->>>>>>> 1bc94289
             assert (
                 "Dependency set ray_base_test_depset compiled successfully"
                 in result.output
             )
 
-<<<<<<< HEAD
     def test_subset_by_depset_name(self):
         with tempfile.TemporaryDirectory() as tmpdir:
             _copy_data_to_tmpdir(tmpdir)
@@ -213,7 +192,8 @@
             assert (
                 "Dependency set subset_general_depset compiled successfully"
                 in result.output
-=======
+            )
+
     def test_compile_bad_requirements(self):
         with tempfile.TemporaryDirectory() as tmpdir:
             _copy_data_to_tmpdir(tmpdir)
@@ -240,7 +220,6 @@
             assert (
                 manager.get_path("requirements_test.txt")
                 == f"{tmpdir}/requirements_test.txt"
->>>>>>> 1bc94289
             )
 
 
