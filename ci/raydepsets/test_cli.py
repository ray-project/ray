import pytest
import sys
import unittest
import tempfile
import subprocess
import shutil
import runfiles
from ci.raydepsets.cli import (
    load,
    DependencySetManager,
    uv_binary,
    Depset,
    DEFAULT_UV_FLAGS,
)
from ci.raydepsets.workspace import Workspace
from click.testing import CliRunner
from pathlib import Path

_REPO_NAME = "com_github_ray_project_ray"
_runfiles = runfiles.Create()


class TestCli(unittest.TestCase):
    def test_workspace_init(self):
        with tempfile.TemporaryDirectory() as tmpdir:
            workspace = Workspace(tmpdir)
            assert workspace.dir is not None

    def test_cli_load_fail_no_config(self):
        result = CliRunner().invoke(
            load,
            [
                "fake_path/test.config.yaml",
                "--workspace-dir",
                "/ci/raydepsets/test_data",
            ],
        )
        assert result.exit_code == 1
        assert isinstance(result.exception, FileNotFoundError)
        assert "No such file or directory" in str(result.exception)

    def test_dependency_set_manager_init(self):
        with tempfile.TemporaryDirectory() as tmpdir:
            _copy_data_to_tmpdir(tmpdir)
            manager = DependencySetManager(
                config_path="test.config.yaml",
                workspace_dir=tmpdir,
            )
            assert manager is not None
            assert manager.workspace.dir == tmpdir
            assert manager.config.depsets[0].name == "ray_base_test_depset"
            assert manager.config.depsets[0].operation == "compile"
            assert manager.config.depsets[0].requirements == ["requirements_test.txt"]
            assert manager.config.depsets[0].constraints == [
                "requirement_constraints_test.txt"
            ]
            assert manager.config.depsets[0].output == "requirements_compiled.txt"

    def test_dependency_set_manager_get_depset(self):
        with tempfile.TemporaryDirectory() as tmpdir:
            _copy_data_to_tmpdir(tmpdir)
            manager = DependencySetManager(
                config_path="test.config.yaml",
                workspace_dir=tmpdir,
            )
            with self.assertRaises(KeyError):
                manager.get_depset("fake_depset")

    def test_uv_binary_exists(self):
        assert uv_binary() is not None

    def test_uv_version(self):
        result = subprocess.run(
            [uv_binary(), "--version"],
            stdout=subprocess.PIPE,
            stderr=subprocess.PIPE,
        )
        assert result.returncode == 0
        assert "uv 0.7.20" in result.stdout.decode("utf-8")
        assert result.stderr.decode("utf-8") == ""

    def test_compile(self):
        compiled_file = Path(
            _runfiles.Rlocation(
                f"{_REPO_NAME}/ci/raydepsets/test_data/requirements_compiled_test.txt"
            )
        )
        output_file = Path(
            _runfiles.Rlocation(
                f"{_REPO_NAME}/ci/raydepsets/test_data/requirements_compiled.txt"
            )
        )
        shutil.copy(compiled_file, output_file)

        with tempfile.TemporaryDirectory() as tmpdir:
            _copy_data_to_tmpdir(tmpdir)
            manager = DependencySetManager(
                config_path="test.config.yaml",
                workspace_dir=tmpdir,
            )
            manager.compile(
                constraints=["requirement_constraints_test.txt"],
                requirements=["requirements_test.txt"],
                args=["--no-annotate", "--no-header"] + DEFAULT_UV_FLAGS.copy(),
                name="ray_base_test_depset",
                output="requirements_compiled.txt",
            )
            output_file = Path(tmpdir) / "requirements_compiled.txt"
            output_text = output_file.read_text()
            output_file_valid = Path(tmpdir) / "requirements_compiled_test.txt"
            output_text_valid = output_file_valid.read_text()
            assert output_text == output_text_valid

    def test_compile_update_package(self):
        with tempfile.TemporaryDirectory() as tmpdir:
            _copy_data_to_tmpdir(tmpdir)
            compiled_file = Path(
                _runfiles.Rlocation(f"{tmpdir}/requirement_constraints_test.txt")
            )
            _replace_in_file(compiled_file, "emoji==2.9.0", "emoji==2.10.0")
            output_file = Path(
                _runfiles.Rlocation(f"{tmpdir}/requirements_compiled.txt")
            )
            shutil.copy(compiled_file, output_file)
            manager = DependencySetManager(
                config_path="test.config.yaml",
                workspace_dir=tmpdir,
            )
            manager.compile(
                constraints=["requirement_constraints_test.txt"],
                requirements=["requirements_test.txt"],
                args=["--no-annotate", "--no-header"] + DEFAULT_UV_FLAGS.copy(),
                name="ray_base_test_depset",
                output="requirements_compiled.txt",
            )
            output_file = Path(tmpdir) / "requirements_compiled.txt"
            output_text = output_file.read_text()
            output_file_valid = Path(tmpdir) / "requirements_compiled_test_update.txt"
            output_text_valid = output_file_valid.read_text()
            assert output_text == output_text_valid

    def test_compile_by_depset_name(self):
        with tempfile.TemporaryDirectory() as tmpdir:
            _copy_data_to_tmpdir(tmpdir)
            result = CliRunner().invoke(
                load,
                [
                    "test.config.yaml",
                    "--workspace-dir",
                    tmpdir,
                    "--name",
                    "ray_base_test_depset",
                ],
            )

            output_fp = Path(tmpdir) / "requirements_compiled.txt"
            assert output_fp.is_file()
            assert result.exit_code == 0

            assert (
                "Dependency set ray_base_test_depset compiled successfully"
                in result.output
            )

    def test_subset(self):
        with tempfile.TemporaryDirectory() as tmpdir:
            _copy_data_to_tmpdir(tmpdir)
            # Add six to requirements_test_subset.txt
            _save_packages_to_file(
                Path(tmpdir) / "requirements_test_subset.txt",
                ["six==1.16.0"],
            )
            manager = DependencySetManager(
                config_path="test.config.yaml",
                workspace_dir=tmpdir,
            )
            # Compile general_depset with requirements_test.txt and requirements_test_subset.txt
            manager.compile(
                constraints=["requirement_constraints_test.txt"],
                requirements=["requirements_test.txt", "requirements_test_subset.txt"],
                args=["--no-annotate", "--no-header"] + DEFAULT_UV_FLAGS.copy(),
                name="general_depset",
                output="requirements_compiled_general.txt",
            )
            # Subset general_depset with requirements_test.txt (should lock emoji & pyperclip)
            manager.subset(
                source_depset="general_depset",
                requirements=["requirements_test.txt"],
                args=["--no-annotate", "--no-header"] + DEFAULT_UV_FLAGS.copy(),
                name="subset_general_depset",
                output="requirements_compiled_subset_general.txt",
            )
            output_file = Path(tmpdir) / "requirements_compiled_subset_general.txt"
            output_text = output_file.read_text()
            output_file_valid = Path(tmpdir) / "requirements_compiled_test.txt"
            output_text_valid = output_file_valid.read_text()

            assert output_text == output_text_valid

    def test_subset_does_not_exist(self):
        with tempfile.TemporaryDirectory() as tmpdir:
            _copy_data_to_tmpdir(tmpdir)
            # Add six to requirements_test_subset.txt
            _save_packages_to_file(
                Path(tmpdir) / "requirements_test_subset.txt",
                ["six==1.16.0"],
            )
            manager = DependencySetManager(
                config_path="test.config.yaml",
                workspace_dir=tmpdir,
            )
            manager.compile(
                constraints=["requirement_constraints_test.txt"],
                requirements=["requirements_test.txt", "requirements_test_subset.txt"],
                args=["--no-annotate", "--no-header"] + DEFAULT_UV_FLAGS.copy(),
                name="general_depset",
                output="requirements_compiled_general.txt",
            )

            with self.assertRaises(RuntimeError):
                manager.subset(
                    source_depset="general_depset",
                    requirements=["requirements_compiled_test.txt"],
                    args=["--no-annotate", "--no-header"] + DEFAULT_UV_FLAGS.copy(),
                    name="subset_general_depset",
                    output="requirements_compiled_subset_general.txt",
                )

    def test_check_if_subset_exists(self):
        with tempfile.TemporaryDirectory() as tmpdir:
            _copy_data_to_tmpdir(tmpdir)
            manager = DependencySetManager(
                config_path="test.config.yaml",
                workspace_dir=tmpdir,
            )
            source_depset = Depset(
                name="general_depset",
                operation="compile",
                requirements=["requirements_1.txt", "requirements_2.txt"],
                constraints=["requirement_constraints_1.txt"],
                output="requirements_compiled_general.txt",
            )
            with self.assertRaises(RuntimeError):
                manager.check_subset_exists(
                    source_depset=source_depset,
                    requirements=["requirements_3.txt"],
                )

    def test_compile_bad_requirements(self):
        with tempfile.TemporaryDirectory() as tmpdir:
            _copy_data_to_tmpdir(tmpdir)
            manager = DependencySetManager(
                config_path="test.config.yaml",
                workspace_dir=tmpdir,
            )
            with self.assertRaises(RuntimeError):
                manager.compile(
                    constraints=[],
                    requirements=["requirements_test_bad.txt"],
                    args=[],
                    name="general_depset",
                    output="requirements_compiled_general.txt",
                )

    def test_get_path(self):
        with tempfile.TemporaryDirectory() as tmpdir:
            _copy_data_to_tmpdir(tmpdir)
            manager = DependencySetManager(
                config_path="test.config.yaml",
                workspace_dir=tmpdir,
            )
            assert (
                manager.get_path("requirements_test.txt")
                == f"{tmpdir}/requirements_test.txt"
            )

    def test_expand(self):
        with tempfile.TemporaryDirectory() as tmpdir:
            _copy_data_to_tmpdir(tmpdir)
            _save_packages_to_file(
                Path(tmpdir) / "requirements_expanded.txt",
                ["six"],
            )
            _save_file_as(
                Path(tmpdir) / "requirement_constraints_test.txt",
                Path(tmpdir) / "requirement_constraints_expand.txt",
            )
            _append_to_file(
                Path(tmpdir) / "requirement_constraints_expand.txt",
                "six==1.17.0",
            )
            manager = DependencySetManager(
                config_path="test.config.yaml",
                workspace_dir=tmpdir,
            )
            manager.compile(
                constraints=["requirement_constraints_test.txt"],
                requirements=["requirements_test.txt"],
                args=["--no-annotate", "--no-header"] + DEFAULT_UV_FLAGS.copy(),
                name="general_depset",
                output="requirements_compiled_general.txt",
            )
            manager.compile(
                constraints=[],
                requirements=["requirements_expanded.txt"],
                args=["--no-annotate", "--no-header"] + DEFAULT_UV_FLAGS.copy(),
                name="expanded_depset",
                output="requirements_compiled_expanded.txt",
            )
            manager.expand(
                depsets=["general_depset", "expanded_depset"],
                constraints=["requirement_constraints_expand.txt"],
                args=["--no-annotate", "--no-header"] + DEFAULT_UV_FLAGS.copy(),
                name="expand_general_depset",
                output="requirements_compiled_expand_general.txt",
            )
            output_file = Path(tmpdir) / "requirements_compiled_expand_general.txt"
            output_text = output_file.read_text()
            output_file_valid = Path(tmpdir) / "requirements_compiled_test_expand.txt"
            output_text_valid = output_file_valid.read_text()
            assert output_text == output_text_valid


def _copy_data_to_tmpdir(tmpdir):
    shutil.copytree(
        _runfiles.Rlocation(f"{_REPO_NAME}/ci/raydepsets/test_data"),
        tmpdir,
        dirs_exist_ok=True,
    )


def _replace_in_file(filepath, old, new):
    with open(filepath, "r") as f:
        contents = f.read()

    contents = contents.replace(old, new)

    with open(filepath, "w") as f:
        f.write(contents)


def _save_packages_to_file(filepath, packages):
    with open(filepath, "w") as f:
        for package in packages:
            f.write(package + "\n")


<<<<<<< HEAD
def _save_file_as(input_file, output_file):
    with open(input_file, "r") as f:
        contents = f.read()
    with open(output_file, "w") as f:
        f.write(contents)


def _append_to_file(filepath, new):
    with open(filepath, "a") as f:
        f.write(new + "\n")


=======
>>>>>>> 7691cb5e
if __name__ == "__main__":
    sys.exit(pytest.main(["-v", __file__]))<|MERGE_RESOLUTION|>--- conflicted
+++ resolved
@@ -345,7 +345,6 @@
             f.write(package + "\n")
 
 
-<<<<<<< HEAD
 def _save_file_as(input_file, output_file):
     with open(input_file, "r") as f:
         contents = f.read()
@@ -358,7 +357,5 @@
         f.write(new + "\n")
 
 
-=======
->>>>>>> 7691cb5e
 if __name__ == "__main__":
     sys.exit(pytest.main(["-v", __file__]))