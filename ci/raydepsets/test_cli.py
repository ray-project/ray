import shutil
import subprocess
import sys
import tempfile
import unittest
from pathlib import Path
from typing import Optional

import pytest
import runfiles
from click.testing import CliRunner
from networkx import topological_sort

from ci.raydepsets.cli import (
    DEFAULT_UV_FLAGS,
    DependencySetManager,
    Depset,
    _append_uv_flags,
    _flatten_flags,
    _override_uv_flags,
    _uv_binary,
    load,
)
from ci.raydepsets.testing_utils import (
    append_to_file,
    copy_data_to_tmpdir,
    replace_in_file,
    save_file_as,
    save_packages_to_file,
)
<<<<<<< HEAD
from ci.raydepsets.workspace import Workspace, _substitute_build_args, BuildArgSet
from click.testing import CliRunner
=======
from ci.raydepsets.workspace import Workspace
>>>>>>> 46e0066f

_REPO_NAME = "com_github_ray_project_ray"
_runfiles = runfiles.Create()


def _create_test_manager(
    tmpdir: str, config_path: Optional[str] = None
) -> DependencySetManager:
    if config_path is None:
        config_path = "test.depsets.yaml"
    uv_cache_dir = Path(tmpdir) / "uv_cache"
    return DependencySetManager(
        config_path=config_path,
        workspace_dir=tmpdir,
        uv_cache_dir=uv_cache_dir.as_posix(),
    )


class TestCli(unittest.TestCase):
    def test_workspace_init(self):
        with tempfile.TemporaryDirectory() as tmpdir:
            workspace = Workspace(tmpdir)
            assert workspace.dir is not None

    def test_cli_load_fail_no_config(self):
        result = CliRunner().invoke(
            load,
            [
                "fake_path/test.depsets.yaml",
                "--workspace-dir",
                "/ci/raydepsets/test_data",
            ],
        )
        assert result.exit_code == 1
        assert isinstance(result.exception, FileNotFoundError)
        assert "No such file or directory" in str(result.exception)

    def test_dependency_set_manager_init(self):
        with tempfile.TemporaryDirectory() as tmpdir:
            copy_data_to_tmpdir(tmpdir)
            manager = _create_test_manager(tmpdir)
            assert manager is not None
            assert manager.workspace.dir == tmpdir
            assert manager.config.depsets[0].name == "ray_base_test_depset"
            assert manager.config.depsets[0].operation == "compile"
            assert manager.config.depsets[0].requirements == ["requirements_test.txt"]
            assert manager.config.depsets[0].constraints == [
                "requirement_constraints_test.txt"
            ]
            assert manager.config.depsets[0].output == "requirements_compiled.txt"

    def test_dependency_set_manager_get_depset(self):
        with tempfile.TemporaryDirectory() as tmpdir:
            copy_data_to_tmpdir(tmpdir)
            manager = _create_test_manager(tmpdir)
            with self.assertRaises(KeyError):
                manager.get_depset("fake_depset")

    def test_uv_binary_exists(self):
        assert _uv_binary() is not None

    def test_uv_version(self):
        result = subprocess.run(
            [_uv_binary(), "--version"],
            stdout=subprocess.PIPE,
            stderr=subprocess.PIPE,
        )
        assert result.returncode == 0
        assert "uv 0.7.20" in result.stdout.decode("utf-8")
        assert result.stderr.decode("utf-8") == ""

    def test_compile(self):
        compiled_file = Path(
            _runfiles.Rlocation(
                f"{_REPO_NAME}/ci/raydepsets/test_data/requirements_compiled_test.txt"
            )
        )
        output_file = Path(
            _runfiles.Rlocation(
                f"{_REPO_NAME}/ci/raydepsets/test_data/requirements_compiled.txt"
            )
        )
        shutil.copy(compiled_file, output_file)

        with tempfile.TemporaryDirectory() as tmpdir:
            copy_data_to_tmpdir(tmpdir)
            manager = _create_test_manager(tmpdir)
            manager.compile(
                constraints=["requirement_constraints_test.txt"],
                requirements=["requirements_test.txt"],
                append_flags=["--no-annotate", "--no-header"],
                name="ray_base_test_depset",
                output="requirements_compiled.txt",
            )
            output_file = Path(tmpdir) / "requirements_compiled.txt"
            output_text = output_file.read_text()
            output_file_valid = Path(tmpdir) / "requirements_compiled_test.txt"
            output_text_valid = output_file_valid.read_text()
            assert output_text == output_text_valid

    def test_compile_update_package(self):
        with tempfile.TemporaryDirectory() as tmpdir:
            copy_data_to_tmpdir(tmpdir)
            compiled_file = Path(
                _runfiles.Rlocation(f"{tmpdir}/requirement_constraints_test.txt")
            )
            replace_in_file(compiled_file, "emoji==2.9.0", "emoji==2.10.0")
            output_file = Path(
                _runfiles.Rlocation(f"{tmpdir}/requirements_compiled.txt")
            )
            shutil.copy(compiled_file, output_file)
            manager = _create_test_manager(tmpdir)
            manager.compile(
                constraints=["requirement_constraints_test.txt"],
                requirements=["requirements_test.txt"],
                append_flags=["--no-annotate", "--no-header"],
                name="ray_base_test_depset",
                output="requirements_compiled.txt",
            )
            output_file = Path(tmpdir) / "requirements_compiled.txt"
            output_text = output_file.read_text()
            output_file_valid = Path(tmpdir) / "requirements_compiled_test_update.txt"
            output_text_valid = output_file_valid.read_text()
            assert output_text == output_text_valid

    def test_compile_by_depset_name(self):
        with tempfile.TemporaryDirectory() as tmpdir:
            copy_data_to_tmpdir(tmpdir)
            uv_cache_dir = Path(tmpdir) / "uv_cache"

            result = CliRunner().invoke(
                load,
                [
                    "test.depsets.yaml",
                    "--workspace-dir",
                    tmpdir,
                    "--name",
                    "ray_base_test_depset",
                    "--uv-cache-dir",
                    uv_cache_dir.as_posix(),
                ],
            )

            output_fp = Path(tmpdir) / "requirements_compiled.txt"
            assert output_fp.is_file()
            assert result.exit_code == 0

            assert (
                "Dependency set ray_base_test_depset compiled successfully"
                in result.output
            )

    def test_subset(self):
        with tempfile.TemporaryDirectory() as tmpdir:
            copy_data_to_tmpdir(tmpdir)
            # Add six to requirements_test_subset.txt
            save_packages_to_file(
                Path(tmpdir) / "requirements_test_subset.txt",
                ["six==1.16.0"],
            )
            manager = _create_test_manager(tmpdir)
            # Compile general_depset with requirements_test.txt and requirements_test_subset.txt
            manager.compile(
                constraints=["requirement_constraints_test.txt"],
                requirements=["requirements_test.txt", "requirements_test_subset.txt"],
                append_flags=["--no-annotate", "--no-header"],
                name="general_depset",
                output="requirements_compiled_general.txt",
            )
            # Subset general_depset with requirements_test.txt (should lock emoji & pyperclip)
            manager.subset(
                source_depset="general_depset",
                requirements=["requirements_test.txt"],
                append_flags=["--no-annotate", "--no-header"],
                name="subset_general_depset",
                output="requirements_compiled_subset_general.txt",
            )
            output_file = Path(tmpdir) / "requirements_compiled_subset_general.txt"
            output_text = output_file.read_text()
            output_file_valid = Path(tmpdir) / "requirements_compiled_test.txt"
            output_text_valid = output_file_valid.read_text()

            assert output_text == output_text_valid

    def test_subset_does_not_exist(self):
        with tempfile.TemporaryDirectory() as tmpdir:
            copy_data_to_tmpdir(tmpdir)
            # Add six to requirements_test_subset.txt
            save_packages_to_file(
                Path(tmpdir) / "requirements_test_subset.txt",
                ["six==1.16.0"],
            )
            manager = _create_test_manager(tmpdir)
            manager.compile(
                constraints=["requirement_constraints_test.txt"],
                requirements=["requirements_test.txt", "requirements_test_subset.txt"],
                append_flags=["--no-annotate", "--no-header"],
                name="general_depset",
                output="requirements_compiled_general.txt",
            )

            with self.assertRaises(RuntimeError):
                manager.subset(
                    source_depset="general_depset",
                    requirements=["requirements_compiled_test.txt"],
                    append_flags=["--no-annotate", "--no-header"],
                    name="subset_general_depset",
                    output="requirements_compiled_subset_general.txt",
                )

    def test_check_if_subset_exists(self):
        with tempfile.TemporaryDirectory() as tmpdir:
            copy_data_to_tmpdir(tmpdir)
            manager = _create_test_manager(tmpdir)
            source_depset = Depset(
                name="general_depset",
                operation="compile",
                requirements=["requirements_1.txt", "requirements_2.txt"],
                constraints=["requirement_constraints_1.txt"],
                output="requirements_compiled_general.txt",
                append_flags=[],
                override_flags=[],
            )
            with self.assertRaises(RuntimeError):
                manager.check_subset_exists(
                    source_depset=source_depset,
                    requirements=["requirements_3.txt"],
                )

    def test_compile_bad_requirements(self):
        with tempfile.TemporaryDirectory() as tmpdir:
            copy_data_to_tmpdir(tmpdir)
            manager = _create_test_manager(tmpdir)
            with self.assertRaises(RuntimeError):
                manager.compile(
                    constraints=[],
                    requirements=["requirements_test_bad.txt"],
                    name="general_depset",
                    output="requirements_compiled_general.txt",
                )

    def test_get_path(self):
        with tempfile.TemporaryDirectory() as tmpdir:
            copy_data_to_tmpdir(tmpdir)
            manager = _create_test_manager(tmpdir)
            assert (
                manager.get_path("requirements_test.txt")
                == f"{tmpdir}/requirements_test.txt"
            )

    def test_append_uv_flags(self):
        assert _append_uv_flags(
            ["--no-annotate", "--no-header"], DEFAULT_UV_FLAGS.copy()
        ) == DEFAULT_UV_FLAGS.copy() + ["--no-annotate", "--no-header"]

    def test_override_uv_flag_single_flag(self):
        expected_flags = DEFAULT_UV_FLAGS.copy()
        expected_flags.remove("--extra-index-url")
        expected_flags.remove("https://download.pytorch.org/whl/cpu")
        expected_flags.extend(
            ["--extra-index-url", "https://download.pytorch.org/whl/cu128"]
        )
        assert (
            _override_uv_flags(
                ["--extra-index-url https://download.pytorch.org/whl/cu128"],
                DEFAULT_UV_FLAGS.copy(),
            )
            == expected_flags
        )

    def test_override_uv_flag_multiple_flags(self):
        expected_flags = DEFAULT_UV_FLAGS.copy()
        expected_flags.remove("--unsafe-package")
        expected_flags.remove("ray")
        expected_flags.remove("--unsafe-package")
        expected_flags.remove("grpcio-tools")
        expected_flags.remove("--unsafe-package")
        expected_flags.remove("setuptools")
        expected_flags.extend(["--unsafe-package", "dummy"])
        assert (
            _override_uv_flags(
                ["--unsafe-package dummy"],
                DEFAULT_UV_FLAGS.copy(),
            )
            == expected_flags
        )

    def test_flatten_flags(self):
        assert _flatten_flags(["--no-annotate", "--no-header"]) == [
            "--no-annotate",
            "--no-header",
        ]
        assert _flatten_flags(
            [
                "--no-annotate",
                "--no-header",
                "--extra-index-url https://download.pytorch.org/whl/cu128",
            ]
        ) == [
            "--no-annotate",
            "--no-header",
            "--extra-index-url",
            "https://download.pytorch.org/whl/cu128",
        ]

    def test_build_graph(self):
        with tempfile.TemporaryDirectory() as tmpdir:
            copy_data_to_tmpdir(tmpdir)
            manager = _create_test_manager(tmpdir)
            assert manager.build_graph is not None
            assert len(manager.build_graph.nodes()) == 6
            assert len(manager.build_graph.edges()) == 3
            assert manager.build_graph.nodes["general_depset"]["operation"] == "compile"
            assert (
                manager.build_graph.nodes["subset_general_depset"]["operation"]
                == "subset"
            )
            assert (
                manager.build_graph.nodes["expand_general_depset"]["operation"]
                == "expand"
            )

            sorted_nodes = list(topological_sort(manager.build_graph))
            # assert that the compile depsets are first
            assert "ray_base_test_depset" in sorted_nodes[:3]
            assert "general_depset" in sorted_nodes[:3]
            assert "build_args_test_depset_${PYTHON_VERSION}" in sorted_nodes[:3]

    def test_substitute_build_args(self):
        build_arg_set = BuildArgSet(
            name="py311_cpu",
            build_args={
                "PYTHON_VERSION": "py311",
                "CUDA_VERSION": "cu128",
            },
        )
        depset_dict = {
            "name": "test_depset_${PYTHON_VERSION}_${CUDA_VERSION}",
            "operation": "compile",
            "requirements": ["requirements_test.txt"],
            "output": "requirements_compiled_test_${PYTHON_VERSION}_${CUDA_VERSION}.txt",
        }
        substituted_depset = _substitute_build_args(depset_dict, build_arg_set)
        assert (
            substituted_depset["output"] == "requirements_compiled_test_py311_cu128.txt"
        )
        assert substituted_depset["name"] == "test_depset_py311_cu128"

    def test_build_graph_bad_operation(self):
        with tempfile.TemporaryDirectory() as tmpdir:
            copy_data_to_tmpdir(tmpdir)
            with open(Path(tmpdir) / "test.depsets.yaml", "w") as f:
                f.write(
                    """
depsets:
    - name: invalid_op_depset
      operation: invalid_op
      requirements:
          - requirements_test.txt
      output: requirements_compiled_invalid_op.txt
                """
                )
            with self.assertRaises(ValueError):
                _create_test_manager(tmpdir)

    def test_execute(self):
        with tempfile.TemporaryDirectory() as tmpdir:
            copy_data_to_tmpdir(tmpdir)

    def test_expand(self):
        with tempfile.TemporaryDirectory() as tmpdir:
            copy_data_to_tmpdir(tmpdir)
            save_packages_to_file(
                Path(tmpdir) / "requirements_expanded.txt",
                ["six"],
            )
            save_file_as(
                Path(tmpdir) / "requirement_constraints_test.txt",
                Path(tmpdir) / "requirement_constraints_expand.txt",
            )
            append_to_file(
                Path(tmpdir) / "requirement_constraints_expand.txt",
                "six==1.17.0",
            )
            manager = _create_test_manager(tmpdir)
            manager.compile(
                constraints=["requirement_constraints_test.txt"],
                requirements=["requirements_test.txt"],
                append_flags=["--no-annotate", "--no-header"],
                name="general_depset",
                output="requirements_compiled_general.txt",
            )
            manager.compile(
                constraints=[],
                requirements=["requirements_expanded.txt"],
                append_flags=["--no-annotate", "--no-header"],
                name="expanded_depset",
                output="requirements_compiled_expanded.txt",
            )
            manager.expand(
                depsets=["general_depset", "expanded_depset"],
                constraints=["requirement_constraints_expand.txt"],
                append_flags=["--no-annotate", "--no-header"],
                requirements=[],
                name="expand_general_depset",
                output="requirements_compiled_expand_general.txt",
            )
            output_file = Path(tmpdir) / "requirements_compiled_expand_general.txt"
            output_text = output_file.read_text()
            output_file_valid = Path(tmpdir) / "requirements_compiled_test_expand.txt"
            output_text_valid = output_file_valid.read_text()
            assert output_text == output_text_valid

    def test_expand_with_requirements(self):
        with tempfile.TemporaryDirectory() as tmpdir:
            copy_data_to_tmpdir(tmpdir)
            save_packages_to_file(
                Path(tmpdir) / "requirements_expanded.txt",
                ["six"],
            )
            save_file_as(
                Path(tmpdir) / "requirement_constraints_test.txt",
                Path(tmpdir) / "requirement_constraints_expand.txt",
            )
            append_to_file(
                Path(tmpdir) / "requirement_constraints_expand.txt",
                "six==1.17.0",
            )
            manager = _create_test_manager(tmpdir)
            manager.compile(
                constraints=["requirement_constraints_test.txt"],
                requirements=["requirements_test.txt"],
                append_flags=["--no-annotate", "--no-header"],
                name="general_depset",
                output="requirements_compiled_general.txt",
            )
            manager.expand(
                depsets=["general_depset"],
                requirements=["requirements_expanded.txt"],
                constraints=["requirement_constraints_expand.txt"],
                append_flags=["--no-annotate", "--no-header"],
                name="expand_general_depset",
                output="requirements_compiled_expand_general.txt",
            )
            output_file = Path(tmpdir) / "requirements_compiled_expand_general.txt"
            output_text = output_file.read_text()
            output_file_valid = Path(tmpdir) / "requirements_compiled_test_expand.txt"
            output_text_valid = output_file_valid.read_text()
            assert output_text == output_text_valid

    def test_parse_build_arg_sets(self):
        with tempfile.TemporaryDirectory() as tmpdir:
            copy_data_to_tmpdir(tmpdir)
            workspace = Workspace(dir=tmpdir)
            config = workspace.load_config(path=Path(tmpdir) / "test.depsets.yaml")
            assert config.build_arg_sets[0].name == "py311_cpu"
            assert config.build_arg_sets[0].build_args == {
                "CUDA_VERSION": "cpu",
                "PYTHON_VERSION": "py311",
            }
            assert config.build_arg_sets[1].name == "py311_cuda128"
            assert config.build_arg_sets[1].build_args == {
                "CUDA_VERSION": 128,
                "PYTHON_VERSION": "py311",
            }


if __name__ == "__main__":
    sys.exit(pytest.main(["-v", __file__]))<|MERGE_RESOLUTION|>--- conflicted
+++ resolved
@@ -28,12 +28,7 @@
     save_file_as,
     save_packages_to_file,
 )
-<<<<<<< HEAD
-from ci.raydepsets.workspace import Workspace, _substitute_build_args, BuildArgSet
-from click.testing import CliRunner
-=======
-from ci.raydepsets.workspace import Workspace
->>>>>>> 46e0066f
+from ci.raydepsets.workspace import BuildArgSet, Workspace, _substitute_build_args
 
 _REPO_NAME = "com_github_ray_project_ray"
 _runfiles = runfiles.Create()
