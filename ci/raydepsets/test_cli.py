import pytest
import sys
import unittest
import tempfile
import subprocess
import shutil
import runfiles
from ci.raydepsets.cli import (
    load,
    DependencySetManager,
    uv_binary,
    Depset,
    DEFAULT_UV_FLAGS,
)
from ci.raydepsets.workspace import Workspace
from click.testing import CliRunner
from pathlib import Path
<<<<<<< HEAD
import os
from ci.raydepsets.cli import uv_binary
import subprocess
from networkx import topological_sort
=======
>>>>>>> c3890570

_REPO_NAME = "com_github_ray_project_ray"
_runfiles = runfiles.Create()


class TestCli(unittest.TestCase):
    def test_workspace_init(self):
        with tempfile.TemporaryDirectory() as tmpdir:
            workspace = Workspace(tmpdir)
            assert workspace.dir is not None

    def test_cli_load_fail_no_config(self):
        result = CliRunner().invoke(
            load,
            [
                "fake_path/test.config.yaml",
                "--workspace-dir",
                "/ci/raydepsets/test_data",
            ],
        )
        assert result.exit_code == 1
        assert isinstance(result.exception, FileNotFoundError)
        assert "No such file or directory" in str(result.exception)

    def test_dependency_set_manager_init(self):
        with tempfile.TemporaryDirectory() as tmpdir:
            _copy_data_to_tmpdir(tmpdir)
            manager = DependencySetManager(
                config_path="test.config.yaml",
                workspace_dir=tmpdir,
            )
            assert manager is not None
            assert manager.workspace.dir == tmpdir
            assert manager.config.depsets[0].name == "ray_base_test_depset"
            assert manager.config.depsets[0].operation == "compile"
            assert manager.config.depsets[0].requirements == ["requirements_test.txt"]
            assert manager.config.depsets[0].constraints == [
                "requirement_constraints_test.txt"
            ]
            assert manager.config.depsets[0].output == "requirements_compiled.txt"

    def test_dependency_set_manager_get_depset(self):
        with tempfile.TemporaryDirectory() as tmpdir:
            _copy_data_to_tmpdir(tmpdir)
            manager = DependencySetManager(
                config_path="test.config.yaml",
                workspace_dir=tmpdir,
            )
            with self.assertRaises(KeyError):
                manager.get_depset("fake_depset")

    def test_uv_binary_exists(self):
        assert uv_binary() is not None

    def test_uv_version(self):
        result = subprocess.run(
            [uv_binary(), "--version"],
            stdout=subprocess.PIPE,
            stderr=subprocess.PIPE,
        )
        assert result.returncode == 0
        assert "uv 0.7.20" in result.stdout.decode("utf-8")
        assert result.stderr.decode("utf-8") == ""

    def test_compile(self):
        compiled_file = Path(
            _runfiles.Rlocation(
                f"{_REPO_NAME}/ci/raydepsets/test_data/requirements_compiled_test.txt"
            )
        )
        output_file = Path(
            _runfiles.Rlocation(
                f"{_REPO_NAME}/ci/raydepsets/test_data/requirements_compiled.txt"
            )
        )
        shutil.copy(compiled_file, output_file)

        with tempfile.TemporaryDirectory() as tmpdir:
            _copy_data_to_tmpdir(tmpdir)
            manager = DependencySetManager(
                config_path="test.config.yaml",
                workspace_dir=tmpdir,
            )
            manager.compile(
                constraints=["requirement_constraints_test.txt"],
                requirements=["requirements_test.txt"],
                args=["--no-annotate", "--no-header"] + DEFAULT_UV_FLAGS.copy(),
                name="ray_base_test_depset",
                output="requirements_compiled.txt",
            )
            output_file = Path(tmpdir) / "requirements_compiled.txt"
            output_text = output_file.read_text()
            output_file_valid = Path(tmpdir) / "requirements_compiled_test.txt"
            output_text_valid = output_file_valid.read_text()
            assert output_text == output_text_valid

    def test_compile_update_package(self):
        with tempfile.TemporaryDirectory() as tmpdir:
            _copy_data_to_tmpdir(tmpdir)
            compiled_file = Path(
                _runfiles.Rlocation(f"{tmpdir}/requirement_constraints_test.txt")
            )
            _replace_in_file(compiled_file, "emoji==2.9.0", "emoji==2.10.0")
            output_file = Path(
                _runfiles.Rlocation(f"{tmpdir}/requirements_compiled.txt")
            )
            shutil.copy(compiled_file, output_file)
            manager = DependencySetManager(
                config_path="test.config.yaml",
                workspace_dir=tmpdir,
            )
            manager.compile(
                constraints=["requirement_constraints_test.txt"],
                requirements=["requirements_test.txt"],
                args=["--no-annotate", "--no-header"] + DEFAULT_UV_FLAGS.copy(),
                name="ray_base_test_depset",
                output="requirements_compiled.txt",
            )
            output_file = Path(tmpdir) / "requirements_compiled.txt"
            output_text = output_file.read_text()
            output_file_valid = Path(tmpdir) / "requirements_compiled_test_update.txt"
            output_text_valid = output_file_valid.read_text()
            assert output_text == output_text_valid

    def test_compile_by_depset_name(self):
        with tempfile.TemporaryDirectory() as tmpdir:
            _copy_data_to_tmpdir(tmpdir)
            result = CliRunner().invoke(
                load,
                [
                    "test.config.yaml",
                    "--workspace-dir",
                    tmpdir,
                    "--name",
                    "ray_base_test_depset",
                ],
            )

            output_fp = Path(tmpdir) / "requirements_compiled.txt"
            assert output_fp.is_file()
            assert result.exit_code == 0

            assert (
                "Dependency set ray_base_test_depset compiled successfully"
                in result.output
            )

    def test_subset(self):
        with tempfile.TemporaryDirectory() as tmpdir:
            _copy_data_to_tmpdir(tmpdir)
            # Add six to requirements_test_subset.txt
            _save_packages_to_file(
                Path(tmpdir) / "requirements_test_subset.txt",
                ["six==1.16.0"],
            )
            manager = DependencySetManager(
                config_path="test.config.yaml",
                workspace_dir=tmpdir,
            )
            # Compile general_depset with requirements_test.txt and requirements_test_subset.txt
            manager.compile(
                constraints=["requirement_constraints_test.txt"],
                requirements=["requirements_test.txt", "requirements_test_subset.txt"],
                args=["--no-annotate", "--no-header"] + DEFAULT_UV_FLAGS.copy(),
                name="general_depset",
                output="requirements_compiled_general.txt",
            )
            # Subset general_depset with requirements_test.txt (should lock emoji & pyperclip)
            manager.subset(
                source_depset="general_depset",
                requirements=["requirements_test.txt"],
                args=["--no-annotate", "--no-header"] + DEFAULT_UV_FLAGS.copy(),
                name="subset_general_depset",
                output="requirements_compiled_subset_general.txt",
            )
            output_file = Path(tmpdir) / "requirements_compiled_subset_general.txt"
            output_text = output_file.read_text()
            output_file_valid = Path(tmpdir) / "requirements_compiled_test.txt"
            output_text_valid = output_file_valid.read_text()

            assert output_text == output_text_valid

    def test_subset_does_not_exist(self):
        with tempfile.TemporaryDirectory() as tmpdir:
            _copy_data_to_tmpdir(tmpdir)
            # Add six to requirements_test_subset.txt
            _save_packages_to_file(
                Path(tmpdir) / "requirements_test_subset.txt",
                ["six==1.16.0"],
            )
            manager = DependencySetManager(
                config_path="test.config.yaml",
                workspace_dir=tmpdir,
            )
            manager.compile(
                constraints=["requirement_constraints_test.txt"],
                requirements=["requirements_test.txt", "requirements_test_subset.txt"],
                args=["--no-annotate", "--no-header"] + DEFAULT_UV_FLAGS.copy(),
                name="general_depset",
                output="requirements_compiled_general.txt",
            )

            with self.assertRaises(RuntimeError):
                manager.subset(
                    source_depset="general_depset",
                    requirements=["requirements_compiled_test.txt"],
                    args=["--no-annotate", "--no-header"] + DEFAULT_UV_FLAGS.copy(),
                    name="subset_general_depset",
                    output="requirements_compiled_subset_general.txt",
                )

    def test_check_if_subset_exists(self):
        with tempfile.TemporaryDirectory() as tmpdir:
            _copy_data_to_tmpdir(tmpdir)
            manager = DependencySetManager(
                config_path="test.config.yaml",
                workspace_dir=tmpdir,
            )
            source_depset = Depset(
                name="general_depset",
                operation="compile",
                requirements=["requirements_1.txt", "requirements_2.txt"],
                constraints=["requirement_constraints_1.txt"],
                output="requirements_compiled_general.txt",
            )
            with self.assertRaises(RuntimeError):
                manager.check_subset_exists(
                    source_depset=source_depset,
                    requirements=["requirements_3.txt"],
                )

    def test_compile_bad_requirements(self):
        with tempfile.TemporaryDirectory() as tmpdir:
            _copy_data_to_tmpdir(tmpdir)
            manager = DependencySetManager(
                config_path="test.config.yaml",
                workspace_dir=tmpdir,
            )
            with self.assertRaises(RuntimeError):
                manager.compile(
                    constraints=[],
                    requirements=["requirements_test_bad.txt"],
                    args=[],
                    name="general_depset",
                    output="requirements_compiled_general.txt",
                )

    def test_get_path(self):
        with tempfile.TemporaryDirectory() as tmpdir:
            _copy_data_to_tmpdir(tmpdir)
            manager = DependencySetManager(
                config_path="test.config.yaml",
                workspace_dir=tmpdir,
            )
            assert (
                manager.get_path("requirements_test.txt")
                == f"{tmpdir}/requirements_test.txt"
            )

<<<<<<< HEAD
    def test_build_graph(self):
        with tempfile.TemporaryDirectory() as tmpdir:
            _copy_data_to_tmpdir(tmpdir)
            manager = DependencySetManager(
                config_path="test.config.yaml",
                workspace_dir=tmpdir,
            )
            assert manager.build_graph is not None
            assert len(manager.build_graph.nodes()) == 4
            assert len(manager.build_graph.edges()) == 2
            assert manager.build_graph.nodes["general_depset"]["operation"] == "compile"
            assert (
                manager.build_graph.nodes["subset_general_depset"]["operation"]
                == "subset"
            )
            assert (
                manager.build_graph.nodes["expand_general_depset"]["operation"]
                == "expand"
            )

            sorted_nodes = list(topological_sort(manager.build_graph))
            print(f"type of sorted_nodes: {type(sorted_nodes)}")
            print("sorted_nodes", sorted_nodes)
            print(f"first node: {sorted_nodes[0]}")
            assert "general_depset" in sorted_nodes[:2]
            assert sorted_nodes[2] == "subset_general_depset"
            assert sorted_nodes[3] == "expand_general_depset"

    def test_build_graph_bad_operation(self):
        with tempfile.TemporaryDirectory() as tmpdir:
            _copy_data_to_tmpdir(tmpdir)
            with open(Path(tmpdir) / "test.config.yaml", "w") as f:
                f.write(
                    """
depsets:
    - name: invalid_op_depset
      operation: invalid_op
      requirements:
          - requirements_test.txt
      output: requirements_compiled_invalid_op.txt
                """
                )
            with self.assertRaises(ValueError):
                DependencySetManager(
                    config_path="test.config.yaml",
                    workspace_dir=tmpdir,
                )

    def test_execute(self):
        with tempfile.TemporaryDirectory() as tmpdir:
            _copy_data_to_tmpdir(tmpdir)
=======
    def test_expand(self):
        with tempfile.TemporaryDirectory() as tmpdir:
            _copy_data_to_tmpdir(tmpdir)
            _save_packages_to_file(
                Path(tmpdir) / "requirements_expanded.txt",
                ["six"],
            )
            _save_file_as(
                Path(tmpdir) / "requirement_constraints_test.txt",
                Path(tmpdir) / "requirement_constraints_expand.txt",
            )
            _append_to_file(
                Path(tmpdir) / "requirement_constraints_expand.txt",
                "six==1.17.0",
            )
>>>>>>> c3890570
            manager = DependencySetManager(
                config_path="test.config.yaml",
                workspace_dir=tmpdir,
            )
<<<<<<< HEAD
            manager.execute()
            assert Path(tmpdir) / "requirements_compiled_general.txt"
            assert Path(tmpdir) / "requirements_compiled_subset_general.txt"
            assert Path(tmpdir) / "requirements_compiled_expand_general.txt"
            assert Path(tmpdir) / "requirements_compiled_ray_test_py311_cpu.txt"
=======
            manager.compile(
                constraints=["requirement_constraints_test.txt"],
                requirements=["requirements_test.txt"],
                args=["--no-annotate", "--no-header"] + DEFAULT_UV_FLAGS.copy(),
                name="general_depset",
                output="requirements_compiled_general.txt",
            )
            manager.compile(
                constraints=[],
                requirements=["requirements_expanded.txt"],
                args=["--no-annotate", "--no-header"] + DEFAULT_UV_FLAGS.copy(),
                name="expanded_depset",
                output="requirements_compiled_expanded.txt",
            )
            manager.expand(
                depsets=["general_depset", "expanded_depset"],
                constraints=["requirement_constraints_expand.txt"],
                args=["--no-annotate", "--no-header"] + DEFAULT_UV_FLAGS.copy(),
                name="expand_general_depset",
                output="requirements_compiled_expand_general.txt",
            )
            output_file = Path(tmpdir) / "requirements_compiled_expand_general.txt"
            output_text = output_file.read_text()
            output_file_valid = Path(tmpdir) / "requirements_compiled_test_expand.txt"
            output_text_valid = output_file_valid.read_text()
            assert output_text == output_text_valid
>>>>>>> c3890570


def _copy_data_to_tmpdir(tmpdir):
    shutil.copytree(
        _runfiles.Rlocation(f"{_REPO_NAME}/ci/raydepsets/test_data"),
        tmpdir,
        dirs_exist_ok=True,
    )


def _replace_in_file(filepath, old, new):
    with open(filepath, "r") as f:
        contents = f.read()

    contents = contents.replace(old, new)

    with open(filepath, "w") as f:
        f.write(contents)


def _save_packages_to_file(filepath, packages):
    with open(filepath, "w") as f:
        for package in packages:
            f.write(package + "\n")


def _save_file_as(input_file, output_file):
    with open(input_file, "r") as f:
        contents = f.read()
    with open(output_file, "w") as f:
        f.write(contents)


def _append_to_file(filepath, new):
    with open(filepath, "a") as f:
        f.write(new + "\n")


if __name__ == "__main__":
    sys.exit(pytest.main(["-v", __file__]))<|MERGE_RESOLUTION|>--- conflicted
+++ resolved
@@ -15,13 +15,7 @@
 from ci.raydepsets.workspace import Workspace
 from click.testing import CliRunner
 from pathlib import Path
-<<<<<<< HEAD
-import os
-from ci.raydepsets.cli import uv_binary
-import subprocess
 from networkx import topological_sort
-=======
->>>>>>> c3890570
 
 _REPO_NAME = "com_github_ray_project_ray"
 _runfiles = runfiles.Create()
@@ -281,7 +275,6 @@
                 == f"{tmpdir}/requirements_test.txt"
             )
 
-<<<<<<< HEAD
     def test_build_graph(self):
         with tempfile.TemporaryDirectory() as tmpdir:
             _copy_data_to_tmpdir(tmpdir)
@@ -290,8 +283,8 @@
                 workspace_dir=tmpdir,
             )
             assert manager.build_graph is not None
-            assert len(manager.build_graph.nodes()) == 4
-            assert len(manager.build_graph.edges()) == 2
+            assert len(manager.build_graph.nodes()) == 5
+            assert len(manager.build_graph.edges()) == 3
             assert manager.build_graph.nodes["general_depset"]["operation"] == "compile"
             assert (
                 manager.build_graph.nodes["subset_general_depset"]["operation"]
@@ -303,12 +296,9 @@
             )
 
             sorted_nodes = list(topological_sort(manager.build_graph))
-            print(f"type of sorted_nodes: {type(sorted_nodes)}")
-            print("sorted_nodes", sorted_nodes)
-            print(f"first node: {sorted_nodes[0]}")
-            assert "general_depset" in sorted_nodes[:2]
-            assert sorted_nodes[2] == "subset_general_depset"
-            assert sorted_nodes[3] == "expand_general_depset"
+            assert sorted_nodes[0] == "ray_base_test_depset"
+            assert sorted_nodes[1] == "general_depset"
+            assert sorted_nodes[2] == "expanded_depset"
 
     def test_build_graph_bad_operation(self):
         with tempfile.TemporaryDirectory() as tmpdir:
@@ -333,7 +323,7 @@
     def test_execute(self):
         with tempfile.TemporaryDirectory() as tmpdir:
             _copy_data_to_tmpdir(tmpdir)
-=======
+
     def test_expand(self):
         with tempfile.TemporaryDirectory() as tmpdir:
             _copy_data_to_tmpdir(tmpdir)
@@ -349,18 +339,10 @@
                 Path(tmpdir) / "requirement_constraints_expand.txt",
                 "six==1.17.0",
             )
->>>>>>> c3890570
-            manager = DependencySetManager(
-                config_path="test.config.yaml",
-                workspace_dir=tmpdir,
-            )
-<<<<<<< HEAD
-            manager.execute()
-            assert Path(tmpdir) / "requirements_compiled_general.txt"
-            assert Path(tmpdir) / "requirements_compiled_subset_general.txt"
-            assert Path(tmpdir) / "requirements_compiled_expand_general.txt"
-            assert Path(tmpdir) / "requirements_compiled_ray_test_py311_cpu.txt"
-=======
+            manager = DependencySetManager(
+                config_path="test.config.yaml",
+                workspace_dir=tmpdir,
+            )
             manager.compile(
                 constraints=["requirement_constraints_test.txt"],
                 requirements=["requirements_test.txt"],
@@ -387,7 +369,6 @@
             output_file_valid = Path(tmpdir) / "requirements_compiled_test_expand.txt"
             output_text_valid = output_file_valid.read_text()
             assert output_text == output_text_valid
->>>>>>> c3890570
 
 
 def _copy_data_to_tmpdir(tmpdir):
