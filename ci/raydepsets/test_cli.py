--- conflicted
+++ resolved
@@ -275,7 +275,6 @@
                 == f"{tmpdir}/requirements_test.txt"
             )
 
-<<<<<<< HEAD
     def test_build_graph(self):
         with tempfile.TemporaryDirectory() as tmpdir:
             _copy_data_to_tmpdir(tmpdir)
@@ -325,8 +324,6 @@
         with tempfile.TemporaryDirectory() as tmpdir:
             _copy_data_to_tmpdir(tmpdir)
 
-=======
->>>>>>> 9cf2023a
     def test_expand(self):
         with tempfile.TemporaryDirectory() as tmpdir:
             _copy_data_to_tmpdir(tmpdir)
@@ -399,15 +396,9 @@
 
 
 def _save_file_as(input_file, output_file):
-<<<<<<< HEAD
-    with open(input_file, "r") as f:
-        contents = f.read()
-    with open(output_file, "w") as f:
-=======
     with open(input_file, "rb") as f:
         contents = f.read()
     with open(output_file, "wb") as f:
->>>>>>> 9cf2023a
         f.write(contents)
 
 
