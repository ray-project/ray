--- conflicted
+++ resolved
@@ -7,29 +7,17 @@
 from ci.raydepsets.cli import load, DependencySetManager, Workspace
 from click.testing import CliRunner
 from pathlib import Path
-<<<<<<< HEAD
+from ci.raydepsets.cli import DEFAULT_UV_FLAGS
 import os
 from ci.raydepsets.cli import uv_binary
 import subprocess
 from networkx import topological_sort
-=======
-from ci.raydepsets.cli import DEFAULT_UV_FLAGS
-import os
->>>>>>> 59485403
 
 _REPO_NAME = "com_github_ray_project_ray"
 _runfiles = runfiles.Create()
 
 
 class TestCli(unittest.TestCase):
-    def setUp(self):
-        uv_path = uv_binary()
-        if uv_path:
-            uv_dir = str(Path(uv_path).parent)
-            current_path = os.environ.get("PATH", "")
-            if uv_dir not in current_path:
-                os.environ["PATH"] = f"{uv_dir}:{current_path}"
-
     def test_workspace_init(self):
         with tempfile.TemporaryDirectory() as tmpdir:
             workspace = Workspace(tmpdir)
@@ -88,68 +76,6 @@
         assert "uv 0.7.20" in result.stdout.decode("utf-8")
         assert result.stderr.decode("utf-8") == ""
 
-<<<<<<< HEAD
-    def test_compile_by_depset_name(self):
-        with tempfile.TemporaryDirectory() as tmpdir:
-            _copy_data_to_tmpdir(tmpdir)
-            result = CliRunner().invoke(
-                load,
-                [
-                    "test.config.yaml",
-                    "--workspace-dir",
-                    tmpdir,
-                    "--name",
-                    "ray_base_test_depset",
-                ],
-            )
-
-            output_fp = Path(tmpdir) / "requirements_compiled.txt"
-            assert result.exit_code == 0
-            assert Path(output_fp).is_file()
-            assert (
-                "Dependency set ray_base_test_depset compiled successfully"
-                in result.output
-            )
-
-    def test_subset_by_depset_name(self):
-        with tempfile.TemporaryDirectory() as tmpdir:
-            _copy_data_to_tmpdir(tmpdir)
-            result = CliRunner().invoke(
-                load,
-                [
-                    "test.config.yaml",
-                    "--workspace-dir",
-                    tmpdir,
-                    "--name",
-                    "general_depset",
-                ],
-            )
-
-            output_fp = Path(tmpdir) / "requirements_compiled_general.txt"
-            assert result.exit_code == 0
-            assert Path(output_fp).is_file()
-
-            result = CliRunner().invoke(
-                load,
-                [
-                    "test.config.yaml",
-                    "--workspace-dir",
-                    tmpdir,
-                    "--name",
-                    "subset_general_depset",
-                ],
-            )
-
-            output_fp = Path(tmpdir) / "requirements_compiled_subset_general.txt"
-            assert result.exit_code == 0
-            assert Path(output_fp).is_file()
-            assert (
-                "Dependency set subset_general_depset compiled successfully"
-                in result.output
-            )
-
-    def test_expand_by_depset_name(self):
-=======
     def test_compile(self):
         compiled_file = Path(
             _runfiles.Rlocation(
@@ -211,22 +137,80 @@
             assert output_text == output_text_valid
 
     def test_compile_by_depset_name(self):
->>>>>>> 59485403
-        with tempfile.TemporaryDirectory() as tmpdir:
-            _copy_data_to_tmpdir(tmpdir)
-            result = CliRunner().invoke(
-                load,
-                [
-                    "test.config.yaml",
-                    "--workspace-dir",
-                    tmpdir,
-                    "--name",
-<<<<<<< HEAD
+        with tempfile.TemporaryDirectory() as tmpdir:
+            _copy_data_to_tmpdir(tmpdir)
+            result = CliRunner().invoke(
+                load,
+                [
+                    "test.config.yaml",
+                    "--workspace-dir",
+                    tmpdir,
+                    "--name",
+                    "ray_base_test_depset",
+                ],
+            )
+
+            output_fp = Path(tmpdir) / "requirements_compiled.txt"
+            assert output_fp.is_file()
+            assert result.exit_code == 0
+
+            assert (
+                "Dependency set ray_base_test_depset compiled successfully"
+                in result.output
+            )
+
+    def test_subset_by_depset_name(self):
+        with tempfile.TemporaryDirectory() as tmpdir:
+            _copy_data_to_tmpdir(tmpdir)
+            result = CliRunner().invoke(
+                load,
+                [
+                    "test.config.yaml",
+                    "--workspace-dir",
+                    tmpdir,
+                    "--name",
                     "general_depset",
                 ],
             )
 
-            output_fp = Path(tmpdir) / "requirements_compiled_general.txt"
+            output_fp = Path(tmpdir) / "requirements_compiled_general_py311.txt"
+            assert result.exit_code == 0
+            assert Path(output_fp).is_file()
+
+            result = CliRunner().invoke(
+                load,
+                [
+                    "test.config.yaml",
+                    "--workspace-dir",
+                    tmpdir,
+                    "--name",
+                    "subset_general_depset",
+                ],
+            )
+
+            output_fp = Path(tmpdir) / "requirements_compiled_subset_general.txt"
+            assert result.exit_code == 0
+            assert Path(output_fp).is_file()
+            assert (
+                "Dependency set subset_general_depset compiled successfully"
+                in result.output
+            )
+
+    def test_expand_by_depset_name(self):
+        with tempfile.TemporaryDirectory() as tmpdir:
+            _copy_data_to_tmpdir(tmpdir)
+            result = CliRunner().invoke(
+                load,
+                [
+                    "test.config.yaml",
+                    "--workspace-dir",
+                    tmpdir,
+                    "--name",
+                    "general_depset",
+                ],
+            )
+
+            output_fp = Path(tmpdir) / "requirements_compiled_general_py311.txt"
             assert result.exit_code == 0
             assert Path(output_fp).is_file()
 
@@ -249,30 +233,29 @@
                 in result.output
             )
 
+    def test_compile_bad_requirements(self):
+        with tempfile.TemporaryDirectory() as tmpdir:
+            _copy_data_to_tmpdir(tmpdir)
+            manager = DependencySetManager(
+                config_path="test.config.yaml",
+                workspace_dir=tmpdir,
+            )
+            with self.assertRaises(RuntimeError):
+                manager.compile(
+                    constraints=[],
+                    requirements=["requirements_test_bad.txt"],
+                    args=[],
+                    name="general_depset",
+                    output="requirements_compiled_general.txt",
+                )
+
     def test_build_graph(self):
-=======
-                    "ray_base_test_depset",
-                ],
-            )
-
-            output_fp = Path(tmpdir) / "requirements_compiled.txt"
-            assert output_fp.is_file()
-            assert result.exit_code == 0
-
-            assert (
-                "Dependency set ray_base_test_depset compiled successfully"
-                in result.output
-            )
-
-    def test_compile_bad_requirements(self):
->>>>>>> 59485403
-        with tempfile.TemporaryDirectory() as tmpdir:
-            _copy_data_to_tmpdir(tmpdir)
-            manager = DependencySetManager(
-                config_path="test.config.yaml",
-                workspace_dir=tmpdir,
-            )
-<<<<<<< HEAD
+        with tempfile.TemporaryDirectory() as tmpdir:
+            _copy_data_to_tmpdir(tmpdir)
+            manager = DependencySetManager(
+                config_path="test.config.yaml",
+                workspace_dir=tmpdir,
+            )
             assert manager.build_graph is not None
             assert len(manager.build_graph.nodes()) == 4
             assert len(manager.build_graph.edges()) == 2
@@ -317,15 +300,15 @@
     def test_execute(self):
         with tempfile.TemporaryDirectory() as tmpdir:
             _copy_data_to_tmpdir(tmpdir)
-=======
-            with self.assertRaises(RuntimeError):
-                manager.compile(
-                    constraints=[],
-                    requirements=["requirements_test_bad.txt"],
-                    args=[],
-                    name="general_depset",
-                    output="requirements_compiled_general.txt",
-                )
+            manager = DependencySetManager(
+                config_path="test.config.yaml",
+                workspace_dir=tmpdir,
+            )
+            manager.execute()
+            assert Path(tmpdir) / "requirements_compiled_general.txt"
+            assert Path(tmpdir) / "requirements_compiled_subset_general.txt"
+            assert Path(tmpdir) / "requirements_compiled_expand_general.txt"
+            assert Path(tmpdir) / "requirements_compiled_ray_test_py311_cpu.txt"
 
     def test_get_path(self):
         with tempfile.TemporaryDirectory() as tmpdir:
@@ -367,17 +350,15 @@
                 "requirements_compiled_general_py311.txt",
                 "requirements_compiled_general_${PY_VERSION}.txt",
             )
->>>>>>> 59485403
-            manager = DependencySetManager(
-                config_path="test.config.yaml",
-                workspace_dir=tmpdir,
-            )
-<<<<<<< HEAD
-            manager.execute()
-            assert Path(tmpdir) / "requirements_compiled_general.txt"
-            assert Path(tmpdir) / "requirements_compiled_subset_general.txt"
-            assert Path(tmpdir) / "requirements_compiled_expand_general.txt"
-            assert Path(tmpdir) / "requirements_compiled_ray_test_py311_cpu.txt"
+            manager = DependencySetManager(
+                config_path="test.config.yaml",
+                workspace_dir=tmpdir,
+            )
+            assert os.getenv("PY_VERSION") == "py311"
+            assert (
+                "requirements_compiled_general_py311.txt"
+                == manager.get_depset("general_depset").output
+            )
 
 
 def _copy_data_to_tmpdir(tmpdir):
@@ -386,21 +367,6 @@
         tmpdir,
         dirs_exist_ok=True,
     )
-=======
-            assert os.getenv("PY_VERSION") == "py311"
-            assert (
-                "requirements_compiled_general_py311.txt"
-                == manager.get_depset("general_depset").output
-            )
->>>>>>> 59485403
-
-
-def _copy_data_to_tmpdir(tmpdir):
-    shutil.copytree(
-        _runfiles.Rlocation(f"{_REPO_NAME}/ci/raydepsets/test_data"),
-        tmpdir,
-        dirs_exist_ok=True,
-    )
 
 
 def _replace_in_file(filepath, old, new):
@@ -424,4 +390,4 @@
 
 
 if __name__ == "__main__":
-    sys.exit(pytest.main(["-vv", __file__]))+    sys.exit(pytest.main(["-v", __file__]))