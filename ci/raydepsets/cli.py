import click
from pathlib import Path
from ci.raydepsets.workspace import Workspace, Depset, BuildArgSet
from typing import List
import subprocess
import platform
import runfiles
from typing import Optional
from networkx import DiGraph, topological_sort

DEFAULT_UV_FLAGS = """
    --generate-hashes
    --strip-extras
    --unsafe-package ray
    --unsafe-package grpcio-tools
    --unsafe-package setuptools
    --index-url https://pypi.org/simple
    --extra-index-url https://download.pytorch.org/whl/cpu
    --index-strategy unsafe-best-match
    --no-strip-markers
    --emit-index-url
    --emit-find-links
""".split()


@click.group(name="raydepsets")
def cli():
    """Manage Python dependency sets."""


@cli.command()
@click.argument("config_path", default="ci/raydepsets/ray.depsets.yaml")
@click.option("--workspace-dir", default=None)
@click.option("--name", default=None)
@click.option("--build-arg-set", default=None)
def load(config_path: str, workspace_dir: str, name: str, build_arg_set: str):
    """Load a dependency sets from a config file."""
    manager = DependencySetManager(config_path=config_path, workspace_dir=workspace_dir)
    build_arg_set_obj = None
    if name:
        if build_arg_set:
            for build_arg_set in manager.config.build_arg_sets:
                if build_arg_set.name == build_arg_set:
                    build_arg_set_obj = build_arg_set
                    break
        manager.execute_single(manager.get_depset(name, build_arg_set_obj))
    else:
        manager.execute()


class DependencySetManager:
    def __init__(
        self,
        config_path: Path = Path(__file__).parent / "ray.depsets.yaml",
        workspace_dir: str = None,
    ):
        self.workspace = Workspace(workspace_dir)
        self.config = self.workspace.load_config(config_path)
        self.build_graph = DiGraph()
        self._build()

    def _build(self):
        for depset in self.config.depsets:
            if depset.operation == "compile":
                self.build_graph.add_node(
                    depset.name, operation="compile", depset=depset
                )
            elif depset.operation == "subset":
                self.build_graph.add_node(
                    depset.name, operation="subset", depset=depset
                )
                self.build_graph.add_edge(depset.source_depset, depset.name)
            elif depset.operation == "expand":
                self.build_graph.add_node(
                    depset.name, operation="expand", depset=depset
                )
                for depset_name in depset.depsets:
                    self.build_graph.add_edge(depset_name, depset.name)
            else:
                raise ValueError(f"Invalid operation: {depset.operation}")

    def execute(self):
        for node in topological_sort(self.build_graph):
            depset = self.build_graph.nodes[node]["depset"]
            self.execute_single(depset)

<<<<<<< HEAD
    def get_depset(self, name: str, config_args: ConfigArgs) -> Depset:
=======
    def get_depset(self, name: str, build_arg_set: BuildArgSet) -> Depset:
>>>>>>> 4dfadb96
        for depset in self.config.depsets:
            if depset.name == name and (
                build_arg_set is None or depset.build_arg_set.name == build_arg_set.name
            ):
                return depset
        raise KeyError(
            f"Dependency set {name} not found with build args: {build_arg_set.name if build_arg_set else 'None'}"
        )

    def exec_uv_cmd(self, cmd: str, args: List[str]) -> str:
        cmd = [uv_binary(), "pip", cmd, *args]
        click.echo(f"Executing command: {cmd}")
        status = subprocess.run(cmd, cwd=self.workspace.dir)
        if status.returncode != 0:
            raise RuntimeError(f"Failed to execute command: {cmd}")
        return status.stdout

    def execute_single(self, depset: Depset):
        if depset.operation == "compile":
            self.compile(
                constraints=depset.constraints,
                requirements=depset.requirements,
                append_flags=depset.append_flags,
                override_flags=depset.override_flags,
                name=depset.name,
                output=depset.output,
            )
        elif depset.operation == "subset":
            self.subset(
                source_depset=depset.source_depset,
                requirements=depset.requirements,
                append_flags=depset.append_flags,
                override_flags=depset.override_flags,
                name=depset.name,
                output=depset.output,
                build_arg_set=depset.build_arg_set,
            )
        elif depset.operation == "expand":
            self.expand(
                depsets=depset.depsets,
                requirements=depset.requirements,
                constraints=depset.constraints,
                append_flags=depset.append_flags,
                override_flags=depset.override_flags,
                name=depset.name,
                output=depset.output,
                build_arg_set=depset.build_arg_set,
            )
        click.echo(f"Dependency set {depset.name} compiled successfully")

    def compile(
        self,
        constraints: List[str],
        requirements: List[str],
        name: str,
        output: str,
        append_flags: Optional[List[str]] = None,
        override_flags: Optional[List[str]] = None,
    ):
        """Compile a dependency set."""
        args = DEFAULT_UV_FLAGS.copy()
        if override_flags:
            args = _override_uv_flags(override_flags, args)
        if append_flags:
            args = _append_uv_flags(append_flags, args)
        if constraints:
            for constraint in constraints:
                args.extend(["-c", self.get_path(constraint)])
        if requirements:
            for requirement in requirements:
                args.extend([self.get_path(requirement)])
        if output:
            args.extend(["-o", self.get_path(output)])
        self.exec_uv_cmd("compile", args)

    def subset(
        self,
        source_depset: str,
        requirements: List[str],
        name: str,
        build_arg_set: BuildArgSet = None,
        output: str = None,
        append_flags: Optional[List[str]] = None,
        override_flags: Optional[List[str]] = None,
    ):
        """Subset a dependency set."""
        source_depset = self.get_depset(source_depset, build_arg_set)
        self.check_subset_exists(source_depset, requirements)
        self.compile(
            constraints=[source_depset.output],
            requirements=requirements,
            name=name,
            output=output,
            append_flags=append_flags,
            override_flags=override_flags,
        )

    def expand(
        self,
        depsets: List[str],
        requirements: List[str],
        constraints: List[str],
        name: str,
        build_arg_set: BuildArgSet = None,
        output: str = None,
        append_flags: Optional[List[str]] = None,
        override_flags: Optional[List[str]] = None,
    ):
        """Expand a dependency set."""
        # handle both depsets and requirements
        depset_req_list = []
        for depset_name in depsets:
            depset = self.get_depset(depset_name, build_arg_set)
            depset_req_list.extend(depset.requirements)
        if requirements:
            depset_req_list.extend(requirements)
        self.compile(
            constraints=constraints,
            requirements=depset_req_list,
            name=name,
            output=output,
            append_flags=append_flags,
            override_flags=override_flags,
        )

    def get_path(self, path: str) -> str:
        return (Path(self.workspace.dir) / path).as_posix()

    def check_subset_exists(self, source_depset: Depset, requirements: List[str]):
        for req in requirements:
            if req not in source_depset.requirements:
                raise RuntimeError(
                    f"Requirement {req} is not a subset of {source_depset.name}"
                )


def _flatten_flags(flags: List[str]) -> List[str]:
    """
    Flatten a list of flags into a list of strings.
    For example, ["--find-links https://pypi.org/simple"] will be flattened to
    ["--find-links", "https://pypi.org/simple"].
    """
    flattened_flags = []
    for flag in flags:
        flattened_flags.extend(flag.split())
    return flattened_flags


def _override_uv_flags(flags: List[str], args: List[str]) -> List[str]:
    flag_names = {f.split()[0] for f in flags if f.startswith("--")}
    new_args = []
    skip_next = False
    for arg in args:
        if skip_next:
            skip_next = False
            continue
        if arg in flag_names:
            skip_next = True
            continue
        new_args.append(arg)

    return new_args + _flatten_flags(flags)


def _append_uv_flags(flags: List[str], args: List[str]) -> List[str]:
    args.extend(flags)
    return args


def uv_binary():
    r = runfiles.Create()
    system = platform.system()
    if system != "Linux" or platform.processor() != "x86_64":
        raise RuntimeError(
            f"Unsupported platform/processor: {system}/{platform.processor()}"
        )
    return r.Rlocation("uv_x86_64/uv-x86_64-unknown-linux-gnu/uv")<|MERGE_RESOLUTION|>--- conflicted
+++ resolved
@@ -84,11 +84,7 @@
             depset = self.build_graph.nodes[node]["depset"]
             self.execute_single(depset)
 
-<<<<<<< HEAD
-    def get_depset(self, name: str, config_args: ConfigArgs) -> Depset:
-=======
     def get_depset(self, name: str, build_arg_set: BuildArgSet) -> Depset:
->>>>>>> 4dfadb96
         for depset in self.config.depsets:
             if depset.name == name and (
                 build_arg_set is None or depset.build_arg_set.name == build_arg_set.name
