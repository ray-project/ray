import click
from pathlib import Path
from ci.raydepsets.workspace import Workspace, Depset
from typing import List
import subprocess
import platform
import runfiles

DEFAULT_UV_FLAGS = [
<<<<<<< HEAD
=======
    "--generate-hashes",
>>>>>>> 1bc94289
    "--strip-extras",
    "--python-version=3.11",
    "--no-strip-markers",
    "--emit-index-url",
    "--emit-find-links",
    "--unsafe-package ray",
    "--unsafe-package grpcio-tools",
    "--unsafe-package setuptools",
    "--index-url https://pypi.org/simple",
    "--extra-index-url https://download.pytorch.org/whl/cpu",
    "--index-strategy unsafe-best-match",
    "--quiet",
]


@click.group(name="raydepsets")
def cli():
    """Manage Python dependency sets."""


@cli.command()
@click.argument("config_path", default="ci/raydepsets/depset.config.yaml")
@click.option("--workspace-dir", default=None)
@click.option("--name", default=None)
def load(config_path: str, workspace_dir: str, name: str):
    """Load a dependency sets from a config file."""
    manager = DependencySetManager(config_path=config_path, workspace_dir=workspace_dir)
    if name:
        manager.execute_single(manager.get_depset(name))
    else:
        manager.execute_all()


class DependencySetManager:
    def __init__(
        self,
        config_path: Path = Path(__file__).parent / "depset.config.yaml",
        workspace_dir: str = None,
    ):
        self.workspace = Workspace(workspace_dir)
        self.config = self.workspace.load_config(config_path)

    def get_depset(self, name: str) -> Depset:
        for depset in self.config.depsets:
            if depset.name == name:
                return depset
        raise KeyError(f"Dependency set {name} not found")

    def exec_uv_cmd(self, cmd: str, args: List[str]) -> str:
        cmd = f"{uv_binary()} pip {cmd} {' '.join(args)}"
        click.echo(f"Executing command: {cmd}")
        status = subprocess.run(cmd, shell=True)
        if status.returncode != 0:
            raise RuntimeError(f"Failed to execute command: {cmd}")
        return status.stdout

    def execute_all(self):
        for depset in self.config.depsets:
            self.execute_single(depset)

    def execute_single(self, depset: Depset):
        if depset.operation == "compile":
            self.compile(
                constraints=depset.constraints,
                requirements=depset.requirements,
                args=DEFAULT_UV_FLAGS.copy(),
                name=depset.name,
                output=depset.output,
            )
<<<<<<< HEAD
        elif depset.operation == "subset":
            self.subset(
                source_depset=depset.source_depset,
                requirements=depset.requirements,
                name=depset.name,
                output=depset.output,
            )
        click.echo(f"Dependency set {depset.name} compiled successfully")
=======
            click.echo(f"Dependency set {depset.name} compiled successfully")
>>>>>>> 1bc94289

    def compile(
        self,
        constraints: List[str],
        requirements: List[str],
        args: List[str],
        name: str,
<<<<<<< HEAD
        output: str = None,
=======
        output: str,
>>>>>>> 1bc94289
    ):
        """Compile a dependency set."""
        if constraints:
            for constraint in constraints:
                args.extend(["-c", self.get_path(constraint)])
        if requirements:
            for requirement in requirements:
                args.extend([self.get_path(requirement)])
<<<<<<< HEAD
        args.extend(["-o", self.get_path(output)])
        try:
            self.exec_uv_cmd("compile", args)
        except RuntimeError as e:
            raise RuntimeError(f"Error: {str(e)}")

    def subset(
        self,
        source_depset: str,
        requirements: List[str],
        name: str,
        output: str = None,
    ):
        """Subset a dependency set."""
        source_depset = self.get_depset(source_depset)
        self.compile(
            constraints=[source_depset.output],
            requirements=requirements,
            args=DEFAULT_UV_FLAGS.copy(),
            name=name,
            output=output,
        )
=======
        if output:
            args.extend(["-o", self.get_path(output)])
        self.exec_uv_cmd("compile", args)
>>>>>>> 1bc94289

    def get_path(self, path: str) -> str:
        return (Path(self.workspace.dir) / path).as_posix()


def uv_binary():
    r = runfiles.Create()
    system = platform.system()
    if system != "Linux" or platform.processor() != "x86_64":
        raise RuntimeError(
            f"Unsupported platform/processor: {system}/{platform.processor()}"
        )
    return r.Rlocation("uv_x86_64/uv-x86_64-unknown-linux-gnu/uv")<|MERGE_RESOLUTION|>--- conflicted
+++ resolved
@@ -7,10 +7,7 @@
 import runfiles
 
 DEFAULT_UV_FLAGS = [
-<<<<<<< HEAD
-=======
     "--generate-hashes",
->>>>>>> 1bc94289
     "--strip-extras",
     "--python-version=3.11",
     "--no-strip-markers",
@@ -80,7 +77,6 @@
                 name=depset.name,
                 output=depset.output,
             )
-<<<<<<< HEAD
         elif depset.operation == "subset":
             self.subset(
                 source_depset=depset.source_depset,
@@ -89,9 +85,6 @@
                 output=depset.output,
             )
         click.echo(f"Dependency set {depset.name} compiled successfully")
-=======
-            click.echo(f"Dependency set {depset.name} compiled successfully")
->>>>>>> 1bc94289
 
     def compile(
         self,
@@ -99,11 +92,7 @@
         requirements: List[str],
         args: List[str],
         name: str,
-<<<<<<< HEAD
-        output: str = None,
-=======
         output: str,
->>>>>>> 1bc94289
     ):
         """Compile a dependency set."""
         if constraints:
@@ -112,12 +101,9 @@
         if requirements:
             for requirement in requirements:
                 args.extend([self.get_path(requirement)])
-<<<<<<< HEAD
-        args.extend(["-o", self.get_path(output)])
-        try:
-            self.exec_uv_cmd("compile", args)
-        except RuntimeError as e:
-            raise RuntimeError(f"Error: {str(e)}")
+        if output:
+            args.extend(["-o", self.get_path(output)])
+        self.exec_uv_cmd("compile", args)
 
     def subset(
         self,
@@ -135,11 +121,6 @@
             name=name,
             output=output,
         )
-=======
-        if output:
-            args.extend(["-o", self.get_path(output)])
-        self.exec_uv_cmd("compile", args)
->>>>>>> 1bc94289
 
     def get_path(self, path: str) -> str:
         return (Path(self.workspace.dir) / path).as_posix()
