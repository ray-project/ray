--- conflicted
+++ resolved
@@ -60,14 +60,7 @@
         workspace_dir=workspace_dir,
         uv_cache_dir=uv_cache_dir,
     )
-<<<<<<< HEAD
-    if name:
-        manager.execute_depset(_get_depset(manager.config.depsets, name))
-    else:
-        manager.execute()
-=======
     manager.execute(name)
->>>>>>> e5743a07
 
 
 class DependencySetManager:
@@ -127,12 +120,12 @@
 
         for node in topological_sort(self.build_graph):
             node_type = self.build_graph.nodes[node]["node_type"]
-            if node_type == "depset":
+            if node_type == "pre_hook":
+                pre_hook = self.build_graph.nodes[node]["pre_hook"]
+                self.execute_pre_hook(pre_hook)
+            elif node_type == "depset":
                 depset = self.build_graph.nodes[node]["depset"]
                 self.execute_depset(depset)
-            elif node_type == "pre_hook":
-                pre_hook = self.build_graph.nodes[node]["pre_hook"]
-                self.execute_pre_hook(pre_hook)
 
     def exec_uv_cmd(
         self, cmd: str, args: List[str], stdin: Optional[bytes] = None
