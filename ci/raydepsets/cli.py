--- conflicted
+++ resolved
@@ -67,7 +67,7 @@
         uv_cache_dir=uv_cache_dir,
     )
     if name:
-        manager.execute_single(_get_depset(manager.config.depsets, name, build_arg_set))
+        manager.execute_single(_get_depset(manager.config.depsets, name))
     else:
         manager.execute()
 
@@ -111,16 +111,6 @@
             depset = self.build_graph.nodes[node]["depset"]
             self.execute_single(depset)
 
-<<<<<<< HEAD
-=======
-    def get_depset(self, name: str) -> Depset:
-        for depset in self.config.depsets:
-            if depset.name == name:
-                return depset
-
-        raise KeyError(f"Dependency set {name} not found")
-
->>>>>>> 237e2495
     def exec_uv_cmd(self, cmd: str, args: List[str]) -> str:
         cmd = [self._uv_binary, "pip", cmd, *args]
         click.echo(f"Executing command: {cmd}")
@@ -143,7 +133,6 @@
             self.subset(
                 source_depset=depset.source_depset,
                 requirements=depset.requirements,
-                build_arg_set=depset.build_arg_set,
                 append_flags=depset.append_flags,
                 override_flags=depset.override_flags,
                 name=depset.name,
@@ -154,7 +143,6 @@
                 depsets=depset.depsets,
                 requirements=depset.requirements,
                 constraints=depset.constraints,
-                build_arg_set=depset.build_arg_set,
                 append_flags=depset.append_flags,
                 override_flags=depset.override_flags,
                 name=depset.name,
@@ -195,12 +183,11 @@
         requirements: List[str],
         name: str,
         output: str = None,
-        build_arg_set: Optional[str] = None,
         append_flags: Optional[List[str]] = None,
         override_flags: Optional[List[str]] = None,
     ):
         """Subset a dependency set."""
-        source_depset = _get_depset(self.config.depsets, source_depset, build_arg_set)
+        source_depset = _get_depset(self.config.depsets, source_depset)
         self.check_subset_exists(source_depset, requirements)
         self.compile(
             constraints=[source_depset.output],
@@ -218,7 +205,6 @@
         constraints: List[str],
         name: str,
         output: str = None,
-        build_arg_set: Optional[str] = None,
         append_flags: Optional[List[str]] = None,
         override_flags: Optional[List[str]] = None,
     ):
@@ -226,7 +212,7 @@
         # handle both depsets and requirements
         depset_req_list = []
         for depset_name in depsets:
-            depset = _get_depset(self.config.depsets, depset_name, build_arg_set)
+            depset = _get_depset(self.config.depsets, depset_name)
             depset_req_list.extend(depset.requirements)
         if requirements:
             depset_req_list.extend(requirements)
@@ -250,26 +236,11 @@
                 )
 
 
-def _get_depset(
-    depsets: List[Depset], name: str, build_arg_set: Optional[str] = None
-) -> Depset:
+def _get_depset(depsets: List[Depset], name: str) -> Depset:
     for depset in depsets:
-        if depset.name != name:
-            continue
-
-        if build_arg_set:
-            if depset.build_arg_set_name and depset.build_arg_set_name == build_arg_set:
-                return depset
-        elif build_arg_set is None and depset.build_arg_set_name is None:
+        if depset.name == name:
             return depset
-        else:
-            raise KeyError(
-                f"Dependency set {name} has an existing build_arg_set: {depset.build_arg_set_name} but no build_arg_set was provided"
-            )
-
-    raise KeyError(
-        f"Dependency set {name} with build_arg_set {build_arg_set} not found"
-    )
+    raise KeyError(f"Dependency set {name} not found")
 
 
 def _flatten_flags(flags: List[str]) -> List[str]:
