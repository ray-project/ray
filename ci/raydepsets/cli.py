--- conflicted
+++ resolved
@@ -5,14 +5,10 @@
 import shutil
 import click
 import runfiles
-<<<<<<< HEAD
-from networkx import DiGraph, topological_sort
 import tempfile
 import difflib
 import sys
-=======
 from networkx import DiGraph, topological_sort, ancestors as networkx_ancestors
->>>>>>> e5743a07
 
 from ci.raydepsets.workspace import Depset, Workspace
 
@@ -75,11 +71,7 @@
         uv_cache_dir=uv_cache_dir,
         check=check,
     )
-<<<<<<< HEAD
-    if name:
-        manager.execute_single(_get_depset(manager.config.depsets, name))
-    else:
-        manager.execute()
+    manager.execute(name)
     if check:
         try:
             manager.diff_lock_files()
@@ -88,9 +80,6 @@
             sys.exit(1)
         finally:
             manager.cleanup()
-=======
-    manager.execute(name)
->>>>>>> e5743a07
 
 
 class DependencySetManager:
