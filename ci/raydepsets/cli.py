import difflib
import os
import platform
import shlex
import shutil
import subprocess
import sys
import tempfile
from pathlib import Path
from typing import List, Optional

import click
import runfiles
from networkx import DiGraph, ancestors as networkx_ancestors, topological_sort

from ci.raydepsets.workspace import Depset, Workspace

DEFAULT_UV_FLAGS = """
    --generate-hashes
<<<<<<< HEAD
    --unsafe-package setuptools
=======
>>>>>>> 30617648
    --index-url https://pypi.org/simple
    --index-strategy unsafe-best-match
    --no-strip-markers
    --emit-index-url
    --emit-find-links
    --quiet
""".split()


@click.group(name="raydepsets")
def cli():
    """Manage Python dependency sets."""


@cli.command()
@click.argument("config_path", default="ci/raydepsets/configs/*.depsets.yaml")
@click.option(
    "--workspace-dir",
    default=None,
    help="The path to the workspace directory. If not specified, $BUILD_WORKSPACE_DIRECTORY will be used.",
)
@click.option(
    "--name",
    default=None,
    help="The name of the dependency set to load. If not specified, all dependency sets will be loaded.",
)
@click.option(
    "--uv-cache-dir", default=None, help="The directory to cache uv dependencies"
)
@click.option(
    "--check",
    is_flag=True,
    help="Check the the compiled dependencies are valid. Only compatible with generating all dependency sets.",
)
@click.option(
    "--all-configs",
    is_flag=True,
    help="Build all configs",
)
def build(
    config_path: str,
    workspace_dir: Optional[str],
    name: Optional[str],
    uv_cache_dir: Optional[str],
    check: Optional[bool],
    all_configs: Optional[bool],
):
    """
    Build dependency sets from a config file.
    Args:
        config_path: The path to the config file. If not specified, ci/raydepsets/configs/ray.depsets.yaml will be used.
    """
    manager = DependencySetManager(
        config_path=config_path,
        workspace_dir=workspace_dir,
        uv_cache_dir=uv_cache_dir,
        check=check,
        build_all_configs=all_configs,
    )
    manager.execute(name)
    if check:
        try:
            manager.diff_lock_files()
        except RuntimeError as e:
            click.echo(e, err=True)
            sys.exit(1)
        finally:
            manager.cleanup()


class DependencySetManager:
    def __init__(
        self,
        config_path: str = None,
        workspace_dir: Optional[str] = None,
        uv_cache_dir: Optional[str] = None,
        check: Optional[bool] = False,
        build_all_configs: Optional[bool] = False,
    ):
        self.workspace = Workspace(workspace_dir)
        self.config = self.workspace.load_configs(config_path)
        self.config_name = os.path.basename(config_path)
        self.build_graph = DiGraph()
        self._build(build_all_configs)
        self._uv_binary = _uv_binary()
        self._uv_cache_dir = uv_cache_dir
        if check:
            self.temp_dir = tempfile.mkdtemp()
            self.output_paths = self.get_output_paths()
            self.copy_to_temp_dir()

    def get_output_paths(self) -> List[Path]:
        output_paths = []
        for node in topological_sort(self.build_graph):
            if self.build_graph.nodes[node]["node_type"] == "depset":
                output_paths.append(Path(self.build_graph.nodes[node]["depset"].output))
        return output_paths

    def copy_to_temp_dir(self):
        """Copy the lock files from source file paths to temp dir."""
        for output_path in self.output_paths:
            source_fp, target_fp = self.get_source_and_dest(output_path)
            target_fp.parent.mkdir(parents=True, exist_ok=True)
            shutil.copy2(
                source_fp,
                target_fp,
            )

    def get_diffs(self) -> List[str]:
        diffs = []
        for output_path in self.output_paths:
            new_lock_file_fp, old_lock_file_fp = self.get_source_and_dest(output_path)
            old_lock_file_contents = self.read_lock_file(old_lock_file_fp)
            new_lock_file_contents = self.read_lock_file(new_lock_file_fp)
            for diff in difflib.unified_diff(
                old_lock_file_contents,
                new_lock_file_contents,
                fromfile=new_lock_file_fp.as_posix(),
                tofile=old_lock_file_fp.as_posix(),
                lineterm="",
            ):
                diffs.append(diff)
        return diffs

    def diff_lock_files(self):
        diffs = self.get_diffs()
        if len(diffs) > 0:
            raise RuntimeError(
                f"Lock files are not up to date for config: {self.config_name}. Please update lock files and push the changes.\n"
                + "".join(diffs)
            )
        click.echo("Lock files are up to date.")

    def get_source_and_dest(self, output_path: str) -> tuple[Path, Path]:
        return (self.get_path(output_path), (Path(self.temp_dir) / output_path))

    def _build(self, build_all_configs: Optional[bool] = False):
        for depset in self.config.depsets:
            if depset.operation == "compile":
                self.build_graph.add_node(
                    depset.name,
                    operation="compile",
                    depset=depset,
                    node_type="depset",
                    config_name=depset.config_name,
                )
            elif depset.operation == "subset":
                self.build_graph.add_node(
                    depset.name,
                    operation="subset",
                    depset=depset,
                    node_type="depset",
                    config_name=depset.config_name,
                )
                self.build_graph.add_edge(depset.source_depset, depset.name)
            elif depset.operation == "expand":
                self.build_graph.add_node(
                    depset.name,
                    operation="expand",
                    depset=depset,
                    node_type="depset",
                    config_name=depset.config_name,
                )
                for depset_name in depset.depsets:
                    self.build_graph.add_edge(depset_name, depset.name)
            else:
                raise ValueError(
                    f"Invalid operation: {depset.operation} for depset {depset.name} in config {depset.config_name}"
                )
            if depset.pre_hooks:
                for ind, hook in enumerate(depset.pre_hooks):
                    hook_name = f"{depset.name}_pre_hook_{ind+1}"
                    self.build_graph.add_node(
                        hook_name,
                        operation="pre_hook",
                        pre_hook=hook,
                        node_type="pre_hook",
                        config_name=depset.config_name,
                    )
                    self.build_graph.add_edge(hook_name, depset.name)
        if not build_all_configs:
            self.subgraph_config_nodes()

    def subgraph_dependency_nodes(self, depset_name: str):
        dependency_nodes = networkx_ancestors(self.build_graph, depset_name)
        nodes = dependency_nodes | {depset_name}
        self.build_graph = self.build_graph.subgraph(nodes).copy()

    def subgraph_config_nodes(self):
        # Get all nodes that have the target config name
        config_nodes = [
            node
            for node in self.build_graph.nodes
            if self.build_graph.nodes[node]["config_name"] == self.config_name
        ]
        # Get all ancestors of the target config nodes
        ancestors_by_confg_node = {
            n: networkx_ancestors(self.build_graph, n) for n in config_nodes
        }
        # Union all the ancestors of the target config nodes
        config_nodes_ancestors = set().union(
            *(ancestors_by_confg_node[n] for n in config_nodes)
        )
        nodes = set(config_nodes) | config_nodes_ancestors
        self.build_graph = self.build_graph.subgraph(nodes).copy()

    def execute(self, single_depset_name: Optional[str] = None):
        if single_depset_name:
            # check if the depset exists
            _get_depset(self.config.depsets, single_depset_name)
            self.subgraph_dependency_nodes(single_depset_name)
        for node in topological_sort(self.build_graph):
            node_type = self.build_graph.nodes[node]["node_type"]
            if node_type == "pre_hook":
                pre_hook = self.build_graph.nodes[node]["pre_hook"]
                self.execute_pre_hook(pre_hook)
            elif node_type == "depset":
                depset = self.build_graph.nodes[node]["depset"]
                self.execute_depset(depset)

    def exec_uv_cmd(
        self, cmd: str, args: List[str], stdin: Optional[bytes] = None
    ) -> str:
        cmd = [self._uv_binary, "pip", cmd, *args]
        click.echo(f"Executing command: {' '.join(cmd)}")
        status = subprocess.run(
            cmd, cwd=self.workspace.dir, input=stdin, capture_output=True
        )
        if status.returncode != 0:
            raise RuntimeError(
                f"Failed to execute command: {' '.join(cmd)} with error: {status.stderr.decode('utf-8')}"
            )
        return status.stdout.decode("utf-8")

    def execute_pre_hook(self, pre_hook: str):
        status = subprocess.run(
            shlex.split(pre_hook),
            cwd=self.workspace.dir,
            capture_output=True,
        )
        if status.returncode != 0:
            raise RuntimeError(
                f"Failed to execute pre_hook {pre_hook} with error: {status.stderr.decode('utf-8')}",
            )
        click.echo(f"{status.stdout.decode('utf-8')}")
        click.echo(f"Executed pre_hook {pre_hook} successfully")

    def execute_depset(self, depset: Depset):
        if depset.operation == "compile":
            self.compile(
                constraints=depset.constraints,
                requirements=depset.requirements,
                name=depset.name,
                output=depset.output,
                append_flags=depset.append_flags,
                override_flags=depset.override_flags,
                packages=depset.packages,
            )
        elif depset.operation == "subset":
            self.subset(
                source_depset=depset.source_depset,
                requirements=depset.requirements,
                append_flags=depset.append_flags,
                override_flags=depset.override_flags,
                name=depset.name,
                output=depset.output,
            )
        elif depset.operation == "expand":
            self.expand(
                depsets=depset.depsets,
                requirements=depset.requirements,
                constraints=depset.constraints,
                append_flags=depset.append_flags,
                override_flags=depset.override_flags,
                name=depset.name,
                output=depset.output,
            )
        click.echo(f"Dependency set {depset.name} compiled successfully")

    def compile(
        self,
        constraints: List[str],
        name: str,
        output: str,
        append_flags: Optional[List[str]] = None,
        override_flags: Optional[List[str]] = None,
        packages: Optional[List[str]] = None,
        requirements: Optional[List[str]] = None,
    ):
        """Compile a dependency set."""
        args = DEFAULT_UV_FLAGS.copy()
        stdin = None
        if self._uv_cache_dir:
            args.extend(["--cache-dir", self._uv_cache_dir])
        if override_flags:
            args = _override_uv_flags(override_flags, args)
        if append_flags:
            args.extend(_flatten_flags(append_flags))
        if constraints:
            for constraint in sorted(constraints):
                args.extend(["-c", constraint])
        if requirements:
            for requirement in sorted(requirements):
                args.extend([requirement])
        if packages:
            # need to add a dash to process stdin
            args.append("-")
            stdin = _get_bytes(packages)
        if output:
            args.extend(["-o", output])
        self.exec_uv_cmd("compile", args, stdin)

    def subset(
        self,
        source_depset: str,
        requirements: List[str],
        name: str,
        output: str = None,
        append_flags: Optional[List[str]] = None,
        override_flags: Optional[List[str]] = None,
    ):
        """Subset a dependency set."""
        source_depset = _get_depset(self.config.depsets, source_depset)
        self.check_subset_exists(source_depset, requirements)
        self.compile(
            constraints=[source_depset.output],
            requirements=requirements,
            name=name,
            output=output,
            append_flags=append_flags,
            override_flags=override_flags,
        )

    def expand(
        self,
        depsets: List[str],
        requirements: List[str],
        constraints: List[str],
        name: str,
        output: str = None,
        append_flags: Optional[List[str]] = None,
        override_flags: Optional[List[str]] = None,
    ):
        """Expand a dependency set."""
        # handle both depsets and requirements
        depset_req_list = []
        for depset_name in depsets:
            depset_req_list.extend(
                self.get_expanded_depset_requirements(depset_name, [])
            )
        if requirements:
            depset_req_list.extend(requirements)
        self.compile(
            constraints=constraints,
            requirements=depset_req_list,
            name=name,
            output=output,
            append_flags=append_flags,
            override_flags=override_flags,
        )

    def read_lock_file(self, file_path: Path) -> List[str]:
        if not file_path.exists():
            raise RuntimeError(f"Lock file {file_path} does not exist")
        with open(file_path, "r") as f:
            return f.readlines()

    def get_path(self, path: str) -> Path:
        return Path(self.workspace.dir) / path

    def check_subset_exists(self, source_depset: Depset, requirements: List[str]):
        for req in requirements:
            if req not in source_depset.requirements:
                raise RuntimeError(
                    f"Requirement {req} is not a subset of {source_depset.name} in config {source_depset.config_name}"
                )

    def get_expanded_depset_requirements(
        self, depset_name: str, requirements_list: List[str]
    ) -> List[str]:
        """Get all requirements for expanded depsets

        Args:
            depset_name: The name of the expanded depset to get the requirements for.
            requirements_list: The list of requirements to extend.

        Returns:
            A list of requirements for the expanded depset.
        """
        depset = _get_depset(self.config.depsets, depset_name)
        requirements_list.extend(depset.requirements)
        if depset.operation == "expand":
            for dep in depset.depsets:
                self.get_expanded_depset_requirements(dep, requirements_list)
        return list(set(requirements_list))

    def cleanup(self):
        if self.temp_dir:
            shutil.rmtree(self.temp_dir)


def _get_bytes(packages: List[str]) -> bytes:
    return ("\n".join(packages) + "\n").encode("utf-8")


def _get_depset(depsets: List[Depset], name: str) -> Depset:
    for depset in depsets:
        if depset.name == name:
            return depset
    raise KeyError(f"Dependency set {name} not found")


def _flatten_flags(flags: List[str]) -> List[str]:
    """
    Flatten a list of flags into a list of strings.
    For example, ["--find-links https://pypi.org/simple"] will be flattened to
    ["--find-links", "https://pypi.org/simple"].
    """
    flattened_flags = []
    for flag in flags:
        flattened_flags.extend(flag.split())
    return flattened_flags


def _override_uv_flags(flags: List[str], args: List[str]) -> List[str]:
    flag_names = {f.split()[0] for f in flags if f.startswith("--")}
    new_args = []
    skip_next = False
    for arg in args:
        if skip_next:
            skip_next = False
            continue
        if arg in flag_names:
            skip_next = True
            continue
        new_args.append(arg)

    return new_args + _flatten_flags(flags)


def _uv_binary():
    r = runfiles.Create()
    system = platform.system()
    processor = platform.processor()

    if system == "Linux" and processor == "x86_64":
        return r.Rlocation("uv_x86_64-linux/uv-x86_64-unknown-linux-gnu/uv")
    elif system == "Darwin" and (processor == "arm" or processor == "aarch64"):
        return r.Rlocation("uv_aarch64-darwin/uv-aarch64-apple-darwin/uv")
    else:
        raise RuntimeError(f"Unsupported platform/processor: {system}/{processor}")<|MERGE_RESOLUTION|>--- conflicted
+++ resolved
@@ -17,10 +17,6 @@
 
 DEFAULT_UV_FLAGS = """
     --generate-hashes
-<<<<<<< HEAD
-    --unsafe-package setuptools
-=======
->>>>>>> 30617648
     --index-url https://pypi.org/simple
     --index-strategy unsafe-best-match
     --no-strip-markers
