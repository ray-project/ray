--- conflicted
+++ resolved
@@ -1,11 +1,8 @@
 import click
 from pathlib import Path
 from ci.raydepsets.workspace import Workspace, Depset
-<<<<<<< HEAD
 from typing import List
 import subprocess
-=======
->>>>>>> f3b800fd
 
 DEFAULT_UV_FLAGS = [
     "--strip-extras",
@@ -22,10 +19,7 @@
     "--quiet",
 ]
 
-<<<<<<< HEAD
 
-=======
->>>>>>> f3b800fd
 @click.group(name="raydepsets")
 def cli():
     """Manage Python dependency sets."""
@@ -34,7 +28,6 @@
 @cli.command()
 @click.argument("config_path", default="ci/raydepsets/depset.config.yaml")
 @click.option("--workspace-dir", default=None)
-<<<<<<< HEAD
 @click.option("--name", default=None)
 def load(config_path: str, workspace_dir: str, name: str):
     """Load a dependency sets from a config file."""
@@ -43,11 +36,6 @@
         manager.execute_single(manager.get_depset(name))
     else:
         manager.execute_all()
-=======
-def load(config_path: str, workspace_dir: str):
-    """Load a dependency sets from a config file."""
-    DependencySetManager(config_path=config_path, workspace_dir=workspace_dir)
->>>>>>> f3b800fd
 
 
 class DependencySetManager:
@@ -63,15 +51,14 @@
         for depset in self.config.depsets:
             if depset.name == name:
                 return depset
-<<<<<<< HEAD
-        raise Exception(f"Dependency set {name} not found")
+        raise KeyError(f"Dependency set {name} not found")
 
     def exec_uv_cmd(self, cmd: str, args: List[str]) -> str:
         cmd = f"uv pip {cmd} {' '.join(args)}"
         click.echo(f"Executing command: {cmd}")
         status = subprocess.run(cmd, shell=True)
         if status.returncode != 0:
-            raise Exception(f"Failed to execute command: {cmd}")
+            raise RuntimeError(f"Failed to execute command: {cmd}")
         return status.stdout
 
     def execute_all(self):
@@ -107,11 +94,8 @@
         args.extend(["-o", self.get_path(output)])
         try:
             self.exec_uv_cmd("compile", args)
-        except Exception as e:
-            raise Exception(f"Error: {str(e)}")
+        except RuntimeError as e:
+            raise RuntimeError(f"Error: {str(e)}")
 
     def get_path(self, path: str) -> str:
-        return (Path(self.workspace.dir) / path).as_posix()
-=======
-        raise KeyError(f"Dependency set {name} not found")
->>>>>>> f3b800fd
+        return (Path(self.workspace.dir) / path).as_posix()