build_arg_sets:
  py39:
    PYTHON_VERSION: "3.9"
    PYTHON_SHORT: "39"
  py310:
    PYTHON_VERSION: "3.10"
    PYTHON_SHORT: "310"

depsets:
  - name: audio_transcription_py${PYTHON_SHORT}
    operation: expand
    depsets:
      - ray_img_depset_${PYTHON_SHORT}
      - ray_base_extra_testdeps_gpu_${PYTHON_SHORT}
    requirements:
<<<<<<< HEAD
=======
      - release/ray_release/byod/ray_dev_py${PYTHON_VERSION}.in
      - docker/base-deps/requirements.in
      - docker/base-extra/requirements.in
>>>>>>> f2aa5a8b
      - release/nightly_tests/multimodal_inference_benchmarks/audio_transcription/requirements.in
    output: release/ray_release/byod/audio_transcription_py${PYTHON_VERSION}.lock
    append_flags:
      - --extra-index-url https://download.pytorch.org/whl/cu128
      - --python-version=${PYTHON_VERSION}
      - --unsafe-package ray
      - --python-platform=linux
    build_arg_sets:
      - py39
      - py310
    pre_hooks:
      - ci/raydepsets/pre_hooks/build-placeholder-wheel.sh ${PYTHON_VERSION}<|MERGE_RESOLUTION|>--- conflicted
+++ resolved
@@ -10,15 +10,8 @@
   - name: audio_transcription_py${PYTHON_SHORT}
     operation: expand
     depsets:
-      - ray_img_depset_${PYTHON_SHORT}
       - ray_base_extra_testdeps_gpu_${PYTHON_SHORT}
     requirements:
-<<<<<<< HEAD
-=======
-      - release/ray_release/byod/ray_dev_py${PYTHON_VERSION}.in
-      - docker/base-deps/requirements.in
-      - docker/base-extra/requirements.in
->>>>>>> f2aa5a8b
       - release/nightly_tests/multimodal_inference_benchmarks/audio_transcription/requirements.in
     output: release/ray_release/byod/audio_transcription_py${PYTHON_VERSION}.lock
     append_flags:
