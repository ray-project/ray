--- conflicted
+++ resolved
@@ -47,8 +47,6 @@
     output: release/ray_release/byod/ray_base_extra_testdeps_py${PYTHON_VERSION}.lock
     append_flags:
       - --unsafe-package ray
-<<<<<<< HEAD
-=======
       - --python-version=${PYTHON_VERSION}
       - --python-platform=linux
     build_arg_sets:
@@ -71,7 +69,6 @@
     append_flags:
       - --extra-index-url https://download.pytorch.org/whl/cu128
       - --unsafe-package ray
->>>>>>> f2aa5a8b
       - --python-version=${PYTHON_VERSION}
       - --python-platform=linux
     build_arg_sets:
@@ -113,8 +110,6 @@
     output: release/ray_release/byod/ray_ml_base_extra_testdeps_py${PYTHON_VERSION}.lock
     append_flags:
       - --unsafe-package ray
-<<<<<<< HEAD
-=======
       - --python-version=${PYTHON_VERSION}
       - --python-platform=linux
     build_arg_sets:
@@ -135,7 +130,6 @@
     append_flags:
       - --extra-index-url https://download.pytorch.org/whl/cu128
       - --unsafe-package ray
->>>>>>> f2aa5a8b
       - --python-version=${PYTHON_VERSION}
       - --python-platform=linux
     build_arg_sets:
