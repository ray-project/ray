--- conflicted
+++ resolved
@@ -16,11 +16,7 @@
 
 
 depsets:
-<<<<<<< HEAD
-  - name: ray_img_depset_py${PYTHON_SHORT}
-=======
   - name: ray_img_depset_${PYTHON_SHORT}
->>>>>>> 5510a8cc
     requirements:
       - release/ray_release/byod/ray_dev_py${PYTHON_VERSION}.in
     constraints:
@@ -29,12 +25,8 @@
     operation: compile
     append_flags:
       - --python-version=${PYTHON_VERSION}
-<<<<<<< HEAD
-=======
       - --unsafe-package ray
->>>>>>> 5510a8cc
       - --python-platform=linux
-      - --unsafe-package ray
     build_arg_sets:
       - py39
       - py310
@@ -47,18 +39,15 @@
   - name: ray_base_extra_testdeps_py${PYTHON_SHORT}
     operation: expand
     depsets:
-      - ray_img_depset_py${PYTHON_SHORT}
+      - ray_img_depset_${PYTHON_SHORT}
     requirements:
       - release/ray_release/byod/requirements_byod_${PYTHON_VERSION}.in
       - docker/base-deps/requirements.in
       - docker/base-extra/requirements.in
     constraints:
       - /tmp/ray-deps/requirements_compiled.txt
-<<<<<<< HEAD
-=======
     depsets:
       - ray_img_depset_${PYTHON_SHORT}
->>>>>>> 5510a8cc
     output: release/ray_release/byod/ray_base_extra_testdeps_py${PYTHON_VERSION}.lock
     append_flags:
       - --unsafe-package ray
@@ -74,18 +63,15 @@
   - name: ray_ml_cpu_base_extra_testdeps_py${PYTHON_SHORT}
     operation: expand
     depsets:
-      - ray_img_depset_py${PYTHON_SHORT}
+      - ray_img_depset_${PYTHON_SHORT}
     requirements:
       - release/ray_release/byod/requirements_ml_byod_${PYTHON_VERSION}.in
       - docker/base-deps/requirements.in
       - docker/base-extra/requirements.in
     constraints:
       - /tmp/ray-deps/requirements_compiled.txt
-<<<<<<< HEAD
-=======
     depsets:
       - ray_img_depset_${PYTHON_SHORT}
->>>>>>> 5510a8cc
     output: release/ray_release/byod/ray_ml_base_extra_testdeps_py${PYTHON_VERSION}.lock
     append_flags:
       - --unsafe-package ray
@@ -99,7 +85,7 @@
   - name: ray_ml_cuda121_base_extra_testdeps_py${PYTHON_SHORT}
     operation: expand
     depsets:
-      - ray_img_depset_py${PYTHON_SHORT}
+      - ray_img_depset_${PYTHON_SHORT}
     requirements:
       - release/ray_release/byod/requirements_ml_byod_${PYTHON_VERSION}.in
       - docker/base-deps/requirements.in
