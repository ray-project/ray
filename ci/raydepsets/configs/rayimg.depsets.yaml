--- conflicted
+++ resolved
@@ -116,25 +116,34 @@
       - py39
       - py310
 
-<<<<<<< HEAD
     # Second layer of the ray release images. Contains anyscale cli deps (and others)
     # and is a subset of the base extra test deps defined above (release image depset)
   - name: ray_base_extra_${PYTHON_SHORT}
-=======
+    operation: subset
+    source_depset: ray_base_extra_testdeps_${PYTHON_SHORT}
+    requirements:
+      - docker/base-extra/requirements.in
+    output: python/deplocks/base_extra/ray_base_extra_py${PYTHON_VERSION}.lock
+    append_flags:
+      - --unsafe-package ray
+      - --python-version=${PYTHON_VERSION}
+      - --python-platform=linux
+    build_arg_sets:
+      - py39
+      - py310
+      - py311
+      - py312
+
   # First layer of the ray release images. Contains all base layer python dependencies
   # and is a subset of the base extra test deps defined above (release image depset)
   - name: ray_base_deps_${PYTHON_SHORT}
->>>>>>> 6f3a11c1
     operation: subset
     source_depset: ray_base_extra_testdeps_${PYTHON_SHORT}
     requirements:
       - docker/base-deps/requirements.in
-<<<<<<< HEAD
       - docker/base-extra/requirements.in
     output: python/deplocks/base_extra/ray_base_extra_py${PYTHON_VERSION}.lock
-=======
     output: python/deplocks/base_deps/ray_base_deps_py${PYTHON_VERSION}.lock
->>>>>>> 6f3a11c1
     append_flags:
       - --unsafe-package ray
       - --python-version=${PYTHON_VERSION}
