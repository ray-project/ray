--- conflicted
+++ resolved
@@ -135,7 +135,6 @@
       - py39
       - py310
 
-<<<<<<< HEAD
   - name: ray_base_slim_${PYTHON_SHORT}
     operation: compile
     requirements:
@@ -143,7 +142,16 @@
     depsets:
       - ray_img_depset_${PYTHON_SHORT}
     output: python/deplocks/base_slim/ray_base_slim_py${PYTHON_VERSION}.lock
-=======
+    append_flags:
+      - --unsafe-package ray
+      - --python-version=${PYTHON_VERSION}
+      - --python-platform=linux
+    build_arg_sets:
+      - py39
+      - py310
+      - py311
+      - py312
+
     # Second layer of the ray release images. Contains anyscale cli deps (and others)
     # and is a subset of the base extra test deps defined above (release image depset)
   - name: ray_base_extra_${PYTHON_SHORT}
@@ -153,7 +161,6 @@
       - docker/base-deps/requirements.in
       - docker/base-extra/requirements.in
     output: python/deplocks/base_extra/ray_base_extra_py${PYTHON_VERSION}.lock
->>>>>>> 3ff6ed32
     append_flags:
       - --unsafe-package ray
       - --python-version=${PYTHON_VERSION}
