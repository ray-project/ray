--- conflicted
+++ resolved
@@ -135,7 +135,6 @@
       - py39
       - py310
 
-<<<<<<< HEAD
   - name: ray_base_slim_${PYTHON_SHORT}
     operation: compile
     requirements:
@@ -143,16 +142,6 @@
     depsets:
       - ray_img_depset_${PYTHON_SHORT}
     output: python/deplocks/base_slim/ray_base_slim_py${PYTHON_VERSION}.lock
-=======
-  # First layer of the ray release images. Contains all base layer python dependencies
-  # and is a subset of the base extra test deps defined above (release image depset)
-  - name: ray_base_deps_${PYTHON_SHORT}
-    operation: subset
-    source_depset: ray_base_extra_testdeps_${PYTHON_SHORT}
-    requirements:
-      - docker/base-deps/requirements.in
-    output: python/deplocks/base_deps/ray_base_deps_py${PYTHON_VERSION}.lock
->>>>>>> b8f22e9a
     append_flags:
       - --unsafe-package ray
       - --python-version=${PYTHON_VERSION}
@@ -162,10 +151,25 @@
       - py310
       - py311
       - py312
-<<<<<<< HEAD
-=======
+
+  # First layer of the ray release images. Contains all base layer python dependencies
+  # and is a subset of the base extra test deps defined above (release image depset)
+  - name: ray_base_deps_${PYTHON_SHORT}
+    operation: subset
+    source_depset: ray_base_extra_testdeps_${PYTHON_SHORT}
+    requirements:
+      - docker/base-deps/requirements.in
+    output: python/deplocks/base_deps/ray_base_deps_py${PYTHON_VERSION}.lock
+    append_flags:
+      - --unsafe-package ray
+      - --python-version=${PYTHON_VERSION}
+      - --python-platform=linux
+    build_arg_sets:
+      - py39
+      - py310
+      - py311
+      - py312
     include_setuptools: true
->>>>>>> b8f22e9a
 
     # Second layer of the ray release images. Contains anyscale cli deps (and others)
     # and is a subset of the base extra test deps defined above (release image depset)
