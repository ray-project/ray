import yaml
from dataclasses import dataclass, field
from typing import List, Optional
import os
from string import Template


@dataclass
class BuildArgSet:
    name: str
    build_args: List[str]


@dataclass
class Depset:
    name: str
    operation: str
    requirements: List[str]
    constraints: List[str]
    output: str
    override_flags: List[str]
    append_flags: List[str]
    source_depset: Optional[str] = None
    build_arg_set: BuildArgSet = None
    depsets: Optional[List[str]] = None


@dataclass
class Config:
    depsets: List[Depset] = field(default_factory=list)
    build_arg_sets: List[BuildArgSet] = field(default_factory=list)

    @staticmethod
    def parse_build_arg_sets(build_arg_sets: List[dict]) -> List["BuildArgSet"]:
        return [
            BuildArgSet(
                name=build_arg_set.get("name", None),
                build_args=build_arg_set.get("build_args", []),
            )
            for build_arg_set in build_arg_sets
        ]

    @staticmethod
    def from_dict(data: dict) -> "Config":
        build_arg_sets = Config.parse_build_arg_sets(data.get("build_arg_sets", []))
        depsets = []
        raw_depsets = data.get("depsets", [])
        for depset in raw_depsets:
            build_arg_set_matrix = depset.get("build_arg_sets", [])
            if build_arg_set_matrix:
                for build_arg_set_name in build_arg_set_matrix:
                    build_arg_set = next(
                        (
                            build_arg_set
                            for build_arg_set in build_arg_sets
                            if build_arg_set.name == build_arg_set_name
                        ),
                        None,
                    )
                    if build_arg_set is None:
                        raise KeyError(f"Build arg set {build_arg_set_name} not found")

<<<<<<< HEAD
                    depset_str = yaml.dump(depset)
                    substituted_depset = Template(depset_str).substitute(
                        build_arg_set.build_args
                    )
                    depset_yaml = yaml.safe_load(substituted_depset)
                    depsets.append(
                        Depset(
                            name=depset_yaml.get("name"),
                            requirements=depset_yaml.get("requirements", []),
                            constraints=depset_yaml.get("constraints", []),
                            operation=depset_yaml.get("operation", None),
                            output=depset_yaml.get("output"),
                            source_depset=depset_yaml.get("source_depset"),
                            depsets=depset_yaml.get("depsets", []),
                            build_arg_set=build_arg_set,
                            override_flags=depset_yaml.get("override_flags", []),
                            append_flags=depset_yaml.get("append_flags", []),
                        )
                    )
            else:
                depsets.append(
                    Depset(
                        name=depset.get("name"),
                        requirements=depset.get("requirements", []),
                        constraints=depset.get("constraints", []),
                        operation=depset.get("operation", None),
                        output=depset.get("output"),
                        source_depset=depset.get("source_depset"),
                        depsets=depset.get("depsets", []),
                        build_arg_set=None,
                        override_flags=depset.get("override_flags", []),
                        append_flags=depset.get("append_flags", []),
                    )
                )

        return Config(depsets=depsets, build_arg_sets=build_arg_sets)
=======
                    depset_yaml = Config.substitute_build_args(depset, build_arg_set)

                    depsets.append(Config.dict_to_depset(depset_yaml, build_arg_set))
            else:
                depsets.append(Config.dict_to_depset(depset))

        return Config(depsets=depsets, build_arg_sets=build_arg_sets)

    def dict_to_depset(depset: dict, build_arg_set: BuildArgSet = None) -> Depset:
        return Depset(
            name=depset.get("name"),
            requirements=depset.get("requirements", []),
            constraints=depset.get("constraints", []),
            operation=depset.get("operation", None),
            output=depset.get("output"),
            source_depset=depset.get("source_depset"),
            depsets=depset.get("depsets", []),
            build_arg_set=build_arg_set,
            override_flags=depset.get("override_flags", []),
            append_flags=depset.get("append_flags", []),
        )

    def substitute_build_args(depset: dict, build_arg_set: BuildArgSet) -> dict:
        depset_str = yaml.dump(depset)
        substituted_depset = Template(depset_str).substitute(build_arg_set.build_args)
        return yaml.safe_load(substituted_depset)
>>>>>>> a6aba31e


class Workspace:
    def __init__(self, dir: str = None):
        self.dir = (
            dir if dir is not None else os.getenv("BUILD_WORKSPACE_DIRECTORY", None)
        )
        if self.dir is None:
            raise RuntimeError("BUILD_WORKSPACE_DIRECTORY is not set")

    def load_config(self, path: str) -> Config:
        with open(os.path.join(self.dir, path), "r") as f:
            data = yaml.safe_load(f)
            return Config.from_dict(data)<|MERGE_RESOLUTION|>--- conflicted
+++ resolved
@@ -60,44 +60,6 @@
                     if build_arg_set is None:
                         raise KeyError(f"Build arg set {build_arg_set_name} not found")
 
-<<<<<<< HEAD
-                    depset_str = yaml.dump(depset)
-                    substituted_depset = Template(depset_str).substitute(
-                        build_arg_set.build_args
-                    )
-                    depset_yaml = yaml.safe_load(substituted_depset)
-                    depsets.append(
-                        Depset(
-                            name=depset_yaml.get("name"),
-                            requirements=depset_yaml.get("requirements", []),
-                            constraints=depset_yaml.get("constraints", []),
-                            operation=depset_yaml.get("operation", None),
-                            output=depset_yaml.get("output"),
-                            source_depset=depset_yaml.get("source_depset"),
-                            depsets=depset_yaml.get("depsets", []),
-                            build_arg_set=build_arg_set,
-                            override_flags=depset_yaml.get("override_flags", []),
-                            append_flags=depset_yaml.get("append_flags", []),
-                        )
-                    )
-            else:
-                depsets.append(
-                    Depset(
-                        name=depset.get("name"),
-                        requirements=depset.get("requirements", []),
-                        constraints=depset.get("constraints", []),
-                        operation=depset.get("operation", None),
-                        output=depset.get("output"),
-                        source_depset=depset.get("source_depset"),
-                        depsets=depset.get("depsets", []),
-                        build_arg_set=None,
-                        override_flags=depset.get("override_flags", []),
-                        append_flags=depset.get("append_flags", []),
-                    )
-                )
-
-        return Config(depsets=depsets, build_arg_sets=build_arg_sets)
-=======
                     depset_yaml = Config.substitute_build_args(depset, build_arg_set)
 
                     depsets.append(Config.dict_to_depset(depset_yaml, build_arg_set))
@@ -124,7 +86,6 @@
         depset_str = yaml.dump(depset)
         substituted_depset = Template(depset_str).substitute(build_arg_set.build_args)
         return yaml.safe_load(substituted_depset)
->>>>>>> a6aba31e
 
 
 class Workspace:
