import os
from dataclasses import dataclass, field
from string import Template
from typing import Any, Dict, List, Optional

import yaml


@dataclass
class BuildArgSet:
    build_args: Dict[str, str]


@dataclass
class Depset:
    name: str
    operation: str
    output: str
<<<<<<< HEAD
    override_flags: List[str]
    append_flags: List[str]
=======
    constraints: Optional[List[str]] = None
    override_flags: Optional[List[str]] = None
    append_flags: Optional[List[str]] = None
    requirements: Optional[List[str]] = None
>>>>>>> 5022884e
    packages: Optional[List[str]] = None
    source_depset: Optional[str] = None
    depsets: Optional[List[str]] = None


def _substitute_build_args(obj: Any, build_arg_set: BuildArgSet):
    if isinstance(obj, str):
        return Template(obj).substitute(build_arg_set.build_args)
    elif isinstance(obj, dict):
        return {
            key: _substitute_build_args(value, build_arg_set)
            for key, value in obj.items()
        }
    elif isinstance(obj, list):
        return [_substitute_build_args(item, build_arg_set) for item in obj]
    else:
        return obj


def _dict_to_depset(depset: dict) -> Depset:
    return Depset(
        name=depset.get("name"),
        requirements=depset.get("requirements", []),
        constraints=depset.get("constraints", []),
        operation=depset.get("operation", None),
        output=depset.get("output"),
        source_depset=depset.get("source_depset"),
        depsets=depset.get("depsets", []),
        override_flags=depset.get("override_flags", []),
        append_flags=depset.get("append_flags", []),
        packages=depset.get("packages", []),
    )


@dataclass
class Config:
    depsets: List[Depset] = field(default_factory=list)
    build_arg_sets: Dict[str, BuildArgSet] = field(default_factory=dict)

    @classmethod
    def from_dict(cls, data: dict) -> "Config":
        build_arg_sets = cls.parse_build_arg_sets(data.get("build_arg_sets", {}))
        raw_depsets = data.get("depsets", [])
        depsets = []
        for depset in raw_depsets:
            build_arg_set_keys = depset.get("build_arg_sets", [])
            if build_arg_set_keys:
                # Expand the depset for each build arg set
                for build_arg_set_key in build_arg_set_keys:
                    build_arg_set = build_arg_sets[build_arg_set_key]
                    if build_arg_set is None:
                        raise KeyError(f"Build arg set {build_arg_set_key} not found")
                    depset_yaml = _substitute_build_args(depset, build_arg_set)
                    depsets.append(_dict_to_depset(depset_yaml))
            else:
                depsets.append(_dict_to_depset(depset))
        return Config(depsets=depsets, build_arg_sets=build_arg_sets)

    @staticmethod
    def parse_build_arg_sets(build_arg_sets: Dict[str, dict]) -> Dict[str, BuildArgSet]:
        return {
            key: BuildArgSet(
                build_args=build_arg_set,
            )
            for key, build_arg_set in build_arg_sets.items()
        }


class Workspace:
    def __init__(self, dir: str = None):
        self.dir = (
            dir if dir is not None else os.getenv("BUILD_WORKSPACE_DIRECTORY", None)
        )
        if self.dir is None:
            raise RuntimeError("BUILD_WORKSPACE_DIRECTORY is not set")

    def load_config(self, path: str) -> Config:
        with open(os.path.join(self.dir, path), "r") as f:
            data = yaml.safe_load(f)
            return Config.from_dict(data)<|MERGE_RESOLUTION|>--- conflicted
+++ resolved
@@ -16,15 +16,10 @@
     name: str
     operation: str
     output: str
-<<<<<<< HEAD
-    override_flags: List[str]
-    append_flags: List[str]
-=======
     constraints: Optional[List[str]] = None
     override_flags: Optional[List[str]] = None
     append_flags: Optional[List[str]] = None
     requirements: Optional[List[str]] = None
->>>>>>> 5022884e
     packages: Optional[List[str]] = None
     source_depset: Optional[str] = None
     depsets: Optional[List[str]] = None
