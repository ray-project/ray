--- conflicted
+++ resolved
@@ -1,11 +1,7 @@
 import os
 from dataclasses import dataclass, field
 from string import Template
-<<<<<<< HEAD
-from typing import Any, List, Optional
-=======
 from typing import Any, Dict, List, Optional
->>>>>>> 359818a2
 
 import yaml
 
@@ -13,11 +9,7 @@
 @dataclass
 class BuildArgSet:
     name: str
-<<<<<<< HEAD
-    build_args: dict
-=======
     build_args: Dict[str, str]
->>>>>>> 359818a2
 
 
 @dataclass
