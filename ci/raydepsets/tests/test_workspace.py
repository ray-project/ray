import sys
import tempfile
from pathlib import Path

import pytest

from ci.raydepsets.tests.utils import copy_data_to_tmpdir
from ci.raydepsets.workspace import Workspace, _substitute_build_args, BuildArgSet


def test_workspace_init():
    with tempfile.TemporaryDirectory() as tmpdir:
        workspace = Workspace(tmpdir)
        assert workspace.dir is not None


def test_parse_build_arg_sets():
    with tempfile.TemporaryDirectory() as tmpdir:
        copy_data_to_tmpdir(tmpdir)
        workspace = Workspace(dir=tmpdir)
        config = workspace.load_config(path=Path(tmpdir) / "test.depsets.yaml")
        assert config.build_arg_sets[0].name == "py311_cpu"
        assert config.build_arg_sets[0].build_args == {
            "CUDA_VERSION": "cpu",
            "PYTHON_VERSION": "py311",
        }
        assert config.build_arg_sets[1].name == "py311_cuda128"
        assert config.build_arg_sets[1].build_args == {
            "CUDA_VERSION": 128,
            "PYTHON_VERSION": "py311",
        }


<<<<<<< HEAD
def test_from_dict_build_arg_set_matrix():
    with tempfile.TemporaryDirectory() as tmpdir:
        copy_data_to_tmpdir(tmpdir)
        workspace = Workspace(dir=tmpdir)
        config = workspace.load_config(path=Path(tmpdir) / "test.depsets.yaml")
        assert config.build_arg_sets[0].build_args["PYTHON_VERSION"] == "py311"
        assert config.build_arg_sets[0].build_args["CUDA_VERSION"] == "cpu"


=======
>>>>>>> fb133a71
def test_substitute_build_args():
    build_arg_set = BuildArgSet(
        name="py311_cpu",
        build_args={
            "PYTHON_VERSION": "py311",
            "CUDA_VERSION": "cu128",
        },
    )
    depset_dict = {
        "name": "test_depset_${PYTHON_VERSION}_${CUDA_VERSION}",
        "operation": "compile",
        "requirements": ["requirements_test.txt"],
        "output": "requirements_compiled_test_${PYTHON_VERSION}_${CUDA_VERSION}.txt",
    }
    substituted_depset = _substitute_build_args(depset_dict, build_arg_set)
    assert substituted_depset["output"] == "requirements_compiled_test_py311_cu128.txt"
    assert substituted_depset["name"] == "test_depset_py311_cu128"


if __name__ == "__main__":
    sys.exit(pytest.main(["-v", __file__]))<|MERGE_RESOLUTION|>--- conflicted
+++ resolved
@@ -31,7 +31,6 @@
         }
 
 
-<<<<<<< HEAD
 def test_from_dict_build_arg_set_matrix():
     with tempfile.TemporaryDirectory() as tmpdir:
         copy_data_to_tmpdir(tmpdir)
@@ -41,8 +40,6 @@
         assert config.build_arg_sets[0].build_args["CUDA_VERSION"] == "cpu"
 
 
-=======
->>>>>>> fb133a71
 def test_substitute_build_args():
     build_arg_set = BuildArgSet(
         name="py311_cpu",
@@ -62,5 +59,26 @@
     assert substituted_depset["name"] == "test_depset_py311_cu128"
 
 
+def test_invalid_build_arg_set():
+    with tempfile.TemporaryDirectory() as tmpdir:
+        copy_data_to_tmpdir(tmpdir)
+        with open(Path(tmpdir) / "test.depsets.yaml", "w") as f:
+            f.write(
+                """
+depsets:
+    - name: invalid_build_arg_set
+      operation: compile
+      requirements:
+          - requirements_test.txt
+      output: requirements_compiled_invalid_build_arg_set.txt
+      build_arg_sets:
+          - invalid_build_arg_set
+            """
+            )
+        with pytest.raises(KeyError):
+            workspace = Workspace(dir=tmpdir)
+            workspace.load_config(path=Path(tmpdir) / "test.depsets.yaml")
+
+
 if __name__ == "__main__":
     sys.exit(pytest.main(["-v", __file__]))