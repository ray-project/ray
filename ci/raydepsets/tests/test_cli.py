--- conflicted
+++ resolved
@@ -28,7 +28,6 @@
     save_file_as,
     save_packages_to_file,
 )
-from ci.raydepsets.workspace import Workspace
 
 _REPO_NAME = "com_github_ray_project_ray"
 _runfiles = runfiles.Create()
@@ -454,17 +453,6 @@
             output_text_valid = output_file_valid.read_text()
             assert output_text == output_text_valid
 
-<<<<<<< HEAD
-    def test_from_dict_build_arg_set_matrix(self):
-        with tempfile.TemporaryDirectory() as tmpdir:
-            copy_data_to_tmpdir(tmpdir)
-            workspace = Workspace(dir=tmpdir)
-            config = workspace.load_config(path=Path(tmpdir) / "test.depsets.yaml")
-            assert config.build_arg_sets[0].build_args["PYTHON_VERSION"] == "py311"
-            assert config.build_arg_sets[0].build_args["CUDA_VERSION"] == "cpu"
-
-=======
->>>>>>> 359818a2
     def test_get_depset_with_build_arg_set(self):
         with tempfile.TemporaryDirectory() as tmpdir:
             copy_data_to_tmpdir(tmpdir)
@@ -472,13 +460,9 @@
                 config_path="test.depsets.yaml",
                 workspace_dir=tmpdir,
             )
-<<<<<<< HEAD
             depset = manager.get_depset(
                 "build_args_test_depset_py311", build_arg_set="py311_cpu"
             )
-=======
-            depset = manager.get_depset("build_args_test_depset_py311")
->>>>>>> 359818a2
             assert depset.name == "build_args_test_depset_py311"
             assert depset.build_arg_set.name == "py311_cpu"
             assert depset.build_arg_set.build_args["PYTHON_VERSION"] == "py311"
