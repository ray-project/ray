--- conflicted
+++ resolved
@@ -742,7 +742,6 @@
             output_text_valid = output_file_valid.read_text()
             assert output_text == output_text_valid
 
-<<<<<<< HEAD
     def test_expand_op_from_imported_config(self):
         with tempfile.TemporaryDirectory() as tmpdir:
             copy_data_to_tmpdir(tmpdir)
@@ -755,7 +754,7 @@
                 "Dependency set expand_imported_depset__py312_cpu compiled successfully"
                 in result.output
             )
-=======
+
     @patch("sys.stdout", new_callable=io.StringIO)
     def test_execute_pre_hook(self, mock_stdout):
         with tempfile.TemporaryDirectory() as tmpdir:
@@ -765,7 +764,6 @@
             stdout = mock_stdout.getvalue()
             assert "Pre-hook test\n" in stdout
             assert "Executed pre_hook pre-hook-test.sh test successfully" in stdout
->>>>>>> 7a9b9e0b
 
 
 if __name__ == "__main__":
