import subprocess
import sys
import tempfile
import unittest
from typing import Optional
import pytest
from pathlib import Path
import runfiles
from click.testing import CliRunner
from networkx import topological_sort

from ci.raydepsets.cli import (
    DEFAULT_UV_FLAGS,
    DependencySetManager,
    _flatten_flags,
    _get_depset,
    _override_uv_flags,
    _uv_binary,
    build,
)
from ci.raydepsets.tests.utils import (
    append_to_file,
    copy_data_to_tmpdir,
    replace_in_file,
    save_file_as,
    save_packages_to_file,
)
from ci.raydepsets.workspace import (
    Depset,
)

_REPO_NAME = "io_ray"
_runfiles = runfiles.Create()


def _create_test_manager(
    tmpdir: str, config_path: Optional[str] = None, check: bool = False
) -> DependencySetManager:
    if config_path is None:
        config_path = "test.depsets.yaml"
    uv_cache_dir = Path(tmpdir) / "uv_cache"
    return DependencySetManager(
        config_path=config_path,
        workspace_dir=tmpdir,
        uv_cache_dir=uv_cache_dir.as_posix(),
        check=check,
    )


def _overwrite_config_file(tmpdir: str, depset: Depset):
    with open(Path(tmpdir) / "test.depsets.yaml", "w") as f:
        f.write(
            f"""
depsets:
    - name: {depset.name}
      operation: {depset.operation}
      constraints:
          - {depset.constraints}
      requirements:
          - {depset.requirements}
      output: {depset.output}
                """
        )


class TestCli(unittest.TestCase):
    def test_cli_load_fail_no_config(self):
        with tempfile.TemporaryDirectory() as tmpdir:
            copy_data_to_tmpdir(tmpdir)
            result = CliRunner().invoke(
                build,
                [
                    "fake_path/test.depsets.yaml",
                    "--workspace-dir",
                    tmpdir,
                ],
            )
            assert result.exit_code == 1
            assert isinstance(result.exception, FileNotFoundError)
            assert "No such file or directory" in str(result.exception)

    def test_dependency_set_manager_init(self):
        with tempfile.TemporaryDirectory() as tmpdir:
            copy_data_to_tmpdir(tmpdir)
            manager = _create_test_manager(tmpdir)
            assert manager is not None
            assert manager.workspace.dir == tmpdir
            assert manager.config.depsets[0].name == "ray_base_test_depset"
            assert manager.config.depsets[0].operation == "compile"
            assert manager.config.depsets[0].requirements == ["requirements_test.txt"]
            assert manager.config.depsets[0].constraints == [
                "requirement_constraints_test.txt"
            ]
            assert manager.config.depsets[0].output == "requirements_compiled.txt"

    def test_get_depset(self):
        with tempfile.TemporaryDirectory() as tmpdir:
            copy_data_to_tmpdir(tmpdir)
            manager = _create_test_manager(tmpdir)
            with self.assertRaises(KeyError):
                _get_depset(manager.config.depsets, "fake_depset")

    def test_uv_binary_exists(self):
        assert _uv_binary() is not None

    def test_uv_version(self):
        result = subprocess.run(
            [_uv_binary(), "--version"],
            stdout=subprocess.PIPE,
            stderr=subprocess.PIPE,
        )
        assert result.returncode == 0
        assert "uv 0.8.10" in result.stdout.decode("utf-8")
        assert result.stderr.decode("utf-8") == ""

    def test_compile(self):
        with tempfile.TemporaryDirectory() as tmpdir:
            copy_data_to_tmpdir(tmpdir)
            save_file_as(
                Path(tmpdir) / "requirements_compiled_test.txt",
                Path(tmpdir) / "requirements_compiled.txt",
            )
            manager = _create_test_manager(tmpdir)
            manager.compile(
                constraints=["requirement_constraints_test.txt"],
                requirements=["requirements_test.txt"],
                append_flags=["--no-annotate", "--no-header"],
                name="ray_base_test_depset",
                output="requirements_compiled.txt",
            )
            output_file = Path(tmpdir) / "requirements_compiled.txt"
            output_text = output_file.read_text()
            output_file_valid = Path(tmpdir) / "requirements_compiled_test.txt"
            output_text_valid = output_file_valid.read_text()
            assert output_text == output_text_valid

    def test_compile_update_package(self):
        with tempfile.TemporaryDirectory() as tmpdir:
            copy_data_to_tmpdir(tmpdir)
            compiled_file = Path(
                _runfiles.Rlocation(f"{tmpdir}/requirement_constraints_test.txt")
            )
            replace_in_file(compiled_file, "emoji==2.9.0", "emoji==2.10.0")
            output_file = Path(
                _runfiles.Rlocation(f"{tmpdir}/requirements_compiled.txt")
            )
            save_file_as(compiled_file, output_file)
            manager = _create_test_manager(tmpdir)
            manager.compile(
                constraints=["requirement_constraints_test.txt"],
                requirements=["requirements_test.txt"],
                append_flags=["--no-annotate", "--no-header"],
                name="ray_base_test_depset",
                output="requirements_compiled.txt",
            )
            output_file = Path(tmpdir) / "requirements_compiled.txt"
            output_text = output_file.read_text()
            output_file_valid = Path(tmpdir) / "requirements_compiled_test_update.txt"
            output_text_valid = output_file_valid.read_text()
            assert output_text == output_text_valid

    def test_compile_with_append_and_override_flags(self):
        with tempfile.TemporaryDirectory() as tmpdir:
            copy_data_to_tmpdir(tmpdir)
            manager = _create_test_manager(tmpdir)
            manager.compile(
                constraints=["requirement_constraints_test.txt"],
                requirements=["requirements_test.txt"],
                append_flags=["--no-annotate", "--python-version 3.10"],
                override_flags=["--extra-index-url https://dummyurl.com"],
                name="ray_base_test_depset",
                output="requirements_compiled.txt",
            )
            output_file = Path(tmpdir) / "requirements_compiled.txt"
            output_text = output_file.read_text()
            assert "--python-version 3.10" in output_text
            assert "--extra-index-url https://dummyurl.com" in output_text
            assert (
                "--extra-index-url https://download.pytorch.org/whl/cu128"
                not in output_text
            )

    def test_compile_by_depset_name(self):
        with tempfile.TemporaryDirectory() as tmpdir:
            copy_data_to_tmpdir(tmpdir)
            uv_cache_dir = Path(tmpdir) / "uv_cache"
            result = CliRunner().invoke(
                build,
                [
                    "test.depsets.yaml",
                    "--workspace-dir",
                    tmpdir,
                    "--name",
                    "ray_base_test_depset",
                    "--uv-cache-dir",
                    uv_cache_dir.as_posix(),
                ],
            )
            output_fp = Path(tmpdir) / "requirements_compiled.txt"
            assert output_fp.is_file()
            assert result.exit_code == 0

            assert (
                "Dependency set ray_base_test_depset compiled successfully"
                in result.output
            )

    def test_subset(self):
        with tempfile.TemporaryDirectory() as tmpdir:
            copy_data_to_tmpdir(tmpdir)
            # Add six to requirements_test_subset.txt
            save_packages_to_file(
                Path(tmpdir) / "requirements_test_subset.txt",
                ["six==1.16.0"],
            )
            manager = _create_test_manager(tmpdir)
            # Compile general_depset with requirements_test.txt and requirements_test_subset.txt
            manager.compile(
                constraints=["requirement_constraints_test.txt"],
                requirements=["requirements_test.txt", "requirements_test_subset.txt"],
                append_flags=["--no-annotate", "--no-header"],
                name="general_depset__py311_cpu",
                output="requirements_compiled_general.txt",
            )
            # Subset general_depset with requirements_test.txt (should lock emoji & pyperclip)
            manager.subset(
                source_depset="general_depset__py311_cpu",
                requirements=["requirements_test.txt"],
                append_flags=["--no-annotate", "--no-header"],
                name="subset_general_depset__py311_cpu",
                output="requirements_compiled_subset_general.txt",
            )
            output_file = Path(tmpdir) / "requirements_compiled_subset_general.txt"
            output_text = output_file.read_text()
            output_file_valid = Path(tmpdir) / "requirements_compiled_test.txt"
            output_text_valid = output_file_valid.read_text()

            assert output_text == output_text_valid

    def test_subset_does_not_exist(self):
        with tempfile.TemporaryDirectory() as tmpdir:
            copy_data_to_tmpdir(tmpdir)
            # Add six to requirements_test_subset.txt
            save_packages_to_file(
                Path(tmpdir) / "requirements_test_subset.txt",
                ["six==1.16.0"],
            )
            manager = _create_test_manager(tmpdir)
            manager.compile(
                constraints=["requirement_constraints_test.txt"],
                requirements=["requirements_test.txt", "requirements_test_subset.txt"],
                append_flags=["--no-annotate", "--no-header"],
                name="general_depset__py311_cpu",
                output="requirements_compiled_general.txt",
            )

            with self.assertRaises(RuntimeError):
                manager.subset(
                    source_depset="general_depset__py311_cpu",
                    requirements=["requirements_compiled_test.txt"],
                    append_flags=["--no-annotate", "--no-header"],
                    name="subset_general_depset__py311_cpu",
                    output="requirements_compiled_subset_general.txt",
                )

    def test_check_if_subset_exists(self):
        with tempfile.TemporaryDirectory() as tmpdir:
            copy_data_to_tmpdir(tmpdir)
            manager = _create_test_manager(tmpdir)
            source_depset = Depset(
                name="general_depset__py311_cpu",
                operation="compile",
                requirements=["requirements_1.txt", "requirements_2.txt"],
                constraints=["requirement_constraints_1.txt"],
                output="requirements_compiled_general.txt",
                append_flags=[],
                override_flags=[],
            )
            with self.assertRaises(RuntimeError):
                manager.check_subset_exists(
                    source_depset=source_depset,
                    requirements=["requirements_3.txt"],
                )

    def test_compile_bad_requirements(self):
        with tempfile.TemporaryDirectory() as tmpdir:
            copy_data_to_tmpdir(tmpdir)
            manager = _create_test_manager(tmpdir)
            with self.assertRaises(RuntimeError):
                manager.compile(
                    constraints=[],
                    requirements=["requirements_test_bad.txt"],
                    name="general_depset",
                    output="requirements_compiled_general.txt",
                )

    def test_get_path(self):
        with tempfile.TemporaryDirectory() as tmpdir:
            copy_data_to_tmpdir(tmpdir)
            manager = _create_test_manager(tmpdir)
            assert (
                manager.get_path("requirements_test.txt")
                == Path(tmpdir) / "requirements_test.txt"
            )

    def test_append_uv_flags_exist_in_output(self):
        with tempfile.TemporaryDirectory() as tmpdir:
            copy_data_to_tmpdir(tmpdir)
            manager = _create_test_manager(tmpdir)
            manager.compile(
                constraints=[],
                requirements=["requirements_test.txt"],
                name="general_depset",
                output="requirements_compiled_general.txt",
                append_flags=["--python-version=3.10"],
            )
            output_file = Path(tmpdir) / "requirements_compiled_general.txt"
            output_text = output_file.read_text()
            assert "--python-version=3.10" in output_text

    def test_append_uv_flags_with_space_in_flag(self):
        with tempfile.TemporaryDirectory() as tmpdir:
            copy_data_to_tmpdir(tmpdir)
            manager = _create_test_manager(tmpdir)
            manager.compile(
                constraints=[],
                requirements=["requirements_test.txt"],
                name="general_depset",
                output="requirements_compiled_general.txt",
                append_flags=["--python-version 3.10"],
            )
            output_file = Path(tmpdir) / "requirements_compiled_general.txt"
            output_text = output_file.read_text()
            assert "--python-version 3.10" in output_text

    def test_override_uv_flag_single_flag(self):
        expected_flags = DEFAULT_UV_FLAGS.copy()
        expected_flags.remove("--extra-index-url")
        expected_flags.remove("https://download.pytorch.org/whl/cpu")
        expected_flags.extend(
            ["--extra-index-url", "https://download.pytorch.org/whl/cu128"]
        )
        assert (
            _override_uv_flags(
                ["--extra-index-url https://download.pytorch.org/whl/cu128"],
                DEFAULT_UV_FLAGS.copy(),
            )
            == expected_flags
        )

    def test_override_uv_flag_multiple_flags(self):
        expected_flags = DEFAULT_UV_FLAGS.copy()
        expected_flags.remove("--unsafe-package")
        expected_flags.remove("ray")
        expected_flags.remove("--unsafe-package")
        expected_flags.remove("setuptools")
        expected_flags.extend(["--unsafe-package", "dummy"])
        assert (
            _override_uv_flags(
                ["--unsafe-package dummy"],
                DEFAULT_UV_FLAGS.copy(),
            )
            == expected_flags
        )

    def test_flatten_flags(self):
        assert _flatten_flags(["--no-annotate", "--no-header"]) == [
            "--no-annotate",
            "--no-header",
        ]
        assert _flatten_flags(
            [
                "--no-annotate",
                "--no-header",
                "--extra-index-url https://download.pytorch.org/whl/cu128",
            ]
        ) == [
            "--no-annotate",
            "--no-header",
            "--extra-index-url",
            "https://download.pytorch.org/whl/cu128",
        ]

    def test_build_graph(self):
        with tempfile.TemporaryDirectory() as tmpdir:
            copy_data_to_tmpdir(tmpdir)
            manager = _create_test_manager(tmpdir)
            assert manager.build_graph is not None
            assert len(manager.build_graph.nodes()) == 6
            assert len(manager.build_graph.edges()) == 3
            # assert that the compile depsets are first
            assert (
                manager.build_graph.nodes["general_depset__py311_cpu"]["operation"]
                == "compile"
            )
            assert (
                manager.build_graph.nodes["subset_general_depset"]["operation"]
                == "subset"
            )
            assert (
                manager.build_graph.nodes["expand_general_depset__py311_cpu"][
                    "operation"
                ]
                == "expand"
            )
            sorted_nodes = list(topological_sort(manager.build_graph))
            # assert that the root nodes are the compile depsets
            assert "ray_base_test_depset" in sorted_nodes[:3]
            assert "general_depset__py311_cpu" in sorted_nodes[:3]
            assert "build_args_test_depset__py311_cpu" in sorted_nodes[:3]

    def test_build_graph_predecessors(self):
        with tempfile.TemporaryDirectory() as tmpdir:
            copy_data_to_tmpdir(tmpdir)
            manager = _create_test_manager(tmpdir)
            assert manager.build_graph is not None
            assert (
                manager.build_graph.nodes["general_depset__py311_cpu"]["operation"]
                == "compile"
            )
            assert (
                manager.build_graph.nodes["expanded_depset__py311_cpu"]["operation"]
                == "compile"
            )
            assert (
                manager.build_graph.nodes["expand_general_depset__py311_cpu"][
                    "operation"
                ]
                == "expand"
            )
            assert set(
                manager.build_graph.predecessors("expand_general_depset__py311_cpu")
            ) == {"general_depset__py311_cpu", "expanded_depset__py311_cpu"}

    def test_build_graph_bad_operation(self):
        with tempfile.TemporaryDirectory() as tmpdir:
            copy_data_to_tmpdir(tmpdir)
            depset = Depset(
                name="invalid_op_depset",
                operation="invalid_op",
                requirements=["requirements_test.txt"],
                output="requirements_compiled_invalid_op.txt",
            )
            _overwrite_config_file(tmpdir, depset)
            with self.assertRaises(ValueError):
                _create_test_manager(tmpdir)

    def test_execute(self):
        with tempfile.TemporaryDirectory() as tmpdir:
            copy_data_to_tmpdir(tmpdir)

    def test_expand(self):
        with tempfile.TemporaryDirectory() as tmpdir:
            copy_data_to_tmpdir(tmpdir)
            save_packages_to_file(
                Path(tmpdir) / "requirements_expanded.txt",
                ["six"],
            )
            save_file_as(
                Path(tmpdir) / "requirement_constraints_test.txt",
                Path(tmpdir) / "requirement_constraints_expand.txt",
            )
            append_to_file(
                Path(tmpdir) / "requirement_constraints_expand.txt",
                "six==1.17.0",
            )
            manager = _create_test_manager(tmpdir)
            manager.compile(
                constraints=["requirement_constraints_test.txt"],
                requirements=["requirements_test.txt"],
                append_flags=["--no-annotate", "--no-header"],
                name="general_depset__py311_cpu",
                output="requirements_compiled_general.txt",
            )
            manager.compile(
                constraints=[],
                requirements=["requirements_expanded.txt"],
                append_flags=["--no-annotate", "--no-header"],
                name="expanded_depset__py311_cpu",
                output="requirements_compiled_expanded.txt",
            )
            manager.expand(
                depsets=["general_depset__py311_cpu", "expanded_depset__py311_cpu"],
                constraints=["requirement_constraints_expand.txt"],
                append_flags=["--no-annotate", "--no-header"],
                requirements=[],
                name="expand_general_depset__py311_cpu",
                output="requirements_compiled_expand_general.txt",
            )
            output_file = Path(tmpdir) / "requirements_compiled_expand_general.txt"
            output_text = output_file.read_text()
            output_file_valid = Path(tmpdir) / "requirements_compiled_test_expand.txt"
            output_text_valid = output_file_valid.read_text()
            assert output_text == output_text_valid

    def test_expand_with_requirements(self):
        with tempfile.TemporaryDirectory() as tmpdir:
            copy_data_to_tmpdir(tmpdir)
            save_packages_to_file(
                Path(tmpdir) / "requirements_expanded.txt",
                ["six"],
            )
            save_file_as(
                Path(tmpdir) / "requirement_constraints_test.txt",
                Path(tmpdir) / "requirement_constraints_expand.txt",
            )
            append_to_file(
                Path(tmpdir) / "requirement_constraints_expand.txt",
                "six==1.17.0",
            )
            manager = _create_test_manager(tmpdir)
            manager.compile(
                constraints=["requirement_constraints_test.txt"],
                requirements=["requirements_test.txt"],
                append_flags=["--no-annotate", "--no-header"],
                name="general_depset__py311_cpu",
                output="requirements_compiled_general.txt",
            )
            manager.expand(
                depsets=["general_depset__py311_cpu"],
                requirements=["requirements_expanded.txt"],
                constraints=["requirement_constraints_expand.txt"],
                append_flags=["--no-annotate", "--no-header"],
                name="expand_general_depset__py311_cpu",
                output="requirements_compiled_expand_general.txt",
            )
            output_file = Path(tmpdir) / "requirements_compiled_expand_general.txt"
            output_text = output_file.read_text()
            output_file_valid = Path(tmpdir) / "requirements_compiled_test_expand.txt"
            output_text_valid = output_file_valid.read_text()
            assert output_text == output_text_valid

    def test_get_depset_with_build_arg_set(self):
        with tempfile.TemporaryDirectory() as tmpdir:
            copy_data_to_tmpdir(tmpdir)
            manager = DependencySetManager(
                config_path="test.depsets.yaml",
                workspace_dir=tmpdir,
            )
            depset = _get_depset(
                manager.config.depsets, "build_args_test_depset__py311_cpu"
            )
            assert depset.name == "build_args_test_depset__py311_cpu"

    def test_get_depset_without_build_arg_set(self):
        with tempfile.TemporaryDirectory() as tmpdir:
            copy_data_to_tmpdir(tmpdir)
            manager = DependencySetManager(
                config_path="test.depsets.yaml",
                workspace_dir=tmpdir,
            )
            depset = _get_depset(manager.config.depsets, "ray_base_test_depset")
            assert depset.name == "ray_base_test_depset"

    def test_get_depset_with_build_arg_set_and_no_build_arg_set_provided(self):
        with tempfile.TemporaryDirectory() as tmpdir:
            copy_data_to_tmpdir(tmpdir)
            manager = DependencySetManager(
                config_path="test.depsets.yaml",
                workspace_dir=tmpdir,
            )
            with self.assertRaises(KeyError):
                _get_depset(manager.config.depsets, "build_args_test_depset_py311")

<<<<<<< HEAD
    def test_copy_lock_files_to_temp_dir(self):
        with tempfile.TemporaryDirectory() as tmpdir:
            copy_data_to_tmpdir(tmpdir)
            depset = Depset(
                name="check_depset",
                operation="compile",
                constraints=["requirement_constraints_test.txt"],
                requirements=["requirements_test.txt"],
                output="requirements_compiled_test.txt",
            )
            _overwrite_config_file(tmpdir, depset)
            manager = _create_test_manager(tmpdir, check=True)
            manager.compile(
                constraints=["requirement_constraints_test.txt"],
                requirements=["requirements_test.txt"],
                append_flags=["--no-annotate", "--no-header"],
                name="check_depset",
                output="requirements_compiled_test.txt",
            )
            assert (
                Path(manager.workspace.dir) / "requirements_compiled_test.txt"
            ).exists()
            assert (Path(manager.temp_dir) / "requirements_compiled_test.txt").exists()

    def test_diff_lock_files_out_of_date(self):
        with tempfile.TemporaryDirectory() as tmpdir:
            copy_data_to_tmpdir(tmpdir)
            depset = Depset(
                name="check_depset",
                operation="compile",
                constraints=["requirement_constraints_test.txt"],
                requirements=["requirements_test.txt"],
                output="requirements_compiled_test.txt",
            )
            _overwrite_config_file(tmpdir, depset)
            manager = _create_test_manager(tmpdir, check=True)
            manager.compile(
                constraints=["requirement_constraints_test.txt"],
                requirements=["requirements_test.txt"],
                append_flags=["--no-annotate", "--no-header"],
                name="check_depset",
                output="requirements_compiled_test.txt",
            )
            replace_in_file(
                Path(manager.workspace.dir) / "requirements_compiled_test.txt",
                "emoji==2.9.0",
                "emoji==2.8.0",
            )

            with self.assertRaises(RuntimeError) as e:
                manager.diff_lock_files()
            assert (
                "Lock files are not up to date. Please update lock files and push the changes."
                in str(e.exception)
            )
            assert "+emoji==2.8.0" in str(e.exception)
            assert "-emoji==2.9.0" in str(e.exception)

    def test_diff_lock_files_up_to_date(self):
        with tempfile.TemporaryDirectory() as tmpdir:
            copy_data_to_tmpdir(tmpdir)
            depset = Depset(
                name="check_depset",
                operation="compile",
                constraints=["requirement_constraints_test.txt"],
                requirements=["requirements_test.txt"],
                output="requirements_compiled_test.txt",
            )
            _overwrite_config_file(tmpdir, depset)
            manager = _create_test_manager(tmpdir, check=True)
            manager.compile(
                constraints=["requirement_constraints_test.txt"],
                requirements=["requirements_test.txt"],
                append_flags=["--no-annotate", "--no-header"],
                name="check_depset",
                output="requirements_compiled_test.txt",
            )
            manager.diff_lock_files()
=======
    def test_compile_with_packages(self):
        with tempfile.TemporaryDirectory() as tmpdir:
            copy_data_to_tmpdir(tmpdir)
            save_file_as(
                Path(tmpdir) / "requirements_compiled_test.txt",
                Path(tmpdir) / "requirements_compiled_test_packages.txt",
            )
            manager = _create_test_manager(tmpdir)
            manager.compile(
                constraints=["requirement_constraints_test.txt"],
                packages=["emoji==2.9.0", "pyperclip==1.6.0"],
                append_flags=["--no-annotate", "--no-header"],
                name="packages_test_depset",
                output="requirements_compiled_test_packages.txt",
            )
            output_file = Path(tmpdir) / "requirements_compiled_test_packages.txt"
            output_text = output_file.read_text()
            output_file_valid = Path(tmpdir) / "requirements_compiled_test.txt"
            output_text_valid = output_file_valid.read_text()
            assert output_text == output_text_valid

    def test_compile_with_packages_and_requirements(self):
        with tempfile.TemporaryDirectory() as tmpdir:
            copy_data_to_tmpdir(tmpdir)
            save_file_as(
                Path(tmpdir) / "requirements_compiled_test.txt",
                Path(tmpdir) / "requirements_compiled_test_packages.txt",
            )
            manager = _create_test_manager(tmpdir)
            manager.compile(
                constraints=["requirement_constraints_test.txt"],
                packages=["emoji==2.9.0", "pyperclip==1.6.0"],
                requirements=["requirements_test.txt"],
                append_flags=["--no-annotate", "--no-header"],
                name="packages_test_depset",
                output="requirements_compiled_test_packages.txt",
            )
            output_file = Path(tmpdir) / "requirements_compiled_test_packages.txt"
            output_text = output_file.read_text()
            output_file_valid = Path(tmpdir) / "requirements_compiled_test.txt"
            output_text_valid = output_file_valid.read_text()
            assert output_text == output_text_valid
>>>>>>> 5022884e


if __name__ == "__main__":
    sys.exit(pytest.main(["-v", __file__]))<|MERGE_RESOLUTION|>--- conflicted
+++ resolved
@@ -562,7 +562,6 @@
             with self.assertRaises(KeyError):
                 _get_depset(manager.config.depsets, "build_args_test_depset_py311")
 
-<<<<<<< HEAD
     def test_copy_lock_files_to_temp_dir(self):
         with tempfile.TemporaryDirectory() as tmpdir:
             copy_data_to_tmpdir(tmpdir)
@@ -641,7 +640,7 @@
                 output="requirements_compiled_test.txt",
             )
             manager.diff_lock_files()
-=======
+
     def test_compile_with_packages(self):
         with tempfile.TemporaryDirectory() as tmpdir:
             copy_data_to_tmpdir(tmpdir)
@@ -684,7 +683,6 @@
             output_file_valid = Path(tmpdir) / "requirements_compiled_test.txt"
             output_text_valid = output_file_valid.read_text()
             assert output_text == output_text_valid
->>>>>>> 5022884e
 
 
 if __name__ == "__main__":
