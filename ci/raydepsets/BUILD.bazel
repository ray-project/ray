load("@py_deps_buildkite//:requirements.bzl", ci_require = "requirement")
load("@rules_python//python:defs.bzl", "py_binary", "py_library", "py_test")

py_library(
    name = "raydepsets_lib",
    srcs = [
        "cli.py",
        "workspace.py",
    ],
    data = ["@uv_x86_64//:file"],
    deps = [
        ci_require("bazel-runfiles"),
        ci_require("click"),
        ci_require("pyyaml"),
    ],
)

py_binary(
    name = "raydepsets",
    srcs = ["raydepsets.py"],
    exec_compatible_with = ["//:hermetic_python"],
    deps = [":raydepsets_lib"],
)

py_test(
    name = "test_cli",
    srcs = ["test_cli.py"],
    data = [
<<<<<<< HEAD
        "test_data/cloud-requirements.txt",
=======
>>>>>>> 1bc94289
        "test_data/requirement_constraints_test.txt",
        "test_data/requirements_test.txt",
        "test_data/test.config.yaml",
        "test_data/requirements_compiled_test.txt",
        "test_data/requirements_compiled_test_update.txt",
    ],
    exec_compatible_with = ["//:hermetic_python"],
    tags = [
        "ci_unit",
        "team:ci",
    ],
    deps = [
        ci_require("pytest"),
        ":raydepsets_lib",
    ],
)<|MERGE_RESOLUTION|>--- conflicted
+++ resolved
@@ -26,15 +26,12 @@
     name = "test_cli",
     srcs = ["test_cli.py"],
     data = [
-<<<<<<< HEAD
         "test_data/cloud-requirements.txt",
-=======
->>>>>>> 1bc94289
         "test_data/requirement_constraints_test.txt",
+        "test_data/requirements_compiled_test.txt",
+        "test_data/requirements_compiled_test_update.txt",
         "test_data/requirements_test.txt",
         "test_data/test.config.yaml",
-        "test_data/requirements_compiled_test.txt",
-        "test_data/requirements_compiled_test_update.txt",
     ],
     exec_compatible_with = ["//:hermetic_python"],
     tags = [
