load("@py_deps_buildkite//:requirements.bzl", ci_require = "requirement")
load("@rules_python//python:defs.bzl", "py_binary", "py_library", "py_test")

py_library(
    name = "raydepsets_lib",
    srcs = [
        "cli.py",
        "workspace.py",
    ],
    data = ["@uv_x86_64//:file"],
    deps = [
        ci_require("bazel-runfiles"),
        ci_require("click"),
        ci_require("pyyaml"),
    ],
)

py_binary(
    name = "raydepsets",
    srcs = ["raydepsets.py"],
    exec_compatible_with = ["//:hermetic_python"],
    deps = [":raydepsets_lib"],
)

py_test(
    name = "test_cli",
    srcs = ["test_cli.py"],
    data = [
<<<<<<< HEAD
        "test_data/requirement_constraints_expand.txt",
        "test_data/requirement_constraints_subset.txt",
        "test_data/requirement_constraints_test.txt",
        "test_data/requirements_compiled_test.txt",
        "test_data/requirements_compiled_test_expand.txt",
        "test_data/requirements_compiled_test_subset.txt",
=======
        "test_data/requirement_constraints_test.txt",
        "test_data/requirements_compiled_test.txt",
>>>>>>> f03d81c0
        "test_data/requirements_compiled_test_update.txt",
        "test_data/requirements_expanded.txt",
        "test_data/requirements_test.txt",
        "test_data/test.config.yaml",
    ],
    exec_compatible_with = ["//:hermetic_python"],
    tags = [
        "ci_unit",
        "team:ci",
    ],
    deps = [
        ci_require("pytest"),
        ":raydepsets_lib",
    ],
)<|MERGE_RESOLUTION|>--- conflicted
+++ resolved
@@ -26,17 +26,10 @@
     name = "test_cli",
     srcs = ["test_cli.py"],
     data = [
-<<<<<<< HEAD
         "test_data/requirement_constraints_expand.txt",
-        "test_data/requirement_constraints_subset.txt",
         "test_data/requirement_constraints_test.txt",
         "test_data/requirements_compiled_test.txt",
         "test_data/requirements_compiled_test_expand.txt",
-        "test_data/requirements_compiled_test_subset.txt",
-=======
-        "test_data/requirement_constraints_test.txt",
-        "test_data/requirements_compiled_test.txt",
->>>>>>> f03d81c0
         "test_data/requirements_compiled_test_update.txt",
         "test_data/requirements_expanded.txt",
         "test_data/requirements_test.txt",
