--- conflicted
+++ resolved
@@ -10,16 +10,22 @@
 )
 
 py_library(
-<<<<<<< HEAD
-    name = "parser",
-    srcs = ["parser.py"],
+    name = "models",
+    srcs = ["models.py"],
 )
 
 py_library(
-=======
->>>>>>> c2fbca26
+    name = "parser",
+    srcs = ["parser.py"],
+    deps = [":models"],
+)
+
+py_library(
     name = "dependency_graph",
     srcs = ["dependency_graph.py"],
+    deps = [
+        ":models",
+    ],
 )
 
 py_library(
@@ -30,10 +36,7 @@
     data = ["//:uv_file"],
     deps = [
         ":dependency_graph",
-<<<<<<< HEAD
         ":parser",
-=======
->>>>>>> c2fbca26
         ":workspace",
         ci_require("bazel-runfiles"),
         ci_require("click"),
@@ -104,7 +107,6 @@
 )
 
 py_test(
-<<<<<<< HEAD
     name = "test_parser",
     srcs = ["tests/test_parser.py"],
     data = [
@@ -117,14 +119,12 @@
     deps = [
         ci_require("pytest"),
         ":parser",
-        ":raydepsets_lib",
         ":utils",
+        ":workspace",
     ],
 )
 
 py_test(
-=======
->>>>>>> c2fbca26
     name = "test_dependency_graph",
     srcs = ["tests/test_dependency_graph.py"],
     data = [
@@ -135,7 +135,8 @@
     ],
     deps = [
         ci_require("pytest"),
-        ":raydepsets_lib",
+        ":dependency_graph",
         ":utils",
+        ci_require("networkx"),
     ],
 )