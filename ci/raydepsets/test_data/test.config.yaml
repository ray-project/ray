--- conflicted
+++ resolved
@@ -15,8 +15,7 @@
     operation: subset
     source_depset: general_depset
     requirements:
-<<<<<<< HEAD
-      - cloud-requirements.txt
+      - requirement_constraints_subset.txt
     output: requirements_compiled_subset_general.txt
   - name: expand_general_depset
     operation: expand
@@ -24,8 +23,4 @@
       - general_depset
     constraints:
       - cloud-requirements.txt
-    output: requirements_compiled_expand_general.txt
-=======
-      - requirement_constraints_subset.txt
-    output: requirements_compiled_subset_general.txt
->>>>>>> 73aac5ad
+    output: requirements_compiled_expand_general.txt