depsets:
  - name: ray_base_test_depset
    operation: compile
    requirements:
      - requirements_test.txt
    constraints:
      - requirement_constraints_test.txt
    output: requirements_compiled.txt
<<<<<<< HEAD

=======
>>>>>>> c3890570
  - name: general_depset
    operation: compile
    requirements:
      - requirements_test.txt
    output: requirements_compiled_general.txt

  - name: subset_general_depset
    operation: subset
    source_depset: general_depset
    requirements:
      - requirement_constraints_subset.txt
    output: requirements_compiled_subset_general.txt
<<<<<<< HEAD

=======
  - name: expanded_depset
    operation: compile
    requirements:
      - requirements_expanded.txt
    output: requirements_compiled_expanded.txt
>>>>>>> c3890570
  - name: expand_general_depset
    operation: expand
    depsets:
      - general_depset
      - expanded_depset
    constraints:
      - requirement_constraints_expand.txt
    output: requirements_compiled_expand_general.txt<|MERGE_RESOLUTION|>--- conflicted
+++ resolved
@@ -6,31 +6,22 @@
     constraints:
       - requirement_constraints_test.txt
     output: requirements_compiled.txt
-<<<<<<< HEAD
-
-=======
->>>>>>> c3890570
   - name: general_depset
     operation: compile
     requirements:
       - requirements_test.txt
     output: requirements_compiled_general.txt
-
   - name: subset_general_depset
     operation: subset
     source_depset: general_depset
     requirements:
       - requirement_constraints_subset.txt
     output: requirements_compiled_subset_general.txt
-<<<<<<< HEAD
-
-=======
   - name: expanded_depset
     operation: compile
     requirements:
       - requirements_expanded.txt
     output: requirements_compiled_expanded.txt
->>>>>>> c3890570
   - name: expand_general_depset
     operation: expand
     depsets:
