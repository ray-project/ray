--- conflicted
+++ resolved
@@ -49,14 +49,9 @@
 ML_IMAGES_PY_VERSIONS = {"py38", "py39", "py310"}
 
 BASE_IMAGES = {
-<<<<<<< HEAD
+    "cu121": "nvidia/cuda:12.1.1-cudnn8-devel-ubuntu22.04",
     "cu118": "nvidia/cuda:11.8.0-cudnn8-devel-ubuntu22.04",
     "cu117": "nvidia/cuda:11.7.1-cudnn8-devel-ubuntu22.04",
-=======
-    "cu121": "nvidia/cuda:12.1.1-cudnn8-devel-ubuntu20.04",
-    "cu118": "nvidia/cuda:11.8.0-cudnn8-devel-ubuntu20.04",
-    "cu117": "nvidia/cuda:11.7.1-cudnn8-devel-ubuntu20.04",
->>>>>>> f3114952
     "cu116": "nvidia/cuda:11.6.2-cudnn8-devel-ubuntu20.04",
     "cu115": "nvidia/cuda:11.5.2-cudnn8-devel-ubuntu20.04",
     "cpu": "ubuntu:22.04",
