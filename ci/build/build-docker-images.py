import datetime
import io
import json
import functools
import glob
import itertools
import os
import platform
import shutil
import subprocess
import sys
import tarfile
from collections import defaultdict
from pathlib import Path
from typing import List, Optional, Tuple, Dict

import click
import docker

print = functools.partial(print, file=sys.stderr, flush=True)
DOCKER_USERNAME = "raytravisbot"
DOCKER_CLIENT = docker.from_env()
PYTHON_WHL_VERSION = "cp3"
ADDITIONAL_PLATFORMS = ["aarch64"]

DOCKER_HUB_REPO = "rayproject"

DOCKER_HUB_DESCRIPTION = {
    "base-deps": (
        f"Internal Image, refer to https://hub.docker.com/r/{DOCKER_HUB_REPO}/ray"
    ),
    "ray-deps": (
        f"Internal Image, refer to https://hub.docker.com/r/{DOCKER_HUB_REPO}/ray"
    ),
    "ray": "Official Docker Images for Ray, the distributed computing API.",
    "ray-ml": "Developer ready Docker Image for Ray.",
    "ray-worker-container": "Internal Image for CI test",
}

PY_MATRIX = {
    "py37": "3.7",
    "py38": "3.8",
    "py39": "3.9",
    "py310": "3.10",
    "py311": "3.11",
}

# Versions for which we build the ray-ml image
ML_IMAGES_PY_VERSIONS = {"py38", "py39", "py310"}

BASE_IMAGES = {
    "cu118": "nvidia/cuda:11.8.0-cudnn8-devel-ubuntu22.04",
    "cu117": "nvidia/cuda:11.7.1-cudnn8-devel-ubuntu22.04",
    "cu116": "nvidia/cuda:11.6.2-cudnn8-devel-ubuntu20.04",
    "cu115": "nvidia/cuda:11.5.2-cudnn8-devel-ubuntu20.04",
    "cpu": "ubuntu:22.04",
}

CUDA_FULL = {
    "cu118": "CUDA 11.8",
    "cu117": "CUDA 11.7",
    "cu116": "CUDA 11.6",
    "cu115": "CUDA 11.5",
}

# The CUDA version to use for the ML Docker image.
# If changing the CUDA version in the below line, you should also change the base Docker
# image being used in ~/ci/docker/Dockerfile.base.gpu to match the same image being used
# here.
ML_CUDA_VERSION = "cu118"

DEFAULT_PYTHON_VERSION = "py38"

IMAGE_NAMES = list(DOCKER_HUB_DESCRIPTION.keys())

RELEASE_PR_PIPELINE_ID = "d912884a-5198-497d-9ac3-178420500b6e"


def _with_suffix(tag: str, suffix: Optional[str] = None) -> str:
    if suffix:
        return tag + "-" + suffix
    return tag


def _get_branch() -> str:
    branch = os.environ.get("TRAVIS_BRANCH") or os.environ.get("BUILDKITE_BRANCH")
    if not branch:
        print("Branch not found!")
        print(os.environ)
        print("Environment is above ^^")
        return ""
    return branch


_BRANCH = _get_branch()


def _release_build(branch: Optional[str] = None) -> bool:
    if not branch:
        branch = _BRANCH
    return branch and branch.startswith("releases/")


def _valid_branch(branch: Optional[str] = None) -> bool:
    if not branch:
        branch = _BRANCH
    return branch == "master" or _release_build(branch)


def _get_curr_dir() -> str:
    return os.path.dirname(os.path.realpath(__file__))


def _get_root_dir() -> str:
    return os.path.join(_get_curr_dir(), "../../")


def _get_commit_sha() -> str:
    sha = os.environ.get("TRAVIS_COMMIT") or os.environ.get("BUILDKITE_COMMIT") or ""
    if len(sha) < 6:
        print("INVALID SHA FOUND")
        return "ERROR"
    return sha[:6]


_COMMIT_SHA = _get_commit_sha()


def _configure_human_version():
    global _BRANCH
    global _COMMIT_SHA
    _BRANCH = input(
        "Provide a 'branch name'. For releases, it " "should be `releases/x.x.x`"
    )
    _COMMIT_SHA = input("Provide a SHA (used for tag value)")


def _get_wheel_name(minor_version_number) -> str:
    if minor_version_number:
        matches = [
            file
            for file in glob.glob(
                f"{_get_root_dir()}/.whl/ray-*{PYTHON_WHL_VERSION}"
                f"{minor_version_number}*-manylinux*"
            )
            if "+" not in file  # Exclude dbg, asan  builds
        ]
        assert len(matches) == 1, (
            f"Found ({len(matches)}) matches for 'ray-*{PYTHON_WHL_VERSION}"
            f"{minor_version_number}*-manylinux*' instead of 1.\n"
            f"wheel matches: {matches}"
        )
        return os.path.basename(matches[0])
    else:
        matches = glob.glob(f"{_get_root_dir()}/.whl/*{PYTHON_WHL_VERSION}*-manylinux*")
        return [os.path.basename(i) for i in matches]


def _check_if_docker_files_modified():
    stdout = subprocess.check_output(
        [
            sys.executable,
            f"{_get_curr_dir()}/../pipeline/determine_tests_to_run.py",
            "--output=json",
        ]
    )
    affected_env_var_list = json.loads(stdout)
    affected = (
        "RAY_CI_DOCKER_AFFECTED" in affected_env_var_list
        or "RAY_CI_PYTHON_DEPENDENCIES_AFFECTED" in affected_env_var_list
    )
    print(f"Docker affected: {affected}")
    return affected


def _build_docker_image(
    image_name: str,
    py_version: str,
    image_type: str,
    suffix: Optional[str] = None,
    no_cache=True,
):
    """Builds Docker image with the provided info.

    image_name: The name of the image to build. Must be one of
        IMAGE_NAMES.
    py_version: The Python version to build the image for.
        Must be one of PY_MATRIX.keys()
    image_type: The image type to build. Must be one of
        BASE_IMAGES.keys()
    suffix: Suffix to add to the tags (e.g. "aarch64" for "ray:sha256-aarch64")
    no_cache: If True, don't use caching when building the image.
    """

    if image_name not in IMAGE_NAMES:
        raise ValueError(
            f"The provided image name {image_name} is not "
            f"recognized. Image names must be one of {IMAGE_NAMES}"
        )

    if py_version not in PY_MATRIX.keys():
        raise ValueError(
            f"The provided python version {py_version} is not "
            f"recognized. Python version must be one of"
            f" {PY_MATRIX.keys()}"
        )

    if image_type not in BASE_IMAGES.keys():
        raise ValueError(
            f"The provided CUDA version {image_type} is not "
            f"recognized. CUDA version must be one of"
            f" {BASE_IMAGES.keys()}"
        )

    build_args = {}
    build_args["PYTHON_VERSION"] = PY_MATRIX[py_version]
    # I.e. "py310"[3:] == 10
    assert py_version[:3] == "py3"
    python_minor_version = py_version[3:]

    if py_version == "py37":
        constraints_file = "requirements_compiled_py37.txt"
    else:
        constraints_file = "requirements_compiled.txt"

    build_args["CONSTRAINTS_FILE"] = constraints_file

    if platform.processor() in ADDITIONAL_PLATFORMS:
        build_args["HOSTTYPE"] = platform.processor()

    device_tag = f"{image_type}"

    if image_name == "base-deps":
        base_image = BASE_IMAGES[image_type]
    else:
        base_image = _with_suffix(f"-{py_version}-{device_tag}", suffix=suffix)

    if image_name != "ray-worker-container":
        build_args["BASE_IMAGE"] = base_image

    if image_name in ["ray", "ray-deps", "ray-worker-container"]:
        wheel = _get_wheel_name(python_minor_version)
        build_args["WHEEL_PATH"] = f".whl/{wheel}"
        # Add pip option "--find-links .whl/" to ensure ray-cpp wheel
        # can be found.
        build_args["FIND_LINKS_PATH"] = ".whl"

    tagged_name = f"{DOCKER_HUB_REPO}/{image_name}:nightly-{py_version}-{device_tag}"

    tagged_name = _with_suffix(tagged_name, suffix=suffix)

    for i in range(2):
        cleanup = DOCKER_CLIENT.containers.prune().get("SpaceReclaimed")
        if cleanup is not None:
            print(f"Cleaned up {cleanup / (2 ** 20)}MB")

        labels = {
            "image-name": image_name,
            "python-version": PY_MATRIX[py_version],
            "ray-commit": _COMMIT_SHA,
        }
        if image_type in CUDA_FULL:
            labels["cuda-version"] = CUDA_FULL[image_type]

        output = DOCKER_CLIENT.api.build(
            path=os.path.join(_get_root_dir(), "docker", image_name),
            tag=tagged_name,
            nocache=no_cache,
            labels=labels,
            buildargs=build_args,
        )

        cmd_output = []
        try:
            start = datetime.datetime.now()
            current_iter = start
            for line in output:
                cmd_output.append(line.decode("utf-8"))
                if datetime.datetime.now() - current_iter >= datetime.timedelta(
                    minutes=5
                ):
                    current_iter = datetime.datetime.now()
                    elapsed = datetime.datetime.now() - start
                    print(
                        f"Still building {tagged_name} after "
                        f"{elapsed.seconds} seconds"
                    )
                    if elapsed >= datetime.timedelta(minutes=15):
                        print("Additional build output:")
                        print(*cmd_output, sep="\n")
                        # Clear cmd_output after printing, so the next
                        # iteration will not print out the same lines.
                        cmd_output = []
        except Exception as e:
            print(f"FAILURE with error {e}")

        if len(DOCKER_CLIENT.api.images(tagged_name)) == 0:
            print(f"ERROR building: {tagged_name}. Output below:")
            print(*cmd_output, sep="\n")
            if i == 1:
                raise Exception("FAILED TO BUILD IMAGE")
            print("TRYING AGAIN")
        else:
            break

    print("BUILT: ", tagged_name)
    return tagged_name


def _extract_files_from_docker(docker_image: str, files: Dict[str, str]):
    """Extract files from docker container image and save to local disk.

    ``files`` is a dict mapping from paths inside the docker container to
    local paths on the host system.
    """
    # Create container
    container = DOCKER_CLIENT.containers.create(docker_image)
    for container_path, local_path in files.items():
        # Get tar stream of file
        stream, stat = container.get_archive(f"{container_path}")
        # Create local directory containing target file
        local_path = Path(local_path)
        local_path.parent.mkdir(exist_ok=True)
        # Read tar stream into bytes IO
        with tarfile.open(fileobj=io.BytesIO(b"".join(d for d in stream))) as tar:
            # Extract file from tar archive into local path
            with open(local_path, "wb") as f:
                for r in tar.extractfile(os.path.basename(container_path)):
                    f.write(r)
    container.remove()


def extract_image_infos(images: List[str], target_dir: str):
    for image in images:
        image_basename = image.replace("rayproject/", "")
        _extract_files_from_docker(
            image,
            {
                "/home/ray/pip-freeze.txt": (
                    f"{target_dir}/{image_basename}_" f"pip-freeze.txt"
                )
            },
        )


def copy_wheels(human_build):
    if human_build:
        print(
            "Please download images using:\n"
            "`pip download --python-version <py_version> ray==<ray_version>"
        )
    root_dir = _get_root_dir()
    wheels = _get_wheel_name(None)
    for wheel in wheels:
        source = os.path.join(root_dir, ".whl", wheel)
        ray_dst = os.path.join(root_dir, "docker/ray/.whl/")
        ray_dep_dst = os.path.join(root_dir, "docker/ray-deps/.whl/")
        ray_worker_container_dst = os.path.join(
            root_dir, "docker/ray-worker-container/.whl/"
        )
        os.makedirs(ray_dst, exist_ok=True)
        shutil.copy(source, ray_dst)
        os.makedirs(ray_dep_dst, exist_ok=True)
        shutil.copy(source, ray_dep_dst)
        os.makedirs(ray_worker_container_dst, exist_ok=True)
        shutil.copy(source, ray_worker_container_dst)


def check_staleness(repository, tag):
    DOCKER_CLIENT.api.pull(repository=repository, tag=tag)

    age = DOCKER_CLIENT.api.inspect_image(f"{repository}:{tag}")["Created"]
    short_date = datetime.datetime.strptime(age.split("T")[0], "%Y-%m-%d")
    is_stale = (datetime.datetime.now() - short_date) > datetime.timedelta(days=14)
    return is_stale


def build_for_all_versions(
    image_name, py_versions, image_types, suffix, **kwargs
) -> List[str]:
    """Builds the given Docker image for all Python & CUDA versions"""
    tagged_names = []
    for py_version in py_versions:
        for image_type in image_types:
            tagged_name = _build_docker_image(
                image_name,
                py_version=py_version,
                image_type=image_type,
                suffix=suffix,
                **kwargs,
            )
            tagged_names.append(tagged_name)
    return tagged_names


def build_base_images(py_versions, image_types, suffix):
    build_for_all_versions(
        "base-deps", py_versions, image_types, suffix=suffix, no_cache=False
    )
    build_for_all_versions(
        "ray-deps", py_versions, image_types, suffix=suffix, no_cache=False
    )


def build_or_pull_base_images(
    py_versions: List[str],
    image_types: List[str],
    rebuild_base_images: bool = True,
    suffix: Optional[str] = None,
) -> bool:
    """Returns images to tag and build."""
    repositories = [f"{DOCKER_HUB_REPO}/base-deps", f"{DOCKER_HUB_REPO}/ray-deps"]
    tags = [
        f"nightly-{py_version}-{image_type}"
        for py_version, image_type in itertools.product(py_versions, image_types)
    ]

    try:
        is_stale = check_staleness(repositories[0], tags[0])

        # We still pull even if we have to rebuild the base images to help with
        # caching.
        for repository in repositories:
            for tag in tags:
                DOCKER_CLIENT.api.pull(repository=repository, tag=tag)
    except Exception as e:
        print(e)
        is_stale = True

    if rebuild_base_images or _release_build() or is_stale:
        build_base_images(py_versions, image_types, suffix=suffix)
        return True
    else:
        print("Just pulling images!")
        return False


def prep_ray_base():
    root_dir = _get_root_dir()
    requirements_files = [
        "python/requirements_compiled.txt",
        "python/requirements_compiled_py37.txt",
    ]
    for requirement_file in requirements_files:
        shutil.copy(
            os.path.join(root_dir, requirement_file),
            os.path.join(root_dir, "docker/ray/"),
        )


def prep_ray_ml():
    root_dir = _get_root_dir()

    requirements_files = [
        "python/requirements.txt",
        "python/requirements_compiled.txt",
    ]
    ml_requirements_files = [
        "python/requirements/docker/ray-docker-requirements.txt",
        "python/requirements/ml/core-requirements.txt",
        "python/requirements/ml/data-requirements.txt",
        "python/requirements/ml/dl-gpu-requirements.txt",
        "python/requirements/ml/dl-cpu-requirements.txt",
        "python/requirements/ml/tune-requirements.txt",
        "python/requirements/ml/tune-test-requirements.txt",
        "python/requirements/ml/rllib-requirements.txt",
        "python/requirements/ml/rllib-test-requirements.txt",
        "python/requirements/ml/train-requirements.txt",
        "python/requirements/ml/train-test-requirements.txt",
    ]
    # We don't need these in the ml docker image (or they are installed elsewhere)
    ignore_requirements = [
        "python/requirements/compat/requirements_legacy_compat.txt",
        "python/requirements/ml/data-test-requirements.txt",
    ]

    files_on_disk = glob.glob(
        f"{root_dir}/python/**/*-requirements.txt", recursive=True
    )
    for file_on_disk in files_on_disk:
        rel = os.path.relpath(file_on_disk, start=root_dir)
        print(rel)
        if not rel.startswith("python/requirements/ml"):
            continue
        elif rel not in ml_requirements_files and rel not in ignore_requirements:
            raise RuntimeError(
                f"A new requirements file was found in the repository, but it has "
                f"not been added to `build-docker-images.py` "
                f"(and the `ray-ml/Dockerfile`): {rel}"
            )

    for requirement_file in requirements_files + ml_requirements_files:
        shutil.copy(
            os.path.join(root_dir, requirement_file),
            os.path.join(root_dir, "docker/ray-ml/"),
        )


def _get_docker_creds() -> Tuple[str, str]:
    docker_password = os.environ.get("DOCKER_PASSWORD")
    assert docker_password, "DOCKER_PASSWORD not set."
    return DOCKER_USERNAME, docker_password


def _docker_push(image, tag):
    print(f"PUSHING: {image}:{tag}, result:")
    # This docker API is janky. Without "stream=True" it returns a
    # massive string filled with every progress bar update, which can
    # cause CI to back up.
    #
    # With stream=True, it's a line-at-a-time generator of the same
    # info. So we can slow it down by printing every couple hundred
    # lines
    i = 0
    for progress_line in DOCKER_CLIENT.api.push(image, tag=tag, stream=True):
        if i % 100 == 0:
            print(progress_line)


<<<<<<< HEAD
def _tag_and_push(full_image_name, old_tag, new_tag, push=False):
=======
def _tag_and_push(
    full_image_name,
    old_tag,
    new_tag,
    merge_build=False,
    release_pr_build=False,
):
>>>>>>> ab7a7612
    # Do not tag release builds because they are no longer up to
    # date after the branch cut.
    if "nightly" in new_tag and (_release_build() or release_pr_build):
        return
    if old_tag != new_tag:
        DOCKER_CLIENT.api.tag(
            image=f"{full_image_name}:{old_tag}",
            repository=full_image_name,
            tag=new_tag,
        )
<<<<<<< HEAD
    if not push:
=======
    if not merge_build and not release_pr_build:
>>>>>>> ab7a7612
        print(
            "Not pushing build. "
            "Otherwise we would have pushed to: {full_image_name}:{new_tag}"
        )
    else:
        _docker_push(full_image_name, new_tag)


def _create_new_tags(all_tags, old_str, new_str):
    new_tags = []
    for full_tag in all_tags:
        new_tag = full_tag.replace(old_str, new_str)
        new_tags.append(new_tag)
    return new_tags


def create_image_tags(
    image_name: str,
    py_versions: List[str],
    image_types: List[str],
    specific_tag: Optional[str] = None,
    version: str = "nightly",
    suffix: Optional[str] = None,
):
    # Mapping from old tags to new tags.
    # These are the tags we will push.
    # The key is the full image name, and the values are all the tags
    # for that image.
    tag_mapping = defaultdict(list)
    for py_name in py_versions:
        for image_type in image_types:
            if image_name == "ray-ml":
                if image_type not in [
                    ML_CUDA_VERSION,
                    "cpu",
                ]:
                    print(
                        "ML Docker image is not built for the following "
                        f"device type: {image_type}"
                    )
                    continue
                if py_name not in ML_IMAGES_PY_VERSIONS:
                    print(
                        "ML Docker iamge is not build for the following "
                        f"python version: {py_name}"
                    )
                    continue

            tag = _with_suffix(f"{version}-{py_name}-{image_type}", suffix=suffix)

            tag_mapping[tag].append(tag)

    # If no device is specified, it should map to CPU image.
    # For ray-ml image, if no device specified, it should map to GPU image.
    # "-gpu" tag should refer to the ML_CUDA_VERSION
    for old_tag in tag_mapping.keys():
        if "cpu" in old_tag and image_name != "ray-ml":
            new_tags = _create_new_tags(
                tag_mapping[old_tag], old_str="-cpu", new_str=""
            )
            tag_mapping[old_tag].extend(new_tags)
        elif ML_CUDA_VERSION in old_tag:
            new_tags = _create_new_tags(
                tag_mapping[old_tag], old_str=f"-{ML_CUDA_VERSION}", new_str="-gpu"
            )
            tag_mapping[old_tag].extend(new_tags)

            if image_name == "ray-ml":
                new_tags = _create_new_tags(
                    tag_mapping[old_tag], old_str=f"-{ML_CUDA_VERSION}", new_str=""
                )
                tag_mapping[old_tag].extend(new_tags)

    # No Python version specified should refer to DEFAULT_PYTHON_VERSION
    for old_tag in tag_mapping.keys():
        if DEFAULT_PYTHON_VERSION in old_tag:
            new_tags = _create_new_tags(
                tag_mapping[old_tag],
                old_str=f"-{DEFAULT_PYTHON_VERSION}",
                new_str="",
            )
            tag_mapping[old_tag].extend(new_tags)

    # For all tags, create Date/Sha tags
    if specific_tag:
        for old_tag in tag_mapping.keys():
            new_tags = _create_new_tags(
                tag_mapping[old_tag],
                old_str=version,
                new_str=specific_tag,
            )
            tag_mapping[old_tag].extend(new_tags)

    return tag_mapping


# For non-release builds, push "nightly" & "sha"
# For release builds, push "nightly" & "latest" & "x.x.x"
def push_and_tag_images(
    py_versions: List[str],
    image_types: List[str],
<<<<<<< HEAD
    push: bool = False,
=======
    merge_build: bool = False,
    release_pr_build: bool = False,
>>>>>>> ab7a7612
    image_list: Optional[List[str]] = None,
    suffix: Optional[str] = None,
):
    date_tag = datetime.datetime.now().strftime("%Y-%m-%d")
    sha_tag = _COMMIT_SHA
    if _release_build():
        release_name = _BRANCH[len("releases/") :]
        date_tag = release_name + "." + date_tag
        sha_tag = release_name + "." + sha_tag
    if release_pr_build:
        pr = f"pr-{os.environ['BUILDKITE_PULL_REQUEST']}"
        date_tag = pr + "." + date_tag
        sha_tag = pr + "." + sha_tag

    for image_name in image_list:
        full_image_name = f"rayproject/{image_name}"

        tag_mapping = create_image_tags(
            image_name=image_name,
            py_versions=py_versions,
            image_types=image_types,
            specific_tag=date_tag if "-deps" in image_name else sha_tag,
            version="nightly",
            suffix=suffix,
        )

        print(f"These tags will be created for {image_name}: ", tag_mapping)

        # Sanity checking.
        for old_tag in tag_mapping.keys():
            if DEFAULT_PYTHON_VERSION in old_tag:
                if "-cpu" in old_tag:
                    assert (
                        _with_suffix("nightly-cpu", suffix=suffix)
                        in tag_mapping[old_tag]
                    )
                    if "-deps" in image_name:
                        assert (
                            _with_suffix("nightly", suffix=suffix)
                            in tag_mapping[old_tag]
                        )
                        assert (
                            _with_suffix(f"{date_tag}-cpu", suffix=suffix)
                            in tag_mapping[old_tag]
                        )
                        assert (
                            _with_suffix(f"{date_tag}", suffix=suffix)
                            in tag_mapping[old_tag]
                        )
                    elif image_name == "ray":
                        assert (
                            _with_suffix("nightly", suffix=suffix)
                            in tag_mapping[old_tag]
                        )
                        assert (
                            _with_suffix(f"{sha_tag}-cpu", suffix=suffix)
                            in tag_mapping[old_tag]
                        )
                        assert (
                            _with_suffix(f"{sha_tag}", suffix=suffix)
                            in tag_mapping[old_tag]
                        )
                    # For ray-ml, nightly should refer to the GPU image.
                    elif image_name == "ray-ml":
                        assert (
                            _with_suffix(f"{sha_tag}-cpu", suffix=suffix)
                            in tag_mapping[old_tag]
                        )
                    else:
                        raise RuntimeError(f"Invalid image name: {image_name}")

                elif ML_CUDA_VERSION in old_tag:
                    assert (
                        _with_suffix("nightly-gpu", suffix=suffix)
                        in tag_mapping[old_tag]
                    )
                    if "-deps" in image_name:
                        assert (
                            _with_suffix(f"{date_tag}-gpu", suffix=suffix)
                            in tag_mapping[old_tag]
                        )
                    elif image_name == "ray":
                        assert (
                            _with_suffix(f"{sha_tag}-gpu", suffix=suffix)
                            in tag_mapping[old_tag]
                        )
                    # For ray-ml, nightly should refer to the GPU image.
                    elif image_name == "ray-ml":
                        assert (
                            _with_suffix("nightly", suffix=suffix)
                            in tag_mapping[old_tag]
                        )
                        assert (
                            _with_suffix(f"{sha_tag}", suffix=suffix)
                            in tag_mapping[old_tag]
                        )
                        assert (
                            _with_suffix(f"{sha_tag}-gpu", suffix=suffix)
                            in tag_mapping[old_tag]
                        )
                    else:
                        raise RuntimeError(f"Invalid image name: {image_name}")

        # Tag and push all images.
        for old_tag in tag_mapping.keys():
            for new_tag in tag_mapping[old_tag]:
                _tag_and_push(
                    full_image_name,
                    old_tag=old_tag,
                    new_tag=new_tag,
<<<<<<< HEAD
                    push=push,
=======
                    merge_build=merge_build,
                    release_pr_build=release_pr_build,
>>>>>>> ab7a7612
                )


# Push infra here:
# https://github.com/christian-korneck/docker-pushrm/blob/master/README-containers.md#push-a-readme-file-to-dockerhub # noqa
def push_readmes(merge_build: bool):
    if not merge_build:
        print("Not pushing README because this is a PR build.")
        return
    username, password = _get_docker_creds()
    for image, tag_line in DOCKER_HUB_DESCRIPTION.items():
        environment = {
            "DOCKER_USER": username,
            "DOCKER_PASS": password,
            "PUSHRM_FILE": f"/myvol/docker/{image}/README.md",
            "PUSHRM_DEBUG": 1,
            "PUSHRM_SHORT": tag_line,
        }
        cmd_string = f"{DOCKER_HUB_REPO}/{image}"

        print(
            DOCKER_CLIENT.containers.run(
                "chko/docker-pushrm:1",
                command=cmd_string,
                volumes={
                    os.path.abspath(_get_root_dir()): {
                        "bind": "/myvol",
                        "mode": "rw",
                    }
                },
                environment=environment,
                remove=True,
                detach=False,
                stderr=True,
                stdout=True,
                tty=False,
            )
        )


# Build base-deps/ray-deps only on file change, 2 weeks, per release
# Build ray, ray-ml every time
# build-docker-images.py --py-versions py38 --build-type PR --rebuild-all
MERGE = "MERGE"
HUMAN = "HUMAN"
PR = "PR"
RELEASE_PR = "RELEASE_PR"
BUILDKITE = "BUILDKITE"
LOCAL = "LOCAL"
BUILD_TYPES = [MERGE, HUMAN, PR, RELEASE_PR, BUILDKITE, LOCAL]


@click.command()
@click.option(
    "--py-versions",
    "-V",
    default=["py38"],
    type=click.Choice(list(PY_MATRIX.keys())),
    multiple=True,
    help="Which python versions to build. "
    "Must be in (py37, py38, py39, py310, py311)",
)
@click.option(
    "--device-types",
    "-T",
    default=[],
    type=click.Choice(list(BASE_IMAGES.keys())),
    multiple=True,
    help="Which device types (CPU/CUDA versions) to build images for. "
    "If not specified, images will be built for all device types.",
)
@click.option(
    "--build-type",
    type=click.Choice(BUILD_TYPES),
    required=True,
    help="Whether to bypass checking if docker is affected",
)
@click.option(
    "--suffix",
    type=click.Choice(ADDITIONAL_PLATFORMS),
    help="Suffix to append to the build tags",
)
@click.option(
    "--build-base/--no-build-base",
    default=True,
    help="Whether to build base-deps & ray-deps",
)
@click.option(
    "--only-base/--no-only-base",
    default=False,
    help="Whether only to build ray base containers",
)
@click.option(
    "--only-build-worker-container/--no-only-build-worker-container",
    default=False,
    help="Whether only to build ray-worker-container",
)
def main(
    py_versions: Tuple[str],
    device_types: Tuple[str],
    build_type: str,
    suffix: Optional[str] = None,
    build_base: bool = True,
    only_base: bool = False,
    only_build_worker_container: bool = False,
):
    py_versions = (
        list(py_versions) if isinstance(py_versions, (list, tuple)) else [py_versions]
    )
    image_types = (
        list(device_types)
        if isinstance(device_types, (list, tuple))
        else list(BASE_IMAGES.keys())
    )

    assert set(list(CUDA_FULL.keys()) + ["cpu"]) == set(BASE_IMAGES.keys())

    # Make sure the python images and cuda versions we build here are
    # consistent with the ones used with fix-latest-docker.sh script.
    py_version_file = os.path.join(
        _get_root_dir(), "docker/retag-lambda", "python_versions.txt"
    )
    with open(py_version_file) as f:
        py_file_versions = f.read().splitlines()
        assert set(PY_MATRIX.keys()) == set(py_file_versions), (
            PY_MATRIX.keys(),
            py_file_versions,
        )

    cuda_version_file = os.path.join(
        _get_root_dir(), "docker/retag-lambda", "cuda_versions.txt"
    )

    with open(cuda_version_file) as f:
        cuda_file_versions = f.read().splitlines()
        assert set(BASE_IMAGES.keys()) == set(cuda_file_versions + ["cpu"]), (
            BASE_IMAGES.keys(),
            cuda_file_versions + ["cpu"],
        )

    print(
        "Building the following python versions: ",
        [PY_MATRIX[py_version] for py_version in py_versions],
    )
    print("Building images for the following devices: ", image_types)
    print("Building base images: ", build_base)

    is_buildkite = build_type == BUILDKITE
    is_local = build_type == LOCAL

    if build_type == BUILDKITE:
        if os.environ.get("BUILDKITE_PULL_REQUEST", "") == "false":
            build_type = MERGE
        elif os.environ.get("BUILDKITE_PIPELINE_ID", "") == RELEASE_PR_PIPELINE_ID:
            build_type = RELEASE_PR
        else:
            build_type = PR

    if build_type == HUMAN:
        # If manually triggered, request user for branch and SHA value to use.
        _configure_human_version()
    if (
        build_type in {HUMAN, MERGE, BUILDKITE, LOCAL, RELEASE_PR}
        or _check_if_docker_files_modified()
        or only_build_worker_container
    ):
        is_merge = build_type == MERGE
        # Buildkite is authenticated in the background.
        if is_merge and not is_buildkite and not is_local:
            # We do this here because we want to be authenticated for
            # Docker pulls as well as pushes (to avoid rate-limits).
            username, password = _get_docker_creds()
            DOCKER_CLIENT.api.login(username=username, password=password)
        copy_wheels(build_type == HUMAN)
        is_base_images_built = build_or_pull_base_images(
            py_versions, image_types, build_base, suffix=suffix
        )

        if only_base:
            print("Built base images. Tagging.")
            push_and_tag_images(
                py_versions,
                image_types,
                push=False,
                image_list=["base-deps", "ray-deps"],
                suffix=suffix,
            )
            return

        if only_build_worker_container:
            build_for_all_versions(
                "ray-worker-container", py_versions, image_types, suffix=suffix
            )
            # TODO Currently don't push ray_worker_container
        else:
            # Build Ray Docker images.
            prep_ray_base()

            all_tagged_images = []

            all_tagged_images += build_for_all_versions(
                "ray", py_versions, image_types, suffix=suffix
            )

            # List of images to tag and push to docker hub
            images_to_tag_and_push = []

            if is_base_images_built:
                images_to_tag_and_push += ["base-deps", "ray-deps"]

            # Always tag/push ray
            images_to_tag_and_push += ["ray"]

            # Only build ML Docker images for ML_CUDA_VERSION or cpu.
            if platform.processor() not in ADDITIONAL_PLATFORMS:
                ml_image_types = [
                    image_type
                    for image_type in image_types
                    if image_type in [ML_CUDA_VERSION, "cpu"]
                ]
            else:
                # Do not build ray-ml e.g. for arm64
                ml_image_types = []

            # Only build ray-ml image for pythons in ML_IMAGES_PY_VERSIONS
            ml_py_versions = [
                py_version
                for py_version in py_versions
                if py_version in ML_IMAGES_PY_VERSIONS
            ]

            if len(ml_image_types) > 0:
                prep_ray_ml()
                all_tagged_images += build_for_all_versions(
                    "ray-ml",
                    ml_py_versions,
                    image_types=ml_image_types,
                    suffix=suffix,
                )
                images_to_tag_and_push += ["ray-ml"]

            if is_buildkite:
                extract_image_infos(
                    all_tagged_images, target_dir="/artifact-mount/.image-info"
                )

            if build_type in {MERGE, RELEASE_PR}:
                valid_branch = _valid_branch()
                if (not valid_branch) and is_merge:
                    print(f"Invalid Branch found: {_get_branch()}")
                push_and_tag_images(
                    py_versions,
                    image_types,
<<<<<<< HEAD
                    push=valid_branch and is_merge,  # Push only on merge builds
=======
                    merge_build=valid_branch and is_merge,
                    release_pr_build=build_type == RELEASE_PR,
>>>>>>> ab7a7612
                    image_list=images_to_tag_and_push,
                    suffix=suffix,
                )

        # TODO(ilr) Re-Enable Push READMEs by using a normal password
        # (not auth token :/)
        # push_readmes(build_type is MERGE)


def fix_docker_images(
    image: str = "ray-ml",
    version: str = "nightly",
    repo: str = DOCKER_HUB_REPO,
):
    """Print commands to manually update docker images post-release.

    This function prints commands that can be run to add new layers to
    fix docker images post-release, e.g. when dependencies have to be fixed
    or public keys expired.

    The commands can be copied/pasted and executed in a shell.

    Example:
        FIX_IMAGE=ray-ml FIX_VERSION=2.3.0 python build-docker-images.py

    """
    tags = create_image_tags(
        image_name=image,
        py_versions=list(PY_MATRIX.keys()),
        image_types=list(BASE_IMAGES.keys()),
        specific_tag=None,  # Set to `latest` for latest image fixes
        version=version,
        suffix=None,
    )
    print(dict(tags))

    # Pull images we want to rebuild
    for base_tag in tags:
        base_image = f"{repo}/{image}:{base_tag}"

        print(f"docker pull {base_image}")

    # Re-tag these base images as e.g. pinned/ray-ml:tag
    # This is so we can re-run the build command safely.
    pinned_base_image = {}
    for base_tag in tags:
        base_image = f"{repo}/{image}:{base_tag}"
        pinned_image = f"pinned/{image}:{base_tag}"

        pinned_base_image[base_image] = pinned_image

        print(f"docker tag {base_image} {pinned_image}")

    # Create commands to build the new layer for the base images.
    for base_tag in tags:
        base_image = f"{repo}/{image}:{base_tag}"
        pinned_image = pinned_base_image[base_image]

        print(f"docker build --build-arg BASE_IMAGE={pinned_image} -t {base_image} .")
        for subtag in tags[base_tag]:
            if subtag == base_tag:
                continue

            # This will overwrite the rayproject/ray-ml:tag image
            # - but we still have the pinned/ image if we want to re-run!
            target_image = f"{repo}/{image}:{subtag}"
            print(f"docker tag {base_image} {target_image}")

    # Lastly, push new layers
    print(f"docker push --all-tags {repo}/{image}")


if __name__ == "__main__":
    fix_image = os.environ.get("FIX_IMAGE")
    if not fix_image:
        main()
    else:
        fix_docker_images(fix_image, os.environ.get("FIX_VERSION"))<|MERGE_RESOLUTION|>--- conflicted
+++ resolved
@@ -517,9 +517,6 @@
             print(progress_line)
 
 
-<<<<<<< HEAD
-def _tag_and_push(full_image_name, old_tag, new_tag, push=False):
-=======
 def _tag_and_push(
     full_image_name,
     old_tag,
@@ -527,7 +524,6 @@
     merge_build=False,
     release_pr_build=False,
 ):
->>>>>>> ab7a7612
     # Do not tag release builds because they are no longer up to
     # date after the branch cut.
     if "nightly" in new_tag and (_release_build() or release_pr_build):
@@ -538,11 +534,7 @@
             repository=full_image_name,
             tag=new_tag,
         )
-<<<<<<< HEAD
-    if not push:
-=======
     if not merge_build and not release_pr_build:
->>>>>>> ab7a7612
         print(
             "Not pushing build. "
             "Otherwise we would have pushed to: {full_image_name}:{new_tag}"
@@ -644,12 +636,8 @@
 def push_and_tag_images(
     py_versions: List[str],
     image_types: List[str],
-<<<<<<< HEAD
-    push: bool = False,
-=======
     merge_build: bool = False,
     release_pr_build: bool = False,
->>>>>>> ab7a7612
     image_list: Optional[List[str]] = None,
     suffix: Optional[str] = None,
 ):
@@ -760,12 +748,8 @@
                     full_image_name,
                     old_tag=old_tag,
                     new_tag=new_tag,
-<<<<<<< HEAD
-                    push=push,
-=======
                     merge_build=merge_build,
                     release_pr_build=release_pr_build,
->>>>>>> ab7a7612
                 )
 
 
@@ -1019,12 +1003,8 @@
                 push_and_tag_images(
                     py_versions,
                     image_types,
-<<<<<<< HEAD
-                    push=valid_branch and is_merge,  # Push only on merge builds
-=======
                     merge_build=valid_branch and is_merge,
                     release_pr_build=build_type == RELEASE_PR,
->>>>>>> ab7a7612
                     image_list=images_to_tag_and_push,
                     suffix=suffix,
                 )
