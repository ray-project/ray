# This workload stresses distributed reference counting by passing and
# returning serialized ObjectIDs.

import time
import json
import random

import numpy as np

import ray
from ray.cluster_utils import Cluster

num_redis_shards = 5
redis_max_memory = 10**8
object_store_memory = 10**8
num_nodes = 10

message = ("Make sure there is enough memory on this machine to run this "
           "workload. We divide the system memory by 2 to provide a buffer.")
assert (num_nodes * object_store_memory + num_redis_shards * redis_max_memory <
        ray.utils.get_system_memory() / 2), message

# Simulate a cluster on one machine.

config = json.dumps({
    "distributed_ref_counting_enabled": 1,
})
cluster = Cluster()
for i in range(num_nodes):
    cluster.add_node(
        redis_port=6379 if i == 0 else None,
        num_redis_shards=num_redis_shards if i == 0 else None,
        num_cpus=2,
        num_gpus=0,
        resources={str(i): 2},
        object_store_memory=object_store_memory,
        redis_max_memory=redis_max_memory,
<<<<<<< HEAD
        webui_host="0.0.0.0",
        _internal_config=config if i == 0 else None,
=======
        dashboard_host="0.0.0.0",
        _internal_config=config,
>>>>>>> b5fafe1f
    )
ray.init(address=cluster.address)

# Run the workload.


@ray.remote(max_retries=0)
def churn():
    return ray.put(np.zeros(1024 * 1024, dtype=np.uint8))


@ray.remote(max_retries=0)
def child(*xs):
    oid = ray.put(np.zeros(1024 * 1024, dtype=np.uint8))
    return oid


@ray.remote(max_retries=0)
def f(*xs):
    if xs:
        return random.choice(xs)
    else:
        return child.remote(*xs)


iteration = 0
ids = []
start_time = time.time()
previous_time = start_time
while True:
    for _ in range(50):
        new_constrained_ids = [
            f._remote(args=ids, resources={str(i % num_nodes): 1})
            for i in range(25)
        ]
        new_unconstrained_ids = [f.remote(*ids) for _ in range(25)]
        ids = new_constrained_ids + new_unconstrained_ids

    # Fill the object store while the tasks are running.
    for i in range(num_nodes):
        for _ in range(10):
            [
                churn._remote(args=[], resources={str(i % num_nodes): 1})
                for _ in range(10)
            ]

    # Make sure that the objects are still available.
    child_ids = ray.get(ids)
    for child_id in child_ids:
        ray.get(child_id)

    new_time = time.time()
    print("Iteration {}:\n"
          "  - Iteration time: {}.\n"
          "  - Absolute time: {}.\n"
          "  - Total elapsed time: {}.".format(
              iteration, new_time - previous_time, new_time,
              new_time - start_time))
    previous_time = new_time
    iteration += 1<|MERGE_RESOLUTION|>--- conflicted
+++ resolved
@@ -35,13 +35,8 @@
         resources={str(i): 2},
         object_store_memory=object_store_memory,
         redis_max_memory=redis_max_memory,
-<<<<<<< HEAD
-        webui_host="0.0.0.0",
+        dashboard_host="0.0.0.0",
         _internal_config=config if i == 0 else None,
-=======
-        dashboard_host="0.0.0.0",
-        _internal_config=config,
->>>>>>> b5fafe1f
     )
 ray.init(address=cluster.address)
 
