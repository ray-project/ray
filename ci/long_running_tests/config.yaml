--- conflicted
+++ resolved
@@ -51,11 +51,7 @@
     # - git clone https://github.com/ray-project/ray || true
     # - cd ray/python; git checkout master; git pull; pip install -e . --verbose
     # Install nightly Ray wheels.
-<<<<<<< HEAD
-    - pip install -U https://s3-us-west-2.amazonaws.com/ray-wheels/$RAY_RELEASE_HASH/ray-$RAY_RELEASE_VERSION-cp36-cp36m-manylinux1_x86_64.whl
-=======
     - pip install -U https://s3-us-west-2.amazonaws.com/ray-wheels/<<RAY_RELEASE_HASH>>/ray-<<RAY_RELEASE_VERSION>>-cp36-cp36m-manylinux1_x86_64.whl
->>>>>>> fb2655fa
     - pip install ray[rllib] ray[debug] tensorflow
     - pip install -U dask  # fix error importing lz4
 
