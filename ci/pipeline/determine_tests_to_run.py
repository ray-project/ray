--- conflicted
+++ resolved
@@ -183,15 +183,10 @@
                 RAY_CI_MACOS_WHEELS_AFFECTED = 1
             elif (
                 re.match("^(python/ray/)?rllib/", changed_file)
-<<<<<<< HEAD
-                or changed_file == ".buildkite/rllib.rayci.yml"
-                or changed_file == ".buildkite/pipeline.gpu.yml"
-=======
                 or changed_file == "ray_ci/rllib.tests.yml"
                 or changed_file == ".buildkite/rllib.rayci.yml"
                 or changed_file == ".buildkite/pipeline.gpu.yml"
                 or changed_file == ".buildkite/pipeline.gpu_large.yml"
->>>>>>> f0778342
             ):
                 RAY_CI_RLLIB_AFFECTED = 1
                 RAY_CI_RLLIB_DIRECTLY_AFFECTED = 1
