--- conflicted
+++ resolved
@@ -8,19 +8,6 @@
 from pprint import pformat
 from typing import List, Optional, Set, Tuple
 
-<<<<<<< HEAD
-_ALL_TAGS = set(
-    """
-    always
-    lint python cpp core_cpp java workflow cgraphs_gpu_objects dashboard ray_client
-    data dask serve ml tune train llm rllib rllib_gpu rllib_directly
-    linux_wheels macos_wheels docker doc python_dependencies tools
-    release_tests compiled_python spark_on_ray runtime_env_container
-    """.split()
-)
-
-=======
->>>>>>> d13aa963
 
 def _list_changed_files(commit_range):
     """Returns a list of names of files changed in the given commit range.
