[project]
requires-python = ">=3.9"

[tool.ruff]
line-length = 88
extend-exclude = [
    "python/ray/thirdparty_files/",
    "python/ray/_private/thirdparty/",
    "python/ray/_private/runtime_env/agent/thirdparty_files/",
    "python/build/",
    "python/ray/workflow/tests/mock_server.py",
    "python/ray/serve/tests/test_config_files/syntax_error.py",
    "rllib/examples/envs/classes/multi_agent/footsies/game/proto/footsies_service_pb2.py",
    "rllib/examples/envs/classes/multi_agent/footsies/game/proto/footsies_service_pb2_grpc.py",
]

[tool.ruff.lint]
extend-select = ["I", "B", "Q", "C4", "W"]
ignore = [
    "B003",
    "B005",
    "B007",
    "B008",
    "B011",
    "B012",
    "B015",
    "B017",
    "B028",
    "C408",
    "C417",
    "E741",
    # TODO(MortalHappiness): Remove the following rules from the ignore list
    # The above are rules ignored originally in flake8
    # The following are rules ignored in ruff
    "B023",
    "B024",
    "B026",
    "B027",
    "B904",
    "C419",
    # Below are auto-fixable rules
    "I001",
]

[tool.ruff.lint.flake8-quotes]
avoid-escape = false

[tool.ruff.lint.isort]
combine-as-imports = true
section-order = ["future", "standard-library", "third-party", "first-party", "local-folder", "afterray"]
known-local-folder = ["ray"]
known-third-party = ["grpc"]

[tool.ruff.lint.isort.sections]
afterray = ["psutil", "setproctitle"]

# Some of the directories need to be kept in the blacklist for isort ("I" rule):
# python/ray/cloudpickle/*
# doc/*
# python/ray/__init__.py
# For the rest we will gradually remove them from the blacklist as we
# reformat the code to follow the style guide.
[tool.ruff.lint.per-file-ignores]
"doc/*" = ["I"]
"python/ray/__init__.py" = ["I"]
"python/ray/dag/__init__.py" = ["I"]
"python/ray/air/__init__.py" = ["I"]
<<<<<<< HEAD
"rllib/__init__.py" = ["I"]
"rllib/benchmarks/*" = ["I"]
"rllib/connectors/*" = ["I"]
"rllib/evaluation/*" = ["I"]
"rllib/models/*" = ["I"]
=======
# "rllib/__init__.py" = ["I"]
# "rllib/benchmarks/*" = ["I"]
# "rllib/connectors/*" = ["I"]
# "rllib/evaluation/*" = ["I"]
# "rllib/models/*" = ["I"]
>>>>>>> 81b21aa3
"rllib/utils/*" = ["I"]
"rllib/algorithms/*" = ["I"]
"rllib/core/*" = ["I"]
"rllib/examples/*" = ["I"]
"rllib/offline/*" = ["I"]
"rllib/tests/*" = ["I"]
"rllib/callbacks/*" = ["I"]
"rllib/env/*" = ["I"]
<<<<<<< HEAD
# "rllib/execution/*" = ["I"]
# "rllib/policy/*" = ["I"]
# "rllib/tuned_examples/*" = ["I"]
=======
"rllib/execution/*" = ["I"]
"rllib/policy/*" = ["I"]
"rllib/tuned_examples/*" = ["I"]
>>>>>>> 81b21aa3
"release/*" = ["I"]

# TODO(matthewdeng): Remove this line
"python/ray/tune/__init__.py" = ["I"]<|MERGE_RESOLUTION|>--- conflicted
+++ resolved
@@ -65,19 +65,11 @@
 "python/ray/__init__.py" = ["I"]
 "python/ray/dag/__init__.py" = ["I"]
 "python/ray/air/__init__.py" = ["I"]
-<<<<<<< HEAD
-"rllib/__init__.py" = ["I"]
-"rllib/benchmarks/*" = ["I"]
-"rllib/connectors/*" = ["I"]
-"rllib/evaluation/*" = ["I"]
-"rllib/models/*" = ["I"]
-=======
 # "rllib/__init__.py" = ["I"]
 # "rllib/benchmarks/*" = ["I"]
 # "rllib/connectors/*" = ["I"]
 # "rllib/evaluation/*" = ["I"]
 # "rllib/models/*" = ["I"]
->>>>>>> 81b21aa3
 "rllib/utils/*" = ["I"]
 "rllib/algorithms/*" = ["I"]
 "rllib/core/*" = ["I"]
@@ -86,15 +78,9 @@
 "rllib/tests/*" = ["I"]
 "rllib/callbacks/*" = ["I"]
 "rllib/env/*" = ["I"]
-<<<<<<< HEAD
 # "rllib/execution/*" = ["I"]
 # "rllib/policy/*" = ["I"]
 # "rllib/tuned_examples/*" = ["I"]
-=======
-"rllib/execution/*" = ["I"]
-"rllib/policy/*" = ["I"]
-"rllib/tuned_examples/*" = ["I"]
->>>>>>> 81b21aa3
 "release/*" = ["I"]
 
 # TODO(matthewdeng): Remove this line
