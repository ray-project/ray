[project]
requires-python = ">=3.9"

[tool.ruff]
line-length = 88
extend-exclude = [
    "python/ray/thirdparty_files/",
    "python/ray/_private/thirdparty/",
    "python/ray/_private/runtime_env/agent/thirdparty_files/",
    "python/build/",
    "python/ray/workflow/tests/mock_server.py",
    "python/ray/serve/tests/test_config_files/syntax_error.py",
]

[tool.ruff.lint]
extend-select = ["I", "B", "Q", "C4"]
ignore = [
    "B003",
    "B005",
    "B007",
    "B008",
    "B011",
    "B012",
    "B015",
    "B017",
    "B028",
    "C408",
    "C417",
    # TODO(MortalHappiness): Remove the following rules from the ignore list
    # The above are rules ignored originally in flake8
    # The following are rules ignored in ruff
    "E721",
    "E741",
    "F602",
    "F841",
    "B018",
    "B023",
    "B024",
    "B026",
    "B027",
    "B035",
    "B039",
    "B904",
    "C416",
    "C418",
    "C419",
    # Below are auto-fixable rules
    "I001",
<<<<<<< HEAD
    "B009",
=======
    "E714",
>>>>>>> 86077557
    "F401",
]

[tool.ruff.lint.flake8-quotes]
avoid-escape = false<|MERGE_RESOLUTION|>--- conflicted
+++ resolved
@@ -46,11 +46,6 @@
     "C419",
     # Below are auto-fixable rules
     "I001",
-<<<<<<< HEAD
-    "B009",
-=======
-    "E714",
->>>>>>> 86077557
     "F401",
 ]
 
