--- conflicted
+++ resolved
@@ -72,13 +72,8 @@
 # "rllib/models/*" = ["I"]
 "rllib/utils/*" = ["I"]
 "rllib/algorithms/*" = ["I"]
-<<<<<<< HEAD
 # "rllib/core/*" = ["I"]
-"rllib/examples/*" = ["I"]
-=======
-"rllib/core/*" = ["I"]
 # "rllib/examples/*" = ["I"]
->>>>>>> edc130a3
 "rllib/offline/*" = ["I"]
 "rllib/tests/*" = ["I"]
 "rllib/callbacks/*" = ["I"]
