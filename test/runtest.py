from __future__ import absolute_import
from __future__ import division
from __future__ import print_function

import os
import re
import setproctitle
import string
import subprocess
import sys
import threading
import time
from collections import defaultdict, namedtuple, OrderedDict

import numpy as np
import pytest

import ray
import ray.ray_constants as ray_constants
import ray.test.test_utils


def assert_equal(obj1, obj2):
    module_numpy = (type(obj1).__module__ == np.__name__
                    or type(obj2).__module__ == np.__name__)
    if module_numpy:
        empty_shape = ((hasattr(obj1, "shape") and obj1.shape == ())
                       or (hasattr(obj2, "shape") and obj2.shape == ()))
        if empty_shape:
            # This is a special case because currently np.testing.assert_equal
            # fails because we do not properly handle different numerical
            # types.
            assert obj1 == obj2, ("Objects {} and {} are "
                                  "different.".format(obj1, obj2))
        else:
            np.testing.assert_equal(obj1, obj2)
    elif hasattr(obj1, "__dict__") and hasattr(obj2, "__dict__"):
        special_keys = ["_pytype_"]
        assert (set(list(obj1.__dict__.keys()) + special_keys) == set(
            list(obj2.__dict__.keys()) + special_keys)), ("Objects {} "
                                                          "and {} are "
                                                          "different.".format(
                                                              obj1, obj2))
        for key in obj1.__dict__.keys():
            if key not in special_keys:
                assert_equal(obj1.__dict__[key], obj2.__dict__[key])
    elif type(obj1) is dict or type(obj2) is dict:
        assert_equal(obj1.keys(), obj2.keys())
        for key in obj1.keys():
            assert_equal(obj1[key], obj2[key])
    elif type(obj1) is list or type(obj2) is list:
        assert len(obj1) == len(obj2), ("Objects {} and {} are lists with "
                                        "different lengths.".format(
                                            obj1, obj2))
        for i in range(len(obj1)):
            assert_equal(obj1[i], obj2[i])
    elif type(obj1) is tuple or type(obj2) is tuple:
        assert len(obj1) == len(obj2), ("Objects {} and {} are tuples with "
                                        "different lengths.".format(
                                            obj1, obj2))
        for i in range(len(obj1)):
            assert_equal(obj1[i], obj2[i])
    elif (ray.serialization.is_named_tuple(type(obj1))
          or ray.serialization.is_named_tuple(type(obj2))):
        assert len(obj1) == len(obj2), ("Objects {} and {} are named tuples "
                                        "with different lengths.".format(
                                            obj1, obj2))
        for i in range(len(obj1)):
            assert_equal(obj1[i], obj2[i])
    else:
        assert obj1 == obj2, "Objects {} and {} are different.".format(
            obj1, obj2)


if sys.version_info >= (3, 0):
    long_extras = [0, np.array([["hi", u"hi"], [1.3, 1]])]
else:

    long_extras = [
        long(0),  # noqa: E501,F821
        np.array([
            ["hi", u"hi"],
            [1.3, long(1)]  # noqa: E501,F821
        ])
    ]

PRIMITIVE_OBJECTS = [
    0, 0.0, 0.9, 1 << 62, 1 << 100, 1 << 999, [1 << 100, [1 << 100]], "a",
    string.printable, "\u262F", u"hello world", u"\xff\xfe\x9c\x001\x000\x00",
    None, True, False, [], (), {},
    np.int8(3),
    np.int32(4),
    np.int64(5),
    np.uint8(3),
    np.uint32(4),
    np.uint64(5),
    np.float32(1.9),
    np.float64(1.9),
    np.zeros([100, 100]),
    np.random.normal(size=[100, 100]),
    np.array(["hi", 3]),
    np.array(["hi", 3], dtype=object)
] + long_extras

COMPLEX_OBJECTS = [
    [[[[[[[[[[[[]]]]]]]]]]]],
    {"obj{}".format(i): np.random.normal(size=[100, 100])
     for i in range(10)},
    # {(): {(): {(): {(): {(): {(): {(): {(): {(): {(): {
    #      (): {(): {}}}}}}}}}}}}},
    (
        (((((((((), ), ), ), ), ), ), ), ), ),
    {
        "a": {
            "b": {
                "c": {
                    "d": {}
                }
            }
        }
    }
]


class Foo(object):
    def __init__(self, value=0):
        self.value = value

    def __hash__(self):
        return hash(self.value)

    def __eq__(self, other):
        return other.value == self.value


class Bar(object):
    def __init__(self):
        for i, val in enumerate(PRIMITIVE_OBJECTS + COMPLEX_OBJECTS):
            setattr(self, "field{}".format(i), val)


class Baz(object):
    def __init__(self):
        self.foo = Foo()
        self.bar = Bar()

    def method(self, arg):
        pass


class Qux(object):
    def __init__(self):
        self.objs = [Foo(), Bar(), Baz()]


class SubQux(Qux):
    def __init__(self):
        Qux.__init__(self)


class CustomError(Exception):
    pass


Point = namedtuple("Point", ["x", "y"])
NamedTupleExample = namedtuple("Example",
                               "field1, field2, field3, field4, field5")

CUSTOM_OBJECTS = [
    Exception("Test object."),
    CustomError(),
    Point(11, y=22),
    Foo(),
    Bar(),
    Baz(),  # Qux(), SubQux(),
    NamedTupleExample(1, 1.0, "hi", np.zeros([3, 5]), [1, 2, 3])
]

BASE_OBJECTS = PRIMITIVE_OBJECTS + COMPLEX_OBJECTS + CUSTOM_OBJECTS

LIST_OBJECTS = [[obj] for obj in BASE_OBJECTS]
TUPLE_OBJECTS = [(obj, ) for obj in BASE_OBJECTS]
# The check that type(obj).__module__ != "numpy" should be unnecessary, but
# otherwise this seems to fail on Mac OS X on Travis.
DICT_OBJECTS = (
    [{
        obj: obj
    } for obj in PRIMITIVE_OBJECTS
     if (obj.__hash__ is not None and type(obj).__module__ != "numpy")] + [{
         0: obj
     } for obj in BASE_OBJECTS] + [{
         Foo(123): Foo(456)
     }])

RAY_TEST_OBJECTS = BASE_OBJECTS + LIST_OBJECTS + TUPLE_OBJECTS + DICT_OBJECTS


@pytest.fixture
def ray_start():
    # Start the Ray processes.
    ray.init(num_cpus=1)
    yield None
    # The code after the yield will run as teardown code.
    ray.shutdown()


@pytest.fixture
def shutdown_only():
    yield None
    # The code after the yield will run as teardown code.
    ray.shutdown()


def test_passing_arguments_by_value(ray_start):
    @ray.remote
    def f(x):
        return x

    # Check that we can pass arguments by value to remote functions and
    # that they are uncorrupted.
    for obj in RAY_TEST_OBJECTS:
        assert_equal(obj, ray.get(f.remote(obj)))


def test_ray_recursive_objects(ray_start):
    class ClassA(object):
        pass

    # Make a list that contains itself.
    lst = []
    lst.append(lst)
    # Make an object that contains itself as a field.
    a1 = ClassA()
    a1.field = a1
    # Make two objects that contain each other as fields.
    a2 = ClassA()
    a3 = ClassA()
    a2.field = a3
    a3.field = a2
    # Make a dictionary that contains itself.
    d1 = {}
    d1["key"] = d1
    # Create a list of recursive objects.
    recursive_objects = [lst, a1, a2, a3, d1]

    # Check that exceptions are thrown when we serialize the recursive
    # objects.
    for obj in recursive_objects:
        with pytest.raises(Exception):
            ray.put(obj)


def test_passing_arguments_by_value_out_of_the_box(ray_start):
    @ray.remote
    def f(x):
        return x

    # Test passing lambdas.

    def temp():
        return 1

    assert ray.get(f.remote(temp))() == 1
    assert ray.get(f.remote(lambda x: x + 1))(3) == 4

    # Test sets.
    assert ray.get(f.remote(set())) == set()
    s = {1, (1, 2, "hi")}
    assert ray.get(f.remote(s)) == s

    # Test types.
    assert ray.get(f.remote(int)) == int
    assert ray.get(f.remote(float)) == float
    assert ray.get(f.remote(str)) == str

    class Foo(object):
        def __init__(self):
            pass

    # Make sure that we can put and get a custom type. Note that the result
    # won't be "equal" to Foo.
    ray.get(ray.put(Foo))


def test_putting_object_that_closes_over_object_id(ray_start):
    # This test is here to prevent a regression of
    # https://github.com/ray-project/ray/issues/1317.

    class Foo(object):
        def __init__(self):
            self.val = ray.put(0)

        def method(self):
            f

    f = Foo()
    with pytest.raises(ray.raylet.common_error):
        ray.put(f)


def test_python_workers(shutdown_only):
    # Test the codepath for starting workers from the Python script,
    # instead of the local scheduler. This codepath is for debugging
    # purposes only.
    num_workers = 4
    ray.worker._init(
        num_cpus=num_workers,
        start_workers_from_local_scheduler=False,
        start_ray_local=True)

    @ray.remote
    def f(x):
        return x

    values = ray.get([f.remote(1) for i in range(num_workers * 2)])
    assert values == [1] * (num_workers * 2)


def test_put_get(shutdown_only):
    ray.init(num_cpus=0)

    for i in range(100):
        value_before = i * 10**6
        objectid = ray.put(value_before)
        value_after = ray.get(objectid)
        assert value_before == value_after

    for i in range(100):
        value_before = i * 10**6 * 1.0
        objectid = ray.put(value_before)
        value_after = ray.get(objectid)
        assert value_before == value_after

    for i in range(100):
        value_before = "h" * i
        objectid = ray.put(value_before)
        value_after = ray.get(objectid)
        assert value_before == value_after

    for i in range(100):
        value_before = [1] * i
        objectid = ray.put(value_before)
        value_after = ray.get(objectid)
        assert value_before == value_after


def test_custom_serializers(shutdown_only):
    ray.init(num_cpus=1)

    class Foo(object):
        def __init__(self):
            self.x = 3

    def custom_serializer(obj):
        return 3, "string1", type(obj).__name__

    def custom_deserializer(serialized_obj):
        return serialized_obj, "string2"

    ray.register_custom_serializer(
        Foo, serializer=custom_serializer, deserializer=custom_deserializer)

    assert ray.get(ray.put(Foo())) == ((3, "string1", Foo.__name__), "string2")

    class Bar(object):
        def __init__(self):
            self.x = 3

    ray.register_custom_serializer(
        Bar, serializer=custom_serializer, deserializer=custom_deserializer)

    @ray.remote
    def f():
        return Bar()

    assert ray.get(f.remote()) == ((3, "string1", Bar.__name__), "string2")


def test_register_class(shutdown_only):
    ray.init(num_cpus=2)

    # Check that putting an object of a class that has not been registered
    # throws an exception.
    class TempClass(object):
        pass

    ray.get(ray.put(TempClass()))

    # Test subtypes of dictionaries.
    value_before = OrderedDict([("hello", 1), ("world", 2)])
    object_id = ray.put(value_before)
    assert value_before == ray.get(object_id)

    value_before = defaultdict(lambda: 0, [("hello", 1), ("world", 2)])
    object_id = ray.put(value_before)
    assert value_before == ray.get(object_id)

    value_before = defaultdict(lambda: [], [("hello", 1), ("world", 2)])
    object_id = ray.put(value_before)
    assert value_before == ray.get(object_id)

    # Test passing custom classes into remote functions from the driver.
    @ray.remote
    def f(x):
        return x

    foo = ray.get(f.remote(Foo(7)))
    assert foo == Foo(7)

    regex = re.compile(r"\d+\.\d*")
    new_regex = ray.get(f.remote(regex))
    # This seems to fail on the system Python 3 that comes with
    # Ubuntu, so it is commented out for now:
    # assert regex == new_regex
    # Instead, we do this:
    assert regex.pattern == new_regex.pattern

    # Test returning custom classes created on workers.
    @ray.remote
    def g():
        return SubQux(), Qux()

    subqux, qux = ray.get(g.remote())
    assert subqux.objs[2].foo.value == 0

    # Test exporting custom class definitions from one worker to another
    # when the worker is blocked in a get.
    class NewTempClass(object):
        def __init__(self, value):
            self.value = value

    @ray.remote
    def h1(x):
        return NewTempClass(x)

    @ray.remote
    def h2(x):
        return ray.get(h1.remote(x))

    assert ray.get(h2.remote(10)).value == 10

    # Test registering multiple classes with the same name.
    @ray.remote(num_return_vals=3)
    def j():
        class Class0(object):
            def method0(self):
                pass

        c0 = Class0()

        class Class0(object):
            def method1(self):
                pass

        c1 = Class0()

        class Class0(object):
            def method2(self):
                pass

        c2 = Class0()

        return c0, c1, c2

    results = []
    for _ in range(5):
        results += j.remote()
    for i in range(len(results) // 3):
        c0, c1, c2 = ray.get(results[(3 * i):(3 * (i + 1))])

        c0.method0()
        c1.method1()
        c2.method2()

        assert not hasattr(c0, "method1")
        assert not hasattr(c0, "method2")
        assert not hasattr(c1, "method0")
        assert not hasattr(c1, "method2")
        assert not hasattr(c2, "method0")
        assert not hasattr(c2, "method1")

    @ray.remote
    def k():
        class Class0(object):
            def method0(self):
                pass

        c0 = Class0()

        class Class0(object):
            def method1(self):
                pass

        c1 = Class0()

        class Class0(object):
            def method2(self):
                pass

        c2 = Class0()

        return c0, c1, c2

    results = ray.get([k.remote() for _ in range(5)])
    for c0, c1, c2 in results:
        c0.method0()
        c1.method1()
        c2.method2()

        assert not hasattr(c0, "method1")
        assert not hasattr(c0, "method2")
        assert not hasattr(c1, "method0")
        assert not hasattr(c1, "method2")
        assert not hasattr(c2, "method0")
        assert not hasattr(c2, "method1")


def test_keyword_args(shutdown_only):
    @ray.remote
    def keyword_fct1(a, b="hello"):
        return "{} {}".format(a, b)

    @ray.remote
    def keyword_fct2(a="hello", b="world"):
        return "{} {}".format(a, b)

    @ray.remote
    def keyword_fct3(a, b, c="hello", d="world"):
        return "{} {} {} {}".format(a, b, c, d)

    ray.init(num_cpus=1)

    x = keyword_fct1.remote(1)
    assert ray.get(x) == "1 hello"
    x = keyword_fct1.remote(1, "hi")
    assert ray.get(x) == "1 hi"
    x = keyword_fct1.remote(1, b="world")
    assert ray.get(x) == "1 world"
    x = keyword_fct1.remote(a=1, b="world")
    assert ray.get(x) == "1 world"

    x = keyword_fct2.remote(a="w", b="hi")
    assert ray.get(x) == "w hi"
    x = keyword_fct2.remote(b="hi", a="w")
    assert ray.get(x) == "w hi"
    x = keyword_fct2.remote(a="w")
    assert ray.get(x) == "w world"
    x = keyword_fct2.remote(b="hi")
    assert ray.get(x) == "hello hi"
    x = keyword_fct2.remote("w")
    assert ray.get(x) == "w world"
    x = keyword_fct2.remote("w", "hi")
    assert ray.get(x) == "w hi"

    x = keyword_fct3.remote(0, 1, c="w", d="hi")
    assert ray.get(x) == "0 1 w hi"
    x = keyword_fct3.remote(0, b=1, c="w", d="hi")
    assert ray.get(x) == "0 1 w hi"
    x = keyword_fct3.remote(a=0, b=1, c="w", d="hi")
    assert ray.get(x) == "0 1 w hi"
    x = keyword_fct3.remote(0, 1, d="hi", c="w")
    assert ray.get(x) == "0 1 w hi"
    x = keyword_fct3.remote(0, 1, c="w")
    assert ray.get(x) == "0 1 w world"
    x = keyword_fct3.remote(0, 1, d="hi")
    assert ray.get(x) == "0 1 hello hi"
    x = keyword_fct3.remote(0, 1)
    assert ray.get(x) == "0 1 hello world"
    x = keyword_fct3.remote(a=0, b=1)
    assert ray.get(x) == "0 1 hello world"

    # Check that we cannot pass invalid keyword arguments to functions.
    @ray.remote
    def f1():
        return

    @ray.remote
    def f2(x, y=0, z=0):
        return

    # Make sure we get an exception if too many arguments are passed in.
    with pytest.raises(Exception):
        f1.remote(3)

    with pytest.raises(Exception):
        f1.remote(x=3)

    with pytest.raises(Exception):
        f2.remote(0, w=0)

    with pytest.raises(Exception):
        f2.remote(3, x=3)

    # Make sure we get an exception if too many arguments are passed in.
    with pytest.raises(Exception):
        f2.remote(1, 2, 3, 4)

    @ray.remote
    def f3(x):
        return x

    assert ray.get(f3.remote(4)) == 4


def test_variable_number_of_args(shutdown_only):
    @ray.remote
    def varargs_fct1(*a):
        return " ".join(map(str, a))

    @ray.remote
    def varargs_fct2(a, *b):
        return " ".join(map(str, b))

    try:

        @ray.remote
        def kwargs_throw_exception(**c):
            return ()

        kwargs_exception_thrown = False
    except Exception:
        kwargs_exception_thrown = True

    ray.init(num_cpus=1)

    x = varargs_fct1.remote(0, 1, 2)
    assert ray.get(x) == "0 1 2"
    x = varargs_fct2.remote(0, 1, 2)
    assert ray.get(x) == "1 2"

    assert kwargs_exception_thrown

    @ray.remote
    def f1(*args):
        return args

    @ray.remote
    def f2(x, y, *args):
        return x, y, args

    assert ray.get(f1.remote()) == ()
    assert ray.get(f1.remote(1)) == (1, )
    assert ray.get(f1.remote(1, 2, 3)) == (1, 2, 3)
    with pytest.raises(Exception):
        f2.remote()
    with pytest.raises(Exception):
        f2.remote(1)
    assert ray.get(f2.remote(1, 2)) == (1, 2, ())
    assert ray.get(f2.remote(1, 2, 3)) == (1, 2, (3, ))
    assert ray.get(f2.remote(1, 2, 3, 4)) == (1, 2, (3, 4))

    def testNoArgs(self):
        @ray.remote
        def no_op():
            pass

        self.init_ray()

        ray.get(no_op.remote())


def test_defining_remote_functions(shutdown_only):
    ray.init(num_cpus=3)

    # Test that we can define a remote function in the shell.
    @ray.remote
    def f(x):
        return x + 1

    assert ray.get(f.remote(0)) == 1

    # Test that we can redefine the remote function.
    @ray.remote
    def f(x):
        return x + 10

    while True:
        val = ray.get(f.remote(0))
        assert val in [1, 10]
        if val == 10:
            break
        else:
            print("Still using old definition of f, trying again.")

    # Test that we can close over plain old data.
    data = [
        np.zeros([3, 5]), (1, 2, "a"), [0.0, 1.0, 1 << 62], 1 << 60, {
            "a": np.zeros(3)
        }
    ]

    @ray.remote
    def g():
        return data

    ray.get(g.remote())

    # Test that we can close over modules.
    @ray.remote
    def h():
        return np.zeros([3, 5])

    assert_equal(ray.get(h.remote()), np.zeros([3, 5]))

    @ray.remote
    def j():
        return time.time()

    ray.get(j.remote())

    # Test that we can define remote functions that call other remote
    # functions.
    @ray.remote
    def k(x):
        return x + 1

    @ray.remote
    def k2(x):
        return ray.get(k.remote(x))

    @ray.remote
    def m(x):
        return ray.get(k2.remote(x))

    assert ray.get(k.remote(1)) == 2
    assert ray.get(k2.remote(1)) == 2
    assert ray.get(m.remote(1)) == 2

    def test_submit_api(shutdown_only):
        ray.init(num_cpus=1, num_gpus=1, resources={"Custom": 1})

        @ray.remote
        def f(n):
            return list(range(n))

        @ray.remote
        def g():
            return ray.get_gpu_ids()

        assert f._submit([0], num_return_vals=0) is None
        id1 = f._submit(args=[1], num_return_vals=1)
        assert ray.get(id1) == [0]
        id1, id2 = f._submit(args=[2], num_return_vals=2)
        assert ray.get([id1, id2]) == [0, 1]
        id1, id2, id3 = f._submit(args=[3], num_return_vals=3)
        assert ray.get([id1, id2, id3]) == [0, 1, 2]
        assert ray.get(
            g._submit(
                args=[], num_cpus=1, num_gpus=1,
                resources={"Custom": 1})) == [0]
        infeasible_id = g._submit(args=[], resources={"NonexistentCustom": 1})
        ready_ids, remaining_ids = ray.wait([infeasible_id], timeout=50)
        assert len(ready_ids) == 0
        assert len(remaining_ids) == 1

        @ray.remote
        class Actor(object):
            def __init__(self, x, y=0):
                self.x = x
                self.y = y

            def method(self, a, b=0):
                return self.x, self.y, a, b

            def gpu_ids(self):
                return ray.get_gpu_ids()

        a = Actor._submit(
            args=[0], kwargs={"y": 1}, num_gpus=1, resources={"Custom": 1})

        id1, id2, id3, id4 = a.method._submit(
            args=["test"], kwargs={"b": 2}, num_return_vals=4)
        assert ray.get([id1, id2, id3, id4]) == [0, 1, "test", 2]


def test_get_multiple(shutdown_only):
    ray.init(num_cpus=1)
    object_ids = [ray.put(i) for i in range(10)]
    assert ray.get(object_ids) == list(range(10))

    # Get a random choice of object IDs with duplicates.
    indices = list(np.random.choice(range(10), 5))
    indices += indices
    results = ray.get([object_ids[i] for i in indices])
    assert results == indices


def test_get_multiple_experimental(shutdown_only):
    ray.init(num_cpus=1)
    object_ids = [ray.put(i) for i in range(10)]

    object_ids_tuple = tuple(object_ids)
    assert ray.experimental.get(object_ids_tuple) == list(range(10))

    object_ids_nparray = np.array(object_ids)
    assert ray.experimental.get(object_ids_nparray) == list(range(10))


def test_get_dict(shutdown_only):
    ray.init(num_cpus=1)
    d = {str(i): ray.put(i) for i in range(5)}
    for i in range(5, 10):
        d[str(i)] = i
    result = ray.experimental.get(d)
    expected = {str(i): i for i in range(10)}
    assert result == expected


def test_wait(shutdown_only):
    ray.init(num_cpus=1)

    @ray.remote
    def f(delay):
        time.sleep(delay)
        return 1

    objectids = [f.remote(1.0), f.remote(0.5), f.remote(0.5), f.remote(0.5)]
    ready_ids, remaining_ids = ray.wait(objectids)
    assert len(ready_ids) == 1
    assert len(remaining_ids) == 3
    ready_ids, remaining_ids = ray.wait(objectids, num_returns=4)
    assert set(ready_ids) == set(objectids)
    assert remaining_ids == []

    objectids = [f.remote(0.5), f.remote(0.5), f.remote(0.5), f.remote(0.5)]
    start_time = time.time()
    ready_ids, remaining_ids = ray.wait(objectids, timeout=1750, num_returns=4)
    assert time.time() - start_time < 2
    assert len(ready_ids) == 3
    assert len(remaining_ids) == 1
    ray.wait(objectids)
    objectids = [f.remote(1.0), f.remote(0.5), f.remote(0.5), f.remote(0.5)]
    start_time = time.time()
    ready_ids, remaining_ids = ray.wait(objectids, timeout=5000)
    assert time.time() - start_time < 5
    assert len(ready_ids) == 1
    assert len(remaining_ids) == 3

    # Verify that calling wait with duplicate object IDs throws an
    # exception.
    x = ray.put(1)
    with pytest.raises(Exception):
        ray.wait([x, x])

    # Make sure it is possible to call wait with an empty list.
    ready_ids, remaining_ids = ray.wait([])
    assert ready_ids == []
    assert remaining_ids == []

    # Test semantics of num_returns with no timeout.
    oids = [ray.put(i) for i in range(10)]
    (found, rest) = ray.wait(oids, num_returns=2)
    assert len(found) == 2
    assert len(rest) == 8

    # Verify that incorrect usage raises a TypeError.
    x = ray.put(1)
    with pytest.raises(TypeError):
        ray.wait(x)
    with pytest.raises(TypeError):
        ray.wait(1)
    with pytest.raises(TypeError):
        ray.wait([1])


def test_wait_iterables(shutdown_only):
    ray.init(num_cpus=1)

    @ray.remote
    def f(delay):
        time.sleep(delay)
        return 1

    objectids = (f.remote(1.0), f.remote(0.5), f.remote(0.5), f.remote(0.5))
    ready_ids, remaining_ids = ray.experimental.wait(objectids)
    assert len(ready_ids) == 1
    assert len(remaining_ids) == 3

    objectids = np.array(
        [f.remote(1.0),
         f.remote(0.5),
         f.remote(0.5),
         f.remote(0.5)])
    ready_ids, remaining_ids = ray.experimental.wait(objectids)
    assert len(ready_ids) == 1
    assert len(remaining_ids) == 3


def test_multiple_waits_and_gets(shutdown_only):
    # It is important to use three workers here, so that the three tasks
    # launched in this experiment can run at the same time.
    ray.init(num_cpus=3)

    @ray.remote
    def f(delay):
        time.sleep(delay)
        return 1

    @ray.remote
    def g(l):
        # The argument l should be a list containing one object ID.
        ray.wait([l[0]])

    @ray.remote
    def h(l):
        # The argument l should be a list containing one object ID.
        ray.get(l[0])

    # Make sure that multiple wait requests involving the same object ID
    # all return.
    x = f.remote(1)
    ray.get([g.remote([x]), g.remote([x])])

    # Make sure that multiple get requests involving the same object ID all
    # return.
    x = f.remote(1)
    ray.get([h.remote([x]), h.remote([x])])


def test_caching_functions_to_run(shutdown_only):
    # Test that we export functions to run on all workers before the driver
    # is connected.
    def f(worker_info):
        sys.path.append(1)

    ray.worker.global_worker.run_function_on_all_workers(f)

    def f(worker_info):
        sys.path.append(2)

    ray.worker.global_worker.run_function_on_all_workers(f)

    def g(worker_info):
        sys.path.append(3)

    ray.worker.global_worker.run_function_on_all_workers(g)

    def f(worker_info):
        sys.path.append(4)

    ray.worker.global_worker.run_function_on_all_workers(f)

    ray.init(num_cpus=1)

    @ray.remote
    def get_state():
        time.sleep(1)
        return sys.path[-4], sys.path[-3], sys.path[-2], sys.path[-1]

    res1 = get_state.remote()
    res2 = get_state.remote()
    assert ray.get(res1) == (1, 2, 3, 4)
    assert ray.get(res2) == (1, 2, 3, 4)

    # Clean up the path on the workers.
    def f(worker_info):
        sys.path.pop()
        sys.path.pop()
        sys.path.pop()
        sys.path.pop()

    ray.worker.global_worker.run_function_on_all_workers(f)


def test_running_function_on_all_workers(shutdown_only):
    ray.init(num_cpus=1)

    def f(worker_info):
        sys.path.append("fake_directory")

    ray.worker.global_worker.run_function_on_all_workers(f)

    @ray.remote
    def get_path1():
        return sys.path

    assert "fake_directory" == ray.get(get_path1.remote())[-1]

    def f(worker_info):
        sys.path.pop(-1)

    ray.worker.global_worker.run_function_on_all_workers(f)

    # Create a second remote function to guarantee that when we call
    # get_path2.remote(), the second function to run will have been run on
    # the worker.
    @ray.remote
    def get_path2():
        return sys.path

    assert "fake_directory" not in ray.get(get_path2.remote())


def test_profiling_api(shutdown_only):
    ray.init(num_cpus=2)

    @ray.remote
    def f():
        with ray.profile(
                "custom_event",
                extra_data={"name": "custom name"}) as ray_prof:
            ray_prof.set_attribute("key", "value")

    ray.put(1)
    object_id = f.remote()
    ray.wait([object_id])
    ray.get(object_id)

    # Wait until all of the profiling information appears in the profile
    # table.
    timeout_seconds = 20
    start_time = time.time()
    while True:
        if time.time() - start_time > timeout_seconds:
            raise Exception("Timed out while waiting for information in "
                            "profile table.")
        profile_data = ray.global_state.chrome_tracing_dump()
        event_types = {event["cat"] for event in profile_data}
        expected_types = [
            "worker_idle",
            "task",
            "task:deserialize_arguments",
            "task:execute",
            "task:store_outputs",
            "wait_for_function",
            "ray.get",
            "ray.put",
            "ray.wait",
            "submit_task",
            "fetch_and_run_function",
            "register_remote_function",
            "custom_event",  # This is the custom one from ray.profile.
        ]

        if all(expected_type in event_types
               for expected_type in expected_types):
            break


def test_identical_function_names(shutdown_only):
    # Define a bunch of remote functions and make sure that we don't
    # accidentally call an older version.
    ray.init(num_cpus=1)

    num_calls = 200

    @ray.remote
    def f():
        return 1

    results1 = [f.remote() for _ in range(num_calls)]

    @ray.remote
    def f():
        return 2

    results2 = [f.remote() for _ in range(num_calls)]

    @ray.remote
    def f():
        return 3

    results3 = [f.remote() for _ in range(num_calls)]

    @ray.remote
    def f():
        return 4

    results4 = [f.remote() for _ in range(num_calls)]

    @ray.remote
    def f():
        return 5

    results5 = [f.remote() for _ in range(num_calls)]

    assert ray.get(results1) == num_calls * [1]
    assert ray.get(results2) == num_calls * [2]
    assert ray.get(results3) == num_calls * [3]
    assert ray.get(results4) == num_calls * [4]
    assert ray.get(results5) == num_calls * [5]

    @ray.remote
    def g():
        return 1

    @ray.remote  # noqa: F811
    def g():
        return 2

    @ray.remote  # noqa: F811
    def g():
        return 3

    @ray.remote  # noqa: F811
    def g():
        return 4

    @ray.remote  # noqa: F811
    def g():
        return 5

    result_values = ray.get([g.remote() for _ in range(num_calls)])
    assert result_values == num_calls * [5]


def test_illegal_api_calls(shutdown_only):
    ray.init(num_cpus=1)

    # Verify that we cannot call put on an ObjectID.
    x = ray.put(1)
    with pytest.raises(Exception):
        ray.put(x)
    # Verify that we cannot call get on a regular value.
    with pytest.raises(Exception):
        ray.get(3)


def test_multithreading(shutdown_only):
    ray.init(num_cpus=1)

    @ray.remote
    def f():
        pass

    def g(n):
        for _ in range(1000 // n):
            ray.get([f.remote() for _ in range(n)])
        res = [ray.put(i) for i in range(1000 // n)]
        ray.wait(res, len(res))

    def test_multi_threading():
        threads = [
            threading.Thread(target=g, args=(n, ))
            for n in [1, 5, 10, 100, 1000]
        ]

        [thread.start() for thread in threads]
        [thread.join() for thread in threads]

    @ray.remote
    def test_multi_threading_in_worker():
        test_multi_threading()

    # test multi-threading in the driver
    test_multi_threading()
    # test multi-threading in the worker
    ray.get(test_multi_threading_in_worker.remote())


def test_free_objects_multi_node(shutdown_only):
    ray.worker._init(
        start_ray_local=True,
        num_local_schedulers=3,
        num_cpus=[1, 1, 1],
        resources=[{
            "Custom0": 1
        }, {
            "Custom1": 1
        }, {
            "Custom2": 1
        }])

    @ray.remote(resources={"Custom0": 1})
    def run_on_0():
        return ray.worker.global_worker.plasma_client.store_socket_name

    @ray.remote(resources={"Custom1": 1})
    def run_on_1():
        return ray.worker.global_worker.plasma_client.store_socket_name

    @ray.remote(resources={"Custom2": 1})
    def run_on_2():
        return ray.worker.global_worker.plasma_client.store_socket_name

    def create():
        a = run_on_0.remote()
        b = run_on_1.remote()
        c = run_on_2.remote()
        (l1, l2) = ray.wait([a, b, c], num_returns=3)
        assert len(l1) == 3
        assert len(l2) == 0
        return (a, b, c)

    def flush():
        # Flush the Release History.
        # Current Plasma Client Cache will maintain 64-item list.
        # If the number changed, this will fail.
        print("Start Flush!")
        for i in range(64):
            ray.get([run_on_0.remote(), run_on_1.remote(), run_on_2.remote()])
        print("Flush finished!")

    def run_one_test(local_only):
        (a, b, c) = create()
        # The three objects should be generated on different object stores.
        assert ray.get(a) != ray.get(b)
        assert ray.get(a) != ray.get(c)
        assert ray.get(c) != ray.get(b)
        ray.internal.free([a, b, c], local_only=local_only)
        flush()
        return (a, b, c)

    # Case 1: run this local_only=False. All 3 objects will be deleted.
    (a, b, c) = run_one_test(False)
    (l1, l2) = ray.wait([a, b, c], timeout=10, num_returns=1)
    # All the objects are deleted.
    assert len(l1) == 0
    assert len(l2) == 3
    # Case 2: run this local_only=True. Only 1 object will be deleted.
    (a, b, c) = run_one_test(True)
    (l1, l2) = ray.wait([a, b, c], timeout=10, num_returns=3)
    # One object is deleted and 2 objects are not.
    assert len(l1) == 2
    assert len(l2) == 1
    # The deleted object will have the same store with the driver.
    local_return = ray.worker.global_worker.plasma_client.store_socket_name
    for object_id in l1:
        assert ray.get(object_id) != local_return


def test_local_mode(shutdown_only):
    @ray.remote
    def local_mode_f():
        return np.array([0, 0])

    @ray.remote
    def local_mode_g(x):
        x[0] = 1
        return x

    ray.init(local_mode=True)

    @ray.remote
    def f():
        return np.ones([3, 4, 5])

    xref = f.remote()
    # Remote functions should return by value.
    assert_equal(xref, np.ones([3, 4, 5]))
    # Check that ray.get is the identity.
    assert_equal(xref, ray.get(xref))
    y = np.random.normal(size=[11, 12])
    # Check that ray.put is the identity.
    assert_equal(y, ray.put(y))

    # Make sure objects are immutable, this example is why we need to copy
    # arguments before passing them into remote functions in python mode
    aref = local_mode_f.remote()
    assert_equal(aref, np.array([0, 0]))
    bref = local_mode_g.remote(aref)
    # Make sure local_mode_g does not mutate aref.
    assert_equal(aref, np.array([0, 0]))
    assert_equal(bref, np.array([1, 0]))

    # wait should return the first num_returns values passed in as the
    # first list and the remaining values as the second list
    num_returns = 5
    object_ids = [ray.put(i) for i in range(20)]
    ready, remaining = ray.wait(
        object_ids, num_returns=num_returns, timeout=None)
    assert_equal(ready, object_ids[:num_returns])
    assert_equal(remaining, object_ids[num_returns:])

    # Test actors in LOCAL_MODE.

    @ray.remote
    class LocalModeTestClass(object):
        def __init__(self, array):
            self.array = array

        def set_array(self, array):
            self.array = array

        def get_array(self):
            return self.array

        def modify_and_set_array(self, array):
            array[0] = -1
            self.array = array

    test_actor = LocalModeTestClass.remote(np.arange(10))
    # Remote actor functions should return by value
    assert_equal(test_actor.get_array.remote(), np.arange(10))

    test_array = np.arange(10)
    # Remote actor functions should not mutate arguments
    test_actor.modify_and_set_array.remote(test_array)
    assert_equal(test_array, np.arange(10))
    # Remote actor functions should keep state
    test_array[0] = -1
    assert_equal(test_array, test_actor.get_array.remote())

    # Check that actor handles work in Python mode.

    @ray.remote
    def use_actor_handle(handle):
        array = np.ones(10)
        handle.set_array.remote(array)
        assert np.alltrue(array == ray.get(handle.get_array.remote()))

    ray.get(use_actor_handle.remote(test_actor))


def test_resource_constraints(shutdown_only):
    num_workers = 20
    ray.init(num_cpus=10, num_gpus=2)

    @ray.remote(num_cpus=0)
    def get_worker_id():
        time.sleep(0.1)
        return os.getpid()

    # Attempt to wait for all of the workers to start up.
    while True:
        if len(
                set(
                    ray.get([
                        get_worker_id.remote() for _ in range(num_workers)
                    ]))) == num_workers:
            break

    time_buffer = 0.3

    # At most 10 copies of this can run at once.
    @ray.remote(num_cpus=1)
    def f(n):
        time.sleep(n)

    start_time = time.time()
    ray.get([f.remote(0.5) for _ in range(10)])
    duration = time.time() - start_time
    assert duration < 0.5 + time_buffer
    assert duration > 0.5

    start_time = time.time()
    ray.get([f.remote(0.5) for _ in range(11)])
    duration = time.time() - start_time
    assert duration < 1 + time_buffer
    assert duration > 1

    @ray.remote(num_cpus=3)
    def f(n):
        time.sleep(n)

    start_time = time.time()
    ray.get([f.remote(0.5) for _ in range(3)])
    duration = time.time() - start_time
    assert duration < 0.5 + time_buffer
    assert duration > 0.5

    start_time = time.time()
    ray.get([f.remote(0.5) for _ in range(4)])
    duration = time.time() - start_time
    assert duration < 1 + time_buffer
    assert duration > 1

    @ray.remote(num_gpus=1)
    def f(n):
        time.sleep(n)

    start_time = time.time()
    ray.get([f.remote(0.5) for _ in range(2)])
    duration = time.time() - start_time
    assert duration < 0.5 + time_buffer
    assert duration > 0.5

    start_time = time.time()
    ray.get([f.remote(0.5) for _ in range(3)])
    duration = time.time() - start_time
    assert duration < 1 + time_buffer
    assert duration > 1

    start_time = time.time()
    ray.get([f.remote(0.5) for _ in range(4)])
    duration = time.time() - start_time
    assert duration < 1 + time_buffer
    assert duration > 1


def test_multi_resource_constraints(shutdown_only):
    num_workers = 20
    ray.init(num_cpus=10, num_gpus=10)

    @ray.remote(num_cpus=0)
    def get_worker_id():
        time.sleep(0.1)
        return os.getpid()

    # Attempt to wait for all of the workers to start up.
    while True:
        if len(
                set(
                    ray.get([
                        get_worker_id.remote() for _ in range(num_workers)
                    ]))) == num_workers:
            break

    @ray.remote(num_cpus=1, num_gpus=9)
    def f(n):
        time.sleep(n)

    @ray.remote(num_cpus=9, num_gpus=1)
    def g(n):
        time.sleep(n)

    time_buffer = 0.3

    start_time = time.time()
    ray.get([f.remote(0.5), g.remote(0.5)])
    duration = time.time() - start_time
    assert duration < 0.5 + time_buffer
    assert duration > 0.5

    start_time = time.time()
    ray.get([f.remote(0.5), f.remote(0.5)])
    duration = time.time() - start_time
    assert duration < 1 + time_buffer
    assert duration > 1

    start_time = time.time()
    ray.get([g.remote(0.5), g.remote(0.5)])
    duration = time.time() - start_time
    assert duration < 1 + time_buffer
    assert duration > 1

    start_time = time.time()
    ray.get([f.remote(0.5), f.remote(0.5), g.remote(0.5), g.remote(0.5)])
    duration = time.time() - start_time
    assert duration < 1 + time_buffer
    assert duration > 1


def test_gpu_ids(shutdown_only):
    num_gpus = 10
    ray.init(num_cpus=10, num_gpus=num_gpus)

    @ray.remote(num_gpus=0)
    def f0():
        time.sleep(0.1)
        gpu_ids = ray.get_gpu_ids()
        assert len(gpu_ids) == 0
        assert (os.environ["CUDA_VISIBLE_DEVICES"] == ",".join(
            [str(i) for i in gpu_ids]))
        for gpu_id in gpu_ids:
            assert gpu_id in range(num_gpus)
        return gpu_ids

    @ray.remote(num_gpus=1)
    def f1():
        time.sleep(0.1)
        gpu_ids = ray.get_gpu_ids()
        assert len(gpu_ids) == 1
        assert (os.environ["CUDA_VISIBLE_DEVICES"] == ",".join(
            [str(i) for i in gpu_ids]))
        for gpu_id in gpu_ids:
            assert gpu_id in range(num_gpus)
        return gpu_ids

    @ray.remote(num_gpus=2)
    def f2():
        time.sleep(0.1)
        gpu_ids = ray.get_gpu_ids()
        assert len(gpu_ids) == 2
        assert (os.environ["CUDA_VISIBLE_DEVICES"] == ",".join(
            [str(i) for i in gpu_ids]))
        for gpu_id in gpu_ids:
            assert gpu_id in range(num_gpus)
        return gpu_ids

    @ray.remote(num_gpus=3)
    def f3():
        time.sleep(0.1)
        gpu_ids = ray.get_gpu_ids()
        assert len(gpu_ids) == 3
        assert (os.environ["CUDA_VISIBLE_DEVICES"] == ",".join(
            [str(i) for i in gpu_ids]))
        for gpu_id in gpu_ids:
            assert gpu_id in range(num_gpus)
        return gpu_ids

    @ray.remote(num_gpus=4)
    def f4():
        time.sleep(0.1)
        gpu_ids = ray.get_gpu_ids()
        assert len(gpu_ids) == 4
        assert (os.environ["CUDA_VISIBLE_DEVICES"] == ",".join(
            [str(i) for i in gpu_ids]))
        for gpu_id in gpu_ids:
            assert gpu_id in range(num_gpus)
        return gpu_ids

    @ray.remote(num_gpus=5)
    def f5():
        time.sleep(0.1)
        gpu_ids = ray.get_gpu_ids()
        assert len(gpu_ids) == 5
        assert (os.environ["CUDA_VISIBLE_DEVICES"] == ",".join(
            [str(i) for i in gpu_ids]))
        for gpu_id in gpu_ids:
            assert gpu_id in range(num_gpus)
        return gpu_ids

    # Wait for all workers to start up.
    @ray.remote
    def f():
        time.sleep(0.1)
        return os.getpid()

    start_time = time.time()
    while True:
        if len(set(ray.get([f.remote() for _ in range(10)]))) == 10:
            break
        if time.time() > start_time + 10:
            raise Exception("Timed out while waiting for workers to start "
                            "up.")

    list_of_ids = ray.get([f0.remote() for _ in range(10)])
    assert list_of_ids == 10 * [[]]

    list_of_ids = ray.get([f1.remote() for _ in range(10)])
    set_of_ids = {tuple(gpu_ids) for gpu_ids in list_of_ids}
    assert set_of_ids == {(i, ) for i in range(10)}

    list_of_ids = ray.get([f2.remote(), f4.remote(), f4.remote()])
    all_ids = [gpu_id for gpu_ids in list_of_ids for gpu_id in gpu_ids]
    assert set(all_ids) == set(range(10))

    remaining = [f5.remote() for _ in range(20)]
    for _ in range(10):
        t1 = time.time()
        ready, remaining = ray.wait(remaining, num_returns=2)
        t2 = time.time()
        # There are only 10 GPUs, and each task uses 2 GPUs, so there
        # should only be 2 tasks scheduled at a given time, so if we wait
        # for 2 tasks to finish, then it should take at least 0.1 seconds
        # for each pair of tasks to finish.
        assert t2 - t1 > 0.09
        list_of_ids = ray.get(ready)
        all_ids = [gpu_id for gpu_ids in list_of_ids for gpu_id in gpu_ids]
        # Commenting out the below assert because it seems to fail a lot.
        # assert set(all_ids) == set(range(10))

    # Test that actors have CUDA_VISIBLE_DEVICES set properly.

    @ray.remote
    class Actor0(object):
        def __init__(self):
            gpu_ids = ray.get_gpu_ids()
            assert len(gpu_ids) == 0
            assert (os.environ["CUDA_VISIBLE_DEVICES"] == ",".join(
                [str(i) for i in gpu_ids]))
            # Set self.x to make sure that we got here.
            self.x = 1

        def test(self):
            gpu_ids = ray.get_gpu_ids()
            assert len(gpu_ids) == 0
            assert (os.environ["CUDA_VISIBLE_DEVICES"] == ",".join(
                [str(i) for i in gpu_ids]))
            return self.x

    @ray.remote(num_gpus=1)
    class Actor1(object):
        def __init__(self):
            gpu_ids = ray.get_gpu_ids()
            assert len(gpu_ids) == 1
            assert (os.environ["CUDA_VISIBLE_DEVICES"] == ",".join(
                [str(i) for i in gpu_ids]))
            # Set self.x to make sure that we got here.
            self.x = 1

        def test(self):
            gpu_ids = ray.get_gpu_ids()
            assert len(gpu_ids) == 1
            assert (os.environ["CUDA_VISIBLE_DEVICES"] == ",".join(
                [str(i) for i in gpu_ids]))
            return self.x

    a0 = Actor0.remote()
    ray.get(a0.test.remote())

    a1 = Actor1.remote()
    ray.get(a1.test.remote())


def test_zero_cpus(shutdown_only):
    ray.init(num_cpus=0)

    @ray.remote(num_cpus=0)
    def f():
        return 1

    # The task should be able to execute.
    ray.get(f.remote())


def test_zero_cpus_actor(shutdown_only):
    ray.worker._init(
        start_ray_local=True, num_local_schedulers=2, num_cpus=[0, 2])

    local_plasma = ray.worker.global_worker.plasma_client.store_socket_name

    @ray.remote
    class Foo(object):
        def method(self):
            return ray.worker.global_worker.plasma_client.store_socket_name

    # Make sure tasks and actors run on the remote local scheduler.
    a = Foo.remote()
    assert ray.get(a.method.remote()) != local_plasma


def test_fractional_resources(shutdown_only):
    ray.init(num_cpus=6, num_gpus=3, resources={"Custom": 1})

    @ray.remote(num_gpus=0.5)
    class Foo1(object):
        def method(self):
            gpu_ids = ray.get_gpu_ids()
            assert len(gpu_ids) == 1
            return gpu_ids[0]

    foos = [Foo1.remote() for _ in range(6)]
    gpu_ids = ray.get([f.method.remote() for f in foos])
    for i in range(3):
        assert gpu_ids.count(i) == 2
    del foos

    @ray.remote
    class Foo2(object):
        def method(self):
            pass

    # Create an actor that requires 0.7 of the custom resource.
    f1 = Foo2._submit([], {}, resources={"Custom": 0.7})
    ray.get(f1.method.remote())
    # Make sure that we cannot create an actor that requires 0.7 of the
    # custom resource. TODO(rkn): Re-enable this once ray.wait is
    # implemented.
    f2 = Foo2._submit([], {}, resources={"Custom": 0.7})
    ready, _ = ray.wait([f2.method.remote()], timeout=500)
    assert len(ready) == 0
    # Make sure we can start an actor that requries only 0.3 of the custom
    # resource.
    f3 = Foo2._submit([], {}, resources={"Custom": 0.3})
    ray.get(f3.method.remote())

    del f1, f3

    # Make sure that we get exceptions if we submit tasks that require a
    # fractional number of resources greater than 1.

    @ray.remote(num_cpus=1.5)
    def test():
        pass

    with pytest.raises(ValueError):
        test.remote()

    with pytest.raises(ValueError):
        Foo2._submit([], {}, resources={"Custom": 1.5})


def test_multiple_local_schedulers(shutdown_only):
    # This test will define a bunch of tasks that can only be assigned to
    # specific local schedulers, and we will check that they are assigned
    # to the correct local schedulers.
    address_info = ray.worker._init(
        start_ray_local=True,
        num_local_schedulers=3,
        num_cpus=[11, 5, 10],
        num_gpus=[0, 5, 1])

    # Define a bunch of remote functions that all return the socket name of
    # the plasma store. Since there is a one-to-one correspondence between
    # plasma stores and local schedulers (at least right now), this can be
    # used to identify which local scheduler the task was assigned to.

    # This must be run on the zeroth local scheduler.
    @ray.remote(num_cpus=11)
    def run_on_0():
        return ray.worker.global_worker.plasma_client.store_socket_name

    # This must be run on the first local scheduler.
    @ray.remote(num_gpus=2)
    def run_on_1():
        return ray.worker.global_worker.plasma_client.store_socket_name

    # This must be run on the second local scheduler.
    @ray.remote(num_cpus=6, num_gpus=1)
    def run_on_2():
        return ray.worker.global_worker.plasma_client.store_socket_name

    # This can be run anywhere.
    @ray.remote(num_cpus=0, num_gpus=0)
    def run_on_0_1_2():
        return ray.worker.global_worker.plasma_client.store_socket_name

    # This must be run on the first or second local scheduler.
    @ray.remote(num_gpus=1)
    def run_on_1_2():
        return ray.worker.global_worker.plasma_client.store_socket_name

    # This must be run on the zeroth or second local scheduler.
    @ray.remote(num_cpus=8)
    def run_on_0_2():
        return ray.worker.global_worker.plasma_client.store_socket_name

    def run_lots_of_tasks():
        names = []
        results = []
        for i in range(100):
            index = np.random.randint(6)
            if index == 0:
                names.append("run_on_0")
                results.append(run_on_0.remote())
            elif index == 1:
                names.append("run_on_1")
                results.append(run_on_1.remote())
            elif index == 2:
                names.append("run_on_2")
                results.append(run_on_2.remote())
            elif index == 3:
                names.append("run_on_0_1_2")
                results.append(run_on_0_1_2.remote())
            elif index == 4:
                names.append("run_on_1_2")
                results.append(run_on_1_2.remote())
            elif index == 5:
                names.append("run_on_0_2")
                results.append(run_on_0_2.remote())
        return names, results

    store_names = address_info["object_store_addresses"]

    def validate_names_and_results(names, results):
        for name, result in zip(names, ray.get(results)):
            if name == "run_on_0":
                assert result in [store_names[0]]
            elif name == "run_on_1":
                assert result in [store_names[1]]
            elif name == "run_on_2":
                assert result in [store_names[2]]
            elif name == "run_on_0_1_2":
                assert (result in [
                    store_names[0], store_names[1], store_names[2]
                ])
            elif name == "run_on_1_2":
                assert result in [store_names[1], store_names[2]]
            elif name == "run_on_0_2":
                assert result in [store_names[0], store_names[2]]
            else:
                raise Exception("This should be unreachable.")
            assert set(ray.get(results)) == set(store_names)

    names, results = run_lots_of_tasks()
    validate_names_and_results(names, results)

    # Make sure the same thing works when this is nested inside of a task.

    @ray.remote
    def run_nested1():
        names, results = run_lots_of_tasks()
        return names, results

    @ray.remote
    def run_nested2():
        names, results = ray.get(run_nested1.remote())
        return names, results

    names, results = ray.get(run_nested2.remote())
    validate_names_and_results(names, results)


def test_custom_resources(shutdown_only):
    ray.worker._init(
        start_ray_local=True,
        num_local_schedulers=2,
        num_cpus=[3, 3],
        resources=[{
            "CustomResource": 0
        }, {
            "CustomResource": 1
        }])

    @ray.remote
    def f():
        time.sleep(0.001)
        return ray.worker.global_worker.plasma_client.store_socket_name

    @ray.remote(resources={"CustomResource": 1})
    def g():
        time.sleep(0.001)
        return ray.worker.global_worker.plasma_client.store_socket_name

    @ray.remote(resources={"CustomResource": 1})
    def h():
        ray.get([f.remote() for _ in range(5)])
        return ray.worker.global_worker.plasma_client.store_socket_name

    # The f tasks should be scheduled on both local schedulers.
    assert len(set(ray.get([f.remote() for _ in range(50)]))) == 2

    local_plasma = ray.worker.global_worker.plasma_client.store_socket_name

    # The g tasks should be scheduled only on the second local scheduler.
    local_scheduler_ids = set(ray.get([g.remote() for _ in range(50)]))
    assert len(local_scheduler_ids) == 1
    assert list(local_scheduler_ids)[0] != local_plasma

    # Make sure that resource bookkeeping works when a task that uses a
    # custom resources gets blocked.
    ray.get([h.remote() for _ in range(5)])


def test_two_custom_resources(shutdown_only):
    ray.worker._init(
        start_ray_local=True,
        num_local_schedulers=2,
        num_cpus=[3, 3],
        resources=[{
            "CustomResource1": 1,
            "CustomResource2": 2
        }, {
            "CustomResource1": 3,
            "CustomResource2": 4
        }])

    @ray.remote(resources={"CustomResource1": 1})
    def f():
        time.sleep(0.001)
        return ray.worker.global_worker.plasma_client.store_socket_name

    @ray.remote(resources={"CustomResource2": 1})
    def g():
        time.sleep(0.001)
        return ray.worker.global_worker.plasma_client.store_socket_name

    @ray.remote(resources={"CustomResource1": 1, "CustomResource2": 3})
    def h():
        time.sleep(0.001)
        return ray.worker.global_worker.plasma_client.store_socket_name

    @ray.remote(resources={"CustomResource1": 4})
    def j():
        time.sleep(0.001)
        return ray.worker.global_worker.plasma_client.store_socket_name

    @ray.remote(resources={"CustomResource3": 1})
    def k():
        time.sleep(0.001)
        return ray.worker.global_worker.plasma_client.store_socket_name

    # The f and g tasks should be scheduled on both local schedulers.
    assert len(set(ray.get([f.remote() for _ in range(50)]))) == 2
    assert len(set(ray.get([g.remote() for _ in range(50)]))) == 2

    local_plasma = ray.worker.global_worker.plasma_client.store_socket_name

    # The h tasks should be scheduled only on the second local scheduler.
    local_scheduler_ids = set(ray.get([h.remote() for _ in range(50)]))
    assert len(local_scheduler_ids) == 1
    assert list(local_scheduler_ids)[0] != local_plasma

    # Make sure that tasks with unsatisfied custom resource requirements do
    # not get scheduled.
    ready_ids, remaining_ids = ray.wait([j.remote(), k.remote()], timeout=500)
    assert ready_ids == []


def test_many_custom_resources(shutdown_only):
    num_custom_resources = 10000
    total_resources = {
        str(i): np.random.randint(1, 7)
        for i in range(num_custom_resources)
    }
    ray.init(num_cpus=5, resources=total_resources)

    def f():
        return 1

    remote_functions = []
    for _ in range(20):
        num_resources = np.random.randint(0, num_custom_resources + 1)
        permuted_resources = np.random.permutation(
            num_custom_resources)[:num_resources]
        random_resources = {
            str(i): total_resources[str(i)]
            for i in permuted_resources
        }
        remote_function = ray.remote(resources=random_resources)(f)
        remote_functions.append(remote_function)

    remote_functions.append(ray.remote(f))
    remote_functions.append(ray.remote(resources=total_resources)(f))

    results = []
    for remote_function in remote_functions:
        results.append(remote_function.remote())
        results.append(remote_function.remote())
        results.append(remote_function.remote())

    ray.get(results)


@pytest.fixture
def save_gpu_ids_shutdown_only():
    # Record the curent value of this environment variable so that we can
    # reset it after the test.
    original_gpu_ids = os.environ.get("CUDA_VISIBLE_DEVICES", None)

    yield None

    # The code after the yield will run as teardown code.
    ray.shutdown()
    # Reset the environment variable.
    if original_gpu_ids is not None:
        os.environ["CUDA_VISIBLE_DEVICES"] = original_gpu_ids
    else:
        del os.environ["CUDA_VISIBLE_DEVICES"]


def test_specific_gpus(save_gpu_ids_shutdown_only):
    allowed_gpu_ids = [4, 5, 6]
    os.environ["CUDA_VISIBLE_DEVICES"] = ",".join(
        [str(i) for i in allowed_gpu_ids])
    ray.init(num_gpus=3)

    @ray.remote(num_gpus=1)
    def f():
        gpu_ids = ray.get_gpu_ids()
        assert len(gpu_ids) == 1
        assert gpu_ids[0] in allowed_gpu_ids

    @ray.remote(num_gpus=2)
    def g():
        gpu_ids = ray.get_gpu_ids()
        assert len(gpu_ids) == 2
        assert gpu_ids[0] in allowed_gpu_ids
        assert gpu_ids[1] in allowed_gpu_ids

    ray.get([f.remote() for _ in range(100)])
    ray.get([g.remote() for _ in range(100)])


def test_blocking_tasks(shutdown_only):
    ray.init(num_cpus=1)

    @ray.remote
    def f(i, j):
        return (i, j)

    @ray.remote
    def g(i):
        # Each instance of g submits and blocks on the result of another
        # remote task.
        object_ids = [f.remote(i, j) for j in range(2)]
        return ray.get(object_ids)

    @ray.remote
    def h(i):
        # Each instance of g submits and blocks on the result of another
        # remote task using ray.wait.
        object_ids = [f.remote(i, j) for j in range(2)]
        return ray.wait(object_ids, num_returns=len(object_ids))

    ray.get([h.remote(i) for i in range(4)])

    @ray.remote
    def _sleep(i):
        time.sleep(0.01)
        return (i)

    @ray.remote
    def sleep():
        # Each instance of sleep submits and blocks on the result of
        # another remote task, which takes some time to execute.
        ray.get([_sleep.remote(i) for i in range(10)])

    ray.get(sleep.remote())


def test_max_call_tasks(shutdown_only):
    ray.init(num_cpus=1)

    @ray.remote(max_calls=1)
    def f():
        return os.getpid()

    pid = ray.get(f.remote())
    ray.test.test_utils.wait_for_pid_to_exit(pid)

    @ray.remote(max_calls=2)
    def f():
        return os.getpid()

    pid1 = ray.get(f.remote())
    pid2 = ray.get(f.remote())
    assert pid1 == pid2
    ray.test.test_utils.wait_for_pid_to_exit(pid1)


def attempt_to_load_balance(remote_function,
                            args,
                            total_tasks,
                            num_local_schedulers,
                            minimum_count,
                            num_attempts=100):
    attempts = 0
    while attempts < num_attempts:
        locations = ray.get(
            [remote_function.remote(*args) for _ in range(total_tasks)])
        names = set(locations)
        counts = [locations.count(name) for name in names]
        print("Counts are {}.".format(counts))
        if (len(names) == num_local_schedulers
                and all(count >= minimum_count for count in counts)):
            break
        attempts += 1
    assert attempts < num_attempts


def test_load_balancing(shutdown_only):
    # This test ensures that tasks are being assigned to all local
    # schedulers in a roughly equal manner.
    num_local_schedulers = 3
    num_cpus = 7
    ray.worker._init(
        start_ray_local=True,
        num_local_schedulers=num_local_schedulers,
        num_cpus=num_cpus)

    @ray.remote
    def f():
        time.sleep(0.01)
        return ray.worker.global_worker.plasma_client.store_socket_name

    attempt_to_load_balance(f, [], 100, num_local_schedulers, 10)
    attempt_to_load_balance(f, [], 1000, num_local_schedulers, 100)


def test_load_balancing_with_dependencies(shutdown_only):
    # This test ensures that tasks are being assigned to all local
    # schedulers in a roughly equal manner even when the tasks have
    # dependencies.
    num_local_schedulers = 3
    ray.worker._init(
        start_ray_local=True,
        num_local_schedulers=num_local_schedulers,
        num_cpus=1)

    @ray.remote
    def f(x):
        time.sleep(0.010)
        return ray.worker.global_worker.plasma_client.store_socket_name

    # This object will be local to one of the local schedulers. Make sure
    # this doesn't prevent tasks from being scheduled on other local
    # schedulers.
    x = ray.put(np.zeros(1000000))

    attempt_to_load_balance(f, [x], 100, num_local_schedulers, 25)


def wait_for_num_tasks(num_tasks, timeout=10):
    start_time = time.time()
    while time.time() - start_time < timeout:
        if len(ray.global_state.task_table()) >= num_tasks:
            return
        time.sleep(0.1)
    raise Exception("Timed out while waiting for global state.")


def wait_for_num_objects(num_objects, timeout=10):
    start_time = time.time()
    while time.time() - start_time < timeout:
        if len(ray.global_state.object_table()) >= num_objects:
            return
        time.sleep(0.1)
    raise Exception("Timed out while waiting for global state.")


@pytest.mark.skipif(
    os.environ.get("RAY_USE_NEW_GCS") == "on",
    reason="New GCS API doesn't have a Python API yet.")
def test_global_state_api(shutdown_only):
    with pytest.raises(Exception):
        ray.global_state.object_table()

    with pytest.raises(Exception):
        ray.global_state.task_table()

    with pytest.raises(Exception):
        ray.global_state.client_table()

    with pytest.raises(Exception):
        ray.global_state.function_table()

    with pytest.raises(Exception):
        ray.global_state.log_files()

    ray.init(num_cpus=5, num_gpus=3, resources={"CustomResource": 1})

    resources = {"CPU": 5, "GPU": 3, "CustomResource": 1}
    assert ray.global_state.cluster_resources() == resources

    assert ray.global_state.object_table() == {}

    driver_id = ray.experimental.state.binary_to_hex(
        ray.worker.global_worker.worker_id)
    driver_task_id = ray.experimental.state.binary_to_hex(
        ray.worker.global_worker.current_task_id.id())

    # One task is put in the task table which corresponds to this driver.
    wait_for_num_tasks(1)
    task_table = ray.global_state.task_table()
    assert len(task_table) == 1
    assert driver_task_id == list(task_table.keys())[0]
    task_spec = task_table[driver_task_id]["TaskSpec"]

    assert task_spec["TaskID"] == driver_task_id
    assert task_spec["ActorID"] == ray_constants.ID_SIZE * "ff"
    assert task_spec["Args"] == []
    assert task_spec["DriverID"] == driver_id
    assert task_spec["FunctionID"] == ray_constants.ID_SIZE * "ff"
    assert task_spec["ReturnObjectIDs"] == []

    client_table = ray.global_state.client_table()
    node_ip_address = ray.worker.global_worker.node_ip_address

    assert len(client_table) == 1
    assert client_table[0]["NodeManagerAddress"] == node_ip_address

    @ray.remote
    def f(*xs):
        return 1

    x_id = ray.put(1)
    result_id = f.remote(1, "hi", x_id)

    # Wait for one additional task to complete.
    wait_for_num_tasks(1 + 1)
    task_table = ray.global_state.task_table()
    assert len(task_table) == 1 + 1
    task_id_set = set(task_table.keys())
    task_id_set.remove(driver_task_id)
    task_id = list(task_id_set)[0]

    function_table = ray.global_state.function_table()
    task_spec = task_table[task_id]["TaskSpec"]
    assert task_spec["ActorID"] == ray_constants.ID_SIZE * "ff"
    assert task_spec["Args"] == [1, "hi", x_id]
    assert task_spec["DriverID"] == driver_id
    assert task_spec["ReturnObjectIDs"] == [result_id]
    function_table_entry = function_table[task_spec["FunctionID"]]
    assert function_table_entry["Name"] == "runtest.f"
    assert function_table_entry["DriverID"] == driver_id
    assert function_table_entry["Module"] == "runtest"

    assert task_table[task_id] == ray.global_state.task_table(task_id)

    # Wait for two objects, one for the x_id and one for result_id.
    wait_for_num_objects(2)

    def wait_for_object_table():
        timeout = 10
        start_time = time.time()
        while time.time() - start_time < timeout:
            object_table = ray.global_state.object_table()
            tables_ready = (object_table[x_id]["ManagerIDs"] is not None and
                            object_table[result_id]["ManagerIDs"] is not None)
            if tables_ready:
                return
            time.sleep(0.1)
        raise Exception("Timed out while waiting for object table to "
                        "update.")

    object_table = ray.global_state.object_table()
    assert len(object_table) == 2

    assert object_table[x_id]["IsEviction"][0] is False

    assert object_table[result_id]["IsEviction"][0] is False

    assert object_table[x_id] == ray.global_state.object_table(x_id)
    object_table_entry = ray.global_state.object_table(result_id)
    assert object_table[result_id] == object_table_entry


@pytest.mark.skipif(
    os.environ.get("RAY_USE_NEW_GCS") == "on",
    reason="New GCS API doesn't have a Python API yet.")
def test_log_file_api(shutdown_only):
    ray.init(num_cpus=1, redirect_worker_output=True)

    message = "unique message"

    @ray.remote
    def f():
        print(message)
        # The call to sys.stdout.flush() seems to be necessary when using
        # the system Python 2.7 on Ubuntu.
        sys.stdout.flush()

    ray.get(f.remote())

    # Make sure that the message appears in the log files.
    start_time = time.time()
    found_message = False
    while time.time() - start_time < 10:
        log_files = ray.global_state.log_files()
        for ip, innerdict in log_files.items():
            for filename, contents in innerdict.items():
                contents_str = "".join(contents)
                if message in contents_str:
                    found_message = True
        if found_message:
            break
        time.sleep(0.1)

    assert found_message is True


@pytest.mark.skipif(
    os.environ.get("RAY_USE_NEW_GCS") == "on",
    reason="New GCS API doesn't have a Python API yet.")
def test_workers(shutdown_only):
    num_workers = 3
    ray.init(redirect_worker_output=True, num_cpus=num_workers)

    @ray.remote
    def f():
        return id(ray.worker.global_worker), os.getpid()

    # Wait until all of the workers have started.
    worker_ids = set()
    while len(worker_ids) != num_workers:
        worker_ids = set(ray.get([f.remote() for _ in range(10)]))

    worker_info = ray.global_state.workers()
    assert len(worker_info) >= num_workers
    for worker_id, info in worker_info.items():
        assert "node_ip_address" in info
        assert "local_scheduler_socket" in info
        assert "plasma_store_socket" in info
        assert "stderr_file" in info
        assert "stdout_file" in info


@pytest.fixture
def shutdown_only_with_initialization_check():
    yield None
    # The code after the yield will run as teardown code.
    ray.shutdown()
    assert not ray.is_initialized()


def test_initialized(shutdown_only_with_initialization_check):
    assert not ray.is_initialized()
    ray.init(num_cpus=0)
    assert ray.is_initialized()


def test_initialized_local_mode(shutdown_only_with_initialization_check):
    assert not ray.is_initialized()
    ray.init(num_cpus=0, local_mode=True)
    assert ray.is_initialized()


def test_wait_reconstruction(shutdown_only):
    ray.init(num_cpus=1, object_store_memory=10**8)

    @ray.remote
    def f():
        return np.zeros(6 * 10**7, dtype=np.uint8)

    x_id = f.remote()
    ray.wait([x_id])
    ray.wait([f.remote()])
    assert not ray.worker.global_worker.plasma_client.contains(
        ray.pyarrow.plasma.ObjectID(x_id.id()))
    ready_ids, _ = ray.wait([x_id])
    assert len(ready_ids) == 1


<<<<<<< HEAD
def test_ray_setproctitle(shutdown_only):
    ray.init(num_cpus=2)

    @ray.remote
    class UniqueName(object):
        def __init__(self):
            assert setproctitle.getproctitle() == "ray_UniqueName:__init__()"

        def f(self):
            assert setproctitle.getproctitle() == "ray_UniqueName:f()"

    @ray.remote
    def unique_1():
        assert setproctitle.getproctitle() == "ray_worker:runtest.unique_1()"

    actor = UniqueName.remote()
    ray.get(actor.f.remote())
    ray.get(unique_1.remote())
=======
@pytest.mark.skipif(
    os.getenv("TRAVIS") is None,
    reason="This test should only be run on Travis.")
def test_ray_stack(shutdown_only):
    ray.init(num_cpus=2)

    def unique_name_1():
        time.sleep(1000)

    @ray.remote
    def unique_name_2():
        time.sleep(1000)

    @ray.remote
    def unique_name_3():
        unique_name_1()

    unique_name_2.remote()
    unique_name_3.remote()

    success = False
    start_time = time.time()
    while time.time() - start_time < 30:
        # Attempt to parse the "ray stack" call.
        output = ray.utils.decode(subprocess.check_output(["ray", "stack"]))
        if ("unique_name_1" in output and "unique_name_2" in output
                and "unique_name_3" in output):
            success = True
            break

    if not success:
        raise Exception("Failed to find necessary information with "
                        "'ray stack'")
>>>>>>> caddd189
<|MERGE_RESOLUTION|>--- conflicted
+++ resolved
@@ -2284,7 +2284,6 @@
     assert len(ready_ids) == 1
 
 
-<<<<<<< HEAD
 def test_ray_setproctitle(shutdown_only):
     ray.init(num_cpus=2)
 
@@ -2303,7 +2302,8 @@
     actor = UniqueName.remote()
     ray.get(actor.f.remote())
     ray.get(unique_1.remote())
-=======
+
+
 @pytest.mark.skipif(
     os.getenv("TRAVIS") is None,
     reason="This test should only be run on Travis.")
@@ -2336,5 +2336,4 @@
 
     if not success:
         raise Exception("Failed to find necessary information with "
-                        "'ray stack'")
->>>>>>> caddd189
+                        "'ray stack'")