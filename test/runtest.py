--- conflicted
+++ resolved
@@ -1675,13 +1675,8 @@
         ray.get(a1.test.remote())
 
     @unittest.skipIf(
-<<<<<<< HEAD
-        os.environ.get("RAY_USE_XRAY") is None,
-        "This test does not work with xray yet.")
-=======
-        os.environ.get("RAY_USE_XRAY") != "1",
+        os.environ.get("RAY_USE_XRAY") == "0",
         "This test only works with xray.")
->>>>>>> 224d38cb
     def testZeroCPUs(self):
         ray.init(num_cpus=0)
 
