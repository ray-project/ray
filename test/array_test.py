from __future__ import absolute_import
from __future__ import division
from __future__ import print_function

import numpy as np
from numpy.testing import assert_equal, assert_almost_equal
import sys
import unittest

import ray
import ray.experimental.array.remote as ra
import ray.experimental.array.distributed as da

if sys.version_info >= (3, 0):
    from importlib import reload


class RemoteArrayTest(unittest.TestCase):
    def tearDown(self):
        ray.shutdown()

    def testMethods(self):
        for module in [
                ra.core, ra.random, ra.linalg, da.core, da.random, da.linalg
        ]:
            reload(module)
        ray.init()

        # test eye
        object_id = ra.eye.remote(3)
        val = ray.get(object_id)
        assert_almost_equal(val, np.eye(3))

        # test zeros
        object_id = ra.zeros.remote([3, 4, 5])
        val = ray.get(object_id)
        assert_equal(val, np.zeros([3, 4, 5]))

        # test qr - pass by value
        a_val = np.random.normal(size=[10, 11])
        q_id, r_id = ra.linalg.qr.remote(a_val)
        q_val = ray.get(q_id)
        r_val = ray.get(r_id)
        assert_almost_equal(np.dot(q_val, r_val), a_val)

        # test qr - pass by objectid
        a = ra.random.normal.remote([10, 13])
        q_id, r_id = ra.linalg.qr.remote(a)
        a_val = ray.get(a)
        q_val = ray.get(q_id)
        r_val = ray.get(r_id)
        assert_almost_equal(np.dot(q_val, r_val), a_val)


class DistributedArrayTest(unittest.TestCase):
    def tearDown(self):
        ray.shutdown()

    def testAssemble(self):
        for module in [
                ra.core, ra.random, ra.linalg, da.core, da.random, da.linalg
        ]:
            reload(module)
        ray.init()

        a = ra.ones.remote([da.BLOCK_SIZE, da.BLOCK_SIZE])
        b = ra.zeros.remote([da.BLOCK_SIZE, da.BLOCK_SIZE])
        x = da.DistArray([2 * da.BLOCK_SIZE, da.BLOCK_SIZE],
                         np.array([[a], [b]]))
        assert_equal(
            x.assemble(),
            np.vstack([
                np.ones([da.BLOCK_SIZE, da.BLOCK_SIZE]),
                np.zeros([da.BLOCK_SIZE, da.BLOCK_SIZE])
            ]))

<<<<<<< HEAD
    @unittest.skipIf(
        os.environ.get("RAY_USE_XRAY") is None,
        "This test does not work with xray yet.")
=======
>>>>>>> 224d38cb
    def testMethods(self):
        for module in [
                ra.core, ra.random, ra.linalg, da.core, da.random, da.linalg
        ]:
            reload(module)
        ray.worker._init(
            start_ray_local=True, num_local_schedulers=2, num_cpus=[10, 10])

        x = da.zeros.remote([9, 25, 51], "float")
        assert_equal(ray.get(da.assemble.remote(x)), np.zeros([9, 25, 51]))

        x = da.ones.remote([11, 25, 49], dtype_name="float")
        assert_equal(ray.get(da.assemble.remote(x)), np.ones([11, 25, 49]))

        x = da.random.normal.remote([11, 25, 49])
        y = da.copy.remote(x)
        assert_equal(
            ray.get(da.assemble.remote(x)), ray.get(da.assemble.remote(y)))

        x = da.eye.remote(25, dtype_name="float")
        assert_equal(ray.get(da.assemble.remote(x)), np.eye(25))

        x = da.random.normal.remote([25, 49])
        y = da.triu.remote(x)
        assert_equal(
            ray.get(da.assemble.remote(y)),
            np.triu(ray.get(da.assemble.remote(x))))

        x = da.random.normal.remote([25, 49])
        y = da.tril.remote(x)
        assert_equal(
            ray.get(da.assemble.remote(y)),
            np.tril(ray.get(da.assemble.remote(x))))

        x = da.random.normal.remote([25, 49])
        y = da.random.normal.remote([49, 18])
        z = da.dot.remote(x, y)
        w = da.assemble.remote(z)
        u = da.assemble.remote(x)
        v = da.assemble.remote(y)
        assert_almost_equal(ray.get(w), np.dot(ray.get(u), ray.get(v)))
        assert_almost_equal(ray.get(w), np.dot(ray.get(u), ray.get(v)))

        # test add
        x = da.random.normal.remote([23, 42])
        y = da.random.normal.remote([23, 42])
        z = da.add.remote(x, y)
        assert_almost_equal(
            ray.get(da.assemble.remote(z)),
            ray.get(da.assemble.remote(x)) + ray.get(da.assemble.remote(y)))

        # test subtract
        x = da.random.normal.remote([33, 40])
        y = da.random.normal.remote([33, 40])
        z = da.subtract.remote(x, y)
        assert_almost_equal(
            ray.get(da.assemble.remote(z)),
            ray.get(da.assemble.remote(x)) - ray.get(da.assemble.remote(y)))

        # test transpose
        x = da.random.normal.remote([234, 432])
        y = da.transpose.remote(x)
        assert_equal(
            ray.get(da.assemble.remote(x)).T, ray.get(da.assemble.remote(y)))

        # test numpy_to_dist
        x = da.random.normal.remote([23, 45])
        y = da.assemble.remote(x)
        z = da.numpy_to_dist.remote(y)
        w = da.assemble.remote(z)
        assert_equal(
            ray.get(da.assemble.remote(x)), ray.get(da.assemble.remote(z)))
        assert_equal(ray.get(y), ray.get(w))

        # test da.tsqr
        for shape in [[123, da.BLOCK_SIZE], [7, da.BLOCK_SIZE],
                      [da.BLOCK_SIZE, da.BLOCK_SIZE], [da.BLOCK_SIZE, 7],
                      [10 * da.BLOCK_SIZE, da.BLOCK_SIZE]]:
            x = da.random.normal.remote(shape)
            K = min(shape)
            q, r = da.linalg.tsqr.remote(x)
            x_val = ray.get(da.assemble.remote(x))
            q_val = ray.get(da.assemble.remote(q))
            r_val = ray.get(r)
            assert r_val.shape == (K, shape[1])
            assert_equal(r_val, np.triu(r_val))
            assert_almost_equal(x_val, np.dot(q_val, r_val))
            assert_almost_equal(np.dot(q_val.T, q_val), np.eye(K))

        # test da.linalg.modified_lu
        def test_modified_lu(d1, d2):
            print("testing dist_modified_lu with d1 = " + str(d1) + ", d2 = " +
                  str(d2))
            assert d1 >= d2
            m = ra.random.normal.remote([d1, d2])
            q, r = ra.linalg.qr.remote(m)
            l, u, s = da.linalg.modified_lu.remote(da.numpy_to_dist.remote(q))
            q_val = ray.get(q)
            ray.get(r)
            l_val = ray.get(da.assemble.remote(l))
            u_val = ray.get(u)
            s_val = ray.get(s)
            s_mat = np.zeros((d1, d2))
            for i in range(len(s_val)):
                s_mat[i, i] = s_val[i]
            # Check that q - s = l * u.
            assert_almost_equal(q_val - s_mat, np.dot(l_val, u_val))
            # Check that u is upper triangular.
            assert_equal(np.triu(u_val), u_val)
            # Check that l is lower triangular.
            assert_equal(np.tril(l_val), l_val)

        for d1, d2 in [(100, 100), (99, 98), (7, 5), (7, 7), (20, 7), (20,
                                                                       10)]:
            test_modified_lu(d1, d2)

        # test dist_tsqr_hr
        def test_dist_tsqr_hr(d1, d2):
            print("testing dist_tsqr_hr with d1 = " + str(d1) + ", d2 = " +
                  str(d2))
            a = da.random.normal.remote([d1, d2])
            y, t, y_top, r = da.linalg.tsqr_hr.remote(a)
            a_val = ray.get(da.assemble.remote(a))
            y_val = ray.get(da.assemble.remote(y))
            t_val = ray.get(t)
            y_top_val = ray.get(y_top)
            r_val = ray.get(r)
            tall_eye = np.zeros((d1, min(d1, d2)))
            np.fill_diagonal(tall_eye, 1)
            q = tall_eye - np.dot(y_val, np.dot(t_val, y_top_val.T))
            # Check that q.T * q = I.
            assert_almost_equal(np.dot(q.T, q), np.eye(min(d1, d2)))
            # Check that a = (I - y * t * y_top.T) * r.
            assert_almost_equal(np.dot(q, r_val), a_val)

        for d1, d2 in [(123, da.BLOCK_SIZE), (7, da.BLOCK_SIZE),
                       (da.BLOCK_SIZE, da.BLOCK_SIZE), (da.BLOCK_SIZE, 7),
                       (10 * da.BLOCK_SIZE, da.BLOCK_SIZE)]:
            test_dist_tsqr_hr(d1, d2)

        def test_dist_qr(d1, d2):
            print("testing qr with d1 = {}, and d2 = {}.".format(d1, d2))
            a = da.random.normal.remote([d1, d2])
            K = min(d1, d2)
            q, r = da.linalg.qr.remote(a)
            a_val = ray.get(da.assemble.remote(a))
            q_val = ray.get(da.assemble.remote(q))
            r_val = ray.get(da.assemble.remote(r))
            assert q_val.shape == (d1, K)
            assert r_val.shape == (K, d2)
            assert_almost_equal(np.dot(q_val.T, q_val), np.eye(K))
            assert_equal(r_val, np.triu(r_val))
            assert_almost_equal(a_val, np.dot(q_val, r_val))

        for d1, d2 in [(123, da.BLOCK_SIZE), (7, da.BLOCK_SIZE),
                       (da.BLOCK_SIZE, da.BLOCK_SIZE), (da.BLOCK_SIZE, 7),
                       (13, 21), (34, 35), (8, 7)]:
            test_dist_qr(d1, d2)
            test_dist_qr(d2, d1)
        for _ in range(20):
            d1 = np.random.randint(1, 35)
            d2 = np.random.randint(1, 35)
            test_dist_qr(d1, d2)


if __name__ == "__main__":
    unittest.main(verbosity=2)<|MERGE_RESOLUTION|>--- conflicted
+++ resolved
@@ -74,12 +74,6 @@
                 np.zeros([da.BLOCK_SIZE, da.BLOCK_SIZE])
             ]))
 
-<<<<<<< HEAD
-    @unittest.skipIf(
-        os.environ.get("RAY_USE_XRAY") is None,
-        "This test does not work with xray yet.")
-=======
->>>>>>> 224d38cb
     def testMethods(self):
         for module in [
                 ra.core, ra.random, ra.linalg, da.core, da.random, da.linalg
