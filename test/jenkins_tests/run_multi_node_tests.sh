#!/usr/bin/env bash

# Cause the script to exit if a single command fails.
set -e

# Show explicitly which commands are currently running.
set -x

ROOT_DIR=$(cd "$(dirname "${BASH_SOURCE:-$0}")"; pwd)

DOCKER_SHA=$($ROOT_DIR/../../build-docker.sh --output-sha --no-cache)
echo "Using Docker image" $DOCKER_SHA

docker run --rm --shm-size=10G --memory=10G $DOCKER_SHA \
    python /ray/python/ray/rllib/train.py \
    --env PongDeterministic-v0 \
    --run A3C \
    --stop '{"training_iteration": 2}' \
    --config '{"num_workers": 2}'

docker run --rm --shm-size=10G --memory=10G $DOCKER_SHA \
    python /ray/python/ray/rllib/train.py \
    --env Pong-ram-v4 \
    --run A3C \
    --stop '{"training_iteration": 2}' \
    --config '{"num_workers": 2}'

docker run --rm --shm-size=10G --memory=10G $DOCKER_SHA \
    python /ray/python/ray/rllib/train.py \
    --env PongDeterministic-v0 \
    --run A2C \
    --stop '{"training_iteration": 2}' \
    --config '{"num_workers": 2}'

docker run --rm --shm-size=10G --memory=10G $DOCKER_SHA \
    python /ray/python/ray/rllib/train.py \
    --env CartPole-v1 \
    --run PPO \
    --stop '{"training_iteration": 2}' \
    --config '{"kl_coeff": 1.0, "num_sgd_iter": 10, "lr": 1e-4, "sgd_minibatch_size": 64, "train_batch_size": 2000, "num_workers": 1, "model": {"free_log_std": true}}'

docker run --rm --shm-size=10G --memory=10G $DOCKER_SHA \
    python /ray/python/ray/rllib/train.py \
    --env CartPole-v1 \
    --run PPO \
    --stop '{"training_iteration": 2}' \
    --config '{"simple_optimizer": false, "num_sgd_iter": 2, "model": {"use_lstm": true}}'

docker run --rm --shm-size=10G --memory=10G $DOCKER_SHA \
    python /ray/python/ray/rllib/train.py \
    --env CartPole-v1 \
    --run PPO \
    --stop '{"training_iteration": 2}' \
    --config '{"simple_optimizer": true, "num_sgd_iter": 2, "model": {"use_lstm": true}}'

docker run --rm --shm-size=10G --memory=10G $DOCKER_SHA \
    python /ray/python/ray/rllib/train.py \
    --env CartPole-v1 \
    --run PPO \
    --stop '{"training_iteration": 2}' \
    --config '{"kl_coeff": 1.0, "num_sgd_iter": 10, "lr": 1e-4, "sgd_minibatch_size": 64, "train_batch_size": 2000, "num_workers": 1, "use_gae": false, "batch_mode": "complete_episodes"}'

docker run --rm --shm-size=10G --memory=10G $DOCKER_SHA \
    python /ray/python/ray/rllib/train.py \
    --env Pendulum-v0 \
    --run ES \
    --stop '{"training_iteration": 2}' \
    --config '{"stepsize": 0.01, "episodes_per_batch": 20, "train_batch_size": 100, "num_workers": 2}'

docker run --rm --shm-size=10G --memory=10G $DOCKER_SHA \
    python /ray/python/ray/rllib/train.py \
    --env Pong-v0 \
    --run ES \
    --stop '{"training_iteration": 2}' \
    --config '{"stepsize": 0.01, "episodes_per_batch": 20, "train_batch_size": 100, "num_workers": 2}'

docker run --rm --shm-size=10G --memory=10G $DOCKER_SHA \
    python /ray/python/ray/rllib/train.py \
    --env CartPole-v0 \
    --run A3C \
    --stop '{"training_iteration": 2}' \

docker run --rm --shm-size=10G --memory=10G $DOCKER_SHA \
    python /ray/python/ray/rllib/train.py \
    --env CartPole-v0 \
    --run DQN \
    --stop '{"training_iteration": 2}' \
    --config '{"lr": 1e-3, "schedule_max_timesteps": 100000, "exploration_fraction": 0.1, "exploration_final_eps": 0.02, "dueling": false, "hiddens": [], "model": {"fcnet_hiddens": [64], "fcnet_activation": "relu"}}'

docker run --rm --shm-size=10G --memory=10G $DOCKER_SHA \
    python /ray/python/ray/rllib/train.py \
    --env CartPole-v0 \
    --run DQN \
    --stop '{"training_iteration": 2}' \
    --config '{"num_workers": 2}'

docker run --rm --shm-size=10G --memory=10G $DOCKER_SHA \
    python /ray/python/ray/rllib/train.py \
    --env CartPole-v0 \
    --run APEX \
    --stop '{"training_iteration": 2}' \
    --config '{"num_workers": 2, "timesteps_per_iteration": 1000, "gpu": false, "min_iter_time_s": 1}'

docker run --rm --shm-size=10G --memory=10G $DOCKER_SHA \
    python /ray/python/ray/rllib/train.py \
    --env FrozenLake-v0 \
    --run DQN \
    --stop '{"training_iteration": 2}'

docker run --rm --shm-size=10G --memory=10G $DOCKER_SHA \
    python /ray/python/ray/rllib/train.py \
    --env FrozenLake-v0 \
    --run PPO \
    --stop '{"training_iteration": 2}' \
    --config '{"num_sgd_iter": 10, "sgd_minibatch_size": 64, "train_batch_size": 1000, "num_workers": 1}'

docker run --rm --shm-size=10G --memory=10G $DOCKER_SHA \
    python /ray/python/ray/rllib/train.py \
    --env PongDeterministic-v4 \
    --run DQN \
    --stop '{"training_iteration": 2}' \
    --config '{"lr": 1e-4, "schedule_max_timesteps": 2000000, "buffer_size": 10000, "exploration_fraction": 0.1, "exploration_final_eps": 0.01, "sample_batch_size": 4, "learning_starts": 10000, "target_network_update_freq": 1000, "gamma": 0.99, "prioritized_replay": true}'

docker run --rm --shm-size=10G --memory=10G $DOCKER_SHA \
    python /ray/python/ray/rllib/train.py \
    --env MontezumaRevenge-v0 \
    --run PPO \
    --stop '{"training_iteration": 2}' \
    --config '{"kl_coeff": 1.0, "num_sgd_iter": 10, "lr": 1e-4, "sgd_minibatch_size": 64, "train_batch_size": 2000, "num_workers": 1, "model": {"dim": 40, "conv_filters": [[16, [8, 8], 4], [32, [4, 4], 2], [512, [5, 5], 1]]}}'

docker run --rm --shm-size=10G --memory=10G $DOCKER_SHA \
    python /ray/python/ray/rllib/train.py \
    --env CartPole-v1 \
    --run A3C \
    --stop '{"training_iteration": 2}' \
    --config '{"num_workers": 2, "model": {"use_lstm": true}}'

docker run --rm --shm-size=10G --memory=10G $DOCKER_SHA \
    python /ray/python/ray/rllib/train.py \
    --env CartPole-v0 \
    --run DQN \
    --stop '{"training_iteration": 2}' \
    --config '{"num_workers": 2}'

docker run --rm --shm-size=10G --memory=10G $DOCKER_SHA \
    python /ray/python/ray/rllib/train.py \
    --env CartPole-v0 \
    --run PG \
    --stop '{"training_iteration": 2}' \
    --config '{"sample_batch_size": 500, "num_workers": 1}'

docker run --rm --shm-size=10G --memory=10G $DOCKER_SHA \
    python /ray/python/ray/rllib/train.py \
    --env CartPole-v0 \
    --run PG \
    --stop '{"training_iteration": 2}' \
    --config '{"sample_batch_size": 500, "num_workers": 1, "model": {"use_lstm": true, "max_seq_len": 100}}'

docker run --rm --shm-size=10G --memory=10G $DOCKER_SHA \
    python /ray/python/ray/rllib/train.py \
    --env CartPole-v0 \
    --run PG \
    --stop '{"training_iteration": 2}' \
    --config '{"sample_batch_size": 500, "num_workers": 1, "num_envs_per_worker": 10}'

docker run --rm --shm-size=10G --memory=10G $DOCKER_SHA \
    python /ray/python/ray/rllib/train.py \
    --env Pong-v0 \
    --run PG \
    --stop '{"training_iteration": 2}' \
    --config '{"sample_batch_size": 500, "num_workers": 1}'

docker run --rm --shm-size=10G --memory=10G $DOCKER_SHA \
    python /ray/python/ray/rllib/train.py \
    --env FrozenLake-v0 \
    --run PG \
    --stop '{"training_iteration": 2}' \
    --config '{"sample_batch_size": 500, "num_workers": 1}'

docker run --rm --shm-size=10G --memory=10G $DOCKER_SHA \
    python /ray/python/ray/rllib/train.py \
    --env Pendulum-v0 \
    --run DDPG \
    --stop '{"training_iteration": 2}' \
    --config '{"num_workers": 1}'

docker run --rm --shm-size=10G --memory=10G $DOCKER_SHA \
    python /ray/python/ray/rllib/train.py \
    --env CartPole-v0 \
    --run IMPALA \
    --stop '{"training_iteration": 2}' \
    --config '{"num_gpus": 0, "num_workers": 2, "min_iter_time_s": 1}'

docker run --rm --shm-size=10G --memory=10G $DOCKER_SHA \
    python /ray/python/ray/rllib/train.py \
    --env CartPole-v0 \
    --run IMPALA \
    --stop '{"training_iteration": 2}' \
    --config '{"num_gpus": 0, "num_workers": 2, "min_iter_time_s": 1, "model": {"use_lstm": true}}'

docker run --rm --shm-size=10G --memory=10G $DOCKER_SHA \
    python /ray/python/ray/rllib/train.py \
    --env CartPole-v0 \
    --run IMPALA \
    --stop '{"training_iteration": 2}' \
    --config '{"num_gpus": 0, "num_workers": 2, "min_iter_time_s": 1, "num_parallel_data_loaders": 2, "replay_proportion": 1.0}'

docker run --rm --shm-size=10G --memory=10G $DOCKER_SHA \
    python /ray/python/ray/rllib/train.py \
    --env CartPole-v0 \
    --run IMPALA \
    --stop '{"training_iteration": 2}' \
    --config '{"num_gpus": 0, "num_workers": 2, "min_iter_time_s": 1, "num_parallel_data_loaders": 2, "replay_proportion": 1.0, "model": {"use_lstm": true}}'

docker run --rm --shm-size=10G --memory=10G $DOCKER_SHA \
    python /ray/python/ray/rllib/train.py \
    --env MountainCarContinuous-v0 \
    --run DDPG \
    --stop '{"training_iteration": 2}' \
    --config '{"num_workers": 1}'

docker run --rm --shm-size=10G --memory=10G $DOCKER_SHA \
    rllib train \
    --env MountainCarContinuous-v0 \
    --run DDPG \
    --stop '{"training_iteration": 2}' \
    --config '{"num_workers": 1}'

docker run --rm --shm-size=10G --memory=10G $DOCKER_SHA \
    python /ray/python/ray/rllib/train.py \
    --env Pendulum-v0 \
    --run APEX_DDPG \
    --ray-num-cpus 8 \
    --stop '{"training_iteration": 2}' \
    --config '{"num_workers": 2, "optimizer": {"num_replay_buffer_shards": 1}, "learning_starts": 100, "min_iter_time_s": 1}'

docker run --rm --shm-size=10G --memory=10G $DOCKER_SHA \
    sh /ray/test/jenkins_tests/multi_node_tests/test_rllib_eval.sh

docker run --rm --shm-size=10G --memory=10G $DOCKER_SHA \
    python /ray/python/ray/rllib/test/test_local.py

docker run --rm --shm-size=10G --memory=10G $DOCKER_SHA \
    python /ray/python/ray/rllib/test/test_checkpoint_restore.py

docker run --rm --shm-size=10G --memory=10G $DOCKER_SHA \
    python /ray/python/ray/rllib/test/test_policy_evaluator.py

docker run --rm --shm-size=10G --memory=10G $DOCKER_SHA \
    python /ray/python/ray/rllib/test/test_nested_spaces.py

docker run --rm --shm-size=10G --memory=10G $DOCKER_SHA \
    python /ray/python/ray/rllib/test/test_serving_env.py

docker run --rm --shm-size=10G --memory=10G $DOCKER_SHA \
    python /ray/python/ray/rllib/test/test_lstm.py

docker run --rm --shm-size=10G --memory=10G $DOCKER_SHA \
    python /ray/python/ray/rllib/test/test_multi_agent_env.py

docker run --rm --shm-size=10G --memory=10G $DOCKER_SHA \
    python /ray/python/ray/rllib/test/test_supported_spaces.py

docker run --rm --shm-size=10G --memory=10G $DOCKER_SHA \
<<<<<<< HEAD
    pytest /ray/python/ray/tune/test/cluster_tests.py
=======
    /ray/python/ray/rllib/test/test_rollout.sh
>>>>>>> 5814655f

docker run --rm --shm-size=10G --memory=10G $DOCKER_SHA \
    python /ray/python/ray/tune/examples/tune_mnist_ray.py \
    --smoke-test

docker run --rm --shm-size=10G --memory=10G $DOCKER_SHA \
    python /ray/python/ray/tune/examples/pbt_example.py \
    --smoke-test

docker run --rm --shm-size=10G --memory=10G $DOCKER_SHA \
    python /ray/python/ray/tune/examples/hyperband_example.py \
    --smoke-test

docker run --rm --shm-size=10G --memory=10G $DOCKER_SHA \
    python /ray/python/ray/tune/examples/async_hyperband_example.py \
    --smoke-test

docker run --rm --shm-size=10G --memory=10G $DOCKER_SHA \
    python /ray/python/ray/tune/examples/tune_mnist_ray_hyperband.py \
    --smoke-test

docker run --rm --shm-size=10G --memory=10G $DOCKER_SHA \
    python /ray/python/ray/tune/examples/tune_mnist_async_hyperband.py \
    --smoke-test

docker run --rm --shm-size=10G --memory=10G $DOCKER_SHA \
    python /ray/python/ray/tune/examples/hyperopt_example.py \
    --smoke-test

docker run --rm --shm-size=10G --memory=10G $DOCKER_SHA \
    python /ray/python/ray/tune/examples/tune_mnist_keras.py \
    --smoke-test

docker run --rm --shm-size=10G --memory=10G $DOCKER_SHA \
    python /ray/python/ray/tune/examples/mnist_pytorch.py \
    --smoke-test

docker run --rm --shm-size=10G --memory=10G $DOCKER_SHA \
    python /ray/python/ray/tune/examples/mnist_pytorch_trainable.py \
    --smoke-test

docker run --rm --shm-size=10G --memory=10G $DOCKER_SHA \
    python /ray/python/ray/tune/examples/genetic_example.py \
    --smoke-test

docker run --rm --shm-size=10G --memory=10G $DOCKER_SHA \
    python /ray/python/ray/rllib/examples/multiagent_cartpole.py --num-iters=2

docker run --rm --shm-size=10G --memory=10G $DOCKER_SHA \
    python /ray/python/ray/rllib/examples/multiagent_two_trainers.py --num-iters=2

docker run --rm --shm-size=10G --memory=10G $DOCKER_SHA \
    python /ray/python/ray/rllib/examples/cartpole_lstm.py --run=PPO --stop=200

docker run --rm --shm-size=10G --memory=10G $DOCKER_SHA \
    python /ray/python/ray/rllib/examples/cartpole_lstm.py --run=IMPALA --stop=100

docker run --rm --shm-size=10G --memory=10G $DOCKER_SHA \
    python /ray/python/ray/rllib/examples/cartpole_lstm.py --stop=200 --use-prev-action-reward

docker run --rm --shm-size=10G --memory=10G $DOCKER_SHA \
    python /ray/python/ray/rllib/examples/custom_metrics_and_callbacks.py --num-iters=2

docker run  -e "RAY_USE_XRAY=1" --rm --shm-size=10G --memory=10G $DOCKER_SHA \
    python /ray/python/ray/experimental/sgd/test_sgd.py --num-iters=2 \
        --batch-size=1 --strategy=simple

docker run  -e "RAY_USE_XRAY=1" --rm --shm-size=10G --memory=10G $DOCKER_SHA \
    python /ray/python/ray/experimental/sgd/test_sgd.py --num-iters=2 \
        --batch-size=1 --strategy=ps

docker run --rm --shm-size=10G --memory=10G $DOCKER_SHA \
    python /ray/python/ray/rllib/train.py \
    --env PongDeterministic-v4 \
    --run A3C \
    --stop '{"training_iteration": 2}' \
    --config '{"num_workers": 2, "use_pytorch": true, "model": {"use_lstm": false, "grayscale": true, "zero_mean": false, "dim": 84, "channel_major": true}, "preprocessor_pref": "rllib"}'

docker run --rm --shm-size=10G --memory=10G $DOCKER_SHA \
    python /ray/python/ray/rllib/train.py \
    --env CartPole-v1 \
    --run A3C \
    --stop '{"training_iteration": 2}' \
    --config '{"num_workers": 2, "use_pytorch": true}'

python3 $ROOT_DIR/multi_node_docker_test.py \
    --docker-image=$DOCKER_SHA \
    --num-nodes=5 \
    --num-redis-shards=10 \
    --test-script=/ray/test/jenkins_tests/multi_node_tests/test_0.py

python3 $ROOT_DIR/multi_node_docker_test.py \
    --docker-image=$DOCKER_SHA \
    --num-nodes=5 \
    --num-redis-shards=5 \
    --num-gpus=0,1,2,3,4 \
    --num-drivers=7 \
    --driver-locations=0,1,0,1,2,3,4 \
    --test-script=/ray/test/jenkins_tests/multi_node_tests/remove_driver_test.py

python3 $ROOT_DIR/multi_node_docker_test.py \
    --docker-image=$DOCKER_SHA \
    --num-nodes=5 \
    --num-redis-shards=2 \
    --num-gpus=0,0,5,6,50 \
    --num-drivers=100 \
    --test-script=/ray/test/jenkins_tests/multi_node_tests/many_drivers_test.py

python3 $ROOT_DIR/multi_node_docker_test.py \
    --docker-image=$DOCKER_SHA \
    --num-nodes=1 \
    --mem-size=60G \
    --shm-size=60G \
    --test-script=/ray/test/jenkins_tests/multi_node_tests/large_memory_test.py<|MERGE_RESOLUTION|>--- conflicted
+++ resolved
@@ -262,11 +262,10 @@
     python /ray/python/ray/rllib/test/test_supported_spaces.py
 
 docker run --rm --shm-size=10G --memory=10G $DOCKER_SHA \
-<<<<<<< HEAD
     pytest /ray/python/ray/tune/test/cluster_tests.py
-=======
+
+docker run --rm --shm-size=10G --memory=10G $DOCKER_SHA \
     /ray/python/ray/rllib/test/test_rollout.sh
->>>>>>> 5814655f
 
 docker run --rm --shm-size=10G --memory=10G $DOCKER_SHA \
     python /ray/python/ray/tune/examples/tune_mnist_ray.py \
