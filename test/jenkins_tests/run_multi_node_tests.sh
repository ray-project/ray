#!/usr/bin/env bash

# Cause the script to exit if a single command fails.
set -e

# Show explicitly which commands are currently running.
set -x

ROOT_DIR=$(cd "$(dirname "${BASH_SOURCE:-$0}")"; pwd)

DOCKER_SHA=$($ROOT_DIR/../../build-docker.sh --output-sha --no-cache)
echo "Using Docker image" $DOCKER_SHA

docker run  -e "RAY_USE_XRAY=1" --rm --shm-size=10G --memory=10G $DOCKER_SHA \
    python /ray/python/ray/rllib/train.py \
    --env PongDeterministic-v0 \
    --run A3C \
    --stop '{"training_iteration": 2}' \
    --config '{"num_workers": 2}'

docker run  -e "RAY_USE_XRAY=1" --rm --shm-size=10G --memory=10G $DOCKER_SHA \
    python /ray/python/ray/rllib/train.py \
    --env PongDeterministic-v0 \
    --run A2C \
    --stop '{"training_iteration": 2}' \
    --config '{"num_workers": 2}'

docker run  -e "RAY_USE_XRAY=1" --rm --shm-size=10G --memory=10G $DOCKER_SHA \
    python /ray/python/ray/rllib/train.py \
    --env CartPole-v1 \
    --run PPO \
    --stop '{"training_iteration": 2}' \
    --config '{"kl_coeff": 1.0, "num_sgd_iter": 10, "sgd_stepsize": 1e-4, "sgd_batchsize": 64, "timesteps_per_batch": 2000, "num_workers": 1, "model": {"free_log_std": true}}'

docker run  -e "RAY_USE_XRAY=1" --rm --shm-size=10G --memory=10G $DOCKER_SHA \
    python /ray/python/ray/rllib/train.py \
    --env CartPole-v1 \
    --run PPO \
    --stop '{"training_iteration": 2}' \
    --config '{"simple_optimizer": false, "num_sgd_iter": 2, "model": {"use_lstm": true}}'

docker run  -e "RAY_USE_XRAY=1" --rm --shm-size=10G --memory=10G $DOCKER_SHA \
    python /ray/python/ray/rllib/train.py \
    --env CartPole-v1 \
    --run PPO \
    --stop '{"training_iteration": 2}' \
    --config '{"simple_optimizer": true, "num_sgd_iter": 2, "model": {"use_lstm": true}}'

docker run  -e "RAY_USE_XRAY=1" --rm --shm-size=10G --memory=10G $DOCKER_SHA \
    python /ray/python/ray/rllib/train.py \
    --env CartPole-v1 \
    --run PPO \
    --stop '{"training_iteration": 2}' \
    --config '{"kl_coeff": 1.0, "num_sgd_iter": 10, "sgd_stepsize": 1e-4, "sgd_batchsize": 64, "timesteps_per_batch": 2000, "num_workers": 1, "use_gae": false}'

docker run  -e "RAY_USE_XRAY=1" --rm --shm-size=10G --memory=10G $DOCKER_SHA \
    python /ray/python/ray/rllib/train.py \
    --env Pendulum-v0 \
    --run ES \
    --stop '{"training_iteration": 2}' \
    --config '{"stepsize": 0.01, "episodes_per_batch": 20, "timesteps_per_batch": 100, "num_workers": 2}'

docker run  -e "RAY_USE_XRAY=1" --rm --shm-size=10G --memory=10G $DOCKER_SHA \
    python /ray/python/ray/rllib/train.py \
    --env Pong-v0 \
    --run ES \
    --stop '{"training_iteration": 2}' \
    --config '{"stepsize": 0.01, "episodes_per_batch": 20, "timesteps_per_batch": 100, "num_workers": 2}'

docker run  -e "RAY_USE_XRAY=1" --rm --shm-size=10G --memory=10G $DOCKER_SHA \
    python /ray/python/ray/rllib/train.py \
    --env CartPole-v0 \
    --run A3C \
    --stop '{"training_iteration": 2}' \

docker run  -e "RAY_USE_XRAY=1" --rm --shm-size=10G --memory=10G $DOCKER_SHA \
    python /ray/python/ray/rllib/train.py \
    --env CartPole-v0 \
    --run DQN \
    --stop '{"training_iteration": 2}' \
    --config '{"lr": 1e-3, "schedule_max_timesteps": 100000, "exploration_fraction": 0.1, "exploration_final_eps": 0.02, "dueling": false, "hiddens": [], "model": {"fcnet_hiddens": [64], "fcnet_activation": "relu"}}'

docker run  -e "RAY_USE_XRAY=1" --rm --shm-size=10G --memory=10G $DOCKER_SHA \
    python /ray/python/ray/rllib/train.py \
    --env CartPole-v0 \
    --run DQN \
    --stop '{"training_iteration": 2}' \
    --config '{"num_workers": 2}'

docker run  -e "RAY_USE_XRAY=1" --rm --shm-size=10G --memory=10G $DOCKER_SHA \
    python /ray/python/ray/rllib/train.py \
    --env CartPole-v0 \
    --run APEX \
    --stop '{"training_iteration": 2}' \
    --config '{"num_workers": 2, "timesteps_per_iteration": 1000, "gpu": false, "min_iter_time_s": 1}'

docker run  -e "RAY_USE_XRAY=1" --rm --shm-size=10G --memory=10G $DOCKER_SHA \
    python /ray/python/ray/rllib/train.py \
    --env FrozenLake-v0 \
    --run DQN \
    --stop '{"training_iteration": 2}'

docker run  -e "RAY_USE_XRAY=1" --rm --shm-size=10G --memory=10G $DOCKER_SHA \
    python /ray/python/ray/rllib/train.py \
    --env FrozenLake-v0 \
    --run PPO \
    --stop '{"training_iteration": 2}' \
    --config '{"num_sgd_iter": 10, "sgd_batchsize": 64, "timesteps_per_batch": 1000, "num_workers": 1}'

docker run  -e "RAY_USE_XRAY=1" --rm --shm-size=10G --memory=10G $DOCKER_SHA \
    python /ray/python/ray/rllib/train.py \
    --env PongDeterministic-v4 \
    --run DQN \
    --stop '{"training_iteration": 2}' \
    --config '{"lr": 1e-4, "schedule_max_timesteps": 2000000, "buffer_size": 10000, "exploration_fraction": 0.1, "exploration_final_eps": 0.01, "sample_batch_size": 4, "learning_starts": 10000, "target_network_update_freq": 1000, "gamma": 0.99, "prioritized_replay": true}'

docker run  -e "RAY_USE_XRAY=1" --rm --shm-size=10G --memory=10G $DOCKER_SHA \
    python /ray/python/ray/rllib/train.py \
    --env MontezumaRevenge-v0 \
    --run PPO \
    --stop '{"training_iteration": 2}' \
    --config '{"kl_coeff": 1.0, "num_sgd_iter": 10, "sgd_stepsize": 1e-4, "sgd_batchsize": 64, "timesteps_per_batch": 2000, "num_workers": 1, "model": {"dim": 40, "conv_filters": [[16, [8, 8], 4], [32, [4, 4], 2], [512, [5, 5], 1]]}}'

docker run  -e "RAY_USE_XRAY=1" --rm --shm-size=10G --memory=10G $DOCKER_SHA \
    python /ray/python/ray/rllib/train.py \
    --env CartPole-v1 \
    --run A3C \
    --stop '{"training_iteration": 2}' \
    --config '{"num_workers": 2, "model": {"use_lstm": true}}'

docker run  -e "RAY_USE_XRAY=1" --rm --shm-size=10G --memory=10G $DOCKER_SHA \
    python /ray/python/ray/rllib/train.py \
    --env CartPole-v0 \
    --run DQN \
    --stop '{"training_iteration": 2}' \
    --config '{"num_workers": 2}'

docker run  -e "RAY_USE_XRAY=1" --rm --shm-size=10G --memory=10G $DOCKER_SHA \
    python /ray/python/ray/rllib/train.py \
    --env CartPole-v0 \
    --run PG \
    --stop '{"training_iteration": 2}' \
    --config '{"sample_batch_size": 500, "num_workers": 1}'

docker run  -e "RAY_USE_XRAY=1" --rm --shm-size=10G --memory=10G $DOCKER_SHA \
    python /ray/python/ray/rllib/train.py \
    --env CartPole-v0 \
    --run PG \
    --stop '{"training_iteration": 2}' \
    --config '{"sample_batch_size": 500, "num_workers": 1, "model": {"use_lstm": true, "max_seq_len": 100}}'

docker run  -e "RAY_USE_XRAY=1" --rm --shm-size=10G --memory=10G $DOCKER_SHA \
    python /ray/python/ray/rllib/train.py \
    --env CartPole-v0 \
    --run PG \
    --stop '{"training_iteration": 2}' \
    --config '{"sample_batch_size": 500, "num_workers": 1, "num_envs_per_worker": 10}'

docker run  -e "RAY_USE_XRAY=1" --rm --shm-size=10G --memory=10G $DOCKER_SHA \
    python /ray/python/ray/rllib/train.py \
    --env Pong-v0 \
    --run PG \
    --stop '{"training_iteration": 2}' \
    --config '{"sample_batch_size": 500, "num_workers": 1}'

docker run  -e "RAY_USE_XRAY=1" --rm --shm-size=10G --memory=10G $DOCKER_SHA \
    python /ray/python/ray/rllib/train.py \
    --env FrozenLake-v0 \
    --run PG \
    --stop '{"training_iteration": 2}' \
    --config '{"sample_batch_size": 500, "num_workers": 1}'

docker run  -e "RAY_USE_XRAY=1" --rm --shm-size=10G --memory=10G $DOCKER_SHA \
    python /ray/python/ray/rllib/train.py \
    --env Pendulum-v0 \
    --run DDPG \
    --stop '{"training_iteration": 2}' \
    --config '{"num_workers": 1}'

docker run  -e "RAY_USE_XRAY=1" --rm --shm-size=10G --memory=10G $DOCKER_SHA \
    python /ray/python/ray/rllib/train.py \
    --env CartPole-v0 \
    --run IMPALA \
    --stop '{"training_iteration": 2}' \
    --config '{"gpu": false, "num_workers": 2, "min_iter_time_s": 1}'

docker run  -e "RAY_USE_XRAY=1" --rm --shm-size=10G --memory=10G $DOCKER_SHA \
    python /ray/python/ray/rllib/train.py \
    --env CartPole-v0 \
    --run IMPALA \
    --stop '{"training_iteration": 2}' \
    --config '{"gpu": false, "num_workers": 2, "min_iter_time_s": 1, "model": {"use_lstm": true}}'

docker run  -e "RAY_USE_XRAY=1" --rm --shm-size=10G --memory=10G $DOCKER_SHA \
    python /ray/python/ray/rllib/train.py \
    --env MountainCarContinuous-v0 \
    --run DDPG \
    --stop '{"training_iteration": 2}' \
    --config '{"num_workers": 1}'

docker run  -e "RAY_USE_XRAY=1" --rm --shm-size=10G --memory=10G $DOCKER_SHA \
    rllib train \
    --env MountainCarContinuous-v0 \
    --run DDPG \
    --stop '{"training_iteration": 2}' \
    --config '{"num_workers": 1}'

docker run  -e "RAY_USE_XRAY=1" --rm --shm-size=10G --memory=10G $DOCKER_SHA \
    python /ray/python/ray/rllib/train.py \
    --env Pendulum-v0 \
    --run APEX_DDPG \
    --ray-num-cpus 8 \
    --stop '{"training_iteration": 2}' \
    --config '{"num_workers": 2, "optimizer": {"num_replay_buffer_shards": 1}, "learning_starts": 100, "min_iter_time_s": 1}'

docker run  -e "RAY_USE_XRAY=1" --rm --shm-size=10G --memory=10G $DOCKER_SHA \
    sh /ray/test/jenkins_tests/multi_node_tests/test_rllib_eval.sh

docker run  -e "RAY_USE_XRAY=1" --rm --shm-size=10G --memory=10G $DOCKER_SHA \
    python /ray/python/ray/rllib/test/test_checkpoint_restore.py

docker run  -e "RAY_USE_XRAY=1" --rm --shm-size=10G --memory=10G $DOCKER_SHA \
    python /ray/python/ray/rllib/test/test_policy_evaluator.py

docker run  -e "RAY_USE_XRAY=1" --rm --shm-size=10G --memory=10G $DOCKER_SHA \
    python /ray/python/ray/rllib/test/test_serving_env.py

docker run  -e "RAY_USE_XRAY=1" --rm --shm-size=10G --memory=10G $DOCKER_SHA \
    python /ray/python/ray/rllib/test/test_lstm.py

docker run  -e "RAY_USE_XRAY=1" --rm --shm-size=10G --memory=10G $DOCKER_SHA \
    python /ray/python/ray/rllib/test/test_multi_agent_env.py

docker run  -e "RAY_USE_XRAY=1" --rm --shm-size=10G --memory=10G $DOCKER_SHA \
    python /ray/python/ray/rllib/test/test_supported_spaces.py

docker run  -e "RAY_USE_XRAY=1" --rm --shm-size=10G --memory=10G $DOCKER_SHA \
    python /ray/python/ray/tune/examples/tune_mnist_ray.py \
    --smoke-test

docker run  -e "RAY_USE_XRAY=1" --rm --shm-size=10G --memory=10G $DOCKER_SHA \
    python /ray/python/ray/tune/examples/pbt_example.py \
    --smoke-test

docker run  -e "RAY_USE_XRAY=1" --rm --shm-size=10G --memory=10G $DOCKER_SHA \
    python /ray/python/ray/tune/examples/hyperband_example.py \
    --smoke-test

docker run  -e "RAY_USE_XRAY=1" --rm --shm-size=10G --memory=10G $DOCKER_SHA \
    python /ray/python/ray/tune/examples/async_hyperband_example.py \
    --smoke-test

docker run  -e "RAY_USE_XRAY=1" --rm --shm-size=10G --memory=10G $DOCKER_SHA \
    python /ray/python/ray/tune/examples/tune_mnist_ray_hyperband.py \
    --smoke-test

docker run  -e "RAY_USE_XRAY=1" --rm --shm-size=10G --memory=10G $DOCKER_SHA \
    python /ray/python/ray/tune/examples/tune_mnist_async_hyperband.py \
    --smoke-test

docker run  -e "RAY_USE_XRAY=1" --rm --shm-size=10G --memory=10G $DOCKER_SHA \
    python /ray/python/ray/tune/examples/hyperopt_example.py \
    --smoke-test

docker run  -e "RAY_USE_XRAY=1" --rm --shm-size=10G --memory=10G $DOCKER_SHA \
    python /ray/python/ray/tune/examples/tune_mnist_keras.py \
    --smoke-test

docker run  -e "RAY_USE_XRAY=1" --rm --shm-size=10G --memory=10G $DOCKER_SHA \
    python /ray/python/ray/rllib/examples/legacy_multiagent/multiagent_mountaincar.py

docker run  -e "RAY_USE_XRAY=1" --rm --shm-size=10G --memory=10G $DOCKER_SHA \
    python /ray/python/ray/rllib/examples/legacy_multiagent/multiagent_pendulum.py

docker run  -e "RAY_USE_XRAY=1" --rm --shm-size=10G --memory=10G $DOCKER_SHA \
    python /ray/python/ray/rllib/examples/multiagent_cartpole.py --num-iters=2

docker run  -e "RAY_USE_XRAY=1" --rm --shm-size=10G --memory=10G $DOCKER_SHA \
    python /ray/python/ray/rllib/examples/multiagent_two_trainers.py --num-iters=2

docker run  -e "RAY_USE_XRAY=1" --rm --shm-size=10G --memory=10G $DOCKER_SHA \
    python /ray/python/ray/rllib/train.py \
    --env PongDeterministic-v4 \
    --run A3C \
    --stop '{"training_iteration": 2}' \
<<<<<<< HEAD
    --config '{"num_workers": 2, "use_pytorch": true, "model": {"use_lstm": false, "grayscale": true, "zero_mean": false, "dim": 84, "channel_major": true}}'
=======
    --config '{"num_workers": 2, "use_pytorch": true, "model": {"use_lstm": false, "grayscale": true, "zero_mean": false, "dim": 84, "channel_major": true}, "preprocessor_pref": "rllib"}'
>>>>>>> d965b6a4

docker run  -e "RAY_USE_XRAY=1" --rm --shm-size=10G --memory=10G $DOCKER_SHA \
    python /ray/python/ray/rllib/train.py \
    --env CartPole-v1 \
    --run A3C \
    --stop '{"training_iteration": 2}' \
    --config '{"num_workers": 2, "use_pytorch": true}'

python3 $ROOT_DIR/multi_node_docker_test.py \
    --docker-image=$DOCKER_SHA \
    --num-nodes=5 \
    --num-redis-shards=10 \
    --use-raylet \
    --test-script=/ray/test/jenkins_tests/multi_node_tests/test_0.py

python3 $ROOT_DIR/multi_node_docker_test.py \
    --docker-image=$DOCKER_SHA \
    --num-nodes=5 \
    --num-redis-shards=5 \
    --num-gpus=0,1,2,3,4 \
    --num-drivers=7 \
    --driver-locations=0,1,0,1,2,3,4 \
    --test-script=/ray/test/jenkins_tests/multi_node_tests/remove_driver_test.py

python3 $ROOT_DIR/multi_node_docker_test.py \
    --docker-image=$DOCKER_SHA \
    --num-nodes=5 \
    --num-redis-shards=2 \
    --num-gpus=0,0,5,6,50 \
    --num-drivers=100 \
    --use-raylet \
    --test-script=/ray/test/jenkins_tests/multi_node_tests/many_drivers_test.py

python3 $ROOT_DIR/multi_node_docker_test.py \
    --docker-image=$DOCKER_SHA \
    --num-nodes=1 \
    --mem-size=60G \
    --shm-size=60G \
    --use-raylet \
    --test-script=/ray/test/jenkins_tests/multi_node_tests/large_memory_test.py<|MERGE_RESOLUTION|>--- conflicted
+++ resolved
@@ -283,11 +283,7 @@
     --env PongDeterministic-v4 \
     --run A3C \
     --stop '{"training_iteration": 2}' \
-<<<<<<< HEAD
-    --config '{"num_workers": 2, "use_pytorch": true, "model": {"use_lstm": false, "grayscale": true, "zero_mean": false, "dim": 84, "channel_major": true}}'
-=======
     --config '{"num_workers": 2, "use_pytorch": true, "model": {"use_lstm": false, "grayscale": true, "zero_mean": false, "dim": 84, "channel_major": true}, "preprocessor_pref": "rllib"}'
->>>>>>> d965b6a4
 
 docker run  -e "RAY_USE_XRAY=1" --rm --shm-size=10G --memory=10G $DOCKER_SHA \
     python /ray/python/ray/rllib/train.py \
