#!/usr/bin/env bash

# Cause the script to exit if a single command fails.
set -e

# Show explicitly which commands are currently running.
set -x

ROOT_DIR=$(cd "$(dirname "${BASH_SOURCE:-$0}")"; pwd)

DOCKER_SHA=$($ROOT_DIR/../../build-docker.sh --output-sha --no-cache)
echo "Using Docker image" $DOCKER_SHA

docker run --rm --shm-size=10G --memory=10G $DOCKER_SHA \
    python /ray/python/ray/rllib/train.py \
    --env PongDeterministic-v0 \
    --run A3C \
    --stop '{"training_iteration": 2}' \
    --config '{"num_workers": 2}'

docker run --rm --shm-size=10G --memory=10G $DOCKER_SHA \
    python /ray/python/ray/rllib/train.py \
    --env Pong-ram-v4 \
    --run A3C \
    --stop '{"training_iteration": 2}' \
    --config '{"num_workers": 2}'

docker run --rm --shm-size=10G --memory=10G $DOCKER_SHA \
    python /ray/python/ray/rllib/train.py \
    --env PongDeterministic-v0 \
    --run A2C \
    --stop '{"training_iteration": 2}' \
    --config '{"num_workers": 2}'

docker run --rm --shm-size=10G --memory=10G $DOCKER_SHA \
    python /ray/python/ray/rllib/train.py \
    --env CartPole-v1 \
    --run PPO \
    --stop '{"training_iteration": 2}' \
    --config '{"kl_coeff": 1.0, "num_sgd_iter": 10, "lr": 1e-4, "sgd_minibatch_size": 64, "train_batch_size": 2000, "num_workers": 1, "model": {"free_log_std": true}}'

docker run --rm --shm-size=10G --memory=10G $DOCKER_SHA \
    python /ray/python/ray/rllib/train.py \
    --env CartPole-v1 \
    --run PPO \
    --stop '{"training_iteration": 2}' \
    --config '{"simple_optimizer": false, "num_sgd_iter": 2, "model": {"use_lstm": true}}'

docker run --rm --shm-size=10G --memory=10G $DOCKER_SHA \
    python /ray/python/ray/rllib/train.py \
    --env CartPole-v1 \
    --run PPO \
    --stop '{"training_iteration": 2}' \
    --config '{"simple_optimizer": true, "num_sgd_iter": 2, "model": {"use_lstm": true}}'

docker run --rm --shm-size=10G --memory=10G $DOCKER_SHA \
    python /ray/python/ray/rllib/train.py \
    --env CartPole-v1 \
    --run PPO \
    --stop '{"training_iteration": 2}' \
    --config '{"kl_coeff": 1.0, "num_sgd_iter": 10, "lr": 1e-4, "sgd_minibatch_size": 64, "train_batch_size": 2000, "num_workers": 1, "use_gae": false, "batch_mode": "complete_episodes"}'

docker run --rm --shm-size=10G --memory=10G $DOCKER_SHA \
    python /ray/python/ray/rllib/train.py \
    --env Pendulum-v0 \
    --run ES \
    --stop '{"training_iteration": 2}' \
    --config '{"stepsize": 0.01, "episodes_per_batch": 20, "train_batch_size": 100, "num_workers": 2}'

docker run --rm --shm-size=10G --memory=10G $DOCKER_SHA \
    python /ray/python/ray/rllib/train.py \
    --env Pong-v0 \
    --run ES \
    --stop '{"training_iteration": 2}' \
    --config '{"stepsize": 0.01, "episodes_per_batch": 20, "train_batch_size": 100, "num_workers": 2}'

docker run --rm --shm-size=10G --memory=10G $DOCKER_SHA \
    python /ray/python/ray/rllib/train.py \
    --env CartPole-v0 \
    --run A3C \
    --stop '{"training_iteration": 2}' \

docker run --rm --shm-size=10G --memory=10G $DOCKER_SHA \
    python /ray/python/ray/rllib/train.py \
    --env CartPole-v0 \
    --run DQN \
    --stop '{"training_iteration": 2}' \
    --config '{"lr": 1e-3, "schedule_max_timesteps": 100000, "exploration_fraction": 0.1, "exploration_final_eps": 0.02, "dueling": false, "hiddens": [], "model": {"fcnet_hiddens": [64], "fcnet_activation": "relu"}}'

docker run --rm --shm-size=10G --memory=10G $DOCKER_SHA \
    python /ray/python/ray/rllib/train.py \
    --env CartPole-v0 \
    --run DQN \
    --stop '{"training_iteration": 2}' \
    --config '{"num_workers": 2}'

docker run --rm --shm-size=10G --memory=10G $DOCKER_SHA \
    python /ray/python/ray/rllib/train.py \
    --env CartPole-v0 \
    --run APEX \
    --stop '{"training_iteration": 2}' \
    --config '{"num_workers": 2, "timesteps_per_iteration": 1000, "num_gpus": 0, "min_iter_time_s": 1}'

docker run --rm --shm-size=10G --memory=10G $DOCKER_SHA \
    python /ray/python/ray/rllib/train.py \
    --env FrozenLake-v0 \
    --run DQN \
    --stop '{"training_iteration": 2}'

docker run --rm --shm-size=10G --memory=10G $DOCKER_SHA \
    python /ray/python/ray/rllib/train.py \
    --env FrozenLake-v0 \
    --run PPO \
    --stop '{"training_iteration": 2}' \
    --config '{"num_sgd_iter": 10, "sgd_minibatch_size": 64, "train_batch_size": 1000, "num_workers": 1}'

docker run --rm --shm-size=10G --memory=10G $DOCKER_SHA \
    python /ray/python/ray/rllib/train.py \
    --env PongDeterministic-v4 \
    --run DQN \
    --stop '{"training_iteration": 2}' \
    --config '{"lr": 1e-4, "schedule_max_timesteps": 2000000, "buffer_size": 10000, "exploration_fraction": 0.1, "exploration_final_eps": 0.01, "sample_batch_size": 4, "learning_starts": 10000, "target_network_update_freq": 1000, "gamma": 0.99, "prioritized_replay": true}'

docker run --rm --shm-size=10G --memory=10G $DOCKER_SHA \
    python /ray/python/ray/rllib/train.py \
    --env MontezumaRevenge-v0 \
    --run PPO \
    --stop '{"training_iteration": 2}' \
    --config '{"kl_coeff": 1.0, "num_sgd_iter": 10, "lr": 1e-4, "sgd_minibatch_size": 64, "train_batch_size": 2000, "num_workers": 1, "model": {"dim": 40, "conv_filters": [[16, [8, 8], 4], [32, [4, 4], 2], [512, [5, 5], 1]]}}'

docker run --rm --shm-size=10G --memory=10G $DOCKER_SHA \
    python /ray/python/ray/rllib/train.py \
    --env CartPole-v1 \
    --run A3C \
    --stop '{"training_iteration": 2}' \
    --config '{"num_workers": 2, "model": {"use_lstm": true}}'

docker run --rm --shm-size=10G --memory=10G $DOCKER_SHA \
    python /ray/python/ray/rllib/train.py \
    --env CartPole-v0 \
    --run DQN \
    --stop '{"training_iteration": 2}' \
    --config '{"num_workers": 2}'

docker run --rm --shm-size=10G --memory=10G $DOCKER_SHA \
    python /ray/python/ray/rllib/train.py \
    --env CartPole-v0 \
    --run PG \
    --stop '{"training_iteration": 2}' \
    --config '{"sample_batch_size": 500, "num_workers": 1}'

docker run --rm --shm-size=10G --memory=10G $DOCKER_SHA \
    python /ray/python/ray/rllib/train.py \
    --env CartPole-v0 \
    --run PG \
    --stop '{"training_iteration": 2}' \
    --config '{"sample_batch_size": 500, "num_workers": 1, "model": {"use_lstm": true, "max_seq_len": 100}}'

docker run --rm --shm-size=10G --memory=10G $DOCKER_SHA \
    python /ray/python/ray/rllib/train.py \
    --env CartPole-v0 \
    --run PG \
    --stop '{"training_iteration": 2}' \
    --config '{"sample_batch_size": 500, "num_workers": 1, "num_envs_per_worker": 10}'

docker run --rm --shm-size=10G --memory=10G $DOCKER_SHA \
    python /ray/python/ray/rllib/train.py \
    --env Pong-v0 \
    --run PG \
    --stop '{"training_iteration": 2}' \
    --config '{"sample_batch_size": 500, "num_workers": 1}'

docker run --rm --shm-size=10G --memory=10G $DOCKER_SHA \
    python /ray/python/ray/rllib/train.py \
    --env FrozenLake-v0 \
    --run PG \
    --stop '{"training_iteration": 2}' \
    --config '{"sample_batch_size": 500, "num_workers": 1}'

docker run --rm --shm-size=10G --memory=10G $DOCKER_SHA \
    python /ray/python/ray/rllib/train.py \
    --env Pendulum-v0 \
    --run DDPG \
    --stop '{"training_iteration": 2}' \
    --config '{"num_workers": 1}'

docker run --rm --shm-size=10G --memory=10G $DOCKER_SHA \
    python /ray/python/ray/rllib/train.py \
    --env CartPole-v0 \
    --run IMPALA \
    --stop '{"training_iteration": 2}' \
    --config '{"num_gpus": 0, "num_workers": 2, "min_iter_time_s": 1}'

docker run --rm --shm-size=10G --memory=10G $DOCKER_SHA \
    python /ray/python/ray/rllib/train.py \
    --env CartPole-v0 \
    --run IMPALA \
    --stop '{"training_iteration": 2}' \
    --config '{"num_gpus": 0, "num_workers": 2, "min_iter_time_s": 1, "model": {"use_lstm": true}}'

docker run --rm --shm-size=10G --memory=10G $DOCKER_SHA \
    python /ray/python/ray/rllib/train.py \
    --env CartPole-v0 \
    --run IMPALA \
    --stop '{"training_iteration": 2}' \
    --config '{"num_gpus": 0, "num_workers": 2, "min_iter_time_s": 1, "num_parallel_data_loaders": 2, "replay_proportion": 1.0}'

docker run --rm --shm-size=10G --memory=10G $DOCKER_SHA \
    python /ray/python/ray/rllib/train.py \
    --env CartPole-v0 \
    --run IMPALA \
    --stop '{"training_iteration": 2}' \
    --config '{"num_gpus": 0, "num_workers": 2, "min_iter_time_s": 1, "num_parallel_data_loaders": 2, "replay_proportion": 1.0, "model": {"use_lstm": true}}'

docker run --rm --shm-size=10G --memory=10G $DOCKER_SHA \
    python /ray/python/ray/rllib/train.py \
    --env MountainCarContinuous-v0 \
    --run DDPG \
    --stop '{"training_iteration": 2}' \
    --config '{"num_workers": 1}'

docker run --rm --shm-size=10G --memory=10G $DOCKER_SHA \
    rllib train \
    --env MountainCarContinuous-v0 \
    --run DDPG \
    --stop '{"training_iteration": 2}' \
    --config '{"num_workers": 1}'

docker run --rm --shm-size=10G --memory=10G $DOCKER_SHA \
    python /ray/python/ray/rllib/train.py \
    --env Pendulum-v0 \
    --run APEX_DDPG \
    --ray-num-cpus 8 \
    --stop '{"training_iteration": 2}' \
    --config '{"num_workers": 2, "optimizer": {"num_replay_buffer_shards": 1}, "learning_starts": 100, "min_iter_time_s": 1}'

docker run --rm --shm-size=10G --memory=10G $DOCKER_SHA \
    sh /ray/test/jenkins_tests/multi_node_tests/test_rllib_eval.sh

docker run --rm --shm-size=10G --memory=10G $DOCKER_SHA \
    python /ray/python/ray/rllib/test/test_local.py

docker run --rm --shm-size=10G --memory=10G $DOCKER_SHA \
    python /ray/python/ray/rllib/test/test_checkpoint_restore.py

docker run --rm --shm-size=10G --memory=10G $DOCKER_SHA \
    python /ray/python/ray/rllib/test/test_policy_evaluator.py

docker run --rm --shm-size=10G --memory=10G $DOCKER_SHA \
    python /ray/python/ray/rllib/test/test_nested_spaces.py

docker run --rm --shm-size=10G --memory=10G $DOCKER_SHA \
    python /ray/python/ray/rllib/test/test_external_env.py

docker run --rm --shm-size=10G --memory=10G $DOCKER_SHA \
    python /ray/python/ray/rllib/test/test_lstm.py

docker run --rm --shm-size=10G --memory=10G $DOCKER_SHA \
    python /ray/python/ray/rllib/test/test_multi_agent_env.py

docker run --rm --shm-size=10G --memory=10G $DOCKER_SHA \
    python /ray/python/ray/rllib/test/test_supported_spaces.py

docker run --rm --shm-size=10G --memory=10G $DOCKER_SHA \
<<<<<<< HEAD
    pytest /ray/python/ray/tune/test/cluster_tests.py
=======
    python /ray/python/ray/rllib/test/test_env_with_subprocess.py
>>>>>>> 57c7b423

docker run --rm --shm-size=10G --memory=10G $DOCKER_SHA \
    /ray/python/ray/rllib/test/test_rollout.sh

docker run --rm --shm-size=10G --memory=10G $DOCKER_SHA \
    python /ray/python/ray/tune/examples/tune_mnist_ray.py \
    --smoke-test

docker run --rm --shm-size=10G --memory=10G $DOCKER_SHA \
    python /ray/python/ray/tune/examples/pbt_example.py \
    --smoke-test

docker run --rm --shm-size=10G --memory=10G $DOCKER_SHA \
    python /ray/python/ray/tune/examples/hyperband_example.py \
    --smoke-test

docker run --rm --shm-size=10G --memory=10G $DOCKER_SHA \
    python /ray/python/ray/tune/examples/async_hyperband_example.py \
    --smoke-test

docker run --rm --shm-size=10G --memory=10G $DOCKER_SHA \
    python /ray/python/ray/tune/examples/tune_mnist_ray_hyperband.py \
    --smoke-test

docker run --rm --shm-size=10G --memory=10G $DOCKER_SHA \
    python /ray/python/ray/tune/examples/tune_mnist_async_hyperband.py \
    --smoke-test

docker run --rm --shm-size=10G --memory=10G $DOCKER_SHA \
    python /ray/python/ray/tune/examples/hyperopt_example.py \
    --smoke-test

docker run --rm --shm-size=10G --memory=10G $DOCKER_SHA \
    python /ray/python/ray/tune/examples/tune_mnist_keras.py \
    --smoke-test

docker run --rm --shm-size=10G --memory=10G $DOCKER_SHA \
    python /ray/python/ray/tune/examples/mnist_pytorch.py \
    --smoke-test

docker run --rm --shm-size=10G --memory=10G $DOCKER_SHA \
    python /ray/python/ray/tune/examples/mnist_pytorch_trainable.py \
    --smoke-test

docker run --rm --shm-size=10G --memory=10G $DOCKER_SHA \
    python /ray/python/ray/tune/examples/genetic_example.py \
    --smoke-test

docker run --rm --shm-size=10G --memory=10G $DOCKER_SHA \
    python /ray/python/ray/rllib/examples/multiagent_cartpole.py --num-iters=2

docker run --rm --shm-size=10G --memory=10G $DOCKER_SHA \
    python /ray/python/ray/rllib/examples/multiagent_two_trainers.py --num-iters=2

docker run --rm --shm-size=10G --memory=10G $DOCKER_SHA \
    python /ray/python/ray/rllib/examples/cartpole_lstm.py --run=PPO --stop=200

docker run --rm --shm-size=10G --memory=10G $DOCKER_SHA \
    python /ray/python/ray/rllib/examples/cartpole_lstm.py --run=IMPALA --stop=100

docker run --rm --shm-size=10G --memory=10G $DOCKER_SHA \
    python /ray/python/ray/rllib/examples/cartpole_lstm.py --stop=200 --use-prev-action-reward

docker run --rm --shm-size=10G --memory=10G $DOCKER_SHA \
    python /ray/python/ray/rllib/examples/custom_metrics_and_callbacks.py --num-iters=2

docker run --rm --shm-size=10G --memory=10G $DOCKER_SHA \
    python /ray/python/ray/experimental/sgd/test_sgd.py --num-iters=2 \
        --batch-size=1 --strategy=simple

docker run --rm --shm-size=10G --memory=10G $DOCKER_SHA \
    python /ray/python/ray/experimental/sgd/test_sgd.py --num-iters=2 \
        --batch-size=1 --strategy=ps

docker run --rm --shm-size=10G --memory=10G $DOCKER_SHA \
    python /ray/python/ray/experimental/sgd/mnist_example.py --num-iters=1 \
        --num-workers=1 --devices-per-worker=1 --strategy=ps

docker run --rm --shm-size=10G --memory=10G $DOCKER_SHA \
    python /ray/python/ray/experimental/sgd/mnist_example.py --num-iters=1 \
        --num-workers=1 --devices-per-worker=1 --strategy=ps --tune

docker run --rm --shm-size=10G --memory=10G $DOCKER_SHA \
    python /ray/python/ray/rllib/train.py \
    --env PongDeterministic-v4 \
    --run A3C \
    --stop '{"training_iteration": 2}' \
    --config '{"num_workers": 2, "use_pytorch": true, "model": {"use_lstm": false, "grayscale": true, "zero_mean": false, "dim": 84, "channel_major": true}, "preprocessor_pref": "rllib"}'

docker run --rm --shm-size=10G --memory=10G $DOCKER_SHA \
    python /ray/python/ray/rllib/train.py \
    --env CartPole-v1 \
    --run A3C \
    --stop '{"training_iteration": 2}' \
    --config '{"num_workers": 2, "use_pytorch": true}'

python3 $ROOT_DIR/multi_node_docker_test.py \
    --docker-image=$DOCKER_SHA \
    --num-nodes=5 \
    --num-redis-shards=10 \
    --test-script=/ray/test/jenkins_tests/multi_node_tests/test_0.py

python3 $ROOT_DIR/multi_node_docker_test.py \
    --docker-image=$DOCKER_SHA \
    --num-nodes=5 \
    --num-redis-shards=5 \
    --num-gpus=0,1,2,3,4 \
    --num-drivers=7 \
    --driver-locations=0,1,0,1,2,3,4 \
    --test-script=/ray/test/jenkins_tests/multi_node_tests/remove_driver_test.py

python3 $ROOT_DIR/multi_node_docker_test.py \
    --docker-image=$DOCKER_SHA \
    --num-nodes=5 \
    --num-redis-shards=2 \
    --num-gpus=0,0,5,6,50 \
    --num-drivers=100 \
    --test-script=/ray/test/jenkins_tests/multi_node_tests/many_drivers_test.py

python3 $ROOT_DIR/multi_node_docker_test.py \
    --docker-image=$DOCKER_SHA \
    --num-nodes=1 \
    --mem-size=60G \
    --shm-size=60G \
    --test-script=/ray/test/jenkins_tests/multi_node_tests/large_memory_test.py<|MERGE_RESOLUTION|>--- conflicted
+++ resolved
@@ -262,11 +262,10 @@
     python /ray/python/ray/rllib/test/test_supported_spaces.py
 
 docker run --rm --shm-size=10G --memory=10G $DOCKER_SHA \
-<<<<<<< HEAD
     pytest /ray/python/ray/tune/test/cluster_tests.py
-=======
+
+docker run --rm --shm-size=10G --memory=10G $DOCKER_SHA \
     python /ray/python/ray/rllib/test/test_env_with_subprocess.py
->>>>>>> 57c7b423
 
 docker run --rm --shm-size=10G --memory=10G $DOCKER_SHA \
     /ray/python/ray/rllib/test/test_rollout.sh
