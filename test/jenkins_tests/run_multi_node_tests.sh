#!/usr/bin/env bash

# Cause the script to exit if a single command fails.
set -e

# Show explicitly which commands are currently running.
set -x

ROOT_DIR=$(cd "$(dirname "${BASH_SOURCE:-$0}")"; pwd)

DOCKER_SHA=$($ROOT_DIR/../../build-docker.sh --output-sha --no-cache)
echo "Using Docker image" $DOCKER_SHA

docker run  -e "RAY_USE_XRAY=1" --rm --shm-size=10G --memory=10G $DOCKER_SHA \
    python /ray/python/ray/rllib/train.py \
    --env PongDeterministic-v0 \
    --run A3C \
    --stop '{"training_iteration": 2}' \
    --config '{"num_workers": 2}'

docker run  -e "RAY_USE_XRAY=1" --rm --shm-size=10G --memory=10G $DOCKER_SHA \
    python /ray/python/ray/rllib/train.py \
    --env Pong-ram-v4 \
    --run A3C \
    --stop '{"training_iteration": 2}' \
    --config '{"num_workers": 2}'

docker run  -e "RAY_USE_XRAY=1" --rm --shm-size=10G --memory=10G $DOCKER_SHA \
    python /ray/python/ray/rllib/train.py \
    --env PongDeterministic-v0 \
    --run A2C \
    --stop '{"training_iteration": 2}' \
    --config '{"num_workers": 2}'

docker run  -e "RAY_USE_XRAY=1" --rm --shm-size=10G --memory=10G $DOCKER_SHA \
    python /ray/python/ray/rllib/train.py \
    --env CartPole-v1 \
    --run PPO \
    --stop '{"training_iteration": 2}' \
    --config '{"kl_coeff": 1.0, "num_sgd_iter": 10, "lr": 1e-4, "sgd_minibatch_size": 64, "train_batch_size": 2000, "num_workers": 1, "model": {"free_log_std": true}}'

docker run  -e "RAY_USE_XRAY=1" --rm --shm-size=10G --memory=10G $DOCKER_SHA \
    python /ray/python/ray/rllib/train.py \
    --env CartPole-v1 \
    --run PPO \
    --stop '{"training_iteration": 2}' \
    --config '{"simple_optimizer": false, "num_sgd_iter": 2, "model": {"use_lstm": true}}'

docker run  -e "RAY_USE_XRAY=1" --rm --shm-size=10G --memory=10G $DOCKER_SHA \
    python /ray/python/ray/rllib/train.py \
    --env CartPole-v1 \
    --run PPO \
    --stop '{"training_iteration": 2}' \
    --config '{"simple_optimizer": true, "num_sgd_iter": 2, "model": {"use_lstm": true}}'

docker run  -e "RAY_USE_XRAY=1" --rm --shm-size=10G --memory=10G $DOCKER_SHA \
    python /ray/python/ray/rllib/train.py \
    --env CartPole-v1 \
    --run PPO \
    --stop '{"training_iteration": 2}' \
    --config '{"kl_coeff": 1.0, "num_sgd_iter": 10, "lr": 1e-4, "sgd_minibatch_size": 64, "train_batch_size": 2000, "num_workers": 1, "use_gae": false}'

docker run  -e "RAY_USE_XRAY=1" --rm --shm-size=10G --memory=10G $DOCKER_SHA \
    python /ray/python/ray/rllib/train.py \
    --env Pendulum-v0 \
    --run ES \
    --stop '{"training_iteration": 2}' \
    --config '{"stepsize": 0.01, "episodes_per_batch": 20, "train_batch_size": 100, "num_workers": 2}'

docker run  -e "RAY_USE_XRAY=1" --rm --shm-size=10G --memory=10G $DOCKER_SHA \
    python /ray/python/ray/rllib/train.py \
    --env Pong-v0 \
    --run ES \
    --stop '{"training_iteration": 2}' \
    --config '{"stepsize": 0.01, "episodes_per_batch": 20, "train_batch_size": 100, "num_workers": 2}'

docker run  -e "RAY_USE_XRAY=1" --rm --shm-size=10G --memory=10G $DOCKER_SHA \
    python /ray/python/ray/rllib/train.py \
    --env CartPole-v0 \
    --run A3C \
    --stop '{"training_iteration": 2}' \

docker run  -e "RAY_USE_XRAY=1" --rm --shm-size=10G --memory=10G $DOCKER_SHA \
    python /ray/python/ray/rllib/train.py \
    --env CartPole-v0 \
    --run DQN \
    --stop '{"training_iteration": 2}' \
    --config '{"lr": 1e-3, "schedule_max_timesteps": 100000, "exploration_fraction": 0.1, "exploration_final_eps": 0.02, "dueling": false, "hiddens": [], "model": {"fcnet_hiddens": [64], "fcnet_activation": "relu"}}'

docker run  -e "RAY_USE_XRAY=1" --rm --shm-size=10G --memory=10G $DOCKER_SHA \
    python /ray/python/ray/rllib/train.py \
    --env CartPole-v0 \
    --run DQN \
    --stop '{"training_iteration": 2}' \
    --config '{"num_workers": 2}'

docker run  -e "RAY_USE_XRAY=1" --rm --shm-size=10G --memory=10G $DOCKER_SHA \
    python /ray/python/ray/rllib/train.py \
    --env CartPole-v0 \
    --run APEX \
    --stop '{"training_iteration": 2}' \
    --config '{"num_workers": 2, "timesteps_per_iteration": 1000, "gpu": false, "min_iter_time_s": 1}'

docker run  -e "RAY_USE_XRAY=1" --rm --shm-size=10G --memory=10G $DOCKER_SHA \
    python /ray/python/ray/rllib/train.py \
    --env FrozenLake-v0 \
    --run DQN \
    --stop '{"training_iteration": 2}'

docker run  -e "RAY_USE_XRAY=1" --rm --shm-size=10G --memory=10G $DOCKER_SHA \
    python /ray/python/ray/rllib/train.py \
    --env FrozenLake-v0 \
    --run PPO \
    --stop '{"training_iteration": 2}' \
    --config '{"num_sgd_iter": 10, "sgd_minibatch_size": 64, "train_batch_size": 1000, "num_workers": 1}'

docker run  -e "RAY_USE_XRAY=1" --rm --shm-size=10G --memory=10G $DOCKER_SHA \
    python /ray/python/ray/rllib/train.py \
    --env PongDeterministic-v4 \
    --run DQN \
    --stop '{"training_iteration": 2}' \
    --config '{"lr": 1e-4, "schedule_max_timesteps": 2000000, "buffer_size": 10000, "exploration_fraction": 0.1, "exploration_final_eps": 0.01, "sample_batch_size": 4, "learning_starts": 10000, "target_network_update_freq": 1000, "gamma": 0.99, "prioritized_replay": true}'

docker run  -e "RAY_USE_XRAY=1" --rm --shm-size=10G --memory=10G $DOCKER_SHA \
    python /ray/python/ray/rllib/train.py \
    --env MontezumaRevenge-v0 \
    --run PPO \
    --stop '{"training_iteration": 2}' \
    --config '{"kl_coeff": 1.0, "num_sgd_iter": 10, "lr": 1e-4, "sgd_minibatch_size": 64, "train_batch_size": 2000, "num_workers": 1, "model": {"dim": 40, "conv_filters": [[16, [8, 8], 4], [32, [4, 4], 2], [512, [5, 5], 1]]}}'

docker run  -e "RAY_USE_XRAY=1" --rm --shm-size=10G --memory=10G $DOCKER_SHA \
    python /ray/python/ray/rllib/train.py \
    --env CartPole-v1 \
    --run A3C \
    --stop '{"training_iteration": 2}' \
    --config '{"num_workers": 2, "model": {"use_lstm": true}}'

docker run  -e "RAY_USE_XRAY=1" --rm --shm-size=10G --memory=10G $DOCKER_SHA \
    python /ray/python/ray/rllib/train.py \
    --env CartPole-v0 \
    --run DQN \
    --stop '{"training_iteration": 2}' \
    --config '{"num_workers": 2}'

docker run  -e "RAY_USE_XRAY=1" --rm --shm-size=10G --memory=10G $DOCKER_SHA \
    python /ray/python/ray/rllib/train.py \
    --env CartPole-v0 \
    --run PG \
    --stop '{"training_iteration": 2}' \
    --config '{"sample_batch_size": 500, "num_workers": 1}'

docker run  -e "RAY_USE_XRAY=1" --rm --shm-size=10G --memory=10G $DOCKER_SHA \
    python /ray/python/ray/rllib/train.py \
    --env CartPole-v0 \
    --run PG \
    --stop '{"training_iteration": 2}' \
    --config '{"sample_batch_size": 500, "num_workers": 1, "model": {"use_lstm": true, "max_seq_len": 100}}'

docker run  -e "RAY_USE_XRAY=1" --rm --shm-size=10G --memory=10G $DOCKER_SHA \
    python /ray/python/ray/rllib/train.py \
    --env CartPole-v0 \
    --run PG \
    --stop '{"training_iteration": 2}' \
    --config '{"sample_batch_size": 500, "num_workers": 1, "num_envs_per_worker": 10}'

docker run  -e "RAY_USE_XRAY=1" --rm --shm-size=10G --memory=10G $DOCKER_SHA \
    python /ray/python/ray/rllib/train.py \
    --env Pong-v0 \
    --run PG \
    --stop '{"training_iteration": 2}' \
    --config '{"sample_batch_size": 500, "num_workers": 1}'

docker run  -e "RAY_USE_XRAY=1" --rm --shm-size=10G --memory=10G $DOCKER_SHA \
    python /ray/python/ray/rllib/train.py \
    --env FrozenLake-v0 \
    --run PG \
    --stop '{"training_iteration": 2}' \
    --config '{"sample_batch_size": 500, "num_workers": 1}'

docker run  -e "RAY_USE_XRAY=1" --rm --shm-size=10G --memory=10G $DOCKER_SHA \
    python /ray/python/ray/rllib/train.py \
    --env Pendulum-v0 \
    --run DDPG \
    --stop '{"training_iteration": 2}' \
    --config '{"num_workers": 1}'

docker run  -e "RAY_USE_XRAY=1" --rm --shm-size=10G --memory=10G $DOCKER_SHA \
    python /ray/python/ray/rllib/train.py \
    --env CartPole-v0 \
    --run IMPALA \
    --stop '{"training_iteration": 2}' \
    --config '{"gpu": false, "num_workers": 2, "min_iter_time_s": 1}'

docker run  -e "RAY_USE_XRAY=1" --rm --shm-size=10G --memory=10G $DOCKER_SHA \
    python /ray/python/ray/rllib/train.py \
    --env CartPole-v0 \
    --run IMPALA \
    --stop '{"training_iteration": 2}' \
    --config '{"gpu": false, "num_workers": 2, "min_iter_time_s": 1, "model": {"use_lstm": true}}'

docker run  -e "RAY_USE_XRAY=1" --rm --shm-size=10G --memory=10G $DOCKER_SHA \
    python /ray/python/ray/rllib/train.py \
    --env MountainCarContinuous-v0 \
    --run DDPG \
    --stop '{"training_iteration": 2}' \
    --config '{"num_workers": 1}'

docker run  -e "RAY_USE_XRAY=1" --rm --shm-size=10G --memory=10G $DOCKER_SHA \
    rllib train \
    --env MountainCarContinuous-v0 \
    --run DDPG \
    --stop '{"training_iteration": 2}' \
    --config '{"num_workers": 1}'

docker run  -e "RAY_USE_XRAY=1" --rm --shm-size=10G --memory=10G $DOCKER_SHA \
    python /ray/python/ray/rllib/train.py \
    --env Pendulum-v0 \
    --run APEX_DDPG \
    --ray-num-cpus 8 \
    --stop '{"training_iteration": 2}' \
    --config '{"num_workers": 2, "optimizer": {"num_replay_buffer_shards": 1}, "learning_starts": 100, "min_iter_time_s": 1}'

docker run  -e "RAY_USE_XRAY=1" --rm --shm-size=10G --memory=10G $DOCKER_SHA \
    sh /ray/test/jenkins_tests/multi_node_tests/test_rllib_eval.sh

docker run  -e "RAY_USE_XRAY=1" --rm --shm-size=10G --memory=10G $DOCKER_SHA \
    python /ray/python/ray/rllib/test/test_local.py

docker run  -e "RAY_USE_XRAY=1" --rm --shm-size=10G --memory=10G $DOCKER_SHA \
    python /ray/python/ray/rllib/test/test_checkpoint_restore.py

docker run  -e "RAY_USE_XRAY=1" --rm --shm-size=10G --memory=10G $DOCKER_SHA \
    python /ray/python/ray/rllib/test/test_policy_evaluator.py

docker run  -e "RAY_USE_XRAY=1" --rm --shm-size=10G --memory=10G $DOCKER_SHA \
    python /ray/python/ray/rllib/test/test_serving_env.py

docker run  -e "RAY_USE_XRAY=1" --rm --shm-size=10G --memory=10G $DOCKER_SHA \
    python /ray/python/ray/rllib/test/test_lstm.py

docker run  -e "RAY_USE_XRAY=1" --rm --shm-size=10G --memory=10G $DOCKER_SHA \
    python /ray/python/ray/rllib/test/test_multi_agent_env.py

docker run  -e "RAY_USE_XRAY=1" --rm --shm-size=10G --memory=10G $DOCKER_SHA \
    python /ray/python/ray/rllib/test/test_supported_spaces.py

docker run  -e "RAY_USE_XRAY=1" --rm --shm-size=10G --memory=10G $DOCKER_SHA \
    python /ray/python/ray/tune/examples/tune_mnist_ray.py \
    --smoke-test

docker run  -e "RAY_USE_XRAY=1" --rm --shm-size=10G --memory=10G $DOCKER_SHA \
    python /ray/python/ray/tune/examples/pbt_example.py \
    --smoke-test

docker run  -e "RAY_USE_XRAY=1" --rm --shm-size=10G --memory=10G $DOCKER_SHA \
    python /ray/python/ray/tune/examples/hyperband_example.py \
    --smoke-test

docker run  -e "RAY_USE_XRAY=1" --rm --shm-size=10G --memory=10G $DOCKER_SHA \
    python /ray/python/ray/tune/examples/async_hyperband_example.py \
    --smoke-test

docker run  -e "RAY_USE_XRAY=1" --rm --shm-size=10G --memory=10G $DOCKER_SHA \
    python /ray/python/ray/tune/examples/tune_mnist_ray_hyperband.py \
    --smoke-test

docker run  -e "RAY_USE_XRAY=1" --rm --shm-size=10G --memory=10G $DOCKER_SHA \
    python /ray/python/ray/tune/examples/tune_mnist_async_hyperband.py \
    --smoke-test

docker run  -e "RAY_USE_XRAY=1" --rm --shm-size=10G --memory=10G $DOCKER_SHA \
    python /ray/python/ray/tune/examples/hyperopt_example.py \
    --smoke-test

docker run  -e "RAY_USE_XRAY=1" --rm --shm-size=10G --memory=10G $DOCKER_SHA \
    python /ray/python/ray/tune/examples/tune_mnist_keras.py \
    --smoke-test

docker run  -e "RAY_USE_XRAY=1" --rm --shm-size=10G --memory=10G $DOCKER_SHA \
    python /ray/python/ray/tune/examples/mnist_pytorch.py \
    --smoke-test

docker run  -e "RAY_USE_XRAY=1" --rm --shm-size=10G --memory=10G $DOCKER_SHA \
    python /ray/python/ray/tune/examples/mnist_pytorch_trainable.py \
    --smoke-test

docker run  -e "RAY_USE_XRAY=1" --rm --shm-size=10G --memory=10G $DOCKER_SHA \
    python /ray/python/ray/tune/examples/genetic_example.py \
    --smoke-test

docker run  -e "RAY_USE_XRAY=1" --rm --shm-size=10G --memory=10G $DOCKER_SHA \
    python /ray/python/ray/rllib/examples/legacy_multiagent/multiagent_mountaincar.py

docker run  -e "RAY_USE_XRAY=1" --rm --shm-size=10G --memory=10G $DOCKER_SHA \
    python /ray/python/ray/rllib/examples/legacy_multiagent/multiagent_pendulum.py

docker run  -e "RAY_USE_XRAY=1" --rm --shm-size=10G --memory=10G $DOCKER_SHA \
    python /ray/python/ray/rllib/examples/multiagent_cartpole.py --num-iters=2

docker run  -e "RAY_USE_XRAY=1" --rm --shm-size=10G --memory=10G $DOCKER_SHA \
    python /ray/python/ray/rllib/examples/multiagent_two_trainers.py --num-iters=2

docker run  -e "RAY_USE_XRAY=1" --rm --shm-size=10G --memory=10G $DOCKER_SHA \
<<<<<<< HEAD
    python /ray/python/ray/experimental/sgd/test_sgd.py --num-iters=2
=======
    python /ray/python/ray/rllib/examples/cartpole_lstm.py --stop=75
>>>>>>> b23fd5de

# No Xray for PyTorch
docker run --rm --shm-size=10G --memory=10G $DOCKER_SHA \
    python /ray/python/ray/rllib/train.py \
    --env PongDeterministic-v4 \
    --run A3C \
    --stop '{"training_iteration": 2}' \
    --config '{"num_workers": 2, "use_pytorch": true, "model": {"use_lstm": false, "grayscale": true, "zero_mean": false, "dim": 84, "channel_major": true}, "preprocessor_pref": "rllib"}'

# No Xray for PyTorch
docker run --rm --shm-size=10G --memory=10G $DOCKER_SHA \
    python /ray/python/ray/rllib/train.py \
    --env CartPole-v1 \
    --run A3C \
    --stop '{"training_iteration": 2}' \
    --config '{"num_workers": 2, "use_pytorch": true}'

python3 $ROOT_DIR/multi_node_docker_test.py \
    --docker-image=$DOCKER_SHA \
    --num-nodes=5 \
    --num-redis-shards=10 \
    --use-raylet \
    --test-script=/ray/test/jenkins_tests/multi_node_tests/test_0.py

python3 $ROOT_DIR/multi_node_docker_test.py \
    --docker-image=$DOCKER_SHA \
    --num-nodes=5 \
    --num-redis-shards=5 \
    --num-gpus=0,1,2,3,4 \
    --num-drivers=7 \
    --driver-locations=0,1,0,1,2,3,4 \
    --test-script=/ray/test/jenkins_tests/multi_node_tests/remove_driver_test.py

python3 $ROOT_DIR/multi_node_docker_test.py \
    --docker-image=$DOCKER_SHA \
    --num-nodes=5 \
    --num-redis-shards=2 \
    --num-gpus=0,0,5,6,50 \
    --num-drivers=100 \
    --use-raylet \
    --test-script=/ray/test/jenkins_tests/multi_node_tests/many_drivers_test.py

python3 $ROOT_DIR/multi_node_docker_test.py \
    --docker-image=$DOCKER_SHA \
    --num-nodes=1 \
    --mem-size=60G \
    --shm-size=60G \
    --use-raylet \
    --test-script=/ray/test/jenkins_tests/multi_node_tests/large_memory_test.py<|MERGE_RESOLUTION|>--- conflicted
+++ resolved
@@ -301,11 +301,10 @@
     python /ray/python/ray/rllib/examples/multiagent_two_trainers.py --num-iters=2
 
 docker run  -e "RAY_USE_XRAY=1" --rm --shm-size=10G --memory=10G $DOCKER_SHA \
-<<<<<<< HEAD
+    python /ray/python/ray/rllib/examples/cartpole_lstm.py --stop=75
+
+docker run  -e "RAY_USE_XRAY=1" --rm --shm-size=10G --memory=10G $DOCKER_SHA \
     python /ray/python/ray/experimental/sgd/test_sgd.py --num-iters=2
-=======
-    python /ray/python/ray/rllib/examples/cartpole_lstm.py --stop=75
->>>>>>> b23fd5de
 
 # No Xray for PyTorch
 docker run --rm --shm-size=10G --memory=10G $DOCKER_SHA \
