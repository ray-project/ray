--- conflicted
+++ resolved
@@ -351,15 +351,15 @@
     --smoke-test
 
 docker run --rm --shm-size=${SHM_SIZE} --memory=${MEMORY_SIZE} $DOCKER_SHA \
+    python /ray/python/ray/tune/examples/bayesopt_example.py \
+    --smoke-test
+
+docker run --rm --shm-size=${SHM_SIZE} --memory=${MEMORY_SIZE} $DOCKER_SHA \
     python /ray/python/ray/tune/examples/hyperopt_example.py \
     --smoke-test
 
 docker run --rm --shm-size=${SHM_SIZE} --memory=${MEMORY_SIZE} $DOCKER_SHA \
-<<<<<<< HEAD
     python /ray/python/ray/tune/examples/sigopt_example.py \
-=======
-    python /ray/python/ray/tune/examples/bayesopt_example.py \
->>>>>>> 1302fafc
     --smoke-test
 
 docker run --rm --shm-size=${SHM_SIZE} --memory=${MEMORY_SIZE} $DOCKER_SHA \
