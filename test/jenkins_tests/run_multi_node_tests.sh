--- conflicted
+++ resolved
@@ -299,13 +299,12 @@
 docker run --rm --shm-size=${SHM_SIZE} --memory=${MEMORY_SIZE} $DOCKER_SHA \
     /ray/python/ray/rllib/test/test_rollout.sh
 
-<<<<<<< HEAD
 # Run all single-agent regression tests (3x retry each)
 for yaml in $(ls $ROOT_DIR/../../python/ray/rllib/tuned_examples/regression_tests); do
     docker run --rm --shm-size=${SHM_SIZE} --memory=${MEMORY_SIZE} $DOCKER_SHA \
         python /ray/python/ray/rllib/test/run_regression_tests.py /ray/python/ray/rllib/tuned_examples/regression_tests/$yaml
 done
-=======
+
 # Try a couple times since it's stochastic
 docker run --rm --shm-size=${SHM_SIZE} --memory=${MEMORY_SIZE} $DOCKER_SHA \
         python /ray/python/ray/rllib/test/multiagent_pendulum.py || \
@@ -313,7 +312,6 @@
         python /ray/python/ray/rllib/test/multiagent_pendulum.py || \
     docker run --rm --shm-size=${SHM_SIZE} --memory=${MEMORY_SIZE} $DOCKER_SHA \
         python /ray/python/ray/rllib/test/multiagent_pendulum.py
->>>>>>> ce388a45
 
 docker run --rm --shm-size=${SHM_SIZE} --memory=${MEMORY_SIZE} $DOCKER_SHA \
     python /ray/python/ray/tune/examples/tune_mnist_ray.py \
