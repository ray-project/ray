from __future__ import absolute_import
from __future__ import division
from __future__ import print_function

import collections
import random
import numpy as np
import os
import pytest
import sys
import time
import unittest

import ray
import ray.ray_constants as ray_constants
import ray.test.test_utils


class ActorAPI(unittest.TestCase):
    def tearDown(self):
        ray.shutdown()

    def testKeywordArgs(self):
        ray.init(num_workers=0)

        @ray.remote
        class Actor(object):
            def __init__(self, arg0, arg1=1, arg2="a"):
                self.arg0 = arg0
                self.arg1 = arg1
                self.arg2 = arg2

            def get_values(self, arg0, arg1=2, arg2="b"):
                return self.arg0 + arg0, self.arg1 + arg1, self.arg2 + arg2

        actor = Actor.remote(0)
        assert ray.get(actor.get_values.remote(1)) == (1, 3, "ab")

        actor = Actor.remote(1, 2)
        assert ray.get(actor.get_values.remote(2, 3)) == (3, 5, "ab")

        actor = Actor.remote(1, 2, "c")
        assert ray.get(actor.get_values.remote(2, 3, "d")) == (3, 5, "cd")

        actor = Actor.remote(1, arg2="c")
        assert ray.get(actor.get_values.remote(0, arg2="d")) == (1, 3, "cd")
        assert ray.get(actor.get_values.remote(0, arg2="d", arg1=0)) == (1, 1,
                                                                         "cd")

        actor = Actor.remote(1, arg2="c", arg1=2)
        assert ray.get(actor.get_values.remote(0, arg2="d")) == (1, 4, "cd")
        assert ray.get(actor.get_values.remote(0, arg2="d", arg1=0)) == (1, 2,
                                                                         "cd")
        assert ray.get(actor.get_values.remote(arg2="d", arg1=0,
                                               arg0=2)) == (3, 2, "cd")

        # Make sure we get an exception if the constructor is called
        # incorrectly.
        with pytest.raises(Exception):
            actor = Actor.remote()

        with pytest.raises(Exception):
            actor = Actor.remote(0, 1, 2, arg3=3)

        with pytest.raises(Exception):
            actor = Actor.remote(0, arg0=1)

        # Make sure we get an exception if the method is called incorrectly.
        actor = Actor.remote(1)
        with pytest.raises(Exception):
            ray.get(actor.get_values.remote())

    def testVariableNumberOfArgs(self):
        ray.init(num_workers=0)

        @ray.remote
        class Actor(object):
            def __init__(self, arg0, arg1=1, *args):
                self.arg0 = arg0
                self.arg1 = arg1
                self.args = args

            def get_values(self, arg0, arg1=2, *args):
                return self.arg0 + arg0, self.arg1 + arg1, self.args, args

        actor = Actor.remote(0)
        assert ray.get(actor.get_values.remote(1)) == (1, 3, (), ())

        actor = Actor.remote(1, 2)
        assert ray.get(actor.get_values.remote(2, 3)) == (3, 5, (), ())

        actor = Actor.remote(1, 2, "c")
        assert ray.get(actor.get_values.remote(2, 3, "d")) == (3, 5, ("c", ),
                                                               ("d", ))

        actor = Actor.remote(1, 2, "a", "b", "c", "d")
        assert ray.get(actor.get_values.remote(
            2, 3, 1, 2, 3, 4)) == (3, 5, ("a", "b", "c", "d"), (1, 2, 3, 4))

        @ray.remote
        class Actor(object):
            def __init__(self, *args):
                self.args = args

            def get_values(self, *args):
                return self.args, args

        a = Actor.remote()
        assert ray.get(a.get_values.remote()) == ((), ())
        a = Actor.remote(1)
        assert ray.get(a.get_values.remote(2)) == ((1, ), (2, ))
        a = Actor.remote(1, 2)
        assert ray.get(a.get_values.remote(3, 4)) == ((1, 2), (3, 4))

    def testNoArgs(self):
        ray.init(num_workers=0)

        @ray.remote
        class Actor(object):
            def __init__(self):
                pass

            def get_values(self):
                pass

        actor = Actor.remote()
        assert ray.get(actor.get_values.remote()) is None

    def testNoConstructor(self):
        # If no __init__ method is provided, that should not be a problem.
        ray.init(num_workers=0)

        @ray.remote
        class Actor(object):
            def get_values(self):
                pass

        actor = Actor.remote()
        assert ray.get(actor.get_values.remote()) is None

    def testCustomClasses(self):
        ray.init(num_workers=0)

        class Foo(object):
            def __init__(self, x):
                self.x = x

        @ray.remote
        class Actor(object):
            def __init__(self, f2):
                self.f1 = Foo(1)
                self.f2 = f2

            def get_values1(self):
                return self.f1, self.f2

            def get_values2(self, f3):
                return self.f1, self.f2, f3

        actor = Actor.remote(Foo(2))
        results1 = ray.get(actor.get_values1.remote())
        assert results1[0].x == 1
        assert results1[1].x == 2
        results2 = ray.get(actor.get_values2.remote(Foo(3)))
        assert results2[0].x == 1
        assert results2[1].x == 2
        assert results2[2].x == 3

    def testCachingActors(self):
        # Test defining actors before ray.init() has been called.

        @ray.remote
        class Foo(object):
            def __init__(self):
                pass

            def get_val(self):
                return 3

        # Check that we can't actually create actors before ray.init() has been
        # called.
        with pytest.raises(Exception):
            f = Foo.remote()

        ray.init(num_workers=0)

        f = Foo.remote()

        assert ray.get(f.get_val.remote()) == 3

    def testDecoratorArgs(self):
        ray.init(num_workers=0)

        # This is an invalid way of using the actor decorator.
        with pytest.raises(Exception):

            @ray.remote()
            class Actor(object):
                def __init__(self):
                    pass

        # This is an invalid way of using the actor decorator.
        with pytest.raises(Exception):

            @ray.remote(invalid_kwarg=0)  # noqa: F811
            class Actor(object):
                def __init__(self):
                    pass

        # This is an invalid way of using the actor decorator.
        with pytest.raises(Exception):

            @ray.remote(num_cpus=0, invalid_kwarg=0)  # noqa: F811
            class Actor(object):
                def __init__(self):
                    pass

        # This is a valid way of using the decorator.
        @ray.remote(num_cpus=1)  # noqa: F811
        class Actor(object):
            def __init__(self):
                pass

        # This is a valid way of using the decorator.
        @ray.remote(num_gpus=1)  # noqa: F811
        class Actor(object):
            def __init__(self):
                pass

        # This is a valid way of using the decorator.
        @ray.remote(num_cpus=1, num_gpus=1)  # noqa: F811
        class Actor(object):
            def __init__(self):
                pass

    def testRandomIDGeneration(self):
        ray.init(num_workers=0)

        @ray.remote
        class Foo(object):
            def __init__(self):
                pass

        # Make sure that seeding numpy does not interfere with the generation
        # of actor IDs.
        np.random.seed(1234)
        random.seed(1234)
        f1 = Foo.remote()
        np.random.seed(1234)
        random.seed(1234)
        f2 = Foo.remote()

        assert f1._ray_actor_id.id() != f2._ray_actor_id.id()

    def testActorClassName(self):
        ray.init(num_workers=0)

        @ray.remote
        class Foo(object):
            def __init__(self):
                pass

        Foo.remote()

        r = ray.worker.global_worker.redis_client
        actor_keys = r.keys("ActorClass*")
        assert len(actor_keys) == 1
        actor_class_info = r.hgetall(actor_keys[0])
        assert actor_class_info[b"class_name"] == b"Foo"
        assert actor_class_info[b"module"] == b"actor_test"

    def testMultipleReturnValues(self):
        ray.init(num_workers=0)

        @ray.remote
        class Foo(object):
            def method0(self):
                return 1

            @ray.method(num_return_vals=1)
            def method1(self):
                return 1

            @ray.method(num_return_vals=2)
            def method2(self):
                return 1, 2

            @ray.method(num_return_vals=3)
            def method3(self):
                return 1, 2, 3

        f = Foo.remote()

        id0 = f.method0.remote()
        assert ray.get(id0) == 1

        id1 = f.method1.remote()
        assert ray.get(id1) == 1

        id2a, id2b = f.method2.remote()
        assert ray.get([id2a, id2b]) == [1, 2]

        id3a, id3b, id3c = f.method3.remote()
        assert ray.get([id3a, id3b, id3c]) == [1, 2, 3]


class ActorMethods(unittest.TestCase):
    def tearDown(self):
        ray.shutdown()

    def testDefineActor(self):
        ray.init()

        @ray.remote
        class Test(object):
            def __init__(self, x):
                self.x = x

            def f(self, y):
                return self.x + y

        t = Test.remote(2)
        assert ray.get(t.f.remote(1)) == 3

        # Make sure that calling an actor method directly raises an exception.
        with pytest.raises(Exception):
            t.f(1)

    def testActorDeletion(self):
        ray.init(num_workers=0)

        # Make sure that when an actor handles goes out of scope, the actor
        # destructor is called.

        @ray.remote
        class Actor(object):
            def getpid(self):
                return os.getpid()

        a = Actor.remote()
        pid = ray.get(a.getpid.remote())
        a = None
        ray.test.test_utils.wait_for_pid_to_exit(pid)

        actors = [Actor.remote() for _ in range(10)]
        pids = ray.get([a.getpid.remote() for a in actors])
        a = None
        actors = None
        [ray.test.test_utils.wait_for_pid_to_exit(pid) for pid in pids]

        @ray.remote
        class Actor(object):
            def method(self):
                return 1

        # Make sure that if we create an actor and call a method on it
        # immediately, the actor doesn't get killed before the method is
        # called.
        assert ray.get(Actor.remote().method.remote()) == 1

    def testActorDeletionWithGPUs(self):
        ray.init(num_workers=0, num_gpus=1)

        # When an actor that uses a GPU exits, make sure that the GPU resources
        # are released.

        @ray.remote(num_gpus=1)
        class Actor(object):
            def getpid(self):
                return os.getpid()

        for _ in range(5):
            # If we can successfully create an actor, that means that enough
            # GPU resources are available.
            a = Actor.remote()
            ray.get(a.getpid.remote())

    def testActorState(self):
        ray.init()

        @ray.remote
        class Counter(object):
            def __init__(self):
                self.value = 0

            def increase(self):
                self.value += 1

            def value(self):
                return self.value

        c1 = Counter.remote()
        c1.increase.remote()
        assert ray.get(c1.value.remote()) == 1

        c2 = Counter.remote()
        c2.increase.remote()
        c2.increase.remote()
        assert ray.get(c2.value.remote()) == 2

    def testActorClassMethods(self):
        ray.init()

        class Foo(object):
            x = 2

            @classmethod
            def as_remote(cls):
                return ray.remote(cls)

            @classmethod
            def f(cls):
                return cls.x

            @classmethod
            def g(cls, y):
                return cls.x + y

            def echo(self, value):
                return value

        a = Foo.as_remote().remote()
        assert ray.get(a.echo.remote(2)) == 2
        assert ray.get(a.f.remote()) == 2
        assert ray.get(a.g.remote(2)) == 4

    def testMultipleActors(self):
        # Create a bunch of actors and call a bunch of methods on all of them.
        ray.init(num_workers=0)

        @ray.remote
        class Counter(object):
            def __init__(self, value):
                self.value = value

            def increase(self):
                self.value += 1
                return self.value

            def reset(self):
                self.value = 0

        num_actors = 20
        num_increases = 50
        # Create multiple actors.
        actors = [Counter.remote(i) for i in range(num_actors)]
        results = []
        # Call each actor's method a bunch of times.
        for i in range(num_actors):
            results += [
                actors[i].increase.remote() for _ in range(num_increases)
            ]
        result_values = ray.get(results)
        for i in range(num_actors):
            v = result_values[(num_increases * i):(num_increases * (i + 1))]
            assert v == list(range(i + 1, num_increases + i + 1))

        # Reset the actor values.
        [actor.reset.remote() for actor in actors]

        # Interweave the method calls on the different actors.
        results = []
        for j in range(num_increases):
            results += [actor.increase.remote() for actor in actors]
        result_values = ray.get(results)
        for j in range(num_increases):
            v = result_values[(num_actors * j):(num_actors * (j + 1))]
            assert v == num_actors * [j + 1]


class ActorNesting(unittest.TestCase):
    def tearDown(self):
        ray.shutdown()

    def testRemoteFunctionWithinActor(self):
        # Make sure we can use remote funtions within actors.
        ray.init(num_cpus=10)

        # Create some values to close over.
        val1 = 1
        val2 = 2

        @ray.remote
        def f(x):
            return val1 + x

        @ray.remote
        def g(x):
            return ray.get(f.remote(x))

        @ray.remote
        class Actor(object):
            def __init__(self, x):
                self.x = x
                self.y = val2
                self.object_ids = [f.remote(i) for i in range(5)]
                self.values2 = ray.get([f.remote(i) for i in range(5)])

            def get_values(self):
                return self.x, self.y, self.object_ids, self.values2

            def f(self):
                return [f.remote(i) for i in range(5)]

            def g(self):
                return ray.get([g.remote(i) for i in range(5)])

            def h(self, object_ids):
                return ray.get(object_ids)

        actor = Actor.remote(1)
        values = ray.get(actor.get_values.remote())
        assert values[0] == 1
        assert values[1] == val2
        assert ray.get(values[2]) == list(range(1, 6))
        assert values[3] == list(range(1, 6))

        assert ray.get(ray.get(actor.f.remote())) == list(range(1, 6))
        assert ray.get(actor.g.remote()) == list(range(1, 6))
        assert ray.get(actor.h.remote(
            [f.remote(i) for i in range(5)])) == list(range(1, 6))

    def testDefineActorWithinActor(self):
        # Make sure we can use remote funtions within actors.
        ray.init(num_cpus=10)

        @ray.remote
        class Actor1(object):
            def __init__(self, x):
                self.x = x

            def new_actor(self, z):
                @ray.remote
                class Actor2(object):
                    def __init__(self, x):
                        self.x = x

                    def get_value(self):
                        return self.x

                self.actor2 = Actor2.remote(z)

            def get_values(self, z):
                self.new_actor(z)
                return self.x, ray.get(self.actor2.get_value.remote())

        actor1 = Actor1.remote(3)
        assert ray.get(actor1.get_values.remote(5)) == (3, 5)

    def testUseActorWithinActor(self):
        # Make sure we can use actors within actors.
        ray.init(num_cpus=10)

        @ray.remote
        class Actor1(object):
            def __init__(self, x):
                self.x = x

            def get_val(self):
                return self.x

        @ray.remote
        class Actor2(object):
            def __init__(self, x, y):
                self.x = x
                self.actor1 = Actor1.remote(y)

            def get_values(self, z):
                return self.x, ray.get(self.actor1.get_val.remote())

        actor2 = Actor2.remote(3, 4)
        assert ray.get(actor2.get_values.remote(5)) == (3, 4)

    def testDefineActorWithinRemoteFunction(self):
        # Make sure we can define and actors within remote funtions.
        ray.init(num_cpus=10)

        @ray.remote
        def f(x, n):
            @ray.remote
            class Actor1(object):
                def __init__(self, x):
                    self.x = x

                def get_value(self):
                    return self.x

            actor = Actor1.remote(x)
            return ray.get([actor.get_value.remote() for _ in range(n)])

        assert ray.get(f.remote(3, 1)) == [3]
        assert ray.get([f.remote(i, 20)
                        for i in range(10)]) == [20 * [i] for i in range(10)]

    def testUseActorWithinRemoteFunction(self):
        # Make sure we can create and use actors within remote funtions.
        ray.init(num_cpus=10)

        @ray.remote
        class Actor1(object):
            def __init__(self, x):
                self.x = x

            def get_values(self):
                return self.x

        @ray.remote
        def f(x):
            actor = Actor1.remote(x)
            return ray.get(actor.get_values.remote())

        assert ray.get(f.remote(3)) == 3

    def testActorImportCounter(self):
        # This is mostly a test of the export counters to make sure that when
        # an actor is imported, all of the necessary remote functions have been
        # imported.
        ray.init(num_cpus=10)

        # Export a bunch of remote functions.
        num_remote_functions = 50
        for i in range(num_remote_functions):

            @ray.remote
            def f():
                return i

        @ray.remote
        def g():
            @ray.remote
            class Actor(object):
                def __init__(self):
                    # This should use the last version of f.
                    self.x = ray.get(f.remote())

                def get_val(self):
                    return self.x

            actor = Actor.remote()
            return ray.get(actor.get_val.remote())

        assert ray.get(g.remote()) == num_remote_functions - 1


class ActorInheritance(unittest.TestCase):
    def tearDown(self):
        ray.shutdown()

    def testInheritActorFromClass(self):
        # Make sure we can define an actor by inheriting from a regular class.
        # Note that actors cannot inherit from other actors.
        ray.init()

        class Foo(object):
            def __init__(self, x):
                self.x = x

            def f(self):
                return self.x

            def g(self, y):
                return self.x + y

        @ray.remote
        class Actor(Foo):
            def __init__(self, x):
                Foo.__init__(self, x)

            def get_value(self):
                return self.f()

        actor = Actor.remote(1)
        assert ray.get(actor.get_value.remote()) == 1
        assert ray.get(actor.g.remote(5)) == 6


class ActorSchedulingProperties(unittest.TestCase):
    def tearDown(self):
        ray.shutdown()

    def testRemoteFunctionsNotScheduledOnActors(self):
        # Make sure that regular remote functions are not scheduled on actors.
        ray.init(num_workers=0)

        @ray.remote
        class Actor(object):
            def __init__(self):
                pass

            def get_id(self):
                return ray.worker.global_worker.worker_id

        a = Actor.remote()
        actor_id = ray.get(a.get_id.remote())

        @ray.remote
        def f():
            return ray.worker.global_worker.worker_id

        resulting_ids = ray.get([f.remote() for _ in range(100)])
        assert actor_id not in resulting_ids


class ActorsOnMultipleNodes(unittest.TestCase):
    def tearDown(self):
        ray.shutdown()

    def testActorsOnNodesWithNoCPUs(self):
        ray.init(num_cpus=0)

        @ray.remote
        class Foo(object):
            def method(self):
                pass

        f = Foo.remote()
        ready_ids, _ = ray.wait([f.method.remote()], timeout=100)
        assert ready_ids == []

    def testActorLoadBalancing(self):
        num_local_schedulers = 3
        ray.worker._init(
            start_ray_local=True,
            num_workers=0,
            num_local_schedulers=num_local_schedulers)

        @ray.remote
        class Actor1(object):
            def __init__(self):
                pass

            def get_location(self):
                return ray.worker.global_worker.plasma_client.store_socket_name

        # Create a bunch of actors.
        num_actors = 30
        num_attempts = 20
        minimum_count = 5

        # Make sure that actors are spread between the local schedulers.
        attempts = 0
        while attempts < num_attempts:
            actors = [Actor1.remote() for _ in range(num_actors)]
            locations = ray.get(
                [actor.get_location.remote() for actor in actors])
            names = set(locations)
            counts = [locations.count(name) for name in names]
            print("Counts are {}.".format(counts))
            if (len(names) == num_local_schedulers
                    and all(count >= minimum_count for count in counts)):
                break
            attempts += 1
        assert attempts < num_attempts

        # Make sure we can get the results of a bunch of tasks.
        results = []
        for _ in range(1000):
            index = np.random.randint(num_actors)
            results.append(actors[index].get_location.remote())
        ray.get(results)


class ActorsWithGPUs(unittest.TestCase):
    def tearDown(self):
        ray.shutdown()

    @unittest.skipIf(
        os.environ.get('RAY_USE_NEW_GCS', False), "Crashing with new GCS API.")
<<<<<<< HEAD
    @unittest.skipIf(
        os.environ.get("RAY_USE_XRAY") is None,
        "This test does not work with xray yet.")
=======
>>>>>>> 224d38cb
    def testActorGPUs(self):
        num_local_schedulers = 3
        num_gpus_per_scheduler = 4
        ray.worker._init(
            start_ray_local=True,
            num_workers=0,
            num_local_schedulers=num_local_schedulers,
            num_cpus=(num_local_schedulers * [10 * num_gpus_per_scheduler]),
            num_gpus=(num_local_schedulers * [num_gpus_per_scheduler]))

        @ray.remote(num_gpus=1)
        class Actor1(object):
            def __init__(self):
                self.gpu_ids = ray.get_gpu_ids()

            def get_location_and_ids(self):
                assert ray.get_gpu_ids() == self.gpu_ids
                return (
                    ray.worker.global_worker.plasma_client.store_socket_name,
                    tuple(self.gpu_ids))

        # Create one actor per GPU.
        actors = [
            Actor1.remote()
            for _ in range(num_local_schedulers * num_gpus_per_scheduler)
        ]
        # Make sure that no two actors are assigned to the same GPU.
        locations_and_ids = ray.get(
            [actor.get_location_and_ids.remote() for actor in actors])
        node_names = {location for location, gpu_id in locations_and_ids}
        assert len(node_names) == num_local_schedulers
        location_actor_combinations = []
        for node_name in node_names:
            for gpu_id in range(num_gpus_per_scheduler):
                location_actor_combinations.append((node_name, (gpu_id, )))
        assert set(locations_and_ids) == set(location_actor_combinations)

        # Creating a new actor should fail because all of the GPUs are being
        # used.
        a = Actor1.remote()
        ready_ids, _ = ray.wait([a.get_location_and_ids.remote()], timeout=10)
        assert ready_ids == []

<<<<<<< HEAD
    @unittest.skipIf(
        os.environ.get("RAY_USE_XRAY") is None,
        "This test does not work with xray yet.")
=======
>>>>>>> 224d38cb
    def testActorMultipleGPUs(self):
        num_local_schedulers = 3
        num_gpus_per_scheduler = 5
        ray.worker._init(
            start_ray_local=True,
            num_workers=0,
            num_local_schedulers=num_local_schedulers,
            num_cpus=(num_local_schedulers * [10 * num_gpus_per_scheduler]),
            num_gpus=(num_local_schedulers * [num_gpus_per_scheduler]))

        @ray.remote(num_gpus=2)
        class Actor1(object):
            def __init__(self):
                self.gpu_ids = ray.get_gpu_ids()

            def get_location_and_ids(self):
                assert ray.get_gpu_ids() == self.gpu_ids
                return (
                    ray.worker.global_worker.plasma_client.store_socket_name,
                    tuple(self.gpu_ids))

        # Create some actors.
        actors1 = [Actor1.remote() for _ in range(num_local_schedulers * 2)]
        # Make sure that no two actors are assigned to the same GPU.
        locations_and_ids = ray.get(
            [actor.get_location_and_ids.remote() for actor in actors1])
        node_names = {location for location, gpu_id in locations_and_ids}
        assert len(node_names) == num_local_schedulers

        # Keep track of which GPU IDs are being used for each location.
        gpus_in_use = {node_name: [] for node_name in node_names}
        for location, gpu_ids in locations_and_ids:
            gpus_in_use[location].extend(gpu_ids)
        for node_name in node_names:
            assert len(set(gpus_in_use[node_name])) == 4

        # Creating a new actor should fail because all of the GPUs are being
        # used.
        a = Actor1.remote()
        ready_ids, _ = ray.wait([a.get_location_and_ids.remote()], timeout=10)
        assert ready_ids == []

        # We should be able to create more actors that use only a single GPU.
        @ray.remote(num_gpus=1)
        class Actor2(object):
            def __init__(self):
                self.gpu_ids = ray.get_gpu_ids()

            def get_location_and_ids(self):
                return (
                    ray.worker.global_worker.plasma_client.store_socket_name,
                    tuple(self.gpu_ids))

        # Create some actors.
        actors2 = [Actor2.remote() for _ in range(num_local_schedulers)]
        # Make sure that no two actors are assigned to the same GPU.
        locations_and_ids = ray.get(
            [actor.get_location_and_ids.remote() for actor in actors2])
        names = {location for location, gpu_id in locations_and_ids}
        assert node_names == names
        for location, gpu_ids in locations_and_ids:
            gpus_in_use[location].extend(gpu_ids)
        for node_name in node_names:
            assert len(gpus_in_use[node_name]) == 5
            assert set(gpus_in_use[node_name]) == set(range(5))

        # Creating a new actor should fail because all of the GPUs are being
        # used.
        a = Actor2.remote()
        ready_ids, _ = ray.wait([a.get_location_and_ids.remote()], timeout=10)
        assert ready_ids == []

<<<<<<< HEAD
    @unittest.skipIf(
        os.environ.get("RAY_USE_XRAY") is None,
        "This test does not work with xray yet.")
=======
>>>>>>> 224d38cb
    def testActorDifferentNumbersOfGPUs(self):
        # Test that we can create actors on two nodes that have different
        # numbers of GPUs.
        ray.worker._init(
            start_ray_local=True,
            num_workers=0,
            num_local_schedulers=3,
            num_cpus=[10, 10, 10],
            num_gpus=[0, 5, 10])

        @ray.remote(num_gpus=1)
        class Actor1(object):
            def __init__(self):
                self.gpu_ids = ray.get_gpu_ids()

            def get_location_and_ids(self):
                return (
                    ray.worker.global_worker.plasma_client.store_socket_name,
                    tuple(self.gpu_ids))

        # Create some actors.
        actors = [Actor1.remote() for _ in range(0 + 5 + 10)]
        # Make sure that no two actors are assigned to the same GPU.
        locations_and_ids = ray.get(
            [actor.get_location_and_ids.remote() for actor in actors])
        node_names = {location for location, gpu_id in locations_and_ids}
        assert len(node_names) == 2
        for node_name in node_names:
            node_gpu_ids = [
                gpu_id for location, gpu_id in locations_and_ids
                if location == node_name
            ]
            assert len(node_gpu_ids) in [5, 10]
            assert set(node_gpu_ids) == {(i, )
                                         for i in range(len(node_gpu_ids))}

        # Creating a new actor should fail because all of the GPUs are being
        # used.
        a = Actor1.remote()
        ready_ids, _ = ray.wait([a.get_location_and_ids.remote()], timeout=10)
        assert ready_ids == []

<<<<<<< HEAD
    @unittest.skipIf(
        os.environ.get("RAY_USE_XRAY") is None,
        "This test does not work with xray yet.")
=======
>>>>>>> 224d38cb
    def testActorMultipleGPUsFromMultipleTasks(self):
        num_local_schedulers = 10
        num_gpus_per_scheduler = 10
        ray.worker._init(
            start_ray_local=True,
            num_workers=0,
            num_local_schedulers=num_local_schedulers,
            redirect_output=True,
            num_cpus=(num_local_schedulers * [10 * num_gpus_per_scheduler]),
            num_gpus=(num_local_schedulers * [num_gpus_per_scheduler]))

        @ray.remote
        def create_actors(n):
            @ray.remote(num_gpus=1)
            class Actor(object):
                def __init__(self):
                    self.gpu_ids = ray.get_gpu_ids()

                def get_location_and_ids(self):
                    return ((ray.worker.global_worker.plasma_client.
                             store_socket_name), tuple(self.gpu_ids))

            # Create n actors.
            for _ in range(n):
                Actor.remote()

        ray.get([
            create_actors.remote(num_gpus_per_scheduler)
            for _ in range(num_local_schedulers)
        ])

        @ray.remote(num_gpus=1)
        class Actor(object):
            def __init__(self):
                self.gpu_ids = ray.get_gpu_ids()

            def get_location_and_ids(self):
                return (
                    ray.worker.global_worker.plasma_client.store_socket_name,
                    tuple(self.gpu_ids))

        # All the GPUs should be used up now.
        a = Actor.remote()
        ready_ids, _ = ray.wait([a.get_location_and_ids.remote()], timeout=10)
        assert ready_ids == []

    @unittest.skipIf(sys.version_info < (3, 0), "This test requires Python 3.")
<<<<<<< HEAD
    @unittest.skipIf(
        os.environ.get("RAY_USE_XRAY") is None,
        "This test does not work with xray yet.")
=======
>>>>>>> 224d38cb
    def testActorsAndTasksWithGPUs(self):
        num_local_schedulers = 3
        num_gpus_per_scheduler = 6
        ray.worker._init(
            start_ray_local=True,
            num_workers=0,
            num_local_schedulers=num_local_schedulers,
            num_cpus=num_gpus_per_scheduler,
            num_gpus=(num_local_schedulers * [num_gpus_per_scheduler]))

        def check_intervals_non_overlapping(list_of_intervals):
            for i in range(len(list_of_intervals)):
                for j in range(i):
                    first_interval = list_of_intervals[i]
                    second_interval = list_of_intervals[j]
                    # Check that list_of_intervals[i] and list_of_intervals[j]
                    # don't overlap.
                    assert first_interval[0] < first_interval[1]
                    assert second_interval[0] < second_interval[1]
                    intervals_nonoverlapping = (
                        first_interval[1] <= second_interval[0]
                        or second_interval[1] <= first_interval[0])
                    assert intervals_nonoverlapping, (
                        "Intervals {} and {} are overlapping.".format(
                            first_interval, second_interval))

        @ray.remote(num_gpus=1)
        def f1():
            t1 = time.monotonic()
            time.sleep(0.1)
            t2 = time.monotonic()
            gpu_ids = ray.get_gpu_ids()
            assert len(gpu_ids) == 1
            assert gpu_ids[0] in range(num_gpus_per_scheduler)
            return (ray.worker.global_worker.plasma_client.store_socket_name,
                    tuple(gpu_ids), [t1, t2])

        @ray.remote(num_gpus=2)
        def f2():
            t1 = time.monotonic()
            time.sleep(0.1)
            t2 = time.monotonic()
            gpu_ids = ray.get_gpu_ids()
            assert len(gpu_ids) == 2
            assert gpu_ids[0] in range(num_gpus_per_scheduler)
            assert gpu_ids[1] in range(num_gpus_per_scheduler)
            return (ray.worker.global_worker.plasma_client.store_socket_name,
                    tuple(gpu_ids), [t1, t2])

        @ray.remote(num_gpus=1)
        class Actor1(object):
            def __init__(self):
                self.gpu_ids = ray.get_gpu_ids()
                assert len(self.gpu_ids) == 1
                assert self.gpu_ids[0] in range(num_gpus_per_scheduler)

            def get_location_and_ids(self):
                assert ray.get_gpu_ids() == self.gpu_ids
                return (
                    ray.worker.global_worker.plasma_client.store_socket_name,
                    tuple(self.gpu_ids))

        def locations_to_intervals_for_many_tasks():
            # Launch a bunch of GPU tasks.
            locations_ids_and_intervals = ray.get([
                f1.remote() for _ in range(5 * num_local_schedulers *
                                           num_gpus_per_scheduler)
            ] + [
                f2.remote() for _ in range(5 * num_local_schedulers *
                                           num_gpus_per_scheduler)
            ] + [
                f1.remote() for _ in range(5 * num_local_schedulers *
                                           num_gpus_per_scheduler)
            ])

            locations_to_intervals = collections.defaultdict(lambda: [])
            for location, gpu_ids, interval in locations_ids_and_intervals:
                for gpu_id in gpu_ids:
                    locations_to_intervals[(location, gpu_id)].append(interval)
            return locations_to_intervals

        # Run a bunch of GPU tasks.
        locations_to_intervals = locations_to_intervals_for_many_tasks()
        # Make sure that all GPUs were used.
        assert (len(locations_to_intervals) == num_local_schedulers *
                num_gpus_per_scheduler)
        # For each GPU, verify that the set of tasks that used this specific
        # GPU did not overlap in time.
        for locations in locations_to_intervals:
            check_intervals_non_overlapping(locations_to_intervals[locations])

        # Create an actor that uses a GPU.
        a = Actor1.remote()
        actor_location = ray.get(a.get_location_and_ids.remote())
        actor_location = (actor_location[0], actor_location[1][0])
        # This check makes sure that actor_location is formatted the same way
        # that the keys of locations_to_intervals are formatted.
        assert actor_location in locations_to_intervals

        # Run a bunch of GPU tasks.
        locations_to_intervals = locations_to_intervals_for_many_tasks()
        # Make sure that all but one of the GPUs were used.
        assert (len(locations_to_intervals) ==
                num_local_schedulers * num_gpus_per_scheduler - 1)
        # For each GPU, verify that the set of tasks that used this specific
        # GPU did not overlap in time.
        for locations in locations_to_intervals:
            check_intervals_non_overlapping(locations_to_intervals[locations])
        # Make sure that the actor's GPU was not used.
        assert actor_location not in locations_to_intervals

        # Create several more actors that use GPUs.
        actors = [Actor1.remote() for _ in range(3)]
        actor_locations = ray.get(
            [actor.get_location_and_ids.remote() for actor in actors])

        # Run a bunch of GPU tasks.
        locations_to_intervals = locations_to_intervals_for_many_tasks()
        # Make sure that all but 11 of the GPUs were used.
        assert (len(locations_to_intervals) ==
                num_local_schedulers * num_gpus_per_scheduler - 1 - 3)
        # For each GPU, verify that the set of tasks that used this specific
        # GPU did not overlap in time.
        for locations in locations_to_intervals:
            check_intervals_non_overlapping(locations_to_intervals[locations])
        # Make sure that the GPUs were not used.
        assert actor_location not in locations_to_intervals
        for location in actor_locations:
            assert location not in locations_to_intervals

        # Create more actors to fill up all the GPUs.
        more_actors = [
            Actor1.remote()
            for _ in range(num_local_schedulers * num_gpus_per_scheduler - 1 -
                           3)
        ]
        # Wait for the actors to finish being created.
        ray.get([actor.get_location_and_ids.remote() for actor in more_actors])

        # Now if we run some GPU tasks, they should not be scheduled.
        results = [f1.remote() for _ in range(30)]
        ready_ids, remaining_ids = ray.wait(results, timeout=1000)
        assert len(ready_ids) == 0

    def testActorsAndTasksWithGPUsVersionTwo(self):
        # Create tasks and actors that both use GPUs and make sure that they
        # are given different GPUs
        ray.init(num_cpus=10, num_gpus=10)

        @ray.remote(num_gpus=1)
        def f():
            time.sleep(4)
            gpu_ids = ray.get_gpu_ids()
            assert len(gpu_ids) == 1
            return gpu_ids[0]

        @ray.remote(num_gpus=1)
        class Actor(object):
            def __init__(self):
                self.gpu_ids = ray.get_gpu_ids()
                assert len(self.gpu_ids) == 1

            def get_gpu_id(self):
                assert ray.get_gpu_ids() == self.gpu_ids
                return self.gpu_ids[0]

        results = []
        actors = []
        for _ in range(5):
            results.append(f.remote())
            a = Actor.remote()
            results.append(a.get_gpu_id.remote())
            # Prevent the actor handle from going out of scope so that its GPU
            # resources don't get released.
            actors.append(a)

        gpu_ids = ray.get(results)
        assert set(gpu_ids) == set(range(10))

    @unittest.skipIf(sys.version_info < (3, 0), "This test requires Python 3.")
    def testActorsAndTaskResourceBookkeeping(self):
        ray.init(num_cpus=1)

        @ray.remote
        class Foo(object):
            def __init__(self):
                start = time.monotonic()
                time.sleep(0.1)
                end = time.monotonic()
                self.interval = (start, end)

            def get_interval(self):
                return self.interval

            def sleep(self):
                start = time.monotonic()
                time.sleep(0.01)
                end = time.monotonic()
                return start, end

        # First make sure that we do not have more actor methods running at a
        # time than we have CPUs.
        actors = [Foo.remote() for _ in range(4)]
        interval_ids = []
        interval_ids += [actor.get_interval.remote() for actor in actors]
        for _ in range(4):
            interval_ids += [actor.sleep.remote() for actor in actors]

        # Make sure that the intervals don't overlap.
        intervals = ray.get(interval_ids)
        intervals.sort(key=lambda x: x[0])
        for interval1, interval2 in zip(intervals[:-1], intervals[1:]):
            assert interval1[0] < interval1[1]
            assert interval1[1] < interval2[0]
            assert interval2[0] < interval2[1]

    def testBlockingActorTask(self):
        ray.init(num_cpus=1, num_gpus=1)

        @ray.remote(num_gpus=1)
        def f():
            return 1

        @ray.remote
        class Foo(object):
            def __init__(self):
                pass

            def blocking_method(self):
                ray.get(f.remote())

        # Make sure we can execute a blocking actor method even if there is
        # only one CPU.
        actor = Foo.remote()
        ray.get(actor.blocking_method.remote())

        @ray.remote(num_cpus=1)
        class CPUFoo(object):
            def __init__(self):
                pass

            def blocking_method(self):
                ray.get(f.remote())

        # Make sure that lifetime CPU resources are not released when actors
        # block.
        actor = CPUFoo.remote()
        x_id = actor.blocking_method.remote()
        ready_ids, remaining_ids = ray.wait([x_id], timeout=1000)
        assert ready_ids == []
        assert remaining_ids == [x_id]

        @ray.remote(num_gpus=1)
        class GPUFoo(object):
            def __init__(self):
                pass

            def blocking_method(self):
                ray.get(f.remote())

        # Make sure that GPU resources are not released when actors block.
        actor = GPUFoo.remote()
        x_id = actor.blocking_method.remote()
        ready_ids, remaining_ids = ray.wait([x_id], timeout=1000)
        assert ready_ids == []
        assert remaining_ids == [x_id]


@unittest.skipIf(
    os.environ.get("RAY_USE_XRAY") == "0", "This test only works with xray.")
class ActorExceptionFailures(unittest.TestCase):
    def tearDown(self):
        ray.shutdown()

    def testExceptionRaisedWhenActorNodeDies(self):
        ray.worker._init(
            start_ray_local=True, num_local_schedulers=2, num_cpus=1)

        @ray.remote
        class Counter(object):
            def __init__(self):
                self.x = 0

            def local_plasma(self):
                return ray.worker.global_worker.plasma_client.store_socket_name

            def inc(self):
                self.x += 1
                return self.x

        local_plasma = ray.worker.global_worker.plasma_client.store_socket_name

        # Create an actor that is not on the local scheduler.
        actor = Counter.remote()
        while ray.get(actor.local_plasma.remote()) == local_plasma:
            actor = Counter.remote()

        # Kill the second plasma store to get rid of the cached objects and
        # trigger the corresponding local scheduler to exit.
        process = ray.services.all_processes[
            ray.services.PROCESS_TYPE_PLASMA_STORE][1]
        process.kill()

        # Submit some new actor tasks.
        x_ids = [actor.inc.remote() for _ in range(100)]

        # Make sure that getting the result raises an exception.
        for _ in range(10):
            for x_id in x_ids:
                with pytest.raises(ray.worker.RayGetError):
                    # There is some small chance that ray.get will actually
                    # succeed (if the object is transferred before the raylet
                    # dies).
                    ray.get(x_id)

        # Make sure the process has exited.
        process.wait()


@unittest.skipIf(
    os.environ.get("RAY_USE_XRAY") is None,
    "This test does not work with xray yet.")
class ActorReconstruction(unittest.TestCase):
    def tearDown(self):
        ray.shutdown()

    @unittest.skipIf(
        os.environ.get('RAY_USE_NEW_GCS', False), "Hanging with new GCS API.")
    def testLocalSchedulerDying(self):
        ray.worker._init(
            start_ray_local=True,
            num_local_schedulers=2,
            num_workers=0,
            redirect_output=True)

        @ray.remote
        class Counter(object):
            def __init__(self):
                self.x = 0

            def local_plasma(self):
                return ray.worker.global_worker.plasma_client.store_socket_name

            def inc(self):
                self.x += 1
                return self.x

        local_plasma = ray.worker.global_worker.plasma_client.store_socket_name

        # Create an actor that is not on the local scheduler.
        actor = Counter.remote()
        while ray.get(actor.local_plasma.remote()) == local_plasma:
            actor = Counter.remote()

        ids = [actor.inc.remote() for _ in range(100)]

        # Wait for the last task to finish running.
        ray.get(ids[-1])

        # Kill the second plasma store to get rid of the cached objects and
        # trigger the corresponding local scheduler to exit.
        process = ray.services.all_processes[
            ray.services.PROCESS_TYPE_PLASMA_STORE][1]
        process.kill()
        process.wait()

        # Get all of the results
        results = ray.get(ids)

        assert results == list(range(1, 1 + len(results)))

    @unittest.skipIf(
        os.environ.get('RAY_USE_NEW_GCS', False), "Hanging with new GCS API.")
    def testManyLocalSchedulersDying(self):
        # This test can be made more stressful by increasing the numbers below.
        # The total number of actors created will be
        # num_actors_at_a_time * num_local_schedulers.
        num_local_schedulers = 5
        num_actors_at_a_time = 3
        num_function_calls_at_a_time = 10

        ray.worker._init(
            start_ray_local=True,
            num_local_schedulers=num_local_schedulers,
            num_workers=0,
            redirect_output=True)

        @ray.remote
        class SlowCounter(object):
            def __init__(self):
                self.x = 0

            def inc(self, duration):
                time.sleep(duration)
                self.x += 1
                return self.x

        # Create some initial actors.
        actors = [SlowCounter.remote() for _ in range(num_actors_at_a_time)]

        # Wait for the actors to start up.
        time.sleep(1)

        # This is a mapping from actor handles to object IDs returned by
        # methods on that actor.
        result_ids = collections.defaultdict(lambda: [])

        # In a loop we are going to create some actors, run some methods, kill
        # a local scheduler, and run some more methods.
        for i in range(num_local_schedulers - 1):
            # Create some actors.
            actors.extend(
                [SlowCounter.remote() for _ in range(num_actors_at_a_time)])
            # Run some methods.
            for j in range(len(actors)):
                actor = actors[j]
                for _ in range(num_function_calls_at_a_time):
                    result_ids[actor].append(actor.inc.remote(j**2 * 0.000001))
            # Kill a plasma store to get rid of the cached objects and trigger
            # exit of the corresponding local scheduler. Don't kill the first
            # local scheduler since that is the one that the driver is
            # connected to.
            process = ray.services.all_processes[
                ray.services.PROCESS_TYPE_PLASMA_STORE][i + 1]
            process.kill()
            process.wait()

            # Run some more methods.
            for j in range(len(actors)):
                actor = actors[j]
                for _ in range(num_function_calls_at_a_time):
                    result_ids[actor].append(actor.inc.remote(j**2 * 0.000001))

        # Get the results and check that they have the correct values.
        for _, result_id_list in result_ids.items():
            results = list(range(1, len(result_id_list) + 1))
            assert ray.get(result_id_list) == results

    def setup_counter_actor(self,
                            test_checkpoint=False,
                            save_exception=False,
                            resume_exception=False):
        ray.worker._init(
            start_ray_local=True,
            num_local_schedulers=2,
            num_workers=0,
            redirect_output=True)

        # Only set the checkpoint interval if we're testing with checkpointing.
        checkpoint_interval = -1
        if test_checkpoint:
            checkpoint_interval = 5

        @ray.remote(checkpoint_interval=checkpoint_interval)
        class Counter(object):
            _resume_exception = resume_exception

            def __init__(self, save_exception):
                self.x = 0
                self.num_inc_calls = 0
                self.save_exception = save_exception
                self.restored = False

            def local_plasma(self):
                return ray.worker.global_worker.plasma_client.store_socket_name

            def inc(self, *xs):
                self.x += 1
                self.num_inc_calls += 1
                return self.x

            def get_num_inc_calls(self):
                return self.num_inc_calls

            def test_restore(self):
                # This method will only return True if __ray_restore__ has been
                # called.
                return self.restored

            def __ray_save__(self):
                if self.save_exception:
                    raise Exception("Exception raised in checkpoint save")
                return self.x, self.save_exception

            def __ray_restore__(self, checkpoint):
                if self._resume_exception:
                    raise Exception("Exception raised in checkpoint resume")
                self.x, self.save_exception = checkpoint
                self.num_inc_calls = 0
                self.restored = True

        local_plasma = ray.worker.global_worker.plasma_client.store_socket_name

        # Create an actor that is not on the local scheduler.
        actor = Counter.remote(save_exception)
        while ray.get(actor.local_plasma.remote()) == local_plasma:
            actor = Counter.remote(save_exception)

        args = [ray.put(0) for _ in range(100)]
        ids = [actor.inc.remote(*args[i:]) for i in range(100)]

        return actor, ids

    @unittest.skipIf(
        os.environ.get('RAY_USE_NEW_GCS', False), "Hanging with new GCS API.")
    def testCheckpointing(self):
        actor, ids = self.setup_counter_actor(test_checkpoint=True)
        # Wait for the last task to finish running.
        ray.get(ids[-1])

        # Kill the corresponding plasma store to get rid of the cached objects.
        process = ray.services.all_processes[
            ray.services.PROCESS_TYPE_PLASMA_STORE][1]
        process.kill()
        process.wait()

        # Check that the actor restored from a checkpoint.
        assert ray.get(actor.test_restore.remote())
        # Check that we can submit another call on the actor and get the
        # correct counter result.
        x = ray.get(actor.inc.remote())
        assert x == 101
        # Check that the number of inc calls since actor initialization is less
        # than the counter value, since the actor initialized from a
        # checkpoint.
        num_inc_calls = ray.get(actor.get_num_inc_calls.remote())
        assert num_inc_calls < x

    @unittest.skipIf(
        os.environ.get('RAY_USE_NEW_GCS', False), "Hanging with new GCS API.")
    def testRemoteCheckpoint(self):
        actor, ids = self.setup_counter_actor(test_checkpoint=True)

        # Do a remote checkpoint call and wait for it to finish.
        ray.get(actor.__ray_checkpoint__.remote())

        # Kill the corresponding plasma store to get rid of the cached objects.
        process = ray.services.all_processes[
            ray.services.PROCESS_TYPE_PLASMA_STORE][1]
        process.kill()
        process.wait()

        # Check that the actor restored from a checkpoint.
        assert ray.get(actor.test_restore.remote())
        # Check that the number of inc calls since actor initialization is
        # exactly zero, since there could not have been another inc call since
        # the remote checkpoint.
        num_inc_calls = ray.get(actor.get_num_inc_calls.remote())
        assert num_inc_calls == 0
        # Check that we can submit another call on the actor and get the
        # correct counter result.
        x = ray.get(actor.inc.remote())
        assert x == 101

    @unittest.skipIf(
        os.environ.get('RAY_USE_NEW_GCS', False), "Hanging with new GCS API.")
    def testLostCheckpoint(self):
        actor, ids = self.setup_counter_actor(test_checkpoint=True)
        # Wait for the first fraction of tasks to finish running.
        ray.get(ids[len(ids) // 10])

        # Kill the corresponding plasma store to get rid of the cached objects.
        process = ray.services.all_processes[
            ray.services.PROCESS_TYPE_PLASMA_STORE][1]
        process.kill()
        process.wait()

        # Check that the actor restored from a checkpoint.
        assert ray.get(actor.test_restore.remote())
        # Check that we can submit another call on the actor and get the
        # correct counter result.
        x = ray.get(actor.inc.remote())
        assert x == 101
        # Check that the number of inc calls since actor initialization is less
        # than the counter value, since the actor initialized from a
        # checkpoint.
        num_inc_calls = ray.get(actor.get_num_inc_calls.remote())
        assert num_inc_calls < x
        assert 5 < num_inc_calls

    @unittest.skipIf(
        os.environ.get('RAY_USE_NEW_GCS', False), "Hanging with new GCS API.")
    def testCheckpointException(self):
        actor, ids = self.setup_counter_actor(
            test_checkpoint=True, save_exception=True)
        # Wait for the last task to finish running.
        ray.get(ids[-1])

        # Kill the corresponding plasma store to get rid of the cached objects.
        process = ray.services.all_processes[
            ray.services.PROCESS_TYPE_PLASMA_STORE][1]
        process.kill()
        process.wait()

        # Check that we can submit another call on the actor and get the
        # correct counter result.
        x = ray.get(actor.inc.remote())
        assert x == 101
        # Check that the number of inc calls since actor initialization is
        # equal to the counter value, since the actor did not initialize from a
        # checkpoint.
        num_inc_calls = ray.get(actor.get_num_inc_calls.remote())
        assert num_inc_calls == x
        # Check that errors were raised when trying to save the checkpoint.
        errors = ray.error_info()
        assert 0 < len(errors)
        for error in errors:
            assert error["type"] == ray_constants.CHECKPOINT_PUSH_ERROR

    @unittest.skipIf(
        os.environ.get('RAY_USE_NEW_GCS', False), "Hanging with new GCS API.")
    def testCheckpointResumeException(self):
        actor, ids = self.setup_counter_actor(
            test_checkpoint=True, resume_exception=True)
        # Wait for the last task to finish running.
        ray.get(ids[-1])

        # Kill the corresponding plasma store to get rid of the cached objects.
        process = ray.services.all_processes[
            ray.services.PROCESS_TYPE_PLASMA_STORE][1]
        process.kill()
        process.wait()

        # Check that we can submit another call on the actor and get the
        # correct counter result.
        x = ray.get(actor.inc.remote())
        assert x == 101
        # Check that the number of inc calls since actor initialization is
        # equal to the counter value, since the actor did not initialize from a
        # checkpoint.
        num_inc_calls = ray.get(actor.get_num_inc_calls.remote())
        assert num_inc_calls == x
        # Check that an error was raised when trying to resume from the
        # checkpoint.
        errors = ray.error_info()
        assert len(errors) == 1
        for error in errors:
            assert error["type"] == ray_constants.CHECKPOINT_PUSH_ERROR

    @unittest.skip("Fork/join consistency not yet implemented.")
    def testDistributedHandle(self):
        counter, ids = self.setup_counter_actor(test_checkpoint=False)

        @ray.remote
        def fork_many_incs(counter, num_incs):
            x = None
            for _ in range(num_incs):
                x = counter.inc.remote()
            # Only call ray.get() on the last task submitted.
            return ray.get(x)

        # Fork num_iters times.
        count = ray.get(ids[-1])
        num_incs = 100
        num_iters = 10
        forks = [
            fork_many_incs.remote(counter, num_incs) for _ in range(num_iters)
        ]
        ray.wait(forks, num_returns=len(forks))
        count += num_incs * num_iters

        # Kill the second plasma store to get rid of the cached objects and
        # trigger the corresponding local scheduler to exit.
        process = ray.services.all_processes[
            ray.services.PROCESS_TYPE_PLASMA_STORE][1]
        process.kill()
        process.wait()

        # Check that the actor did not restore from a checkpoint.
        assert not ray.get(counter.test_restore.remote())
        # Check that we can submit another call on the actor and get the
        # correct counter result.
        x = ray.get(counter.inc.remote())
        assert x == count + 1

    @unittest.skipIf(
        os.environ.get('RAY_USE_NEW_GCS', False), "Hanging with new GCS API.")
    def testRemoteCheckpointDistributedHandle(self):
        counter, ids = self.setup_counter_actor(test_checkpoint=True)

        @ray.remote
        def fork_many_incs(counter, num_incs):
            x = None
            for _ in range(num_incs):
                x = counter.inc.remote()
            # Only call ray.get() on the last task submitted.
            return ray.get(x)

        # Fork num_iters times.
        count = ray.get(ids[-1])
        num_incs = 100
        num_iters = 10
        forks = [
            fork_many_incs.remote(counter, num_incs) for _ in range(num_iters)
        ]
        ray.wait(forks, num_returns=len(forks))
        ray.wait([counter.__ray_checkpoint__.remote()])
        count += num_incs * num_iters

        # Kill the second plasma store to get rid of the cached objects and
        # trigger the corresponding local scheduler to exit.
        process = ray.services.all_processes[
            ray.services.PROCESS_TYPE_PLASMA_STORE][1]
        process.kill()
        process.wait()

        # Check that the actor restored from a checkpoint.
        assert ray.get(counter.test_restore.remote())
        # Check that the number of inc calls since actor initialization is
        # exactly zero, since there could not have been another inc call since
        # the remote checkpoint.
        num_inc_calls = ray.get(counter.get_num_inc_calls.remote())
        assert num_inc_calls == 0
        # Check that we can submit another call on the actor and get the
        # correct counter result.
        x = ray.get(counter.inc.remote())
        assert x == count + 1

    @unittest.skip("Fork/join consistency not yet implemented.")
    def testCheckpointDistributedHandle(self):
        counter, ids = self.setup_counter_actor(test_checkpoint=True)

        @ray.remote
        def fork_many_incs(counter, num_incs):
            x = None
            for _ in range(num_incs):
                x = counter.inc.remote()
            # Only call ray.get() on the last task submitted.
            return ray.get(x)

        # Fork num_iters times.
        count = ray.get(ids[-1])
        num_incs = 100
        num_iters = 10
        forks = [
            fork_many_incs.remote(counter, num_incs) for _ in range(num_iters)
        ]
        ray.wait(forks, num_returns=len(forks))
        count += num_incs * num_iters

        # Kill the second plasma store to get rid of the cached objects and
        # trigger the corresponding local scheduler to exit.
        process = ray.services.all_processes[
            ray.services.PROCESS_TYPE_PLASMA_STORE][1]
        process.kill()
        process.wait()

        # Check that the actor restored from a checkpoint.
        assert ray.get(counter.test_restore.remote())
        # Check that we can submit another call on the actor and get the
        # correct counter result.
        x = ray.get(counter.inc.remote())
        assert x == count + 1

    def _testNondeterministicReconstruction(
            self, num_forks, num_items_per_fork, num_forks_to_wait):
        ray.worker._init(
            start_ray_local=True,
            num_local_schedulers=2,
            num_workers=0,
            redirect_output=True)

        # Make a shared queue.
        @ray.remote
        class Queue(object):
            def __init__(self):
                self.queue = []

            def local_plasma(self):
                return ray.worker.global_worker.plasma_client.store_socket_name

            def push(self, item):
                self.queue.append(item)

            def read(self):
                return self.queue

        # Schedule the shared queue onto the remote local scheduler.
        local_plasma = ray.worker.global_worker.plasma_client.store_socket_name
        actor = Queue.remote()
        while ray.get(actor.local_plasma.remote()) == local_plasma:
            actor = Queue.remote()

        # A task that takes in the shared queue and a list of items to enqueue,
        # one by one.
        @ray.remote
        def enqueue(queue, items):
            done = None
            for item in items:
                done = queue.push.remote(item)
            # TODO(swang): Return the object ID returned by the last method
            # called on the shared queue, so that the caller of enqueue can
            # wait for all of the queue methods to complete. This can be
            # removed once join consistency is implemented.
            return [done]

        # Call the enqueue task num_forks times, each with num_items_per_fork
        # unique objects to push onto the shared queue.
        enqueue_tasks = []
        for fork in range(num_forks):
            enqueue_tasks.append(
                enqueue.remote(actor,
                               [(fork, i) for i in range(num_items_per_fork)]))
        # Wait for the forks to complete their tasks.
        enqueue_tasks = ray.get(enqueue_tasks)
        enqueue_tasks = [fork_ids[0] for fork_ids in enqueue_tasks]
        ray.wait(enqueue_tasks, num_returns=num_forks_to_wait)

        # Read the queue to get the initial order of execution.
        queue = ray.get(actor.read.remote())

        # Kill the second plasma store to get rid of the cached objects and
        # trigger the corresponding local scheduler to exit.
        process = ray.services.all_processes[
            ray.services.PROCESS_TYPE_PLASMA_STORE][1]
        process.kill()
        process.wait()

        # Read the queue again and check for deterministic reconstruction.
        ray.get(enqueue_tasks)
        reconstructed_queue = ray.get(actor.read.remote())
        # Make sure the final queue has all items from all forks.
        assert len(reconstructed_queue) == num_forks * num_items_per_fork
        # Make sure that the prefix of the final queue matches the queue from
        # the initial execution.
        assert queue == reconstructed_queue[:len(queue)]

    @unittest.skipIf(
        os.environ.get('RAY_USE_NEW_GCS', False),
        "Currently doesn't work with the new GCS.")
    def testNondeterministicReconstruction(self):
        self._testNondeterministicReconstruction(10, 100, 10)

    @unittest.skip("Nondeterministic reconstruction currently not supported "
                   "when there are concurrent forks that didn't finish "
                   "initial execution.")
    def testNondeterministicReconstructionConcurrentForks(self):
        self._testNondeterministicReconstruction(10, 100, 1)


class DistributedActorHandles(unittest.TestCase):
    def tearDown(self):
        ray.shutdown()

    def setup_queue_actor(self):
        ray.init()

        @ray.remote
        class Queue(object):
            def __init__(self):
                self.queue = []

            def enqueue(self, key, item):
                self.queue.append((key, item))

            def read(self):
                return self.queue

        return Queue.remote()

    @unittest.skipIf(
        os.environ.get("RAY_USE_XRAY") is None,
        "This test does not work with xray yet.")
    def testFork(self):
        queue = self.setup_queue_actor()

        @ray.remote
        def fork(queue, key, item):
            return ray.get(queue.enqueue.remote(key, item))

        # Fork num_iters times.
        num_iters = 100
        ray.get([fork.remote(queue, i, 0) for i in range(num_iters)])
        items = ray.get(queue.read.remote())
        for i in range(num_iters):
            filtered_items = [item[1] for item in items if item[0] == i]
            assert filtered_items == list(range(1))

    @unittest.skipIf(
        os.environ.get("RAY_USE_XRAY") is None,
        "This test does not work with xray yet.")
    def testForkConsistency(self):
        queue = self.setup_queue_actor()

        @ray.remote
        def fork(queue, key, num_items):
            x = None
            for item in range(num_items):
                x = queue.enqueue.remote(key, item)
            return ray.get(x)

        # Fork num_iters times.
        num_forks = 10
        num_items_per_fork = 100
        ray.get([
            fork.remote(queue, i, num_items_per_fork) for i in range(num_forks)
        ])
        items = ray.get(queue.read.remote())
        for i in range(num_forks):
            filtered_items = [item[1] for item in items if item[0] == i]
            assert filtered_items == list(range(num_items_per_fork))

    @unittest.skip("Garbage collection for distributed actor handles not "
                   "implemented.")
    def testGarbageCollection(self):
        queue = self.setup_queue_actor()

        @ray.remote
        def fork(queue):
            for i in range(10):
                x = queue.enqueue.remote(0, i)
                time.sleep(0.1)
            return ray.get(x)

        x = fork.remote(queue)
        ray.get(queue.read.remote())
        del queue

        print(ray.get(x))

    def testCallingPutOnActorHandle(self):
        ray.worker.init(num_workers=1)

        @ray.remote
        class Counter(object):
            def __init__(self):
                self.x = 0

            def inc(self):
                self.x += 1
                return self.x

        @ray.remote
        def f():
            return Counter.remote()

        @ray.remote
        def g():
            return [Counter.remote()]

        # Currently, calling ray.put on an actor handle is allowed, but is
        # there a good use case?
        counter = Counter.remote()
        counter_id = ray.put(counter)
        new_counter = ray.get(counter_id)
        assert ray.get(new_counter.inc.remote()) == 1
        assert ray.get(counter.inc.remote()) == 2
        assert ray.get(new_counter.inc.remote()) == 3

        with pytest.raises(Exception):
            ray.get(f.remote())

        # The below test works, but do we want to disallow this usage?
        ray.get(g.remote())

    def testPicklingActorHandle(self):
        ray.worker.init(num_workers=1)

        @ray.remote
        class Foo(object):
            def method(self):
                pass

        f = Foo.remote()
        new_f = ray.worker.pickle.loads(ray.worker.pickle.dumps(f))
        # Verify that we can call a method on the unpickled handle. TODO(rkn):
        # we should also test this from a different driver.
        ray.get(new_f.method.remote())

    def testRegisterAndGetNamedActors(self):
        # TODO(heyucongtom): We should test this from another driver.
        ray.worker.init(num_workers=1)

        @ray.remote
        class Foo(object):
            def __init__(self):
                self.x = 0

            def method(self):
                self.x += 1
                return self.x

        f1 = Foo.remote()
        # Test saving f.
        ray.experimental.register_actor("f1", f1)
        # Test getting f.
        f2 = ray.experimental.get_actor("f1")
        assert f1._actor_id == f2._actor_id

        # Test same name register shall raise error.
        with pytest.raises(ValueError):
            ray.experimental.register_actor("f1", f2)

        # Test register with wrong object type.
        with pytest.raises(TypeError):
            ray.experimental.register_actor("f3", 1)

        # Test getting a nonexistent actor.
        with pytest.raises(ValueError):
            ray.experimental.get_actor("nonexistent")

        # Test method
        assert ray.get(f1.method.remote()) == 1
        assert ray.get(f2.method.remote()) == 2
        assert ray.get(f1.method.remote()) == 3
        assert ray.get(f2.method.remote()) == 4


@pytest.fixture
def ray_stop():
    # The initialization code depends on the test that is run.
    yield None
    # The code after the yield will run as teardown code.
    ray.shutdown()


<<<<<<< HEAD
@unittest.skipIf(
    os.environ.get("RAY_USE_XRAY") is None or sys.version_info < (3, 0),
    "This test does not work with xray yet"
    " and is currently failing on Python 2.7.")
=======
@unittest.skipIf(sys.version_info < (3, 0),
                 "This test is currently failing on Python 2.7.")
>>>>>>> 224d38cb
def testLifetimeAndTransientResources(ray_stop):
    ray.init(num_cpus=1)

    # This actor acquires resources only when running methods.
    @ray.remote
    class Actor1(object):
        def method(self):
            pass

    # This actor acquires resources for its lifetime.
    @ray.remote(num_cpus=1)
    class Actor2(object):
        def method(self):
            pass

    actor1s = [Actor1.remote() for _ in range(10)]
    ray.get([a.method.remote() for a in actor1s])

    actor2s = [Actor2.remote() for _ in range(2)]
    results = [a.method.remote() for a in actor2s]
    ready_ids, remaining_ids = ray.wait(
        results, num_returns=len(results), timeout=1000)
    assert len(ready_ids) == 1


def testCustomLabelPlacement(ray_stop):
    ray.worker._init(
        start_ray_local=True,
        num_local_schedulers=2,
        num_workers=0,
        resources=[{
            "CustomResource1": 2
        }, {
            "CustomResource2": 2
        }])

    @ray.remote(resources={"CustomResource1": 1})
    class ResourceActor1(object):
        def get_location(self):
            return ray.worker.global_worker.plasma_client.store_socket_name

    @ray.remote(resources={"CustomResource2": 1})
    class ResourceActor2(object):
        def get_location(self):
            return ray.worker.global_worker.plasma_client.store_socket_name

    local_plasma = ray.worker.global_worker.plasma_client.store_socket_name

    # Create some actors.
    actors1 = [ResourceActor1.remote() for _ in range(2)]
    actors2 = [ResourceActor2.remote() for _ in range(2)]
    locations1 = ray.get([a.get_location.remote() for a in actors1])
    locations2 = ray.get([a.get_location.remote() for a in actors2])
    for location in locations1:
        assert location == local_plasma
    for location in locations2:
        assert location != local_plasma


def testCreatingMoreActorsThanResources(ray_stop):
    ray.init(
        num_workers=0,
        num_cpus=10,
        num_gpus=2,
        resources={"CustomResource1": 1})

    @ray.remote(num_gpus=1)
    class ResourceActor1(object):
        def method(self):
            return ray.get_gpu_ids()[0]

    @ray.remote(resources={"CustomResource1": 1})
    class ResourceActor2(object):
        def method(self):
            pass

    # Make sure the first two actors get created and the third one does
    # not.
    actor1 = ResourceActor1.remote()
    result1 = actor1.method.remote()
    ray.wait([result1])
    actor2 = ResourceActor1.remote()
    result2 = actor2.method.remote()
    ray.wait([result2])
    actor3 = ResourceActor1.remote()
    result3 = actor3.method.remote()
    ready_ids, _ = ray.wait([result3], timeout=200)
    assert len(ready_ids) == 0

    # By deleting actor1, we free up resources to create actor3.
    del actor1

    results = ray.get([result1, result2, result3])
    assert results[0] == results[2]
    assert set(results) == {0, 1}

    # Make sure that when one actor goes out of scope a new actor is
    # created because some resources have been freed up.
    results = []
    for _ in range(3):
        actor = ResourceActor2.remote()
        object_id = actor.method.remote()
        results.append(object_id)
        # Wait for the task to execute. We do this because otherwise it may
        # be possible for the __ray_terminate__ task to execute before the
        # method.
        ray.wait([object_id])

    ray.get(results)


if __name__ == "__main__":
    unittest.main(verbosity=2)<|MERGE_RESOLUTION|>--- conflicted
+++ resolved
@@ -766,12 +766,6 @@
 
     @unittest.skipIf(
         os.environ.get('RAY_USE_NEW_GCS', False), "Crashing with new GCS API.")
-<<<<<<< HEAD
-    @unittest.skipIf(
-        os.environ.get("RAY_USE_XRAY") is None,
-        "This test does not work with xray yet.")
-=======
->>>>>>> 224d38cb
     def testActorGPUs(self):
         num_local_schedulers = 3
         num_gpus_per_scheduler = 4
@@ -815,12 +809,6 @@
         ready_ids, _ = ray.wait([a.get_location_and_ids.remote()], timeout=10)
         assert ready_ids == []
 
-<<<<<<< HEAD
-    @unittest.skipIf(
-        os.environ.get("RAY_USE_XRAY") is None,
-        "This test does not work with xray yet.")
-=======
->>>>>>> 224d38cb
     def testActorMultipleGPUs(self):
         num_local_schedulers = 3
         num_gpus_per_scheduler = 5
@@ -893,12 +881,6 @@
         ready_ids, _ = ray.wait([a.get_location_and_ids.remote()], timeout=10)
         assert ready_ids == []
 
-<<<<<<< HEAD
-    @unittest.skipIf(
-        os.environ.get("RAY_USE_XRAY") is None,
-        "This test does not work with xray yet.")
-=======
->>>>>>> 224d38cb
     def testActorDifferentNumbersOfGPUs(self):
         # Test that we can create actors on two nodes that have different
         # numbers of GPUs.
@@ -941,12 +923,6 @@
         ready_ids, _ = ray.wait([a.get_location_and_ids.remote()], timeout=10)
         assert ready_ids == []
 
-<<<<<<< HEAD
-    @unittest.skipIf(
-        os.environ.get("RAY_USE_XRAY") is None,
-        "This test does not work with xray yet.")
-=======
->>>>>>> 224d38cb
     def testActorMultipleGPUsFromMultipleTasks(self):
         num_local_schedulers = 10
         num_gpus_per_scheduler = 10
@@ -994,12 +970,6 @@
         assert ready_ids == []
 
     @unittest.skipIf(sys.version_info < (3, 0), "This test requires Python 3.")
-<<<<<<< HEAD
-    @unittest.skipIf(
-        os.environ.get("RAY_USE_XRAY") is None,
-        "This test does not work with xray yet.")
-=======
->>>>>>> 224d38cb
     def testActorsAndTasksWithGPUs(self):
         num_local_schedulers = 3
         num_gpus_per_scheduler = 6
@@ -2016,15 +1986,8 @@
     ray.shutdown()
 
 
-<<<<<<< HEAD
-@unittest.skipIf(
-    os.environ.get("RAY_USE_XRAY") is None or sys.version_info < (3, 0),
-    "This test does not work with xray yet"
-    " and is currently failing on Python 2.7.")
-=======
 @unittest.skipIf(sys.version_info < (3, 0),
                  "This test is currently failing on Python 2.7.")
->>>>>>> 224d38cb
 def testLifetimeAndTransientResources(ray_stop):
     ray.init(num_cpus=1)
 
