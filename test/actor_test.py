from __future__ import absolute_import
from __future__ import division
from __future__ import print_function

import collections
import random
import numpy as np
import os
import pytest
import sys
import time
import unittest

import ray
import ray.ray_constants as ray_constants
import ray.test.test_utils


class ActorAPI(unittest.TestCase):
    def tearDown(self):
        ray.shutdown()

    def testKeywordArgs(self):
        ray.init(num_workers=0, driver_mode=ray.SILENT_MODE)

        @ray.remote
        class Actor(object):
            def __init__(self, arg0, arg1=1, arg2="a"):
                self.arg0 = arg0
                self.arg1 = arg1
                self.arg2 = arg2

            def get_values(self, arg0, arg1=2, arg2="b"):
                return self.arg0 + arg0, self.arg1 + arg1, self.arg2 + arg2

        actor = Actor.remote(0)
        assert ray.get(actor.get_values.remote(1)) == (1, 3, "ab")

        actor = Actor.remote(1, 2)
        assert ray.get(actor.get_values.remote(2, 3)) == (3, 5, "ab")

        actor = Actor.remote(1, 2, "c")
        assert ray.get(actor.get_values.remote(2, 3, "d")) == (3, 5, "cd")

        actor = Actor.remote(1, arg2="c")
        assert ray.get(actor.get_values.remote(0, arg2="d")) == (1, 3, "cd")
        assert ray.get(actor.get_values.remote(0, arg2="d", arg1=0)) == (1, 1,
                                                                         "cd")

        actor = Actor.remote(1, arg2="c", arg1=2)
        assert ray.get(actor.get_values.remote(0, arg2="d")) == (1, 4, "cd")
        assert ray.get(actor.get_values.remote(0, arg2="d", arg1=0)) == (1, 2,
                                                                         "cd")
        assert ray.get(actor.get_values.remote(arg2="d", arg1=0,
                                               arg0=2)) == (3, 2, "cd")

        # Make sure we get an exception if the constructor is called
        # incorrectly.
        with pytest.raises(Exception):
            actor = Actor.remote()

        with pytest.raises(Exception):
            actor = Actor.remote(0, 1, 2, arg3=3)

        with pytest.raises(Exception):
            actor = Actor.remote(0, arg0=1)

        # Make sure we get an exception if the method is called incorrectly.
        actor = Actor.remote(1)
        with pytest.raises(Exception):
            ray.get(actor.get_values.remote())

    def testVariableNumberOfArgs(self):
        ray.init(num_workers=0)

        @ray.remote
        class Actor(object):
            def __init__(self, arg0, arg1=1, *args):
                self.arg0 = arg0
                self.arg1 = arg1
                self.args = args

            def get_values(self, arg0, arg1=2, *args):
                return self.arg0 + arg0, self.arg1 + arg1, self.args, args

        actor = Actor.remote(0)
        assert ray.get(actor.get_values.remote(1)) == (1, 3, (), ())

        actor = Actor.remote(1, 2)
        assert ray.get(actor.get_values.remote(2, 3)) == (3, 5, (), ())

        actor = Actor.remote(1, 2, "c")
        assert ray.get(actor.get_values.remote(2, 3, "d")) == (3, 5, ("c", ),
                                                               ("d", ))

        actor = Actor.remote(1, 2, "a", "b", "c", "d")
        assert ray.get(actor.get_values.remote(
            2, 3, 1, 2, 3, 4)) == (3, 5, ("a", "b", "c", "d"), (1, 2, 3, 4))

        @ray.remote
        class Actor(object):
            def __init__(self, *args):
                self.args = args

            def get_values(self, *args):
                return self.args, args

        a = Actor.remote()
        assert ray.get(a.get_values.remote()) == ((), ())
        a = Actor.remote(1)
        assert ray.get(a.get_values.remote(2)) == ((1, ), (2, ))
        a = Actor.remote(1, 2)
        assert ray.get(a.get_values.remote(3, 4)) == ((1, 2), (3, 4))

    def testNoArgs(self):
        ray.init(num_workers=0)

        @ray.remote
        class Actor(object):
            def __init__(self):
                pass

            def get_values(self):
                pass

        actor = Actor.remote()
        assert ray.get(actor.get_values.remote()) is None

    def testNoConstructor(self):
        # If no __init__ method is provided, that should not be a problem.
        ray.init(num_workers=0)

        @ray.remote
        class Actor(object):
            def get_values(self):
                pass

        actor = Actor.remote()
        assert ray.get(actor.get_values.remote()) is None

    def testCustomClasses(self):
        ray.init(num_workers=0)

        class Foo(object):
            def __init__(self, x):
                self.x = x

        @ray.remote
        class Actor(object):
            def __init__(self, f2):
                self.f1 = Foo(1)
                self.f2 = f2

            def get_values1(self):
                return self.f1, self.f2

            def get_values2(self, f3):
                return self.f1, self.f2, f3

        actor = Actor.remote(Foo(2))
        results1 = ray.get(actor.get_values1.remote())
        assert results1[0].x == 1
        assert results1[1].x == 2
        results2 = ray.get(actor.get_values2.remote(Foo(3)))
        assert results2[0].x == 1
        assert results2[1].x == 2
        assert results2[2].x == 3

    def testCachingActors(self):
        # Test defining actors before ray.init() has been called.

        @ray.remote
        class Foo(object):
            def __init__(self):
                pass

            def get_val(self):
                return 3

        # Check that we can't actually create actors before ray.init() has been
        # called.
        with pytest.raises(Exception):
            f = Foo.remote()

        ray.init(num_workers=0)

        f = Foo.remote()

        assert ray.get(f.get_val.remote()) == 3

    def testDecoratorArgs(self):
        ray.init(num_workers=0, driver_mode=ray.SILENT_MODE)

        # This is an invalid way of using the actor decorator.
        with pytest.raises(Exception):

            @ray.remote()
            class Actor(object):
                def __init__(self):
                    pass

        # This is an invalid way of using the actor decorator.
        with pytest.raises(Exception):

            @ray.remote(invalid_kwarg=0)  # noqa: F811
            class Actor(object):
                def __init__(self):
                    pass

        # This is an invalid way of using the actor decorator.
        with pytest.raises(Exception):

            @ray.remote(num_cpus=0, invalid_kwarg=0)  # noqa: F811
            class Actor(object):
                def __init__(self):
                    pass

        # This is a valid way of using the decorator.
        @ray.remote(num_cpus=1)  # noqa: F811
        class Actor(object):
            def __init__(self):
                pass

        # This is a valid way of using the decorator.
        @ray.remote(num_gpus=1)  # noqa: F811
        class Actor(object):
            def __init__(self):
                pass

        # This is a valid way of using the decorator.
        @ray.remote(num_cpus=1, num_gpus=1)  # noqa: F811
        class Actor(object):
            def __init__(self):
                pass

    def testRandomIDGeneration(self):
        ray.init(num_workers=0)

        @ray.remote
        class Foo(object):
            def __init__(self):
                pass

        # Make sure that seeding numpy does not interfere with the generation
        # of actor IDs.
        np.random.seed(1234)
        random.seed(1234)
        f1 = Foo.remote()
        np.random.seed(1234)
        random.seed(1234)
        f2 = Foo.remote()

        assert f1._ray_actor_id.id() != f2._ray_actor_id.id()

    def testActorClassName(self):
        ray.init(num_workers=0)

        @ray.remote
        class Foo(object):
            def __init__(self):
                pass

        Foo.remote()

        r = ray.worker.global_worker.redis_client
        actor_keys = r.keys("ActorClass*")
        assert len(actor_keys) == 1
        actor_class_info = r.hgetall(actor_keys[0])
        assert actor_class_info[b"class_name"] == b"Foo"
        assert actor_class_info[b"module"] == b"actor_test"

    def testMultipleReturnValues(self):
        ray.init(num_workers=0)

        @ray.remote
        class Foo(object):
            def method0(self):
                return 1

            @ray.method(num_return_vals=1)
            def method1(self):
                return 1

            @ray.method(num_return_vals=2)
            def method2(self):
                return 1, 2

            @ray.method(num_return_vals=3)
            def method3(self):
                return 1, 2, 3

        f = Foo.remote()

        id0 = f.method0.remote()
        assert ray.get(id0) == 1

        id1 = f.method1.remote()
        assert ray.get(id1) == 1

        id2a, id2b = f.method2.remote()
        assert ray.get([id2a, id2b]) == [1, 2]

        id3a, id3b, id3c = f.method3.remote()
        assert ray.get([id3a, id3b, id3c]) == [1, 2, 3]


class ActorMethods(unittest.TestCase):
    def tearDown(self):
        ray.shutdown()

    def testDefineActor(self):
        ray.init()

        @ray.remote
        class Test(object):
            def __init__(self, x):
                self.x = x

            def f(self, y):
                return self.x + y

        t = Test.remote(2)
        assert ray.get(t.f.remote(1)) == 3

        # Make sure that calling an actor method directly raises an exception.
        with pytest.raises(Exception):
            t.f(1)

    def testActorDeletion(self):
        ray.init(num_workers=0)

        # Make sure that when an actor handles goes out of scope, the actor
        # destructor is called.

        @ray.remote
        class Actor(object):
            def getpid(self):
                return os.getpid()

        a = Actor.remote()
        pid = ray.get(a.getpid.remote())
        a = None
        ray.test.test_utils.wait_for_pid_to_exit(pid)

        actors = [Actor.remote() for _ in range(10)]
        pids = ray.get([a.getpid.remote() for a in actors])
        a = None
        actors = None
        [ray.test.test_utils.wait_for_pid_to_exit(pid) for pid in pids]

        @ray.remote
        class Actor(object):
            def method(self):
                return 1

        # Make sure that if we create an actor and call a method on it
        # immediately, the actor doesn't get killed before the method is
        # called.
        assert ray.get(Actor.remote().method.remote()) == 1

    def testActorDeletionWithGPUs(self):
        ray.init(num_workers=0, num_gpus=1)

        # When an actor that uses a GPU exits, make sure that the GPU resources
        # are released.

        @ray.remote(num_gpus=1)
        class Actor(object):
            def getpid(self):
                return os.getpid()

        for _ in range(5):
            # If we can successfully create an actor, that means that enough
            # GPU resources are available.
            a = Actor.remote()
            ray.get(a.getpid.remote())

    def testActorState(self):
        ray.init()

        @ray.remote
        class Counter(object):
            def __init__(self):
                self.value = 0

            def increase(self):
                self.value += 1

            def value(self):
                return self.value

        c1 = Counter.remote()
        c1.increase.remote()
        assert ray.get(c1.value.remote()) == 1

        c2 = Counter.remote()
        c2.increase.remote()
        c2.increase.remote()
        assert ray.get(c2.value.remote()) == 2

    def testActorClassMethods(self):
        ray.init()

        class Foo(object):
            x = 2

            @classmethod
            def as_remote(cls):
                return ray.remote(cls)

            @classmethod
            def f(cls):
                return cls.x

            @classmethod
            def g(cls, y):
                return cls.x + y

            def echo(self, value):
                return value

        a = Foo.as_remote().remote()
        assert ray.get(a.echo.remote(2)) == 2
        assert ray.get(a.f.remote()) == 2
        assert ray.get(a.g.remote(2)) == 4

    def testMultipleActors(self):
        # Create a bunch of actors and call a bunch of methods on all of them.
        ray.init(num_workers=0)

        @ray.remote
        class Counter(object):
            def __init__(self, value):
                self.value = value

            def increase(self):
                self.value += 1
                return self.value

            def reset(self):
                self.value = 0

        num_actors = 20
        num_increases = 50
        # Create multiple actors.
        actors = [Counter.remote(i) for i in range(num_actors)]
        results = []
        # Call each actor's method a bunch of times.
        for i in range(num_actors):
            results += [
                actors[i].increase.remote() for _ in range(num_increases)
            ]
        result_values = ray.get(results)
        for i in range(num_actors):
            v = result_values[(num_increases * i):(num_increases * (i + 1))]
            assert v == list(range(i + 1, num_increases + i + 1))

        # Reset the actor values.
        [actor.reset.remote() for actor in actors]

        # Interweave the method calls on the different actors.
        results = []
        for j in range(num_increases):
            results += [actor.increase.remote() for actor in actors]
        result_values = ray.get(results)
        for j in range(num_increases):
            v = result_values[(num_actors * j):(num_actors * (j + 1))]
            assert v == num_actors * [j + 1]


class ActorNesting(unittest.TestCase):
    def tearDown(self):
        ray.shutdown()

    def testRemoteFunctionWithinActor(self):
        # Make sure we can use remote funtions within actors.
        ray.init(num_cpus=10)

        # Create some values to close over.
        val1 = 1
        val2 = 2

        @ray.remote
        def f(x):
            return val1 + x

        @ray.remote
        def g(x):
            return ray.get(f.remote(x))

        @ray.remote
        class Actor(object):
            def __init__(self, x):
                self.x = x
                self.y = val2
                self.object_ids = [f.remote(i) for i in range(5)]
                self.values2 = ray.get([f.remote(i) for i in range(5)])

            def get_values(self):
                return self.x, self.y, self.object_ids, self.values2

            def f(self):
                return [f.remote(i) for i in range(5)]

            def g(self):
                return ray.get([g.remote(i) for i in range(5)])

            def h(self, object_ids):
                return ray.get(object_ids)

        actor = Actor.remote(1)
        values = ray.get(actor.get_values.remote())
        assert values[0] == 1
        assert values[1] == val2
        assert ray.get(values[2]) == list(range(1, 6))
        assert values[3] == list(range(1, 6))

        assert ray.get(ray.get(actor.f.remote())) == list(range(1, 6))
        assert ray.get(actor.g.remote()) == list(range(1, 6))
        assert ray.get(actor.h.remote(
            [f.remote(i) for i in range(5)])) == list(range(1, 6))

    def testDefineActorWithinActor(self):
        # Make sure we can use remote funtions within actors.
        ray.init(num_cpus=10)

        @ray.remote
        class Actor1(object):
            def __init__(self, x):
                self.x = x

            def new_actor(self, z):
                @ray.remote
                class Actor2(object):
                    def __init__(self, x):
                        self.x = x

                    def get_value(self):
                        return self.x

                self.actor2 = Actor2.remote(z)

            def get_values(self, z):
                self.new_actor(z)
                return self.x, ray.get(self.actor2.get_value.remote())

        actor1 = Actor1.remote(3)
        assert ray.get(actor1.get_values.remote(5)) == (3, 5)

    def testUseActorWithinActor(self):
        # Make sure we can use actors within actors.
        ray.init(num_cpus=10)

        @ray.remote
        class Actor1(object):
            def __init__(self, x):
                self.x = x

            def get_val(self):
                return self.x

        @ray.remote
        class Actor2(object):
            def __init__(self, x, y):
                self.x = x
                self.actor1 = Actor1.remote(y)

            def get_values(self, z):
                return self.x, ray.get(self.actor1.get_val.remote())

        actor2 = Actor2.remote(3, 4)
        assert ray.get(actor2.get_values.remote(5)) == (3, 4)

    def testDefineActorWithinRemoteFunction(self):
        # Make sure we can define and actors within remote funtions.
        ray.init(num_cpus=10)

        @ray.remote
        def f(x, n):
            @ray.remote
            class Actor1(object):
                def __init__(self, x):
                    self.x = x

                def get_value(self):
                    return self.x

            actor = Actor1.remote(x)
            return ray.get([actor.get_value.remote() for _ in range(n)])

        assert ray.get(f.remote(3, 1)) == [3]
        assert ray.get([f.remote(i, 20)
                        for i in range(10)]) == [20 * [i] for i in range(10)]

    def testUseActorWithinRemoteFunction(self):
        # Make sure we can create and use actors within remote funtions.
        ray.init(num_cpus=10)

        @ray.remote
        class Actor1(object):
            def __init__(self, x):
                self.x = x

            def get_values(self):
                return self.x

        @ray.remote
        def f(x):
            actor = Actor1.remote(x)
            return ray.get(actor.get_values.remote())

        assert ray.get(f.remote(3)) == 3

    def testActorImportCounter(self):
        # This is mostly a test of the export counters to make sure that when
        # an actor is imported, all of the necessary remote functions have been
        # imported.
        ray.init(num_cpus=10)

        # Export a bunch of remote functions.
        num_remote_functions = 50
        for i in range(num_remote_functions):

            @ray.remote
            def f():
                return i

        @ray.remote
        def g():
            @ray.remote
            class Actor(object):
                def __init__(self):
                    # This should use the last version of f.
                    self.x = ray.get(f.remote())

                def get_val(self):
                    return self.x

            actor = Actor.remote()
            return ray.get(actor.get_val.remote())

        assert ray.get(g.remote()) == num_remote_functions - 1


class ActorInheritance(unittest.TestCase):
    def tearDown(self):
        ray.shutdown()

    def testInheritActorFromClass(self):
        # Make sure we can define an actor by inheriting from a regular class.
        # Note that actors cannot inherit from other actors.
        ray.init()

        class Foo(object):
            def __init__(self, x):
                self.x = x

            def f(self):
                return self.x

            def g(self, y):
                return self.x + y

        @ray.remote
        class Actor(Foo):
            def __init__(self, x):
                Foo.__init__(self, x)

            def get_value(self):
                return self.f()

        actor = Actor.remote(1)
        assert ray.get(actor.get_value.remote()) == 1
        assert ray.get(actor.g.remote(5)) == 6


class ActorSchedulingProperties(unittest.TestCase):
    def tearDown(self):
        ray.shutdown()

    def testRemoteFunctionsNotScheduledOnActors(self):
        # Make sure that regular remote functions are not scheduled on actors.
        ray.init(num_workers=0)

        @ray.remote
        class Actor(object):
            def __init__(self):
                pass

            def get_id(self):
                return ray.worker.global_worker.worker_id

        a = Actor.remote()
        actor_id = ray.get(a.get_id.remote())

        @ray.remote
        def f():
            return ray.worker.global_worker.worker_id

        resulting_ids = ray.get([f.remote() for _ in range(100)])
        assert actor_id not in resulting_ids


class ActorsOnMultipleNodes(unittest.TestCase):
    def tearDown(self):
        ray.shutdown()

    def testActorsOnNodesWithNoCPUs(self):
        ray.init(num_cpus=0)

        @ray.remote
        class Foo(object):
            def method(self):
                pass

        f = Foo.remote()
        ready_ids, _ = ray.wait([f.method.remote()], timeout=100)
        assert ready_ids == []

    def testActorLoadBalancing(self):
        num_local_schedulers = 3
        ray.worker._init(
            start_ray_local=True,
            num_workers=0,
            num_local_schedulers=num_local_schedulers)

        @ray.remote
        class Actor1(object):
            def __init__(self):
                pass

            def get_location(self):
                return ray.worker.global_worker.plasma_client.store_socket_name

        # Create a bunch of actors.
        num_actors = 30
        num_attempts = 20
        minimum_count = 5

        # Make sure that actors are spread between the local schedulers.
        attempts = 0
        while attempts < num_attempts:
            actors = [Actor1.remote() for _ in range(num_actors)]
            locations = ray.get(
                [actor.get_location.remote() for actor in actors])
            names = set(locations)
            counts = [locations.count(name) for name in names]
            print("Counts are {}.".format(counts))
            if (len(names) == num_local_schedulers
                    and all(count >= minimum_count for count in counts)):
                break
            attempts += 1
        assert attempts < num_attempts

        # Make sure we can get the results of a bunch of tasks.
        results = []
        for _ in range(1000):
            index = np.random.randint(num_actors)
            results.append(actors[index].get_location.remote())
        ray.get(results)


class ActorsWithGPUs(unittest.TestCase):
    def tearDown(self):
        ray.shutdown()

    @unittest.skipIf(
        os.environ.get('RAY_USE_NEW_GCS', False), "Crashing with new GCS API.")
    @unittest.skipIf(
        os.environ.get("RAY_USE_XRAY") is None,
        "This test does not work with xray yet.")
    def testActorGPUs(self):
        num_local_schedulers = 3
        num_gpus_per_scheduler = 4
        ray.worker._init(
            start_ray_local=True,
            num_workers=0,
            num_local_schedulers=num_local_schedulers,
            num_cpus=(num_local_schedulers * [10 * num_gpus_per_scheduler]),
            num_gpus=(num_local_schedulers * [num_gpus_per_scheduler]))

        @ray.remote(num_gpus=1)
        class Actor1(object):
            def __init__(self):
                self.gpu_ids = ray.get_gpu_ids()

            def get_location_and_ids(self):
                assert ray.get_gpu_ids() == self.gpu_ids
                return (
                    ray.worker.global_worker.plasma_client.store_socket_name,
                    tuple(self.gpu_ids))

        # Create one actor per GPU.
        actors = [
            Actor1.remote()
            for _ in range(num_local_schedulers * num_gpus_per_scheduler)
        ]
        # Make sure that no two actors are assigned to the same GPU.
        locations_and_ids = ray.get(
            [actor.get_location_and_ids.remote() for actor in actors])
        node_names = {location for location, gpu_id in locations_and_ids}
        assert len(node_names) == num_local_schedulers
        location_actor_combinations = []
        for node_name in node_names:
            for gpu_id in range(num_gpus_per_scheduler):
                location_actor_combinations.append((node_name, (gpu_id, )))
        assert set(locations_and_ids) == set(location_actor_combinations)

        # Creating a new actor should fail because all of the GPUs are being
        # used.
        a = Actor1.remote()
        ready_ids, _ = ray.wait([a.get_location_and_ids.remote()], timeout=10)
        assert ready_ids == []

    @unittest.skipIf(
        os.environ.get("RAY_USE_XRAY") is None,
        "This test does not work with xray yet.")
    def testActorMultipleGPUs(self):
        num_local_schedulers = 3
        num_gpus_per_scheduler = 5
        ray.worker._init(
            start_ray_local=True,
            num_workers=0,
            num_local_schedulers=num_local_schedulers,
            num_cpus=(num_local_schedulers * [10 * num_gpus_per_scheduler]),
            num_gpus=(num_local_schedulers * [num_gpus_per_scheduler]))

        @ray.remote(num_gpus=2)
        class Actor1(object):
            def __init__(self):
                self.gpu_ids = ray.get_gpu_ids()

            def get_location_and_ids(self):
                assert ray.get_gpu_ids() == self.gpu_ids
                return (
                    ray.worker.global_worker.plasma_client.store_socket_name,
                    tuple(self.gpu_ids))

        # Create some actors.
        actors1 = [Actor1.remote() for _ in range(num_local_schedulers * 2)]
        # Make sure that no two actors are assigned to the same GPU.
        locations_and_ids = ray.get(
            [actor.get_location_and_ids.remote() for actor in actors1])
        node_names = {location for location, gpu_id in locations_and_ids}
        assert len(node_names) == num_local_schedulers

        # Keep track of which GPU IDs are being used for each location.
        gpus_in_use = {node_name: [] for node_name in node_names}
        for location, gpu_ids in locations_and_ids:
            gpus_in_use[location].extend(gpu_ids)
        for node_name in node_names:
            assert len(set(gpus_in_use[node_name])) == 4

        # Creating a new actor should fail because all of the GPUs are being
        # used.
        a = Actor1.remote()
        ready_ids, _ = ray.wait([a.get_location_and_ids.remote()], timeout=10)
        assert ready_ids == []

        # We should be able to create more actors that use only a single GPU.
        @ray.remote(num_gpus=1)
        class Actor2(object):
            def __init__(self):
                self.gpu_ids = ray.get_gpu_ids()

            def get_location_and_ids(self):
                return (
                    ray.worker.global_worker.plasma_client.store_socket_name,
                    tuple(self.gpu_ids))

        # Create some actors.
        actors2 = [Actor2.remote() for _ in range(num_local_schedulers)]
        # Make sure that no two actors are assigned to the same GPU.
        locations_and_ids = ray.get(
            [actor.get_location_and_ids.remote() for actor in actors2])
        names = {location for location, gpu_id in locations_and_ids}
        assert node_names == names
        for location, gpu_ids in locations_and_ids:
            gpus_in_use[location].extend(gpu_ids)
        for node_name in node_names:
            assert len(gpus_in_use[node_name]) == 5
            assert set(gpus_in_use[node_name]) == set(range(5))

        # Creating a new actor should fail because all of the GPUs are being
        # used.
        a = Actor2.remote()
        ready_ids, _ = ray.wait([a.get_location_and_ids.remote()], timeout=10)
        assert ready_ids == []

    @unittest.skipIf(
        os.environ.get("RAY_USE_XRAY") is None,
        "This test does not work with xray yet.")
    def testActorDifferentNumbersOfGPUs(self):
        # Test that we can create actors on two nodes that have different
        # numbers of GPUs.
        ray.worker._init(
            start_ray_local=True,
            num_workers=0,
            num_local_schedulers=3,
            num_cpus=[10, 10, 10],
            num_gpus=[0, 5, 10])

        @ray.remote(num_gpus=1)
        class Actor1(object):
            def __init__(self):
                self.gpu_ids = ray.get_gpu_ids()

            def get_location_and_ids(self):
                return (
                    ray.worker.global_worker.plasma_client.store_socket_name,
                    tuple(self.gpu_ids))

        # Create some actors.
        actors = [Actor1.remote() for _ in range(0 + 5 + 10)]
        # Make sure that no two actors are assigned to the same GPU.
        locations_and_ids = ray.get(
            [actor.get_location_and_ids.remote() for actor in actors])
        node_names = {location for location, gpu_id in locations_and_ids}
        assert len(node_names) == 2
        for node_name in node_names:
            node_gpu_ids = [
                gpu_id for location, gpu_id in locations_and_ids
                if location == node_name
            ]
            assert len(node_gpu_ids) in [5, 10]
            assert set(node_gpu_ids) == {(i, )
                                         for i in range(len(node_gpu_ids))}

        # Creating a new actor should fail because all of the GPUs are being
        # used.
        a = Actor1.remote()
        ready_ids, _ = ray.wait([a.get_location_and_ids.remote()], timeout=10)
        assert ready_ids == []

    @unittest.skipIf(
        os.environ.get("RAY_USE_XRAY") is None,
        "This test does not work with xray yet.")
    def testActorMultipleGPUsFromMultipleTasks(self):
        num_local_schedulers = 10
        num_gpus_per_scheduler = 10
        ray.worker._init(
            start_ray_local=True,
            num_workers=0,
            num_local_schedulers=num_local_schedulers,
            redirect_output=True,
            num_cpus=(num_local_schedulers * [10 * num_gpus_per_scheduler]),
            num_gpus=(num_local_schedulers * [num_gpus_per_scheduler]))

        @ray.remote
        def create_actors(n):
            @ray.remote(num_gpus=1)
            class Actor(object):
                def __init__(self):
                    self.gpu_ids = ray.get_gpu_ids()

                def get_location_and_ids(self):
                    return ((ray.worker.global_worker.plasma_client.
                             store_socket_name), tuple(self.gpu_ids))

            # Create n actors.
            for _ in range(n):
                Actor.remote()

        ray.get([
            create_actors.remote(num_gpus_per_scheduler)
            for _ in range(num_local_schedulers)
        ])

        @ray.remote(num_gpus=1)
        class Actor(object):
            def __init__(self):
                self.gpu_ids = ray.get_gpu_ids()

            def get_location_and_ids(self):
                return (
                    ray.worker.global_worker.plasma_client.store_socket_name,
                    tuple(self.gpu_ids))

        # All the GPUs should be used up now.
        a = Actor.remote()
        ready_ids, _ = ray.wait([a.get_location_and_ids.remote()], timeout=10)
        assert ready_ids == []

    @unittest.skipIf(sys.version_info < (3, 0), "This test requires Python 3.")
    @unittest.skipIf(
        os.environ.get("RAY_USE_XRAY") is None,
        "This test does not work with xray yet.")
    def testActorsAndTasksWithGPUs(self):
        num_local_schedulers = 3
        num_gpus_per_scheduler = 6
        ray.worker._init(
            start_ray_local=True,
            num_workers=0,
            num_local_schedulers=num_local_schedulers,
            num_cpus=num_gpus_per_scheduler,
            num_gpus=(num_local_schedulers * [num_gpus_per_scheduler]))

        def check_intervals_non_overlapping(list_of_intervals):
            for i in range(len(list_of_intervals)):
                for j in range(i):
                    first_interval = list_of_intervals[i]
                    second_interval = list_of_intervals[j]
                    # Check that list_of_intervals[i] and list_of_intervals[j]
                    # don't overlap.
                    assert first_interval[0] < first_interval[1]
                    assert second_interval[0] < second_interval[1]
                    intervals_nonoverlapping = (
                        first_interval[1] <= second_interval[0]
                        or second_interval[1] <= first_interval[0])
                    assert intervals_nonoverlapping, (
                        "Intervals {} and {} are overlapping.".format(
                            first_interval, second_interval))

        @ray.remote(num_gpus=1)
        def f1():
            t1 = time.monotonic()
            time.sleep(0.1)
            t2 = time.monotonic()
            gpu_ids = ray.get_gpu_ids()
            assert len(gpu_ids) == 1
            assert gpu_ids[0] in range(num_gpus_per_scheduler)
            return (ray.worker.global_worker.plasma_client.store_socket_name,
                    tuple(gpu_ids), [t1, t2])

        @ray.remote(num_gpus=2)
        def f2():
            t1 = time.monotonic()
            time.sleep(0.1)
            t2 = time.monotonic()
            gpu_ids = ray.get_gpu_ids()
            assert len(gpu_ids) == 2
            assert gpu_ids[0] in range(num_gpus_per_scheduler)
            assert gpu_ids[1] in range(num_gpus_per_scheduler)
            return (ray.worker.global_worker.plasma_client.store_socket_name,
                    tuple(gpu_ids), [t1, t2])

        @ray.remote(num_gpus=1)
        class Actor1(object):
            def __init__(self):
                self.gpu_ids = ray.get_gpu_ids()
                assert len(self.gpu_ids) == 1
                assert self.gpu_ids[0] in range(num_gpus_per_scheduler)

            def get_location_and_ids(self):
                assert ray.get_gpu_ids() == self.gpu_ids
                return (
                    ray.worker.global_worker.plasma_client.store_socket_name,
                    tuple(self.gpu_ids))

        def locations_to_intervals_for_many_tasks():
            # Launch a bunch of GPU tasks.
            locations_ids_and_intervals = ray.get([
                f1.remote() for _ in range(5 * num_local_schedulers *
                                           num_gpus_per_scheduler)
            ] + [
                f2.remote() for _ in range(5 * num_local_schedulers *
                                           num_gpus_per_scheduler)
            ] + [
                f1.remote() for _ in range(5 * num_local_schedulers *
                                           num_gpus_per_scheduler)
            ])

            locations_to_intervals = collections.defaultdict(lambda: [])
            for location, gpu_ids, interval in locations_ids_and_intervals:
                for gpu_id in gpu_ids:
                    locations_to_intervals[(location, gpu_id)].append(interval)
            return locations_to_intervals

        # Run a bunch of GPU tasks.
        locations_to_intervals = locations_to_intervals_for_many_tasks()
        # Make sure that all GPUs were used.
        assert (len(locations_to_intervals) == num_local_schedulers *
                num_gpus_per_scheduler)
        # For each GPU, verify that the set of tasks that used this specific
        # GPU did not overlap in time.
        for locations in locations_to_intervals:
            check_intervals_non_overlapping(locations_to_intervals[locations])

        # Create an actor that uses a GPU.
        a = Actor1.remote()
        actor_location = ray.get(a.get_location_and_ids.remote())
        actor_location = (actor_location[0], actor_location[1][0])
        # This check makes sure that actor_location is formatted the same way
        # that the keys of locations_to_intervals are formatted.
        assert actor_location in locations_to_intervals

        # Run a bunch of GPU tasks.
        locations_to_intervals = locations_to_intervals_for_many_tasks()
        # Make sure that all but one of the GPUs were used.
        assert (len(locations_to_intervals) ==
                num_local_schedulers * num_gpus_per_scheduler - 1)
        # For each GPU, verify that the set of tasks that used this specific
        # GPU did not overlap in time.
        for locations in locations_to_intervals:
            check_intervals_non_overlapping(locations_to_intervals[locations])
        # Make sure that the actor's GPU was not used.
        assert actor_location not in locations_to_intervals

        # Create several more actors that use GPUs.
        actors = [Actor1.remote() for _ in range(3)]
        actor_locations = ray.get(
            [actor.get_location_and_ids.remote() for actor in actors])

        # Run a bunch of GPU tasks.
        locations_to_intervals = locations_to_intervals_for_many_tasks()
        # Make sure that all but 11 of the GPUs were used.
        assert (len(locations_to_intervals) ==
                num_local_schedulers * num_gpus_per_scheduler - 1 - 3)
        # For each GPU, verify that the set of tasks that used this specific
        # GPU did not overlap in time.
        for locations in locations_to_intervals:
            check_intervals_non_overlapping(locations_to_intervals[locations])
        # Make sure that the GPUs were not used.
        assert actor_location not in locations_to_intervals
        for location in actor_locations:
            assert location not in locations_to_intervals

        # Create more actors to fill up all the GPUs.
        more_actors = [
            Actor1.remote()
            for _ in range(num_local_schedulers * num_gpus_per_scheduler - 1 -
                           3)
        ]
        # Wait for the actors to finish being created.
        ray.get([actor.get_location_and_ids.remote() for actor in more_actors])

        # Now if we run some GPU tasks, they should not be scheduled.
        results = [f1.remote() for _ in range(30)]
        ready_ids, remaining_ids = ray.wait(results, timeout=1000)
        assert len(ready_ids) == 0

    def testActorsAndTasksWithGPUsVersionTwo(self):
        # Create tasks and actors that both use GPUs and make sure that they
        # are given different GPUs
        ray.init(num_cpus=10, num_gpus=10)

        @ray.remote(num_gpus=1)
        def f():
            time.sleep(4)
            gpu_ids = ray.get_gpu_ids()
            assert len(gpu_ids) == 1
            return gpu_ids[0]

        @ray.remote(num_gpus=1)
        class Actor(object):
            def __init__(self):
                self.gpu_ids = ray.get_gpu_ids()
                assert len(self.gpu_ids) == 1

            def get_gpu_id(self):
                assert ray.get_gpu_ids() == self.gpu_ids
                return self.gpu_ids[0]

        results = []
        actors = []
        for _ in range(5):
            results.append(f.remote())
            a = Actor.remote()
            results.append(a.get_gpu_id.remote())
            # Prevent the actor handle from going out of scope so that its GPU
            # resources don't get released.
            actors.append(a)

        gpu_ids = ray.get(results)
        assert set(gpu_ids) == set(range(10))

    @unittest.skipIf(sys.version_info < (3, 0), "This test requires Python 3.")
    def testActorsAndTaskResourceBookkeeping(self):
        ray.init(num_cpus=1)

        @ray.remote
        class Foo(object):
            def __init__(self):
                start = time.monotonic()
                time.sleep(0.1)
                end = time.monotonic()
                self.interval = (start, end)

            def get_interval(self):
                return self.interval

            def sleep(self):
                start = time.monotonic()
                time.sleep(0.01)
                end = time.monotonic()
                return start, end

        # First make sure that we do not have more actor methods running at a
        # time than we have CPUs.
        actors = [Foo.remote() for _ in range(4)]
        interval_ids = []
        interval_ids += [actor.get_interval.remote() for actor in actors]
        for _ in range(4):
            interval_ids += [actor.sleep.remote() for actor in actors]

        # Make sure that the intervals don't overlap.
        intervals = ray.get(interval_ids)
        intervals.sort(key=lambda x: x[0])
        for interval1, interval2 in zip(intervals[:-1], intervals[1:]):
            assert interval1[0] < interval1[1]
            assert interval1[1] < interval2[0]
            assert interval2[0] < interval2[1]

    def testBlockingActorTask(self):
        ray.init(num_cpus=1, num_gpus=1)

        @ray.remote(num_gpus=1)
        def f():
            return 1

        @ray.remote
        class Foo(object):
            def __init__(self):
                pass

            def blocking_method(self):
                ray.get(f.remote())

        # Make sure we can execute a blocking actor method even if there is
        # only one CPU.
        actor = Foo.remote()
        ray.get(actor.blocking_method.remote())

        @ray.remote(num_cpus=1)
        class CPUFoo(object):
            def __init__(self):
                pass

            def blocking_method(self):
                ray.get(f.remote())

        # Make sure that lifetime CPU resources are not released when actors
        # block.
        actor = CPUFoo.remote()
        x_id = actor.blocking_method.remote()
        ready_ids, remaining_ids = ray.wait([x_id], timeout=1000)
        assert ready_ids == []
        assert remaining_ids == [x_id]

        @ray.remote(num_gpus=1)
        class GPUFoo(object):
            def __init__(self):
                pass

            def blocking_method(self):
                ray.get(f.remote())

        # Make sure that GPU resources are not released when actors block.
        actor = GPUFoo.remote()
        x_id = actor.blocking_method.remote()
        ready_ids, remaining_ids = ray.wait([x_id], timeout=1000)
        assert ready_ids == []
        assert remaining_ids == [x_id]


@unittest.skipIf(
<<<<<<< HEAD
    os.environ.get("RAY_USE_XRAY") is None,
=======
    os.environ.get("RAY_USE_XRAY") != "1", "This test only works with xray.")
class ActorExceptionFailures(unittest.TestCase):
    def tearDown(self):
        ray.shutdown()

    def testExceptionRaisedWhenActorNodeDies(self):
        ray.worker._init(
            start_ray_local=True, num_local_schedulers=2, num_cpus=1)

        @ray.remote
        class Counter(object):
            def __init__(self):
                self.x = 0

            def local_plasma(self):
                return ray.worker.global_worker.plasma_client.store_socket_name

            def inc(self):
                self.x += 1
                return self.x

        local_plasma = ray.worker.global_worker.plasma_client.store_socket_name

        # Create an actor that is not on the local scheduler.
        actor = Counter.remote()
        while ray.get(actor.local_plasma.remote()) == local_plasma:
            actor = Counter.remote()

        # Kill the second plasma store to get rid of the cached objects and
        # trigger the corresponding local scheduler to exit.
        process = ray.services.all_processes[
            ray.services.PROCESS_TYPE_PLASMA_STORE][1]
        process.kill()

        # Submit some new actor tasks.
        x_ids = [actor.inc.remote() for _ in range(100)]

        # Make sure that getting the result raises an exception.
        for _ in range(10):
            for x_id in x_ids:
                with pytest.raises(ray.worker.RayGetError):
                    # There is some small chance that ray.get will actually
                    # succeed (if the object is transferred before the raylet
                    # dies).
                    ray.get(x_id)

        # Make sure the process has exited.
        process.wait()


@unittest.skipIf(
    os.environ.get("RAY_USE_XRAY") == "1",
>>>>>>> 880ef1bd
    "This test does not work with xray yet.")
class ActorReconstruction(unittest.TestCase):
    def tearDown(self):
        ray.shutdown()

    @unittest.skipIf(
        os.environ.get('RAY_USE_NEW_GCS', False), "Hanging with new GCS API.")
    def testLocalSchedulerDying(self):
        ray.worker._init(
            start_ray_local=True,
            num_local_schedulers=2,
            num_workers=0,
            redirect_output=True)

        @ray.remote
        class Counter(object):
            def __init__(self):
                self.x = 0

            def local_plasma(self):
                return ray.worker.global_worker.plasma_client.store_socket_name

            def inc(self):
                self.x += 1
                return self.x

        local_plasma = ray.worker.global_worker.plasma_client.store_socket_name

        # Create an actor that is not on the local scheduler.
        actor = Counter.remote()
        while ray.get(actor.local_plasma.remote()) == local_plasma:
            actor = Counter.remote()

        ids = [actor.inc.remote() for _ in range(100)]

        # Wait for the last task to finish running.
        ray.get(ids[-1])

        # Kill the second plasma store to get rid of the cached objects and
        # trigger the corresponding local scheduler to exit.
        process = ray.services.all_processes[
            ray.services.PROCESS_TYPE_PLASMA_STORE][1]
        process.kill()
        process.wait()

        # Get all of the results
        results = ray.get(ids)

        assert results == list(range(1, 1 + len(results)))

    @unittest.skipIf(
        os.environ.get('RAY_USE_NEW_GCS', False), "Hanging with new GCS API.")
    def testManyLocalSchedulersDying(self):
        # This test can be made more stressful by increasing the numbers below.
        # The total number of actors created will be
        # num_actors_at_a_time * num_local_schedulers.
        num_local_schedulers = 5
        num_actors_at_a_time = 3
        num_function_calls_at_a_time = 10

        ray.worker._init(
            start_ray_local=True,
            num_local_schedulers=num_local_schedulers,
            num_workers=0,
            redirect_output=True)

        @ray.remote
        class SlowCounter(object):
            def __init__(self):
                self.x = 0

            def inc(self, duration):
                time.sleep(duration)
                self.x += 1
                return self.x

        # Create some initial actors.
        actors = [SlowCounter.remote() for _ in range(num_actors_at_a_time)]

        # Wait for the actors to start up.
        time.sleep(1)

        # This is a mapping from actor handles to object IDs returned by
        # methods on that actor.
        result_ids = collections.defaultdict(lambda: [])

        # In a loop we are going to create some actors, run some methods, kill
        # a local scheduler, and run some more methods.
        for i in range(num_local_schedulers - 1):
            # Create some actors.
            actors.extend(
                [SlowCounter.remote() for _ in range(num_actors_at_a_time)])
            # Run some methods.
            for j in range(len(actors)):
                actor = actors[j]
                for _ in range(num_function_calls_at_a_time):
                    result_ids[actor].append(actor.inc.remote(j**2 * 0.000001))
            # Kill a plasma store to get rid of the cached objects and trigger
            # exit of the corresponding local scheduler. Don't kill the first
            # local scheduler since that is the one that the driver is
            # connected to.
            process = ray.services.all_processes[
                ray.services.PROCESS_TYPE_PLASMA_STORE][i + 1]
            process.kill()
            process.wait()

            # Run some more methods.
            for j in range(len(actors)):
                actor = actors[j]
                for _ in range(num_function_calls_at_a_time):
                    result_ids[actor].append(actor.inc.remote(j**2 * 0.000001))

        # Get the results and check that they have the correct values.
        for _, result_id_list in result_ids.items():
            results = list(range(1, len(result_id_list) + 1))
            assert ray.get(result_id_list) == results

    def setup_counter_actor(self,
                            test_checkpoint=False,
                            save_exception=False,
                            resume_exception=False):
        ray.worker._init(
            start_ray_local=True,
            num_local_schedulers=2,
            num_workers=0,
            redirect_output=True)

        # Only set the checkpoint interval if we're testing with checkpointing.
        checkpoint_interval = -1
        if test_checkpoint:
            checkpoint_interval = 5

        @ray.remote(checkpoint_interval=checkpoint_interval)
        class Counter(object):
            _resume_exception = resume_exception

            def __init__(self, save_exception):
                self.x = 0
                self.num_inc_calls = 0
                self.save_exception = save_exception
                self.restored = False

            def local_plasma(self):
                return ray.worker.global_worker.plasma_client.store_socket_name

            def inc(self, *xs):
                self.x += 1
                self.num_inc_calls += 1
                return self.x

            def get_num_inc_calls(self):
                return self.num_inc_calls

            def test_restore(self):
                # This method will only return True if __ray_restore__ has been
                # called.
                return self.restored

            def __ray_save__(self):
                if self.save_exception:
                    raise Exception("Exception raised in checkpoint save")
                return self.x, self.save_exception

            def __ray_restore__(self, checkpoint):
                if self._resume_exception:
                    raise Exception("Exception raised in checkpoint resume")
                self.x, self.save_exception = checkpoint
                self.num_inc_calls = 0
                self.restored = True

        local_plasma = ray.worker.global_worker.plasma_client.store_socket_name

        # Create an actor that is not on the local scheduler.
        actor = Counter.remote(save_exception)
        while ray.get(actor.local_plasma.remote()) == local_plasma:
            actor = Counter.remote(save_exception)

        args = [ray.put(0) for _ in range(100)]
        ids = [actor.inc.remote(*args[i:]) for i in range(100)]

        return actor, ids

    @unittest.skipIf(
        os.environ.get('RAY_USE_NEW_GCS', False), "Hanging with new GCS API.")
    def testCheckpointing(self):
        actor, ids = self.setup_counter_actor(test_checkpoint=True)
        # Wait for the last task to finish running.
        ray.get(ids[-1])

        # Kill the corresponding plasma store to get rid of the cached objects.
        process = ray.services.all_processes[
            ray.services.PROCESS_TYPE_PLASMA_STORE][1]
        process.kill()
        process.wait()

        # Check that the actor restored from a checkpoint.
        assert ray.get(actor.test_restore.remote())
        # Check that we can submit another call on the actor and get the
        # correct counter result.
        x = ray.get(actor.inc.remote())
        assert x == 101
        # Check that the number of inc calls since actor initialization is less
        # than the counter value, since the actor initialized from a
        # checkpoint.
        num_inc_calls = ray.get(actor.get_num_inc_calls.remote())
        assert num_inc_calls < x

    @unittest.skipIf(
        os.environ.get('RAY_USE_NEW_GCS', False), "Hanging with new GCS API.")
    def testRemoteCheckpoint(self):
        actor, ids = self.setup_counter_actor(test_checkpoint=True)

        # Do a remote checkpoint call and wait for it to finish.
        ray.get(actor.__ray_checkpoint__.remote())

        # Kill the corresponding plasma store to get rid of the cached objects.
        process = ray.services.all_processes[
            ray.services.PROCESS_TYPE_PLASMA_STORE][1]
        process.kill()
        process.wait()

        # Check that the actor restored from a checkpoint.
        assert ray.get(actor.test_restore.remote())
        # Check that the number of inc calls since actor initialization is
        # exactly zero, since there could not have been another inc call since
        # the remote checkpoint.
        num_inc_calls = ray.get(actor.get_num_inc_calls.remote())
        assert num_inc_calls == 0
        # Check that we can submit another call on the actor and get the
        # correct counter result.
        x = ray.get(actor.inc.remote())
        assert x == 101

    @unittest.skipIf(
        os.environ.get('RAY_USE_NEW_GCS', False), "Hanging with new GCS API.")
    def testLostCheckpoint(self):
        actor, ids = self.setup_counter_actor(test_checkpoint=True)
        # Wait for the first fraction of tasks to finish running.
        ray.get(ids[len(ids) // 10])

        # Kill the corresponding plasma store to get rid of the cached objects.
        process = ray.services.all_processes[
            ray.services.PROCESS_TYPE_PLASMA_STORE][1]
        process.kill()
        process.wait()

        # Check that the actor restored from a checkpoint.
        assert ray.get(actor.test_restore.remote())
        # Check that we can submit another call on the actor and get the
        # correct counter result.
        x = ray.get(actor.inc.remote())
        assert x == 101
        # Check that the number of inc calls since actor initialization is less
        # than the counter value, since the actor initialized from a
        # checkpoint.
        num_inc_calls = ray.get(actor.get_num_inc_calls.remote())
        assert num_inc_calls < x
        assert 5 < num_inc_calls

    @unittest.skipIf(
        os.environ.get('RAY_USE_NEW_GCS', False), "Hanging with new GCS API.")
    def testCheckpointException(self):
        actor, ids = self.setup_counter_actor(
            test_checkpoint=True, save_exception=True)
        # Wait for the last task to finish running.
        ray.get(ids[-1])

        # Kill the corresponding plasma store to get rid of the cached objects.
        process = ray.services.all_processes[
            ray.services.PROCESS_TYPE_PLASMA_STORE][1]
        process.kill()
        process.wait()

        # Check that we can submit another call on the actor and get the
        # correct counter result.
        x = ray.get(actor.inc.remote())
        assert x == 101
        # Check that the number of inc calls since actor initialization is
        # equal to the counter value, since the actor did not initialize from a
        # checkpoint.
        num_inc_calls = ray.get(actor.get_num_inc_calls.remote())
        assert num_inc_calls == x
        # Check that errors were raised when trying to save the checkpoint.
        errors = ray.error_info()
        assert 0 < len(errors)
        for error in errors:
            assert error["type"] == ray_constants.CHECKPOINT_PUSH_ERROR

    @unittest.skipIf(
        os.environ.get('RAY_USE_NEW_GCS', False), "Hanging with new GCS API.")
    def testCheckpointResumeException(self):
        actor, ids = self.setup_counter_actor(
            test_checkpoint=True, resume_exception=True)
        # Wait for the last task to finish running.
        ray.get(ids[-1])

        # Kill the corresponding plasma store to get rid of the cached objects.
        process = ray.services.all_processes[
            ray.services.PROCESS_TYPE_PLASMA_STORE][1]
        process.kill()
        process.wait()

        # Check that we can submit another call on the actor and get the
        # correct counter result.
        x = ray.get(actor.inc.remote())
        assert x == 101
        # Check that the number of inc calls since actor initialization is
        # equal to the counter value, since the actor did not initialize from a
        # checkpoint.
        num_inc_calls = ray.get(actor.get_num_inc_calls.remote())
        assert num_inc_calls == x
        # Check that an error was raised when trying to resume from the
        # checkpoint.
        errors = ray.error_info()
        assert len(errors) == 1
        for error in errors:
            assert error["type"] == ray_constants.CHECKPOINT_PUSH_ERROR

    @unittest.skip("Fork/join consistency not yet implemented.")
    def testDistributedHandle(self):
        counter, ids = self.setup_counter_actor(test_checkpoint=False)

        @ray.remote
        def fork_many_incs(counter, num_incs):
            x = None
            for _ in range(num_incs):
                x = counter.inc.remote()
            # Only call ray.get() on the last task submitted.
            return ray.get(x)

        # Fork num_iters times.
        count = ray.get(ids[-1])
        num_incs = 100
        num_iters = 10
        forks = [
            fork_many_incs.remote(counter, num_incs) for _ in range(num_iters)
        ]
        ray.wait(forks, num_returns=len(forks))
        count += num_incs * num_iters

        # Kill the second plasma store to get rid of the cached objects and
        # trigger the corresponding local scheduler to exit.
        process = ray.services.all_processes[
            ray.services.PROCESS_TYPE_PLASMA_STORE][1]
        process.kill()
        process.wait()

        # Check that the actor did not restore from a checkpoint.
        assert not ray.get(counter.test_restore.remote())
        # Check that we can submit another call on the actor and get the
        # correct counter result.
        x = ray.get(counter.inc.remote())
        assert x == count + 1

    @unittest.skipIf(
        os.environ.get('RAY_USE_NEW_GCS', False), "Hanging with new GCS API.")
    def testRemoteCheckpointDistributedHandle(self):
        counter, ids = self.setup_counter_actor(test_checkpoint=True)

        @ray.remote
        def fork_many_incs(counter, num_incs):
            x = None
            for _ in range(num_incs):
                x = counter.inc.remote()
            # Only call ray.get() on the last task submitted.
            return ray.get(x)

        # Fork num_iters times.
        count = ray.get(ids[-1])
        num_incs = 100
        num_iters = 10
        forks = [
            fork_many_incs.remote(counter, num_incs) for _ in range(num_iters)
        ]
        ray.wait(forks, num_returns=len(forks))
        ray.wait([counter.__ray_checkpoint__.remote()])
        count += num_incs * num_iters

        # Kill the second plasma store to get rid of the cached objects and
        # trigger the corresponding local scheduler to exit.
        process = ray.services.all_processes[
            ray.services.PROCESS_TYPE_PLASMA_STORE][1]
        process.kill()
        process.wait()

        # Check that the actor restored from a checkpoint.
        assert ray.get(counter.test_restore.remote())
        # Check that the number of inc calls since actor initialization is
        # exactly zero, since there could not have been another inc call since
        # the remote checkpoint.
        num_inc_calls = ray.get(counter.get_num_inc_calls.remote())
        assert num_inc_calls == 0
        # Check that we can submit another call on the actor and get the
        # correct counter result.
        x = ray.get(counter.inc.remote())
        assert x == count + 1

    @unittest.skip("Fork/join consistency not yet implemented.")
    def testCheckpointDistributedHandle(self):
        counter, ids = self.setup_counter_actor(test_checkpoint=True)

        @ray.remote
        def fork_many_incs(counter, num_incs):
            x = None
            for _ in range(num_incs):
                x = counter.inc.remote()
            # Only call ray.get() on the last task submitted.
            return ray.get(x)

        # Fork num_iters times.
        count = ray.get(ids[-1])
        num_incs = 100
        num_iters = 10
        forks = [
            fork_many_incs.remote(counter, num_incs) for _ in range(num_iters)
        ]
        ray.wait(forks, num_returns=len(forks))
        count += num_incs * num_iters

        # Kill the second plasma store to get rid of the cached objects and
        # trigger the corresponding local scheduler to exit.
        process = ray.services.all_processes[
            ray.services.PROCESS_TYPE_PLASMA_STORE][1]
        process.kill()
        process.wait()

        # Check that the actor restored from a checkpoint.
        assert ray.get(counter.test_restore.remote())
        # Check that we can submit another call on the actor and get the
        # correct counter result.
        x = ray.get(counter.inc.remote())
        assert x == count + 1

    def _testNondeterministicReconstruction(
            self, num_forks, num_items_per_fork, num_forks_to_wait):
        ray.worker._init(
            start_ray_local=True,
            num_local_schedulers=2,
            num_workers=0,
            redirect_output=True)

        # Make a shared queue.
        @ray.remote
        class Queue(object):
            def __init__(self):
                self.queue = []

            def local_plasma(self):
                return ray.worker.global_worker.plasma_client.store_socket_name

            def push(self, item):
                self.queue.append(item)

            def read(self):
                return self.queue

        # Schedule the shared queue onto the remote local scheduler.
        local_plasma = ray.worker.global_worker.plasma_client.store_socket_name
        actor = Queue.remote()
        while ray.get(actor.local_plasma.remote()) == local_plasma:
            actor = Queue.remote()

        # A task that takes in the shared queue and a list of items to enqueue,
        # one by one.
        @ray.remote
        def enqueue(queue, items):
            done = None
            for item in items:
                done = queue.push.remote(item)
            # TODO(swang): Return the object ID returned by the last method
            # called on the shared queue, so that the caller of enqueue can
            # wait for all of the queue methods to complete. This can be
            # removed once join consistency is implemented.
            return [done]

        # Call the enqueue task num_forks times, each with num_items_per_fork
        # unique objects to push onto the shared queue.
        enqueue_tasks = []
        for fork in range(num_forks):
            enqueue_tasks.append(
                enqueue.remote(actor,
                               [(fork, i) for i in range(num_items_per_fork)]))
        # Wait for the forks to complete their tasks.
        enqueue_tasks = ray.get(enqueue_tasks)
        enqueue_tasks = [fork_ids[0] for fork_ids in enqueue_tasks]
        ray.wait(enqueue_tasks, num_returns=num_forks_to_wait)

        # Read the queue to get the initial order of execution.
        queue = ray.get(actor.read.remote())

        # Kill the second plasma store to get rid of the cached objects and
        # trigger the corresponding local scheduler to exit.
        process = ray.services.all_processes[
            ray.services.PROCESS_TYPE_PLASMA_STORE][1]
        process.kill()
        process.wait()

        # Read the queue again and check for deterministic reconstruction.
        ray.get(enqueue_tasks)
        reconstructed_queue = ray.get(actor.read.remote())
        # Make sure the final queue has all items from all forks.
        assert len(reconstructed_queue) == num_forks * num_items_per_fork
        # Make sure that the prefix of the final queue matches the queue from
        # the initial execution.
        assert queue == reconstructed_queue[:len(queue)]

    @unittest.skipIf(
        os.environ.get('RAY_USE_NEW_GCS', False),
        "Currently doesn't work with the new GCS.")
    def testNondeterministicReconstruction(self):
        self._testNondeterministicReconstruction(10, 100, 10)

    @unittest.skip("Nondeterministic reconstruction currently not supported "
                   "when there are concurrent forks that didn't finish "
                   "initial execution.")
    def testNondeterministicReconstructionConcurrentForks(self):
        self._testNondeterministicReconstruction(10, 100, 1)


class DistributedActorHandles(unittest.TestCase):
    def tearDown(self):
        ray.shutdown()

    def setup_queue_actor(self):
        ray.init()

        @ray.remote
        class Queue(object):
            def __init__(self):
                self.queue = []

            def enqueue(self, key, item):
                self.queue.append((key, item))

            def read(self):
                return self.queue

        return Queue.remote()

    @unittest.skipIf(
        os.environ.get("RAY_USE_XRAY") is None,
        "This test does not work with xray yet.")
    def testFork(self):
        queue = self.setup_queue_actor()

        @ray.remote
        def fork(queue, key, item):
            return ray.get(queue.enqueue.remote(key, item))

        # Fork num_iters times.
        num_iters = 100
        ray.get([fork.remote(queue, i, 0) for i in range(num_iters)])
        items = ray.get(queue.read.remote())
        for i in range(num_iters):
            filtered_items = [item[1] for item in items if item[0] == i]
            assert filtered_items == list(range(1))

    @unittest.skipIf(
        os.environ.get("RAY_USE_XRAY") is None,
        "This test does not work with xray yet.")
    def testForkConsistency(self):
        queue = self.setup_queue_actor()

        @ray.remote
        def fork(queue, key, num_items):
            x = None
            for item in range(num_items):
                x = queue.enqueue.remote(key, item)
            return ray.get(x)

        # Fork num_iters times.
        num_forks = 10
        num_items_per_fork = 100
        ray.get([
            fork.remote(queue, i, num_items_per_fork) for i in range(num_forks)
        ])
        items = ray.get(queue.read.remote())
        for i in range(num_forks):
            filtered_items = [item[1] for item in items if item[0] == i]
            assert filtered_items == list(range(num_items_per_fork))

    @unittest.skip("Garbage collection for distributed actor handles not "
                   "implemented.")
    def testGarbageCollection(self):
        queue = self.setup_queue_actor()

        @ray.remote
        def fork(queue):
            for i in range(10):
                x = queue.enqueue.remote(0, i)
                time.sleep(0.1)
            return ray.get(x)

        x = fork.remote(queue)
        ray.get(queue.read.remote())
        del queue

        print(ray.get(x))

    def testCallingPutOnActorHandle(self):
        ray.worker.init(num_workers=1)

        @ray.remote
        class Counter(object):
            def __init__(self):
                self.x = 0

            def inc(self):
                self.x += 1
                return self.x

        @ray.remote
        def f():
            return Counter.remote()

        @ray.remote
        def g():
            return [Counter.remote()]

        # Currently, calling ray.put on an actor handle is allowed, but is
        # there a good use case?
        counter = Counter.remote()
        counter_id = ray.put(counter)
        new_counter = ray.get(counter_id)
        assert ray.get(new_counter.inc.remote()) == 1
        assert ray.get(counter.inc.remote()) == 2
        assert ray.get(new_counter.inc.remote()) == 3

        with pytest.raises(Exception):
            ray.get(f.remote())

        # The below test works, but do we want to disallow this usage?
        ray.get(g.remote())

    def testPicklingActorHandle(self):
        ray.worker.init(num_workers=1)

        @ray.remote
        class Foo(object):
            def method(self):
                pass

        f = Foo.remote()
        new_f = ray.worker.pickle.loads(ray.worker.pickle.dumps(f))
        # Verify that we can call a method on the unpickled handle. TODO(rkn):
        # we should also test this from a different driver.
        ray.get(new_f.method.remote())

    def testRegisterAndGetNamedActors(self):
        # TODO(heyucongtom): We should test this from another driver.
        ray.worker.init(num_workers=1)

        @ray.remote
        class Foo(object):
            def __init__(self):
                self.x = 0

            def method(self):
                self.x += 1
                return self.x

        f1 = Foo.remote()
        # Test saving f.
        ray.experimental.register_actor("f1", f1)
        # Test getting f.
        f2 = ray.experimental.get_actor("f1")
        assert f1._actor_id == f2._actor_id

        # Test same name register shall raise error.
        with pytest.raises(ValueError):
            ray.experimental.register_actor("f1", f2)

        # Test register with wrong object type.
        with pytest.raises(TypeError):
            ray.experimental.register_actor("f3", 1)

        # Test getting a nonexistent actor.
        with pytest.raises(ValueError):
            ray.experimental.get_actor("nonexistent")

        # Test method
        assert ray.get(f1.method.remote()) == 1
        assert ray.get(f2.method.remote()) == 2
        assert ray.get(f1.method.remote()) == 3
        assert ray.get(f2.method.remote()) == 4


@pytest.fixture
def ray_stop():
    # The initialization code depends on the test that is run.
    yield None
    # The code after the yield will run as teardown code.
    ray.shutdown()


@unittest.skipIf(
    os.environ.get("RAY_USE_XRAY") is None or sys.version_info < (3, 0),
    "This test does not work with xray yet"
    " and is currently failing on Python 2.7.")
def testLifetimeAndTransientResources(ray_stop):
    ray.init(num_cpus=1)

    # This actor acquires resources only when running methods.
    @ray.remote
    class Actor1(object):
        def method(self):
            pass

    # This actor acquires resources for its lifetime.
    @ray.remote(num_cpus=1)
    class Actor2(object):
        def method(self):
            pass

    actor1s = [Actor1.remote() for _ in range(10)]
    ray.get([a.method.remote() for a in actor1s])

    actor2s = [Actor2.remote() for _ in range(2)]
    results = [a.method.remote() for a in actor2s]
    ready_ids, remaining_ids = ray.wait(
        results, num_returns=len(results), timeout=1000)
    assert len(ready_ids) == 1


def testCustomLabelPlacement(ray_stop):
    ray.worker._init(
        start_ray_local=True,
        num_local_schedulers=2,
        num_workers=0,
        resources=[{
            "CustomResource1": 2
        }, {
            "CustomResource2": 2
        }])

    @ray.remote(resources={"CustomResource1": 1})
    class ResourceActor1(object):
        def get_location(self):
            return ray.worker.global_worker.plasma_client.store_socket_name

    @ray.remote(resources={"CustomResource2": 1})
    class ResourceActor2(object):
        def get_location(self):
            return ray.worker.global_worker.plasma_client.store_socket_name

    local_plasma = ray.worker.global_worker.plasma_client.store_socket_name

    # Create some actors.
    actors1 = [ResourceActor1.remote() for _ in range(2)]
    actors2 = [ResourceActor2.remote() for _ in range(2)]
    locations1 = ray.get([a.get_location.remote() for a in actors1])
    locations2 = ray.get([a.get_location.remote() for a in actors2])
    for location in locations1:
        assert location == local_plasma
    for location in locations2:
        assert location != local_plasma


def testCreatingMoreActorsThanResources(ray_stop):
    ray.init(
        num_workers=0,
        num_cpus=10,
        num_gpus=2,
        resources={"CustomResource1": 1})

    @ray.remote(num_gpus=1)
    class ResourceActor1(object):
        def method(self):
            return ray.get_gpu_ids()[0]

    @ray.remote(resources={"CustomResource1": 1})
    class ResourceActor2(object):
        def method(self):
            pass

    # Make sure the first two actors get created and the third one does
    # not.
    actor1 = ResourceActor1.remote()
    result1 = actor1.method.remote()
    ray.wait([result1])
    actor2 = ResourceActor1.remote()
    result2 = actor2.method.remote()
    ray.wait([result2])
    actor3 = ResourceActor1.remote()
    result3 = actor3.method.remote()
    ready_ids, _ = ray.wait([result3], timeout=200)
    assert len(ready_ids) == 0

    # By deleting actor1, we free up resources to create actor3.
    del actor1

    results = ray.get([result1, result2, result3])
    assert results[0] == results[2]
    assert set(results) == {0, 1}

    # Make sure that when one actor goes out of scope a new actor is
    # created because some resources have been freed up.
    results = []
    for _ in range(3):
        actor = ResourceActor2.remote()
        object_id = actor.method.remote()
        results.append(object_id)
        # Wait for the task to execute. We do this because otherwise it may
        # be possible for the __ray_terminate__ task to execute before the
        # method.
        ray.wait([object_id])

    ray.get(results)


if __name__ == "__main__":
    unittest.main(verbosity=2)<|MERGE_RESOLUTION|>--- conflicted
+++ resolved
@@ -1254,10 +1254,7 @@
 
 
 @unittest.skipIf(
-<<<<<<< HEAD
-    os.environ.get("RAY_USE_XRAY") is None,
-=======
-    os.environ.get("RAY_USE_XRAY") != "1", "This test only works with xray.")
+    os.environ.get("RAY_USE_XRAY") == "0", "This test only works with xray.")
 class ActorExceptionFailures(unittest.TestCase):
     def tearDown(self):
         ray.shutdown()
@@ -1308,8 +1305,7 @@
 
 
 @unittest.skipIf(
-    os.environ.get("RAY_USE_XRAY") == "1",
->>>>>>> 880ef1bd
+    os.environ.get("RAY_USE_XRAY") is None,
     "This test does not work with xray yet.")
 class ActorReconstruction(unittest.TestCase):
     def tearDown(self):
