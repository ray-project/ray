####################################################################
# All nodes in this cluster will auto-terminate in 1 hour
####################################################################

# An unique identifier for the head node and workers of this cluster.
cluster_name: stress-testing

# The minimum number of workers nodes to launch in addition to the head
# node. This number should be >= 0.
min_workers: 100

# The maximum number of workers nodes to launch in addition to the head
# node. This takes precedence over min_workers.
max_workers: 100

# The autoscaler will scale up the cluster to this target fraction of resource
# usage. For example, if a cluster of 10 nodes is 100% busy and
# target_utilization is 0.8, it would resize the cluster to 13. This fraction
# can be decreased to increase the aggressiveness of upscaling.
# This value must be less than 1.0 for scaling to happen.
target_utilization_fraction: 0.8

# If a node is idle for this many minutes, it will be removed.
idle_timeout_minutes: 5

# Cloud-provider specific configuration.
provider:
    type: aws
    region: us-west-2
    availability_zone: us-west-2a

# How Ray will authenticate with newly launched nodes.
auth:
    ssh_user: ubuntu
# By default Ray creates a new private keypair, but you can also use your own.
# If you do so, make sure to also set "KeyName" in the head and worker node
# configurations below.
#    ssh_private_key: /path/to/your/key.pem

# Provider-specific config for the head node, e.g. instance type. By default
# Ray will auto-configure unspecified fields such as SubnetId and KeyName.
# For more documentation on available fields, see:
# http://boto3.readthedocs.io/en/latest/reference/services/ec2.html#EC2.ServiceResource.create_instances
head_node:
    InstanceType: m5.12xlarge
    ImageId: ami-0def3275  # Default Ubuntu 16.04 AMI.

    # Set primary volume to 25 GiB
    BlockDeviceMappings:
        - DeviceName: /dev/sda1
          Ebs:
              VolumeSize: 50

    # Additional options in the boto docs.

# Provider-specific config for worker nodes, e.g. instance type. By default
# Ray will auto-configure unspecified fields such as SubnetId and KeyName.
# For more documentation on available fields, see:
# http://boto3.readthedocs.io/en/latest/reference/services/ec2.html#EC2.ServiceResource.create_instances
worker_nodes:
    InstanceType: m5.large
    ImageId: ami-0def3275  # Default Ubuntu 16.04 AMI.

    # Set primary volume to 25 GiB
    BlockDeviceMappings:
        - DeviceName: /dev/sda1
          Ebs:
              VolumeSize: 50

    # Run workers on spot by default. Comment this out to use on-demand.
    InstanceMarketOptions:
        MarketType: spot
        # Additional options can be found in the boto docs, e.g.
        #   SpotOptions:
        #       MaxPrice: MAX_HOURLY_PRICE

    # Additional options in the boto docs.

# Files or directories to copy to the head and worker nodes. The format is a
# dictionary from REMOTE_PATH: LOCAL_PATH, e.g.
file_mounts: {
#    "/path1/on/remote/machine": "/path1/on/local/machine",
#    "/path2/on/remote/machine": "/path2/on/local/machine",
}

# List of shell commands to run to set up nodes.
setup_commands:
    # Consider uncommenting these if you run into dpkg locking issues
    # - sudo pkill -9 apt-get || true
    # - sudo pkill -9 dpkg || true
    # - sudo dpkg --configure -a
    # Install basics.
    - sudo apt-get update
    - sudo apt-get install -y cmake pkg-config build-essential autoconf curl libtool unzip flex bison python
    # Install Anaconda.
    - wget https://repo.continuum.io/archive/Anaconda3-5.0.1-Linux-x86_64.sh || true
    - bash Anaconda3-5.0.1-Linux-x86_64.sh -b -p $HOME/anaconda3 || true
    - echo 'export PATH="$HOME/anaconda3/bin:$PATH"' >> ~/.bashrc
    # # Build Ray.
    # - git clone https://github.com/ray-project/ray || true
    - pip install boto3==1.4.8 cython==0.29.0
    # - cd ray/python; git checkout master; git pull; pip install -e . --verbose
<<<<<<< HEAD
    - pip install https://s3-us-west-2.amazonaws.com/ray-wheels/latest/ray-0.6.3-cp36-cp36m-manylinux1_x86_64.whl
    - echo "sudo halt" | at now + 60 minutes
=======
    - pip install https://s3-us-west-2.amazonaws.com/ray-wheels/latest/ray-0.7.0.dev0-cp36-cp36m-manylinux1_x86_64.whl
>>>>>>> 8ee53297

# Custom commands that will be run on the head node after common setup.
head_setup_commands: []

# Custom commands that will be run on worker nodes after common setup.
worker_setup_commands: []

# Command to start ray on the head node. You don't need to change this.
head_start_ray_commands:
    - ray stop
    - ulimit -n 65536; ray start --head --num-redis-shards=5 --redis-port=6379 --autoscaling-config=~/ray_bootstrap_config.yaml

# Command to start ray on worker nodes. You don't need to change this.
worker_start_ray_commands:
    - ray stop
    - ulimit -n 65536; ray start --redis-address=$RAY_HEAD_IP:6379 --num-gpus=100<|MERGE_RESOLUTION|>--- conflicted
+++ resolved
@@ -100,12 +100,8 @@
     # - git clone https://github.com/ray-project/ray || true
     - pip install boto3==1.4.8 cython==0.29.0
     # - cd ray/python; git checkout master; git pull; pip install -e . --verbose
-<<<<<<< HEAD
-    - pip install https://s3-us-west-2.amazonaws.com/ray-wheels/latest/ray-0.6.3-cp36-cp36m-manylinux1_x86_64.whl
+    - pip install https://s3-us-west-2.amazonaws.com/ray-wheels/latest/ray-0.7.0.dev0-cp36-cp36m-manylinux1_x86_64.whl
     - echo "sudo halt" | at now + 60 minutes
-=======
-    - pip install https://s3-us-west-2.amazonaws.com/ray-wheels/latest/ray-0.7.0.dev0-cp36-cp36m-manylinux1_x86_64.whl
->>>>>>> 8ee53297
 
 # Custom commands that will be run on the head node after common setup.
 head_setup_commands: []
