--- conflicted
+++ resolved
@@ -8,19 +8,6 @@
 
 ROOT_DIR=$(cd "$(dirname "${BASH_SOURCE:-$0}")"; pwd)
 
-<<<<<<< HEAD
-CLUSTER=$ROOT_DIR/stress_testing_config.yaml
-
-# Start a large cluster using the autoscaler.
-ray up -y $CLUSTER
-
-# Run a bunch of stress tests.
-ray submit $CLUSTER test_many_tasks_and_transfers.py
-ray submit $CLUSTER test_dead_actors.py
-
-# Tear down the cluster.
-ray down -y $CLUSTER
-=======
 pushd "$ROOT_DIR"
   # Start a large cluster using the autoscaler.
   ray up -y stress_testing_config.yaml
@@ -31,5 +18,4 @@
 
   # Tear down the cluster.
   ray down -y stress_testing_config.yaml
-popd
->>>>>>> 6ffe3c87
+popd