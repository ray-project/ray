--- conflicted
+++ resolved
@@ -5,14 +5,10 @@
 * [A2C](./a2c)
 * [Alpha Star](./alpha_star)
 * [APEX DQN](./apex_dqn/)
+* [Bandit](./bandit)
 * [DDPG](./ddpg)
 * [MAML](./maml)
-<<<<<<< HEAD
-* [Bandit](./bandit)
-
-=======
 * [R2D2](./r2d2)
->>>>>>> 67593a91
 
 
 
