--- conflicted
+++ resolved
@@ -62,11 +62,7 @@
 /cpp/include/ray @SongGuyang @raulchen @kfstorm @ray-project/ray-core
 
 # Ray Client
-<<<<<<< HEAD
 /src/ray/protobuf/ray_client.proto @ijrsvt @ameerhajali @ckw017 @ray-project/ray-core
-=======
-/src/ray/protobuf/ray_client.proto @ameerhajali @ckw017
->>>>>>> f1a34b9f
 
 # Runtime Env
 # TODO(SongGuyang): Add new items to guarantee runtime env API compatibility in multiple languages.
