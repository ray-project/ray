name: CI

on: [push, pull_request]

env:
  # Git GITHUB_... variables are useful for translating Travis environment variables
  GITHUB_BASE_SHA: ${{ github.event.pull_request.base.sha }}
  GITHUB_HEAD_SHA: ${{ github.event.pull_request.head.sha }}
  GITHUB_PULL_REQUEST: ${{ github.event.number }}

jobs:
  build:
    name: ${{ matrix.name }}
    runs-on: ${{ matrix.os }}
    strategy:
      fail-fast: false
      matrix:
        # Useful info: https://help.github.com/en/articles/workflow-syntax-for-github-actions
        include:
          - name: ubuntu
            os: ubuntu-16.04
            python-version: 3.6
          - name: windows-msvc
            os: windows-2019
            python-version: 3.8
            # Can be 'msvc' or 'clang-cl'
            config: msvc
          - name: macos
            os: macos-10.15
            python-version: 3.6
    env:
      BAZEL_CONFIG: ${{ matrix.config }}
      CI_REF: ${{ github.ref }}
      PYTHON: ${{ matrix.python-version }}
      TRAVIS_COMMIT: ${{ github.sha }}
      #TRAVIS_PULL_REQUEST is defined in the scripts to account for "false"
    steps:
    - name: Pre-checkout system configuration
      # We add -l to process .bashrc, but need -e -o pipefail for consistency with GitHub Actions's default behavior.
      shell: bash -e -o pipefail -l {0}
      run: |
        # Note: only configure settings here that are required _before_ the repository is cloned (such as Git settings).
        # Different machines behave very differently with Bash initialization -- make them more uniform
        rm -f -- ~/.bash_profile ~/.profile ~/.bashrc
        printf '\n%s\n' 'if [ -n "${BASH_VERSION}" ] && [ -f ~/.bashrc ]; then . ~/.bashrc; fi' >> ~/.profile
        git config --global core.symlinks true && git config --global core.autocrlf false
        if command -v dpkg > /dev/null; then sudo dpkg-reconfigure debconf -f noninteractive -p high; fi
    - name: Checkout repository
      uses: actions/checkout@v2
      with:
        # we need full history to diff against the original for linting etc.
        fetch-depth: 0
    - name: Configure AWS Credentials
      continue-on-error: true
      if: github.repository == 'ray-project/ray' && github.event_name != 'pull_request'
      uses: aws-actions/configure-aws-credentials@v1
      with:
        aws-access-key-id: ${{ secrets.GHA_AWS_ACCESS_KEY_ID }}
        aws-secret-access-key: ${{ secrets.GHA_AWS_SECRET_ACCESS_KEY }}
        aws-region: us-west-2
    - name: Prepare caching
      id: info
      shell: bash
      run: |
        case "${OSTYPE}" in
          linux*) pip_cache=~/.cache/pip;;
          darwin*) pip_cache=~/Library/Caches/pip;;
          msys) pip_cache="${LOCALAPPDATA}\pip\Cache";;
        esac
        cat <<-EOF
        ::set-output name=git_tree_hash::$(git cat-file -p HEAD | sed -n "s/^tree //p")
        ::set-output name=pip_cache::${pip_cache}
        EOF
    - name: Cache (pip)
      uses: actions/cache@v1.1.2
      continue-on-error: true
      if: steps.info.outputs.pip_cache
      with:
        path: ${{ steps.info.outputs.pip_cache }}
        key: |
          pip-${{ runner.os }}-${{ steps.info.outputs.git_tree_hash }}
        restore-keys: |
          pip-${{ runner.os }}-
          pip-
<<<<<<< HEAD
    - name: Run Jenkins tests
      shell: bash -e -o pipefail -l {0}
      if: matrix.jenkins-test != ''
      env:
        SIGOPT_KEY: ${{ secrets.TUNE_SIGOPT_KEY }}
        TEST_CASE: ${{ matrix.jenkins-test }}
      run: |
        ci/remote-watch.py --skip_repo=ray-project/ray &
        env "${TEST_CASE}=1" HOME="${PWD}" ci/jenkins_tests/entry_point.sh
=======
>>>>>>> 997d1162
    - name: Run CI script
      shell: bash -e -o pipefail -l {0}
      env:
        BAZEL_CACHE_CREDENTIAL_B64: ${{ secrets.BAZEL_CACHE_CREDENTIAL_B64 }}
        GITHUB_TOKEN: ${{ secrets.GITHUB_TOKEN }}
        #LINUX_WHEELS: 1
        #MAC_WHEELS: 1
        RAY_DEFAULT_BUILD: 1
        WINDOWS_WHEELS: 1
      run: |
        ci/remote-watch.py --skip_repo=ray-project/ray &
        . ./ci/travis/ci.sh init
        . ./ci/travis/ci.sh build
        . ./ci/travis/ci.sh upload_wheels || true
        . ./ci/travis/ci.sh test_python
        . ./ci/travis/ci.sh test_core
        . ./ci/travis/ci.sh test_wheels
    - name: Run Clang Include-What-You-Use
      continue-on-error: true
      if: runner.os == 'Linux'
      shell: bash -e -o pipefail -l {0}
      run: |
        sudo apt-get install -qq -o=Dpkg::Use-Pty=0 iwyu
        bazel build \
          --keep_going \
          --config=iwyu \
          "//:*"<|MERGE_RESOLUTION|>--- conflicted
+++ resolved
@@ -82,18 +82,6 @@
         restore-keys: |
           pip-${{ runner.os }}-
           pip-
-<<<<<<< HEAD
-    - name: Run Jenkins tests
-      shell: bash -e -o pipefail -l {0}
-      if: matrix.jenkins-test != ''
-      env:
-        SIGOPT_KEY: ${{ secrets.TUNE_SIGOPT_KEY }}
-        TEST_CASE: ${{ matrix.jenkins-test }}
-      run: |
-        ci/remote-watch.py --skip_repo=ray-project/ray &
-        env "${TEST_CASE}=1" HOME="${PWD}" ci/jenkins_tests/entry_point.sh
-=======
->>>>>>> 997d1162
     - name: Run CI script
       shell: bash -e -o pipefail -l {0}
       env:
