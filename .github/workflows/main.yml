name: CI

on: [push, pull_request]

env:
  # Git GITHUB_... variables are useful for translating Travis environment variables
  GITHUB_BASE_SHA: ${{ github.event.pull_request.base.sha }}
  GITHUB_HEAD_SHA: ${{ github.event.pull_request.head.sha }}
  GITHUB_PULL_REQUEST: ${{ github.event.number }}

defaults:
  run:
    # We add -l to process .bashrc, but need -e -o pipefail for consistency with GitHub Actions's default behavior.
    shell: bash -e -o pipefail -l {0}

jobs:
  build:
    name: ${{ matrix.name }}
    runs-on: ${{ matrix.os }}
    timeout-minutes: 180
    strategy:
      fail-fast: false
      matrix:
        # Useful info: https://help.github.com/en/articles/workflow-syntax-for-github-actions
        include:
          - name: ubuntu
            os: ubuntu-16.04
            python-version: 3.6
          - name: windows-msvc
            os: windows-2019
            python-version: 3.8
            # Can be 'msvc' or 'clang-cl'
            config: msvc
          - name: windows-msvc (merge build)
            os: windows-2019
            python-version: 3.8
            merge: true
            config: msvc
          - name: macos
            os: macos-10.15
            python-version: 3.6
    env:
      BAZEL_CONFIG: ${{ matrix.config }}
      PYTHON: ${{ matrix.python-version }}
      TRAVIS_COMMIT: ${{ github.sha }}
      #TRAVIS_PULL_REQUEST is defined in the scripts to account for "false"
    steps:
    - name: Pre-checkout system configuration
      run: |
        # Note: only configure settings here that are required _before_ the repository is cloned (such as Git settings).
        # Different machines behave very differently with Bash initialization -- make them more uniform
        rm -f -- ~/.bash_profile ~/.profile ~/.bashrc
        printf '\n%s\n' 'if [ -n "${BASH_VERSION}" ] && [ -f ~/.bashrc ]; then . ~/.bashrc; fi' >> ~/.profile
        git config --global user.name nobody && git config --global user.email "<>"
        git config --global core.symlinks true && git config --global core.autocrlf false
        if command -v dpkg > /dev/null; then sudo dpkg-reconfigure debconf -f noninteractive -p high; fi
    - name: Check if job should be skipped
      if: matrix.merge && (github.event_name == 'pull_request' || github.repository == 'ray-project/ray')
      run: |
        echo "Skipping job as this is a merge build. Try visiting the following URL:" 1>&2
        branch="${GITHUB_HEAD_REF#refs/heads/}"
        if [ -z "${branch}" ]; then branch="${GITHUB_REF#refs/heads/}"; fi
        echo "${GITHUB_SERVER_URL}/${GITHUB_ACTOR}/ray/actions?query=event%3Apush+actor%3A${GITHUB_ACTOR}+branch%3A${branch}" 1>&2
        set -x
        printf "\n%s\n" 'echo "Skipping step as this is a merge build." && exit 0' >> ~/.bashrc
    - name: Checkout repository
<<<<<<< HEAD
      uses: actions/checkout@v2
      with:
        # we need full history to diff against the original for linting etc.
        fetch-depth: 0
    - name: Merge master
      if: matrix.merge
      run: git pull --rebase=false --no-edit origin master
=======
      uses: actions/checkout@v1
>>>>>>> 2790818c
    - name: Configure AWS Credentials
      continue-on-error: true
      if: github.repository == 'ray-project/ray' && github.event_name != 'pull_request'
      uses: aws-actions/configure-aws-credentials@v1
      with:
        aws-access-key-id: ${{ secrets.GHA_AWS_ACCESS_KEY_ID }}
        aws-secret-access-key: ${{ secrets.GHA_AWS_SECRET_ACCESS_KEY }}
        aws-region: us-west-2
    - name: Prepare caching
      id: info
      run: |
        case "${OSTYPE}" in
          linux*) pip_cache=~/.cache/pip;;
          darwin*) pip_cache=~/Library/Caches/pip;;
          msys) pip_cache="${LOCALAPPDATA}\pip\Cache";;
        esac
        cat <<-EOF
        ::set-output name=git_tree_hash::$(git cat-file -p HEAD | sed -n "s/^tree //p")
        ::set-output name=pip_cache::${pip_cache}
        EOF
    - name: Cache (pip)
      uses: actions/cache@v1.1.2
      continue-on-error: true
      if: steps.info.outputs.pip_cache
      with:
        path: ${{ steps.info.outputs.pip_cache }}
        key: |
          pip-${{ runner.os }}-${{ steps.info.outputs.git_tree_hash }}
        restore-keys: |
          pip-${{ runner.os }}-
          pip-
    - name: Run CI script
      env:
        BAZEL_CACHE_CREDENTIAL_B64: ${{ secrets.BAZEL_CACHE_CREDENTIAL_B64 }}
        GITHUB_TOKEN: ${{ secrets.GITHUB_TOKEN }}
        #LINUX_WHEELS: 1
        #MAC_WHEELS: 1
        RAY_DEFAULT_BUILD: 1
        WINDOWS_WHEELS: 1
      run: |
        python -u ci/remote-watch.py --skip_repo=ray-project/ray &
        . ./ci/travis/ci.sh init
        . ./ci/travis/ci.sh build
        . ./ci/travis/ci.sh upload_wheels || true
        . ./ci/travis/ci.sh test_python
        . ./ci/travis/ci.sh test_core
        . ./ci/travis/ci.sh test_wheels
    - name: Run Clang Include-What-You-Use
      continue-on-error: true
      if: runner.os == 'Linux'
      run: |
        sudo apt-get install -qq -o=Dpkg::Use-Pty=0 iwyu
        bazel build \
          --keep_going \
          --config=iwyu \
          "//:*"<|MERGE_RESOLUTION|>--- conflicted
+++ resolved
@@ -64,17 +64,10 @@
         set -x
         printf "\n%s\n" 'echo "Skipping step as this is a merge build." && exit 0' >> ~/.bashrc
     - name: Checkout repository
-<<<<<<< HEAD
-      uses: actions/checkout@v2
-      with:
-        # we need full history to diff against the original for linting etc.
-        fetch-depth: 0
+      uses: actions/checkout@v1
     - name: Merge master
       if: matrix.merge
       run: git pull --rebase=false --no-edit origin master
-=======
-      uses: actions/checkout@v1
->>>>>>> 2790818c
     - name: Configure AWS Credentials
       continue-on-error: true
       if: github.repository == 'ray-project/ray' && github.event_name != 'pull_request'
