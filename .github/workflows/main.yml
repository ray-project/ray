--- conflicted
+++ resolved
@@ -101,8 +101,6 @@
         . ./ci/travis/ci.sh upload_wheels || true
     - name: Run Tests
       shell: bash -x -e -o pipefail -l {0}
-<<<<<<< HEAD
-=======
       env:
         BAZEL_CACHE_CREDENTIAL_B64: ${{ secrets.BAZEL_CACHE_CREDENTIAL_B64 }}
         GITHUB_TOKEN: ${{ secrets.GITHUB_TOKEN }}
@@ -112,7 +110,6 @@
         TRAVIS_BRANCH: ${{ github.ref	}}
         TRAVIS_COMMIT: ${{ github.sha }}
         TRAVIS_JOB_ID: ${{ github.run_id }}
->>>>>>> 78d0ed35
       run: |
         function clean_up() {
           echo "Performing cleanup"
