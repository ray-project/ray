<!-- Thank you for your contribution! Please review https://github.com/ray-project/ray/blob/master/CONTRIBUTING.rst before opening a pull request. -->

## Why are these changes needed?

<!-- Please give a short summary of the problem these changes address. -->

## What do these changes do?

<<<<<<< HEAD
<!-- Please give a short summary of these changes. -->
=======

>>>>>>> d7b30922

## Related issue number

<!-- For example: "Closes #1234" -->

## Linter

- [ ] I've run `scripts/format.sh` to lint the changes in this PR.<|MERGE_RESOLUTION|>--- conflicted
+++ resolved
@@ -6,11 +6,7 @@
 
 ## What do these changes do?
 
-<<<<<<< HEAD
 <!-- Please give a short summary of these changes. -->
-=======
-
->>>>>>> d7b30922
 
 ## Related issue number
 
